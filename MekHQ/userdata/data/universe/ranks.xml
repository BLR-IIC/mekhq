<?xml version="1.0" encoding="UTF-8"?>
<<<<<<< HEAD
<rankSystems version="0.50.04-SNAPSHOT">
	<rankSystem>
		<code>Test</code>
		<name>Test System in the user Data</name>
		<description>This is the rank system used by the Second Star League Defence Force.</description>
		<rank>
			<rankNames>None,--NAVAL,--MW,--MW,--MW,--MW,--TECH,--TECH,--ADMIN</rankNames>
			<officer>false</officer>
			<payMultiplier>1.0</payMultiplier>
		</rank> <!-- E0 "None" -->
		<rank>
			<rankNames>-,-,-,-,-,-,-,-,-</rankNames>
			<officer>false</officer>
			<payMultiplier>1.0</payMultiplier>
		</rank> <!-- E1 -->
		<rank>
			<rankNames>Recruit,-,-,Spaceman Recruit,-,-,-,-,-</rankNames>
			<officer>false</officer>
			<payMultiplier>1.0</payMultiplier>
		</rank> <!-- E2 -->
		<rank>
			<rankNames>-,-,-,-,-,-,-,-,-</rankNames>
			<officer>false</officer>
			<payMultiplier>1.0</payMultiplier>
		</rank> <!-- E3 -->
		<rank>
			<rankNames>Private,-,-,Spaceman,-,-,-,-,-</rankNames>
			<officer>false</officer>
			<payMultiplier>1.0</payMultiplier>
		</rank> <!-- E4 -->
		<rank>
			<rankNames>-,-,-,-,-,-,-,-,-</rankNames>
			<officer>false</officer>
			<payMultiplier>1.0</payMultiplier>
		</rank> <!-- E5 -->
		<rank>
			<rankNames>-,-,-,-,-,-,-,-,-</rankNames>
			<officer>false</officer>
			<payMultiplier>1.0</payMultiplier>
		</rank> <!-- E6 -->
		<rank>
			<rankNames>-,-,-,-,-,-,-,-,-</rankNames>
			<officer>false</officer>
			<payMultiplier>1.0</payMultiplier>
		</rank> <!-- E7 -->
		<rank>
			<rankNames>Corporal,-,-,Petty Officer,-,-,-,-,-</rankNames>
			<officer>false</officer>
			<payMultiplier>1.0</payMultiplier>
		</rank> <!-- E8 -->
		<rank>
			<rankNames>-,-,-,-,-,-,-,-,-</rankNames>
			<officer>false</officer>
			<payMultiplier>1.0</payMultiplier>
		</rank> <!-- E9 -->
		<rank>
			<rankNames>-,-,-,-,-,-,-,-,-</rankNames>
			<officer>false</officer>
			<payMultiplier>1.0</payMultiplier>
		</rank> <!-- E10 -->
		<rank>
			<rankNames>-,-,-,-,-,-,-,-,-</rankNames>
			<officer>false</officer>
			<payMultiplier>1.0</payMultiplier>
		</rank> <!-- E11 -->
		<rank>
			<rankNames>Sergeant,-,-,Chief Petty Officer,-,-,-,-,-</rankNames>
			<officer>false</officer>
			<payMultiplier>1.0</payMultiplier>
		</rank> <!-- E12 -->
		<rank>
			<rankNames>-,-,-,-,-,-,-,-,-</rankNames>
			<officer>false</officer>
			<payMultiplier>1.0</payMultiplier>
		</rank> <!-- E13 -->
		<rank>
			<rankNames>-,-,-,-,-,-,-,-,-</rankNames>
			<officer>false</officer>
			<payMultiplier>1.0</payMultiplier>
		</rank> <!-- E14 -->
		<rank>
			<rankNames>-,-,-,-,-,-,-,-,-</rankNames>
			<officer>false</officer>
			<payMultiplier>1.0</payMultiplier>
		</rank> <!-- E15 -->
		<rank>
			<rankNames>-,-,-,-,-,-,-,-,-</rankNames>
			<officer>false</officer>
			<payMultiplier>1.0</payMultiplier>
		</rank> <!-- E16 -->
		<rank>
			<rankNames>-,-,-,-,-,-,-,-,-</rankNames>
			<officer>false</officer>
			<payMultiplier>1.0</payMultiplier>
		</rank> <!-- E17 -->
		<rank>
			<rankNames>-,-,-,-,-,-,-,-,-</rankNames>
			<officer>false</officer>
			<payMultiplier>1.0</payMultiplier>
		</rank> <!-- E18 -->
		<rank>
			<rankNames>-,-,-,-,-,-,-,-,-</rankNames>
			<officer>false</officer>
			<payMultiplier>1.0</payMultiplier>
		</rank> <!-- E19 -->
		<rank>
			<rankNames>Master Sergeant,-,-,Master Chief PO,-,-,-,-,-</rankNames>
			<officer>false</officer>
			<payMultiplier>1.0</payMultiplier>
		</rank> <!-- E20 -->
		<rank>
			<rankNames>-,-,-,-,-,-,-,-,-</rankNames>
			<officer>false</officer>
			<payMultiplier>1.0</payMultiplier>
		</rank> <!-- WO1 -->
		<rank>
			<rankNames>-,-,-,-,-,-,-,-,-</rankNames>
			<officer>false</officer>
			<payMultiplier>1.0</payMultiplier>
		</rank> <!-- WO2 -->
		<rank>
			<rankNames>-,-,-,-,-,-,-,-,-</rankNames>
			<officer>false</officer>
			<payMultiplier>1.0</payMultiplier>
		</rank> <!-- WO3 -->
		<rank>
			<rankNames>-,-,-,-,-,-,-,-,-</rankNames>
			<officer>false</officer>
			<payMultiplier>1.0</payMultiplier>
		</rank> <!-- WO4 -->
		<rank>
			<rankNames>-,-,-,-,-,-,-,-,-</rankNames>
			<officer>false</officer>
			<payMultiplier>1.0</payMultiplier>
		</rank> <!-- WO5 -->
		<rank>
			<rankNames>-,-,-,-,-,-,-,-,-</rankNames>
			<officer>false</officer>
			<payMultiplier>1.0</payMultiplier>
		</rank> <!-- WO6 -->
		<rank>
			<rankNames>-,-,-,-,-,-,-,-,-</rankNames>
			<officer>false</officer>
			<payMultiplier>1.0</payMultiplier>
		</rank> <!-- WO7 -->
		<rank>
			<rankNames>-,-,-,-,-,-,-,-,-</rankNames>
			<officer>false</officer>
			<payMultiplier>1.0</payMultiplier>
		</rank> <!-- WO8 -->
		<rank>
			<rankNames>-,-,-,-,-,-,-,-,-</rankNames>
			<officer>false</officer>
			<payMultiplier>1.0</payMultiplier>
		</rank> <!-- WO9 -->
		<rank>
			<rankNames>-,-,-,-,-,-,-,-,-</rankNames>
			<officer>false</officer>
			<payMultiplier>1.0</payMultiplier>
		</rank> <!-- WO10 -->
		<rank>
			<rankNames>-,-,-,-,-,-,-,-,-</rankNames>
			<officer>true</officer>
			<payMultiplier>1.0</payMultiplier>
		</rank> <!-- O1 -->
		<rank>
			<rankNames>Lieutenant JG,-,-,--MW,-,-,-,-,-</rankNames>
			<officer>true</officer>
			<payMultiplier>1.0</payMultiplier>
		</rank> <!-- O2 -->
		<rank>
			<rankNames>Lieutenant SG,-,-,--MW,-,-,-,-,-</rankNames>
			<officer>true</officer>
			<payMultiplier>1.0</payMultiplier>
		</rank> <!-- O3 -->
		<rank>
			<rankNames>Captain,-,-,Commander,-,-,-,-,-</rankNames>
			<officer>true</officer>
			<payMultiplier>1.0</payMultiplier>
		</rank> <!-- O4 -->
		<rank>
			<rankNames>Major,-,-,Captain,-,-,-,-,-</rankNames>
			<officer>true</officer>
			<payMultiplier>1.0</payMultiplier>
		</rank> <!-- O5 -->
		<rank>
			<rankNames>-,-,-,-,-,-,-,-,-</rankNames>
			<officer>true</officer>
			<payMultiplier>1.0</payMultiplier>
		</rank> <!-- O6 -->
		<rank>
			<rankNames>-,-,-,-,-,-,-,-,-</rankNames>
			<officer>true</officer>
			<payMultiplier>1.0</payMultiplier>
		</rank> <!-- O7 -->
		<rank>
			<rankNames>Colonel,-,-,Commodore,-,-,-,-,-</rankNames>
			<officer>true</officer>
			<payMultiplier>1.0</payMultiplier>
		</rank> <!-- O8 -->
		<rank>
			<rankNames>Brigadier General,-,-,Rear Admiral,-,-,-,-,-</rankNames>
			<officer>true</officer>
			<payMultiplier>1.0</payMultiplier>
		</rank> <!-- O9 -->
		<rank>
			<rankNames>Major General,-,-,-,-,-,-,-,-</rankNames>
			<officer>true</officer>
			<payMultiplier>1.0</payMultiplier>
		</rank> <!-- O10 -->
		<rank>
			<rankNames>-,-,-,-,-,-,-,-,-</rankNames>
			<officer>true</officer>
			<payMultiplier>1.0</payMultiplier>
		</rank> <!-- O11 -->
		<rank>
			<rankNames>Lieutenant General,-,-,Vice Admiral,-,-,-,-,-</rankNames>
			<officer>true</officer>
			<payMultiplier>1.0</payMultiplier>
		</rank> <!-- O12 -->
		<rank>
			<rankNames>General,-,-,Admiral,-,-,-,-,-</rankNames>
			<officer>true</officer>
			<payMultiplier>1.0</payMultiplier>
		</rank> <!-- O13 -->
		<rank>
			<rankNames>Commanding General,-,-,Commanding Admiral,-,-,-,-,-</rankNames>
			<officer>true</officer>
			<payMultiplier>1.0</payMultiplier>
		</rank> <!-- O14 -->
		<rank>
			<rankNames>-,-,-,-,-,-,-,-,-</rankNames>
			<officer>true</officer>
			<payMultiplier>1.0</payMultiplier>
		</rank> <!-- O15 -->
		<rank>
			<rankNames>-,-,-,-,-,-,-,-,-</rankNames>
			<officer>true</officer>
			<payMultiplier>1.0</payMultiplier>
		</rank> <!-- O16 -->
		<rank>
			<rankNames>-,-,-,-,-,-,-,-,-</rankNames>
			<officer>true</officer>
			<payMultiplier>1.0</payMultiplier>
		</rank> <!-- O17 -->
		<rank>
			<rankNames>-,-,-,-,-,-,-,-,-</rankNames>
			<officer>true</officer>
			<payMultiplier>1.0</payMultiplier>
		</rank> <!-- O18 -->
		<rank>
			<rankNames>-,-,-,-,-,-,-,-,-</rankNames>
			<officer>true</officer>
			<payMultiplier>1.0</payMultiplier>
		</rank> <!-- O19 -->
		<rank>
			<rankNames>Star Lord,-,-,--MW,-,-,-,-,-</rankNames>
			<officer>true</officer>
			<payMultiplier>1.0</payMultiplier>
		</rank> <!-- O20 -->
	</rankSystem>
=======
<rankSystems version="0.50.05-SNAPSHOT">
>>>>>>> b3b82db0
</rankSystems><|MERGE_RESOLUTION|>--- conflicted
+++ resolved
@@ -1,267 +1,3 @@
 <?xml version="1.0" encoding="UTF-8"?>
-<<<<<<< HEAD
-<rankSystems version="0.50.04-SNAPSHOT">
-	<rankSystem>
-		<code>Test</code>
-		<name>Test System in the user Data</name>
-		<description>This is the rank system used by the Second Star League Defence Force.</description>
-		<rank>
-			<rankNames>None,--NAVAL,--MW,--MW,--MW,--MW,--TECH,--TECH,--ADMIN</rankNames>
-			<officer>false</officer>
-			<payMultiplier>1.0</payMultiplier>
-		</rank> <!-- E0 "None" -->
-		<rank>
-			<rankNames>-,-,-,-,-,-,-,-,-</rankNames>
-			<officer>false</officer>
-			<payMultiplier>1.0</payMultiplier>
-		</rank> <!-- E1 -->
-		<rank>
-			<rankNames>Recruit,-,-,Spaceman Recruit,-,-,-,-,-</rankNames>
-			<officer>false</officer>
-			<payMultiplier>1.0</payMultiplier>
-		</rank> <!-- E2 -->
-		<rank>
-			<rankNames>-,-,-,-,-,-,-,-,-</rankNames>
-			<officer>false</officer>
-			<payMultiplier>1.0</payMultiplier>
-		</rank> <!-- E3 -->
-		<rank>
-			<rankNames>Private,-,-,Spaceman,-,-,-,-,-</rankNames>
-			<officer>false</officer>
-			<payMultiplier>1.0</payMultiplier>
-		</rank> <!-- E4 -->
-		<rank>
-			<rankNames>-,-,-,-,-,-,-,-,-</rankNames>
-			<officer>false</officer>
-			<payMultiplier>1.0</payMultiplier>
-		</rank> <!-- E5 -->
-		<rank>
-			<rankNames>-,-,-,-,-,-,-,-,-</rankNames>
-			<officer>false</officer>
-			<payMultiplier>1.0</payMultiplier>
-		</rank> <!-- E6 -->
-		<rank>
-			<rankNames>-,-,-,-,-,-,-,-,-</rankNames>
-			<officer>false</officer>
-			<payMultiplier>1.0</payMultiplier>
-		</rank> <!-- E7 -->
-		<rank>
-			<rankNames>Corporal,-,-,Petty Officer,-,-,-,-,-</rankNames>
-			<officer>false</officer>
-			<payMultiplier>1.0</payMultiplier>
-		</rank> <!-- E8 -->
-		<rank>
-			<rankNames>-,-,-,-,-,-,-,-,-</rankNames>
-			<officer>false</officer>
-			<payMultiplier>1.0</payMultiplier>
-		</rank> <!-- E9 -->
-		<rank>
-			<rankNames>-,-,-,-,-,-,-,-,-</rankNames>
-			<officer>false</officer>
-			<payMultiplier>1.0</payMultiplier>
-		</rank> <!-- E10 -->
-		<rank>
-			<rankNames>-,-,-,-,-,-,-,-,-</rankNames>
-			<officer>false</officer>
-			<payMultiplier>1.0</payMultiplier>
-		</rank> <!-- E11 -->
-		<rank>
-			<rankNames>Sergeant,-,-,Chief Petty Officer,-,-,-,-,-</rankNames>
-			<officer>false</officer>
-			<payMultiplier>1.0</payMultiplier>
-		</rank> <!-- E12 -->
-		<rank>
-			<rankNames>-,-,-,-,-,-,-,-,-</rankNames>
-			<officer>false</officer>
-			<payMultiplier>1.0</payMultiplier>
-		</rank> <!-- E13 -->
-		<rank>
-			<rankNames>-,-,-,-,-,-,-,-,-</rankNames>
-			<officer>false</officer>
-			<payMultiplier>1.0</payMultiplier>
-		</rank> <!-- E14 -->
-		<rank>
-			<rankNames>-,-,-,-,-,-,-,-,-</rankNames>
-			<officer>false</officer>
-			<payMultiplier>1.0</payMultiplier>
-		</rank> <!-- E15 -->
-		<rank>
-			<rankNames>-,-,-,-,-,-,-,-,-</rankNames>
-			<officer>false</officer>
-			<payMultiplier>1.0</payMultiplier>
-		</rank> <!-- E16 -->
-		<rank>
-			<rankNames>-,-,-,-,-,-,-,-,-</rankNames>
-			<officer>false</officer>
-			<payMultiplier>1.0</payMultiplier>
-		</rank> <!-- E17 -->
-		<rank>
-			<rankNames>-,-,-,-,-,-,-,-,-</rankNames>
-			<officer>false</officer>
-			<payMultiplier>1.0</payMultiplier>
-		</rank> <!-- E18 -->
-		<rank>
-			<rankNames>-,-,-,-,-,-,-,-,-</rankNames>
-			<officer>false</officer>
-			<payMultiplier>1.0</payMultiplier>
-		</rank> <!-- E19 -->
-		<rank>
-			<rankNames>Master Sergeant,-,-,Master Chief PO,-,-,-,-,-</rankNames>
-			<officer>false</officer>
-			<payMultiplier>1.0</payMultiplier>
-		</rank> <!-- E20 -->
-		<rank>
-			<rankNames>-,-,-,-,-,-,-,-,-</rankNames>
-			<officer>false</officer>
-			<payMultiplier>1.0</payMultiplier>
-		</rank> <!-- WO1 -->
-		<rank>
-			<rankNames>-,-,-,-,-,-,-,-,-</rankNames>
-			<officer>false</officer>
-			<payMultiplier>1.0</payMultiplier>
-		</rank> <!-- WO2 -->
-		<rank>
-			<rankNames>-,-,-,-,-,-,-,-,-</rankNames>
-			<officer>false</officer>
-			<payMultiplier>1.0</payMultiplier>
-		</rank> <!-- WO3 -->
-		<rank>
-			<rankNames>-,-,-,-,-,-,-,-,-</rankNames>
-			<officer>false</officer>
-			<payMultiplier>1.0</payMultiplier>
-		</rank> <!-- WO4 -->
-		<rank>
-			<rankNames>-,-,-,-,-,-,-,-,-</rankNames>
-			<officer>false</officer>
-			<payMultiplier>1.0</payMultiplier>
-		</rank> <!-- WO5 -->
-		<rank>
-			<rankNames>-,-,-,-,-,-,-,-,-</rankNames>
-			<officer>false</officer>
-			<payMultiplier>1.0</payMultiplier>
-		</rank> <!-- WO6 -->
-		<rank>
-			<rankNames>-,-,-,-,-,-,-,-,-</rankNames>
-			<officer>false</officer>
-			<payMultiplier>1.0</payMultiplier>
-		</rank> <!-- WO7 -->
-		<rank>
-			<rankNames>-,-,-,-,-,-,-,-,-</rankNames>
-			<officer>false</officer>
-			<payMultiplier>1.0</payMultiplier>
-		</rank> <!-- WO8 -->
-		<rank>
-			<rankNames>-,-,-,-,-,-,-,-,-</rankNames>
-			<officer>false</officer>
-			<payMultiplier>1.0</payMultiplier>
-		</rank> <!-- WO9 -->
-		<rank>
-			<rankNames>-,-,-,-,-,-,-,-,-</rankNames>
-			<officer>false</officer>
-			<payMultiplier>1.0</payMultiplier>
-		</rank> <!-- WO10 -->
-		<rank>
-			<rankNames>-,-,-,-,-,-,-,-,-</rankNames>
-			<officer>true</officer>
-			<payMultiplier>1.0</payMultiplier>
-		</rank> <!-- O1 -->
-		<rank>
-			<rankNames>Lieutenant JG,-,-,--MW,-,-,-,-,-</rankNames>
-			<officer>true</officer>
-			<payMultiplier>1.0</payMultiplier>
-		</rank> <!-- O2 -->
-		<rank>
-			<rankNames>Lieutenant SG,-,-,--MW,-,-,-,-,-</rankNames>
-			<officer>true</officer>
-			<payMultiplier>1.0</payMultiplier>
-		</rank> <!-- O3 -->
-		<rank>
-			<rankNames>Captain,-,-,Commander,-,-,-,-,-</rankNames>
-			<officer>true</officer>
-			<payMultiplier>1.0</payMultiplier>
-		</rank> <!-- O4 -->
-		<rank>
-			<rankNames>Major,-,-,Captain,-,-,-,-,-</rankNames>
-			<officer>true</officer>
-			<payMultiplier>1.0</payMultiplier>
-		</rank> <!-- O5 -->
-		<rank>
-			<rankNames>-,-,-,-,-,-,-,-,-</rankNames>
-			<officer>true</officer>
-			<payMultiplier>1.0</payMultiplier>
-		</rank> <!-- O6 -->
-		<rank>
-			<rankNames>-,-,-,-,-,-,-,-,-</rankNames>
-			<officer>true</officer>
-			<payMultiplier>1.0</payMultiplier>
-		</rank> <!-- O7 -->
-		<rank>
-			<rankNames>Colonel,-,-,Commodore,-,-,-,-,-</rankNames>
-			<officer>true</officer>
-			<payMultiplier>1.0</payMultiplier>
-		</rank> <!-- O8 -->
-		<rank>
-			<rankNames>Brigadier General,-,-,Rear Admiral,-,-,-,-,-</rankNames>
-			<officer>true</officer>
-			<payMultiplier>1.0</payMultiplier>
-		</rank> <!-- O9 -->
-		<rank>
-			<rankNames>Major General,-,-,-,-,-,-,-,-</rankNames>
-			<officer>true</officer>
-			<payMultiplier>1.0</payMultiplier>
-		</rank> <!-- O10 -->
-		<rank>
-			<rankNames>-,-,-,-,-,-,-,-,-</rankNames>
-			<officer>true</officer>
-			<payMultiplier>1.0</payMultiplier>
-		</rank> <!-- O11 -->
-		<rank>
-			<rankNames>Lieutenant General,-,-,Vice Admiral,-,-,-,-,-</rankNames>
-			<officer>true</officer>
-			<payMultiplier>1.0</payMultiplier>
-		</rank> <!-- O12 -->
-		<rank>
-			<rankNames>General,-,-,Admiral,-,-,-,-,-</rankNames>
-			<officer>true</officer>
-			<payMultiplier>1.0</payMultiplier>
-		</rank> <!-- O13 -->
-		<rank>
-			<rankNames>Commanding General,-,-,Commanding Admiral,-,-,-,-,-</rankNames>
-			<officer>true</officer>
-			<payMultiplier>1.0</payMultiplier>
-		</rank> <!-- O14 -->
-		<rank>
-			<rankNames>-,-,-,-,-,-,-,-,-</rankNames>
-			<officer>true</officer>
-			<payMultiplier>1.0</payMultiplier>
-		</rank> <!-- O15 -->
-		<rank>
-			<rankNames>-,-,-,-,-,-,-,-,-</rankNames>
-			<officer>true</officer>
-			<payMultiplier>1.0</payMultiplier>
-		</rank> <!-- O16 -->
-		<rank>
-			<rankNames>-,-,-,-,-,-,-,-,-</rankNames>
-			<officer>true</officer>
-			<payMultiplier>1.0</payMultiplier>
-		</rank> <!-- O17 -->
-		<rank>
-			<rankNames>-,-,-,-,-,-,-,-,-</rankNames>
-			<officer>true</officer>
-			<payMultiplier>1.0</payMultiplier>
-		</rank> <!-- O18 -->
-		<rank>
-			<rankNames>-,-,-,-,-,-,-,-,-</rankNames>
-			<officer>true</officer>
-			<payMultiplier>1.0</payMultiplier>
-		</rank> <!-- O19 -->
-		<rank>
-			<rankNames>Star Lord,-,-,--MW,-,-,-,-,-</rankNames>
-			<officer>true</officer>
-			<payMultiplier>1.0</payMultiplier>
-		</rank> <!-- O20 -->
-	</rankSystem>
-=======
 <rankSystems version="0.50.05-SNAPSHOT">
->>>>>>> b3b82db0
 </rankSystems>