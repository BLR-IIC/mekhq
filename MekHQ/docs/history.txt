MEKHQ VERSION HISTORY:
---------------
0.50.03-SNAPSHOT
+ PR #5568: Spare parts rules reference adjustment
+ PR #5559: Refactored Combat Team Handling in Scenarios for Better null Safety
+ Fix #5572: don't attempt to sum NaN tonnage equipment
+ PR #5577: Leadership Units & Support Point Scarcity Hot Fixes
+ PR #5582: Updated Rank Systems Version in ranks.xml
+ Fix #5188, #5410: Corrected GUI Theme Retrieval to Use selectedTheme
+ PR #5585: Replaced Placeholder Challenge Skulls with Final
+ Fix #5584: Fixed NPE in ScenarioTableModel
+ Fix #5590: Fixed Incorrect Cargo Sizes for Resupplies
+ PR #5595: Fixed Abandoned Convoys; Updated Abandoned Convoy Dialog
+ PR #5597: Added Better Tooltips for Force Roles
+ PR #5598: Updated Resupply & Contract Automation Dialogs; Fixed Multiple Resupply Bugs
+ PR #5599: Improved Loot Good Event Language
+ PR #5600: Added Clarification to Reinforcement Dialog
+ Fix MM #5547: spelling, fixes issue 
+ PR #5602: Adjusted AtB Bonus Events
+ Fix MM ##5138: fixes capitalization of names
+ PR #5606: fix moons listed for Tantara
+ PR #5610: Corrected StratCon Menu Actions for Scenario and Force Management
+ PR #5611: Corrected Default Theme to Empty String
+ Fix #3352: add additional sortable columns to the contract table
+ PR #5614: Fixed Cargo Capacity Calculation with New Container Pattern
+ PR #5617: Restrict Distance Label to AtB Contracts Only
+ PR #5619: Refactored PostScenarioDialogHandler to use Generic Scenario
+ PR #5620: Autologistics Reporting fixes
+ PR #5624: Updated Frontline Deployment Instructions
+ Fix #5612: Add defensive check on cancel button
+ PR #5625: Updated StratCon Data Center to Increase Scan Range Instead of Sector Reveal
+ Fix #5604: Save refit config from MHQ MekLab tab
+ Fix #5328: Adjust acquisition modifiers for support vehicles
+ Fix #4876: Add sortable columns in the finance tab
+ PR #5644: Fixed Value Display in Resupplies
+ Fix #5646: Spelling Mistakes
+ PR #5650: Address potential int and double issue from SpotBugs
+ PR #5651: Don't use floats in for loops
+ PR #5652: Adds synchronization to getForces since setForces is synchronized
+ PR #5653: Keep odd number checks using modulus
+ Fix #5604: Save refit config from MHQ MekLab tab
+ PR #5618: Enable Auto-Resolve Button Conditionally for Scenarios
+ PR #5616: Adds some helpful tooltips for contracts
+ PR #5682: Refactored Crew Assignment Event Handling
+ PR #5684: Added Report for Returning StratCon Forces
+ PR #5690: Added Potential Difficulty Spikes to Garrison-Type Contracts
+ PR #5692: Removed Undeploy Option (again); Added Reset Scenario Deployment Option
+ PR #5693: Removed SP Cost for GM Reinforcement Attempts in StratCon
+ PR #5698: Fixed Multiple StratCon Bugs
+ PR #5700: Refactored Scenario Reporting for Legacy AtB and StratCon Differentiation
+ PR #5701: Corrected Weight Class Initialization of Artillery Units
+ Fix #5688: Fixed Typo in Payment Overages Message
+ Fix #5628: Fixed Personality Loading
+ Fix #5612: Fixed Unit Name Reset
+ Fix #5705: Refactored Personnel Market Generation & Fixed Capital/Hiring Hall Checks
+ PR #5707: Corrected Available Force Check
+ PR #5708: Added a Soft Cap to Support Point Generation
+ Fix #5570: Fixed Maternity Leave Date Handling
+ PR #5699: Moved ACAR Module to MegaMek
+ PR #5709: Added MHQDialogImmersive for Immersive Dialog Functionality that Immersively Improves Immersion
+ Fix #3752: Added Handling for Unsupported Unit Types
+ Fix #5717: Removed End of Contract and Manual Resupplies; Fixed Smuggler Prices; Added Remove SP Button
+ PR #5735: Fix: compilation error due to a function being set as static but acessing instance data
+ PR #5781: Feat/ACAR formations reintroduced
+ Fix #5739: Updated 'Clear Units' Button to Correctly Handle StratCon Scenarios
+ Fix #5740,#5580: Fixed Role Eligibility Checks and Ensured Proper Role Assignment
+ Fix #5746: Added Clan and Inner Sphere Resupply Restrictions
+ Fix #5766, #5769: Refactored Education Tag-Along Logic
+ PR #5771: Removed EnemyDropShip and GroundedEnemyDropShip Modifiers
+ Fix #5770: Added null Protection to OutstandingScenariosNagLogic for Outstanding Scenario Nags
+ Fix #5765: Log Prohibited Unit Skips in Resupplies & Prevent Invalid Part Additions
+ Fix #5760: Fixed Combat Team Status Logic for Convoy and Support Force
+ PR #5783: Update Sector Display in Briefing Room to Show Full Grid Reference
+ Fix #5779: Adjust Bounds Calculation in getUnoccupiedAdjacentCoords
+ Fix #5714: Fixed Maternity Leave... yet again
+ Fix #5716: Fixed Force Commander Handling and Improve XML Persistence
+ Fix #5727: Fixed Routed Contracts Resulting in Truncated Payouts
+ Fix #5726: Fix Support Point Acquisition Visual Bug
+ Fix #5736: Preventing Negative Personnel Income
+ PR #5754: Corrected Birthday Generation for Personnel
+ Fix #5753: Added 'null' Protection to AtBDynamicScenarioFactory
+ Fix #5751: Added Exception Handling for Out-of_Bounds Tab Index Selection
+ PR #5731: Remove all the damage applier classes because they currently reside on MegaMek
+ Fix #5713, #5737 Updated & Fixed Required Combat Team Calculations;
             Reworked Combat Team Requirement Contract Pay Modifiers; Added Contract Difficulty Modifier
+ PR #4963: Implemented Campaign Options IIC - Full rework of all MekHQ options
+ Fix #3650, #4006, #4712, #5593: Added Ability to Link Units in MekHQ
+ PR #5757: Warnings on Campaign Load
+ PR #5790: Removed Legacy AtB Scenarios from StratCon Campaigns
+ PR #5791: Updated Contract Role Requirements
+ Fix #5777: QuadMeks (and QuadVees) that use Gunner & Pilot can be crewed
+ PR #5795: Replaced a Number of Placeholder Flavor Text & Fixed Encoding Error
+ PR #5796: Fixed Incorrect Condition for VTOL Unit Check
+ PR #5797: Refactored Portrait Mass Assignment Controls to Use Buttons
+ Fix #5750: Added Contract Breach CVP Penalties to StratCon Contracts
+ Fix #6416: Ghostbusting - Reset isDestroyed for entities when returning to MekHQ
+ Fix #5591: Improved Vocational (Idle) Experience Gain; Expanded Immersive Dialog Functionality 
+ Fix #5745: Added null Protection to Loot Saving
+ Fix #5761: Fixed Incorrect Pass/Fail Logic in Initial Education Evaluation
+ Fix #5801: Added Enemy Morale Spike to Justify Contract Extension Clause
+ Fix #5800: Corrected Scenario info Visibility Logic in StratconPanel
+ PR #5806: Refactored BV Display Logic in StratconScenario.java
+ PR #5813: Replaced ':' with '@' in internal AI Bot Name
+ Fix #5724: Fix astech time calculations for units that do not require maintenance 
+ Fix #5818: Fixed assigning/unassigning transports from TOE at the Force level & infantry compartments use the correct weight for infantry squads
+ Fix #3701: Corrected preset picker display on Linux
+ Fix #5810: Fixed peacetime operating cost settings
+ Fix #5826: Fixed Scenario Info Display for Uncloaked Scenarios
+ PR #5830: Convoy Message Copy Editing
+ Fix #5831: Added null Protection for Units Involved in Automated Mothballing
+ PR #5832: Corrected MHQDialogImmersive Constructor Usage
+ PR #5835: Implemented Granular autoLogistics Settings
+ Fix #5836: Combat Force commanders should be updated when a Force's Commander is updated
+ PR #5839: Refactored HPG Network Logic and Improved Visualization Clarity
+ Fix #5840: Refactored Loot Preview to Use JEditorPane not JTextArea
+ Fix #5841: Corrected isUseAtB to account for useStratCon
+ Fix #5844: Units can only be assigned a transport that is in the TOE
+ PR #5847: Added Methods for Star Radius Estimation and Spectral Type Parsing
+ PR #5848: Fixed Parsing of routedPayout to Handle Non-Numeric Characters
+ PR #5850: Rebranded Idle XP into Vocational XP
+ Fix #5718: Added GM Option to Assign Random SPAs
+ Fix #5817: Fixed Force Updates after Removal in TOEMouseAdapter
+ Fix #5822: Updated Premade Presets for 50.03
+ Fix #5828: Restored Missing Kill Credits for DropShips and Turrets
+ PR #5854: Refactored Preset Dialog Chooser to Include Description
+ Fix #5857, #5862: Fixed Incorrect Tooltips in Campaign Options IIC
+ Fix #5860: Fixed Loading & Saving of Some Campaign Options
+ PR #5864: Remove Unnecessary Edge Trigger Logging
+ PR #5866: Temporarily Removed CamOps Contract Market
+ PR #5812: adding new GUI for Princess ACAR
+ PR #5870: Adjusted Randomness of Turning Points and Highlighted Them in Briefing Room
+ PR #5875: Rolled Back Window Size Setting
+ PR #5878: Fixed Mothball Info Saving & Loading Bug
+ PR #5879: Added Jackson Dependencies for YAML Processing in MekHQ
+ Fix #5799: Differentiating between IS & Clan DHS & unbreaking commas in Parts in use
+ Fix #5811: Fixed Multiple Follow-up Contract Bugs
+ Fix #5823: Added Weight Bypass Based on Role
+ Fix #5882: Fixed Clan Bidding
+ Fix #5883: Corrected Edge Cost Calculations
+ Fix #5884: Refactored Age Checks; Updated Unit Tests for Procreation and Marriage
+ Fix #5885: Corrected Morale Logic and Contract Type Checks
+ Fix #5886: Added Movement Filter to Entity Generation Logic
+ PR #5889: Replaced Internal Dissension Events in StratCon
+ PR #5891: Added 1,247 New Callsigns
+ PR #5893: Immersively Updated the Immersive Dialog to Be More Immersive
+ PR #5894: Added missing minimaps for MekHQ
+ PR #5900: Fixed Negative Contract Base Pay
+ PR #5874: Feature: minimap themes
+ PR #5908: Restored Missing Column Labels for Planetary Acquisition
+ Fix #5910: Added Fallback for AtB Bonus Unit Creation
+ PR #5912: Implemented NewsDialog for Immersive News Display
+ PR #5915: Update scenario panel facility objective text
<<<<<<< HEAD
=======
+ PR #5925: Fixed Unit Role configuration in Resupply Scenario Templates
+ Fix #5934: Fixed Contract Multiplier Again
+ PR #5941: Corrected Weight Class Parameter Setting Logic
+ PR #5942: Renamed 'Fixed BV' to 'BV' in BotForce Scenario Details
>>>>>>> d9d5adc6


0.50.02 (2024-12-30 2130 UTC)
+ Fix #846, #5185: Fix BattleArmor customization/refit overweight check.
+ PR #5206: Re-enabled CamOps Contract Market Method
+ PR #5207: Re-enabled Confirm Preset Option for New Campaign Preset Picker
+ Fix #5203: Handled Exception when Fetching Force by ID in StratconPanel
+ Fix #5202, #5226: Increase Time Limit Scale Factors in Scenario Templates
+ Fix #5197: Reduced Force Multiplier for Pirate Scenarios #5211
+ Fix #5196: Fix Spouse Dependency Check in Divorce Logic
+ Fix #5190: Enhanced Mothballing in ContractAutomation
+ Fix #5184: Corrected Unit Site Comparison Logic
+ Fix #5182: Refactored getCurrentPrisoners to use getActivePersonnel
+ Fix #4652, #5194, #5193, #5205: Reputation Error Corrections & Report Reformatting
+ Fix #5204: Enhanced INVALID Formation Level Checking
+ Fix #5220: Lowered Capture Percentage Requirement to 25%
+ PR #5223: Adjusted Command Rights Scenario Modifiers
+ Fix #5219: Updated Force Generation for Irregular Scenarios
+ PR #5225: Removed Legacy AtB Guaranteed SPAs
+ PR #5227: Renamed "Add Funds" to "Add Transaction" for Clarity
+ PR #5228: Added Monthly StratCon Support Points Generation #5228
+ Fix #5181: Generate required lances for manual AtB contracts for StratCon init
+ PR #5234: Refined Turnover Prompt Dialog Text
+ PR #5173: Rename TroopSpace to InfantryCompartment
+ PR #5210: Update Rank Systems to Version 0.50.02-SNAPSHOT
+ Fix #5239: Simulated Relationship Behavior Fixes
+ Fix #5235: Fixed Typo and Added null check in RetirementDefectionTracker
+ PR #5243: Updated MekHQ Morale & StratCon Scenario Spawn Methods
+ PR #5155: CombatMath: Make princess take the reins so you can play a game of spreadsheets!
+ Fix #5238: Added Better Handling for Negative Skill Levels
+ PR #5247: [FG3] Updated Aircraft Force Generation, Unit Culling, and Added ProtoMeks
+ Fix #5236: Stop My Mechwarrior Won't Stop Having Babies
+ Fix #4849: Replaced Cubicles Persist after Saving & Loading
+ Fix #4529: adds null check before accessing skill property
+ PR #5253: Allows to select a previous engineer or new crew member to activate large vessels
+ Fix #4163: This allows the left thruster to be a missing part
+ Fix #4085: MegaMek fails to load Dropship sent from MekHQ
+ Fix #4600: Add Persistent Initiative Bonus to campaign
+ Fix #5169: Added temp Astechs and Medics to Personnel Report; Support Personnel Salaries now match the Finances tab.
+ PR #5250: Renamed 'Lances' to 'Strategic Formations', Expanded Functionality
+ Fix #4600: Added initiativeMaxBonus to Campaign
+ PR #5263: Refactored Strategic Formation Weight Categories
+ Fix #5262: Refactored Scenario Force Building Logic.
+ PR #5266: Refactored Morale Calculations and Logging
+ PR #5268: Refactored Strategic Formations
+ Fix #5149: Better error message for null values in contract fields
+ Fix #5060: BriefingTab Fix
+ Fix #4733: Implemented Advanced StratCon Reinforcements
+ PR #5274: Improved Logging for Force Generation Process.
+ Fix #5114: Campaign now uses pickRandomCamouflage when initialized
+ PR #5280: Centralized Formation Size Logic & Adjusted Contract Required Lance Count
+ PR #5281: Refactored Leadership Unit Selection Logic
+ PR #5283: Adjusted Support Points Negotiation Logic
+ Fix #5285: Fixed SVArmor Price Calculation
+ Fix #5288: Added Recalculation of Scenario Objectives when Assigning Forces
+ Fix #5122 & #5084: Adjusted TO&E Menu Option Availability
+ Fix #5195: Made completion/finished by day calculation unambiguous
+ Fix #5256: Refactored MekHQ Unit's Gunners to be Set to ensure gunners are unique
+ PR #5294: Fixed Typo in 'Fourth Succession War' Naming
+ PR #5296: Simplified Modifier Briefing Text in AtBScenarioModifier
+ PR #5297: Enhanced Formatting in StratCon Scenario Information
+ Fix #5301: Fixed Theatre of War Faction Checks
+ Fix #5302: Improved Unit Substitution
+ Fix #5311: Fixed Marriage Announcements Not Appearing in Daily Activity Log
+ Fix #5318: Corrected Calculation of Age Difference When Marrying Personnel
+ Fix #5333: Show Hired personnel's name change
+ Fix #5323: Removed VIP Capture Scenarios, Added Role Templates, Fixed Objectives
+ Fix #5324: Refactored Cargo Capacity Calculations and Reporting
+ PR #5340: Renamed Strategic Formations to Combat Teams
+ PR #5351: Refactored Required Lances Calculation Logic
+ Fix #5348: Refactored Objective Time Scaling to Handle Edge Cases
+ Fix #5350: Corrected Briefing Room Unit Editing Menu Condition
+ Fix #5345: Reassigned StratCon Force Assignment Picker as Modal
+ PR #5357: Fixed Multiple-Nag Bug by Refactoring in-app New Campaign Handling (Possible fix for #4767)
+ PR #5359: Simplified Splash Screen Button Text
+ PR #5361: Refactored StratCon Tab Layout and Improved UI Design
+ PR #5362: Refactored StratCon Scenario Deployment to Support Scout Role Behavior
+ Fix #5322: Fixed Incorrect Color Usage for Quality Decline Messages
+ PR #5368: Env var mm.profile=dev makes log print on console
+ Fix #5322: Fixed Incorrect Color Usage for Quality Decline Messages
+ Fix #5330: Refactored Combat Team Validation Logic, Loosened Combat Team Requirements
+ PR #5358: Disabled Startup Screen Buttons during Actions
+ PR #5363: Added Requirement for Training Lances to be Deployed to a StratCon Track
+ PR #5364: Renamed 'Unassigned' Combat Team Role to 'In Reserve'
+ PR #5365: Refactored Logic for Retrieving Deployable Combat Forces
+ Fix #5380: Removed Monthly & Mission Accomplished XP Awards from Children & Dependents
+ PR #5382: Establishment of a Requested Stock % feature, and automating weekly checks to keep spare parts in stock
+ Fix #5383: Fixed save bug
+ PR #5389: Abstract Combat Auto Resolve
+ Fix #5304: Fixed Force Commanders Changing on Load
+ Fix #5390: Adjusted Dependent Addition & Removal Logic
+ Fix #5391: Refactored StratconScenarioWizard to use a Scroll Pane
+ Fix #5392: Updated StratCon Deployment Mechanics
+ PR #5393: Fixed Experience Rating Parsing to Handle Invalid Character
+ Fix #5394: Corrected Scenario Briefings by Removing Explicit Turn Limits
+ PR #5397: Prevent Reserved Formations from Being Deployed to StratCon
+ PR #5399: Capped Negotiated StratCon Support Points at Sector Count
+ PR #5400: Removed Contract Breach References in Scenario and Loan Events
+ PR #5401: Set Default Maintenance Multiplier for Salvaged Units
+ PR #5403: Disabled Commit Forces Button when No Forces Selected
+ PR #5158: Implemented Resupply Module
+ PR #5407: Updated Name of I18n Class
+ PR #5411: Updated Damage Application in ACAR
+ PR #5415: Fixed Resolve Unit Test to Only Run when Asked
+ Fix #2800: Fixed Force Deployment Order Bug
+ Fix #4430: Fixed NPE in Caused by Deployment Attempt in Integrated Command
+ Fix #5299: Added Missing Tile Images to Stratcon Biome Manifest
+ Fix #5317: Set Minimum Target Skill Level in Mass Training Dialog to 1
+ Fix #5344: Improved StratCon Force Picker & Renamed LayeredForceIconOperationalStatus to OperationalStatus
+ Fix #5369: Fixed Divorce Logic
+ Fix #5408: Fixed Passenger Capacity Calculation in CamOps Reputation
+ Fix #5409: Refactored StratCon Campaign Management Dialog
+ PR #5416: Fixed Incorrect Ordering in Personnel Status Change Switch
+ PR #5417: Refactored Personnel Handling on New Day
+ PR #5423: Updated TO&E to Use "Support" Term instead of "Non-Combat"
+ PR #5425: Added Notification for Users Attempting to Manually Deploy on Integrated Commands
+ PR #5427: Fixed Unit Check in Combat Team Status Evaluation
+ PR #5428: Added Combat Teams & Support Forces Documentation
+ PR #5429: Archived Outdated Against the Bot Documentation
+ PR #5435: Halved Duration of Recon Scenarios
+ PR #5436: Adjusted Scenario Modifiers BV & Unit Count Contribution
+ PR #5437: Added Further Edge Case Handling for Turn Limit Scenario Objectives
+ PR #5438: fix: quick bandaid for gun emplacements in ACAR
+ PR #5443: Updated Naming of AtBLanceRole Class, Added Auxiliaries Combat Role
+ PR #5444: Removed Remaining Instance of Undeploy Functionality when StratCon is Enabled
+ PR #5446: Updated Convoy Scenarios to Exclude BV and Unit Count Contribution for Convoy Units
+ PR #5447: Refactored Conventional Fighter Handling in StratCon
+ Fix #5449: Fixed Force Removal Bug in TO&E, Fixed Convoy-Support Force Option Bug #5449
+ Fix #5450: Fixed Combat Team Eligibility Check by Rolling Back Use of getAllUnits()
+ Fix #5439: ACAR mode selection
+ PR #5460: Refined Deploy/Undeploy Menu Behavior for GM Permissions
+ Fix #5442: Improved Reinforcement Transparency and User Control
+ Fix #5465: Corrected Date of Resupply Interception Scenarios & Added Clarity to Scenario Names
+ Fix #3639, #4036: Fixed Monthly Facility Support Point Gains & Added Functionality to Allied Industrial Facilities
+ PR #5472: Renamed Supply Depots to Space Ports, Buffed Support Point Gain
+ PR #5473: Renamed Fight, Defense, and Scouting Combat Role Names
+ PR #5475: Fixed Resupply Smuggler Dialog Formatting
+ PR #5476: Added Missing Anti-Mek Skill to Battle Armor Basic Training In-Unit Education Curriculum
+ Fix #5491: Fixed Transportation Capacity and Requirement Calculations
+ Fix #5478: Refactored Loot Description for Clarity
+ PR #5493: Added Name for Resupply Loot
+ PR #5494: Fixed Marshalling and Unmarshalling of stratConScenarioType
+ PR #5495, #5496: Updated Documentation for Personnel Modules, Unit Markets, Force Documentation
+ Fix #5453: Refactored Resupply Logic and Streamlined Cargo Calculations
+ PR #5456: Added Motive System Exclusion in Resupply Eligibility
+ PR #5458: Clarified Speaker Names in Resupply Dialogs
+ PR #5459: Added Notification for Dispatched Convoys During Resupplies
+ Fix #5461: Fixed Legacy AtB Battle Chance Spinner Array Indexing Bug
+ Fix #5464: Adjusted Force Multipliers in Emergency Convoy Defense - VTOL Scenario Template
+ PR #5489: Fixed NPE when Searching for Primary Force in StratCon Scenario Generation
+ PR #5477: Rewrote & Reworked Training Combat Role
+ Fix #5506: Updated Force Refresh Logic in TOEMouseAdapter
+ Fix #5512: Added Compatibility Handlers for Legacy Save File Support
+ Fix #5500: Update contract scenarios to replace VIP Capture objectives
+ PR #5504: Fixed Duplicated autoAwards Trigger in New Day
+ PR #5501: Updated Resupply Mechanics, Added Documentation
+ Fix #5480: AutoLogistics requesting incorrect parts when variants of the same part exist in some cases
+ Fix #5479: AutoLogistics orders reset values
+ PR #5509: ACAR Improvements- Damage delivery more granular, fixed error with morale never checking
+ PR #5528: Updated Space Scenario OpFor Deployment & Arrival
+ PR #5526: Renamed 'requiredScenario' to 'turningPoint' in StratCon
+ PR #5525: Refactored Support Point Negotiation into a Dedicated Class; Fixed Initial Support Point Pool Bug
+ Fix #5515: Added "Refused Engagement" ScenarioStatus
+ Fix #5517: Refactored Personnel Filtering Logic for Field Kitchens...Again
+ Fix #5519: Fixed Recon Scenario Spawn; Fixed Bugs Related to Role Name Changes
+ Fix #5529: Fixed Training Logic to Handle Empty Skill Lists
+ PR #5532: ACAR Documentation
+ PR #5522: Implemented Nag Dialog Visual & Code Improvements
+ PR #5514: Added Travel Description Report to Transit Automation
+ Fix #5221: Adjusted Required Scenario Distribution to More Evenly Award CVP;
             Reduced Scenario Sizes for House & Integrated Commands
+ PR #5540: Refactored Pilot Starting Age Calculation
+ PR #5541: Further Adjustments to Starting Ages
+ PR #5536: Corrected Auxiliary Deployment Restrictions
+ PR #5537: Corrected Reinforcement Interception Map Type
+ Fix #5534: Fixed Typo in Resupply Roleplay Event
+ Fix #5535: Adjusted Force Role Weighting in DropShip Defense Scenario Templates
+ PR #5545: Temporarily Disabled Non-Launch Ready Options
+ Fix #5498: Corrected Loading & Unloading of Prior Failed Entrance Exams
+ Fix #5543: Refactored ScenarioType Parsing Logic
+ Fix #5542: Remove User Preferences Handling from BatchXPDialog
+ PR #5551: Refactored Initial Education Logic
+ PR #5557: Refactored Ally and Enemy Rating Calculations for Contracts
+ Fix #5556: Refactored Combat Roles for Clarity
+ PR #5560: Fixed Support Point Negotiation Report
+ PR #5561: Added Missing in-House Bootcamps for NCOs, Warrant Officers, and Officers
+ PR #5562: Fixed Entrance Exam Logic and Added Tooltip Display
+ PR #5563: Log jvm parameters
+ PR #5565: Refactored StratCon Reinforcement Dialog & Added GM Reinforcement Option
+ PR #5566: Refactored Nag Dialog Checks to Improve Performance
+ Fix #5667: Reworked Morale Logic
+ PR #5670: Refactored Font Color Handling for Cargo Report
+ Fix #5662: Restore Default Font Color when Leadership Selection Valid
+ Fix #5661: Removed Hardcoded Primary Ally Modifier Chances
+ Fix #5648: Expanded and Fixed Cargo Capacity Logic
+ PR #5674: Expand Special Unit Generation in AtB Unit Market
+ Fix #5668, #5640: Multiple Resupply Bug Fixes
+ PR #5676: Corrected Transportation Unit Type Check
+ Fix #5663: Addresses where the financeTable is empty
+ Fix #5664: Expanded Contract Automation Functionality to Manually Created AtB Contracts
+ Fix #5728: fixed error with resolver test 

0.50.01 (2024-11-10 1800 UTC)
+ PR #4810: Respecting Trademarks (Mech to Mek)
+ Fix #4417, #4764, #4774: Updated Campaign Presets & Addressed Relevant Name Change Issues
+ PR #4655: Refactored Random Company Name Generator to Use CSV
+ PR #4691: Revised CamOps Reputation Derived AtB Modifier, Renamed getUnitRatingMod Method
+ PR #4693: Refactored Personality Characteristic Display in Personnel Table
+ PR #4699: Refactor Initial Education Level Assignment
+ PR #4719: Adjusted Target BV Percentage Logic for BVScaled OpFor Generation
+ PR #4720: Replaced TaharqaSkillGenerator with StratConSkillGenerator in Force Generation Calculations
+ PR #4722: Refactored Difficulty Multiplier Calculation
+ FIX #4535: Improved limits on generating infantry for APCs
+ FIX #4649: Removed Ability to Assign AeroSpace Pilots to Conventional Aircraft
+ FIX #4744: Fixed Formatting Issues in EducationController
+ FIX #4763: Added Army Group Formation Level
+ PR #4777: Include more information about available personnel in Camops Personnel Market Refresh Report
+ FIX #4783: Fixed Hidden Loyalty Calculation in RetirementDefectionTracker
+ FIX #4784: Refactored Personnel Filtering and Added Last Mission Date Check
+ FIX #4787: Updated Prisoner Defection Base TN
+ PR #4792: Sell Parts from Parts in Use Dialog
+ FIX #4765: Fix error in camlann system faction ownership
+ FIX #4789: Remove untreated personnel nag for prisoner-defectors and add unit tests
+ FIX #4790: Fix Mission XP Reward Setting
+ FIX #4803, #4802: Corrected Experience Rating Calculation in Reputation
+ PR #4830: Corrected terminology in Academy XMLs
+ PR #4831: Fix typos in identifiers for MEKWARRIOR and AtBUnitRatingMod
+ PR #4751: Fixed Typo in Mission.properties
+ FIX #4841: Added Post-Name Change Compatibility Handlers to Academy.java, Removed Redundant Setter Methods
+ PR #4843: Added Post-Name Change Compatibility Handlers, Added JavaDocs to Phenotype.java
+ PR #4846: Restored Missing Portrait Folders
+ PR #4847: Added Post-Name Change Compatibility Handlers to SkillType.java
+ FIX #4833: Added Post-Name Change Compatibility Handlers, Added JavaDocs to PersonnelRole.java
+ Fix #4882: Filter out inactive factions when determining capitals for personnel market generation
+ PR #4848: Added Tooltip for Crew Requirements in Hangar Tab Display
+ Fix #4834: Refactored Nag Dialogs, Split UnableToAffordExpensesNagDialog into Two Dialogs, Added Unit Tests
+ PR #4521: Relationship & Childhood Overhaul
+ PR #4888: Added 'Part Quality Report' Dialog
+ PR #4884: Refactored GM Person Editing to Handle Multiple Selections
+ Fix #4748: Refactored Award Drawing Methods
+ Fix #4745: Added Mission Check for 'prisonerofwar' Award Eligibility
+ Fix #4701: Updated StratCon Status Message for Inactive Contracts
+ Fix #4870: Enhanced Random-Death Reporting
+ PR #4865: Implemented Force Generation 3, Including Clan Bidding & Batchall System
+ Fix #4785: Added the Tracking of Hits Obtained Prior to the Completion of a Scenario
+ Fix #4779: Added Adult Apprenticeship and Updated Tuition Fees
+ Fix #4771 & #4781: Fixed ConcurrentModificationException in Personnel Removal Process
+ Fix #4736: Regenerate Personality Descriptions for NPCs
+ Fix #4721: Removed Automatic Conversion of CVP into SP when Reinforcing in StratCon
+ Fix #4782: Removed TN Modifier for IS Techs working on Clan Tech, Removed Clan Tech Knowledge SPA and Effects
+ PR #4463: Decoupled Dependents from AtB, Reworked Dependents, Reworked New Personnel Ages, Added Documentation
+ PR #4644: Initial work on CamOps RAW Contract Market
+ PR #4859: Reworked AtB Morale, Rebranding it as MekHQ Morale
+ PR #4885: Added Ability to Define Skill Levels When Using GM Hire Minimum Complement
+ PR #4886: Fixed Birthday Anniversary Events, Added Employment Anniversary Events
+ PR #4887: Refactored Enemy Name Retrieval and Added Automatic Camouflage Assignment
+ PR #4889: Enhanced Academy Application Failure Report
+ FIX #4890: Change Logger Level from Error to Warn for SPA Loader
+ PR #4894: Multiple Post-Merge Corrections
+ PR #4904: Reduced Idle XP in Campaign Presets
+ Fix #4776: Added Default Maintenance Time Campaign Setting #4905 Fix
+ Fix #4897: Generate contract modifiers when adding contracts individually
+ Fix #4805: Fixed Two Instances of NPE Related to the TO&E #4907 Fix
+ Fix #4807: Added Display for Original Unit to Person View Panel #4908 Fix
+ Fix #4835: Added Clarification to Maintenance Cycle Campaign Setting #4909 fix
+ Fix #4839 && #4488: Loosened Skill Requirements for Vehicle Crewmember Role #4910 fix
+ Fix #4911: Simplified Tech Personnel Checks
+ Fix #4851: Added Several <50.01 Compatibility Handlers to CamOps Reputation Report #4913 Fix
+ Fix #4852: Restored Award Unmarshalling Method Call #4914 Fix
+ Fix #4891: Added <50.01 Compatibility BayType Handlers #4915 Fix
+ Fix #4892: Added <50.01 Compatibility Handler for VeeStabiliser Parts #4916 Fix
+ Fix #4902: Added <50.01 Compatibility Handler for Removed Clan Tech Knowledge SPA
+ Fix #4896: Fixed Random-Camouflage Path Handling for Alternate Directory Format
+ PR #4903: Implement dynamic hiring halls
+ FIX #4845: Refactored DropShip Salvage Handling
+ PR #4924: Refactored Batchall Logic and Enhanced Bidding Report
+ FIX #4952: Fix AtBMonthlyContractMarket payment multiplier
+ PR #4961: Remove hiring halls from clan worlds
+ PR #4928: Reworked Scenarios and Scenario Modifiers, Tied Civilian Units to Campaign Era
+ Fix #4930: Fixed Academy XML to Avoid Odd Formating
+ Fix #4898 && #4917 && #4920: Added Further Portrait <50.01 Compatibility Handlers
+ Fix #4921: Edited Display of Advantage Tooltips in Person View
+ Fix #4938: Added <50.01 Compatibility Handlers to SkillPerquisite.java
+ Fix #4900: Fixed Personnel Filter Role Checks to For Vehicle and Vessel Crews
+ Fix #4829: Add Sorter for Maintenance Column in Hangar Tab
+ Fix #4826: Fixed Multiple Award Set Logic in autoAwards
+ Fix #4662: Added Era Buttons to Date Chooser and Modernized GUI
+ PR #4943: Added Contract Difficulty Estimate, Including GUI Support
+ FIX #4918: Updated OpFor Skill Generator and Added Skilled Level Parser
+ FIX #4929: Prevent Battle Armor allocation in TORNADO_F4 wind scenarios
+ PR #4931: Reworked AtB Bonus Rolls, Fixed Bug in Bulk Hire
+ PR #4981: Implemented Campaign Options IIC Preset Picker #4981
+ PR #4984: Refactored Daily Personnel Processing Logic.
+ PR #4989: Adaptation to MM #6068 Replace Manual GUI scaling with FlatLaf Scaling
+ PR #5002: Correct issues with fixed map generation #5002
+ PR #4992: Add Customization Option to Refit Dialog
+ PR #5030: Replaced autoAwards Award Ceremony Placeholder Image
+ PR #4967: CamOps Contract Market - Contract Generation
+ PR #5017: Display Advanced Medical Injuries in UI
+ PR #5024: Add option to show unit images in TO&E
+ PR #5025: Pin/sticky force view tab on TO&E panel
+ PR #5031: Fixed Refitting Units with Blank Model Name
+ PR #5033, #5049: GUI Scaling fixes
+ PR #5034: New row highlights for Personnel Table: Gone, Absent, Fatigued
+ FIX #5028: Random Camo Allocation Fixes
+ PR #5036: Corrected Scenario Modifiers for HouseOfficer units
+ PR #5052: Convert the Part Quality concept into an enum
+ PR #5053: Colorise Skill Levels
+ PR #5054: Implement CamOps Contract Negotiation
+ PR #5055: Parts In Use - Filter Mothballed and Spare Part Quality
+ PR #5064: Bug fix and improvements for calculateContractDifficulty()
+ Fix #5061: Fixed TurretLock Part not saving
+ Fix #4725: Added duplicate kill checking for multi-crewed units
+ Fix #5058: Fixed `isMilitary` and `isPrepSchool` flags; corrected typo
+ Fix #4973: Fixed `isMilitary` and `isPrepSchool` flags; corrected typo
+ Fix #5065: Showed actual amount of armor on order in repair info
+ PR #5066: Parts improvements - minor refactoring and better information
+ PR #5067: Changed "Clear All Items" to "Remove Selected Items" on CC Tab list
+ Fix #5059: Added "No Eligible Personnel" dialog to turnover & retention checks
+ PR #5069: Implemented hiring hall overrides
+ Fix #5045: Added TotalGenericBattleValue tag to MUL export
+ Fix #5037: Fixed hire minimum complement commands
+ Fix #4725: Added duplicate kill checking for multi-crewed units
+ PR #5073: Refactored contract difficulty display and added tooltips
+ PR #5074: Updated primary allies scenario modifiers
+ Fix #5003: Fixed wrapping of personality description
+ Fix #4999: Updated fatigue column of personnel table to use effective fatigue value
+ Fix #4998: Fixed new day reporting
+ Fix #4991: Re-added compatibility handlers for SPA skill prerequisites
+ Fix #5019: ForceRenderer - Bolded unit commanders
+ Fix #5083: StratCon vs normal deployment status of units
+ PR #5085: Improved Force Gen unit substitution
+ Fix #5079: Refined PartQualityReportDialog layout handling and exclusions
+ Fix #4995: Fixed SPA tooltip HTML wrapping in PersonViewPanel
+ Fix #5020: Fixed SPA tooltip HTML wrapping in PersonViewPanel
+ PR #5088: Added 100+ new quirks, refactored personality traits & quirk classes
+ Fix #4988: Added empty jump path check to UnableToAffordJumpNagDialog
+ Fix #4987: Fixed camouflage directory assignment for null faction codes
+ PR #5091: Added minimum number of tracks (1) to StratCon initialization
+ PR #5092: Fixed objective criteria for intercept engagement
+ Fix #4980: Fixed outsourcing of babies
+ Fix #4972: Corrected parameter order in simulated relationship history reports
+ PR #5097: Simplified reputation display
+ PR #5098, #5113: More FG3 scenario adjustments
+ PR #5099: Added award bonuses to award ceremony dialog
+ Fix #5100: PartsStore - Fixed equipment parts and OmniPods (fixes hatchets and maces at least)
+ Fix #4955: Prevented dropout and some graduation events occurring for very young children
+ Fix #5102: Fixed portrait folder names
+ Fix #5023: Fixed Divide by Zero Error in Loans Dialog
+ Fix #4975: Prevent Early Clan Units in Non-Clan Campaigns
+ PR #5103: Globally fix slow mouse wheeling issues, with scaling
+ PR #5104: Fixed Preset Picker Date Issues
+ Fix #4980: Fixed Outsourcing of Babies
+ PR #5105: ResolveScenarioWizardDialog - Some UX Improvements
+ PR #5106: ResolveScenarioWizardDialog - Ransom All Button
+ PR #5107: Updated Interstellar Map View Defaults & Optimized 'ISW' view
+ Fix #5109: Corrected DropShip Scenario Modifier Generation Method
+ PR #5111: Better multi-day repair and refit reports.
+ PR #5112: TechTabelModel - Show Daily Available Time for Techs
+ Fix #5118 && #5117: FG3 Scenario Improvements
+ PR #5121: Label OmniUnits as Omni in the MekHQ UI
+ Fix #5119 && #5108 && #4297 Fixed Position of NewDayEvent Trigger in processNewDay
+ PR #5126: Rebalanced Random Unit Quality
+ Fix #5131: Fixed Faction Conflict Checks for Reeducation Camps
+ PR #5137: Stopped Scenarios Pulling Units from the Hangar
+ Fix #5139: Refactored Field Kitchen Personnel Count Logic
+ PR #5141: Handled StratCon Scenario Placement Failure when All Coordinates Occupied
+ PR #5142: Added New StratCon Scenario Generation Utility Method
+ PR #5143: Fix Track Calculation in StratconContractInitializer
+ PR #5144: [FG3] Adjusted Generation Method in Some Scenarios
+ PR #5145: [FG3] Refactored Difficulty Multiplier Application
+ PR #5146: Adjusted Scenario Loot Box Behavior
+ PR #5147: Refactored JScrollPaneWithSpeed Constructor
+ PR #5148: ResolveScenarioWizardDialog - Rebuild as a tabbed dialog, improve UI
+ PR #5151: Fixed Line Breaks in StratCon Facility Descriptions
+ PR #5152: Update odds add lightning storm and adjust others
+ PR #5154: Renamed Tracks and AtB Campaign State in StratCon
+ PR #5156: Refactor Supply Depot SP Modifiers to be Monthly
+ PR #5157: Fixed StratCon Reinforcement Deployment Check
+ PR #5159: CampaignGUI Tab reordering
+ PR #5161: Changed wording in "Potential Capture Style"
+ PR #5163: Added Force BV Multiplier Logging & Adjusted Calculation in AtBDynamicScenarioFactory
+ FIX #5160, #5162: Updated Infantry Generation Method and Trainee Settings
+ PR #5168: StratCon will No Longer Display GBV when Using FG3
+ PR #5172: Added Contract Automation
+ PR #5174: Updated Faction Loading Log Format
+ PR #5175: Temporarily Disabled Preset Confirm in New Campaign Dialog
+ PR #5176: Temporarily Removed CAM_OPS from Contract Market Method ComboBox
+ PR #5179: Fix Perm. Injury showing as Injury on Personnel tabel
+ PR #5180: Show refitting techs and fix refit countdown


0.50.0 (2024-09-01 2000 UTC) (THIS MARKS THE START OF JAVA 17 AS THE MINIMUM REQUIRED)
+ PR #4332: CI Updates for windows build and normalizing
+ PR #4344: Update Payout Calculation for KIA Personnel
+ PR #4345: Updated fatigue display logic in PersonViewPanel
+ PR #4346: Refactored management skill calculation in RetirementDefectionTracker
+ PR #4348: Sentry Additions
+ PR #4355: Spelling, typos, grammar, etc
+ PR #4356: Move munition config out of MHQ, use MM autoconfig code
+ FIX #4326, #4325: Corrected Admin Negotiation Experience Level Campaign Setting & Experience Level Calculations
+ PR #4378: Update autoconfig calls to explicitly set ground/space state from scenario data, not game or map info
+ RFE #4316: Updated Scenario Modifier Tooltips in CampaignOptionsDialog Properties
+ RFE #4317: Added Education Level to Biographical Filter of Personnel Table
+ RFE #4319: Added Education Level to Company Generator
+ FIX #4329: Added Option to Include Non-Combatants in Field Kitchen Capacity Calculations
+ FIX #4357: Reworked Monthly XP in Education Module
+ RFE #4359: Added Ability to Manually Drop Personnel out of Active Education
+ RFE #4361: Updated & Corrected Prestigious Academy Information and Added Three New Types of Local Academy
+ FIX #4384: Refactored Faction Restriction Checks in Academy Class
+ PR #4385: Updated Logic for Identifying Pregnant Combatants
+ PR #4390: Added Quarterly Turnover Frequency Option
+ PR #4391: Added Campaign Option to Automate Retention Bonus Payments Based on a Threshold
+ PR #4391: Added Campaign Option to Automate Retention Bonus Payments Based on a Threshold
+ PR #4396: Changed some wording around to help avoid confusion about StratCon
+ FIX #4352: Null pointer exception advancing the day when custom academies are missing
+ PR #4375: Updated Documentation for Education Module
+ PR #4377: Expanded Manual Assignment of Personnel Statuses to Include PoW, On Leave, and AWOL Statuses
+ PR #4382: Added In-Unit Education to Education Module
+ PR #4388: Replaced CargoCapacityNagDialog functionality
+ PR #4392: Removed Personnel With Impossible-to-Fail TN from Turnover Table
+ PR #4393: Added the Automatic Release of the Commander Flag upon Commander Departure or Death, and Loyalty Reset upon Sudden Leadership Change
+ PR #4394: Updated Prisoner Defection Calculation to Optionally Include Loyalty
+ PR #4395: Added Execution and Jettison Options for Prisoners
+ PR #4398: Added the Ability to Ransom Friendly PoWs
+ PR #4400: Implemented the Capture of Missing Friendly Personnel During Scenario Resolution
+ PR #4402: Added a Dialog for Zero Award-Eligible Personnel
+ PR #4404: Added Automatic Running of autoAwards on 1st of Month & After Company Generator Runs
+ PR #4405: Corrected Missing Fatigue Option Check During Scenario Resolution & for StratCon Actions
+ PR #4407: Added Scenario Awards to Post-Scenario autoAward Checks
+ PR #4409: Refactored Kill Count and Personnel Filtering Methods
+ PR #4418: Added SuperStucco's Basic Force Generator Role Functionality to Scenario Random Unit Generation
+ PR #4411: Education tool tip no longer references "weeks" to avoid confusion
+ PR #4414: Detailed medical system properly marked as unofficial
+ PR #4419: Multiple typo fixes in news and "canned" campaigns
+ PR #4413: Decoupled Prisoner Capture & Defection from AtB, Updated Mechanics, & Added Supporting Documentation
+ PR #4415: Refactored Award Tier Count Calculation in PersonViewPanel
+ PR #4416: Refactored Skill Improvement Logic in EducationController
+ PR #4422: Expanded autoAwards Coverage to Include 'Prisoner of War'
+ PR #4423: Fixed additional typos and spelling errors
+ FIX #4425: Right-clicking on any person in Personnel tab causes NPE error
+ PR #4426: Updated static faction references with appropriate isX() call
+ FIX #4429: Added Null protection when generating forces from fixed scenarios like Base Defense
+ FIX #4434: Added processNewYearChecks Skip for Homeschool Academies
+ FIX #4335: paid recruitment doesnt turn off
+ FIX #4456: Added Nag for Inability to Afford Next Jump
+ FIX #4437: Null pointer exception while removing an asset
+ PR #4439: Added Missing Status Log Messages & Stored Turnover Information Across New Day Events
+ PR #4440: Updated Divorce and Death Handling
+ PR #4441: Implemented Incremental Loyalty Changes
+ PR #4446: Added Random Personality Functionality
+ FIX #4447: All non-KIA enemy personnel default marked as captured
+ FIX #4448: Custom award set not displaying medals
+ PR #4452: Improved Education Module Messaging
+ PR #4455: Added Re-Enrollment Functionality to Education System
+ PR #4457: Removed Paid Retirement Color Options
+ PR #4459: Added 'Unable to Afford Expenses' Nag Dialog
+ PR #4462: Automated Unit Site Location Change when Entering Transit and Arrival States
+ PR #4464: Minor Education Module Data Fixes
+ PR #4465: Updated Salvage Terminology
+ PR #4469: Added Prisoner Ransom & Free Prompts to Mission Completion
+ PR #4466: Added Option to Grant Random Toughness when Using Toughness
+ PR #4468: Implemented Monthly Personnel Data Cleanup
+ PR #4472: Expanded Random Personalities to Include Intelligence, Incorporated Character Intelligence into Education Module
+ FIX #4474: Infantry personalty description is too wide
+ PR #4476: Removed Loyalty Change Event for Executing Prisoners
+ PR #4477: Marked 'FM: Mercenaries (rev)' Unit Rating Method as Deprecated
+ FIX #4481: Significant amount of company mysteriously vanished
+ FIX #4386: Personnel Report Counting Injured Prisoners as Support Personnel
+ PR #4490: Fixed Missing Site Location Change Code & Turnover Information Storage
+ PR #4491: Corrected Qualification Start Years
+ PR #4492: Added Promotion-Based autoAwards Processing
+ PR #4494: Improved Award Tooltips with XP & Edge Benefits
+ PR #4501: Added Hospital Beds to Facility Report, Added Maximum Patients Per Doctor Campaign Option
+ FIX #4270: Top Level of TO&E Displaying Incorrect Commanding Officer
+ PR #4507: Removed Vestigial 'Uneventful' Graduation Event
+ PR #4508: Added autoAwards Support for the Final Three Awards from the Standard Set
+ PR #4509: Removed Turnover Target Number Method Configuration
+ PR #4510: Updated Turnover & Retention Module.pdf
+ PR #4489: Refactored Personality Characteristic Generation Logic
+ PR #4493: Added Ability to Tell autoAwards to Ignore Individual Custom Award Sets
+ PR #4497: Updated Prisoner Resolution Messages
+ PR #4498: Added AToW Mission Completion XP Awards, Added Global XP Cost Multiplier Option
+ PR #4523: Prevented Automated Removal of Genealogically Relevant Characters
+ PR #4524: Update Loyalty Change Reporting with Color-Coded Messages
+ PR #4526: Education Module Data Fixes
+ PR #4527: Improved Color Formatting for Education Events
+ PR #4528: Refactored Fatigue Messages to Support Colored Span Tags
+ PR #4534: Added the Automation and Tracking of Formation Levels within The TO&E Pane
+ PR #4536: Added Force and Unit Type to Kill Tracking
+ PR #4538: Fixed Support Score Calculation
+ PR #4500: Corrected Masters and Doctorate Graduation Checks
+ FIX #4532, #4546: Fixed NPE in Mass Enroll Filters
+ PR #4553: Added "Buy in Bulk" Button to Parts Acquisition in Repair Bay
+ PR #4566: Updated era modifiers to reflect CamOps
+ FIX #4566: AutoAward misinterprets TOE for formation kills
+ FIX #1795, #2552, #4473: Adjusted Sale Value for Infantry and Battle Armor Units
+ PR #4499: Replaced Legacy Presets, Took StratCon Out of Alpha & Into Beta
+ FIX #4522: Education: Children born to parents at school should stay with the parent until they return
+ FIX #4544: Corrected Errors in Post-Grad & Doctorate Graduation Handler
+ FIX #4550: "Use StratCon Rules" appears twice on that Campaign Options tab
+ FIX #4557: Education - Re-enroll options shows 'nothing more to learn' on drop-outs from military academies
+ PR #4558: Added DropShip Bounty Settings
+ PR #4560: Updated Assertiveness and Removed Toughness Biography Entries
+ PR #4563: Added Education Module Handler for Injured Personnel
+ PR #4569: Added Unit Market Rarity Setting to Campaign Options, Updated Unit Markets.pdf
+ PR #4570: Separated Handling of Prisoners & Prisoner-Defectors in Resolve Mission Dialogs
+ PR #4571: Renamed Game Options to MegaMek Options to Improve Clarity
+ PR #4573: Fixed Formation Level Calculations
+ PR #4574: Updated Repair Site Names to Match CamOps
+ PR #4576: Fixed Prisoner of War Award Categorization
+ PR #4577: Fixed Index Out-of-Bounds Error During eraMods Parsing
+ PR #4578: Updated Awards Module.pdf
+ PR #4580: Refactored Infantry Sell Value Calculation to Include Unit Quality Multipliers
+ PR #4582: Corrected New Presets, Added Missing Updated SPA Costs
+ PR #4583: Fixed Injury Fatigue Checkbox
+ FIX #4537: Updated Repair Tab Experience Level Requirement Text & Adjusted Font Sizes
+ FIX #4579: Infinite Loop when Bulk-Hiring at Impossible Skill Level
+ PR #4587: Fixed Missing String Format Key in Fatigue Messages
+ PR #4591: Added CamOps Planetary Condition Modifiers to Maintenance Checks
+ PR #4595: Fixed Null Check for Education Tag Alongs
+ PR #4596: Added Personality Characteristics and Loyalty to Personnel Tab
+ PR #4597: Updated Person View and Personnel Tab to Better Support Differing Screen Sizes
+ PR #4609: Integrated Academy Information into Interstellar Map Tab
+ FIX #3920: Fixed Shares Payouts for Early Contract End, Refactored Shares Percentage Fetching to Further Detach System from AtB
+ FIX #4615: Added Missing Maintenance Planetary Modifier Text
+ FIX #4605: Overhauled CamOps Unit Reputation Calculations and Report
+ FIX #4618: Added Sale Buttons to Parts in Use Dialog
+ FIX #4637: Fixed Text Placeholders in CamOpsReputation.properties
+ FIX #4636: Renamed StratOps Personnel Market to Campaign Ops to Reflect Rulebook Reorganization
+ FIX #4611: Minor Preset Updates
+ PR #4614: Updated BA Qualification Start Years
+ PR #4616: Added Intelligence-based XP Cost Multiplier
+ PR #4617: Added Support for Handling Medical Discharge
+ FIX #4619: Restored adminXPPeriod Option Parsing
+ PR #4620: Fix hyperlink issue in payment text
+ PR #4621: Improved Edge Trigger Unmarshalling
+ FIX #4624: Refactored Years of Service Calculation for autoAwards Time Awards
+ FIX #4625: Removed Loyalty Change Notifications for Campaigns with Loyalty Disabled
+ PR #4631: Added Entrance Exams for Prestigious Academies, Updated Education Module Documentation
+ PR #4633: Refactored Force Commander Logic & TOE Information Display
+ PR #4634: Refactored Unit getCommander() Method
+ PR #4638: Adjusted Objectives Pane to Use Client Theme Colors and Added Normal Play Usage
+ PR #4639: Fixed Grammar in Personality Characteristic Descriptions
+ PR #4641: Implement negotiation for salvage terms
+ FIX #4645: Fixed Weekly Reputation Recalculations
+ FIX #4643: Fixed Copy-Paste Error in End Mission Prisoner Nag
+ PR #4648: Refactored AutoAwardsController and Fixed Scenario Awards Support
+ PR #4650: Removed unused import of LogManager and corrected the import path for Intelligence
+ PR #4640: Implemented Random Mercenary Company Name Generator
+ FIX #4654: Added Checks for Scenarios with Null Start Dates within Objectives Panel
+ FIX #4651: Fixed Support Rating Administration Requirements Calculations
+ FIX #4656: Fixed Intelligence XP Cost Calculations and Minor Logic Issues
+ FIX #4660: Added missing angle bracket in Independent Command Rights tooltip text
+ FIX #4663: Reverted change to find parts by name when selling from parts in use
+ FIX #4664: Added clearance of enemy name, when changing enemy code
+ FIX #4666: Added Check for Null Crew When Determining Force Leader
+ PR #4673: Added Conditional Check Before Showing 0 Personnel Eligible autoAwards Dialog
+ PR #4674: Fixed NPE in CamOps Mission Date Calculation
+ PR #4677: Update CamOps Personnel Market to Properly Not Generate Personnel on a roll of 7
+ PR #4678: Fixed Incorrect Variable in Education Failed Application Report
+ PR #4679: Refactored DropShip Bonus Calculation Logic
+ Fix #4608: Relocate some methods and remove bad Part casting
+ PR #4684: Refactored Personality Generation and Education Level Assignment
+ PR #4685: Fixed NPE in AutoAwardsController
+ PR #4688: Temporarily hide sell buttons from parts in use dialog (work in progress not ready for release)
+ PR #4610: Added Faction Event Changes from Shattered Fortress
+ PR #4686: Adjusted CamOps Personnel Market to Refresh Daily
+ PR #4692: Updated Map Colors to Match Official Colors Where Known
+ PR #4696: Add current edge total to the tech information
+ PR #4705: Remove unnecessary faction era modifier warning
+ PR #4716: Updated Campaign Presets
+ PR #4718: Added StratCon Introduction Promo on Campaign Start
+ FIX #3769: Fixed Skill Level Retrieval Method in AtBDynamicScenario
+ FIX #4709: Fixed Maintenance Interval Calculations
+ PR #4715: Updated Default Repair Sites
+ FIX #4622: Set Minimum Size for CustomizePersonDialog UI elemen
+ FIX #4713: Fixed Recursive Node Reader in Force.java
+ FIX #4728: Safety getBay, add unit test, turn down logging in one location
+ FIX #4729: Simplified NullPointerException Message in DataLoadingDialog
+ FIX #4738: Fixed NPE in getEligibleCommanders
+ FIX #4742: Fixed Unmarshalling of daysSinceMaintenance
+ PR #4758: MHQ side of fix for MHQ 4755: NPE when opfor has no faction code
+ FIX #4697: Refactor salary editing logic and prevent NPE
+ PR #4690: Corrected Experience Generation Logic and Refined Campaign Options GUI
+ PR #5052: Convert the Part Quality concept into an enum
+ PR #5053: Colorise Skill Levels
+ PR #5054: Implement CamOps Contract Negotiation

0.49.20 (2024-06-28 2100 UTC) (THIS IS THE LAST VERSION TO SUPPORT JAVA 11)
+ PR #4005: Code internals: DialogOptionsListener update
+ PR #2997: Story Arcs Basic Architecture
+ FIX #4017: Space and Low Atmosphere not saved to xml, when started game after load the correct board type was to megamek
+ PR #3928: add glare and solar flare odds to TerrainConditionsOddsManifest.xml file
+ PR #4033: Introduced a New Morale Level to Curb Invincible Morale Spikes in AtB & StratCon
+ Fix #3359: Added Ability to Order Impossible TN Parts from Acquisitions Dialog.
+ PR #3969: Added Nag Dialog for Exceeding Cargo Capacity While Destination is Set
+ Fix #3938: Added CamOps Rank Salary Multipliers
+ PR #3924: Fatigue GUI Support and Rebalance
+ PR #4059: Fix unit tests on Large Craft Bays
+ PR #4037: Better Randomness in BotForceRandomizer
+ PR #4026: Refactor ChoiceStoryPoint and NarrativeStoryPoint with underlying abstract DialogStoryPoint class
+ PR #3980: Improved CamOps Unit Rating Handling Within Clamp
+ Fix #3931: Add new Scenario features to CustomizeScenarioDialog
+ PR #4041: Updated isChild()
+ Fix #4080: Updated Tooltips for the Marriageable & Trying to Conceive Flags
+ Fix #4083: Added Customizable Log Display Settings to Campaign Options
+ Fix #4088: MM code adaptation for boards validation
+ PR #4087: Reintegrate Pay Multiplier into Salary Calculation
+ PR #4095: Restored ranks.xml
+ PR #4094: MegaMek code adaptation
+ PR #4008: Added the Automatic Tracking of Award Eligibility and Additional Award Enhancements
            Very Important to read the documentation on this feature (See Docs folder)
+ PR #4106: Use tabs in customize scenario dialog
+ PR #4105: Updated Post-Scenario Logging for Prisoners
+ PR #4104: Fixed Post-Scenario Tracking System's Handling of Multiple Personnel in autoAwards
+ PR #4102: Fixed Award Tier Count Calculations in PersonViewPanel
+ PR #4093: Added Negotiation and Scrounge Skill Settings for Administrator Personnel
+ PR #4054: Added Life Paths Campaign Options Tab, Added Education Module
            Very Important to read the documentation on this feature (See Docs folder)
+ PR #4114: Additional Education Module Bug Fixes
+ PR #4115: Fixed Award Image Display in Person View
+ PR #4116: Added ability to Pass CamOps Fatigue to MegaMek
+ PR #4117: Even More Education Module Bug Fixes
+ PR #4118: Added autoAwards Support for the Education Module
+ PR #4119: Added Reeducation Camps to Education Module, Replaced Placeholder Academy Descriptions
+ PR #4129: Correcting a bunch of spelling errors and typos
+ PR #4101: Replaced Retirement System with Turnover and Retention Module
            Very Important to read the documentation on this feature (See Docs folder)
+ PR #4124: Fixed Award Eligibility Tracker Issuing Double Scenario Kill Awards... again
+ PR #4125: Fixed Friendly Personnel Missing Post-Scenario Scenario Credit
+ PR #4127: Fixed Clan Creche Graduation in Education Module
+ PR #4136: Updated Scenario Modifiers to More Consistently Contribute to Map Size
+ PR #4137: Tied StratCon Force Generation BV Allowance to AtB Difficulty Option
+ PR #4140: Added Dedicated Awards Panel to Personnel Tab of Campaign Options
+ PR #4141: Fixed Used Parts Value Multipliers Incorrectly Resetting to 0
+ PR #4142: Added No Commander Nag Dialog
+ PR #4143: Adjusted Founder Turnover Modifier & Updated Documentation for Turnover and Retention Module
+ PR #4144: Changed "Operational Victory Points" to "Scenario Victory Points"
+ PR #4145: Reversed Order of Personnel Logs, Renamed 'Personnel Log' to 'Personal Log'
+ PR #4146: Added Ability to Change Original Unit Assignment via Personnel Table
+ PR #4147: Set Default Edge Usage States to True
+ PR #4150: Added Unit Quality Parameter to addNewUnit Method and Related Tests
+ PR #4151: Updated Vehicle Gunner's Experience Level Calculation to Optionally Include Artillery Skill
+ PR #4153: Added Font Color Options to MHQ Options for Negative, Positive, and Warning Events
+ PR #4126: Added Ability to Manually Edit Education Level to Edit Person View & Fixed Minor Bugs
+ PR #4133: Implemented Basic Tax System, Profits Calculations, and Minor Financial Term Changes
+ PR #4134: Updated Menu Labels and Tooltips for Better Clarity and Grammar
+ PR #4135: Added Birthday Announcement Options
+ PR #4138: Added Scenario Modifier Options to Campaign Options
+ PR #4139: Added Second Chance Caste to the Education Module for Warrior Caste Washouts
+ PR #4149: Added Automatic Bonus Parts Exchange at Contract End, Added Bonus Parts Display to Mission Stats Panel
+ PR #4152: Updated Parts Acquisition Dialog in Repair Tab
+ PR #4156: Replaced Uses of Font Color 'Red' with New MekHQ Font Color Option Call
+ PR #4157: Replaced Uses of Font Color 'Green' and 'Orange' with New MekHQ Font Color Option Calls
+ PR #4162: Updated Tooltip Text for Contract Command Rights to Include Clearer Game Mechanics
+ PR #4165: Added GM Hire & Fixed Skill Level Options to Bulk Hire Dialog
+ PR #4166: Added Campaign Option to Disable Salary Increases from Secondary Roles
+ PR #4167: Fixed Missing Personal Log Messages for Resign, Desert, and Defect
+ PR #4168: Updated Turnover Frequency Logic in Turnover and Retention Module
+ PR #4169: Streamlined Management Modifier Calculations in Turnover and Retention Module
+ PR #4175: Removed Flavor Text from Breach of Contract Departure in Turnover and Retention Module
+ PR #4176: Turnover Target Number Revision & Updated Documentation
+ PR #4177: Fix NPE Resulting from Null Recruitment Date
+ PR #4158: Added Campaign Option to Randomize New Unit Quality
+ PR #4172: Implemented More Education Module Bug Fixes
+ PR #4174: Fixed Payout of 0 c-bills Causing Soft Lock in Turnover and Retention Module
+ PR #4178: Updated Family Modifier Logic, a Warring Faction Modifier, in Turnover and Retention Module
+ PR #4183: Fixed Multi-Person Original Unit Assignments in Personnel Market & Interactions with Turnover and Retention Module
+ PR #4173: Added Multiple Turnover and Retention Module Improvements
+ Fix #4182: Added Nag to Alert Users at Contract End fix
+ PR #4187: Restored Missing Code for Scenario Modifier Options & Campaign Option Layout Tweaks
+ PR #4188: Added Campaign Start Date Logging to Campaign
+ Fix #4203: Fixed Monthly Unit Market Incorrectly Filtering Out Vehicles
+ PR #4205: Fixed bug in Company Generator, add word Dragoon in front of Dragoon rating.
+ PR #4202: Added Parsing for "campaignStartDate" on Campaign Load
+ PR #4201: Fixed Intersected Conditions in CustomizePersonDialog.java
+ PR #4199: Updated PersonnelTableMouseAdapter to Support Enrolling Multiple Personnel
+ PR #4197: Updated Default Support Personnel Counts in Company Generator
+ Fix #2085: Added Variable Unit Quality to Unit Markets and Updated Unit Market Logic
+ Fix #2405: Added Variable Unit Quality to Salvaged Units
+ PR #4208: Added Numerous Improvements to the Turnover and Retention Module
+ Fix #4210: Rolled Back 'overrideBv' XML Tag, Fixing Non-Random Scenario Modifier Forces Incorrectly Generating Random Mechs
+ PR #4215: Fixed Handling of autoAwards Post-Scenario Kill Tracking
+ PR #4216: Converted Shares Payouts to Use Profits Not Net-Worth
+ PR #4217: Temporarily Removed Clan Support from Education Module, Refactored Remaining Code
+ PR #4218: Added Campaign Option to Control CamOps Unit Rating Within Clamp
+ Fix #4057: Could not find a mech summary
+ PR #4237: Added Prestigious Academies (A-A)
+ Fix #4235: Fixed Invalid Parsing of Early Childhood when Loading Personnel
+ PR #4242: Added Prestigious Academies D-F
+ PR #4246: Added Prestigious Academies G-J
+ PR #4248: Fixed Missing Qualification from James McKenna University
+ PR #4224: Corrected Condition for Enabling Prestigious Academies
+ PR #4225: Adjusted Condition for Setting campaignStartDate
+ PR #4226: Updated StratCon Font Colors to use New Font Color MekHQ Options
+ PR #4227: Updated Unit Market Descriptions & Refactored Unit Market Prices
+ PR #4229: Updated Child Education Level Handling & Academy Name Generation
+ PR #4230: Updated Fatigue Display Calculations in PersonViewPanel
+ PR #4231: Added Nag for Invalid Faction & Updated Missing Federation Commonwealth Start/End Date
+ PR #4232: Updated Loyalty Handling for Reeducation Camps
+ PR #4233: Fixed and Enhanced FactionHunterAwards Processing
+ PR #4234: Fixed Total Bonus Incorrectly Applying Repeated Division in Turnover Dialog
+ PR #4251: Adjusted Step Size for Fixed Map Chance AtB Option
+ PR #4252: Added 'getCurrentPrisoners' Method, Fixed Cargo Capacity Nag Dialog
+ PR #4253: Added Option to Restrict AtB Personnel Market to Hiring Halls Only
+ PR #4254: Updated Contract End Dialog Message
+ PR #4255: Relabeled Ally & Enemy Rating in AtB Contract Market to Improve Clarity
+ PR #4256: Fixed 'Advanced Infantry Graduate' Qualifications in Prestigious Academies Missing Start Date
+ PR #4257: Adjusted Curriculum XP to Use a Fixed Value Instead of Dynamic
+ Fix #3974: Add facility description capability to StratCon
+ PR #4261: Fixed Campus Name in Education Module
+ PR #4262: Separated Officer and Enlisted Curriculums, Corrected Local Academy Data
+ PR #4263: Inverted Management Skill Modifier in RetirementDefectionTracker
+ PR #4264: Updated Education Tooltip Properties to Better Handle Mass Enroll
+ PR #4267: Replaced Non-Universal ASCII Arrow with Braces in Turnover Dialog
+ PR #4271: Corrected Scenario BV Allowance Calculations for Scenario Modifiers
+ PR #4272: Updated Turnover & Retention Documentation
+ PR #4273: Corrected Dialog Option for Invalid Faction Nag
+ PR #4275: Fixed Original Unit Value Being Deducted from Payout Sum When Personnel Resign/Retire
+ FIX #4277: enable new network creation for units not in a network
+ FIX #4279: Added Check for 'dead' Status in Various Personnel Filters
+ PR #4282: Fixed Graduation Event Failing to Correctly Trigger autoAwards
+ PR #4285: Fixed Commanders Incorrectly Displaying 0 Loyalty
+ PR #4286: Numerous Corrections to the Prestigious Academies
+ PR #4287: Added More Education Module Fixes
+ PR #4274: Added 'Override Requirements' Campaign Option for Education Module
+ PR #4291: Added Clan Adoption (Abtakha)
+ PR #4292: Switched Loyalty Rating from Static to Dynamic
+ PR #4294: Added Prestigious Academies K-M
+ PR #4295: Added Prestigious Academies N-P
+ PR #4301: Add handling for new save-time exception added by fixes to MML 1537
+ PR #4281: Added Population Check to Education Module
+ PR #4299: Extended 'Hiring Halls Only' Personnel Market Option to Capital Planets
+ PR #4300: Revised Tuition and Faction discount Calculations
+ PR #4302: Added Prestigious Academies R-T
+ PR #4304: Added Prestigious Academies U-W
+ PR #4306: Fixed & Optimized Total Profits Calculation & Removed Tax Exemptions
+ PR #4307: Fixed Faction Discount to Tuition, Fixed autoAwards Triggering when Personnel Fail to Graduate
+ PR #4308: Fixed Administrative Capacity Displaying while Turnover is Disabled
+ PR #4309: Updated Education Module Documentation, Restored Reeducation Camp Dropout Functionality
+ PR #4164: More detailed auto-selection of bombs
+ PR #4312: Young wolves art update
+ PR #4313: Updated Campaign Options Settings to Disable New Components by Default

0.49.19.1 (2024-05-14 1800 UTC)
+ Milestone Release. Backported fixes.

0.49.19 (2024-04-19 2030 UTC)
+ Bug #3958: No selling units in scenario resolution if campaign disallows selling
+ Fix #3949: Custom ScenarioObjectives do not change ScenarioStatus in ResolveScenarioWizardDialog
+ PR #3953: Add disabled option for Personnel Market
+ PR #3956: Change ransomed unit buttons to sold unit button in scenario resolve dialog
+ PR #3942: Added Nag Dialog for Prisoners of War Outside of Contracts
+ PR #3845: Adaptations for Adding Clan Personnel Tracking to MegaMek
+ Fix #3775: Non-superheavy Tripods can now be assigned crews; pilots can now be assigned to SH and Tripods in the personnel tab
+ Fix: #3848: Unable to assign Aerospace units to a transport in the TO&E
+ Fix: #3856: Display bug in 'Basic Unit Information', doesn't show aerospace units
+ Fix: #3815: StratCon Modifier BadEvent is broken and doesnt do anything
+ PR: #3874: Fixes MegaMek #4464 - StratCon Mapgen Fix
+ PR: #3866: Fixed Typo and Removed Indents
+ Data: #3865: 499 new callsigns
+ PR: #3878: Interstellar Map Hiring Hall Highlight
+ PR: #3869: Fix issue #3839 to prevent loading clientsettings.xml instead of most recent campaign save
+ Fix #3730: Names of Victory Points (Stratcon)
+ PR #3867: Adjusted Retirement TN and Payout Values
+ Fix #3877: MekHQ units aren't defaulting to active probes for sensors
+ Fix #1812: AtB/StratCon] Base Attack (Defender) Objective Changes
+ PR #3892: Corrected Typo in Mass Repair Dialog
+ Fix #2990: Stratcon draw counts as loss
+ PR #3895: Correct Starting Cash Dice Count in Company Generator
+ PR #3900: Disconnect quietly from GameThread for MekHQ
+ PR #3834: Update planetary conditions chance logic
+ Fix #3803: MekHQ fix for WOB.pm/.PM mismatch and missing parent faction check
+ Fix #3932: Added Nag for Wounded Personnel without Doctor
+ Fix #3890: Add Tech/Vessel Column to Tech Skills View
+ PR #3951: Add OperationalVP variable to CommonObjectiveFactory.java (prep for later work)
+ Fix #3925: update Aerospace handling and reporting in MHQ (for #3882)
+ PR #3930: Prevent advancing day with pending vanilla scenarios
+ PR #3937: Added Nag for Wounded Personnel without Doctor
+ PR #3901: add lances to the force string when sending data to megamek for bot forces
+ PR #3922: Add missing cockpit costs and weights
+ PR #3944: Added Nag Dialog for Pregnant Combatants
+ Fix #3943: Unmaintained Unit Nag Dialog Suppressed for Units set to Salvage
+ PR #3933: Fixes for #3729,#3817,#3753: Clamped Unit Rating Mod for CamOps (redux)
+ PR #3923: Hide Toughness When 0
+ PR #3915: Added Dialog to Confirm New Campaign (redux)
+ PR #3908: Adjusted Default Tech Counts
+ PR #3967: Adjusted Zoom Speed on Interstellar Map Panel
+ Fix #3348: Added Ability to Collapse/Expand Logs, Missions and Kills in Personnel Unit Screen
+ PR #3970: Reduced Personnel Table Right-Click Menu Clutter
+ Fix #3981: Removed Unnecessary Error Log
+ PR #3988: Added Scenario & Mission Tracking to Kills, Added Ability to Assign Kills to Scenario and/or Mission
+ Fix #3989: Fixed Ship Search Overvaluing Ultra-Green Personnel
+ PR #3996: Add new player deployment variables to Scenario
+ PR #3973: Move new lance creation to AtBGameThread
+ Fix #3978: Fix a bug with saving
+ PR #3983: Load bot entities in the chat lounge
+ PR #3991: Add all deployment variables to BotForce
+ Fix #3767: NPE while scouting Stratcon map due to non-applicable SPAs for enemy force
+ PR #3997: Set default MHQ theme to match MM GUIPreferences default (Flat Darcula currently)
+ Fix #4002: Infinite loop when assigning SPAs to enemies from generated Scenario locked game UI
+ PR #4003: Fixed Untreated Personnel Nag Triggering for Prisoners.

0.49.18 (2024-02-17 1800 UTC)
+ PR #3805: Adaptations for the Internal Bomb Bay quirk
+ PR #3801: New StratCon Scenario Modifiers (Thanks Thom293)
+ PR #3788: Adjust campaign creation dialogs to have correct jdialod owner
+ Fix #3540: Manually set TO&E force commander
+ PR #3818: MUL parser updates
+ PR #3816: Show if unit is in repair or salvage mode in repair bay.
+ PR #3823, #3827, #3833: Rework of the internal representation of Armor
+ PR #3826: Adaptation to Mek Clan name separation in MM
+ Fix #3740: Consistent messaging in Daily Activity Log: ComStar bill vs. C-Bill
+ PR #3821: Add max contract salvage percentage to campaign options
+ Fix #3763: Reversing quality names in unit set quality GM menu
+ Fix #3194: Awarding non-stackable medals to multiple people
+ Issue #3781: Force commanders can be picked from among highest-ranking individuals
+ Fix #3843: Fix chassis lookup
+ Fix #3842: Can't load prefab campaigns
+ PR #3849: StratCon Heavy Battles, by PhoenixHeart.



0.49.17 (2023-12-31 1900 UTC)
+ No code added

0.49.16 (2023-12-30 2200 UTC)
+ PR #3771: Add "children" filter to personnel tab
+ PR #3780: Support for Beast Mounted Infantry

0.49.15 (2023-10-21 1530 UTC)
+ PR #3735: Maintenance cost shown in whole C-Bills
+ Issue #3741: Stratcon fixes
 - Improve contrast between revealed/unrevealed hexes
 - Generate scenario using default temp mappings when facility-specific mappings aren't present
 - fix missing badlands image
 - definition file paths are now linux-friendly
+ Issue #3725: Improve performance when searching for parts using "planetary acquisition"
+ Issue #2854: Implemented CamOps errata for avionics repair times
+ PR #3756: Tech level filtering in the unit selector dialog has been corrected
+ Issue #3747: Unable to Assign Pilots to Tripod Mechs
+ PR #3766: weight calculation for spare mech locations
+ PR #3768: Arano Restoration Campaign - Planetary Control

0.49.14 (2023-07-28 2100 UTC)
+ PR #3676: Gradle build fixes
+ Issue #3682: Prevent NPE when changing bot config
+ Issue #3683 - fix issue preventing loading saved campaigns containing MASC
+ Issue #3621 - prevent NPE completing ship search immediately after loading campaign
+ PR #3692: Adaptations to MM's #4474 (BV calculation and reports update)
+ Issue #3402, #3715: Only hostile units are now displayed on the killboard during scenario resolution, Stratcon fixes
+ PR #3694: New StratCon feature - tracks now have individual terrain hexes (with graphics) and average temperatures;
    the terrain influences the map presets used for tactical battles; temperature is passed to megamek (may be hot!)
+ PR #3724: "Clan Personnel" special flag now correctly sets the person's clan status
+ PR #3731: Fix nightly build from a missed method rename in MegaMek.
+ Issue #3713: allied turrets have upgraded network security; defeat in evacuation scenarios results in facility capture instead of destruction

0.49.13 (2023-05-23 2000 UTC)
+ Data: updates to the Stratcon FAQ now version 2.3 in docs\atb folder.
+ PR #3618: Campaign Options: Properly Disable Retirement and Dependent Options On Preset Load
+ PR #3619: Campaign Options: Properly Disable Contract Market Pane based on AtB Selection
+ Issue #3634: Re-enable Mass Mothball dialog
+ Issue #3654: Engines can be swapped again in meklab
+ Issue #3652/3629: Addressed errors loading campaigns with pending special AtB scenarios
+ Data: Improvements to FedCom Civil War Planetary Control
+ Issue #3502: Campaign Options: Improve Maximum Acquisition Per Day Text and Tool Tip Text
+ PR #3662: Update refit classes based on CamOps
+ Issue #3632: [Stratcon] Text clarification regarding airborne dropship modifier
+ PR #3663: Properly classify CASE refits
+ Issue #3600: [Stratcon] Regenerating bot forces no longer duplicates displayed scenario objectives
+ PR #3665: Stratcon Hidden Facility Modifier Fix

0.49.12 (2023-03-04 2200 UTC)
+ Issue #3345: Rename Gunnery/Protomech to Gunnery/ProtoMech
+ Issue #3541: Maintenance Extra Time Doesn't Show For Mothballing, Activating, and Mothballed Units
+ Issue #3542: Remove Unit Market Offers That Fail to Parse
+ Issue #3553: Migrate Turn Timer Game Option
+ Issue #3436: Add StratCon Preset
+ Issue #3558: RATs Are Used Outside of AtB
+ PR #3580: Personnel Table: Add Founder Column to Biographical Information View
+ PR #3574: Fixing Support VTOL Maintenance Time
+ PR #3579: Personnel Table Mouse Adapter: Add Founder to Spouse Selection Information
+ PR #3572: Adds Environmental Specialist Specialist
+ Issue #2482: Interstellar Map: Add Contract Search and Planetary Acquisition Radius Options
+ PR #3546: Campaign Options: Move Contract Search Radius and Variable Contract Length to Contract Market
+ PR #3551: Campaign Options: Fixing Financial Year Tool Tip Option Typo
+ Issue #3554: Null Protecting MechSummaryCache Return
+ PR #3557: Yearly Retirement Nag Now Follows Campaign Options
+ PR #3561: Campaign Options Dialog: Fixing Random Retirement Panel Name
+ PR #3563: Base Components: Moving JDisableablePanel to MM
+ Issue #3569: Company Generation Dialog: Fixing Warning Option Names
+ Issue #3573: Null Protect Adding Allied Entities to an Objective
+ Issue #3576: Prevent Ultra-Light and Superheavy Scenario Assignment OutOfBounds NPEs
+ PR #3581: Personnel Table: Adding Flag View
+ Issue #3582: Company Generator: Prevent Preset From Loading in Older Versions
+ Issue #3583: Campaign Preset: Prevent Preset From Loading in Older Versions
+ PR #3586: Campaign Ops Unit Rating: Properly Calculate Admin Personnel Numbers
+ PR #3589: Phenotype Enum: Migrating Uses to Simplification Methods
+ PR #3590: Fixing New Campaign SPA Options Reset
+ PR #3591: Use JFrame Instead of Frame as Frame has Accessibility Issues
+ MM Issue #4098: Adding Sprite Camouflage and Damage Export Options
+ PR #3550: Initial Swapovers to allow for Legendary and Heroic Skill Levels
+ Issue #3318: Add manual personnel payments that generate Finance debit
+ Issue #3543: Cleaning up some medal award images
+ PR #3603: News Update
+ Issue #3592: Handling Procration for Returning Pregnant Personnel
+ Issue #3607: Properly Load Support Edge Option Text
+ Issue #3605: News Properly Shows in Advance Days Dialog
+ PR #3614: Unit Table Mouse Adapter: Only Allow Unit Assignments for Available Units
+ PR #3612: Unit Market Pane: Fixing Missing Table Name
+ Issue #3601: Fixing Nag Display and Specified Description Text
+ Issue #3599: Prevent Null Entity Generation Scenario Creation NPEs
+ Java 17: Manifest File Add-Opens

0.49.11 (2022-12-22 1500 UTC)
+ PR #3453: Remove restriction limiting generated/dynamic Scenarios to the current Campaign Week
+ PR #3450: Base Components: DefaultMHQScrollablePanel
+ PR #3482: Infantry refactor adaptation
+ PR #3486: Fixes issue where training ammo was affected by the parts cost multiplier
+ PR #3487: No longer attempt to include transport costs in contract costs if pay for transport is disabled
+ Issue #3478: Added "Partial Success" contract outcome option
+ PR #3466: Adding Faction Data Validation to Campaign Options Pane
+ Random Death: Fixing recommended type to Exponential from erroneous Percentage
+ PR #3499: MHQXMLUtility: Refit Swapover
+ PR #3500: MHQXMLUtility: Campaign: Removing duplicated fields
+ PR #3507: New Campaign Project: Adding Separate New Campaign Initialization Messages
+ Issue #3473: Load Default AtB Config When Custom Config Cannot Be Parsed
+ Issue #3489: Adding Small Craft and DropShip Transport Support
+ Issue #3492: Removing Cached ToolTip Portraits between MM Launches
+ Issue #3472: AdvanceDaysDialog: Replace Advance to New Decade with Advance to New Quarter
+ Issues #2467, #3483: Fix Part Store Battle Armour Tech Introduction and Clan Filtering
+ PR #3516: Company Generator: Adding Faction Options
+ PR #3511: Contract Market: Adding Transit Time and Estimated Profit Columns
+ PR #3501: MHQXMLUtility: Parts Swapover and Removing Deprecated Method Uses
+ PR #3520: Standardize Scenario and Mission naming so they no longer have displayed overlap
+ Issue #1858: Sandblaster can now be trained
+ PR #3529: Player Java 17 Support
+ Issue #3524: Fixing Missing Federated Commonwealth Planetary Events
+ PR #3534: Scenario Template Editor: Fixing Scrolling Intervals
+ PR #3535: MRMS Dialog: Fixing Scrolling Intervals
+ Issue #3373: Company Generator: Parts No Longer Go Missing After Unit Removal Before Reload
+ Issue #3435: Company Generator: Fixing Preset System
+ PR #3538: Data Loading: Don't Override the Selected Date
+ Issue #3389: Personnel Table: Sort Age Using Birthdate
+ Updating to Apache Commons Text 1.10.0 from 1.9
+ Updating to Commonmark 0.21.0 from 0.19.0
+ Updating to FlatLAF 2.6 from 2.4
+ Updating to JAXB Runtime 4.0.1 from 4.0.0
+ Updating to Joda Money 1.0.3 from 1.0.2
+ Updating to Joda Time 2.12.2 from 2.11.1
+ Updating to JUnit 5.9.1 from 5.9.0
+ Updating to Launch4j 2.5.4 from 2.5.3
+ Updating to Log4j 2.19.0 from 2.18.0
+ Updating to Mockito 4.10.0 from 4.6.1
+ Updating to Mockito JUnit Jupiter 4.10.0 from 4.6.1

0.49.10 (2022-09-12 1500 UTC)
    NO CHANGES FROM 0.49.9

0.49.9 (2022-09-06 2100 UTC)
+ PR #3306: Swapping to a Single Retirement Campaign Report
+ PR #3311: MHQXMLUtility: Fixing Refit Filename and Campaign XML Custom Unit Name escaping
+ PR #3261: Fixing all Assert Usages
+ PR #3156: New Campaign Project: Improved Loading Stages
+ PR #3334: Finances: Fixing Missing Options Handling
+ PR #3338: CampaignGUI: Fixing Campaign Save Resource Leaks
+ PR #3339: Fixing Try With Resources Resource Leaks
+ Issue #3229: Can now train Astech and Medtech skills in AtB for 5xp
+ Issue #3343: Mass Training Dialog: Properly Handle Skills With Training Disabled
+ PR #3344: Ignore End Date for Active Contract Scenario Assignment
+ PR #3340: Fixing Close Exists Resource Leaks
+ Issues #3346/3347: CustomizePersonDialog: Fixing Skills and Abilities Scroll Increments
+ Issue #3362: CampaignOptionsPane: Personnel Tab: Allow Horizontal Scrolling
+ Issue #2901: Removing IS Factions from Lupus Generation for 2860-3000
+ Issue #3370: Retirement: Fixing missing s in report format
+ Issue #3372: Fixing Campaign Loan Report Issues
+ Issue #3375: Export MUL File Exports a MUL Per Player
+ PR #3337: Testing: Heavily Expanding Personnel Unit Testing. Fixing Civilian Role Comparison, Loan Week Calculation, and Pregnancy Week Calculation.
+ Issue #3291: Fixing No Exclusive Bloodnames Bloodname Generation Exception
+ PR #3399: Fixing Single Entity MUL NPE with Null Campaign
+ Issue #3408: Player-controlled DropShips now properly register damage on post-battle resolution screen
+ Issue #2791, 3225: User is now able to delete scenarios from both briefing tab and StratCon map using GM mode
+ RFE #3410: Scenario templates can now load force definition from fixed MUL file; must be located in data/scenariotemplates/fixedmuls
+ PR #3419: Moving Financial Institutions to Data
+ PR #3417: Scenarios can now subtract money as a "reward" when defining loot (to simulate drop costs/entry fees/etc)
+ PR #3426: Canceling out of GM -> Set Unit Quality dialog no longer generates an error message
+ PR #3431: Base Components: Adding AbstractMHQScrollablePanel and Fixing Company Generation Options Dialog Scrolling
+ PR #3424: Properly fail to load a Campaign when the version can't be parsed
+ PR #3445: Individual units contribute to BV/unit count for OpFor budger
+ PR #3446: Company Generator: Improving Missing Force Icon Handling
+ Updating to Gradle 7.5.1 from 6.7
+ Updating to grgit 5.0.0 from 4.1.1
+ Updating to FlatLAF 2.4 from 2.2
+ Updating to Commonmark 0.19.0 from 0.18.2
+ Updating to Log4j 2.18.0 from 2.17.2
+ Updating to Joda Time 2.11.1 from 2.11.0
+ Updating to Mockito 4.6.1 from 4.5.1
+ Updating to JUnit 5.9.0 from 5.8.2

0.49.8 (2022-05-27 1430 UTC)
+ PR #3117: Adding Build-Date to the Manifest File
+ PR #3115: Fixing MekHQ's Javadoc Build
+ PR #3130: Fixing Unit Order File I/O Copypaste Bug
+ Issue #3097: Adding Medical Dialog Handwriting Font Selection Option
+ PR #3137: Fixing the final two LGTM issues
+ PR #3113: AbstractIcon: MekHQ's Preferences Now Write to MekHQ's File
+ PR #3123: Company Generator: Adding MekWarrior Callsign Generation Option
+ Issue #3132: Adding Entity Generation Null Protection for Officer Duel Scenario
+ PR #3105: Base Components: CompleteMissionDialog Rewrite
+ Issue #2877: Part XML File I/O using MHQXMLUtility
+ Issue #3143: Choose splash image and sizing based on dpi scaled sizes
+ PR #3161: Fixing two accidentally kept negations for Random Dependents Removal
+ PR #3159: AutosaveService: Fixing Two Assert Uses
+ Issue #3153: Adding Verbose Planetary Acquisitions Reporting Save Game Warning
+ Issue #3146: Fixing NPEs in Campaign::getForceFor to handle NPE raised from unit assignment
+ PR #3163: Campaign Options Dialog: Fixing Scrolling Issues
+ Issue #3185: Fixing Ransom With None Skill Experience
+ PR #3186: Fixing Person null portrait exception handling
+ PR #3192: GUI Menu Bar: Adding Accelerators to Menu Items
+ PR #3182: Fixing Export Units with no units export typo
+ PR #3204: Autosave: Fixing resource leaks and nullability
+ PR #3181: TransactionType: Alphabetical Options Rework
+ Data: Adding UlyssesSockdrawer Chaos Campaign Guide.
+ Issue #3196: Fixing Remove Unit NPE
+ Issue #3207: Hangar Report: Adding Missing Ultralight IndustrialMek Category
+ Issue #3211: Handling UnitTableMouseAdapter Bomb Bay Null Munition Types NPE
+ PR #3220: Fixing VTOL Pilot Assignment
+ PR #3221: Increasing Maximum Bulk Part and Personnel Purchase Quantity to 10k
+ Issue #3224: Personnel Modules: Death
+ PR #3238: Fixing MekHQ's log paths
+ Issue #3173: Hangar Table: Adding Crew State and Condition columns
+ Issue #2696: Adding Colouring to the Personnel Unit Assignment Menus
+ PR #3245: PersonnelTable: Fixing Dead and Absent Personnel Colour Usage
+ MML Issue #1094: Export/Print to PDF Results in Exception in Full Suite Build
+ Issue #3167: Fixing Board Utilities Exception on Scenario Start
+ Issue #3252: Fixing Retirement Table Column Pay Bonus Sorters and Default Return Values
+ PR #3254: Fixing Transaction Type Migration
+ Issue #3246: Adding Campaign Reports to Personnel Status Changes
+ PR #3250: Allow editing of base contract pay for AtB-style contracts in 'Edit Mission' UI
+ PR #3262: Contract Score now shows properly in AtB
+ Issue #3260: Clear Makeshift Clubs Upon Return To MekHQ
+ PR #3267: Add conventional fighters to AtB unit market
+ PR #3266: Adding Missing Retirement Civilian Error Logging
+ Modernizing Presets to 0.49.8 Standards
+ PR #3269: RandomOriginOptions: Fixing Specified System File Write
+ Issue #3270: Preventing RandomFactionGenerator Rebel Faction Target NPE from Null Faction Borders
+ PR #3276: Campaign Options: Renaming Chase Missions to the Proper Chase Scenarios
+ PR #3268: Personnel Modules: Migrate Retirement and Dependent Modules based on AtB Enablement
+ PR #3264: Connection Rework Phase 2.5: Adding Start Game Options for Low Resource Systems
+ PR #3106: Financial Terms: Fixing / Expanding Asset Terms, Fixing Loan Term Date Calculations, Adding Semiannual Term
+ Issue #3281: Preventing Contract Market No Selected Contract NPE
+ PR #3292: Prevent StratCon from generating scenarios on the strategic map when enemy morale is "rout".
+ Issue #3294: Unit Is Properly Removed after Black Market Swindle
+ Issue #3160: StratCon - Prevent "Good Intel" modifier from removing units that are scenario objectives
+ Issue #3289: AtB/StratCon - added adjustable setting to control likelihood of opposing force special pilot abilities (range from none to "everyone")
+ Issue #2612: Expanded StratCon FAQ Documentation
+ Issue #2973: StratCon - integrated command contracts no longer generate objectives other than "positive VPs"
+ Updating to JAXB 4.0.0 from 2.3.2
+ Updating to Launch4j 2.5.3 from 2.5.1
+ Updating to Apache Commons CSV 1.9.0 from 1.8
+ Updating to Log4j2 2.17.2 from 2.17.1
+ Updating to Apache Commonmark 0.18.2 from 0.18.1
+ Updating to Joda Time 2.10.14 from 2.10.13
+ Updating to JAXB Runtime 3.0.2 from 2.3.2
+ Adding JUnit Jupiter 5.8.2
+ Updating to JUnit Vintage 5.8.2 from JUnit 4.13.2
+ Updating to Mockito 4.5.1 from 4.2.0

0.49.7 (2021-12-18 0300 UTC)
+ PR #3043: Logging: Default Global Exception Handler and Standardized Legacy Logging
+ Issue #3040: Fixing Unit Icon Filename Write Copy/paste Error
+ Issue #3038: Fixing missing Personnel Table Integer Comparators
+ PR #3048: Fixing C3 filename
+ PR #2938: Initial MHQ Suite Locale Setup, Proper Date Localization
+ PR #2992: Personnel Modules: Retirement / Dependent Stopgaps: Expanded Options, Ability to Disable
+ PR #2856: New Campaign Project: Random Origin Options Rework
+ Issue #2974: Windows Build Unix Script MML Startup Script Missing
+ PR #3054: Ensure Proper UserData Folder Inclusions
+ PR #3055: Updating connectors to Randis IV and Collean, and removing duplicated data
+ Issue #2947: Reset Skill Minimum upon scrap
+ Issue #2897: Prevent Loading of parts with invalid part ids
+ Issue #2928: Return a Null Refit When The New Entity Can't Be Parsed
+ PR #3060: Add shifting wind direction and strength to Scenario
+ PR #3066: Add sucsId to planetary systems data
+ PR #3052: Abstract Icon: Force Icon Piece Cleanups
+ PR #3068: Change dates in system_events.xml to all have the same format
+ PR #3070: Fix faction codes
+ PR #3074: Updating Launch4j and GRGit to latest
+ Updating jFreeChart and Joda Time to latest
+ Updating Apache Commons Text to 1.9 and Apache Commons CSV to 1.8
+ Updating to Org.Commonmark 0.18.1 from Atlassian Commonmark 0.13.0
+ Updating to Mockito Core 4.2.0 from 4.1.0
+ Issue #3063: Increasing default Start Game Delay to 1,000 from 500
+ MekHQ Options: Defaulting New Day Force Icon Operational Status to True
+ Issue #3062: Preventing NPE when a Tech doesn't get returned by Campaign::getPerson
+ Issue #3075: Adding missing kills sorter
+ PR #3085: Integrate faction changes from 3151 SUCS data, removing PIND faction
+ PR #3086: Finishing PIND faction removal
+ Fixing JàrnFòlk and Fiefdom of Randis faction names
+ PR #3087: SuiteOptions: Naming standardization and finishing initial setup
+ PR #3091: Allow traitor units in scenarios
+ Issue #3072: Fixing (primarily) Early Era Force Generator Faction Generation NPE
+ Issue #3076: Add Paperdoll Fallback For Unimplemented Composite Handling
+ PR #3080: Fixing CancellationException During Cancelled Startup
+ PR #3096: Improved Initial Log Message
+ Issue #3102: Fixing Contract Completion Retirement ConMod
+ PR #3007: Skill Generation: Phenotype Bonus Applies to Proper Skills
+ PR #3020: New Campaign Project: Campaign Options Pane
+ Fixing Republic of the Barrens faction name
+ Fixing Starting Contract Count label so it says it's not implemented
+ PR #3033: New Campaign Project: AtB Company Generator
+ CampaignAnon Starter Guide v4.0, with New Campaign Project coverage
+ PR #3121: Replacing MHQ's Startup GUI with a modified version of MML's
+ PR #3122: Adding Font Directory Parsing

0.49.6 (2021-12-31 2200 UTC)
+ PR #2857: Personnel Status: Expansions for Random Death
+ PR #2933: New Campaign Project: Rename Origin Force Node With Campaign Name
+ PR #2951: AssignUnitToPersonMenu: Adding Missing Personnel Filters
+ Increased base RAM assignment to 2 GB
+ PR #2474: Copy C3 Master on Restore
+ PR #2952: Personnel Assignment Menus Performance Improvements
+ PR #2959: Finances: Fixing Various Property Issues
+ PR #2960: Campaign Options Dialog: Fixing Portrait Generation Property Issue
+ Issue #476: Log Entry for Personnel Moved In/Out of a ToE Force
+ Issue #2932, #2944: When assigning a vehicle gunner, don't assign them as a driver also.
+ Issue #2866: Actually replace VTOL rotors as opposed to just eating the part
+ MegaMek #3232, #3244: PersonnelOptions/PilotOptions Fix (Multiplayer Games and Saves should now work properly)
+ Issue #2962: AtB Campaigns Now Properly Load with Automatic or Tech Acquisition Skills
+ PR #2345: Refactor equipment unscrambling to make it testable
+ PR #2991: Updating Mockito to 4.1.0
+ PR #2986: Fixing Unit Market Preference Copy/Paste Error
+ PR #3002: Log4j2 2.17.1 Swapover From Log4j1 1.2.17
+ PR #3004: JUnit Update to 4.13.2 from 4.12
+ Issue #2863: Adding Dates Personnel Tab Filter, Displaying Dates, and adding Pregnancy Colour
+ PR #2851: Personnel Modules: Marriage: Modularization and Expanded Options
+ PR #2908: Personnel Modules: Divorce: Modularization, Random Divorce, Expanded Options, and Bulk Manual Divorce
+ PR #3017: PersonnelTableModelColumn Enum: Improved Personnel Comparator Usage, Other Personnel Tab Filter, Improved Column Uses for the Batch XP and Personnel Market Tables
+ Issues #347, #354, #2235, #2448: AbstractIcon: Force Icon Rework and Kailan's Pack Swapover
+ PR #2977: GitHub Actions: Adding Support For Multiple Java Distributions and Versions, with Temurin as our default
+ Issue #3023: Fix multiple situations where extremely low or high-skill units with multiple crew members would cause a lockup during scenario resolution
+ PR #3024: Improving Scenario View Graphics as part of migrating functionality from AtBScenario to Scenario
+ Issue #2983: Reordering spouse KIA logging so it is assigned to the correct person
+ Issue #2993: Fixing Duplicated Small Craft and JumpShip Pilot Assignment

0.49.5 (2021-11-06 1800 UTC)
+ PR #2777: RAT Tab: Separating RATs into their own Campaign Options Tab
+ PR #2493: Procreation: Modularization, Expanded Options, and Bulk Manual Assignment/Removal
+ Documentation: Windchild Docs folder, Updating Existing Docs
+ PR #2937: Fixing Finances Inline Date Format

0.49.4 (2021-10-30 1800 UTC)
+ Issue #274: Moving Era Definitions to Data
+ PR #2793: Expanded Finances Transaction Types
+ Issue #2798: Adding Total XP Earnings Tracking
+ PR #2818: ReportHyperlinkListener Parsing Bugfixes
+ Issue #2825: Individual Camouflage Bulk Assignment from Same Original Camouflage
+ Issue #2521: Star League Caches No Longer Generate in Pre-Spaceflight, Early Spaceflight, and Age of War Eras
+ Issue #2838: Turrets now generate with the proper faction and thus names
+ Issue #2841: Properly hide the MekWarriors grouping when using individual role filters
+ Issue #2747: Fixing StratCon Scenario Template Path Capitalization
+ PR #2847: Preventing Null Force Template Addition
+ PR #2849, 2846: Addressed multiple errors resulting in failure to generate aerospace scenarios
+ PR #2860: Unit Market properly initializes for new campaigns
+ PR #2861: StratCon Tab NPE
+ PR #2862: Removing Useless Shares Sorter
+ Issue #2865: Specialist Infantry Salary Multiplier
+ PR #2844: AbstractIcon: Force Camouflage: Layering and Properly Sending to MegaMek
+ Data: Adding UlyssessSockdrawer's excellent Co-op guide to docs folder.
+ Issue #2873: Part doesn't serialize brandNew flag
+ Issue #2878: Prevent DropShip bay doors from continuously breaking down when loading saves
+ Issue #1236: Adding full support for Tripod 'Meks
+ Issue #1420: Can No Longer Deploy a Person Multiple Times
+ Issue #2867: Making the default unit market type the Open market instead of the Employer Market
+ PR #2869: Serializing StratCon OpFor Skill and Quality
+ PR #2883: Monday Training XP Assignment on New Day instead of AtB Scenario Generation
+ PR #2889: Ransom is no longer automatically selected at 100% salvage rights
+ Issue #210: One Person will be Artillery Trained when hiring minimum complement for an artillery-armed unit
+ Issue #2567: AtB now follows the part acquisition skill option
+ PR #2884: Briefing Room: Print Sheets now prints sheets for all units in AtB
+ Issue #2496: Maintenance Properly Includes Unofficial SPAs
+ Issue #2809: Grounded DropShip scenarios will no longer feature immediately floating and crashing DropShips; will start
+ PR #2891: Maintainer Unofficial SPA
+ PR #2880: Standardized Suite Version Tracking
+ Issue #1793: Reports: AbstractDialog Swapover, GUI Code Isolation, Preference Bugfixes, and Code Standardization
+ Issues #1092, #1105, #1950, and #2695: Person/Tech to Unit and Unit to Person/Tech Assignment Menu Standardization
+ PR #2855: New Campaign Project: Campaign Preset Rework
+ PR #2912: Fixing an NPE in Personnel Filter Style
+ PR #2916: Dependents cannot have an assigned unit
+ PR #2915: AtB Dynamic Scenario: Fixing missing serialization on all non-map values
+ Issue #2918: AtBContract End Date Display Does Not Update on Contract Extension
+ Issue #2920: Full Swapover to MekHQ's PersonnelOptions over MegaMek's PilotOptions
+ PR #2921: Main GUI Bottom Line Formatting Issues: Missing Space and Standardizing Colon Bolding
+ PR #2924: SelectAbilitiesDialog: Adding SPA Display Name Sorting
+ PR #2930: Improving Client Unknown Phase Logging During Initial Connection

0.49.3 (2021-08-23 2000 UTC)
+ Issue #2679: Correctly show and apply overtime mod to multi-day rolls
+ Issue #2709: Two Scenario Date NPEs
+ Issue #2685: Preventing NPE when loading scenario save games
+ Issue #2609: Show which parts are blocking repairs
+ Issue #2707: Preventing text wrap in the person title JTable usages
+ PR #2718: Fixing Bulk Refit Complete/Cancel
+ Issue #2717: Advance Days Dialog no longer based on modality
+ PR #2716, 2727: StratCon - player DropShips will now be pulled into DropShip defense scenarios;
    more abstractly: capability to substitute player units for bot units in designated scenario force templates
    prevent "regenerate bot forces" button from displaying when editing completed scenarios
    allow contract completion for scenarios with remaining "fixed" objectives (useful for when the enemy morale goes to rout or you win a base of operations attack)
    explicitly show that objectives in defensive contracts must be held until contract completion
        fix clicked hex detection on StratCon map when viewing anything other than top left corner when map doesn't fit on single screen (smaller resolutions/bigger maps)
        added scroll pane to info panel in case it has more data than can be displayed (important on smaller resolutions)
        do not un-deploy force from track if it's assigned to a scenario on the track until the scenario is resolved one way or another
+ Issue #251: Force Generator Unit Generation Empty Unit Table Parent Faction Fallback
+ Issue #2736: Fixing Alternative Faction Code Generation by using correct ArrayList type
+ PR #2744: Mass Mothball Dialog: Fixing IndexOutOfBoundsException with no techs for a unit type
+ PR #2745: Fixing Two AtB Scenario View Panel NPEs
+ PR #2725: StratCon campaign state management: GM Tool to add VP/SP; Ability to convert VP to SP manually; Ability to convert SP to bonus parts; GM mode viewing of current track's "scenario spawn odds".
+ PR #2751: Fixing Astech Divide By Zero Errors
+ PR #2756, 2802: StratCon
    - Fix incorrect bot configuration in pursuit scenario that would cause it to bee-line for the opposite edge
    - When objective scenarios move, they will take their objectives with them
    - Strategic objective display improvement - color coding and symbols to indicate in-progress/complete/failed.
    - Prevent phantom scenarios from showing up in TO&E deploy menu for both forces and individual units
    - Removing a force that's assigned to a StratCon track will no longer cause the strategic map to fail to render
+ Issue #1098: Fixing Repair Tab Tech Order Options
+ PR #2478: Markets Tab and AbstractUnitMarket
+ Issue #2558: Adding Custom Messages for Dependant Joining/Departing the Force
+ Issue #1767: Adding Campaign Messages when gaining SPAs/Edge and Personnel Log Options for gaining Skills/SPAs/Edge
+ Issue #2771: Fixing Missing Current Daily Log on AdvanceDaysDialog Creation
+ PR #2769: New StratCon feature - sometimes (with configurable frequency), the generated maps will be replaced by a similarly sized user-made fixed map instead.
+ PR #2775: Finances Tab: Price Multipliers Panel Cleanup and Expansion
+ PR #2760: Rank fixes and improvements from HB: Major Periphery States
+ PR #2796: AtB/StratCon: Preventing Hidden Units With Option Disabled
+ Issue #2790: Fixing Null Birthday
+ Issue #2779: Can now cancel a bulk part purchase
+ PR #2788: StratCon Facility Implementations
+ Issue #2816: Fixing Two AtB Morale ArrayIndexOutOfBoundsExceptions that break on New Day
+ PR #2821: StratCon Scenario Generation New Day NPE Prevention
+ Issue #2786: CustomizePersonDialog Phenotype and Gender ComboBox bugfixes
+ Issue #2754: Properly clearing Hidden, Narc, and iNarc Flags during scenario resolution
+ PR #2828: Fixing AtB Lance Role Sorting and Improving Mission Name Sorting
+ Issue #1042: Fixing Client Button Setting and MegaMek Preferences Not Saving from MekHQ
+ Issue #2807: Removing EquipmentParts whose EquipmentTypes fail to parse

0.49.2 (2021-06-19 2330 UTC)
+ Issue #2620: Adding Missing Leadership Column in Personnel Tab
+ Issue #2625: Properly Clear Tech Units on Person removal/retirement
+ PR #2617: Contract Command Rights Enum and Tool Tips
+ PR #2637: Personnel Names
+ PR #2651, #2688, #2698, #2701, #2702: Various StratCon fixes:
  - Updated arrival altitude for aerospace fighter reinforcement modifiers (they were showing up on the ground)
  - Standardized "recon" type scenarios to have the same criteria as Tukayyid scenarios
  - Various briefing text clarifications
  - Store artillery offboard status between campaign saves
  - On Integrated command, don't immediately and incorrectly undeploy lances after generating scenarios
  - Adjusted manual force deployment rules (unlimited stacking on allied facilities, one per hex otherwise, no manual deployment under integrated command)
  - Tighten up reinforcement restrictions (can't deploy units that can't actually deploy; can't double deploy units; can now only deploy fight lances or have to use a support point/VP)
  - VTOLs no longer start on the ground in certain situations, for real
  - Removed extraneous "recon turrets" modifier span for recon raid contracts
  - Tighten up strategic objective generation; correct objective coordinate display
  - Removed extraneous references to contract score in some scenario modifiers; water-naval units may rarely make an appearance
  - More robust transport loading code
  - Bot now has access to Arrow IV external ordnance, won't load 20 TAG pods on a single fighter.
  - Prevent double deployment of units and forces to individual scenarios
+ PR #2656: Cleaning up a few erroneous Campaign GUI properties
+ PR #2655: Ensuring BotForce has a Valid Base Camouflage
+ PR #2622: Camouflage: Deadborder Pack, Base Component Swapover
+ PR #2653: Expanding File/Refresh Capabilities
+ PR #2652: Personnel Table Expanded Randomization Functionality
+ Issue #2659: Hangar Report: Adding IndustrialMek Section and Missing Combat Vehicle Super Heavy Nodes
+ Issue #2642: StratCon Tab: Force Table Background Doesn't Work Properly in Nimbus
+ Issue #2610: Adding Tech Officer migration from the reference class
+ Issue #2534: Fixing Missing Clan Check For Endo Steel Location Repairs
+ Issue #2382: Large Vessel Clan Repair and Maintenance modifier no longer applies to Clan Personnel
+ PR #2667: Preventing NONE Primary Role Hiring
+ Issue #2485: Default Subcontract Name, Briefing Tab Mission Tracking
+ PR #2284: MHQ Options: Adding Colours Customizability
+ Issue #2491: Allow extra time for maintenance per StratOps/New CamOps repair/maintenance rules.
+ Issue #2661: Can no longer select the same unit across multiple selectors in StratCon scenario management UI.
+ Issue #2548: Making ROM Designation and Manei Domini Class and Rank part of the rank system data
+ Issue #2529: Fixing refit display so it no longer includes the pilot's BV
+ PR #2678: Adding Personnel Tab Grouping and Filter Tool Tips
+ PR #2540: Factions Data Customizability Expansion and Cleanup
+ PR #2677: Ignorable Nag Dialogs
+ Issues #2636 and #2658: AdvanceDaysDialog Rework: Advancement-based Modality, Expanded Buttons, Persistent Daily Report
+ PR #2634: AtB Enum (Morale, Contract Type, Lance Role) tooltips
+ PR #2691: ResolveScenarioWizardDialog Uses Standardized Entity Readout Dialog for Unit Views
+ Issues #2116 and #2589: Improving Rank and Title Sorting
+ PR #2694: Hangar Tab: Maintenance Colour No Longer Shows with Maintenance Disabled
+ PR #2693: GM Tools Dialog Rewrite
+ PR #2422: Improve simple accessibility faults
+ Issue #2703: Defend against parts without campaigns after Refit
+ Issue #2687: Fix error refitting DropShip transport bays

0.49.1 (2021-05-23 1630 UTC)
+ Data: Fixing Aerospace Tech Portrait Folder Names
+ PR #2571: Fixing MekWarrior Salary
+ Issue #2569: Adding userdata to the build script
+ Issue #2574: Fixing Experience Tab Custom Skill Costs Formatting Type
+ PR #2584: MekHQ Options: New Day: Auto-hiring Pool Options
+ Issue #2568: Fixing StratCon Mission Completion NPEs
+ PR #2580: Campaign Options: Fixing doClick update issues
+ PR #2582: Fixing Astech and Medic pool salaries so they use the proper campaign options
+ PR #2587: Re-enable force deployment from TO&E
+ PR #2590: Take a breather after sending entities to MegaMek before trying to load transports
+ PR #2586: Fixing LAM Pilot Skill Level Calculation
+ PR #2599: Fixed multiple issues with deploying grounded DropShips from MekHQ to MegaMek;
    Prevent putting scenario into error state when editing a non-resolved scenario in briefing room
+ Issue #2594: Allowing Scenario Date Nullable Comparison
+ Issue #2588: Fixing unmarketable check value for personnel table filter support check
+ PR #2602, #2611, #2615: StratCon Data Fixes
+ PR #2583: Dependent Swapover: Removing Parental and Spousal Abandonment, Fixing None Primary Role
+ Issue #2566: Ranks Warning Expansion and Change Tracking
+ Multiple StratCon stability and data fixes:
    - scenario data updates
    - phantom scenarios no longer display in briefing room; fixed objective scenarios remain on tracks until encountered
    - logic update for force deployment right click menu
    - map size rerolls no longer generate tiny maps
    - descriptive text updates
    - fixes for various issues when loading campaign saves
    - improved objective generation and tracking
    - prevent excessive spam of fixed contract modifiers for some contracts (notably, cadre duty and guerilla)
    - temporarily prevent deployment of more than one force/hex (further re-work coming)
+ Issue #2607: Fixing Payment Overage Option Implementation
+ PR #2581: Modernizing Presets to 0.49.1 Standards

0.49.0 (2021-05-01 2130 UTC)
+ Issue #338 Parts 1 and 2: Improved Refit Technician Selection Sort
+ Issue #2418: Ensure context menu shortcut works on our tables
+ PR #2361: Use MML's CConfig.load instead of new CConfig()
+ Issue #2415: Implementing Unit Weapon SPA Generation and Fixing Tech Level Comparisons
+ PR #2260: Implementing Save and Quit in the MekHQ exit option pane
+ Issue #2446: Calculate the scrollable block increment correctly
+ Issue #2452: Ensure a Lance's Force assignment is still valid
+ Data: New Graphical Force Icon Type Pieces
+ PR #2379: Repair Bay: Adding part name to the report when GM repairing
+ PR #2337: Shopping List No Longer Writes to XML While Empty
+ Issue #2459: Only calculate weight if EquipmentPart has a type
+ PR #2465: Change source and target compatibility to Java 11
+ PR #2151: Improving Mission and Scenario Status Processing
+ PR #2440: Base Components: Creation and Expanding Preferences
+ Issue #2458: MRMS Astech Requirement Checks
+ PR #2473: Better GM unit restore
+ PR #2475: Use the correct resource string for free C3i Nodes on TOE
+ Issue #2456: Incorrect Financial Export Date, Two Force Icon NPEs, Unit Market NPE
+ Issue #2469: Fixing Award Log Edit NPEs
+ Issue MegaMek/MegaMek#2597: Use MM's new UnitNameTracker for name collisions
+ Issue #338: Base Refit Tech Selection Free Time Sort
+ PR #2468: Bulk Procurement Table Selection and GM-less Clear
+ Issue #3288: GM Tool Name Generation Expansion - Bulk Generation, Manual Editing
+ Issue #1936: AbstractIcon: Full Camouflage Implementation - Adding Force Camouflage
+ Issue #2489: Improving Award XML Load Null Proofing
+ PR #2356: Improving Genealogy Null Protections
+ PR #2417: Personnel Options Tab Rework
+ PR #2494: Base Components: Sorted Combo Box Model
+ PR #2331: Add MekLocation tests and fix location repair nits
+ PR #2532: ProtoMek Bay Rating
+ PR #2144: StratCon - Alpha
+ Issue #2487: When a garrison-type contract comes back from a "rout" break, you may find yourself facing different opposition
+ Issue #2460: Improving Default AtBContract Name and Briefing Tab Sort
+ PR #2352: Personnel Role Enum
+ PR #2545: Allow aerospace fighters with only 10 heat sinks to repair damaged heat sinks
+ Issue #2553: Fixing FactionComboBox NPE with null input code
+ Issue #2553: Fixing preferences issue in the Personnel Market
+ Issues #1483, #2196, #2201, #2202, #2205, #2449: Rank System and Profession Rework
+ Issue #271: ScenarioStatus Enum: Expanded Scenario Status Options
+ PR #2479: Fixing Escorpión Imperio starting planet

0.48.0 (Stable) - (2021-03-05 1530 UTC)
+ Issue #2427: Exception during maintenance on a new day breaks MekHQ
+ Issue #2431: Fix exception exporting personnel to CSV
+ PR #2437: Hangar Report: Fixing Wrong Node Addition for Medium Wheeled
+ PR #2381: Repair Tab: Adding better information blockers for Null/Void Signature System and Chameleon Shield
+ Issue #2441: Adding Force Icon Pieces: numerous Alphanumerics and the Vehicle Assorted Type.
+ Issue #2429: Awards Documentation: Fixing Minimum Excel Version, Removing Duplicated Images, Double Spacing
+ Issue #2442: Fixing Multiple Ranks Issues

0.47.17 (RC3) (2021-02-075 2015 UTC)
+ PR #2354: Don't skip ComStar as an origin faction
+ Issue #2348: Allow Clan Personnel origins
+ Issue #2365: MissingEquipmentParts should only be replaced with parts of the correct Java type
+ Issue #2358: Add missing AtB lances on .cpnx load
+ PR #2372: Infantry Motive Type File I/O Fixes
+ PR #2378: Acquisition Dialog: Fixing NPE, GM Acquire for In-Transit or On Order parts, Adding GM Acquire Message
+ Issue #2389: Fixing graphical NPE when not purchasing units in the unit selector dialog
+ PR #2390: Fixing Baby Prisoner Status Determination
+ Issue #2397: Adding Fall Back SPA check for current SPAs being edited
+ Issue #2396: Resolve Infantry part and other part type bugs
+ Issue #2387: Allow salvaging components on destroyed locations from repair bay

0.47.16 (RC2) (2021-01-05 1700 UTC)
+ PR #2289: Drop support for migrating Campaigns older than v0.41.24 (2016-10-06 03:15 UTC)
+ Issue #2283: Ensure contracts are generated with the correct number of retries
+ Data: Adding Missing images.
+ Issues #2296 and #2299: Support older campaign DropShip and JumpShip ammo bin sizes in XML file
+ PR #2302: Fixing Log Display Spacing
+ Issue #2295: Expanding null protections for rank systems and adding defaults
+ PR #2303: Fixing Gender assignment on Generation
+ Issue #2270: Scenarios Respect Sort Order
+ Issue #2297: Ensure shots needed is converted properly between ammo types
+ Issue #2310: Avoid procurement popup exceptions due to race condition
+ Issue #2298: Do not display unknown armor types in the Parts In Use report
+ PR #2308: Add EquipmentPart unit tests and fix minor bugs
+ Issue #2266: For LAMs check Landing Gear and Avionics when considering repairable slots
+ Issue #2317: Ensure Person::idleMonths defaults to 0
+ PR #2324: Restrict removing, salvaging, or scrapping certain locations with avionics and landing gear on LAMs
+ Issues #2325 #2328: Do not throw NPE on missing equipment when unscrambling equipment numbers
+ PR #2330: Fix capitalization of MekWarrior portrait folder
+ Issue #2332: Delete refit file if unable to read it back when saving
+ PR #2294: Add contract market tests and add setters for static singletons (e.g. Systems and RandomFactionGenerator)
+ Issues #1727 and #2318: Colour Camouflage and Camouflage Selector Standardization
+ PR #2293: Upgrades built in campaigns to 0.47.15
+ Issue #2341: Equipment on incorrect mounts are not fixed
+ Issue #2342: Customs in .cpnx with invalid file name chars do not save to disk

0.47.15 (RC1) (2020-12-14 2330 UTC)
+ Issue #2166: NRE in Money::plus/Money::minus
+ PR #2224: Add some basic Refit tests and fix an Armor location bug calculating armor during a refit
+ PR #2241: Fix bug where PartsStore may list INT_MAX as cost and tons for BA ammo
+ Fixing Male Soldier and Female ProtoMech Pilot Portrait Paths so they properly generate
+ Issue #2236: Making Unmaintained hangar color take priority over Damaged/Inoperable
+ Issue #2248: Fix various ContractMarket exceptions when operating at the bounds of MekHQ data
+ PR #2250: Fixing Load Last Save for .cpnx.gz files
+ Issue #1880: Fixed briefing text error for breakthrough (defender) scenarios
+ Issue #2231: Don't give back free parts when fixing a missing part
+ Issue #2254: Ransomed Unit now properly adds to Total Value Salvaged
+ Issues #2255 and #2258: Fix Warehouse::removePart StackOverflowException with child parts and NRE with BayDoor/Cubicle parts
+ PR #2259: Adding Pregnancy Complications Personnel Status
+ PR #2261: Improved Awards Migration
+ PR #2271: Improve .cpnx load perf with transport linkages in AtB scenarios
+ PR #2272: Ensure GM Acquire Instantly acquires the correct quantity
+ PR #2274: When loading Campaigns ensure more exceptions are caught and logged properly
+ Issue #2278: Ensure skill preferences are saved to the campaign on creation
+ Issues #1151, 1219, 1687, 1807, 2142, 2243, 2253, 2267, 2268, 2276: Refactor adding and removing ammo from the Campaign
+ Issue #2280: GM Restore skips parts
+ PR #2286: Don't reload unit data if nothing changed on disk when reading Campaigns
+ Issue #2287: Prisoner Filter Should Include Bondsmen
+ Issue #2141: Subcontracts don't reference parent contract after campaign load
+ Issue #1587: Basic Bulk Customization
+ Issue #2200: Moving Rank System Name to Data

0.47.14 (2020-11-15 1930 UTC)
+ Issues #2217 #2219: Cannot save Campaign with Refits and cannot start new Refits
+ Issue #2220: Implementing AwardFileFactory to handle loading pngs that aren't handled by Toolkit

0.47.13 (2020-11-09 1600 UTC)
+ Issue #2213: Fix disastrous bug in AmmoStorage::ctor

0.47.12 (2020-11-08 2230 UTC)
+ Issue #1970: Workaround for single hex ecm causing Small Craft to be overweight
+ Issue #1079: Add refit time for moving a part between locations
+ PR #2117: Fixing New Personnel Market Report
+ PR #2105: Avoid part ID references in Refits and elsewhere
+ Issue #2115: Fixing GM Tool Gender load
+ PR #2122: Fixing Scenario Date Compare
+ Issue #1265: Option to Subtract Salvage Overages from Final Contract Payment
+ PR #2128: Improve performance of searching for spare parts in large campaigns
+ Issue #442: Enable/Disable MRMS Repair and Salvage Portions
+ Issue #2118: Fixing MekHQ's use of MM password
+ Issue #2138: Fixing GM Mothballing
+ Issue #2139: Fixing Award Tracker Data Manipulation
+ Issue #2130: Fixing TOE Deployed and Undeployed Background Colour Display
+ Issue #1723: Fixing Missing Personnel and Hangar Tab Selection Highlights
+ PR #2153: UnitRatingMethod: Add Disabled Case
+ Issue #1537: Fixing Null AmmoType NPE in Hangar Tab
+ Issue #2159: Fixing Soldier Filter Name
+ PR #2164: Fixing Historical Daily Log Disabled Message
+ Issue #2159: Personnel Filter Style for All Options
+ PR #2168: Properly implementing AtB edge assignment if MekHQ cannot assign an SPA
+ PR #2169: Fixing all and none portraits click when changing options preset
+ PR #2170: Support Edge is now properly reliant on Edge being enabled
+ PR #2173: Implementing sort order for SPAs in Campaign Options
+ PR #2174: Tabbed MekHQ Options Dialog
+ PR #2161: Improving Zipped Force Icon folders
+ PR #2162: Standardized Portrait Chooser
+ Issue #2188: Cannot assign salary to LAM Pilots or Vehicle Crew loading older CPNX files
+ Issue #2193: Unit Market: Units No Longer Reset to Open Market upon load
+ Data: MegaMek Portrait Data Pack. Notes and licensing in MegaMek contributors file which I will push
  with the next Data work in MegaMek.
+ Issue #2171: Implementing Campaign Option and Campaign Preset Versioning
+ Issue #2181: Personnel File CSV Export Toughness, Status, and Portrait Path
+ Issue #785: SLDF Ranks are Wrong
+ Issue #572: Random Portrait Fails to Properly Compare File Paths
+ Issue #564: AbstractIcon: Fixing Basic Info Portrait Scaling
+ Data: Adding a CampaignAnon 3.5 AtB preset.

0.47.11 (2020-10-04 2100 UTC)
+ Issue #2029: AmmoBin from warehouse can rarely come with free ammo
+ Issue #2032: Fixing Campaign Options Save following Preset Load
+ PR #2023: Moving StartGameDelay to MekHQOptions
+ Issue #2036: OmniVehicle config changes require omnipod heat sinks
+ Issue #2039: Subcontract Check NPE
+ Issue #1892: Launch Game Dialog Standardization
+ PR #2022: GM Tools Name and Callsign Generation
+ PR #2046: Fixing duplicated MekHQUnitSelectorDialog Display
+ PR #2045: Aero Fighter refit heat sink tracking improvements
+ PR #2047: Fixing Name Set after Adding a Bloodname
+ PR #2048: Fixing Random Bloodname NPEs when Editing Personnel
+ PR #2050: Fixing Person Tech Unit Id Concurrent Modification Error
+ Issue #2024: Can Repeatedly Complete Missions by Cancelling Retirement Dialog
+ Issue #1971: Fixing Repair Bay Bonus Parts
+ PR #2054: Fixing Erroneous Newline after Unit Loading Failure
+ PR #2055: Swapping MekHQ to use the proper GUI to edit DropShip/JumpShip/WarShips
+ PR #2060: Fix NPE when getSelectionPaths is null in TOEMouseAdapter
+ Issue #2059: Fixing Incorrect Campaign Operations Unit Rating Experience Calculation Method
+ PR #2063: Preventing null entities in AtBScenario
+ PR #2061: Add daily report entries for AtB scenarios
+ PR #2067: Improved refit handling of internals for Aeros and Tanks
+ PR #2057: Personnel Table GM Tool Access
+ Issue #1369: Unit Rating FM:M(r): Default Quality Value is no longer Elite
+ Issue #171: Manual Unit Rating Modifier
+ PR #2058: Implementing individual dice roll display in the GMTools Dialog
+ PR #2071: Fix campaign ops DropShip maintenance costs
+ Issue #2017: Keep focus on unit during repairs
+ Issue #2066: Do not add zero or NaN costs for ammo during Refits
+ Issue #1481: Adding Option to Disable Mothball Information Save
+ PR #2073: MRMS Dialog Localization
+ PR #2075: Fixing Scenario Template Date NPEs
+ Issue #1986: Adding individual role filter and filtering by primary role options
+ PR #2076: Add Show BV Calculation to Unit context menu
+ Issue #1967: Save part repair reservation if present
+ Issue #1953 Part 1: Fixing mothballing and activation tech restore
+ Issue #2079: Implementing Bulk Free in Personnel Tab
+ Issues #1595/1805: Adding filters in Hangar Tab
+ Issue #1376: Hangar Tab Line Colours For Unmaintained and Uncrewed Units
+ Issue #2089: fix procuring vehicle engines from the parts store
+ Issue #2091: Fixing missing requirement of addToCampaign
+ PR #2094: AtB Bot Camo Load Swapover
+ PR #2097: Finances credit/debit capitalization fixes
+ PR #2098: Personnel Table: Hide Assign to Unit
+ Issues #297/1248: Prisoner Capture Consolidation
+ PR #2088: explicitly track child parts
+ PR #2096: Fixing Missing Unit Selector Unit Sprite in MekHQ
+ Issue #1525: Swapping to Minimum Crew instead of Maximum Crew
+ Issue #1875: Phenotype Bonus is properly added and reduced when editing your phenotype
+ PR #2101: Reduce the size of a Part's XML by ~30%
+ PR #2102: Reduce the size of a Unit's XML
+ PR #2077: Standardizing MRMS Options
+ PR #2052: Bloodname GM Tools
+ Issue #1079: Carrying out a refit no longer fixes shoulder/hip damage "for free"; legs with busted hips and center torsos no longer added to inventory after being removed from mech during refit
+ PR #2093: Loot Table: Fixing Money Capitalization and Adding Basic Unit/Part Tooltips
+ News data upgrade
+ PR #2109: News Validation
+ PR #2110: Campaign Preset Update

0.47.10 (2020-09-20 2100 UTC)
+ PR #1896: Campaign writeToXml: Fixing Output Spacing Issues
+ Issue #1888: Founder Filter in Personnel Tab
+ Data: Numerous fixes to RATS, Mechfiles, Sprites, and update Unit Roles.
+ PR #1893: Personnel Status: Fixing ChangeStatus, Standardizing Boolean Comparisons, and Implementing Death Options
+ Issue #1808: Adding an Option for the Player to Control All Attached Units
+ Issue #399: AtB campaigns display current parts availability at the bottom; more detailed "this part is not available to your unit" explanations
+ Issue #1915: Fixing Date Lineup
+ PR #1917: Fixing the Award Tracker post-Ancestors Removal
+ Issue #1920: Fixing xml load for bad Ancestry data
+ PR #1916: Personnel Filter Enum
+ Issue #790: Implementing Non-Combat TO&E Forces
+ PR #1930: Fixing Fill Transports NPE
+ Issue #1829: Fixing Duplicated Nags in AdvanceDaysDialog
+ Issue #470: Mass Training: Rank, No Officer, and Only Officer Filters
+ Issue #1929: Scenario Resolution: Fixing Display Anchor Issues
+ PR #1932: Fixing Total Earnings Display Issues
+ Issue #1941: Person View Panel Ability and Injury Description ToolTip
+ Issue #1296, 1855: Fixed issue preventing customization of units in the meklab when ammunition is added to the unit.
+ Issue #1951: Autosave Does Not Always Initiate On First Load
+ Issue #1922: CrewSkillUpgrader Infinite Loop Fix
+ Issue #1661: Implementing Basic Russian Patronymics
+ Issue #1817: Implementing option to not save customs to XML
+ PR #1949: Fixing Genealogy Removal
+ Issue #1962: Grant kill credit to units from the player's campaign given to other players for the duration of a MegaMek scenario
+ Issue #1264: Allow faction capitals to change on a specific date, not just year
+ PR #1966: Fixing Duplicated Siblings
+ PR #1925: Final PR to swap MekHQ to use LocalDate
+ Issue #254: Implementing AtB Battle Chance by Role
+ Issue #1166: Possible fix for missing turrets in AtB base attack/defense missions; still no turrets prior to 2750
+ Issue #1757: Enable Ranks For Captured Prisoners
+ Data: Large dump of current data.
+ Issue #259: Implementing Customizable MekHQ Display Date Formats
+ Issue #1982: Fixing AtBBattleChance for unassigned lances
+ Issue #1984: Implementing useManualMarriages Option
+ Issue #1983: Switching to new form of UUID save format
+ Issue #1952: Personnel Market Updates No Longer Fail in Rare Cases During Person Creation
+ Issue #1981: Fixing NPE when dragging TOE Units and Forces Around
+ PR #1999: Fixing Clan Vehicle Option
+ Issue #2003: Various faction startingPlanet errors in factions.xml
+ PR #2005: AtB: OpFor Uses VTOLs is now default true
+ Issue #1939: Fixing Preset Loading and Reworking Campaign Options Initial Value Load
+ PR #2008: Avoid several process-stopping errors when upgrading bot units with SPAs
+ Issue #2007: Correct required heat sink calculation for refits
+ PR #2009: Moving the Misc Tab to MekHQOptions, Fixing UnitMarketReportRefresh, Properly Localizing lblOpforLocalForceLikelihood
+ Issue #2001: Fixing Lance Display Ordinal Comparison
+ PR #2013: Adding MekHQ option to prefer GZIP in campaign saves
+ Issue #1866: Implementing New Day MRMS Option
+ Issue #630: Improved tracking of integrated heat sink changes during refit
+ Issue #1252: Spare "Targeting Computer" not used on config change, new one ordered instead
+ Issue #2026: Don't add phantom parts to warehouse when refitting unit
+ PR #2011: Command Center Unit Market and MRMS MekHQ Display Options

0.47.9 (2020-08-07 1830 UTC)
+ Issue #1894: Adding additional legacy date format
+ PR #1897: Genealogy: Adding a contains map check
+ PR #1900: Adding Battle Damage to MekHQ Sprites
+ Issue #1902: Fixing DateChooser NPEs
+ Issue #1904: Updating Portrait documentation for role name changes

0.47.8 (2020-08-02 2300 UTC)
+ PR #1825: Adding Advance to Next Monday to the AdvanceDaysDialog
+ Issue #1828: Rolling over to the next month when using AtB and your current faction goes extinct will no longer cause an error
+ Issue #1827: Adding documentation comment for required Excel version for Awards Tracker
+ Issue #1819: Fixing Time in Rank without Time in Service
+ Issue #1821: Can now reach all directories for images
+ PR #1830: Picking techs for refit now orders the techs by type then skill level, so you don't have to strain your eyes looking for that one aero tech
+ Issue #1822: Making the default Force Icon into a transparent background
+ Issue #1816: Fixing Portrait Changing in the Same Category
+ Issues #1797 and #1820: DateTime to LocalDate Switchover and Date Fixes
+ Issue #1840: Properly Implementing the Attached Camo Option
+ Issue #1847: Fixing Time in Service
+ Issue #1861: tryingToMarry and tryingToConceive flags are now saved properly
+ PR #1863: Retirement Date Tracking
+ PR #1864: Random Callsign Generator
+ Issue #1871: Implementing sorting fixes for the personnel tab
+ PR #1850: Phenotype Rework Implementing Vehicle, ProtoMech, and Naval Phenotypes
+ PR #1669: Implementing the MegaMek Unit Selector in MekHQ
+ Issue #198: Adding Ransom Mech and Ransom Prisoner Options for Scenario Resolution
+ Issue #1881: Outer planets in Weldry system can now be clicked
+ Issues #1569 and #1570 Phase 1: Genealogy
+ PR #1857: Personnel biographical view and last name simplification

0.47.7 (2020-06-22 2330 UTC)
+ PR #1811: Fix advance multiple days reports not showing
+ PR #1810: use grid layout for repair tab main panels
+ PR #1802: Updates to special abilities in all presets
+ PR #1800: Two new unofficial special abilities for techs
+ PR #1776: Command center
+ PR #1769: Briefing room fixes
+ PR #1759: acquisition tables are not refreshing on new day
+ PR #1758: Planetary acquisition fixes
+ Issue #1725: Refit does not save original part quality when the part is cloned
+ Issue #1665: Use ammo by type (unofficial) does not work
+ Issue #1741: Adding Unit::isPresent check for Maintenance
+ Issue #1734: Scenario Resolution Dialog: View Unit is now Always Enabled
+ PR #1728: Adding Option to Disable Chases
+ Issue #1698: Option to Determine Father Based on Spouse at Time of Birth
+ Issue #1740: Adding Unit::isPresent check for FMMR Unit Rating
+ PR #1750: Fixing LogEntryController Typo
+ Issues #1735, #1736, #1737: Fixing how units are edited in Scenario Resolution Wizard
+ Issue #1753: Fixed advance day NPE related to contract start date extension when player is in-system but still in transit
+ Issue #1733: Adding Scenario Resolution Wizard and MUL Selection Dialog Mnemonics
+ PR #1762: Advance Days: Increasing Day Count Limit and Adding Advance to Next Year
+ Issue #1662 and 2/3rds of Issue #347: Remember Layered Force Icon Setup
+ PR #1764: Fixing Elemental Portrait Folder
+ PR #1655: Implementing Welsh and Icelandic Patronymic/Matronymics for Baby Surnames
+ PR #1713: Adding Spaced Marriage Surname formats and renaming formats to improve end-user readability
+ PR #1715: Varied Prisoner Status Bugfixes
+ PR #1714: Random Names and Gender Rework
+ Issue #1631: Regenerating Forces for AtB Dynamic Scenarios now Resets Attached Bot Forces
+ Issue #1706: Techs now display as part of the force in the personnel tab
+ Issue #1529: Begin Refit Should be Disabled For Negative Unallocated Armour Points
+ Issues #1343 and #1442: AtB Scenario Objective Fixes
+ Issue #1711: Adding Option for Babies born to Prisoners to be Born Free
+ Issue #1766: Adding an option for attached units to use the faction camo
+ Issue #1781: Adding Sorting to the Scenario Table
+ Issue #1738: Scenario Resolution Wizard: Add View Personnel button to Pilot Status
+ Issue #1718: Refit configuration change does not look for multiple qualities in warehouse

0.47.6 (2020-5-03 1715 UTC)
+ PR #1610: Raised cost of edge points from 1 to 10 for the AtB configuration preset.
+ PR #1627: Moved pregnancy GM items to Personnel GM menu (and hide GM menu if not a GM)
+ Issue #1612: Adding Scrolling to Marriage Candidates
+ PR #1606: Abandon ship (MekHQ version)! Crews of large craft and units transported aboard large craft are handled during scenario resolution.
+ PR #1618: De-clutter assign lance tech menu in TO&E
+ Issue #1632: All random marriages default to same sex
+ Issue #1626: Adding Time in Rank to MekHQ
+ PR #1634: Fixing Activate/Mothball Display Text
+ Issue #1636: ExtraData Export Fails because of Null Mapping
+ PR #1642: Fixing Popup Display Text Spacing Issues in DataLoadingDialog
+ Issue #1218: Personnel Total Earnings Tracking
+ Issue #1613: Automatically Output Finances Table to File on New Year
+ Issue #1134: Option to Disable Dependent Automatic Addition in AtB
+ PR #1645: Deploying units as reinforcements to AtB and template scenarios no longer defaults them to the "any" deployment zone
+ Issue #1649, #1651: Fixing ExtraData Unmarshaller
+ PR #1654: Fixing Spouse and Baby Load from Personnel export
+ PR #1656: Avoid NPE in Person::isMothballing
+ Issue #1635: Base Salaries Not Displaying Correctly in Nimbus
+ PR #1659: Implementing Log Maintenance
+ PR #1666: Fix bug with personnel original unit tech (if clan tech level)
+ PR #1673: Removing Prisoner to Personnel Random Marriage by implementing Prisoner to Prisoner Random Marriage.
+ PR #1663: Fixing Clanner Name Migration
+ PR #1681: Change refit model weight calculation to work with BA
+ PR #1685: Adding All Role and No Role options for Portraits
+ PR #1688: Single Portrait Bulk Assignment to Personnel
+ Issue #1683: Adding the option to log marriage name changes
+ PR #1670: Improved Standard Awards
+ PR #1693: Fixing Campaign Options Display Spacing Issues
+ Issue #1285: Adding default value to prevent Personnel Market No-Role Personnel
+ Issues #880 and #1671: Paid Recruitment Roll is now based on having an active contract
+ Issues #1614 and #1615: Adding a Financial Year Duration Option
+ PR #1700: Fixed NPE resulting in failure to display personnel tab when a unit is assigned to a non-existent scenario
+ Issue #1691: Personnel are now filtered by primary and secondary roles in the Personnel Tab
+ PR #1580: Adding TryingToMarry and TryingToConceive Flags
+ Issue #1625: Adding Display Format Options for Time in Rank and Time in Service
+ PR #1604: Adding Mnemonics to the Main Tabs and Advance Day
+ Issue #850: Bulk Award Assignment
+ Issues #780 and #1102: Implementing Submenus for Personnel Unit Assignment

0.47.5 (2020-4-01 2000 UTC)
+ Issue #1470: Thumper artillery vehicle causes array index out of bounds exception error
+ Issue #1261: RFE: In Contract Market, hyperlink the system/location to the Interstellar Map
+ Issue #1090: Feature Request: Add Origin Faction to Fluff Information display of Personnel
+ Issue #1476: Settings in portrait generation is not saved.
+ Issue #1385: Add dark themes to MekHQ.
+ Issue #1488: Random Origin Search Radius now properly loads.
+ PR #1496: Minor scenario template UI improvements; transports generated by AtB may now contain power armor where appropriate
+ Issue #1480: Add customization for colors used throughout MekHQ.
+ PR #1490: Fix some bugs with the Assign to Ship menu item
+ Issue #1495: Export Campaign Subset to New Campaign Now Copies Options
+ Issue #1508: Injured personnel Keep Command of their Vehicles and Infantry units
+ Issue #1429: Adding Bulk Add to the Parts Marketplace.
+ PR #1500: Scenario Generation properly handles GM Generation and Multiple Missions
+ Issue #1505: Fixing Personnel Tab Graphical Unit Images for Mixed Fighter and Tech Person
+ PR #1519: Adding proper bondsman formatting when Added to Campaign
+ Issue #1492: Medical Report Displays for Personnel with GM Added Injury
+ Issue #1497: Scale Unit sell values by their Entity's price multiplier
+ PR #1509: Adding Monthly and Yearly Autosave Options
+ Issue #1482: Hire Full Complement Now Records Time in Service
+ Issue #1486: Fixing Unit and Personnel Export to CSV and Localizing Top Menu Bar
+ Issue #1530: Fixes issue in infirmary where buttons unreadable in dark mode
+ Issue #1250: Added FormattedNumberSorter to Warehouse total cost column
+ Issue #1375: Creating Localized Natural Order Sorter
+ Issue #155: Adding Advance Day to Personnel Market
+ PR #1553: AtB: Adding SPA Generation for Generated Veteran and Elite Personnel
+ PR #1555: Fixing spacing for C3 Slaves in the TOE
+ Issue #1564: Hide impossible parts in the Purchase Parts Windows
+ PR #1533: Windchild's Personnel Improvements, covering Issues #765, #876, #1404, #1482, #1486, #1492
+ Issue #1524: Sort P_NONE Personnel as Support Personnel
+ Issues #1542 and #1417: Hangar Tab Popup List: Bulk Selection and Rank Fixes
+ PR #1556: Updating Unit Rating wording
+ PR #1584: Stop double-counting medics for FMM:R unit rating
+ Issue #691: Fixed multiple issues importing units from MUL files, including portraits, gender, SPAs
+ PR #1583: Adding Menu Bar Mnemonics (Shortcut Keys)
+ Issue #1540: Switching over to using JSpinner for base salaries
+ Issue #1578: Adding New Campaign to the main menu
+ PR #1597: MegaMek Log File is Reset on MekHQ load

v0.47.4 (2020-2-09 2200 UTC)
+ PR #1440: Implement "Rugged" quirk (2x or 3x between maintenance rolls)
+ Issue #1447: Bug: Don't infinite loop in acquisition logic
+ Issue #1413 #1415: Hangar report displays units in alphabetical order and reflects mothball status
+ PR #1449 #1452: Fixes for multiple unit transport assignment issues; sorting of unit assignment destinations by unit bay type
+ Issue #1454: Adding scrollbar to NewContractDialog
+ PR #1463: Modifying the PersonViewPanel to properly display Due Date and Age
+ Issue #925: Fixing Zombie Time in Service
+ Issue #1455: Possible fix for failure to generate units from RAT files due to said RAT files not loading fast enough
+ PR #1467: Made the Standard Value for Double Enemy Vehicles False
+ Issue #280: Adding Portrait folder documentation

v0.47.3 (2020-2-01 2200 UTC)
+ Issue #1344: Ensure techs show the right skill for ProtoMeks
+ PR #1348: Enable scenario modifiers to add objectives to scenarios generated from templates
+ Issue #1349: Problem with replacing ProtoMek limbs lost in combat
+ PR #1352: Feature: Add origin planet to Personnel
+ PR #1355: General support vehicle crew (fixes deployment bug)
+ Issue #1354: Feature: adds +/-100M button to New Loan dialog
+ PR #1289, #1359: Feature: adds GM Jumpship Recharge on Interstellar Map context menu
+ PR #1360: Fix several issues with adding/removing techs from a force
+ PR #1362: Random personnel background generation (enabled via Campaign Options)
+ Issue #1306: Commander skill level bonuses are now applied in rating calculations
+ Issue #1370: Unit Rating FM:M(r): 0 dividends now produce 100% fulfilled need instead of 0% fulfilled need
+ Issue #1374: Unit Rating: Small Craft Bay can now store Fighters
+ PR #1379: Feature: Adds hyperlink from origin system on personnel panel to the map panel
+ PR #1382: Speed up Advance Day using profiling data
+ PR #1387: Include Super Heavy Vehicle Bays in Unit Rating/Reputation
+ Issue #1390: Bug: fix XML parsing failure when putting customs in .cnpx that have ampersands (etc)
+ Issue #1284: Can't get contracts from ComStar's capital planet
+ Issue #1384: PIR and REB AtB Contracts can not be generated
+ PR #1371: Ability to load units into DropShips/WarShips for automatic deployment to MegaMek scenarios; Naval C3 network configuration in MekHQ
+ Issue #1363: Feature: in Hangar's Assign Tech menu, group by skill level
+ PR #1403: Bug: TO&E menu may crash if no units in force (and general cleanup)
+ Issue #1263: Fixing Marriages Without Surnames
+ Issue #1405: Feature: Display Mother and Father for Children in the Force
+ Issue #1406: Feature: Add hyperlinks to family members
+ PR #1410: Add the unit ID to the log when unable to parse a unit
+ Issue #1262: Feature: Identify on the interstellar view planets that are eligible for additional contracts
+ Issue #219: Bug: Overview/Hangar Breakdown does not include support vehicles in count
+ PR #1380: Data: House Arano sourcebook planet ownership data added
+ PR #1422: Minor performance improvement for contract market
+ Issue #1366: Bug: Fix empty procurement list on campaign load
+ Issue #1345: Bug: Fix unlimited acquisitions when daily limits in place
+ PR #1419: Improve performance of purchasing parts and fix refit bug where armor or ammo may not be used for a refit
+ PR #1424: Resolve errors found by SpotBugs
+ Issue #1427: Fix bug where GM Adding ammo with 0 shots did not add new ammo
+ PR #1430: Initialize bay space on Campaign load before setting Used Capacity
+ PR #1435: Improved fault tolerance for campaigns with large craft that have gone sour due to bad refits
+ PR #1437: Personnel View: Mother will no longer break if a person only has a father
+ Issue #1433: Enabling RandomizePortraits for personnel with pre-existing portraits
+ PR #1438: Adding Scrollbar to Personnel Settings under Campaign Options for small screens

v0.47.2 (2019-11-15 2000 UTC)
+ PR #1325: Customize ProtoMeks and advanced aero in MekLab
+ PR #1326: Fix another potential error preventing day advancement when giving training XP
+ Issue #1327, 1329: Fixed multiple issues relating to scenario resolution introduced in 47.1
+ Issue #1333: Simca Ambulance possibly causing campaign to not load
+ Issue #1337: Offboard artillery - designate hex phase skipped when artillery comes from mekhq
+ Issue #1330: Fix NPE when PersonViewPanel has a pregnant individual
+ Issue #1316: Resolve money parsing exception in Retirement Defection Tracker

v0.47.1 (2019-11-05 0300 UTC)
+ PR #1259: Fix map size display for AtB scenarios in the briefing tab (cosmetic issue only)
+ Data - Updating the AtB Starter Guide to v3, thanks CampaignAnon
+ Issue #1257: Don't double up salaries when charging for peacetime costs
+ PR #1268: Fix money formatting in prisoner ransom messages
+ Issue #1274: Fix About window closing immediately
+ Issue #1275: Fix zero sized dialogs (Edit Biography, etc)
+ Issue #1273: Updated edge cost for AtB to match current rules
+ PR #1288: Allow the large craft ammo swap dialog to switch AR10, missile and artillery munitions properly
+ PR #1282: Fix erroneously high unit values
+ PR #1294: Improve ammo swaps and refits of Large Craft ammo bins
+ PR #1298: Restructuring of person view panel, double scroll issue, and other scrolling issues
+ PR #1300: Markdown for descriptions
+ PR #1280: planetary system refactor
+ PR #1305: Mac OSX key bindings on non-standard look and feel
+ PR #1304: Markdown Editor
+ PR #1303: Various GUI fixes
+ Issue #1290: Fixes for issues with campaign subset export.
+ PR #1309: Planetary System Map
+ PR #1314: a few map fixes
+ PR #1286,1307: Scenario Objectives - explicit objective management system for legacy AtB scenarios;
    Ability to define objectives for scenario templates.
+ PR #1317: fix NPE that halts new day processing while applying training XP
+ PR #1318: player units given to other players now properly return to the campaign during scenario resolution.
+ Issue #1308: Fix NPE when the campaign folder is not present
+ PR #1315: Rescalable images for unit view panel when fluff image exists
+ PR #1320: Customize support vehicles in the MekLab.
+ PR #1321: For scenarios generated from templates, the ability to explicitly assign forces/units to different player force templates.
+ PR #1324: corrected icon map

v0.47.0 (2019-08-21 0300 UTC)
+ Issue #1171: Adds autosave feature (daily or weekly, and/or before missions).
+ PR #1215: Minor updates to AtB:
    - OpFor infantry transports now come loaded with infantry (if you have infantry turned on)
    - OpFor infantry may now be field gunners
    - OpFor aircraft may have bombs
    - Allied DropShips may now be non-Leopards
    - VTOLs are always on as the bot can handle them fairly well
+ PR #1210: Adds all remaining unimplemented Large Craft parts - CIC, Grav Decks, K-F Drive, K-F Boom and the like
+ PR #1227: DropShips can now load alternate munitions into artillery base if the game is configured for it
+ PR #1226: [Feature] Campaign Subset Export: export a subset of your current campaign into another, either new or existing, campaign file. Overwrites units and personnel with the same guid. Option to remove exported personnel from source campaign. Obviously make backups before using on an existing campaign.

0.46.0 (Stable) (2019-08-12 1900 UTC)
+ Issue 1249: Tech Names Missing in Event Log

0.46.0-rc.2 (2019-08-12 0100 UTC)
+ Issue #1075: Fix 'Mek location repair and salvage times to match StratOps
+ Issue #1224: Scenario templates no longer fail to generate forces when the 'use vehicles' AtB setting is turned off
+ Issue #1238: Fix bug where self crewed units could not be activated after being mothballed
+ PR #1239: Add GM Mothball/Activate to unit menu in hangar
+ Issue #1240: Cannot Salvage at 100%

v0.46.0-rc.1 (2019-07-23 0300 UTC)
+ PR #1163: Fix vast overvaluing of OpFor BV in the briefing tab
+ Issue #1161: don't cast non-Infantry to Infantry during peacetime cost calculations
+ Issue #70: BA no longer has a 100% salvage chance
+ Issue #1165: Player no longer gets dinged contract score for not having forces deployed immediately upon AtB contract start
+ Issue #1170: Fixed issue introduced in 45.4 where player couldn't hire personnel from personnel market with mechs
+ Issue #1164, #1174: Fix various issues involving money, in add/edit transaction, add/edit loot.
+ Issue #1182: Fixes a NPE because some money amounts are not always initialized in all contracts.
+ Issue #1128: Player can now view stats for enemy personnel when resolving a scenario.
+ Issue #1197: Fix bug where personnel could not be assigned to Battle Armor after repair.
+ Issue #1185: Player can acquire ammo bins via parts acquisition dialog.
+ Issue #1205: Improve purchase parts dialog performance when sorting.
+ PR #1217: Fix error preventing scenario resolution involving KIA personnel
+ PR #1216: Track part ID moves during campaign loads that may affect refits (may fix some outstanding refit bugs)
+ Issue #1110: Badger / Bandit vehicles can't be customized prior to 3047
+ Issue #1230: Tripod mech breaking campaign save

v0.45.4 (2019-03-24 1700 UTC)
+ PR #1067: Switch to Joda Money library internally for financial math
+ Issue #1057: Don't allow Rotor damage to go negative or use negative damages
+ Issue #1085: Find different replacement part if original missing or has a new ID
+ Issue #1076: Address bug in Personnel Market where GM Add still costs money and add GM Hire Full Complement
+ PR #1084: Save user preferences for UI settings such as window sizes and positions, et al
+ Issue #1082: Fix issue preventing creation of new AtB contract
+ Issue #1086: Fix issue introduced in 45.3 preventing "special" AtB scenarios from starting
+ Issue #1106: Fix issue introduced in 45.3 preventing AtB scenarios containing aircraft from starting under some conditions
+ Issue #112: Adds mission log and counter for personnel
+ Issue #1115: Fix stack overflow in BattleArmorSuit::getTonnage
+ Issue #1116: [Feature] Show people's Bloodnames in "Fluff" filter on personnel tab
+ Issue #1125, #1127: Fix issues with loading units containing damaged AMS and MASC systems.
+ Issue #1109: Fix issue where damaged equipment can be restored with a reload
+ Issue #713: Fix incorrect reporting of training munitions/fuel costs, minor performance improvement on monthly rollover
+ PR #1136: Don't expand/contract tab panels on right double click (Mac OS X improvement)
+ PR #1143: In Repair tab -> Acquisitions, user can once again click 'Order One' more than once
+ Adding CampaignAnon AtB Instruction guide (very good for new players) - See AtB Stuff folder in Docs.
+ Issue #1144: fix bug where bondsmen could not be recruited
+ Issue #1148: fix bug where loan could not be paid off
+ Issue #1150: fix bug introduced in 45.3 preventing AtB scenarios reinforced by immobile player units from starting
+ Issue #1138: fix NPE in isOmniPodded check for AmmoBin's after refit
+ Issue #1161: don't cast non-Infantry to Infantry during peacetime cost calculations

v0.45.3 (2019-02-12 0500 UTC)
+ Issue #990: Feature: Add bulk confirm dialog if more than one unit is removed
+ PR #995: Speed up campaign load times by optimizing spare parts importing
+ PR #994: Fix exception seen during log entry updates
+ PR #998: Fix Mac OS X issue so the DateChooser dialog isn't hidden when you create a new campaign
+ PR #996: Feature: adds origin faction to a person's details and support for RAT roller in a person's GM menu
+ PR #997: Add weekly Support Personnel edge refresh and usage
+ PR #1006: Speed up calculation of jump paths
+ PR #999: Adds a GM hire button to new recruit dialog
+ PR #1017: Adds the list of missing units on campaign load to the log
+ Issue #1010: Battle Armor fails to load with StackOverflowException
+ Issue #991: Fix bug where loan collateral and total value is incorrect after save and load.
+ Issue #986: Fix bug where Retirement/Defection dialog doesn't show details for first row.
+ Issue #985: Fix bug where personnel could not be exported.
+ Issue #1022: Fix bug where failed acquisitions did not count against logistics person's limit
+ Issue #964: Do not raise UnitChangedEvent if there is no unit in GM Acquire Instantly
+ Issue #1009: Fix bug where default injury type wrong
+ Issue #976: Fix bug where techs without any minutes left may get stuck on overnight tasks
+ PR #1031: Fix bug where selected repair task moves when you change mode
+ Issue #1028: Fix bug where Mass Repair Options were not applied unless you clicked Save
+ Issue #1005: Allow fractional tons to be loaded in LargeCraftAmmoBins
+ Issue #825: Arbitrary contract score modifier now persists across save/load
+ Issue #970: Can now recruit multiple prisoners at a time
+ Issue #1036: Enable zero intensity level for AtB Scenario Generation
+ Issue #779: Fix AtB deployment nag before a contract has started
+ PR #1036: Make startup GUI show all four buttons at lower resolutions
+ PR #1041: Fix some unit/tech mismatches at CPNX load
+ Issue #772: Fix graphical display issues with multiple-day advancement
+ PR #1045: Crewed Unit Options Handling (SPA/Edge)
+ PR #1045: Resolve errata for reloading times of capital missile ammo (now 1 hour per missile)
+ Issue #1049: Warehouse tab may fail to properly render
+ PR #1053: Add a Change Camouflage context menu item to forces in the TOE
+ Issue #361: Adds assigned Force to the columns on the hangar tab

v0.45.2 (2018-11-18 0200 UTC)
+ Switched build system from ant to gradle.
+ Issue #917: Hire Full Compliment Regularly Hires Bondsmen
+ Issue #919: Dropship Crewmembers/techs displayed as "Nobody" In Repair Bay
+ Issue #860, #911: Remove unusable units after multi-day or mass repairs.
+ PR #923: Tech SPA
+ PR #928: Allow mothballed units in retirement dialog
+ PR #927: Map Colors for Socio-Industrial Level
+ PR #926: Planet-based acquisition option
+ Issue #946: Some personnel (techs and admins) no longer able to be right clicked.
+ Issue #856: Invalid AtB required lances number no longer prevents user from editing contract
+ Planets: Added additional data to planets.xml
+ PR #956: System-wide equipment [Aerospace system equipment not associated with weapons shows in a fuselage
           or hull location when filtering by location in repair tab].
+ Issue #852: Support for Award clusters if an award is given multiple times to a person.
+ Issue #905: Fixes NPE when a spouse is missing on campaign load or personnel menu click.
+ PR #882: Adds support for gzipped Campaign files (*.cpnx.gz).
+ Planets: Reunification War data for Outworlds Alliance + start of RWR
+ PR #959: Fix for inability to repair damaged VTOL internal structure after loading campaign
+ Issue #967: Fix bug where acquired Units could never be bought
+ PR #971: Feature allowing grouping personnel by their unit on the Personnel tab
+ Issue #865: Changing Award Date Does Not Update Award Tooltip
+ Issue #973: No contracts are offered at the start of an AtB campaign.
+ Issue #949: MekWarrior KO'ed at beginning of battle
+ Issue #981: Fixed bug where refits overcharged for armor or would perform excess moves

v0.45.1 (2018-09-03 2300 UTC)
+ PR #864: Security - address XXE vulnerabilities in XML parsers
+ Issue #814: Fixed AtB morale calculation to match AtB rules
+ Fixed JAR packaging error that made personnel market methods inaccessible.
+ Issue #860: Fixed concurrent modification exception during campaign load if units salvageable and should be removed.
+ PR #844: Feature - display a tech's XP on the repair tab and doctor's XP on the infirmary tab.
+ PR #863: Feature - allow bots to have separate retreat and destination edges, see MegaMek notes.
    Also upgrades AtB Chase scenarios to randomly have the player start on the north or the south edge instead of always south.
+ Issue #866: Fixed cancelling GM Add XP subtracts one (1) XP.
+ Issue #859: Fixed JSpinner text box overriding user-typed values.
+ Issue #857: Fixed bug where refit armor may not be attached to a unit on load.
+ Issue #843: Implemented sorting and scrollbar on several long lists in personnel right click menu.
+ Issue #877: Feature: Categorized births and pregnancy log entries as medical
+ Issue #858: Escaped XML was not correctly unescaped in LogEntry.generateInstanceFromXML()
+ PR #894: Fixes generation of AtBContracts with 0 req. lances
+ PR #121: allow purchasing and adding of parts en-masse
+ Issue #855: Fixed parts in transit not displaying correctly (showing up as "OmniPod")
+ PR #807: Cosmetic and accuracy improvements to AtB contract profit estimate display (in the contract market)
+ Issue #895: Fix invariant to check if tech time available for maintenance.
+ Issue #853: Do not report on the part's unit if not present during multi-day repairs.
+ Issue #849: Consider a person's secondary role during training XP calculations.
+ Issue #836: Use native file dialogs and remember the last used folder.
+ PR #909: Fix NullPointerException in ResolveScenarioTracker.
+ PR #908: Fix NPE in getPartInUse if EquipmentType is null.
+ Add Skins Folder to MekHQ
+ Update MegaMek.jar to v0.45.1
+ Update MegaMekLab.jar to v0.45.1

v0.45.0 (2018-08-02 0200 UTC)
+ PR #602: Add KIA checkbox and functionality to prisoners during scenario resolution.
+ Issue #308: Can now change contract payment multiplier when manually creating a new contract.
+ PR #741: Updated configuration presets for new campaigns to include new special pilot abilities.
+ Issue #445: Lengthy repairs now show the unit's name if the repair runs over more than one day.
+ PR #742: Errata - Range Master SPA no longer applicable to LOS range
+ Issue #384: Cannot negotiate contract terms because the game selects the highest skilled admin
        and not the one with the negotiating skill
+ PR #766: [Feature] Added balance-over-time and revenue/expenditure charts to finances tab
+ PR #769: [Feature] Added tooltips to tonnage labels on force view when AtB is enabled.
+ PR #760: [Feature] Allow the user to introduce a modifier to the contract score of an AtB contract
+ PR #762: [Feature] Addresses RFE #515, by allowing 'export finances' as a CSV. Various minor fixes to other export mechanisms.
+ PR #762: Help -> About popup now contains link to MegaMek github home page.
+ PR #777: Addresses issue #776, by allowing the user to order up to a 1000 of some part or personnel class at a time, up from 100 previously.
+ PR #787: Adds total value for parts and fixes issue with net worth calculation for parts
+ Show java version and system info in log file.
+ PR #640: [Feature] Experimental aerospace equipment damage and repair times errata (aerospace equipment is damaged based on how many hits it has taken and repairs don't take an order of magnitude longer than mech equipment repairs)
+ PR #758: Start of MekHQ plugin system
        Currently includes support for external plugin for alternate personnel market methods.
        See documentation in docs/plugins.txt.
+ PR #800: Correctly calculate admin costs for government forces per Campaign Ops rules.
+ PR #804: Two fixes to GM mode finances -> edit transaction
+ PR #801: [Feature] Personnel awards
+ PR #799: [Feature] Optional "Pay for Repairs" per Campaign Ops, page 140
+ Issue #773: Fix text color for person text in Personnel and Hangar "Graphic" views
+ Issue #549: Allow AtB-style prisoner ransom for prisoners even if the AtB option isn't enabled
+ Issue #819: Dropshop Baydoor unrepairable
+ Issue #796: LAM Pilot shows as Support in Personnel Breakdown
+ PR #821: Fix occasional issue where mechwarrior names with apostrophes and other "funny" characters would show up weird for completed scenarios.
+ PR #823: Fix for adding phantom heat sinks when restoring aerospace unit
+ Issue #824: Post game salvage/prisoners didn't show up.
+ Issue #729: Fix for 'adjust contract pay' calculating number of required lances at the wrong time.
+ PR #831: Fix two bugs in Edit Injuries dialog
        Advanced medical: remove injury and change injury types choices when location changes.
+ PR #823: Feature: Damage pilots from GM mode (non-advanced medical)
+ PR #811: [Feature]: Mass mothball/reactivate. Reactivating now does its best to restore the unit's force/crew/tech assignments.
+ Issue #830: [Feature]: GM Mode "Strip Unit". Takes all parts off the given unit(s) and place them in the warehouse.
+ Issue #775: [Feature]: Daily Log History. Retains 'daily log' entries for up to 120 days when turned on. Entry history is cleared when the user exits the program.
+ Issue #834: Partial fix - mechs with "messed up" ammo bins will no longer eat the player's ammo. As a workaround, when you encounter such a case gm-remove the unit and add a fresh one.

v0.44.0 (2018-06-24 1900 UTC)
+ Issue #733: Clan techs still have clan penalties to maintenance
+ Issue #745: NPE at AbstractUnitGenerator.generateTurrets
+ PR #752: AtB contracts will once again nag the user about insufficient force deployment, and subtract contract score.
        Also, retirement "payouts" of 0 no longer persist endlessly.
+ Issue #748: GM -> Restore Unit on units with missing components no longer hangs MekHQ in an endless loop.
+ Issue #694: Added missing Draconis Combine ranks.
+ Issue #724: Changed references to MegaMek.info to point to MegaMek.org
+ PR #761: Fix for salvaging DropShip ammo
+ Updated MegaMek.jar to v0.44.0
+ Updated MegaMekLab.jar to v0.44.0

v0.43.11-RC5 (2018-06-04 0100 UTC)
+ PR #707: Added MissingOmniPod class needed for acquisition.
+ PR #709: Fix for #704: NPE when bringing up the refit dialog
+ PR #715: Fix for #718: Unit.isCommander Error
    Correctly handle check for unit commander if unit has no crew.
+ PR #720: Fix for issue #353 [ATB] Special mission - SL mech piloted by Tech Mech is VETERAN and not GREEN
+ PR #721: Fix for issue #631 [0.43.7-RC1] Battlefield control observation missing from special missions
+ PR #712: Fix for issue #708 [0.43.10-RC4 : Bug] Old Contacts Appearing in Deployment Requirements
    Fix for issue #706 ArrayIndexOutOfBoundsException in BaseAttackBuiltInScenario
    Fix for most cases of issue #695 Base Attack (Defense) mission generate with no Allies or OpFor in AtB and
    #674 AtB fails to generate OpFor
    The only exception being if the OpFor has no RAT for the current contract date, which will be addressed in a separate PR.
+ PR #725: Fix for issue #714 0.43.2 Migration to 0.43.9 causes Phantom Personnel in Unit Breakdown
+ PR #726: Fix issue #600 and #621 where inner sphere prisoners were being converted to trueborn warriors and clanners were being
    turned into freebirths
+ PR #723: If GM-generate contract fails to generate contracts, an message is output to the daily log instead of failing silently
+ Added Rasalhague Dominion to playable factions list
+ PR #737: Allow the user to enter non-canon names into the location textbox when editing a mission/contract
+ Data: Updating Mechfiles, RATs, and Images in MekHQ repo to match MegaMek ones.
+ PR #738: Fix for issue #731 [43.10 AtB] contracts become uncompleted

v0.43.10-RC4 (2018-04-18 18:00 UTC)
+ PR #670: Adjusted unit rating calculation and infantry counts
    Fixes issue #639: CO calculates Infantry Skill Level Incorrectly
    Campaign Ops rating now properly reflects infantry skill and more accurately calculates combat unit transport capacity
+ PR #689: Make Endo Steel crits work correctly again
    Fixes issue #688: Cannot slot Endo Steel crits
+ PR #690: Add missing OmniPod for some parts
    Fixes issue #668: Empty heat sink/double heat sink omnipods not available for Purchase Parts
+ Updated faction-change info from Reunification for Canopus
+ Bugfix: Can't mass recruit prisoners who are willing to defect
+ Fix weird behavior with person panel when the crew size is > 1 and other conditions are met
+ PR #697: Process exploded units for prisoner capture
    Fixes issue #531: Destroyed Units not generating crews for Capture/Prisoner
+ PR #676: Fix variable weight
    Fixes issue #675: Save/Load Game Does Not Properly Track Weight EquipmentParts
+ PR #692: Implement SPA import from MUL
    Fixes issue #108: Import from MUL Option Does Not Seem to Load Saved Abilities
+ PR #678: Too long popup lists
    Fixes issue where popup menus could get extremely long
    This is only a partial fix, and adding the methods that can be used to fix it elsewhere
+ PR #699: New day cleanup
    Fixes issue #698: Income/Expenses Processed in wrong order
+ PR #700: Handle large craft unit values again
    Fixes issue #680: Contract payment based on Large Craft unit value does not appear to work
+ PR #673: Implement ability to acquire ammo in parts acquisition dialog via GM Mode
    Fixes issue #698: Unable to GM Acquire clan ammo
+ PR #701: Update Mission.planetName to Mission.planetId for consistency
    Fixes issue #328: If you accept a contract on Taussen, the game teleports you back to Terra once you arrive
+ PR #802: Fix the campaign level planet pt. 2
    The rest of the fix for issue #328
+ PR #703: Make payroll monthly again, whups
    Fixes bug where payroll was accidentally made daily
+ Fix ATB adds 0 value transactions to the finance logs

v0.43.9-RC3 (2018-03-13 18:00 UTC)
+ Issue #647: Exception Causing UI Issues while Unit is Being Refit
+ Issue #655: Mechs (and probably other units) whose crews ejected will be able to deploy on subsequent missions
+ Updated faction-change info for FWL using Handbook Marik
+ Updated faction-change info for FC using Handbook Steiner
+ Refactor OrgTree classes to be TOE classes (For clarity of purpose)
+ PR #667: Deployed Twice
    Fixes #666 Cloning units into scenarios by the simple expedient of clearing deployment of everything within the selected forces to be deployed.
+ Updated MegaMek.jar to v0.43.9-RC3
+ Updated MegaMekLab.jar to v0.43.9-RC3

v0.43.8-RC2 (2018-02-11 22:40 UTC)
+ Issue #626: News events with year but no specific date should now fire with better distribution
+ Issue #616: Text rendering issue in Campaign Options screen
+ Data: Fix for multiple issues relating to incorrect capitalization and date omissions in planets.xml
+ VTOL and LAM bomb selections should now be saved when campaign is saved
+ Issue #620: Unused bombs are not recovered for VTOLs after battle (should recover properly for LAMs, as well)
+ Bug: large craft refits calculating ammo loading times incorrectly.
+ Issue #617: Extinct units available for purchase when they shouldn't be.
+ Issue #625: Repair Bay status window not cleared after last unit is repaired.
+ Honor user's press of the cancel button in the briefing screen "load saved game" dialog
+ Dropships and other units with transport bays that have internal components (cubicles, doors) should no longer incorrectly show some of those components as damaged.
+ Improved faction-change info for pre-CC factions and CC formation using Handbook Liao
+ Updated faction-change info for FS using Handbook Davion
+ Updated faction-change info for DC using Handbook Kurita

v0.43.7-RC1 (2018-01-21 22:00 UTC)
+ Issue #567: BA standard armor cannot be repaired
+ Issue #576: CCE on loading campaign with DS with missing thruster(s)
+ Feature: Advanced time by one month.
+ Issue #583: Ammunition Reload Issues
+ Greater OpFor variety: generated infantry may now be hidden. Odds depend on AtB difficulty setting.
+ Issue #575: Refits do not correctly handle equipment changing location
+ Issue #46: Locations removed via refit seem to not remove the associated parts
+ Issue #71: Units that finish refitting are often missing ammo and components
+ Issue #114: ASF refit issues
+ Issue #508: Armor kits are free when customizing infantry
+ Issue #461 Integrated heat sinks not added to refit shopping list
+ Bug: Armor removed in a refit is not the same as armor needed to refit back to original
+ Feature (Issue #275): Improved visibility for amount of available ammo/armor in repair tab
+ Do not require waiting for a refit kit if the only needed parts are ammo or ammo bins.
+ Not having enough ammo in the warehouse to fill all the bins will not delay the start of a refit.
+ Issue #300: ComStar ranks do not take into account service years when determining the main "pilot" of a vehicle
+ Issue #378: Thruster Maintenance on Conventional/Aerospace Fighters
+ Bug: NPE when attempting to refit unit that previously had a refit canceled.
+ Issue #454: News won't fire at campaign creation
+ Issue #500: Contract view text alignment
+ Issue #504: Tactics can be negative
+ Bug: MML packaged with MekHQ cannot find needed libraries.
+ Issue #525: Available Time for Mothball Not Calculating Correctly
+ Issue #520: GM Tools Window not placed correctly
+ Issue #537: Repair Bay tasks list location filter resets when changing mode of a task.
+ Issue #553: Fatigue check occurring too early
+ Issue #556: MM giving disconnected from server error when launched from MHQ
+ Issue #329: The "do task" button on the repair bay UI tends to jump left and right
+ Issue #570: Unit Rating unsustainable
+ Issue #574: Dropship capacity Inconsistancy
+ Issue #591: Special Abilities can be selected multiple times
+ Issue #577: MRMS does not always use BTH settings
+ Fixed unofficial Clan tech knowledge SPA.
+ Custom SPAs for tracking purposes (see docs/custom_spa.txt).

v0.43.6 (2017-12-22 10:00 UTC)
+ Bug: ClassCastException when loading campaign from earlier versions with large craft with missing ammo bin.
+ Bug: NPE when restoring units with some equipment that has had name changes.
+ Issue #557: Dragoons rating needed support hours no longer grow daily
+ Issue #559, 560: Scenario resolution interface fixes
+ Retain Princess verbosity setting when configuring bot in AtB scenarios.

v0.43.5 (2017-12-17 11:00 UTC)
+ Issue #490: NPE with campaign.universe.RandomFactionGenerator.addBorderEnemy
+ Issue #494: Regenerate LAM Pilot selects from the MekWarrior pool.
+ Issue #488: Select bombs throws "index out of bounds" errors in particular campaign file
+ Feature #280: Role folders now supported for random portrait assignment
+ PR #440: Track & report time in service
+ PR #502: Edge use for non-combat personnel
+ Issue #416: Base Attack scenarios fail to generate turrets
+ PR #439: Calculate DropShip rental costs based on untransported units only (and also take into account mothballed units)
+ Issue #452: Actually limit contract search based on contract search radius
+ Issue #429: Switching ammo now updates the UI
+ Bug: vehicle and conventional fighter refits not accounting for possible change in heat sinks.
+ Issue #514: Feature Request: Building Conventional Fighters
+ Issue #496: Possible Packaging issue for releases with MekHQ
+ Issue #507: Artillery skill no longer limited to 7 when initiating battles from within MekHQ
+ Feature: Updated planetary location and ownership data, including two new systems. To revert to the old data, replace planets.xml with data\universe\planets_43_4.xml
+ PR #528: Can add or remove arbitrary amount of XP using via right click on person -> GM Mode
+ Issue #321: New context menu option to randomize portraits for selected personnel.
+ PR #533: New AtB option to prevent unit founders from retiring.
+ PR #526: New option to auto-randomize portrait on job change if no portrait present.
+ PR #530: Greater op-for variety in AtB scenarios (may spawn additional hostile aircraft, infantry and turrets)
+ PR #543: New splash and loading screen art by Spooky!
+ Issue #510: Ratings calculations no longer count dead/retired/missing personnel for support requirements
+ Issue #519: Dragoons rating renamed unit rating
+ Data: New Loading Screens.
+ Customize Small Craft and Dropships in MekLab.
+ Track aerospace bays and doors as repairable parts.
+ Issue #554: Mass Repair/Salvage Button Broken during active campaign.
+ Post-battle scenario resolution now features the ability to explicitly declare whether an individual was KIA,
    replacing the implicit determination from "number of hits". Personnel manually brought back from death will
    no longer stay dead as a result.

v0.43.4 (2017-10-01 11:00 UTC)
+ Updating the repo with 0.43.3 Data
+ Issue 418: Add log4j support to MekHQ.
+ Make the log files reset between MHQ runs.
+ Fixing references to crew.special_energy to match fixes in MegaMek
+ PR #398 Fix for no probe defender missions #413
+ Feature #363: Feature Request: Order from Warehouse
+ Support for LAM repairs and hiring/assigning LAM pilots.
+ Refactor MR/MS/MRW and move much of the code to a service level class from the dialog.
    o Fix multiple bugs related to 'impossible' fixes such as damaged hip/shoulders, missing parts, etc...
    o Make the process much more efficient by not making checks that aren't necessary over and over.
    o Add additional color-coded messaging when parts can't be fixed due to configuration or
      existing techs.
+ Issue #431: When starting a scenario in MegaMek the camo for units seems to be the defaults.
+ Issue #426: Adding or removing bombs from ASF does not update Warehouse
+ Issue #437: ATB ambush mission generates the incorrect amount of enemy units
+ Issue #410: Allied traitors scenario no longer working
+ Issue #436: BA in MekHQ's mechlab has incorrect tonnage
+ PR #425: Implementation of Issue #339 - Prisoner ransoming instead of bonus
+ PR #451: IO Tech
    o Updates all tech intro dates to the Universal Technology Advancement Table in Interstellar Operations.
    o New options to vary part and unit tech level according to campaign year and/or faction.
+ Update Era.java to match MUL and add Dark Age information.
+ PR #453: Overhaul much of the logic in MRMS to be better and faster.
    o Fix multiple bugs around rush jobs and repeated fixes
+ Issue #455: Repair bay uses the wrong ammo bin.
+ PR #480: Faction.java redesign to fix issue with Eras. (More precise faction name and starting planet changes)

v0.43.3 (2017-07-18 18:30 UTC)
+ Feature: Refactor AtBScenario to break up the monolithic AtBScenario class and to have a separate class for each scenario
+ Feature: Support for multiple crew in command consoles and tripod/quadvee/dual cockpits.
+ Fix #405: Properly set home side for Extraction scenario
+ Added QuadVee parts.
+ Bug [#955]: MekHQ deployed units would not print
+ PR#375 - Bug-Bad CO Rating.
+ PR#366 - Human TRO
+ PR#249 - AtB Contract Names
+ Fix #395: SPAs do not appear in Pilot Info in MHQ
+ Commenting out PR#249 see commit notes.
+ PR#409 - Fix for incorrect treatment of tornadoes
+ PR  #468: Support - Peacetime Costs cleanup


v0.43.2 (2017-05-1 22:00 UTC)
+ Fix #362: Omni Refits calculating additional HS incorrectly
+ Bug: Cannot begin refit when creating custom omni configuration in MekLab.
+ Fix #365: Personnel actions not refreshing with options affecting person panel.
+ Fix #364: MekHq Calculates Naval Vee Piloting skill using Ground Vee piloting skill.
+ Fix #369: Chose Refit Kit causing ArrayIndexOutOfBoundsException
+ Issue #356: Option to hide hide custom player refits from the purchase menu/unit cache #356
+ Fix #317: Unable to load campaign file after BattleArmor refit
+ Fix #368: Selected tech in repair tab reset after every repair
+ Fix #376:  MekHQ unselects task in repair bay/won't autoselect next patient in sickbay
+ Fix #370: Attempting to use Hire Bulk Personnel results in log error
+ Fix #377: Advance Day Dialog not showing daily reports beyond the first.
+ Fix #343: Graphics Issue: MMLab screen does not fit in its MHQ window
+ Fix #298: Medical Details Window Size
+ Fix #382: MR-Warehouse no longer works
+ Fix #385: MRMS no longer fixes units with bad hip/shoulder
+ Fix #387: Fix assertion failure when undeploying a unit from a special operation
+ Fix #389: Remove all personnel tried to remove the tech only if it didn't have a tech
+ Feature: New parts acquisition functionality to group parts together and to be able to better see what is in transit/on order and what is missing
+ Feature: Implement custom SPA "Clan Technical Knowledge", which can be
    purchased to give the bearer the same skill level with clan technology ad a
    freeborn clan tech. This required implementing 99% of the code to
    support custom SPAs that affect MHQ rather than MM. The rest will
    come in once a plugin system is implemented.
+ Updated MegaMek.jar to 0.43.2
+ Updated MegaMekLab.jar to 0.43.2

v0.43.1 (2017-03-31 01:15 UTC)
+ Change to require GM Mode for the add/remove pregnancy context menu commands
+ Fix #334: Problems purchasing bombs.
+ Fix #326: Cannot use Meklab to customize units from within MekHQ using v43.0
+ PR #344: Separate list item for Prisoners on the personnel tab
+ Omni units: faster salvage/replacement (including whole location at once), separate podded parts in warehouse.
+ Data: These are a series of commits updating MekHQ data (boards, Unit files, and sprites)
     to match MM repo as of March 31/2017
 + Updated MegaMek.jar to 0.43.1
 + Updated MegaMekLab.jar to 0.43.1

v0.43.0 (2017-02-13 03:30 UTC)
+ Improve Mass Repair/Mass Salvage technician selection by providing additional configuration options
+ Fix #313: Prisoners counting towards combatants total for defection rolls.
+ Fix #314: Purchasing aerospace sensors via 'purchase parts' are always 0 ton.
+ Planetary Data Update 39
+ Updated MegaMek.jar and MegaMekLab.jar to 0.43.0

v0.42.0 (2017-01-01 14:00 UTC)
+ Fix #266: PayForTransport option ignored when estimating total contract profit
+ Fix #291: Pilots being generated with special abilities in the battle even though special abilities are turned off
+ Fix #268: Pilots always killed if resolve manually
+ Fix #293: Incorrect tech ratings?
+ Fix #272: Tactics Campaign/MegMek options bug
+ Fix #294: Contract market incorrectly calculating transport amount as 0 c-bills
+ Fix #295: Variable contract length option no longer works
+ Fix #292: Starleague cache 1: IndexOutOfBoundsException when generating enemy
+ Fix #250: [AtB] Wrong deployment edge for bot reinforcements in Chase(Att) scenario.
+ [AtB] Chase scenario uses unit speed to determine deployment turn.
+ Updated MegaMek.jar and MegaMekLab.jar to 0.42.0

v0.41.28 (2016-12-18 17:35 UTC)
+ Issue #237: Remove Tech From Lance assignments upon retiring
+ Fix #262: Advanced Medical: Patient not added to infirmary until day is advanced
+ Fix #265: Vehicle gunnery skills not showing same as personnel screen
+ Updated MegaMek.jar and MegaMekLab.jar to 0.41.28

v0.41.27 (2016-12-07 03:00 UTC)
+ PR #232: "Advanced Medical" refactor - new medical dialogue, lots of under-the-hood improvements
+ Allowing twins, triplets, quadruplets ... and so on to be born
+ Recording the biological father of children at conception time
+ Issue #243: Pregnant widow can't give birth
+ Fixed bug with force icon layers being misaligned by 1px in both dimensions
+ Issue #220: NPE when updating unit rating and infantry have no troopers
+ Issue #228: Campaign Ops Unit Rating -- Heavy Vee Bays Affecting Display of Light Vee Bays
+ Issue #244: [AtB] A Normal morale enemy gets Base Attack.
+ Issue #245: [AtB] Bonus payments are not made.
+ Issue #246: RAT Generator doesn't seem to generate any VTOLs.
+ Issue #247: GM Tools RAT Roller Will Not Add Dropships.
+ Overhaul of Mass Repair/Salvage and adding Mass Repair to warehouse
+ Issue #239: Be smarter about clearing assignments when removing personnel from units and vice versa.
+ Issue #252: Enable 'remove all personnel' when selecting multiple units in the hangar
+ Issue #239: Techs stuck on assignment (also #261).
+ Issue #231: IndexOutOfBoundsException in Layered Icon editor
+ Issue #224: Mechs with bad hip/shoulder do not show in repair bay if IS undamaged
+ Updated MegaMek.jar and MegaMekLab.jar to 0.41.27

v0.41.26 (2016-11-02 02:00 UTC)
+ Issue #204: AtB generates empty unit markets with traditional RATS
+ Fixed bug with Export to MUL setting deployment round to -1 instead of 0
+ Issue #103: Dragoon Rating (FMM:Rev) Decreases as Dropship Carrying Capacity is Used
+ Converted Interstellar Ops Beta Unit Rating to Campaign Ops Unit Rating to match the released version of the rules
+ Added additional details to both the Dragoons and Campaign Ops Unit rating reports
+ Issue #215: CO Rating showing tech shortage due to infantry
+ Added PR for Range Master support
+ Updated MegaMek.jar to allow building with Range Master support
+ Added PR for Mass Repair and Salvage
+ Added PR for Refurbishment
+ Added PR for Repair task icons
+ New force icon pieces and categories
+ Updated MegaMek.jar and MegaMekLab.jar to 0.41.26

v0.41.25 (2016-10-15 14:40 UTC)
+ Issue #158: Scenario Resolution: ejected+fled pilots lose hits
+ Fixed forcestub save for layered force icons
+ Issue #151: Damaged Small Craft Thruster Shown As Avionics Repair
+ Issue #141: Incorrect Ammo load from unit after refit
+ Bug [#924]: Refits end with incorrect ammo.
+ Issue #192: Replacing Retractable Blade in Campaign
+ Bug [#596]: Parts are impossible to get when they shouldn't be.
+ Issue #77: Dropship refit time never decreases
+ Issue #136: 2x C3 Master Mechs not working properly
+ Updated MegaMek.jar and MegaMekLab.jar to 0.41.25

v0.41.24 (2016-10-06 03:15 UTC)
+ Issue #170: MHQ Unable to Resolve Space Battle with Fighter Squadrons
+ Version matched to MegaMek
+ Refactored PortraitChoiceDialog to be ImageChoiceDialog since it's used for more than one thing
+ Issue #33 [AtB]: All allied units are marked as total loss after battle even if undamaged
+ Issue #30: Dragoons rating tab transportation calculation issue
+ Issue #67: Scenario does not resolve - NPE in scenario resolution isCommander()
+ Issue #83: MegaMek options -> Tech level is stuck on Standard
+ Issue #146: Undamaged Units acquire internal damage when loading campaign
+ Added Layered Force Icons - Functionality limited for now, but can be expanded further in the future
+ Fix bug with cancel and exit button in the ImageChoiceDialog
+ Fixed image preview for the layered icons
+ Feature: Log conception and birth in personnel log
+ Fixes #179: Unable to load campaign with custom layered force icon
+ Updated AtB ship search to v2.31; ship search is now available on the Marketplace menu.
  Closes #177:[ATB] Rolls for DropShip should occur 1 time a month
+ Moved AtB OpFor generation tables into data/universe/atbconfig.xml, where they can be customized by the player.
+ Issue #186: Clan battles returning 'No Random Assignment Table found for this faction'
+ Fixed Mac OSX Packaging (Hopefully for good this time!)
+ Updated MegaMek.jar to 0.41.24
+ Updated MegaMekLab.jar to 0.41.24

v0.3.33 (2016-09-20 00:07 UTC)
+ Added AtB preset.
+ Reworked AtB RAT subsystem and added option to use RAT Generator
+ Updated MegaMek.jar to 0.41.23
+ Updated MegaMekLab.jar to 0.1.59

v0.3.32 (2016-08-26 03:00 UTC)
+ Issue #131: Personnel Market update blank
+ Adding Some of the missing AtB Docs

v0.3.31 (2016-07-31 10:00 UTC)
+ Adding an "Inner Sphere at War" hex map overlay to the interstellar panel
+ Issue #120: Hanger->GM Mode->Restore Unit Issues
+ Bug: Packaging of some images didn't happen
+ Bug: Recruited prisoners don't get their "willing to defect" flag cleared
+ Bug: Skill.improve() didn't check for maximum skill level (SkillType.NUM_LEVELS)
+ Feature Request #80: Automated Skill Purchases
+ Bug: Reset Entity.elevation in Campaign.clearGameData
+ Updated MegaMek.jar to 0.41.21
+ Updated MegaMekLab.jar to 0.1.57

v0.3.30 (2016-06-27 02:00 UTC)
+ Issue #110: Unassigned patients no longer get selected automatically
+ Adding planetary icon display to the planet detail view (+ "icon" data entry)
+ Adding HPG network display overlay to the interstellar map panel
+ Issue #29: MekHQ will not load.
+ Issue #69: 3.27 : ATB, allies generated use incorrect skill rating
+ Bug: missing or incorrect values in ratinfo.xml can cause ArrayOutOfBoundsException
+ Updated MegaMek.jar to 0.41.20
+ Updated MegaMekLab.jar to 0.1.56

v0.3.29 (2016-06-05 22:40 UTC)
+ Adding a simple view option to the interstellar map (show/hide "empty" planets)
+ Code cleanup/refactor of the interstellar map panel
+ Issue #96: Null Pointer Exception from Special Mission (Prison Break)
+ Issue #91: Can't assign patients to doctors
+ PR #92: Cleanup of the infirmary panel
+ PR #94: Conception and Birth messages now have names hyperlinked.
+ Issue #88: Current location displayed as "null"
+ Fixed IO Reputation rating value for experience.
+ Fixed an NPE in hasChildren() when trying to hire new personnel
+ Issue #64: Coolant failures not reset between missions.
+ Issue #63: Unable to edit mission - error about duplicate mission name.
+ Issue #89: AtB - NPE Setting Planetary Conditions
+ Interstellar map panel QoL improvements: Zooming at the middle of the screen
+ PR #95 - AtB Uses Int Ops Reputation Factor when IO rating is used
+ Updated MegaMek.jar to 0.41.19
+ Updated MegaMekLab.jar to 0.1.55

v0.3.28 (2016-04-16 19:30 UTC)
+ Bug #43 / PR #62: Making admins gain their XP less often than once per week if requested,
                    have that option work independently from AtB.
+ PR #60: UI Enhancement - Show children in person panel
+ Adding two CampaignEvent events: DayEndingEvent (cancellable), NewDayEvent
+ Bug #59: Ancestor Id not set at birth
+ Bug #57: Tech not properly removed when adding a unit to a force that already included a tech.
+ Bug #56: Adding a lance tech would not clear the units from the old techs
+ Bug #55: Assign Tech to lance should not include vessel crewman
+ Bug #1: Ship engineers now show up in refit tech list
+ PR #52: Updating tonnage/mass to use doubles to avoid rounding errors
+ Syntax errors in planetary data fixed
+ Bug [#925]: Issues with reload of MHQ and Settings
+ [AtB] When failure to deploy results in defeat, replace generated entities with stubs.
+ Issue #40: [ATB] 3.25 : Enemy reinforcements incorrectly set to deploy at the start of the game
+ Issue #68: IndexOutOfBoundsException when advancing day
+ Updated MegaMek.jar to 0.41.18
+ Updated MegaMekLab.jar to 0.1.54

v0.3.27 (2016-04-16 00:30 UTC)
+ Updated MegaMek.jar to 0.41.17
+ Updated MegaMekLab.jar to 0.1.53

v0.3.26 (2016-04-10 21:53 UTC)
+ Bug #31: NPE when advancing a day due to people without tech skills having assigned a repair job
+ PR #37: Redesigning the "Parts in use" dialogue to 1. work and 2. have some more useful data to display
+ Raising XP limits for gained XP and abilities, as per SF feature request 354
+ PR #38: Recording "willing to defect" prisoner status,
          allow to recruit them without resorting to GM tools,
          allow to easily find them by sorting by rank
+ PR #35: Adding age limiting options to the "Hire in bulk" dialogue
+ Feature: Choose Surname on Marriage
+ PR #9: UI Enhancement - Added Dependents group to Personnel Type menu
+ PR #8: UI Enhancement - Add Spouse to Person Panel
+ PR #34: Make generateRandomCrewWithCombinedSkill() also generate and register the crew's unique IDs
+ Bug: GameOptionsDialog does not match MegaMek's GameOptionsDialog
    This bug was caused by duplicating G.O.D. rather than just implementing MM's
    version of it. I added the one minor thing the MM version needed added to support
    MHQ and other external programs, and then switched to using it. I also removed the
    MHQ included version to avoid mistakes in the future.
+ Updated MegaMek.jar to 894609a to avoid build errors when not pointing at other projects
+ Issue #20: GameOptions Dialog Okay button shows as disabled after recent code changes
+ Issue #21: Incorrect passing of MegaMek options from MekHQ
+ Issue #19: Presets folder gets packaged without the actual preset files
+ Issue #14: Logging Maintenance Rolls Option
+ Cleaned replaced a lot of old manual boolean checks with parseBoolean, more needs done
+ Issue #22: Classpath fix for MM/MML jar files broken by commit ec84325
+ Bug: Added entity.setDeployed(false) to Campaign.clearGameData(Entity)
+ Updated MegaMek.jar to 0.41.16
+ Updated MegaMekLab.jar to 0.1.52

v0.3.25 (2016-02-21 14:15 UTC)
+ Updating MHQ Data files to be in line with MM 41.14 (Multi-commits)
+ Bug [#959]: MekHQ Start New Campaign Bug
+ Updated Campaign.clearGameData to reset isStuck state
+ Updated MegaMek.jar to 0.41.15
+ Updated MegaMekLab.jar to 0.1.51

v0.3.24 (2016-02-02 13:10 UTC)
+ Bug [#841]: [ATB] Hold the line : Enemy reinforcements may start in any location
+ Bug [#779]: Lost employers DropShip
+ Bug [#991]: 3.23 Headshot 'Meks cause NPE in Resolution
+ Bug [#973]: Unable to repair warehouse items due to null pointer exception
+ Updated MegaMek.jar to 0.41.14
+ Updated MegaMekLab.jar to 0.1.50

v0.3.23 (2016-01-01 03:35 UTC)
+ Updated MegaMek.jar to 0.41.13
+ Updated MegaMekLab.jar to 0.1.49

v0.3.22 (2015-12-24 23:15 UTC)
+ Bug [#980]: AtB UnitMarket weight class ArrayOutOfBounds exception
+ Updates to use game year based Tech Levels for Engine/Gyro/Cockpit parts
+ Updated MegaMek.jar to 0.41.12
+ Updated MegaMekLab.jar to 0.1.48

v0.3.21 (2015-11-15 16:50 UTC)
+ Bug [#963]: CampaignOptionDialog crashes with NPE when "Confirm" button is pressed
+ Bug: [AtB] MM game launched from MHQ using AtB does not enter deployment phase.
+ Bug [#968]: GameOptionsDialog throws IllegalArgumentException
+ Updated MegaMek.jar to 0.41.11
+ Updated MegaMekLab.jar to 0.1.47

v0.3.20 (2015-10-12 00:11 UTC)
+ Bug: NPE on warehouse tech filter
+ Bug: check for missing external id on ejected enemy pilots
+ Bug [#888]: Briefing Room: Cancel load saved game causes NPE
+ Bug [#951]: Auto-resolve fails even with new mul method
+ Bug [#950]: Autofailing battle by advancing day does not undeploy lance
+ Bug [#891]: [ATB] Contracts Change Value On Reload
+ Bug [#889]: [ATB] Non-Special Battles Generated Despite Rout
+ Bug [#879]: [ATB] minimum <= value <= maximum Error
+ Bug [#852]: [ATB] Manual contracts : Employer/Enemy units always generates as "Independent"
+ Bug [#946]: AtB: Edit mission causes enemy faction to change
+ Bug [#847]: Manually adding contracts : transportation amount is incorrectly calculated
+ Bug: [AtB] Star League Cache special missions can cause NPE if SL-era RATs are missing.
+ Bug [#943]: File ratinfo.xml not updated correctly
+ Bug [#623]: 0.3.6. : Unable to edit scenario start date even in GM mode
+ Bug [#807]: [ATB] Contract renegotiate buttons no longer work
+ Bug [#845]: [ATB] Employer offers follow up contract, but follow up contract has incorrect employer
+ Bug [#860]: [ATB] Special missions still generating gravity even if "use planetary conditions" is turned off
+ Bug [#861]: [ATB] 100 ton ASF being classified as "Medium" in the unit market
+ Bug [#858]: Personnel market : MekWarrior's unit is a tank
+ Bug [#864]: [ATB] Uses Highest Strategy not "Deployed" Strategy
+ Bug [#870]: JumpShips getting assigned to battles in AtB
+ Updated MegaMek.jar to 0.41.10
+ Updated MegaMekLab.jar to 0.1.46

v0.3.19 (2014-09-14 01:25 UTC)
+ Bug [#922]: Location of Jump Jets is not shown in repair tab
+ Bug [#908]: Pay for Recruitment Pays for All Enemy Pilots
+ Bug: enemy salvage not identified via manual resolution when it has a UUID
+ Adapt packaging to support MML svg files
+ improvements to prisoner tracking in ResolveScenarioTracker (prisoners from ejected units not yet correct)
+ simplified prisoner interface in ResolveScenarioWizardDialog
+ Bug: totally dead crews generating an NPE when shuffled in ResolveScenarioTracker
+ Bug [#932]: BA prisoner problems
+ Bug [#944]: Assign Kills Error
+ option to capture prisoners
+ option to set prisoners as bondsman by default
+ prisoners are tracked correctly from ejected units
+ added Utilities.isLikelyCapture for the logic of what/who gets captured in ResolveScenarioTracker
+ Bug: all salvage is considered total loss
+ show salvage value below to reduce width in ResolveScenarioWizardDialog
+ Bug: ResolveScenarioWizardDialog not showing correct damage status of player's own units
+ Bug [#571]: Experience Error With Late Deployment
+ sort personnel and prisoners in ResolveScenarioWizard by unit name
+ Bug: when no mul file is loaded, pilot resolution is skipped
+ Bug [#928]: Picked up MekWarriors are not shown in Post Battle Resolution
+ Bug [#657]: Units incorrectly listed as escaped at end of the battle
+ Bug [#945]: Personnel tab, Fluff Information view - cannot sort by kills
+ Bug [#930]: Name of Tab different between MHQ and MML
+ option to reverse quality name reporting (e.g. F becomes A)
+ Show vessel engineers in repair bay with time
+ Bug [#934]: Unlimited Repairs for Dropships and Warships
+ Bug: shorthanded mod not showing for large craft
+ Bug [#910]: sorting problem in parts store dialog
+ Bug [#897]: Can't Determine Salvage In Exchange
+ Bug [#899]: MHQ Version Upgrade Causing Jump Path Error
+ Bug [#929]: Warehouse Tab - sorting issues
+ Bug [#920]: Start a New Campaign and the Date Chooser
+ Bug [#813]: Mek HQ pilots/crews with -1 and below skills do not function correctly in the MM lobby
+ Bug [#816]: Injury handling for MIA pilots doesn't work correctly
+ WIP Bug [#900]:  Daily Log overwhelmed by Injury Reports
+ Updated MegaMek.jar to 0.41.9
+ Updated MegaMekLab.jar to 0.1.45

v0.3.18 (2015-09-01 12:10 UTC)
+ Bug: units listed as not invented when they have been
+ Bug: ammo bins should not be loadable in warehouse
+ various improvements to ResolveScenarioTracker including tracking actual damage to total loss units
+ partial fix of Bug [#830], not yet working for manual resolution
+ removed separate salvage file from manually resolution, one mul will now process entire battle
+ Bug [#830]: Crews "Killed" in MM not handled properly in MekHQ
+ process kills from manual resolve
+ Bug: some items on ResolveScenarioWizardDialog are not laying out correctly
+ Bug: contracts not being checked for duplicate names
+ Bug: NPE when trying to assign prisoners for BA
+ Updated MegaMek.jar to 0.41.8
+ Updated MegaMekLab.jar to 0.1.44

v0.3.17 (2015-08-26 21:30 UTC)
+ Bug: Ammo bins not reserving for refit if other ammo bins of same type in warehouse
+ Bug [#909]: Refits not shopping for ammo
+ Bug [#502]: MekHQ Freezes
+ Bug [#646]: Standard Fusion Engines listed separately by clan and IS
+ Bug [#647]: Incorrect mech component locations in the repair bay
+ Bug [#678]: End of battle screen -> finish -> program hangs, array index out of bounds
+ Bug [#682]: Omni pod refits are not working correctly
+ Bug [#689]: Unable to select multiple contracts of the same name
+ Bug [#693]: Unable to repair heat sink ; array index out of bounds
+ Campaign loading routine unloads ammo bins that are not reserved for refit
+ some fixes to parts reservations in Refit
+ Bug [#673]: GM mode -> procure single refit kit does not work
+ Bug [#672]: GM mode -> procure all refit kits causes HQ to hang
+ Bug [#912]: Costs of refits kits don't seem right, armor not prorated
+ Bug [#913]: Parts not separated by quality in warehouse
+ Bug [#721]: BA SRMs do not reload correctly in the repair bay
+ Bug [#732]: MekHQ unable to handle custom DropShip with a lot of weapons
+ improvements to AmmoBin.getFullShots to avoid loading ProtoMek entity from units.cache
+ Bug [#915]: Must salvage parts in location before replacing bug
+ Bug [#766]: Refit Kits still searched/ ordered when all parts are present in warehouse
+ new campaigns will remove reservation from refits where the unit is not there or is not refitting
+ check on campaign loading for unstacked parts in warehouse that could be stacked and do so
+ Bug [#853]: Battle Loss Compensation not being calculated correctly for destroyed units
+ Bug: Ammo bins were reporting zero value regardless of ammo level (not yet working for BA ammo)
+ Bug: get BA Ammo tons per shot correct
+ Warning cleanup
+ Bug [#917]: Advanced medical is broken
+ Add resetPilotAndEntity to joinScenario
+ Bug: joinScenario did not set vehicle crew sizes
+ Bug [#712]: Inconsistent infantry unit pricing
+ Bug [#885]: Spend XP Not Working Correctly
+ Bug [#808]: Warehouse : "Sell all parts of this type" only sells 1 point of standard armor
+ Allow underweight units to be refit
+ Bug [#811]: Bug in Editing Potential rewards in Scenario
+ Bug [#836]: Cannot Repair Jumbo's AC Bay
+ Bug: crew hits to large craft not affecting personnel
+ Updated MegaMek.jar to 0.41.7
+ Updated MegaMekLab.jar to 0.1.43

v0.3.16 (2015-08-15 19:40 UTC)
+ Bug [#823]: NPE during 'Auto Resolve'
+ Bug [#415]: Fighters and small craft have thrusters
+ Bug [#698]: All BA armor is incorrectly set to clan tech
+ Bug [#699]: BA armor may not be bought from the parts market
+ Bug [#277]: BattleArmor costs
+ Bug [#862]: Battle Armor Breaks Save Files
+ Bug [#898]: BA suits not getting roll to avoid destruction
+ re-added infantry weapons
+ Major overhaul of BattleArmorSuit replacement to allow for sub-parts to follow main part
+ fixed TechRating values for parts with IS_TW_ALL that should be ALLOWED_ALL

+ Bug [#893]: can't get parts before year introduction from parts store
+ added the ability to save and load campaign option presets
+ Bug [#901]: mekhq.campaign.Campaign.newDay Error
+ Bug: Protomek parts not showing up in repair bay by location
+ Bug: Protomek leg location sending incorrect casting exception
+ Bug: quad protos getting arm parts
+ Bug: engine-less protos still have running MP
+ Bug: updateConditions in ProtomekLocation not critting/uncritting things correctly
+ Bug [#902]: Tank and Aero system parts not getting check for destruction
+ Moved all equipment checks for destruction into Part.updateConditionFromEntity
+ removed time and difficulty variables from Part, now tracked by specific methods in each part,
    no need to always updateConditionFromEntity to switch
+ target for equipment destruction from combat is now a customizable option
+ Bug [#618]: Ammo bins cannot be replaced on mechs
+ Bug: swapped out ammo is lost on ammo swap
+ Bug [#577]: Incomplete Ammo Acquisition
+ Bug: units not showing up in repair bay when set to salvage
+ removed salvaging variable from Part, Part.isSalvaging() now determined by characteristics of unit
+ reclassified BaArmor and ProtomekArmor as sub-classes of armor
+ Bug: previous change made it possible for overnight tasks to do the wrong thing if unit repair/salvage status was switched
+ Bug [#896]: Removing units from TO&E does not remove them from deployment
+ Bug [#903]: [ATB] Retirement Sort by Cost Incorrect
+ Splitting Models out of RetirementDefectionDialog
+ Changed FormattedNumberSorter to use long instead of int
+ Bug [#849]: Removing ammo from a design does not cause the corresponding ammo to appear in your warehouse
+ Bug: cancel customization not available in unit context menu
+ Bug [#857]: Refit kit does not remove parts from the warehouse when the refit is completed
+ Bug [#602]: 0.3.6 warehouse graphical glitch
+ Bug [#904]: Armor parts showing up as zero amount on refits
+ Bug [#906]: Location specific armor parts showing up for refit after save and load
+ Bug [#905]: Refit parts are reserved a day too late
+ Bug [#843]: Ammo bin repair
+ MegaMek.jar updated to 0.41.6 and MegaMekLab.jar updated to 0.1.42

v0.3.15 (2015-08-04 10:50 UTC)
+ Planetary faction updates
+ Bug [#716]: Add Another Special Ability not Cancelled
+ Bug [#884]: Shoulder/Hip Crits disappear
+ Bug [#887]: Different Prices for Parts
+ populate store with more jump jet options, change labels to indicate tonnage of unit for JJs
+ Bug [#881]: Cannot reload Field Artillery ammo
+ Bug [#873]: Right Torso location cannot be replaced without salvaging...
+ Bug [#854]: Engines take extra damage after saving/reloading
+ Bug: array index out of bounds on Faction.getFullName causing campaign option save fail
+ Bug: trailing empty cells not collected by split method in faction generation resulting in some arrays being too short
+ added array length safety check methods to Faction.getEraMods, Faction.getFullName, and Faction.getStartingPlanet
    and incorrect data reported to log
+ Bug [#829]: GM mode -> set XP for personnel does not work when attempting to set XP higher than 100
    (IllegalArgumentException: setSelectedIndex: 0 out of bounds)
+ Bug [#867]: Custom Vehicles w/ C3Master unable to network
+ Bug [#348]: random skill error
+ Bug [#826]: 2525 points of standard armor in the warehouse, but cannot replace standard armor on a marauder
+ Bug [#814]: Fusion engine incorrectly in head location
+ Bug [#415]: Fighters and small craft have thrusters
+ Bug [#892]: Missing BA suit, MekHQ
+ Updated MegaMek.jar to 0.41.5 and MegaMekLab.jar to 0.1.41

v0.3.14 (2015-05-31 18:15 UTC)
+ Entity last target and sensors now reset at end of game
+ Bug: AtB contract generator does not generate additional contract at faction capital
+ Patch [patches:#50]: Log Saver - Use Reassign instead of Remove/Assign
+ Patch [patches:#49]: Refit: Tech Time Management
+ Patch [patches:#45]: Marriage bugfix - Can marry the dead
+ Patch [patches:#43]: Higher-precision quality averaging
+ Bug [#140]: MekWarrior Quality Bug
+ Patch [patches:#42]: Show required lances for AtB contracts in market
+ Patch [patches:#41]: Don't auto-deploy when force under repair
+ Bug [#804]: [ATB] Scheduled repair tasks automatically fail if the mech is auto deployed to a pending battle
+ Patch [patches:#38]: Procreation Birth correction
+ Quirks saved in MM now properly save when MM is closed
+ Bug: NoSuchElementException in Campaign.clearGameData
+ Bug [#882]: Scenario resolution causes OpFor recruitment
+ Bug [#880]: NPE: Loading a saved campaign - Lance.java
+ Bug [#874]: [ATB] Duplicate Prisoner Names
+ Bug [#838]: "Use ammo by type" unofficial rule also works with ballistics
+ Bug [#865]: NPE Dragoon's rating after GM mode change admin skill
+ Bug [#883]: Missing procreation w/o relationship option
+ Bug: Phantom MegaMek servers left running on Load Game failures
+ Planetary Update 38
+ Planetary faction updates

v0.3.13 (2015-04-19 21:29 UTC)
+ Bug: Inappropriate mixing of string and integer in personnel table fields leads to class cast errors
+ Bug: Compiling with JDK 7 breaks Mac releases
+ Bug: MHQ doesn't save custom weapon sort orders when saving client settings
+ Improve memory usage by only loading data used by AtB contract and battle generators
        when AtB is enabled, dump when disabled
    Implements:
        +Feature [feature-requests:#264] ATB: Please add date ranges to the RAT descriptors
+ Bug [#781]: AtB: Tech/Admin/Doctor XP costs are wrong when using "Use AtB Skills Option"
+ Bug [#825]: [ATB] Contract incorrectly generated with 110% salvage
+ Patch [patches:#44]: Hotfix for retirement screen not coming up
    Fixes Bug [#817] Atb: Defection/retirement screen will not populate
+ Feature: [AtB] Contract fatigue rules from v2.30
+ Bug [#822]: [ATB] Base attack (defender) mission generated with no OpFor due to a NPE
+ Bug [#784]: Clan Aerospace Pilot Ranks
+ Patch [patches:#39]: Assign Tech to Lance
+ Bug: [AtB] NPE when generating unit market while RandomFactionGenerator's employer list
    is empty (likely when campaign is set in Clan space)
+ Bug [#788]: "Limit units/parts by year" does not work properly
    +Also corrected failure to respect limits on tech base (IS/Clan)
+ Bug: Aeros don't have their velocity reset in Campaign.clearGameData
+ Changes to Infantry Costs doesn't use Alternate Cost anymore.
+ Updates MegaMek and MegaMekLab Jar files.

v0.3.12 (2015-02-12 15:45 UTC)
+ Bug: OpFor personnel are captured, even when not selected as prisoner or bondsman
+ Bug [#786]: AtB: Rank sort and prisoner rolls broken after battle
+ Bug: Edit Unit buttons doing nothing for salvaged units
+ Bug: Entities were not being correctly set on UnitStatuses
+ Bug [#792]: Battle resolution does not start in MHQ after MM game
    I've fixed the NPE, but this still leaves the root cause of the issue unknown
    until questions in the ticket are answered. It would be best to fix that extraneous
    issue as well.
+ Bug [#749]: MM displays wrong year when launched from MHQ
+ Bug [#756]: VTOL Repair Issue Causes Internal Structure to Go Over Max IS
+ Bug [#790]: Heat sinks may not be purchased on intro tech level
+ Bug [#791]: Admin skills - scrounge sort order incorrect
+ Bug [#806]: Repair bay : Location filter is reset to "All" if you adjust the time of a task
+ Bug [#799]: Repair bay : GM mode -> complete task becomes unavailable if location filters are used
+ Patch [patches:#40]: After repair reset to the technician at the top of the list

v0.3.11 (2015-01-28 18:00 UTC)
+ Bug [#783]: Scenario Resolution, Unable to View Unit or Edit Unit
+ Added logging output for when null clans exist because a new clan faction is created but not added to the clans.xml file
+ Bug: NPE when resolving manually hits code to generate salvage statuses
+ Bug: Parts showing up before they've been invented, and defaulting as IS intro tech level until they are invented
+ Updated MegaMek.jar to 0.41.1 and MegaMekLab.jar to 0.1.37

v0.3.10 (2015-01-22 22:15 UTC)
+ Updated SubmitBug.html with corrected links and a new link for the bug reporting policy/howto
+ Bug [#737]: ATB - Sacked Prisoner's get 50,000 C-bills
+ Bug [#600]: ATB : Incorrect missions being generated
+ Bug: Index out of bounds when resolving games where ASF are carrying certain types of bombs
+ Bug: Possible NPE if RAT names change and are not updated in ratinfo.xml
+ Bug: [#688]: ATB contract generation causes NPE
+ Bug: (AtB) Incorrectly computes maximum number of subcontract offers
    Only offer subcontracts that do not last beyond the ending date of the main contract
+ Bug: [#669]: ATB : Base attack (defender) scenario generated with no OpFor
+ Bug: MissingBattleArmorSuit NPE due to unit variable not being set
+ Bug: NPE with the tech color coding for assigned to the part's unit tech in the repair bay
+ Bug: [#701]: (ATB) Probe condition is incorrect
+ Feature: Salvaged mechs that were using individual camos now import with those individual camos
+ Bug: Individual camo reset after unit participates in a battle
+ Bug: [#639]: 0.3.6 : ATB : Negotiation bugs
+ Bug: Retainer contract offers are visible in the contract market dialog even when not playing a mercenary unit
+ Stop de-selecting pieces of the TO&E when a change is made that refreshes it
+ Bug: [#708]: ATB : Use bonus part does nothing if ammo is selected in the acquisition tab
+ Bug: [#767]: Contract ended, retirement payout window not processing
        Also set final payout amount to zero for retiring infantry that are not assigned to a unit.
+ Bug: [#757] ATB - Incorrect Map Sizes
+ Bug: [#727]: [AtB] Pilot retiring while mech deployed
+ Bug: [#633]: [AtB] 0.3.6 : Jump platoons on scout scenarios deploy incorrectly
    Made the following related changes as well:
      + Use jump movement for all conventional and BattleArmour infantry
      + Use walking +1 for jump-capable 'Meks
      + Apply scout lance delay to attached allies as well
      + Ignore delayed deployment when making a combat drop
+ Bug: Unscrambling equipment numbers messes up ammobins that are loaded with a different ammo type
    if you leave leave any bins loaded with the original ammo type
+ Bug [#771]: MekHQ 0.3.9 - Campaign will not load if individual camon folder contain "&" Character
+ Bug: "None" unit assignment messed up after change to move it below the popup menu of actual units
+ Bug [#765]: Capture Personnel Dialog data conflicts with Salvage Window data
+ Bug [#769]: Set XP to Zero Generates Bulk Purchase Exception
+ Bug [#773]: Interstellar Map dragging too fast (methods "forgets" to update current mouse coordinates)
+ Bug [#742]: IllegalArgumentException : Unable to edit special abilities if xp cost is set to -1
+ Bug [#777]: Rank System Bugs

v0.3.9 (2015-01-01 21:25 UTC)
+ Bug: packaging.xml was renaming mhq's hitory.txt to history-mm.txt due to change in where mm docs are copied to
+ Bug: packaging_local.xml out of date compared to packaging.xml
+ Bug: packaging_local.xml needs to mkdir before the copies used in place of svn exports
+ Bug [#676]: Campaign file could not be loaded : Array index out of bounds
+ Bug [#730]: Refit chances reduced to Impossible
+ Feature: New view menu toggle option for the overview tab
+ Bug [#75]: Warehouse NPE for parts with a decimal in the tonnage
+ Bug [#754]: Contracts not created, Unit Market has nothing in it
+ Changed text and tooltip text of CampaignOptionsDialog/AtB tab skill/SPA toggle buttons in an attempt to clarify function
+ Bug [#763]: Change StellarOps to IO
+ Update MegaMek.jar to 0.40.0 and MegaMekLab.jar to 0.1.35

v0.3.8 (2014-12-25 15:30 UTC)
+ Bug [#718]: [AtB] Unit MArket does not retain unit selections
+ Bug [#702]: ATB : Convoy attack : badlands map turns out to be heavily wooded
+ Bug [feature-requests:#226] ATB : Have the program remember retainer status
+ Bug [#570]: [ATB] Can not load campaign file
+ Bug [#640]: 0.3.6 : ATB : Paid recruitment roll bug
+ Bug [#706] ATB : End of battle window does not popup at all -> NPE
+ Bug [#557]: Assigning Kills for Retreated and Killed - Take 2
+ Feature: [feature-requests:#246]: Visual Indicator for Assigned Techs
+ Feature: [feature-requests:#237]: New AtB Maps request - alt maps added as option for player
+ Bug [#738]: Personnel Market has wrong window title
+ Bug [#711]: ATB : OpFor fails to generate properly (unit could not be loaded) -> campaign file could not be saved
+ Bug [#626]: [ATB] 0.3.6 : Contract generation modifiers do not work
+ Major code refactoring of CampaignGUI begun, several embedded classes refactored to be split out
    So far the following are finished being split:
    OrgTreeTransferHandler (now in mekhq.gui.handler package)
    FinanceTableMouseAdapter
    LoanTableMouseAdapter
    ProcurementTableMouseAdapter
    ScenarioTableMouseAdapter
    UnitTableMouseAdapter
        All of the Adapter classes are now in mekhq.gui.adapter package
+ Major refactor of CampaignGUI phase 2
    Split out:
    OrgTreeMouseAdapter
    PartsTableMouseAdapter
    ServicedUnitsTableMouseAdapter
    All of the areAllXXX and doAllXXX check methods into a new mekhq.gui.utils.StaticChecks class,
        and made them all static
+ Added external configuration file for AtB to allow player customization beyond options in CampaignOptions
        and to remove hard-coded universe details.
    Moved details on hiring halls from contract generation code into the new atbconfig.xml file
        as the first entry and added era details.
+ Bug [#746]: indepedent - spelling
+ Bug [#634]: [ATB] 0.3.6 : Invalid lance in TO&E can still trigger battles
    also removed ineligible lances from the required lances table on the briefing room tab
+ Bug [#659]: 0.3.6 : ATB : Tactics re-roll checkbox when light conditions are turned off
    Also corrected the same issue for weather conditions.
+ Planet Editor: Made some more progress getting this ready
+ Bug [#660]: 0.3.6 : ATB : Star league cache 1 (defender) mission may not be started
+ Bug [#741]: Ghost Repairing Dropships and Warships
+ Bug [#744]: Mothball/Re-activate 0-time spent
+ Bug [#740]: Destroyed Infantry Resolve Issue
+ Bug [#723]: Refresh bug effecting Prisoners
+ Update MegaMek.jar to 0.39.5 and MegaMekLab.jar to 0.1.34

v0.3.7 (2014-12-14 19:25 UTC)
+ Patch [34]: Against the Bot, 13th Patch
    Fixes Bug [#589] [AtB] Changing tabs still works but HQ will no longer advance days
    Fixes Bug [#591] [AtB] Planet gravity is not used
+ Bug [#654]: Incorrect conventional infantry generation
+ Bug [#694]: DropShip suddenly becomes 0/0 and may no longer be deployed but no damage is visible
+ Bug [#592]: "Ghost" Heat
+ Bug [#668]: NPE when clicking "finish" at end of battle salvage screen
+ Bug [#700]: Entity.swarmTargetId should be cleared by MHQ at the end of a game
+ Bug [#687]: C3I lance being incorrectly passed to MegaMek
+ Bug [#713]: Warship price column sorting appears to be broken
+ Bug [#717]: Buy in Bulk Buys 1 if you enter over 100
+ Removed the automated repair assignments for large vessels (DS, JS, WS)
+ Bug [#664]: 0.3.6 : DropShip captain attempts to auto-repair damaged PPC, but is unable to
+ Bug [#710]: ASFs which were deployed with bombs return with empty Ammo Slots
+ Bug [#714]: Maximum number of Acquisitions limit is gone when save/loading
+ Bug [#470]: SPA: Not tied together between MM & HQ
+ Bug [#715]: Maximum number of acquisition disregarded when trying to fulfill pending orders
+ Bug [#622]: 0.3.6 : Jammed weapons do not show up in the repair bay
+ Bug [#722]: Export Personnel missing if AtB turned on
+ Bug [#720]: Resolution screen personnel and prisoners not taking damage or status changes correctly
+ Bug [feature-requests:#232]: Fast Forward 'Advance Day'
+ Bug [#644]: 0.3.6 : Parts reserved for refits incorrectly show up as damaged
+ Feature: Warehouse Status filter now has entry for parts reserved for refit or repair
+ Bug [#597]: [ATB] Battle Loss Compensation never higher than 10%
+ Updated MegaMek.jar to 0.39.4 and MegaMekLab.jar to 0.1.33

v0.3.6 (2014-12-02)
+ Bug [#496]: NPE in mission resolution dialogue
+ Add status to unit name label on salvage screen to match the player's own recovered units screen
+ Bug [#498]: Repair Bay sort order: Status
+ Bug: Docs from MegaMek and MegaMekLab not working correctly due to subfolders
    Now history.txt for each of those is renamed, instead of all docs for them being
    placed in subfolders of the docs folder
+ Bug: WoB ranks missing demi-precentor
+ Patch [#33], Feature Request [#164], Feature Request [#162] (partial): Drop zero minute techs.  Implemented patch to
    satisfy Feature Request 164 with some refactoring and unit testing.  Also added code to allow the inclusion of a
    specific Tech's ID to place at the front of the returned list (partially satisfying Feature Request 162).
+ Bug [#518]: IntOps: Tech/Astech divide by zero
+ Bug: Infinite Loop from Bugfix for [#518]
+ Bug [#515]: Tech Import bug (cosmetic only I think)
+ Update to News.xml
+ New MegaMek.jar 0.38.0 & MegaMekLab.jar 0.1.29
+ Re-work if statements and otherwise make Utilities.getAllVariants() more readable
+ Bug: Salvaged units were not being initialized and diagnosed for non-contract missions
+ Bug [#516]: Scrapping breached location does not remove breach
+ Bug [#507]: Special characters causing problems in xml files
+ Bug [#511]: Ammo Reload Tasks Disappearing
+ Bug [#514]: List of available vehicles for assignment error
+ Bug [#512]: Error on loading save with ASF bombs loaded in mekhq
+ Bug [#491]: Doctor Queue never clears Permanent Injuries
+ Bug [#505]: Resolution with a captured JS/DS/WS/SC eats memory and never completes
+ Bug [#489]: Typo - in News Item
+ Bug [#390]: Replacing Torso Impossible w/ Blown Off Limb
+ Bug [#416]: Unsalvageable rotor on a Warrior VTOL (Also affected tank turrets)
+ Bug: Various issues with loans, including names and reference numbers not being correct when values are changed on the dialog
+ Bug [#380]: Aerospace Fuel Refueling
+ Bug [#488]: Activation of mothballed unit...
+ Data: Updated all campaigns to be fully compatible with 0.3.6
+ Bug: By person rank system option not showing up on the menu for campaigns with WoB as the default system
+ Feature: Added in ComStar/WoB Branch Designations (WIP)
+ Data: Updated the WoB campaign file with more information
+ Fix infinite loop in AbstractUnitRating that prevents launching MHQ when loading a campaign file.
+ Data: New VTOL force images - Thanks pfarland, keep 'em coming
+ Data: New Force images from CarnageINC on the MegaMek forums
+ Updated the mekhq-contributors.txt file
+ Fixed Campaign files again since some force files got moved
+ Data: More Force images
+ Data: krazzyharry Force images & Clan Wolverine image
+ Fix folder name for the Miscellaneous force images
+ Bug: packaging_local.xml looking in wrong place for history files of MM and MML
+ Bug [#524]: Version.java not intelligent in splitting the version "extras" out
+ Data: Force icons for xenoplanetary, Scuba Infantry, and Space Marines
+ Patch [32]: Conventional Pilot Rank
+ Patch [36]: Bloodnames
+ Bug: Bloodnames check method being applied to non-clanners
+ Patch [34]: Against the Bot
+ Data: 200 more VTOL force icons from pfarland
+ Removed unnecessary code from AtBGameThread.java
+ Bug [#525]: Ammo swaps do not save
+ Patch [36]: Bloodnames, 2nd Patch
+ Patch [34]: Against the Bot, 2nd Patch
+ Feature: Procreation
+ Refactor of procreation to make it more intelligent and fix some bugs
+ Bug [#528]: NPE in MM after lobby "transmitting data"
+ Bug: Ancestors.checkMutualAncestors(Ancestors anc, int depth) wasn't recursively using depth
+ Added procreation w/out a spouse at a much reduced chance
+ Procreation frequency too high, lowering chance
+ Bug: Person.birth() wasn't creating a new Ancestors object when needed
+ Use type.getCost() method for EquipmentParts that possess an Entity
+ Patch [34]: Against the Bot, 3rd Patch
+ Bug [#529]: SVN ClassCastException with Ancestors
+ Patch [34]: Against the Bot, 4th Patch
+ Bug: 0 cost SPAs impossible
+ Bug: NPE resulting from null Unit on a part, and only null entity is guarded against
+ Bug: Unit.getCommander() NPE possible in multiple places
+ Bug [#527]: Campaign due to Cargo Capacity NPE
+ Bug [#533]: Aerospace Heatsinks
+ Patch [34]: Against the Bot, 5th Patch
+ New campaign option to set Start Game Delay
+ Bug [#324]: Transmitting Data error - NCD for XStream
+ Bug [#535]: NPE in Personnel Market from AtB code addition using wrong UUID
+ Bug [#536]: Joining Games overwrites Server settings
+ Bug: Bloodnames folder missing from packaging
+ Bug [#538]: Day advance bug when SpouseID is not NULL, but that ID returns a NULL Person from the campaign
+ RFE [#153]: Permanent Injury color
+ Bug [#532]: Issue with Ranks
+ Updated MM.jar to r11072
+ Updated MML.jar to r1424
+ Applied patching for compatibility with MM r11072
+ Patch [34]: Against the Bot, 6th Patch (atb07patch, not sure how the numbering there got off)
+ Patch [34]: Against the Bot, 7th Patch
+ Bug [#465]: Salary: Set salary no reversible (Again, whups)
+ Bug [#543]: Packaging_local.xml missing portraits
+ Patch [37]: Procreation add-ons
+ Bug [#540]: Using Slider in Loans causing 1st payment to change date
+ Feature [110]: Individual unit names
+ Patch [34]: Against the Bot, 8th Patch
+ Refactor: Moved LanceAssignmentView.java from mekhq.gui into the mekhq.gui.view
+ Bug: Race condition with server.die() called from 2 locations
+ Refactored GameListener call to use the new gameVictory() method
    This fixes Bug [#541]: Auto Resolve failing
+ Bug: new gameVictory() gets called twice
+ Feature [162]: Repair Bay: Assigned Tech at top of list
+ Optionized the code for Feature 162
+ Bug: Original commit for Feature 162 had the part assignment in the wrong place
+ Feature [116]: Filter repairs by location
+ Feature: New unofficial maintenance option that significantly improves the canon maintenance rules
+ Bug: "A" quality for the new unofficial maintenance option wasn't right
+ Bug [#547]: Unable to load campaign after child born
+ Bug: Gyro not shown when repair location dropdown was set to CT
+ Bug [#551]: Repair Location menu isn't sticky
+ Changed repair location dropdown to reset if the unit itself is changed
+ Bug [#556]: TOE: Name field empty after hitting cancel for Change Name
+ Bug [#553]: Prev. Fix for Ultra-Green and Green sorting is broken
+ Patch [34]: Against the Bot, 9th Patch
    Fixes Bug[#548] ATB Shares System do not "stick"
+ Bug [#555]: Armor appears on destroyed locations
+ Optionized Procreation
+ Made "General" the default Personnel View
+ NPE in Procreation related to the new option for no-spouse chance
+ Bug [558]: Can not start "Against the Bot" battle
+ Bug: ATB "Big Battles" forces could not deploy properly due to bad if check for special missions
+ NPE Selecting multiple people when some have a unit and some do not
+ Feature: Admin Weekly XP & Negotiator Contract XP options
+ Bug [#560]: VTOL Turrets are not repairable
+ Made "General" the default Unit View
    Also refactored a lot of == 0 stuff to the appropriate view constants
+ Bug [#557]: Assigning Kills for Retreated and Killed
+ Bug: When person status changed to an inactive status, repairs and refits assigned to them
    cannot be completed
+ Bug [#519]: SPA defaults not loading properly from campaign save
+ Bug [#519]: Addendum - restore all skill prereqs from defaults on loading old campaigns
+ Bug [#552]: NPE: Same Force Deployment
+ Patch [29]: Show number of Astechs needed when it complains about not enough of them
+ Patch [31]: Temp Astech pay correction
+ Patch [8]: Recharge stations and spelling correction V2
+ Bug: GameVictoryEvent never processed when a player uses Join Game
+ Bug: 'Meks w/out pilots show as crippled
+ Bug: Add Funds Dialog can add funds even when you close the dialog
+ Bug: DefaultQuirksHandler was renamed to QuirksHandler
+ Updated MegaMek.jar to 0.39.1 official
+ Updated MegaMekLab.jar to 0.1.30 official
+ Bug [#568]: Transport/Dragoons Rating Error with Squads
+ Bug [#575]: Final contract payment broken
+ Bug [#566]: Daily log shows Personnel Market updated dialog when market has not updated
+ Bug [#576]: Improved Clarity of Damage Reporting in Resolve
+ Feature: Added in ComStar/WoB Branch Designations (Final)
+ Patch [34]: Against the Bot, 10th Patch
    player skill level of green and ultra-green limit the maximum size of enemy forces
    added more extensive comments to AtBScenario and RetirementDefectionTracker classes
    option to exclude large craft from net worth when calculating share value
    forces deploy to standard battles on the day of the battle rather than at scenario
        creation to avoid disrupting repairs
    Fixes...
        Bug: Parts availability levels uses MekHQ era codes instead of EquipmentType
        Bug: NPE when unit market cannot find appropriate RAT
        Bug [#563]:unit market uses 1d6 instead of 2d6 to generate price
        Bug: Enemy morale does not reset to "normal" following rout
        Bug: Recruiting fee paid for dependents
        Bug: Possible deployment delay for scout lances does not necessarily reflect the
            setting when the scenario was created
        Bug: Maximum weight set to medium for bot forces in recon raid scenarios for attacker
            and defender instead of just when bot is attacker
        Bug: Corrected component layout in CampaignOptionsDialog and AtBScenarioViewPanel
+ Bug: SPAs not loading correctly since r1970 release under certain circumstances
+ Bug: Automatic resolution not working in r1978
+ Updated MegaMek.jar to r11273
+ Updated MegaMekLab.jar to 1434
+ Bug [#585]: campaign will not load if custom icon/portrait filenames use XML metacharacters
+ Patch [34]: Against the Bot, 11th Patch
    Fixes...
        Bug [#581]: AtB: Civilian Help opposition disappearing
        Bug: Sub-contracts not indicated in the contract market
    Implements...
        Feature [feature-requests:#201]: [ATB] "Enemies use vehicle?" slider (Implements the
            basic request, but not the additional suggestions at this time)
+ Patch [34]: Against the Bot, 12th Patch
    Fixes...
        Bug [#584] Killed Soldiers in AtB render campaign unsaveable on autoresolve
        Bug [#586]: Daily Log does not update for Mondays (NPE when training lance has a crewless unit).
        Bug [#587]: Retirement bug (Campaign will not save when there are outstanding payments for retirees/KIAs).
        Bug: EntityLoadingException when generating scenario with gun turrets or allied DropShip.
        Bug: Rerolling battle conditions never changes to daylight or clear weather.
        Bug: Does not track original unit even when option is set.
        Bug: Using GM add on personnel market does not add unit (if any).
        Bug: Successful JumpShip search generates crew member but not the ship.
    Implements...
        Display TN calculation for DS/JS search and report result in the daily log.
        Option to exclude VTOLs from enemy force.
+ Bug [#588]: Sorting parts by Detail is out of order
+ Bug [#499]: Not enough AsTech warning being calculated wrong
+ Bug [#666]: Repair bay : Right click -> assign all tasks does nothing.
+ Bug [#642]: MekHQ not passing correct crew size to MegaMek
+ RFE [feature-requests:174]: Saperate Screen for Opposition Crew Capture
+ Bug [#619]: 0.3.6 : Prisoners gain XP via the monthly role checks
+ Bug [#677]: Doctor gains too much XP on a roll of 12
+ Bug [#675]: Hangar -> Right click -> change site does nothing if same site is selected
+ Bug [#631]: 0.3.6 : Armor sell price bugged - 5000 pts of armor = 900+ million sell price
+ Bug [#608]: 0.3.6 : Clicking the "x" button for bulk buys does not cancel the purchase
+ Fix to Campaign.java for switch from entity enumeration to entity vector in MM's Game.java
+ Bug [#447]: Being in debt not working properly

v0.3.5 (2014-04-28)
+ new MegaMek.jar, fixes Bug [#486]: Ammo Bins destroyed when upgrading to 0.3.4
+ Bug [#490]: Error Exporting Campaign Options
+ Bug [#492]: Repair mode resetting after every repair attempt
+ Bug [#462]: BA Repairs
+ new MM.jar
+ better instructions for how to fix unit names in loading error dialog

v0.3.4 (2014-04-26)
+ Bug: Moved Report Log not scrolling again (don't force set caret to 0 on refresh)
+ Bug: Personnel name not showing when GM->Remove is used
+ Bug [#403]:Unofficial Expanded Medical Bug
+ Refactor some Advanced Healing methods from Person to Injury where they belonged (as static methods)
+ Bug [#411] Hanger - sort by Status failure
+ use a proper rank object to record rank
+ new table for entering in rank information in campaign options with optional payment multipliers
+ changed structure of the rank tab in CampaignOptionsDialog
+ added campaign variable to personnel, removed it as a passed in variable from all personnel methods
+ added campaign options to adjust salary parameters
+ feature: set specific salary for a person
+ set up fake assets for loan collateral and income streams
+ clan phenotypes - you can choose the percentage of recruits for each type that should be trueborn in options
+ backwards compatability for clan phenotypes
+ unofficial option for tougher healing checks depending on the number of hits
+ Bug [#394]: Mothball Techs not removed from list of available techs
+ Bug [#402]: Rush Jobs and Tech Skill Level
+ Bug: gender variable set as static in Personnel, so all personnel same gender
+ Bug: background and phenotype not saved to xml
+ adjusted age randomizer to make clanners younger (trueborns only)
+ Bug [#414]: News.xml Issues
+ refactoring of packages in campaign - update your SVN
+ removed PersonnelMarketDialog.personnelTableModel and ServicedUnitTableModel - they use PersonnelTableModel and UnitTableModel, respectively
+ Minor Planetary Data Update
+ Added entries in News.xml for 3009-3014, 3048-3049, and 3058-3061
+ RFE [#130]: Limit to acquisition per character
+ RFE [#100]: GM Tab/Tools: "Dice" + Notification Scheduling
  This is a very basic implementation for now. Only contains a dice roller.
  Dialog is non-modal, so you can open it and continue to interact with the
  main GUI.
+ Bug: No revision detection in Version.java meaning no revision check for new rank system
  to be compatible with revision based releases
+ Bug: Personnel Market always empty after TableModel change
+ Bug [#412]: Support Ratings - Field Manual Mercs (rev) fixed.  Interstellar Ops Reputation coming soon.
+ Bug: acqusition limit check causes NPE with automatic success
+ Updated Unit Rating code to pick up the flagged commander (if set).  If no flagged commander is set, then will fall back to old method of sorting by rank and then experience.
+ Bug: Ultra-Green doesn't sort as less than Green
+ BattleArmorSuit, MissingBattleArmorSuit, BattleArmorEquipmentPart, and MissingBattleArmorEquipmentPart
+ Bug: value of armor and ammo changing when in salvage status
+ Converted "Taharqa" unit rating method to the "Interstellar Ops Reputation" unit rating method.  Still need to finish off the text breakdown and help text.
+ backwards compatatiblity for Battle Armor
+ Fixed "divide by zero" error in 'Interstellar Ops Reputation' rating method.
+ Added in the detailed breakdown and Help text for Interstellar Ops Reputation unit rating method.
+ new MM.jar
+ BattleArmorAmmoBin part
+ a few corrections to costs for BA parts
+ Updated MegaMek.jar (r9907)
+ Gender pronoun returning ?
+ Bug [#417]: Missing Backwards Compatibility for Ratings Changes
+ Bug [#419]: Transport Rating Not Included
+ Interstellar Ops Reputation was not re-initializing when rating methods were switched.
+ Bug [#417]: Missing Backwards Compatibility for Ratings Changes minor further change
+ Bug [#420]: IO Rating Issues
+ new MM.jar
+ some fixes to BA parts
+ Added View and Edit buttons to salvage dialog
+ Bug: Salvage View and Edit buttons not showing the proper entities
+ Bug: Personnel Market "Dylan's Method" not reporting on update
+ Pulled MegaMek and MegaMekLab versions into MekHQ's About Box
+ Started a new doc file containing a full MekHQ Tutorial (Tutorial is still a work in progress)
+ Bug: Callsign not showing
+ Bug: Prisoner/Bondsman not working correctly since new rank system introduced
+ New MM.jar
+ Compatibility with new MM.jar
+ New MM.jar - again (for XMLStreamParser fix)
+ New MML.jar
+ Compatibility with new MML.jar
+ Compatibility with MegaMek & new MegaMek.jar (10231)
+ Customization of Aeros & new MegaMekLab.jar (1274)
+ Bug: All Aero subclasses were enabling the customize in lab option
+ Bug [#432]: Units Histories cause a Display bug in TO&E
+ Bug [#434]: Balance Sheet link error
+ RFE [#149]: Manual assignment of quality ratings ('Meks)
+ RFE [#149]: Manual assignment of quality ratings (Parts)
+ Bug [#426]: Aerospace fighters showing "undamaged" after combat; ferro-aluminum armor missing (partial, armor only)
    Additionally this immplements Improved Ferro-Aluminum, Ferro-Carbide, and Lamellor Ferro-Carbide. In order to implement
    those a new MM.jar file was also required.
+ Bug [#430]: Straight support calculation error
+ Bug [#438]: Unable to load .mul
    This had actually been disabled on purpose pending a fix to an infinite loop bug in the code that is used to generate
    proper crews for multi-crewed vehicles.
+ Bug [#442]: GM Tools: Dice Roll gives nothing above 10
    This also includes a new mekhq.Utilities method dice(num, faces) that will roll any number of any size dice.
+ Bug [#427]: Maintenance Costs Not Showing Up
+ Bug [#422]: Retired Techs Still Perform Maintenance
+ RFE [#132]: Ability to mass modify edge triggers
    Added this to dependent flag also
+ RFE [#152]: Mass assign kills for vehicle crews
    All selected people must either be crewing the same unit or be unassigned.
    Additionally I also made it so the kill dialog now puts the unit name if
    there is one, of Bare Hands if there isn't, instead of Bare Hands always.
+ Bug [#444]: Selling of parts bug
+ Bug: Selling N Parts doesn't refresh anything
+ RFE [#154]: Add better multiple player support for resolving scenarios with saved games
+ RFE: Join Game button in Briefing Room lets you join a game.
    If the game is in the lounge, it adds you with your 'Meks.
    If the game is in a different phase, it just connects you.
    If you wish to join as reinforcements you will just export
    a mul file, join using the join button, and then load your
    mul as reinforcements.
+ Tweaked some of the XP values for the new SPAs so that they're either correct (for official ones)
    or make sense and in line (for unofficial ones)
+ Bug: Advanced Medical Injuries workedOn and perm variables accidently swapped in 1 spot
+ Bug: Location repairs and other things messed up by changes to MegaMek for superheavies
+ Bug: Maintenance costs in financial report not calculated correctly
+ Bug [#446]: Maintenance being deducted daily and weekly
+ Bug [#446]: Maintenance being deducted daily and weekly, part 2
+ Bug: No message when you cannot afford maintenance for a unit
+ New LaunchGameDialog for the Start Game and Join Game buttons replaces the multiple
    JOptionPane.showInputDialog() originally used for quickness
+ New SortedComboBoxModel for alphabetically sorted ComboBoxes
+ Bug [#448]: Cannot select most factions
    I added several more of the major factions, and included a generic Pirate to match the generic Mercenary
+ Changed how null starting planets are handled, it now asks you what planet you'd like to start on
+ Bug [#377]: Factions that do not exist during an era have no starting planet
    With the above change, I now consider this fixed
+ Factions choice on the Campaign Options is now alphabetized
+ Bug [#447]: Being in debt not working properly.  (Partial)
+ Planetary Data updates
+ Added Wolf and Blake Starterbook Campaigns
+ Added Fist and Falcon Starterbook Campaigns
+ Added new Cargo report to the reports menu
+ Bug [#406]: Transport Capacity Report still lists mothballed units
+ Modified Cargo report to display overages
+ Removed unused refreshCargo() method from CampaignGUI and all references to it
+ Cleaned up the personnel report to make it nicer to look at
+ Broke out pieces of the HangarReport into methods for use in my dylan branch to eliminate duplicate code
+ Bug [#449]: Procurement List link error
+ Broke out pieces of the PersonnelReport same as the HangarReport
+ Bug: New LaunchGameDialog NPE
+ Bug [#233]: Campaign resolve NPE when you have extra units
    This vastly changed the resolution process, especially for games played via MekHQ.
    Now all entities on the field are places as potential salvage and there is a new checkbox
    for having them escape (they won't count in terms of salvage value either way) from the
    battle. I chose this route because otherwise it would not allow the next part. That next
    part is that enemy personnel are now loaded into MekHQ's end screen and you have 3 options
    with them: prisoner, bondsman, escaped.
+ RFE [#89]: Unofficial - Exclude Infantry from Contract Pay
+ new MM.jar (revision 10304) and updates to Unit.java for it
+ Bug [#452]: Can't Change Faction
+ Bug: NPE in Utilities.findCommander due to attempting to access a Person object without checking if it is null first
+ Bug [#454]: NPE: mekhq.campaign.parts.equipment.EquipmentPart.isMountedOnDestroyedLocation(EquipmentPart.java:385)
+ Bug: NPE in Utilities.findCommander due to attempting to access a Person object without checking if it is null first, redux
+ new MM.jar (revision 10341) and updates for compatibility with it
+ Bug: Edit Damage on units was not working correctly due to changes for superheavies
    new MM.jar (revision 10346) and updates for compatibility with it needed to correct this
+ Bug: Still resolution issues related to prisoners
    new MM.jar (revision 10365) and updates for compatibility with it needed to correct this
+ Bug [#455]: Cargo report not showing tonnage of mothballed units
+ Bug: Escaped units counting for the employer salvage value
+ Bug: 0 cost for cluster master
+ Bug: Injury.generateHealingTime() was being called in some places with the arguments out of order, leading to incorrect times.
+ Special Ability object and affiliated files - this allows for specifying a variety of restrictions on special abilities for pilots
+ Bug [#464]: Repiar: Small Craft
    While this wasn't actually a bug as written, I found that the code for automatically assigning techs for small craft, DropShips,
    and jumpships was in the wrong place. Now that it's moved, the Ships' crews will automatically be assigned to their repairs and
    complete them. No longer will you need to manually start the repairs.
+ Feature: Adjusted the campaign.newDay() repair code again from bug #464 in order to allow manual prioritization of the repairs
    When you first resolve you can manually start a repair. That repair will be prioritized as first. Each time a component completes,
    you can manually start another to have it be the next, or let the rest be handled by the auto-system
+ Updated MegaMek.jar and MegaMekLab.jar and the mechfiles zip files
+ Bug [#465]: Salary: Set salary no reversible
+ Bug [#461]: Using Heavy Vehicle Bays for Light Vehicles
+ Bug [#450]: Parts in Use font error (warehouse portion)
+ Bug [#456]: Dropship refit Tech not in list
+ Bug [#459]: Trouble with pilots transfering from .mul files
+ Bug: More infinite loop troubles with auto-matic prisoners
+ Updated MM.jar (r10529) and MML.jar (r1356 built with MM.jar r10529) and enabled BattleArmor customization
+ Bug [#421]: Experience being assigned to reserves who did not arrive
+ Updated MM.jar (10539) - new code needed for bug 421
+ Bug [#469]: Zombie Clinic (Doctors not refreshing in infirmary tab after resolving combat)
+ Bug: SPA folder not brought back in by the packaging script
+ Bug: ranksTable Exception when removing a rank leaves no ranks in the table
+ New error dialog for bad faction codes
+ RFE [#118]: Sub Rank Fields & Ranks by Profession - pt1
    A very complex addition. Please see the instructions for customizing ranks in the Campaign Options - Rank System
+ Bug/Data: Corrected and Added to the included rank systems in MekHQ
-    Due to corrections the ranks in player campaigns could now be off. Please sanity check your ranks against your
-    previous version of MekHQ!
+ Split RankTableModel out into it's own .java file in the mekhq.gui.model package where it belongs
+ Bug [#472]: Rank Drop Down in Campaign Options isn't sticky
+ Updated MegaMek.jar to 0.37.9 (0.38.0 RC1)
+ Updated MegaMekLab.jar to 0.1.26
+ Replaced all calls to XMLStreamParser with calls to the new MULParser
+ RFE: Planet Editor & Randomizer (pt. 1: start of basic framework)
    This will eventually allow passing of an option to the MekHQ.jar file in order to edit the official
    planets.xml file, and also an in game editor from the maps tab to allow for campaign level editing
    of the controlling factions and such as well.
+ RFE [#118]: Sub Rank Fields & Ranks by Profession - pt2
    Completed the rank system overhaul. The rank levels (For ComStar/WoB to get Precentor IV and such)
    will be implemented separately once I decide how I want to add them.
+ Bug: NPE in CampaignGUI.refreshPatients() if patient is null and/or doctor ID is null
+ New MegaMek.jar r10732 & new MegaMekLab.jar 1406
+ Bug: New rank system not translating due to static defines used as constants changing order
+ Implemented new Version.versionCompare() method, with several overloads including both static and non-static versions
+ Bug: New rank system was still writing out ranks for the stock systems. As these systems are no longer editable, we don't need to do this
+ Bug: When editing ranks, it should automatically change the ranks dropdown to Custom and the canon ranks should not be editable
+ Data: Added more canon rank systems (Several periphery realms and the FRR)
+ RFE: Added rank levels
+ RFE: Added the ability for a person to have a personal rank system
+ RFE: Manei Domini classes
+ Refactored the included campaigns & saved the Fox's Teeth from the current version since it was very out of date
+ Bug [#482]: Crash in loading salvage mul file with Tank pilots
+ New MegaMek.jar 0.37.10-dev-r10759 & new MegaMekLab.jar 0.1.27-dev-r1408 (Both updated for bug below)
+ Bug: All units receiving an "empty" (default Blue) individual camo - This was due to a bug in MegaMek actually
+ Bug: Rank type choice not loading correctly from the campaign file
+ Bug: Dialog for choosing proper rank system is displaying twice
    This was due to processInfoNode() being called twice when loading the campaign file;
    which is not necessary. This was probably an oversight. The second loading is now commented out
+ Bug: Most professions could not change their rank due to a missing ranks.isEmptyProfession() check
+ Bug: Hire personnel & Bulk Hire had rank issues
+ Bug: Star League Lts. not translating correctly because there is no "Lieutenant" now, but rather Lieutenant JG and Lieutenant SG.
    I've made it so all Lieutenant translate to Lieutenant JG, and people can promote to SG as they desire
+ Bug: Customizing ranks is broken
+ Bug [#484]: GM Mode fails to remove Doctor entry
+ Bug [#483]: Astech Bug causing Advance Day to fail
+ Updated MegaMek.jar 0.37.10-dev-r10785
+ Bug [#486]: Ammo Bins destroyed after every battle
+ Bug: Hiring new personnel or promoting personnel could show - for their rank
+ Bug: Custom rank systems not working correctly on reload
+ Bug [#467]: Structural Integrity showing in Warehouse
+ Bug [#130]: Daedalus with damaged leg remain crippled after repair
+ Bug [#471]: Captured MekWarriors, Escaped Salvages??
+ Bug [#426]: Aerospace fighters showing "undamaged" after combat; ferro-aluminum armor missing
    To fix this bug I dumped the MekHQ versions of undamaged, light damage, heavy damage, and crippled
    and instead pulled them in from Entity & it's subclasses to let them handle all the work
+ added GUI editing to CampaignOptionsDialog for Special Ability formats
+ tooltips for special ability stuff
+ ability to import/export campaign options (but not ranks)
+ cleaned up some GUI formatting in CampaignOptionsDialog
+ updated MM.jar and MML.jar
+ Bug: individual camos being saved when they shouldn't be
+ Bug: correct font and color coding not showing up for personnel VisualRenderer
+ updated camos and packaged campaigns point to correct camo
+ updated mechfiles in data files
+ corrected all campaigns to have right chassis names
+ Bug: when type restore fails for EquipmentPart and MissingEquipmentPart, campaigns wont load

v0.3.3 (2013-09-20)
+ Bug: Refits always return an IMPOSSIBLE target roll
+ RFE: Allow ASF to be Refit (but not customized)
+ Bug: No way to remove individual camo
+ Bug: Individual camo always set on refit completion
+ Bug: Inactive Prisoners and Bondsmen included in count on summary
+ Mothballed units only cost 10% to maintain using unofficial maintenance costs
+ Bug: part quality not saved to campaign xml
+ Bug: Mass assign menus were incorrectly letting you assign people to roles they don't fit
+ Bug [#397]: Mass Assign Units Can Cause Unit To Show Too Many Assigned
+ html tags in report link to unit and personnel views, use unit.getHyperlinkedName(), person.getHyperlinkedName(), and person.getHyperlinkedFullTitle() in report strings
+ changed report to display only one day of activity
+ news reports (see data/universe/news.xml for details and example)
+ Implemented parts loot (Just a quick hack to make it work, full re-write to be like Units will be for Taharqa if he wants)
+ Bug [#398]: Assigning Tech to Large Craft Maintenance
+ Bug: assigning of techs to Small Craft maintenance and repair confused - should always use Aero tech
+ Bug [#396]: assign tech list oversized without scrolling
+ RFE: Personnel Market - This market should be used in place of Hire and Hire in Bulk
  options and provides a more realistic atmosphere of transient personnel availability
+ Bug: Personnel Market shows rank instead of Person for Graphic, and vice versa for General
+ Bug: Personnel Market incorrect renderer
+ last maintenance report now kept for each unit, no more logging
+ Bug [#400]: personnel ages in the personnel market
+ refactored BasicInfo and Sorter classes from CampaignGUI into separate files
+ used separate PersonnelTableModel for PersonnelMarketDialog.java
+ refactored PersonnelTableModel to a separate class (experimental)
+ Bug: No maintenance costs when not using the new StratOps maintenance options
+ Major refactoring of CampaignGUI, phase one - all TableModels and initComponents refactored
+ Major refactoring of CampaignGUI, phase two - cleanup
+ backwards compatability - large vessels had enginepart in addition to spacecraft engine leading to inflated values
+ Major update to the Personnel Market (WIP)
  There are now four methods of randomization to choose from.
  Dylan's method and the Random (original implementation) method both generate daily, but don't "clear"
  Dylan's method uses a weighted version of the Random method to frequently choose personnel for your most common unit type(s)
  Random method is totally random, though it now has options on how personnel are removed based on roll on 2d6 (if it's less than that target)
  FM:Mercs Revised method is as close as I could code to what that book offers with a couple of TODO for roll modifiers
  StratOps method follows the rules in StratOps based on whatever you set your Maint. Cycle as
  This is still a WIP and there are currently no tooltips for the options.
+ Bug: Report pane not scrolling with reports
+ Updated MM and MML jar files
+ Updated UnitSelectorDialog to be compatible with new MM jar
+ Bug: Dylan's Method in Personnel Market incorrect percentage conversion
+ Bug [#401]: Personnel Market Sorts Incorrectly
+ Bug: parts in Loot not saved to XML
+ Bug: advanced search dialog shenanigans
+ Bug: Re-implement fix for UnitSelectorDialog from "+ Updated UnitSelectorDialog to be compatible with new MM jar"
+ RFE: Hyperlink Personnel Market refresh report
+ report text pane restructured into a vertical and detachable split pane
+ double-clicking on personnel and unit table expands and collapses the view
+ determine initial size based on users screen size
+ couple of grammatical corrections
+ Bug: partial repair penalty applied to unmaintained units
+ added Repair bay hyperlink to units damaged by maintenance
+ Added CampaignGUI.getTabIndexByName()
+ Bug: CampaignGUI.focusOnUnit() and CampaignGUI.focusOnPerson() using hard coded indexes (now uses CampaignGUI.getTabIndexByName())
+ Bug: Phantom Weapons on ASFs as a result of weapon groups not being filtered out in Unit.initializeParts()
+ Bug: Phantom Weapons due to EquipmentParts being skipped during campaign file loading
   I've added a routine that should remove these phantom parts as well
+ Bug [#404]: Unable to assign Quirks to mechs
+ new MegaMek.jar
+ resolve scenario wizard now allows for viewing and editing of all units

v0.3.2 (2013-09-13)
+ maintenance checks (WIP)
+ Bug: maintenance options not being saved
+ added optional logging of maintenance rolls
+ Bug: Non-active personnel showing in infirmary when they have injuries under advanced injuries rules.
+ Bug [#388]: Penalty For Clan Tech Still Applied w/ Clan Trained Techs
+ RFE 122: Personnel kill tracking
+ allow assignment of tech to more than one maintenance job
+ show unit status column on general view
+ assign tech for maintenance from unit context menu
+ Bug [#389]: Certain Parts on Clan 'Meks Not Receiving Clan Penalty
+ Improved Cargo Handling & Added a Transport Overview
+ Bug: Prisoners & Bondsmen mixed when sorting by rank
+ Bug [#391]: Repair tasks no longer show if the replacement part is available or not
+ Bug [#392]: Scenario Force Icons do not size the same as the TO&E
+ Bug: GM Mode Complete Task for Ammo Acquisition fails and reports: You shouldn't be here (AmmoBin.find())
+ Bug [#386]: Missing help text for Finances tab
+ RFE [#108]: MM and MML histories & other docs
+ maintenance fixes for self-maintained vessels
+ added a Unit.isAvailable convenience function for units that are not deployed, are present, and not refitting and whatever else in the future would disallow making various types of changes
+ allow mothballing of units
+ graphical display option for personnel and unit table
+ pay individual unit maintenance costs when maintenance cycle is up instead of weekly all at once
+ used parts value options depend on quality rating
+ Bug: Customs files created when loading a campaign get saved under a "My Campaign" folder because campaign name isn't set yet
+ Bug: Customs disappearing from campaign saves
+ packaging_local.xml updated to keep in line with full packaging.xml functionality
+ docs folder cleaned up to prevent duplicates now that we import the MegaMek and MegaMekLab docs
+ Bug: mekhq.png in data/images/misc wasn't being included in releases
+ Bug: new graphical hits images not included with either packaging file
+ Fixed MegaMek.4j.xml file to force inclusion of new xml save libs
+ new Report class - allows for flexible inclusion of various generated reports
+ moved overview items to a reports menu
+ more packaging fixes to pull files from other projects automatically
+ removed overview tab code from CampaignGUI
+ export personnel and unit tables as CSV
+ unofficial option to set minimum hits and randomize hits for wounded multi-vehicle crews and infantry
+ new feature: add potential loot (currently money and units) to scenario that can be added during scenario resolution

v0.3.1 (2013-09-5)
+ Planetary Data Update 36
+ New MegaMekLab.jar
+ Bug 366: Broken MekLabPanel compile with latest MML trunk compiled into jar
+ Bug: Conventional fighter pilot addition code not correctly reassigning Vessel Pilots.
+ Bug: canPerformRole() missing check for conventional fighter pilots.
+ Bug: Conventional fighter pilot backwards compatibility check correction for 0.3.0 to 0.3.1
+ Bug: Campaign file upgrade code runs twice on old campaigns
+ Bug: More conventional pilot fixes.
+ Check if existing Aerospace Pilots with Conventional Sklls and adjust to conventional pilots.
+ Add "Conventional Pilots" to the GUI's Personnel tab sort by type dropdown
+ Bug 363: All "new" units end up with no camo and the blue default non-camo colorization when a campaign camo is set.
+ Updated MegaMek.jar with revision 9541
+ Updated getTechLevel() calls to include a year for compatibility with MegaMek.
+ Update MegaMekLab.jar
+ Fix deprecation warnings with new MegaMek.jar
+ New MegaMek.jar to fix Tanks.java NPE
+ Changed how the Individual Camo option is displayed.
+ Bug 369: Removing / Paying Off Loans
+ Added more bank names for the loan randomization
+ Removed arbitrary secondary role limitation - Many of my techs are also (albeit poor ones) MekWarriors.
+ Make Male/Female portrait folders so they can be embedded inside other folders.
    Also allow folders that just end in Male or Female (ie ralgith_Female)
+ Added four Canon banks to the array for randomizing the bank name for Loans
+ Fixed bug with hangar popup menu not displaying Customization options (accidentally deleted the menu.add() call)
+ Added conventional pilots to getAbilitiesFor()
+ Bug: GM Menu letting you Add XP even when not in GM Mode
+ Bug: GM Menu missing heal item
+ Added Jayof9s' Advanced Healing System
+ Added random experience to new recruits
+ Added menu items to Import/Export Personnel
+ Bug: Missing critical modifier for non-MW/ASF
+ Bug: Duplicated injuries
+ Bug: Injury time resets
+ Bug: Should only be 1 head injury possible
+ Added an Edit Injuries GM Option to the right click menu. Disabled as the background code is a WIP.
+ Bug: Vessel Crew/Pilots/Gunners/Navigators can't be multi-selected and assigned
+ Completed the Edit Injuries
+ Update the packaging scripts and utils folder to include the l4j.ini files for MegaMek and MegaMekLab
+ Update the MegaMek.app plist to grab the new libs for MegaMek's XML saves
+ Add MekHQ icon in png format to data/images/misc folder for usage by UNIX/Linux dist.
+ Dylan's Random Xp now uses unofficial campaign option.
+ Bug: All personnel were showing 'Returned from combat with the following injuries', even when uninjured.
+ Bug: Concurrent Modification Error with injuries on advance day
+ Bug: Windows version won't work when using "Start Game" from inside MekHQ
+ Bug: ProtoMech and Battle Armor "Armor" fixes for missing "instance of ..." in a lot of places.
+ Bug: Import Personnel adds twice & NPE when importing Personnel
+ Bug: Ghost Patients (doctor ID not correctly set to NULL when healed using injury system)
+ Bug: Edit Injury dialog not sized correctly for the column widths
+ Bug: Random Xp Option not visible
+ Bug: Resolution IndexOutOfBoundsException error
+ Bug: Critical Healing success for Advanced Injuries incorrect
+ Bug: Missing healing messages
+ Verify entity externalId matches UUID when loading campaign
+ Bug 374: Duplicate ExternalIDs
+ Bug 372: Refits start before parts/refit kit arrives in trunk.
+ removed Java 7 code. Do not use Java 7 please!
+ allow user customizable waiting time in days between healing checks
+ Bug: DropShips, JumpShips, and Warships with consolidated ammo (ie. LongTom Ammo:125) not detecting max ammo correctly
+ Bug: Views (Most especially Repair Bay) not refreshing after undeploying units from a scenario.
+ Bug: Hangar Right Click->GM Mode->Undeploy not working
+ Bug 373: Warship (DropShips? jumpships?) can have scheduled tasks worked on twice per day [#373]
+ Bug [#343]: MegaMek server cannot be restarted if it terminates prematurely (doesn't reach the victory phase)
+ Bug [#360]: Dragoon's Rating (both methods) doesn't take loans into account
+ Bug: Incorrect pronoun usage in injuries and reports
+ Bug [#120]: Load forces from MUL file doesn't load the pilots
+ Added a "random" crew generator that will create a crew with a specific skill target (For Bugs [#120] and [#233] - I'll fix 233 at a later time)
+ WIP [#193]: Financial issue - incorrect value on Jumpship sale
+ Feature: Prisoners and Bondsmen. You can now set this via the right click menu.
+ Bug: Prisoners and Bondsmen get paid.
+ Cargo Weight and Capacity on status bar
+ Bug [#375]: No Task XP From Procurement
+ Acquisitions Table improvements (Multi-select for GM Options & Items with 0 quantity no longer hang around)
+ RFE [#68]: Dependents (0-salary AsTechs)
+ RFE [#88]: Ability to assign an overall commander and abilities
+ RFE [#109]: Import/export parts
+ RFE [#77]: Add "Ammo Bin" category in Warehouse
+ RFE [#117]: Filter Parts by "In Transit"
+ Bug: Deploying a force, then deploying it's parent force, has the first force deployed twice.
+ Bug: Undeploy Unit doesn't correctly undeploy it's parent forces
+ RFE [#61]: Undeploy single units from TO&E
+ WIP RFE [#70]: Garrison & Factory Tags
+ Rounding for Cargo values!
+ WIP RFE [#70]: Garrison & Factory Tags, part 2
+ Bug: Commander flag incorrect code (Swapped "Better" CO)
+ RFE [#80]: Alternate Missile Tracking
+ Bug: Divide by zero in new ammo tracking code
+ Completed TODO for changing how onWarehouseTab() checks which tab it's on
+ NPE when attempting to resolve via MekHQ launching MegaMek due to new
    "Prisoners and Bondsmen" code that should have been commented out.
+ Added "Undamaged" to Warehouse sorting
+ WIP RFE [#99]/[#63]: Overview Summary / Statistics page (So far only the basic layout and the Dragoons Rating section are finished)
+ Planetary Data Update 37
+ WIP RFE [#99]/[#63]: Overview Summary / Statistics page (Combat Personnel and Support Personnel overviews completed)
+ Bug: NPE when using a starting faction at a era where it has already died out (ie. Smoke Jaguars in 3067)
+ Condensed Overview personnel tabs into a single tab with a split pane.
+ Updated the data/mechfiles folder with the current (MM r9679) data in zipped format
+ Data [#2]: Sorensons Sabres Campaign Pack
+ Bug: URL Escape NPE for MercRosterAccess
+ Bug: Merc Roster Upload never completes
+ RFE: Customizations embedded in data/customs/<campaign name>/ folders for ease of sorting.
+ RFE: Percentage based maintenance costs
+ Bug: Support costs calculated off payroll, should be off maintenance
+ Bug: Edit Injury dialog doesn't refresh the Infirmary
+ Added a bit of logging for Refits when a part is null in the method to check if all parts have arrived
+ Bug: Cargo Tonnage/Capacity label causes NumberFormatException due to localization of numeric strings
+ Bug: Personnel Overview incorrectly showing MIA/KIA/Retired personnel in the active counts
+ Bug: Removing a person or changing their status does not display their name in the confirmation dialog
+ RFE: Right click unit in TO&E has option to go to unit in hangar and to go to pilot/commander in personnel
+ WIP RFE [#99]/[#63]: Overview Summary / Statistics page
    (Hangar overview now has Mechs, ASF, Combat Vehicles, and Gun Emplacements. Other units later)
+ Bug: Cargo counts "In Transit" too
+ WIP RFE [#99]/[#63]: Overview Summary / Statistics page (Hangar Overview Finished)
+ Added unit name to refit confirmation dialog
+ RFE: Clan Trained Technician flag for captured clan techs to ignore the modifier for clan equipment
+ Bug: Commander, Dependent, and Clan Trained Technician flags not saving/loading in XML
+ Bug: Machine Gun Ammo reloads working incorrectly
+ Bug: NPE with new clan trained tech check
+ Bug: Bad hardcoded file separators with custom units created in the MekLab
+ Bug: Missing MASC Edge check
+ Bug [#378]: Thruster Repair (Missing Thruster Part)
+ Bug [383]: Weapons with incorrect multiple weights in Parts Store
+ Bug: NPE (Again) when trying to save to a campaign named folder if the folder doesn't exist
+ Bug [#384]: Gun Emplacements cannot be added to TO&E
+ Modified TO&E Menus to disable submenus with no items in them
+ unofficial option to destroy/damage parts by the margin of failure rather than by skill level of tech
+ Bug: NPE when resolving with a Gun Emplacement in your deployed forces
+ Bug: When using advanced medical option injured pilots not highlighted in red on TO&E
+ Bug: salvage being added even if not in control of field when resolving through MegaMek
+ Rewrote file exists exception to use IOException instead of Java 7's FileAlreadyExistsException

v0.3.0 (2013-04-25)
+ Bug 341: Conventional Pilots and Hire Full Complement
+ New acquisition procedure (see comments in ShoppingList for details)
+ Bug 342: NPE displaying Dragoon's Rating if unit has no commander
+ ShoppingListDialog
+ Bug: all acquisitions failing
+ better reporting in repair bay about acquisitions
+ added waiting times to shoppingList display
+ Bug 338: Dragoon's Rating error for tech support FMM:R method
+ Bug 334: Support hours for secondary personnel in dragoons rating
+ transit times for parts (highly customizable in campaign options)
+ Option to base mercenary contracts on value of force in TO&E (per StellarOps Beta)
+ Bug 260: BLC error (base on buy value no sell value)
+ Bug 350: Dragoon's Rating error FMM:R method for transportation
+ Data 1: Additional Force Icons
+ Dylan's Force Icons
+ Loans
+ disallow negative funds (take out loans instead) - still need to implement loan default
+ don't allow new day advancement until overdue loans are dealt with
+ finances.isInDebt change calculation to account for loans
+ loan payment and principal transaction codes for Transaction
+ LoanTable in finance tab
+ LoanTableMouseAdapter with Default, pay off, and remove (GM) options - need pay off collateral option
+ Bug: NPE in DragoonsRatingRevised
+ Bug 340: Dragoon's Rating error FMM:R method when in debt
+ Bug: overdue status not removed on loan payment
+ Bug 323/Patch 25: Individual camo not saving from MM/Patch for individual camo
+ Patch 26: GM Mode complete Task/Acquisition
+ Bug: Adjustment to Patch 26 code to support part transit times.
+ added context menu options Cancel Order and Deliver Part Now (GM) in warehouse
+ backwards compatability for conventional pilot types
+ put procurement list in warehouse tab instead of dialog
+ mouse adapter for procurement list table
+ restructured ShoppingList to add IAcquisitionWork instead of part
+ changed ShoppingListDialog to ProcurementTableModel and placed in CampaignGUI
+ put in can't afford it checks to ShoppingList.addShoppingItem and ShoppingList.newDay
+ Unit purchasing now used same method as parts acquisition
+ Unit procurement table in hangar tab
+ procure single and all item menu items for GM mode in ProcurementTableMouseAdapter
+ Bug: equipment parts not recognizing same status in warehouse
+ Bug: too much armor for custom refits
+ Bug: display off armor needed in refits incorrect
+ refit kits should take time too
+ refit kit fixes
+ change references to "shopping list" to "procurement list"
+ pay for recruitment option (2 x monthly salary)
+ option to disable StellarOps loan limits
+ recalculate loan limits based on rep modifier rather than dragoon rating
+ Bug: checking for insufficient funds when units and parts pay for options are false
+ Bug: wacky delivery times when acquisition roll set to auto success
+ Bug: NPE on unit purchases when they have no model name
+ financial report on finance tab
+ various Protomek parts
+ upload data to mercroster (wip)
+ protomek jump jet part
+ various fixes to protomech parts
+ removed outdated Part.getPartType
+ protomech gunnery skill and associated checks for protomech pilots
+ bug with ammo bin finding ammo
+ salvaged engine reduces proto to 0 MP
+ Fix for ammo counting on protos
+ adjustments for proto myomer booster and some WoR adjustments (jump jets and quad)
+ ammo fixes for protos
+ Ba Armor part
+ couple of proto fixes
+ New MegaMek.jar (9246)
+ PayCollateralDialog (WIP)
+ collect parts that should be the same when loading game for backwards compatability
+ Bug: warehouse parts go missing on save and re-load
+ Bug: no cap on clan price modifier max

v0.2.0 (2013-03-16)
+ Bug 318: Dragoon's Rating error FMM:R method
+ Bug 332: Dragoons Rating error FMM:R tech support
+ Bug 331: Text bug
+ Bug 335: Mech needing repair not showing up in repair bay
+ Removed all the unnecessary code from mm-startup.sh, lab.sh, and hq.sh.

v0.1.24 Release Candidate 3 (2013-03-12)
+ added version number to log file
+ confirmation dialog on deleting mission

+ Bug 317: New Force when canceled
+ confirmation dialog on deleting scenario
+ Bug 318: Dragoon's Rating error FMM:R method
+ Bug 320: Payment error for early failed contracts
+ Bug 319: Repair Bay ArrayIndexOutOfBoundsException
+ Planetary data update 35
+ better version tracking in campaign loading
+ escaping of some user data entry fields that were not being escaped
+ Bug 324: Deployment delay is being saved
+ Bug 328: weapon specialization does not save

v0.1.23 Release Candidate 2 (2013-03-03)
+ updated code for changes to MegaMek entity.setC3Master
+ Bug 312: Multiple entries in the units.cache
+ Bug 309: MekLab Body part Issue
+ Bug 310: Contract Travel Time
+ Bug 308: Quirks not exported to MUL files
+ Bug 313: Gyro damage /= gyro destroyed
+ Updated MM.jar to r9180
+ Bug 311: Unable to remove Contracts/Missions
+ Fixed a few of raw type references,
    but there are still over 100 more on JComboBox
    and DefaultComboBoxModel that I don't know how to handle.

v0.1.22 Release Candidate 1 (2013-02-17)
+ Bug: not able to save game when a refit with c3i is in progress
+ Bug 298: Missions disappear after edit, not able to save
+ Bug 303: Bulldog and Goblin Tanks prevent reload
+ Bug 154: Refit Kits - not clearing out
+ Bug 292: Missing Mech Bug (TO&E freezing up)
+ Bug 96:  No differentiation between salvaged and acquired head (partial: cockpits not pre-loaded)
+ Bug 293: Null Campaign
+ Bug 304: Problems setting planet in contracts/mission
+ Put personnel type (e.g. Driver, Crew) after unit name in personnel roster for beter sorting
+ Bug 305: Tracking Dead w/ Ejected Pilots
+ RFE 60: Save File Timestamp Change!

v0.1.21 (2013-02-07)
+ Bug: infinite loop in MekGyro#updateConditionFromEntity
+ Added four shell files for Linux/UNIX users to start MegaMek easier.
        hq.sh - starts MekHQ
        lab.sh - starts MML
        mm-server.sh - starts MegaMek with 1GB of RAM and uses the full script from the MegaMek package to use $HOME/.MegaMek
        mm-startup.sh - starts MegaMek with 512MB of RAM and stays in the local MekHQ folder
+ Planetary Update 27, 28, and 29
+ update to stay current with MML
+ Planetary Update 30
+ updates for infantry in MekLabPanel
+ Planetary Update 31
+ updated location of MechView in MM.jar
+ Planetary update 32 and 33
+ updated MM and MML jars
+ updated packaging.xml
+ added an unscrambleEquipmentNumbers routine to campaign loading to deal with changing equip numbers in mounted
+ Bug 291: KIA,MIA and retired support personnel still count towards support needs.
+ check for invalid force ids in loading (associated with Bug 292)
+ part of Bug 294: Contract Location - hitting enter multiple times
+ Bug 297: MekLab outer stats doesn't correctly handle prototype DHS
+ Bug 296: Targeting Computer's weight tracked incorrectly
+ Planetary update 34
+ Bug 289: NPE on invalid location of Artemis IV FCS
+ Bug 287: Campaigns not saving tank motive system and engine hits
+ Bug 285: File not loading; Error refers back to Log file. (xml character escaping for equipment names)
+ Bug: NPE for contract dates
+ Bug 295: Mech Salvage selection bug after battle
+ Bug 281: Error with tech limits
+ updated MegaMek.jar
+ updated MML.jar
+ new mekhq icon
+ updated packaging_utils for windows build
+ Bug 304: Problems setting planet in contracts/mission

v0.1.20 (2012-10-12)
+ skip over entities in mul without externalIDs during scenario resolution (related to Bug 233)
+ Bug 275: Refit Description Bug
+ Bug 273: Customizing Infantry in MekHQ
+ Bug 272: Strange NPE on repair bay
+ new packaging.xml (WIP)
+ better windows executable packaging (just need better icons)
+ Bug 261: Name change: Mobile Field Base to Field Workshop
+ Bug 274: FMM:R DropShip tech support bug still not fixed
+ Bug 270: Dragoons error (both Taharqa and FMM:R methods)
+ Unit Loading Error Dialog to alert users to which entities MekHQ can't find in their files when loading
+ When save fails, existing save file is not overwritten by corrupted one
+ Bug 257: Reversing Weapons issue in MegaMekLab
+ Bug 258: Turrets of same weight being replaced
+ Planetary update 26
+ Bug 259: Doubling of IS/Clan ammo
+ error dialog when customized unit name is already in use
+ Bug 276: Secondary Role -> Doctor
+ SpacecraftEngine part
+ Bug: Overnight replacements get an Impossible repair roll on the replacement part
+ AeroLifeSupport part
+ non-part costs added for DropShips/small craft
+ fixes to FireControlSystem costs for DropShips/small craft
+ DropshipDockingCollar part
+ updated MM.jar

v0.1.19 (2012-10-05)
+ new MML.jar (should fix bug #271)
+ Bug 269: missing file: non_combat_units_list.conf
+ Bug 262: Dragoon's Rating tech support error when using the FMM:R method
+ Bug 265: Missing final contract payment
+ Bug 266: Choose-Unit price Alpha sort
+ Planetary data update 25
+ Conventional infantry customization (won't work until updated MML.jar is available)
+ updated MM and MML jars

v0.1.18 (2012-09-29)
+ kill logs now editable
+ Bug: shorthanded mod for DropShip/jumpship crews
+ Bug: DropShip/jumpship repairs not being scheduled
+ Bug: incorrect price multiplier for jumpships, warships, and space stations
+ updated svn call in packaging.xml
+ new MegaMek.jar

v0.1.17 (2012-09-28)
+ Bug 3529464: Divide by zero - Dragoon's Rating
+ Fixed NumberFormatException in AbstractDragoonsRating
+ Updated MegaMek.jar to r8823 for new Ultra AC options & unjamming bugfix
+ fixed error in FieldManualMercRevDragoonsRating - no BigDecimal.HUNDRED Bug
+ Bug 3529484: Tanks tagged as custom do not save to campaign file properly
+ Non-canon costs for infantry and infantry parts (WIP)
+ Fixed problem with Dragoons Rating Transport score not being limited to a max of 25.
+ InfantryArmorPart and other infantry parts improvements
+ Bug: new parts purchased for used cost
+ Bug 3530312: miscalculation in parts repairs.
+ Bug: units limited by calendar year even when option was not checked
+ Bug 3531266
+ Planetary data update 17
+ Bug: engines purchased through parts store or repaired have no unit tonnage or value
+ Patch 3530318: patch for bug 3530316
+ Bug 3523821: Refit techs list window too long.
+ Bug 3531225: C3 crashing campaign
+ Bug 3530489: Salvage Option Wrong
+ Bug 3496668: Duplicate Tech assignment
+ better information about why a part cannot be scrapped
+ Fixed the code for the Tech Rating portion of the Dragoons Rating.
+ allow multiple discontiguous selections in TO&E
+ set up c3i networks in TO&E tab (fix for bug 3537061 C3 Networking)
+ Planetary data update 18 & 19
+ added equipment.txt and Vehicle BLK Files Explained.txt to the docs folder
+ Bug 3535050: Build Error on incorrect import
+ Code for building with -dev-rXXXX revision versions
+ Updated tileset files to keep inline with the MegaMek versions (fixes a display bug)
+ Bug: C3/C3i NPE for refits. New Entity needs Player and Game objects set.
+ Updated data to match MM for new tileset images
+ Another tileset image update
+ Vehicles.zip update for Ontos correction from MegaMek.
+ Bug: Refitting a unit clears its C3UUID
+ Updating MM.jar to revision 8913
+ Updating MM.jar to revision 8916 (For EntityWeightClass.getClassName(int) functionality to be restored so that MekHQ will compile)
+ Updating with new hex image data from MegaMek
+ Updating with new lunar images from MegaMek
+ Updating mechfiles data for the Thor (Summoner) image correction from MegaMek
+ New RAT data from MegaMek
+ Planetary data update 20
+ RAT and mechfiles update to stay current with MegaMek
+ Planetary data update 21

+ Bug 3545347: Units names were not being made xml safe on save.
+ Bug 3547739: MegaMek disconnect during deploy phase
+ Patch 3547373/Bug 3547371: C-Bill cost truncated by int limit
+ Updated MegaMek.jar to r8958
+ Update mechset.txt to correct Thor (Summoner) images not loading on Linux/Mac where filename case matters
+ Bug: Changes to MegaMek's Mounted class removed getShotsLeft() function and replaced it with getBaseShotsLeft() instead
+ Bug: MML out of date for getShotsLeft() changes, updated to r1044 (which is up to date for the changes)
+ Planetary data update 22
+ Planetary data update 23
+ updated MM.jar and fixed reference bugs
+ Bug: unit numbering and id lost when resolving scenarios by MUL
+ set up C3 networks in TO&E tab
+ Bug: secondary techs and doctors get no time
+ Planetary data update 24
+ Bug 3532049: Sell Single not working for Ammo
+ Bug 236: Spend XP on KIA personell
+ Bug 243: Personell Tab filtered for techs includes Vessel Crew
+ Bug 180: only allow post starleague units
+ Bug 239: Parts repair leads to part loose Clan-qualifier
+ Bug 251: No Front Rightt Leg.
+ Bug 253: MMHQ uses all weapons in stack for some refits/cusomisations
+ Bug 240: duplicate Repairs without sufficent stock cause impossible c
+ additional code for Bug 240: need to clear out reservation on task completion
+ Bug: fields in MissingPart not being loaded when loadFieldsFromXML overriden by inheriting class
+ Bug 244: Repair Bay Bug: Re-Installed Parts
+ Bug: tech being de-selected after repair
+ Bug 256: Exchange Rights
+ Bug: Fox's Teeth campaign had wrong lastScenarioId value

v0.1.16 (2012-05-23)
+ removed PartsInventory, quantity is now tracked directly by part
+ include damage status in parts clones
+ repair damaged parts in warehouse (WIP)
+ finished repair warehouse parts feature
+ omnipod refitting
+ ChooseRefitDialog
+ show needed parts in MekLab
+ separate Part#issamePartTypeAndStatus int Part#isSamePartType and Part$isSameStatus
+ new infirmary layout
+ Bug: NPE when acquiring armor in the Repairs tab.
+ Bug: 3489734 - InSupply check being performed during salvage operations.
+ changes to make MekLabPanel more generalizable
+ Bug 3495174: Map NPEs
+ Bug 3493304: Unable to resolve scenarios
+ Broke out the Dragoons rating code to better handle support of multiple calculation methods.
+    Took the original Dragoons rating code written by Taharqa and moved into the TaharqaDragoonsRating class.
+    Created the FieldManualMercRevDragoonsRating class to try to emulate the method described in FM: Mercenaries (rev).
+    Created a new Campaign Option, "Dragoons Rating Method" that allows the user to select which method for calculating the Dragoons Rating that they prefer.
+    Created the Dragoons Rating Dialog to display a breakdown of how the Dragoons Rating was calculated.  This is accessed by right-clicking the Dragoons
+      Rating Score in the main panel.
+ Bug 3507911: Salvage Tracking - applied patch 3509166
+ Planetary data & faction additions round 9
+ Fix of potential Divide By Zero errors.
+ Created a Quirks dialog for easier adding and deleting of quirks.  This change uses the QuirksPanel from MegaMek.
+ Planetary data round 10
+ Updated MegaMek to version 0.35.29
+ Updated Unit Files
+ Updated defaultQuirks.xml
+ Added a Select Bombs option for aerospace units.
+     This utilizes the BombChoicePanel from MegaMek to allow the user to choose which bombs to load on their fighters.
+     This information will save into the MUL file for a scenario.  However, currently it is not saving to the campaign save.
*     Added the code needed for saving bombs loads to the campaign save and reading them back out again.
+ Planetary data & factions round 11
+ Bug 3516571 - Changed the bv and cost values of the ForceViewPanel to be long rather than integer, so they can handle 8-bit numbers.  Now they have an upper limit of (2^63)-1
+ Bug 3516569 - Changed the code so that the Battle Record always gets refreshed.
+ Fixed how Medical and HR Support percentages are calculated.
+ Bug 3518894 - Removed the 'initialized' variable since it wasn't fully implemented anyway.  I may revisit it at a later date.  Also, corrected the score multiplier to 5 (it had been multiplying by 2).
+ Update 11 of planetary/faction data - planets + faction changes from Wars of Reaving
+ Patch 3519596 (Fix for bug 3519594) - When you have a mech in a force without a pilot, it generates an NPE when attempting to view the force/parent force.
+ Patch 3519613 (Fix for bug 3518860) - Customized mechs lose ID
+ Bug 3516563 - Parts repair bugs.  Added code to make sure that the mode() value is cloned along with the rest of the Part being repaired.
+ Bug 3516563 - Parts repair bugs.  Modified the fix to better follow the original code style.
+ Fixed problems with Dragoons Rating calculations of Transport and number of units.
+ Update 13 of planetary data
+ Patch 3522780 (Fix for bug 3522145) - Unable to use Get MUL when units have C3/C3i
+ Update 14 of planetary data
+ Updated MegaMek to latest version of SVN as of May 5, 2012
+ Update 15 of planetary data
+ Update 16 of planetary data
+ Patch 3461478 - Added Insects as option for highest native-life
+ Patch 3528147 (Fix for bug 3528117) - Dragoon's Rating Dividing by 0 (SVN)
+ tank customization with refit kit and MekLab
+ updated MML.jar
+ Updated MegaMek.jar & data folder from current MegaMek SVN as of May 22, 2012
+ new MM.jar and a few changes to account for new method of checking quirks

v0.1.15 (2012-02-11)
+ Bug 3486200: Previous version campaigns do not save...
+ updated princess_bot.properties
+ Bug: equality comparison of UUIDs for person and unit must use equals method not == or !=
+ Bug 3486199: GM mode remove person freezes personell tab
+ Bug 3486661: Armor replacement tasks not showing up
+ Bug: era mods option not saving with checkbox
+ Bug 3486666: Destroyed parts in warehouse
+ Patch 3486634: Test For No Armor Between Days

v0.1.14 (2012-02-08)
+ don't include conventional infantry as salvage
+ random skills (more to come)
+ tweaking of age randomization by skill
+ use UUID to identify units
+ use UUID to identify personnel
+ assign UUIDs to pilots and units and fix all references when loading older campaigns
+ Bug 3472687: External ID Conflict when managing both players with HQ
+ updated MM.jar for string external ids
+ proper faction object, indexed by string
+ option to disallow the purchase of star league era mechs
+ factions loaded from xml
+ ability for multiple factions to control a planet
+ added remaining clan factions and some other minor powers
+ Bug 3480666: scenario data not getting saved
+ era mods option
+ inner sphere team working on clan-tech modifier
+ altNames field in factions for name changes (e.g. Diamond Shark/Sea Fox)
+ updated planets.xml to new string based faction codes
+ FRR faction change on 3/13/3034
+ Lyran Alliance faction change on 09/13/3057
+ Ghost Bear/Smoke Jag/Nova Cat invasion corridor
+ Operation Bulldog map changes
+ Bug: NPE when saving scenario date if pending
+ Bug: solo pilot units not getting gunnery assigned correctly
+ Bug: Armor skill level needed not reset when fixed
+ filter techs in repair bay by appropriate type and skill minimum required, sort by skill
+ more helpful unit table in repair bay and integrated mech view
+ default sorting of tables
+ UUID bugs in resolve scenario tracker
+ Bug: Can't finish pending work if repair status switched
+ Bug: context menu does not choose right mech in serviced units table
+ Don't prevent user from repairing/replacing on equipment on limb with bad hip/shoulder, but do nag them
+ support personnel XP accumulation options
+ Bug: subforce scenario id not being set on deployment
+ Bug: scenario forces counting double
+ Bug 3477353: Hull Breaches cause regular crits
+ personnel logs
+ manual editing of personnel logs
+ customizable multipliers for the value of used and damaged parts
+ base value of units on parts (work in progress)
+ moved planet and faction data to data/universe
+ editable unit history
+ change callsign context menu option
+ keep the focus on selected units and personnel in the view when respective lists are refreshed
+ ammo swap options should follow tech limits
+ Bug: salvaged units have no value in resolveScenarioWizard
+ Bug 3477265: Salvaging MASC leads to campaign corruption
+ finished random skills and special abilities (need to allow user customization)

+ random portrait selection
+ NewRecruitDialog and HireBulkPersonnelDialog
+ warning dialog when game is not saved correctly
+ campaign option to generate portrait only for certain personnel types
+ Bug: tasksXP not being saved correctly
+ repairable parts in a destroyed location should be listed as salvage only regardless of unit status
+ random skill options in CampaignOptionsDialog
+ finished random skill options in CampaignOptionsDialog
+ Bug: can do task that is already being worked on
+ clear out game information from entity when resolving scenario (still needs work)
+ idle XP accumulation option
+ Bug 3484446: Green Repairs Become Impossible
+ Bug 3473292: Toughness doesn't save
+ new MM.jar
+ Bug 3472962: In the Hangar, BA do not show under the BA tab
+ Bug 3474830: Salvage show shorthanded when not
+ Bug 3477127: Weapons Missing from Parts List
+ Bug 3477779: Debt not carried over to new year
+ make text field of all spinners in CampaignOptionsDialog non-editable
+ re-attachable limbs/heads (yay!)
+ destroy detached limbs and their equipment when player does not control battlefield
+ roll for equipment destruction (d26 < 10) on all damaged equipment in scenario
+ Bug: blown off status not being saved
+ Bug 3473821: 0.1.13 Battle Armor loses all armor
+ Bug 3472965: Mass assign not working for BA
+ Bug 3473516: Force icons not resizing anymore - cropped
+ Bug 3482814: Missing carriage return on Recovered units
+ Bug 3485504: /n visible in mouseover of "Start Game" button
+ new MM.jar
+ remove units that are totally destroyed when loading campaign

v0.1.13 (2012-01-11)
+ added campaign reference to all parts (should fix NPE refit bug)
+ bug: campaign reference not set for refit shoppingList on load
+ limit refit kits by tech limits
+ correct calculation of engine tonnage and costs
+ updated MM.jar
+ Bug 3466916: Damaged Mech does not appear in Repair Bay
+ mekhq-load.png
+ correct costs and tonnage for physical weapons, MASC, and targeting computers and EquipmentPart set-up to make further additions easier
+ Bug: negative engine costs
+ subfolder for equipment parts in preparation for subclassing of variable ton/cost equipment
+ MASC suptype for EquipmentPart
+ Bug: equipTonnage is double when loading XML
+ Bug: need flag for MiscType when checking whether equipment type is MASC
+ Bug: NPE when loading refit and newArmorSupplies are null
+ don't add BA equipment and tank chassis modifications to parts store
+ Bug 3470231: Campaign refuses to advance day.
+ Bug: spare equipment parts all had zero tonnage
+ mission type field
+ crew assignments for large craft
+ Bug 3469928: Cannot repair damaged limbs after replacing
+ set missing status of critical slot and mounted to false for non-hittable items when replacing locations
+ set missing status of equipment parts to false when fixing and replacing
+ color understrength infantry units red in unit table
+ record date of scenario resolution
+ simplified gui code for tech task targets
+ large crafts fix themselves (sort of)
+ Bug 3470457: Negative time destroys Astech mins
+ Bug 3470662: Actuators listed in system components in warehouse
+ Bug 3469248: Mech sensors in warehouse - No Tonnage
+ Bug: aero sensors must be matched to unit tonnage since cost is variable by tonnage
+ Bug 3468357: Setting Edge to Multiple People
+ Bug 3468387: FRR Faction Typo
+ Bug 3468374: Green Techs roll like Astechs
+ MM listener starts resolution after victory screen not before
+ Bug: mission description getting cut off in MissionViewPanel
+ updated MM.jar and MML.jar
+ Bug: small craft aren't repaired by own crew
+ set number of pilots on small craft and DropShips to be 3
+ contributors doc
+ update MM.jar to 0.35.27
+ mekhq-splash.png
+ advanced search in unit selector
+ fluff images in unit selector
+ Bug: refits shown as costing nothing

v0.1.12 (2011-12-22)
+ restrict parts store by tech limits
+ restrict acquisitions from repair bay by tech limits
+ fixed sorting issues on some tables (salary on personnel, cost and weight on parts store)
+ type name not being changed on ammo change, leading to a reload item for unit when loading game
+ text filter in parts store
+ no infantry weapons in parts store
+ Bug 3456424: Prices in repair bay
+ Bug: doctor with 25 patients cannot heal them
+ Bug: units that should not be repairable sometimes are immediately after scenario
+ personnel in destroyed vees should be wounded or dead
+ personnel filter for conventional infantry
+ allow editing of after action report and status for completed scenarios
+ ForceStub object to keep a record of forces used in completed scenarios
+ cleaned up imports
+ keep completed missions visible for historical record
+ get all personnel filtering correct
+ updated RATs
+ Bug: main gui refreshing before resolve wizard done
+ better stopping of game thread (didn't fix memory problems)
+ attempts to fix memory leak
+ new MM.jar (should deal with various LRM problems)
+ use a single dialog with CardLayout to resolve scenarios
+ max gunnery and artillery should be 7 for it to read in MULs correctly
+ Bug: units in subforces not removed when super force removed
+ Bug 3462195: Typo in Administration skill
+ Bug 3461993: Callsigns do not carry over
+ added version information to XML input/output
+ Bug: wrong parts being sold when warehouse list is sorted
+ Bug: personnel with admin skill are losing all skill
+ Bug 3457522: no BLC bug
+ added docs from MegaMek

v0.1.11 (2011-12-09)
+ options to limit unit purchases by year, canonicity and type (Clan/IS)
+ changed layout of UnitSelectorDialog
+ "All" weight class option in UnitSelectorDialog
+ Bug: mmconf not being included with release
+ Bug: campaigns with personnel hired using the multiple hire option are not savable
+ no refreshing hire dialog on multiple hires
+ Bug: memory problems in PortraitChoiceDialog with lots of images
+ Bug: person hired twice
+ updated force icons (thanks Urban Kufahl!)
+ no NPE when portrait or force image is missing - replace with default
+ Y/N dialog on force deletion
+ change MM options based on tech limits selected
+ multiple part selection
+ adjust parts value by clan modifier
+ limit parts in parts store by IS/Clan depending on options
+ Bug: armor being charged even if parts not paid for
+ Bug: gunnery and piloting not rounding correctly for multiple personnel units
+ new unit right-menu item to hire all missing personnel
+ Bug: not able to customize units in MM because artillery skill outside 0-8 range by default
+ Dragoons Rating (no support rating though)
+ approximation to support rating for Dragoons rating (waiting on StellarOps for final word)
+ set allowCanonOnly to false by default
+ Bug 3304647: Interstellar Map drop down remains open
+ some personnel pictures still not being properly scaled and sanity-checked

v0.1.10 (2011-12-05)
+ beginnings of a proper splash and loading screen
+ added load campaign and quit options to splash screen
+ improvements to splash and load screen operations
+ save and loading XML is the default (no more binary saves!)
+ RFE 3304267: EXIT
+ improvements to layout of top and bottom panels
+ added missing data from MM data folders
+ beginning of MM game threading
+ moved directory items and `Mek tileset from MekHQView to MekHQApp
+ print record sheets for scenario
+ resolution of MM games from within MHQ
+ proper starting and stopping of MM host within MHQ
+ added images for record sheet printing
+ gridlayout for scenario buttons
+ grey out scenario buttons when no scenario selected, selected scenario is completed, or scenario has no units assigned
+ load/save MM game options in xml serialization
+ Kill object and kills record for personnel
+ beginning of kill assignment from scenario resolution
+ ResolveWizard for kill assignment
+ look and feel setting done in MekHQApp#initialize
+ replaced jdesktop.ResourceMap with ResourceBundle in CustomizeScenarioDialog as an example
     this will eventually be done for all gui objects in anticipation of removing the SingleFrameApplication framework
+ customizable XP awards for kills
+ switched from ResourceMap to ResourceBundle and moved most dialogs to mekhq.gui
+ remainder of dialogs updated
+ removed swing-layout and swing-worker libs (yay! - only one more left)
+ consolidated all the *Info classes into a single BasicInfo class
+ show portraits of techs and doctors in repair bay and infirmary
+ replaced resourceMap with ResourceBundle in all panels and moved to mekhq.gui
+ converted MekHQView to CampaignGUI and removed FrameView
+ MekHQApp renamed MekHQ and no longer inherits from SingleFrameApplication
+ nag when quitting
+ created gui subfolders for dialogs and views
+ really crappy about box
+ updated MM.jar and MML.jar
+ new build.xml (this one works)
+ changed xml save suffix to cpnx (and updated FoxsTeeth to it)
+ added a default campaigns folder for saved campaigns
+ added PngEncoder library and source code for TinyXML
+ corrected mmconf files to default
+ trying out Nimbus look and feel
+ forgot to set default loading directory to campaigns in CampaignGUI
+ menu items to choose look and feel from available L&F
+ get rid of grid lines in Tables
+ beginning of a parts store dialog
+ gridlayout for mission buttons
+ better display of planetary neighbors in PlanetViewPanel
+ insets for view objects in Personnel, Unit, and Parts tab
+ Patch 3385171: fixes bug 3373903 (destroyed units not removed from TO&E), thank tathas!
+ added "Load Last Save" button to StartUpGUI
+ changed the layout of StartUpGUI so that the splash image is the background
+ use static string for campaign directory
+ mekhq.properties file (contains only L&F feel preferences for now, but expandable)
+ check campaigns subdirectories for last save
+ parts store dialog actually allows you to buy parts
+ more parts for the parts store
+ beginning of a chat client/server
+ beginning of MegaMekLab integration
+ a partially functional Refit object
+ Bug: phantom parts
+ improvements to refit calculation
+ refit tech assignment and rolls
+ improvements to refit/customization process
+ xml load/save for Refit object
+ armor refits processed properly
+ added system position to planet data
+ custom unit info is saved within xml so that cpnx are transportable without accompanying custom data
+ dont remove unit from lab when tech is missing on refit
+ add detail column to parts store
+ updateConditionFromPart method for MissingParts for refits
+ Bug: total armor amount for Armor part incorrect when salvaging
+ Bug: field refits showing up as Class D
+ Bug: alternate munition ammo type not properly loaded with xml
+ improvements to look of MekLabPanel
+ Bug: NPE when refitting
+ don't refit for a change in munition type
+ add in heat sink type changes and CASE changes
+ Bug: no refit kits for non-`Mek units
+ properly sourced refit kits
+ Bug: Center Torso not being replaced when internal structure changed
+ reserved status for refit kit parts (still need to include armor and ammo here)
+ tag unit as a custom unit menu option
+ proper reservation of armor for refitting
+ Bug 3403515: Negative Fix times
+ Bug 3430084: Artillery skill does not get saved in MUL file
+ personnel options affect corresponding MegaMek options
+ Bug 3413047: 0.1.9 Deployed Units Issue
+ Bug: checked units not recovered in resolveMissingUnitsDialog
+ OrgTreeModel: no more TO&E collapsing
+ Cockpit part type (made up values until next errata)
+ Bug 3402178: Mechs with destroyed cockpit still usable
+ Bug 3380632: Mechs with Destroyed Head never Usable
+ Bug 3430515: Cannot Load Campaign
+ Bug 3403476: Using Ampersand In Scenario/Mission Description Causes Issue
+ Bug 3401092: Loading a save with "MekWarrior" units crashes MekHQ
+ Bug 3398514: JumpShips inoperable
+ Bug 3371755: Medic Count
+ Bug 3369530: Infantry
+ Bug 3371759: Vehicle Crews
+ Bug 3380630: Warehouse Fields All Sort as strings
+ Bug 3373302: Able to salvage or repair components in a destroyed location
+ Bug 3401029: Non-Salvageable Torso
+ Bug 3376390: Cannot Scrap Arm
+ Bug: GM Mode not properly set on button when campaign loaded
+ Bug 3288072: Search query is case-sensitive
+ Bug 3440335: Contract Transportation Bug
+ Patch 3411830: Patch for 3288090 (Date Chooser), thanks derikpage!
+ Bug 3317572: Salvaged units bug
+ Bug 3388419: Destroyed Units Repairable
+ Bug 3323097: Clan tech price modifier bug
+ Bug 3371756: One-Shot Ammo
+ Patch 3411833: GM Edit & Delete Financial Transactions
+ Patch 3413431: Hire/Add Multiple Infantry (Feature Request 3391637)
+ increment display name for multiple units of the same type
+ added cockpits, more armor, and mek locations to the parts store
+ Drag-n-Drop functionality for OrgTree
+ don't allow customization that adds new equipment to missing locations
+ Bug: armor not set to actual amount when customization complete
+ various gui checks and notifications when unit is being customized or is in Lab
+ various fixes to new ammo in customizations
+ Bug: customization not handled right when armor type remains same but amount changes
+ updated MM.jar and MML.jar
+ Bug: ammo munitions getting switched in Refit#unscrambleEquipmentNumbers
+ Bug: refit armor amounts reverting to old unit values when refit is loaded from save
+ Bug: refitClass not being saved to XML
+ Bug: canceling at tech selection and model name does not stop refit
+ Bug: don't include techs for selection of refit who are already working on a refit
+ Bug: variable cost EquipmentParts screwing up equipment cost calculation
+ aero and vehicle parts for parts store
+ new MM.jar
+ check for internal name and munition type when restoring type in AmmoBin (MML problem)
+ Bug: NPE on game resolution when no killer
+ Bug: slots in destroyed locations are set as repairable when loading even if they have been scrapped

v0.1.9 (2011-07-17)
+ beginning of personnel switch (hold on to your hats!)
+ updated personnel views with new skills
+ updated PersonViewPanel with new skills
+ SkillType object
+ improvements to CustomizePersonDialog
+ more improvements to CustomizePersonDialog
+ re-added spending XP on skills and special abilities
+ re-added setting of edge triggers
+ Bug: MekEngine and MissingMekEngine xml loading
+ Bug: campaign not being set for units in xml loading
+ assignment of personnel to units (allowing for the assignment of pilots, drivers, gunners, and soldiers)
+ when buying units, don't include default pilot or soldiers (so BA and infantry is just the equipment)
+ reverse compatibility in assigning pilots to units for XML loading
+ skill summary for personnel by primary type (using FM: Mercs Supplemental Update)
+ backwards compatibility for reading in techs and doctor personnel
+ resetPilotAndEntity on unit when loading in XML
+ update entity pilot when personnel characteristics are changed
+ Bug 3313715 and 3316912: Reloading game problem/destroyed parts in warehouse
+ infantry personnel type
+ change Force to unit-specific rather than person-specific (to accommodate multi-person crews)
+ corrected scenario Ids
+ Astech and medic personnel types (they don't do anything yet)
+ changes to resolveScenarioTracker to allow for more diverse units
+ fixed missing fields in Person for save/load XML
+ added Skill to XML serialization
+ assign casualties to infantry in ResolveScenarioTracker
+ assign casualties to vehicle crews in ResolveScenarioTracker
+ beginning of Astech Pool
+ adjust modifiers for overtime and shorthanded when carrying tasks over from day to day
+ removing and adding astechs changes astech pool time
+ astech pool menu items
+ report overtime in tech description
+ make sure shorthanded mod carries over on multiple day assignments
+ check tech type
+ removed outdated methods from SupportTeam
+ incorrect skill levels on Armor part
+ added tech and astech variables to XML serialization
+ only allow personnel type changing for new hires in CustomizePersonDialog
+ modifiers for rush jobs
+ release all techs from pool menu item
+ updated MM.jar
+ updated unit and image files to current MegaMek status
+ better checking in Person#isTech
+ remove personnel from unit when removed from game
+ removed repair system option from CampaignOptionDialog (outdated)
+ astech overtime
+ Bug: skill min not updating correctly when repairs fail
+ customizable XP cost for skills and abilities campaign options
+ changed default XP to be consistent with TW and SO defaults
+ adjustments to admin skill
+ added Admin personnel type
+ Skill costs added to XML serialization
+ ability costs moved from SkillCosts to SkillType
+ SkillCosts.java removed (costs now kept in SkillType)
+ jump over levels with XP costs of zero when improving skills
+ Bug 3317567: Inactive personnel show up in lists
+ Bug 3317565: Costs not paid
+ Bug 3317554: Salvage value not saved/loaded
+ default green, regular, veteran, and elite skill levels in SkillType
+ removed NameGen.java
+ changed personnel type to primaryRole and added secondaryRole variable
+ Person#canPerformRole
+ Personnel menu item to change primary and secondary role
+ Bug: the tech level of repaired parts does not reset to green
+ Add tech time for secondary role
+ Can't be an astech and tech at the same time
+ Patch 3357529: Fix for 3352712: XML Escaping of Entities (Thanks, Josh Street!)
+ Bug 3352712: Program won't load saved xml
+ adjust salary for secondary role
+ report secondary role in GUI displays
+ restored infirmary functionality
+ shorthanded mods for doctors
+ reverse compatability for primary role of combat personnel when loading XML
+ menu item for medic pools
+ customize skill targets and levels in campaign options dialog
+ separate VEE_CREW role into ground vee drivers, naval vessel drivers, VTOL pilots, and gunners
+ improvements to CustomizePersonDialog
+ maintain selected skill levels between hires in CustomizePersonDialog
+ resized personnel view panel to account for longer skill names
+ load callsigns from XML
+ improvements to personnel table
+ better instructions in XP tab
+ only support roles can be secondary
+ use a tabbed pane in force view to display pilot and unit
+ stats bar on the bottom
+ better PopupValueChoiceDialog layout
+ cancel button for PopupValueChoiceDialog
+ add commander special abilities to unit pilot
+ set hits for pilot from personnel
+ remove unit and doctor assignments when personnel changed to non-active status
+ re-assign personnel to infantry and tank units when healed
+ Bug: infantry casualties not calculated correctly
+ Bug: temp medic number not showing
+ can't choose none as primary role and can always choose none as secondary role
+ customizable XP bonus for scenario completion
+ improvements to ResolveWizardPilotStatus to allow hit editing
+ not counting soldiers without anti-mech skills
+ list whether driver or gunner in unit assignment for vee crewmembers
+ toughness back in
+ don't allow deployment of undermanned vees
+ Bug: astechs being counted twice
+ Bug 3317564: Bug in jumpship recharge
+ updated MM.jar
+ updated Fox's Teeth campaign
+ need to reset skill types during XML load

v0.1.8 (2011-06-13)
+ beginning of custom XP costs
+ custom XP costs
+ SkillCosts added to XML serialization
+ scenarioXP field in SkillCosts and option in CampaignOptionsDialog
+ apply scenarioXP when resolving scenario
+ BLC for lost units (duh)
+ better default theming of look and feel by system
+ Bug 3308725: All SPA's broken
+ new MM.jar
+ Bug 3309501: Campaign Loading
+ Bug 3309012: Command rights not updating
+ Bug 3309015: Pilots marked KIA show up MIA
+ Bug 3309014: Doctor always has 1 patient
+ Bug: structuralIntegrity has no default constructor
+ track name in PilotPerson not MM pilot (this should resolve save/load issues for pilots with special characters in their names)
+ avionics part
+ fcs part
+ engine repair/replacement for aeros and vees
+ motive system part
+ vee sensor part
+ vee stabilizer part
+ rotor part
+ some fixes for turrets
+ made rotor and turret parts a subclass of TankLocation part
+ fix weight and cost for turrets
+ don't allow scrapping of locations that still have stuff on them
+ Bug: no vee stabiliser in the body
+ turret lock "part"
+ vtol motive system repairs
+ functional and repairable conditions for aeros
+ aero sensors part
+ landing gear part
+ updated MM.jar
+ aero heat sink part
+ Bug 3314180: Campaign Options
+ Bug 3308346: Typo in mission interface
+ Bug 3309013: Contract start date not working (payment starts too soon)
+ by default, start contract on the estimated date of arrival
+ fixes for part XML save/load problems

v0.1.7 (2011-05-26)
+ MekLab tab (no functionality yet, but there it is)
+ load a `Mek into the MekLab via the unit context menu (still doesn't do much)
+ A* pathfinding for finding jump paths
+ updated MegaMekLab.jar
+ use Graphics2D class to draw interstellar map so that coordinates are exact
+ dynamic faction changes to map
+ new planets database that takes account of faction changes using the PRSC time points
     (2575,2750,3025,3030,3040,3052,3057,3062)
+ currentPlanet tracked in campaign and on map
+ alt-click on map to calculate jump path between clicked planet and currently selected planet
+ correction to A* pathfinding technique
+ alt+shift click to add a planet manually to the jump path
+ all jump paths calculated starting from current planetary location
+ new functoinality to mousePressed in InterstellarMapPanel:
        alt+click - jump path from current planet to clicked planet; shift+click - extend existing jump path to clicked planet
+ calculate jump path button for InterstellarMap
+ begin transit button for interstellar map (doesn't do anything yet)
+ change color of planet names when on jump path
+ dragging on the map doesn't select a planet
+ list of planets within 30 light years to PlanetViewPanel
+ landMass and satellite data and tags for planets
+ use line-wrapping text areas for planetary information instead of labels
+ use line-wrapping text areas for unit information instead of labels
+ some improvements to quirk reporting in UnitViewPanel
+ socio-industrial levels and HPG class
+ updated planet data so that faction as of 3025 in PRSC goes back to 2900
+ JumpPathViewPanel
+ JumpPath object
+ CurrentLocation object
+ radio buttons for status of missing pilots in retrieval wizard
+ ability to move force along jump path
+ made JumpPath and CurrentLocation serializable
+ jumpPath and CurrentLocation added to XML serialization
+ distinction between plotted paths and actual paths in map
+ some calculation errors in jump path display
+ when adding to the path by shift+click, planets were counted twice along path
+ center and zoom map initially on current location
+ move to planet automagically using GM mode
+ pay for transportation option
+ updated MM.jar
+ beginning of Contract.java
+ use concentric rings to indicate selected planet (white), current planet (orange), selected jump path (white), current jump path (yellow)
+ additions to NewContractDialog
+ MRBC fee
+ improvements to NewContractDialog layout
+ some accounting adjustments to contract (MRBC fee does not include signing bonus and signing bonus is part of advance)
+ getEsimatedTotalProfit in Contract.java
+ advance money and monthly payout transactions
+ employer text field in New Contract Dialog
+ ContractViewPanel
+ Battle Loss Compensation when resolving contract-based scenario
+ added Contract.java to XML serialization
+ custom ranks in Campaign Options
+ Salvage rights
+ added salvage fields in Contract to XML serialization
+ removed suggest.jar (added source code instead, thanks RakuDave!)
+ added planetary location fields to contracts and missions
+ Transport terms for contracts
+ contract start date (contracts are done!)
+ set the location of all dialogs so that they center on the main frame
+ removed NetBeans *.form files
+ matching on startWith rather than contains for JSuggestField
+ Bug 3306391: Resurection of pilots
+ Bug 3304919: Selling of  Parts error
+ Bug 3306402: Resolution wizard
+ separate Planets object that keeps a static hash of all planets so it isn't reloaded every time campaign is loaded
+ make Planets.java more like MechSummaryCache.java
+ remove MechSummaryCache loading from MekHQApp
+ DataLoadingDialog (not fully working)
+ Bug: unattached personnel overlapping with last force in ForceViewPanel
+ Bug 3306386: Salvage times for equipment
+ better tracking of quad `Mek parts
+ Structural Integrity part
+ Bug: busted actuators dont show up in repair bay for quad `Meks
+ improvements to jump path user interaction

v0.1.6 (2011-05-17)
+ beginning of Briefing Room tab
+ mission and scenario view panels
+ deploy forces and personnel to scenarios from TOE tab
+ color-coding of deployed forces and personnel in TOE
+ Bug: force not deleting once deployed
+ save and load scenarioId to XML in Force
+ scenario related buttons (not fully functional)
+ Clear Units from scenario button
+ Bug: can deploy a force even when already deployed
+ beginning of Resolve Scenario Wizard
+ removed unused deploy boolean in Unit.java
+ resolve missing pilots wizard

+ resolve casualties wizard
+ resolve salvage wizard
+ process resolved scenario
+ final check resolution wizard
+ allow for skipping of irrelevant wizards
+ separate after-action report from description
+ mission and scenario added to XML serialization
+ Bug: scenarios not loading through XML
+ various bugs with mission and scenario id loading
+ description fields in customizeMission and customizeScenario dialogs
+ context menu for scenario table
+ edit mission and complete mission buttons in Briefing Room
+ don't allow the completion of missions with pending scenarios
+ various improvements to the Briefing Room GUI
+ added time to jump point, gravity, atmospheric pressure, and recharge station tags (see El Dorado, for an example)
+ added menu scroller for all popup menus with lots of potential entries
+ updated MegaMek.jar (should resolve problem with Unit view for units with unassigned pilots
+ Bug: personnel reassigned to different force or unassigned do not have scenario id reset
+ deployed units should not show up in Repair Bay
+ removed Combat Loss menu option (handled from scenario resolution now)
+ Bug 3294979: Support personnel age
+ Bug: force id of new personnel set to overall force id
+ removed PersonnelWorkItem, implemented IWork and IMedicalWork interface to handle pilot healing
+ Bug 3299547: Problems w/ loading campagin files (removed dateFormat and simpleDateFormat from XML load and save)
+ star type, recharge time, life form, climate, temperature, and percent water added to Planet
+ beginning of BIG change to repair system - no more tasks, repairs are performed directly on parts
   don't use this yet, salvage and replacement are not implemented
+ Mech repairs complete under new system (still need salvage and replacement)
+ `Mek salvage complete under new system
+ tasktablemouseadapter
+ MissingPart and MissingMekGyro (beginning of replacements under new system)
+ Mech replacements complete under new system
+ Bug: repair destroyed `Mek locations
+ added conditional checks for whether repairs, replacements, and salvages can be done
+ when techs are short on time, repairs are made the following day
+ initializeParts to XML loading
+ initializeParts should look for MissingParts
+ Bug: location repair mods are reversed
+ Bug: overtime not working right
+ dont allow salvaging or replacing of center torso
+ different time and difficulty for jump jets and heat sinks than other equipment parts
+ Bug: salvage times and difficulties not right
+ beginning of acquisition work
+ completed acqusition work
+ armor needs to be acquired
+ Bug 2854851: Part scrounging bug
+ Bug 2834251: time used for incomplete repair (armor)
+ new parts fully integrated into XML load and save
+ when armor replacement fails by elite tech, armor should be removed from spares and skill min reset to Green
+ beginning of ammo part replacement and reloading
+ ammo swapping
+ look for missing ammo bin in Unit#initializeParts
+ better reporting of ammo bin reloading
+ finished ammo work
+ removed all WorkItems, parts refactoring project complete
+ reorganized initializeParts for non-`Mek units
+ TankLocation part
+ adjust time for armor replacement by unit type
+ Tank MissingTurret part
+ VTOL MissingRotor part
+ Bug 3288578: Cannot add aero pilots to aerospace units
+ Bug 3298152: TO&E Tab Locks Up with Aerospace Force 0.1.5
+ Bug 3298314: Dropship added to unit cannot be deleted
+ Bug 3291774: Damaged Limbs
+ Bug: Unit#initializeParts choking on BattleArmor and Infantry
+ Bug: "Add XP" doesn't do anything for support personnel
+ Bug 3301119: Doctor is not a recognized Personnel Type
+ getCost for units follows StratOps, pg. 181 (1/2 for undamaged, 1/3 for damaged, 1/10 for destroyed)
+ some improvements to part costs (but it is still a mess)
+ separate unit tonnage from part tonnage (part tonnage still needs lots of work)
+ show parts needed in unit table
+ Bug: current description not showing when editing missions and scenarios
+ replaced Part#computeCost with getCurrentValue and getPurchasePrice, removed static cost variable from Part
+ removed salvage boolean from Part (it has no use) and removed all referencing methods
+ change getStatus() in Part to return Functional/Damaged/Destroyed
+ improvements to replacement part checking
+ report details in parts table
+ values for equipment parts (catching NPE errors as a result of null entities)
+ boolean variable identifying clan-based armor in Armor.java
+ tonnage for equipment parts (catching NPE errors as a result of null entities)
+ improvements to look of parts table
+ don't load a damaged replacement part if an undamaged one exists
+ SubmitBug.html
+ filter for parts table
+ very basic Jtextfield with auto-complete for planet searching
+ added temperature, surface water, and life forms to planet view panel
+ 30-light year radius bubble around selected planet when zoomed in
+ only show faction name of planet, when there are duplicates
+ put name of scenario in personnel deployment column rather than "Y/N"
+ Bug: ammo not being used up from supplies when loaded and wrong type being unloaded when swapping
+ improved some parts reporting and refreshing issues
+ Bug: problems with restoring some equipment parts
+ acuisition list not updating when parts removed
+ separate HeatSink part inheriting from EquipmentPart
+ separate JumpJet part inheriting from EquipmentPart
+ Bug: techs can still do repairs with 0 time left
+ Bug: can't salvage ammo bins
+ rounding of tonnage in parts table
+ Bug: unit ids not being set in Campaign#addUnit
+ Bug: get target number before reducing time in Campaign#fixParts
+ Bug: gyro not fixing the first time
+ Bug: salvage units disappear from unit list sometimes
+ Bug: non-hittable slots remaine critted when location is replaced
+ errors with XML loading of engines and Sensors
+ mul for scenario deployment named after scenario not campaign
+ Bug: sometimes new ammo and armor spare part created when existing one should be increased
+ color-coding of availability in work descriptions
+ scrap and canScrap methods in Part.java
+ Bug: completely salvaged `Mek showing up with new parts to be salvaged when game is reloaded
+ Bug: engine rating and type were reversed in constructor
+ Bug: XML not being saved as UTF-8
+ team name not reported correctly in Campaign#acquirePart
+ UTF-8 compliant female names
+ Bug: armor and ammo for free
+ Balance column for finance table
+ Bug: repairs being allowed on arms and legs with hip and shoulder damage
+ calculate distance and time to jump point in Planet.java

v0.1.5 (2011-05-05)
+ refactored Hangar Panel into separate Hangar and Repair Bay panel
+ UnitTable and UnitTableModel in HangarPanel
+ sorting of UnitTable
+ Unit type filter for UnitTable
+ only units needing service should show up in the Repair Bay
+ unit view selector in UnitTable (General, Details, and Status)
+ Unit Viewer in Hangar
+ updated MegaMek.jar
+ improvements to UnitViewPanel
+ allow fluff images in UnitViewPanel
+ show unit image if no fluff image in UnitViewPanel
+ color-coding of UnitTable rows by condition
+ Bug: tasks not displaying when mul added after xml loaded
+ changed FoxsTeeth Unit fluff pictures to mini pics
+ tooltips for UnitTable
+ use JSplitPanes for personnel and unit tables and views (duh)
+ Patch 3294109: Doing anything with an empty personal list currently causes an array out of bounds exception. (Thanks Longinus00!)
+ bug: personnel and unit view scroll to the bottom when selected or if the split pane is resized
+ hierarchically-structured Force object
+ beginning of TO&E Panel (not yet functional)
+ use TreeModel to set up treeNodes for forces
+ context-menu for OrgTree
+ ability to add forces and personnel to orgTree
+ "remove force" menu item for orgTree context menu
+ "remove person from force" menu item for orgTree context menu
+ custom renderer for orgTree
+ define DirectoryItems (portraits, camos) once in MekHQView and pass them as needed into other components
+ added force icons and ability to set them
+ changes to PilotPerson#toString
+ save lastForceId in XML
+ saved forceId to XML
+ writeToXML function for Force (still need the function to reconstruct it)
+ context menu for unit table
+ keep personnel ids not personnel in Force.java
+ loading of force organization from XML
+ updated FoxsTeeth.xml with force organization
+ deployment and retrieval button belong in hangar
+ color coding for deployed units and a deployed (Y/N) column for personnelTable and unitTable
+ Bug: pilot external ids not being set when campaign reloaded from XML
+ rank name and condition color coding added to ForceRenderer for personnel
+ height issue of orgTree personnel nodes
+ force column in personnel table
+ sort personnel in orgTable by rank
+ Bug: unitId not set on personnel entered via MUL
+ ForceViewPanel for personnel on TO&E tab
+ ForceViewPanel (needs filling in)
+ improvements to ForceViewPanel
+ unit selected in unit context menu is the one highlighted not moused over
+ adjust contextmenu depending on single or multiple unit selection
+ person selected in person context menu is the one highlighted not moused over
+ adjust contextmenu depending on single or multiple person selection
+ Bug: top-level buttons and comboboxes not showing up above unit table
+ assign to force menu in personnel table
+ simplified code for assigning units
+ fixed refresh issues with ForceViewPanel
+ only allow unassigned pilots to be assigned in unit context menu
+ put "Repair" and "Salvage" menu items in a sub-menu called "Repair Status" in unit table context menu
+ use Quirks campaign option
+ beginning of parts table redesign
+ some basic code for InterstellarMap (not much yet, don't get excited)
+ Finances and Transaction object
+ finance campaign options
+ pay salaries and overhead expenses finance options
+ included a rank reference from campaign in Person.java and refactored Campaign#GetTitleFor(Person) into Person.java
+ adjust salaries by experience and officer status
+ financial balance sheet in Finance tab
+ added Finances to XML load and save
+ pay for maintenance, sell units for money, and sell parts for money options added
+ Planet object
+ read in planet.xml data (from MekWars) for InterstellarMap
+ color coding of InterstellarMap by faction
+ mouseListener for InterStellarMap
+ mouseWheelListener for InterStellarMap
+ changed x,y variable in Planet to double
+ changed planets.xml map to one based off the PRSC data in 3062
+ color-coding of all factions on InterstellarMap
+ improvements to mouse interaction in InterstellarMap
+ highlight selected planet
+ keep selected planet in center when rescaling
+ context menu for InterstellarMap
+ improved zooming
+ top elements of main panel and main TabbedPane places in a split pane (so you can maximize whichever view you want)
+ "Select planet" context menu option (planets organized alphabetically, in submenus (A,B,C,etc)
+ improvements to zooming
+ improved planets.xml
+ PlanetViewPanel
+ changed color of Chaos March to a lighter gray
+ load planets.xml in Campaign.restore()
+ Bug: map context menu should be a result of popup trigger not mouse 3 button
+ Mission and Scenario objects

v0.1.4 (2011-04-28)
+ Bug: personnel options not updating in CampaignOptionsDialog
+ improvements to NewPilotDialog.java
+ new MegaMek.jar
+ gender and birthdate choosers in HirePilotDialog
+ refactored NewPilotDialog.java to CustomizePilotDialog.java and use it for both new hires and editing
+ move the creation of new PilotPersons from CustomizePilotDialog to Campaign
+ converted NewTechTeamDialog to CustomizeTechTeamDialog
+ converted NewMedicalteamDialog to CustomizeMedicalTeamDialog
+ put refresh commands inside each Customize dialog
+ Bug: editing personnel does not update on other lists
+ Bug: context menu for personnel table picking wrong personnel when sorted
+ added birthdate and gender choosers to CustomizeTechDialog
+ Bug: problem with new personnel when personnel table columns are sorted
+ custom sorting comparators for personnel skills
+ replaced support skill column with overall skill summary
+ consolidated Person types in Person class
+ Bug: not able to hire all types of personnel
+ personnel filter
+ personnel rankings
+ rank system added to Campaign Options
+ added rank information to XML save and load
+ added ranks for five main factions and clans
+ assigned unit column in personnel tab
+ set preferred widths of personnel table column
+ view chooser in PersonnelTable
+ Personnel Viewer
+ replaced Personnel#GetDossier with a PersonnelViewPanel
+ added optional skills to PersonnelViewPanel
+ Fox's Teeth example campaign data
+ Bug: Personnel portrait not correct scale
+ vertical allignment of personnelviewpanel in scrollbar fixed
+ added fluff information view to PersonnelTable
+ better text wrapping in PersonnelViewTable
+ Bug: personnel portraits not being correctly loaded with XML
+ "Assign to Unit" menu in PersonnelTable context menu
+ status variable (active,retired,MIA,KIA) in Person and associated functionality in MekHQView
+ Add XP should not be a GM-mode action
+ GM Mode skill change menu items removed (Edit.. menu item can be used instead)
+ "Spend XP" menu in PersonnelTable context menu
+ Spend XP for Support staff too
+ "None" as an option in "Assign to Unit" menu
+ removed PersonnelViewDialog and Person#getDossier
+ added special abilities and implants to PersonViewPanel
+ separated edge from other special abilities in PersonnelViewPanel and added edge column to PersonnelTable
+ updated MegaMek.jar
+ added "use edge" campaign option
+ addded "Select Edge Trigger" menu option and "Set Edge" menu (GM mode) option to PersonnelTable context menu
+ custom renderer for PersonnelTable
+ special ability, implants, and hits columns for PersonnelTable
+ tiger striping of PersonnelTable for readability
+ wounded personnel have a red background in PersonnelTable
+ get rid of annoying table borders in PersonnelTable
+ TextAreaDialog and "Change Biography" menu item in PersonnelTable context menu
+ Spend XP on special abilities
+ weapon specialist options in Spend XP > Special Abilities
+ context menu selecting wrong person on sorted rows
+ changes to packaging.xml and resource handling
+ consolidated CustomizeTechTeamDialog and CustomizeMedicalTeamDialog into CustomizeSupportTeamDialog
+ random name button in CustomizeSupportTeamDialog
+ added examples to packaging.xml build
+ reset game for entity in Campaign#restore()

v0.1.3 (2011-04-22)
+ Bug 3288095: Tasks are not refreshing and dates do not advance
+ MegaMek Random Name Generator
+ Bug 3288083: GM Mode - Set XP spinner not working
+ Removed SSW library and all references to it (availability and tech codes should always be checked through MM)
+ forgot to recode availiability code X in Availability.java
+ Bug 3289622: Repair Crash
+ availability and tech ratings for all parts (specific equipment codes still need to be entered in MM)
+ tech ratings for all UnitWorkItems
+ tech rating modifier for repair, replacement, and salvage
+ moved random name generator from MekHQView.java to Campaign.java
+ Added random name generator properties to XML load/save
+ chooser for random name generator faction
+ Bug: name generator not being populated with XML load
+ new tab in Campaign Options for name generator
+ percent female slider for random name options
+ option (true by default) to assign random name generator based on faction selection
+ beginning of acquisition table
+ Acquisition table
+ Bug: NPE on MekGryo.canBeUsedBy check
+ Bug: selected task should remain current even when moving tabs
+ unofficial faction modifiers off by default
+ improvements to descriptions for replacement items and parts
+ renamed Personnel tab to Infirmary and refactored all "personnel" named variables in MekHQView to "patient"
+ personnelTable
+ added type and support skill columns to personnel table
+ only wounded personnel are in the infirmary
+ moved PatientMouseAdapter to PersonnelMouseAdapter
+ sortable columns in personnel table

+ gender variable in Person (still need to link it to random name generator)
+ birthday and age variables in Person
+ Bug: personnelTable not refreshing when new personnel are hired
+ Personnel Options tab
+ Game options to use artillery skill, init bonus, tactics bonus, and toughness
+ NPE when cancelling loadXML
+ PersonnelList not refreshing when doctors hired
+ Doctors not able to be assigned
+ incorrect mods listed in Acquisition Info
+ Bug: personnelMouseAdapter referencing patientTable

v0.1.2 (2011-04-15)
+ updated MegaMek.jar
+ pilot portraits
+ unit camo
+ CamoChoiceDialog
+ close button for PersonViewDialog
+ updated build.xml
+ PortraitChoiceDialog (not fully working)
+ updated nbproject properties
+ set default campaign options to vanilla StratOps
+ campaign options reset to private variables accessed by normal methods
+ Bug: campaign does not need to be passed into unit diagnostics because it is a variable in Unit.java
+ finances are disabled by default
+ Bug: finances disabled, replacement not possible due to lack of finances
+ refresh unit view when buying units
+ refresh respective views when hiring pilots and techs
+ removed "Store Time" option (no time machines!)
+ Techs can now begin a task on one day and finish it the next if they run out of time
+ Added one version of a random name generator
    + Name Gen class
    + Random names on "hire personnel" dialogs
    + First-pass resource files for first names, last names, and name patterns.
+ Added menu items and partial implementation of Save/Load to/from XML for campaign, in parallel to binary serialization.
    + Menu entries for save to/load from XML
    + Functions for saving Campaigns and most sub-objects to XML (Entity and Mounted currently outstanding)
    + Functions for loading Campaign and most sub-objects from XML (units, personnel, tasks, teams, parts, campaign options outstanding)
+ Added beginnings of a more flexible log framework handled through MekHQApp object.
+ Change "funds" var from int to long.  MAX_INT is only 4.3 billion or so, and there are DropShips that cost 1.6 billion...
+ Changed cost of parts from int to long, plus a couple of supporting functions that used it.
+ Changed instances of "<br>" to "<br/>" for XML parser compatibility on comments and text window.
+ Changed instances of "<p>" to "<p/>" for XML parser compatibility on comments and text window.
+ Added "reCalc" function to all Units, Parts, Persons, WorkItems, and Teams.
    + Moved all calculated values in constructors into reCalc and called in constructors.
    + Added "reCalc" to XML de-serialization to catch up on missing values.
+ XML Serialization/de-serialization completed.
+ Altered NewTechTeamDialog so that it generates a new name once a tech is hired.
+ Put partial implementation of "getMonthlySalary()" on Person, as a step towards finances (using FM:Mercs(R) rules).
+ Added "Team Type" to SupportTeam for differentiation without class type comparison.
+ Re-factored MekGyro to more closely reflect actual calculations (based on gyro tonnage, not unit tonnage/walk MP).
+ Cleaned up numerous unnecessary imports.
+ Cleaned up some hanging references/unreferenced locals in code.
+ Bug 2908482: Unable to deploy any vehicles
+ Bug 3065623: Lock up when trying to do tasks
+ avoid concurrent looping problems in Campaign.RemoveAllTasksFor(Unit)
+ updated MegaMek.jar to 0.35.22
+ Bug 3262646: Report Pane doesn't auto scroll
+ Bug 3014569: Load Campaign Dialog Filter
+ updated mechfiles
+ Bug 3193405: Cannot Hire Pilots---Latest SVN
+ Bug: setCaretPosition for txtPaneReport not getting right length
+ Updating unit images to 0.35.22
+ Bug: Armor replacement on locations with no armor left 3 points unfixed
+ reversed ordering of report (new items are added to the top) to remove issue of inconsistent auto-scrolling

v0.1.1 (2009-09-29)
+ declare pilots KIA and retired
+ Bug: canon only button not filtering properly
+ report notifications for recovered units and personnel
+ report notifications for new units and personnel
+ pilot advantages and implants in NewPilotDialog
+ RFE 2843210: Save campaign with campaign name
+ canon only button in UnitSelectorDialog
+ added unit picture to UnitSelectorDialog
+ Bug: entities not being restored on load game
+ UnitSelectorDialog (for hiring new units)
+ tooltip text and button labels for Deploy Units and Retrieve Units updated
+ load forces from MUL menu item (for loading initial forces including pilots)
+ RFE 2841678: Dialogue on unsuccessful deploy
+ Clan/IS ammo limits
+ Bug: NPE when getTasksForUnit called and no units selected
+ Era
+ campaign faction option
+ campaign date option
+ campaign name option
+ Campaign Options Dialog
+ Main window title shows campaign name and date
+ GM Mode toggle button
+ Overtime toggle button
+ changed layout of master buttons panel
+ changed Personnel tab to GridBagLayout
+ changed hangar tab to GridBagLayout
+ changed layout of main panel to GridBagLayout
+ Bug 2834266: automatic recovery for wounded personnel
+ Bug: torso can be salvaged before arm
+ updated MegaMek.jar
+ Bug: `Mek CT cannot be scrapped
+ Ejected pilots read in
+ Only existing pilots are read from Load Unit dialog (use Hire Pilot to get new ones)
+ don't need R/L torso to salvage/replace R/L Leg
+ changed color and focus indicator for Info items
+ check for unit repairability and functionality on deployment and diagnosis
+ obtain replacement check
+ added detail line to TaskInfo and WorkItems
+ Bug: internal damage percentage not being set in MekLocationRepair
+ Scrap Component option enabled in Task context menu
+ improvements to Parts display
+ added restore methods for transient equipmentType field in EquipmentPart
+ campaign name
+ window name issues
+ improved task reporting
+ disallow salvaging of heat sinks integral to the engine
+ location salvage allowed only after all items salvaged or scapped; torso salvage only possible after limb salvage
+ Bug: engine salvage NPE
+ Elite failure of repair item does not automatically mutate to replacement item in case player still wants to use damaged part
+ Bug: salvaged locations not set to IArmorState.ARMOR_DESTROYED
+ smaller fonts on Info
+ scrapping component destroys part
+ refactored success and failure of tasks out of SupportTeam
+ Bug: removed comment out on parts check for target roll
+ Bug: parts re-assignment not resetting to null when no useable parts are available
+ Bug: destroying components on Elite team replacement failure
+ improvements to armor replacement and salvage
+ improved naming of various salvage, repair, and replacement items and parts
+ remove salvage work item from within repairItem#replace method
+ Bug: all ammo bins showing as needing to be replaced
+ when scrapping repairs, the component should be set to unrepairable status
+ helper functions in Unit for damaging, destroying, and repairing critical slots and associated uses
+ bug: duplicating salvage items on reload
+ added name and time to armor salvage
+ refactored actuator repairs and replacement into single repair and replace items with a type variable
+ more work on salvage/replacement compatability and diagnosis
+ salvage/repair switch in Unit context menu
+ isRepairable checks to Unit#runDiagnostic
+ updated MegaMek.jar
+ abstract salvage item
+ more parts
+ PartsTable
+ different color for replacement renderers without parts
+ elite tech failure on replacement destroys part
+ more parts and check for parts in ReplacementItem
+ Unit#canDeploy
+ start of Parts package
+ modular weapons quirk
+ fast reload quirk
+ difficult to maintain quirk mod
+ easy to maintain quirk mod
+ experimental component modifier
+ overtime work
+ Combat Loss menu item in Unit popup menu for deployed units
+ Deployed unit label text white
+ Bug 2830562: Arm Can Be Replaced, Even When Torso Is Missing
+ removed equipment destruction check from runDiagnostic (should be done from within MegaMek)
+ changed deployed unit background to dark gray
+ Bug: NPE on deploying units because of null tasks in Person
+ corrected initial date formatting (extra line)
+ WorkItem#sameAs method for determining whether a work item refers to the same component (and tons of overrides)
+ transfer skill min requirements from old tasks to new tasks when reloading units
+ reassign tasks when reloading units
+ refresh pilot when reloading units
+ load unit method now will reload entities for existing units rather than making duplicates (partial)
+ removed assignedTasks arrayList from SupportTeam (all Team assignment information is held by WorkItem)
+ added PilotPerson variable to unit
+ deployed units and personnel are not removed but rather set to a deployed status
+ set ExternalId of entities to be the same as unit id
+ updated MegaMek.jar
+ changed font size and enabled word wrapping on textTarget display
+ change "location" to "site"
+ extra time
+ rush jobs
+ location switcher added to Unit right-click menu
+ location mods
+ support team casualty mods
+ widened TaskTable
+ removed AmmoType variables from ReloadItem (because they are not serialized)
+ enabled loading of campaigns
+ enabled saving of campaigns
+ changed font and added wrapping to textTarget
+ removed unused imports
+ added some javadoc to Campaign.java
+ removed unused dialogs
+ wounded personnel will heal on their own in 15 cycles
+ make MekHQ compilable in Eclipse
+ native-looking menus for Mac OSX
+ Bug 2854866: MekWarrior with 1 hit unable to be healed by medic team
+ double-click for view of pilot personnel
+ updated mechfiles
+ GM mode options
+ improved tooltips
+ README.txt

v0.1.0 (2009-07-29)
+ Bug: some weapon repair/replacements not being diagnosed
+ no CASE repairs
+ Bug: double heat sinks not being picked up in diagnostic
+ uncrittable equipment should be skipped in diagnostic
+ updated Example.mul
+ Vee Sensor replacment item
+ Stabilizer replacement item (partial, no method in MM reset)
+ Stabilizer repair item (partial, no method in MM to rest)
+ TurreLock repair item (partial, no method in MM to reset)
+ refactored InternalRepair into MekInternalRepair and VeeInternalRepair
+ Rotor Replacement item
+ Rotor Repair item
+ Turret Replacement item
+ corrected labels
+ changed versioning
+ Bug: getting impossible rolls where they should be possible
+ populate a menu for swap ammo option in Task popup menu
+ scrap component option in Task popup menu
+ made corrections to RepairItem
+ swap ammo menu option in Unit popup menu
+ assign all tasks menu option in Unit popup menu
+ sell unit menu option in Unit popup menu
+ change pilot menu option in Unit popup menu
+ yellow color for units with tasks
+ team variable in WorkItem and associated methods
+ doctor assignment string to Person HTML report
+ red color for Personnel with unassigned tasks
+ fixed doctor/patient task assignment and updating
+ Bug: NPE on UpdateTargetText
+ target number label
+ added TextPane for reports
+ changed all icons to icons from the Open Clip Art Library
+ centralized impossible tasks checks in SupportTeam#getTargetFor
+ improvements to reporting on row labels
+ replaced DoctorList with DoctorTable
+ replaced PersonList with PersonTable
+ Renderer for TaskTable
+ abstract class ArrayTableModel
+ right-click menu for UnitTable
+ switched UnitList to UnitTable
+ MekTableModel and renderer
+ MekInfo
+ added work queue to SupportTeam.java to support user re-ordering of tasks
+ pass Team rather than TeamId into WorkItem
+ single selection of OrganizeTaskDialog table
+ fileFilters for saving and loading MULs
+ Start of OrganizeTasksDialog
+ switched to JDK6.0
+ Bug: TaskTable not being declared
+ Bug: front armor being added twice when rear armor doesn't exist
+ replaced TaskList with TaskTable
+ Calendar
+ Campaign#getTechTeams and remove medical teams from hangar team list
+ refactor SupportTeam into TechTeam and MedicalTeam
+ assignment and processing of HealPilot work items
+ HealPilot work item
+ refactor WorkItem into UnitWorkItem extending new abstract class WorkItem
+ label for ChoosePilotDialog
+ allow user to select a subset of units for deployment
+ allow pilot switching among units
+ hire new pilot dialog
+ list of personnel
+ SupportPerson class
+ PilotPerson class
+ Person class
+ Personnel tab
+ embedded main panel in tabbed pane
+ improve reporting of full ammo reloads
+ Show entity name in task report
+ Bug: NPE on single-shot ammo
+ time multipliers for reloading
+ View Unit button now working
+ tooltips on main window buttons
+ View Unit button
+ added log file
+ roll 3d6 taking two lowest on mismatched tech
+ dissallow doctors from making repairs
+ more ammo limitations
+ Include ReloadItems for all ammo bins because user may wish to swap ammo in full bins
+ Ammo Swapping
+ ReloadItem
+ AmmoBinReplacement item
+ failed Elite replacement checks reset level to Green
+ added impossibilty checks for tasks in destroyed locations
+ added check for impossible tasks
+ Replace button
+ messages about replacement/repair failure of Elite techs
+ Engine replacement item
+ Engine repair item
+ repair items failed by elite tech become replacement items
+ Heat sink replacement item
+ Heat sink repair item
+ Jump jet replacement item
+ Jump jet repair item
+ Life support repair item
+ Sensor replacement item
+ Actuator replacement items
+ Equipment replacement item
+ Equipment repair item
+ rear armor included in armor replacement diagnostic
+ Internal structure replacement items
+ Internal structure repair items
+ Actuator repair items
+ Gyro repair items
+ Life support repair items
+ Sensor repair items
+ added fix methods for GyroReplacement and GyroRepair
+ refactored Campaign#runDiagnostic into Unit#runDiagnostic
+ added Unit class as wrapper for Entity
+ added doc folder and version history
+ abstract classes RepairItem, Replacment Item, ReloadItem
+ Gyro repair and replacement
+ serialized classes
+ changed package structure

+ Fixed list selection indexing
+ mul example
+ new MegaMek.jar
+ added Game() to Entities to avoid NPEs
+ titles corrected
+ TinyXML.jar
+ lib folder
+ Initial SVN<|MERGE_RESOLUTION|>--- conflicted
+++ resolved
@@ -150,13 +150,10 @@
 + Fix #5910: Added Fallback for AtB Bonus Unit Creation
 + PR #5912: Implemented NewsDialog for Immersive News Display
 + PR #5915: Update scenario panel facility objective text
-<<<<<<< HEAD
-=======
 + PR #5925: Fixed Unit Role configuration in Resupply Scenario Templates
 + Fix #5934: Fixed Contract Multiplier Again
 + PR #5941: Corrected Weight Class Parameter Setting Logic
 + PR #5942: Renamed 'Fixed BV' to 'BV' in BotForce Scenario Details
->>>>>>> d9d5adc6
 
 
 0.50.02 (2024-12-30 2130 UTC)
