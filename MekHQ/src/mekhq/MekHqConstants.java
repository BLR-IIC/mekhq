/*
 * MekHqConstants.java
 *
 * Copyright (c) 2019-2021 - The MegaMek Team. All Rights Reserved.
 *
 * This file is part of MekHQ.
 *
 * MekHQ is free software: you can redistribute it and/or modify
 * it under the terms of the GNU General Public License as published by
 * the Free Software Foundation, either version 3 of the License, or
 * (at your option) any later version.
 *
 * MekHQ is distributed in the hope that it will be useful,
 * but WITHOUT ANY WARRANTY; without even the implied warranty of
 * MERCHANTABILITY or FITNESS FOR A PARTICULAR PURPOSE. See the
 * GNU General Public License for more details.
 *
 * You should have received a copy of the GNU General Public License
 * along with MekHQ. If not, see <http://www.gnu.org/licenses/>.
 */
package mekhq;

public final class MekHqConstants {
    //region MekHQ Options
    //region Display
    public static final String DISPLAY_NODE = "mekhq/prefs/display";
    public static final String DISPLAY_DATE_FORMAT = "displayDateFormat";
    public static final String LONG_DISPLAY_DATE_FORMAT = "longDisplayDateFormat";
    public static final String HISTORICAL_DAILY_LOG = "historicalDailyLog";
    public static final int MAX_HISTORICAL_LOG_DAYS = 120; // max number of days that will be stored in the history, also used as a limit in the UI

    // region Command Center
    public static final String COMMAND_CENTER_USE_UNIT_MARKET = "commandCenterUseUnitMarket";
    public static final String COMMAND_CENTER_MRMS = "commandCenterMRMS";
    //endregion Command Center

    //region Personnel Tab Display Options
    public static final String PERSONNEL_FILTER_STYLE = "personnelFilterStyle";
    public static final String PERSONNEL_FILTER_ON_PRIMARY_ROLE = "personnelFilterOnPrimaryRole";
    //endregion Personnel Tab Display Options
    //endregion Display

    //region Autosave
    public static final String AUTOSAVE_NODE = "mekhq/prefs/autosave";
    public static final String NO_SAVE_KEY = "noSave";
    public static final String SAVE_DAILY_KEY = "saveDaily";
    public static final String SAVE_WEEKLY_KEY = "saveWeekly";
    public static final String SAVE_MONTHLY_KEY = "saveMonthly";
    public static final String SAVE_YEARLY_KEY = "saveYearly";
    public static final String SAVE_BEFORE_MISSIONS_KEY = "saveBeforeMissions";
    public static final String MAXIMUM_NUMBER_SAVES_KEY = "maximumNumberAutoSaves";
    public static final int DEFAULT_NUMBER_SAVES = 5;
    //endregion Autosave

    //region New Day
    public static final String NEW_DAY_NODE = "mekhq/prefs/newDay";
    public static final String NEW_DAY_ASTECH_POOL_FILL = "newDayAstechPoolFill";
    public static final String NEW_DAY_MEDIC_POOL_FILL = "newDayMedicPoolFill";
    public static final String NEW_DAY_MRMS = "newDayMRMS";
    //endregion New Day

    //region Campaign XML Save Options
    public static final String XML_SAVES_NODE = "mekhq/prefs/xmlsaves";
    public static final String PREFER_GZIPPED_CAMPAIGN_FILE = "preferGzippedCampaignFile";
    public static final String WRITE_CUSTOMS_TO_XML = "writeCustomsToXML";
    public static final String SAVE_MOTHBALL_STATE = "saveMothballState";
    //endregion Campaign XML Save Options

    //region File Paths
    public static final String FILE_PATH_NODE = "mekhq/prefs/filepaths";
    public static final String RANK_SYSTEMS_DIRECTORY_PATH = "rankSystemsDirectoryPath";
    public static final String INDIVIDUAL_RANK_SYSTEM_DIRECTORY_PATH = "individualRankSystemDirectoryPath";
    //endregion File Paths

    //region Miscellaneous Options
    public static final String MISCELLANEOUS_NODE = "mekhq/prefs/miscellaneous";
    public static final String START_GAME_DELAY = "startGameDelay";
    //endregion Miscellaneous Options
    //endregion MekHQ Options

    //region File Paths
    // This holds all required file paths not saved as part of MekHQ Options
    public static final String AWARDS_DIRECTORY_PATH = "data/universe/awards/";
    public static final String RANKS_FILE_PATH = "data/universe/ranks.xml";
    public static final String USER_RANKS_FILE_PATH = "userdata/data/universe/ranks.xml";
    //endregion File Paths

    // This is used in creating the name of save files, e.g. the MekHQ campaign file
    public static final String FILENAME_DATE_FORMAT = "yyyyMMdd";

    public static final int MAXIMUM_D6_VALUE = 6;

<<<<<<< HEAD
    //region File Paths
    public static final String FACTION_HINTS_FILE = "data/universe/factionhints.xml";
    public static final String RATINFO_DIR = "data/universe/ratdata";

    //region StratCon
=======
    /**
     * Paths to StratCon definition files
     */

>>>>>>> bd9afa84
    public static final String STRATCON_REQUIRED_HOSTILE_FACILITY_MODS = "./data/scenariomodifiers/requiredHostileFacilityModifiers.xml";
    public static final String STRATCON_HOSTILE_FACILITY_MODS = "./data/scenariomodifiers/hostileFacilityModifiers.xml";
    public static final String STRATCON_ALLIED_FACILITY_MODS = "./data/scenariomodifiers/alliedFacilityModifiers.xml";
    public static final String STRATCON_GROUND_MODS = "./data/scenariomodifiers/groundBattleModifiers.xml";
    public static final String STRATCON_AIR_MODS = "./data/scenariomodifiers/airBattleModifiers.xml";
    public static final String STRATCON_PRIMARY_PLAYER_FORCE_MODS = "./data/scenariomodifiers/primaryPlayerForceModifiers.xml";
    public static final String STRATCON_SCENARIO_MANIFEST = "./data/scenariotemplates/ScenarioManifest.xml";
    public static final String STRATCON_USER_SCENARIO_MANIFEST = "./data/scenariotemplates/UserScenarioManifest.xml";
    public static final String STRATCON_SCENARIO_TEMPLATE_PATH = "./data/ScenarioTemplates/";
    public static final String STRATCON_FACILITY_MANIFEST = "./data/stratconfacilities/facilitymanifest.xml";
    public static final String STRATCON_USER_FACILITY_MANIFEST = "./data/stratconfacilities/userfacilitymanifest.xml";
    public static final String STRATCON_FACILITY_PATH = "./data/stratconfacilities/";
    public static final String STRATCON_CONTRACT_MANIFEST = "./data/stratconcontractdefinitions/ContractDefinitionManifest.xml";
    public static final String STRATCON_USER_CONTRACT_MANIFEST = "./data/stratconcontractdefinitions/UserContractDefinitionManifest.xml";
    public static final String STRATCON_CONTRACT_PATH = "./data/stratconcontractdefinitions/";
<<<<<<< HEAD
    public static final String HOSTILE_FACILITY_SCENARIO = "Hostile Facility.xml";
    public static final String ALLIED_FACILITY_SCENARIO = "Allied Facility.xml";
=======

    public static String HOSTILE_FACILITY_SCENARIO = "Hostile Facility.xml";
    public static String ALLIED_FACILITY_SCENARIO = "Allied Facility.xml";

>>>>>>> bd9afa84
    public static final String SCENARIO_MODIFIER_ALLIED_GROUND_UNITS = "PrimaryAlliesGround.xml";
    public static final String SCENARIO_MODIFIER_ALLIED_AIR_UNITS = "PrimaryAlliesAir.xml";
    public static final String SCENARIO_MODIFIER_LIAISON_GROUND = "LiaisonGround.xml";
    public static final String SCENARIO_MODIFIER_HOUSE_CO_GROUND = "HouseOfficerGround.xml";
    public static final String SCENARIO_MODIFIER_INTEGRATED_UNITS_GROUND = "IntegratedAlliesGround.xml";
    public static final String SCENARIO_MODIFIER_LIAISON_AIR = "LiaisonAir.xml";
    public static final String SCENARIO_MODIFIER_HOUSE_CO_AIR = "HouseOfficerAir.xml";
    public static final String SCENARIO_MODIFIER_INTEGRATED_UNITS_AIR = "IntegratedAlliesAir.xml";
    public static final String SCENARIO_MODIFIER_TRAINEES_AIR = "AlliedTraineesAir.xml";
    public static final String SCENARIO_MODIFIER_TRAINEES_GROUND = "AlliedTraineesGround.xml";
    public static final String SCENARIO_MODIFIER_ALLIED_GROUND_SUPPORT = "AlliedGroundSupportImmediate.xml";
    public static final String SCENARIO_MODIFIER_ALLIED_AIR_SUPPORT = "AlliedAirSupportImmediate.xml";
    public static final String SCENARIO_MODIFIER_ALLIED_ARTY_SUPPORT = "AlliedArtillerySupportImmediate.xml";
<<<<<<< HEAD
    //endregion StratCon
    //endregion File Paths
=======

>>>>>>> bd9afa84
}<|MERGE_RESOLUTION|>--- conflicted
+++ resolved
@@ -78,30 +78,20 @@
     //endregion Miscellaneous Options
     //endregion MekHQ Options
 
+    // This is used in creating the name of save files, e.g. the MekHQ campaign file
+    public static final String FILENAME_DATE_FORMAT = "yyyyMMdd";
+
+    public static final int MAXIMUM_D6_VALUE = 6;
+
     //region File Paths
     // This holds all required file paths not saved as part of MekHQ Options
     public static final String AWARDS_DIRECTORY_PATH = "data/universe/awards/";
     public static final String RANKS_FILE_PATH = "data/universe/ranks.xml";
     public static final String USER_RANKS_FILE_PATH = "userdata/data/universe/ranks.xml";
-    //endregion File Paths
-
-    // This is used in creating the name of save files, e.g. the MekHQ campaign file
-    public static final String FILENAME_DATE_FORMAT = "yyyyMMdd";
-
-    public static final int MAXIMUM_D6_VALUE = 6;
-
-<<<<<<< HEAD
-    //region File Paths
     public static final String FACTION_HINTS_FILE = "data/universe/factionhints.xml";
     public static final String RATINFO_DIR = "data/universe/ratdata";
 
     //region StratCon
-=======
-    /**
-     * Paths to StratCon definition files
-     */
-
->>>>>>> bd9afa84
     public static final String STRATCON_REQUIRED_HOSTILE_FACILITY_MODS = "./data/scenariomodifiers/requiredHostileFacilityModifiers.xml";
     public static final String STRATCON_HOSTILE_FACILITY_MODS = "./data/scenariomodifiers/hostileFacilityModifiers.xml";
     public static final String STRATCON_ALLIED_FACILITY_MODS = "./data/scenariomodifiers/alliedFacilityModifiers.xml";
@@ -117,15 +107,8 @@
     public static final String STRATCON_CONTRACT_MANIFEST = "./data/stratconcontractdefinitions/ContractDefinitionManifest.xml";
     public static final String STRATCON_USER_CONTRACT_MANIFEST = "./data/stratconcontractdefinitions/UserContractDefinitionManifest.xml";
     public static final String STRATCON_CONTRACT_PATH = "./data/stratconcontractdefinitions/";
-<<<<<<< HEAD
     public static final String HOSTILE_FACILITY_SCENARIO = "Hostile Facility.xml";
     public static final String ALLIED_FACILITY_SCENARIO = "Allied Facility.xml";
-=======
-
-    public static String HOSTILE_FACILITY_SCENARIO = "Hostile Facility.xml";
-    public static String ALLIED_FACILITY_SCENARIO = "Allied Facility.xml";
-
->>>>>>> bd9afa84
     public static final String SCENARIO_MODIFIER_ALLIED_GROUND_UNITS = "PrimaryAlliesGround.xml";
     public static final String SCENARIO_MODIFIER_ALLIED_AIR_UNITS = "PrimaryAlliesAir.xml";
     public static final String SCENARIO_MODIFIER_LIAISON_GROUND = "LiaisonGround.xml";
@@ -139,10 +122,6 @@
     public static final String SCENARIO_MODIFIER_ALLIED_GROUND_SUPPORT = "AlliedGroundSupportImmediate.xml";
     public static final String SCENARIO_MODIFIER_ALLIED_AIR_SUPPORT = "AlliedAirSupportImmediate.xml";
     public static final String SCENARIO_MODIFIER_ALLIED_ARTY_SUPPORT = "AlliedArtillerySupportImmediate.xml";
-<<<<<<< HEAD
     //endregion StratCon
     //endregion File Paths
-=======
-
->>>>>>> bd9afa84
 }