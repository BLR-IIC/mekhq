--- conflicted
+++ resolved
@@ -918,12 +918,7 @@
                         }
                         if (wn2.getNodeName().equalsIgnoreCase("faction")) {
                             retVal.getRNG().setChosenFaction(wn2.getTextContent().trim());
-<<<<<<< HEAD
-                        } else if (wn2.getNodeName().equalsIgnoreCase(
-                                "percentFemale")) {
-=======
                         } else if (wn2.getNodeName().equalsIgnoreCase("percentFemale")) {
->>>>>>> c100b36c
                             retVal.getRNG().setPercentFemale(Integer.parseInt(wn2.getTextContent().trim()));
                         }
                     }
