--- conflicted
+++ resolved
@@ -3441,19 +3441,11 @@
         contractMarket.generateContractOffers(this);
         unitMarket.generateUnitOffers(this);
 
-<<<<<<< HEAD
-        if ((shipSearchExpiration != null) && !shipSearchExpiration.after(calendar)) {
-            shipSearchExpiration = null;
-            if (shipSearchResult != null) {
-                addReport("Opportunity for purchase of " + shipSearchResult + " has expired.");
-                shipSearchResult = null;
-=======
         if ((getShipSearchExpiration() != null) && !getShipSearchExpiration().isAfter(getLocalDate())) {
             setShipSearchExpiration(null);
             if (getShipSearchResult() != null) {
                 addReport("Opportunity for purchase of " + getShipSearchResult() + " has expired.");
                 setShipSearchResult(null);
->>>>>>> bb9f2440
             }
         }
 
