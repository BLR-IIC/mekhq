--- conflicted
+++ resolved
@@ -1354,13 +1354,8 @@
         // Only pay if option set, they weren't GM added, and they aren't a dependent, prisoner or bondsman
         if (getCampaignOptions().payForRecruitment() && !p.getPrimaryRole().isDependent()
                 && !gmAdd && prisonerStatus.isFree()) {
-<<<<<<< HEAD
-            if (!getFinances().debit(p.getSalary(this).multipliedBy(2), Transaction.C_SALARY,
-                    "Recruitment of " + p.getFullName(), getLocalDate())) {
-=======
             if (!getFinances().debit(TransactionType.RECRUITMENT, getLocalDate(),
-                    p.getSalary().multipliedBy(2), "Recruitment of " + p.getFullName())) {
->>>>>>> 7860df73
+                    p.getSalary(this).multipliedBy(2), "Recruitment of " + p.getFullName())) {
                 addReport("<font color='red'><b>Insufficient funds to recruit "
                         + p.getFullName() + "</b></font>");
                 return false;
