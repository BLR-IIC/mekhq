/*
 * Copyright (c) 2009 - Jay Lawson (jaylawson39 at yahoo.com). All Rights Reserved.
 * Copyright (C) 2013-2025 The MegaMek Team. All Rights Reserved.
 *
 * This file is part of MekHQ.
 *
 * MekHQ is free software: you can redistribute it and/or modify
 * it under the terms of the GNU General Public License (GPL),
 * version 3 or (at your option) any later version,
 * as published by the Free Software Foundation.
 *
 * MekHQ is distributed in the hope that it will be useful,
 * but WITHOUT ANY WARRANTY; without even the implied warranty
 * of MERCHANTABILITY or FITNESS FOR A PARTICULAR PURPOSE.
 * See the GNU General Public License for more details.
 *
 * A copy of the GPL should have been included with this project;
 * if not, see <https://www.gnu.org/licenses/>.
 *
 * NOTICE: The MegaMek organization is a non-profit group of volunteers
 * creating free software for the BattleTech community.
 *
 * MechWarrior, BattleMech, `Mech and AeroTech are registered trademarks
 * of The Topps Company, Inc. All Rights Reserved.
 *
 * Catalyst Game Labs and the Catalyst Game Labs logo are trademarks of
 * InMediaRes Productions, LLC.
 *
 * MechWarrior Copyright Microsoft Corporation. MekHQ was created under
 * Microsoft's "Game Content Usage Rules"
 * <https://www.xbox.com/en-US/developers/rules> and it is not endorsed by or
 * affiliated with Microsoft.
 */
package mekhq.campaign;

import static java.lang.Math.floor;
import static java.lang.Math.max;
import static megamek.common.compute.Compute.d6;
import static megamek.common.compute.Compute.randomInt;
import static mekhq.campaign.campaignOptions.CampaignOptions.S_AUTO;
import static mekhq.campaign.campaignOptions.CampaignOptions.S_TECH;
import static mekhq.campaign.campaignOptions.CampaignOptions.TRANSIT_UNIT_MONTH;
import static mekhq.campaign.campaignOptions.CampaignOptions.TRANSIT_UNIT_WEEK;
import static mekhq.campaign.force.CombatTeam.recalculateCombatTeams;
import static mekhq.campaign.force.Force.FORCE_NONE;
import static mekhq.campaign.force.Force.NO_ASSIGNED_SCENARIO;
import static mekhq.campaign.force.ForceType.STANDARD;
import static mekhq.campaign.market.personnelMarket.enums.PersonnelMarketStyle.PERSONNEL_MARKET_DISABLED;
import static mekhq.campaign.mission.AtBContract.pickRandomCamouflage;
import static mekhq.campaign.parts.enums.PartQuality.QUALITY_A;
import static mekhq.campaign.personnel.PersonnelOptions.ADMIN_INTERSTELLAR_NEGOTIATOR;
import static mekhq.campaign.personnel.PersonnelOptions.ADMIN_LOGISTICIAN;
import static mekhq.campaign.personnel.skills.SkillType.EXP_NONE;
import static mekhq.campaign.personnel.skills.SkillType.S_ASTECH;
import static mekhq.campaign.personnel.skills.SkillType.S_MEDTECH;
import static mekhq.campaign.personnel.skills.SkillType.S_STRATEGY;
import static mekhq.campaign.personnel.skills.SkillType.S_ZERO_G_OPERATIONS;
import static mekhq.campaign.personnel.skills.SkillType.getType;
import static mekhq.campaign.personnel.turnoverAndRetention.RetirementDefectionTracker.Payout.isBreakingContract;
import static mekhq.campaign.randomEvents.GrayMonday.isGrayMonday;
import static mekhq.campaign.randomEvents.prisoners.PrisonerEventManager.DEFAULT_TEMPORARY_CAPACITY;
import static mekhq.campaign.randomEvents.prisoners.PrisonerEventManager.MINIMUM_TEMPORARY_CAPACITY;
import static mekhq.campaign.unit.Unit.SITE_FACILITY_BASIC;
import static mekhq.campaign.unit.Unit.TECH_WORK_DAY;
import static mekhq.campaign.universe.Faction.MERCENARY_FACTION_CODE;
import static mekhq.campaign.universe.Faction.PIRATE_FACTION_CODE;
import static mekhq.campaign.universe.Factions.getFactionLogo;
import static mekhq.gui.campaignOptions.enums.ProcurementPersonnelPick.isIneligibleToPerformProcurement;

import java.io.PrintWriter;
import java.text.MessageFormat;
import java.time.DayOfWeek;
import java.time.LocalDate;
import java.time.Month;
import java.time.temporal.ChronoUnit;
import java.time.temporal.WeekFields;
import java.util.*;
import java.util.Map.Entry;
import java.util.stream.Collectors;
import javax.swing.ImageIcon;
import javax.swing.JOptionPane;

import megamek.Version;
import megamek.client.bot.princess.BehaviorSettings;
import megamek.client.generator.RandomGenderGenerator;
import megamek.client.generator.RandomNameGenerator;
import megamek.client.generator.RandomUnitGenerator;
import megamek.client.ui.util.PlayerColour;
import megamek.codeUtilities.ObjectUtility;
import megamek.common.Player;
import megamek.common.SimpleTechLevel;
import megamek.common.annotations.Nullable;
import megamek.common.enums.AvailabilityValue;
import megamek.common.enums.Gender;
import megamek.common.enums.TechBase;
import megamek.common.equipment.BombLoadout;
import megamek.common.equipment.BombMounted;
import megamek.common.equipment.EquipmentTypeLookup;
import megamek.common.equipment.Mounted;
import megamek.common.game.Game;
import megamek.common.icons.Camouflage;
import megamek.common.icons.Portrait;
import megamek.common.interfaces.ITechManager;
import megamek.common.loaders.BLKFile;
import megamek.common.loaders.EntityLoadingException;
import megamek.common.loaders.EntitySavingException;
import megamek.common.loaders.MekFileParser;
import megamek.common.loaders.MekSummary;
import megamek.common.loaders.MekSummaryCache;
import megamek.common.options.GameOptions;
import megamek.common.options.IBasicOption;
import megamek.common.options.IOption;
import megamek.common.options.IOptionGroup;
import megamek.common.options.OptionsConstants;
import megamek.common.planetaryConditions.PlanetaryConditions;
import megamek.common.rolls.TargetRoll;
import megamek.common.units.*;
import megamek.common.util.BuildingBlock;
import megamek.logging.MMLogger;
import mekhq.MHQConstants;
import mekhq.MekHQ;
import mekhq.Utilities;
import mekhq.campaign.Quartermaster.PartAcquisitionResult;
import mekhq.campaign.againstTheBot.AtBConfiguration;
import mekhq.campaign.campaignOptions.CampaignOptions;
import mekhq.campaign.campaignOptions.CampaignOptionsMarshaller;
import mekhq.campaign.enums.CampaignTransportType;
import mekhq.campaign.events.*;
import mekhq.campaign.events.loans.LoanNewEvent;
import mekhq.campaign.events.loans.LoanPaidEvent;
import mekhq.campaign.events.missions.MissionNewEvent;
import mekhq.campaign.events.missions.MissionRemovedEvent;
import mekhq.campaign.events.parts.PartChangedEvent;
import mekhq.campaign.events.parts.PartWorkEvent;
import mekhq.campaign.events.persons.PersonChangedEvent;
import mekhq.campaign.events.persons.PersonNewEvent;
import mekhq.campaign.events.persons.PersonRemovedEvent;
import mekhq.campaign.events.scenarios.ScenarioNewEvent;
import mekhq.campaign.events.scenarios.ScenarioRemovedEvent;
import mekhq.campaign.events.units.UnitNewEvent;
import mekhq.campaign.events.units.UnitRemovedEvent;
import mekhq.campaign.finances.Accountant;
import mekhq.campaign.finances.CurrencyManager;
import mekhq.campaign.finances.Finances;
import mekhq.campaign.finances.Loan;
import mekhq.campaign.finances.Money;
import mekhq.campaign.finances.enums.TransactionType;
import mekhq.campaign.force.CombatTeam;
import mekhq.campaign.force.Force;
import mekhq.campaign.force.ForceType;
import mekhq.campaign.icons.StandardForceIcon;
import mekhq.campaign.icons.UnitIcon;
import mekhq.campaign.log.HistoricalLogEntry;
import mekhq.campaign.log.LogEntry;
import mekhq.campaign.log.ServiceLogger;
import mekhq.campaign.market.PartsStore;
import mekhq.campaign.market.PersonnelMarket;
import mekhq.campaign.market.ShoppingList;
import mekhq.campaign.market.contractMarket.AbstractContractMarket;
import mekhq.campaign.market.personnelMarket.enums.PersonnelMarketStyle;
import mekhq.campaign.market.personnelMarket.markets.NewPersonnelMarket;
import mekhq.campaign.market.unitMarket.AbstractUnitMarket;
import mekhq.campaign.mission.AtBContract;
import mekhq.campaign.mission.AtBDynamicScenario;
import mekhq.campaign.mission.AtBScenario;
import mekhq.campaign.mission.Contract;
import mekhq.campaign.mission.Mission;
import mekhq.campaign.mission.Scenario;
import mekhq.campaign.mission.enums.CombatRole;
import mekhq.campaign.mission.enums.MissionStatus;
import mekhq.campaign.parts.AmmoStorage;
import mekhq.campaign.parts.Armor;
import mekhq.campaign.parts.BAArmor;
import mekhq.campaign.parts.OmniPod;
import mekhq.campaign.parts.Part;
import mekhq.campaign.parts.PartInventory;
import mekhq.campaign.parts.Refit;
import mekhq.campaign.parts.SpacecraftCoolingSystem;
import mekhq.campaign.parts.enums.PartQuality;
import mekhq.campaign.parts.equipment.AmmoBin;
import mekhq.campaign.parts.equipment.EquipmentPart;
import mekhq.campaign.parts.equipment.MissingEquipmentPart;
import mekhq.campaign.parts.meks.MekLocation;
import mekhq.campaign.parts.missing.MissingPart;
import mekhq.campaign.parts.protomeks.ProtoMekArmor;
import mekhq.campaign.personnel.Bloodname;
import mekhq.campaign.personnel.Person;
import mekhq.campaign.personnel.PersonnelOptions;
import mekhq.campaign.personnel.SpecialAbility;
import mekhq.campaign.personnel.death.RandomDeath;
import mekhq.campaign.personnel.divorce.AbstractDivorce;
import mekhq.campaign.personnel.enums.PersonnelRole;
import mekhq.campaign.personnel.enums.PersonnelStatus;
import mekhq.campaign.personnel.enums.Phenotype;
import mekhq.campaign.personnel.enums.SplittingSurnameStyle;
import mekhq.campaign.personnel.generator.AbstractPersonnelGenerator;
import mekhq.campaign.personnel.generator.AbstractSpecialAbilityGenerator;
import mekhq.campaign.personnel.generator.DefaultPersonnelGenerator;
import mekhq.campaign.personnel.generator.DefaultSpecialAbilityGenerator;
import mekhq.campaign.personnel.generator.RandomPortraitGenerator;
import mekhq.campaign.personnel.marriage.AbstractMarriage;
<<<<<<< HEAD
=======
import mekhq.campaign.personnel.medical.MASHCapacity;
import mekhq.campaign.personnel.medical.MedicalController;
>>>>>>> 2cf8e890
import mekhq.campaign.personnel.procreation.AbstractProcreation;
import mekhq.campaign.personnel.ranks.RankSystem;
import mekhq.campaign.personnel.ranks.RankValidator;
import mekhq.campaign.personnel.skills.Appraisal;
import mekhq.campaign.personnel.skills.Attributes;
import mekhq.campaign.personnel.skills.RandomSkillPreferences;
import mekhq.campaign.personnel.skills.Skill;
import mekhq.campaign.personnel.skills.SkillType;
import mekhq.campaign.personnel.turnoverAndRetention.RetirementDefectionTracker;
import mekhq.campaign.randomEvents.RandomEventLibraries;
import mekhq.campaign.randomEvents.prisoners.enums.PrisonerStatus;
import mekhq.campaign.rating.CamOpsReputation.ReputationController;
import mekhq.campaign.rating.FieldManualMercRevDragoonsRating;
import mekhq.campaign.rating.IUnitRating;
import mekhq.campaign.rating.UnitRatingMethod;
import mekhq.campaign.storyArc.StoryArc;
import mekhq.campaign.stratCon.StratConContractInitializer;
import mekhq.campaign.stratCon.StratConRulesManager;
import mekhq.campaign.stratCon.StratConTrackState;
import mekhq.campaign.unit.CargoStatistics;
import mekhq.campaign.unit.CrewType;
import mekhq.campaign.unit.HangarStatistics;
import mekhq.campaign.unit.TestUnit;
import mekhq.campaign.unit.Unit;
import mekhq.campaign.unit.UnitOrder;
import mekhq.campaign.unit.UnitTechProgression;
import mekhq.campaign.unit.enums.TransporterType;
import mekhq.campaign.universe.*;
import mekhq.campaign.universe.enums.HiringHallLevel;
import mekhq.campaign.universe.eras.Era;
import mekhq.campaign.universe.eras.Eras;
<<<<<<< HEAD
import mekhq.campaign.universe.factionStanding.FactionStandingJudgmentType;
import mekhq.campaign.universe.factionStanding.FactionStandingUltimatumsLibrary;
import mekhq.campaign.universe.factionStanding.FactionStandingUtilities;
import mekhq.campaign.universe.factionStanding.FactionStandings;
=======
import mekhq.campaign.universe.factionHints.FactionHints;
import mekhq.campaign.universe.factionHints.WarAndPeaceProcessor;
import mekhq.campaign.universe.factionStanding.*;
>>>>>>> 2cf8e890
import mekhq.campaign.universe.fameAndInfamy.FameAndInfamyController;
import mekhq.campaign.universe.selectors.factionSelectors.AbstractFactionSelector;
import mekhq.campaign.universe.selectors.factionSelectors.DefaultFactionSelector;
import mekhq.campaign.universe.selectors.factionSelectors.RangedFactionSelector;
import mekhq.campaign.universe.selectors.planetSelectors.AbstractPlanetSelector;
import mekhq.campaign.universe.selectors.planetSelectors.DefaultPlanetSelector;
import mekhq.campaign.universe.selectors.planetSelectors.RangedPlanetSelector;
import mekhq.campaign.work.IAcquisitionWork;
import mekhq.campaign.work.IPartWork;
import mekhq.gui.baseComponents.immersiveDialogs.ImmersiveDialogNotification;
import mekhq.gui.baseComponents.immersiveDialogs.ImmersiveDialogSimple;
import mekhq.gui.baseComponents.immersiveDialogs.ImmersiveDialogWidth;
import mekhq.gui.campaignOptions.enums.ProcurementPersonnelPick;
import mekhq.gui.dialog.factionStanding.factionJudgment.FactionJudgmentDialog;
import mekhq.module.atb.AtBEventProcessor;
import mekhq.service.IAutosaveService;
import mekhq.utilities.MHQXMLUtility;
import mekhq.utilities.ReportingUtilities;

/**
 * The main campaign class, keeps track of teams and units
 *
 * @author Taharqa
 */
public class Campaign implements ITechManager {
    private static final MMLogger LOGGER = MMLogger.create(Campaign.class);

    public static final String REPORT_LINEBREAK = "<br/><br/>";
    /**
     * When using the 'useful assistants' campaign options, the relevant skill levels possessed by each assistant is
     * divided by this value and then floored.\
     */
    private static final double ASSISTANT_SKILL_LEVEL_DIVIDER = 2.5;

    private UUID id;
    private Version version; // this is dynamically populated on load and doesn't need to be saved
    private final List<Version> pastVersions = new ArrayList<>();

    // we have three things to track: (1) teams, (2) units, (3) repair tasks
    // we will use the same basic system (borrowed from MegaMek) for tracking
    // all three
    // OK now we have more, parts, personnel, forces, missions, and scenarios.
    // and more still - we're tracking DropShips and WarShips in a separate set so
    // that we can assign units to transports
    private final Hangar units = new Hangar();
    CampaignTransporterMap shipTransporters = new CampaignTransporterMap(this, CampaignTransportType.SHIP_TRANSPORT);
    CampaignTransporterMap tacticalTransporters = new CampaignTransporterMap(this,
          CampaignTransportType.TACTICAL_TRANSPORT);
    CampaignTransporterMap towTransporters = new CampaignTransporterMap(this, CampaignTransportType.TOW_TRANSPORT);
    private final Map<UUID, Person> personnel = new LinkedHashMap<>();
    private Warehouse parts = new Warehouse();
    private final TreeMap<Integer, Force> forceIds = new TreeMap<>();
    private final TreeMap<Integer, Mission> missions = new TreeMap<>();
    private final TreeMap<Integer, Scenario> scenarios = new TreeMap<>();
    private final Map<UUID, List<Kill>> kills = new HashMap<>();

    // This maps PartInUse ToString() results to doubles, representing a mapping
    // of parts in use to their requested stock percentages to make these values
    // persistent
    private Map<String, Double> partsInUseRequestedStockMap = new LinkedHashMap<>();

    private transient final UnitNameTracker unitNameTracker = new UnitNameTracker();

    private int asTechPool;
    private int asTechPoolMinutes;
    private int asTechPoolOvertime;
    private int medicPool;

    private int lastForceId;
    private int lastMissionId;
    private int lastScenarioId;

    // I need to put a basic game object in campaign so that I can
    // assign it to the entities, otherwise some entity methods may get NPE
    // if they try to call up game options
    private final Game game;
    private final Player player;

    private GameOptions gameOptions;

    private String name;
    private LocalDate currentDay;
    private LocalDate campaignStartDate;

    // hierarchically structured Force object to define TO&E
    private Force forces;
    private Hashtable<Integer, CombatTeam> combatTeams; // AtB

    private Faction faction;
    private megamek.common.enums.Faction techFaction;
    private String retainerEmployerCode; // AtB
    private LocalDate retainerStartDate; // AtB
    private RankSystem rankSystem;

    private final ArrayList<String> currentReport;
    private transient String currentReportHTML;
    private transient List<String> newReports;

    private boolean fieldKitchenWithinCapacity;
<<<<<<< HEAD
=======
    private int mashTheatreCapacity;
>>>>>>> 2cf8e890

    // this is updated and used per gaming session, it is enabled/disabled via the
    // Campaign options
    // we're re-using the LogEntry class that is used to store Personnel entries
    public LinkedList<LogEntry> inMemoryLogHistory = new LinkedList<>();

    private boolean overtime;
    private boolean gmMode;
    private transient boolean overviewLoadingValue = true;

    private Camouflage camouflage = pickRandomCamouflage(3025, "Root");
    private PlayerColour colour = PlayerColour.BLUE;
    private StandardForceIcon unitIcon = new UnitIcon(null, null);

    private Finances finances;

    private Systems systemsInstance;
    private CurrentLocation location;
    private boolean isAvoidingEmptySystems;
    private boolean isOverridingCommandCircuitRequirements;

    private final News news;

    private PartsStore partsStore;

    private final List<String> customs;

    private CampaignOptions campaignOptions;
    private RandomSkillPreferences randomSkillPreferences = new RandomSkillPreferences();
    private MekHQ app;

    private ShoppingList shoppingList;

    private NewPersonnelMarket newPersonnelMarket;

    @Deprecated(since = "0.50.06")
    private PersonnelMarket personnelMarket;

    private AbstractContractMarket contractMarket;
    private AbstractUnitMarket unitMarket;

    private RandomDeath randomDeath;
    private transient AbstractDivorce divorce;
    private transient AbstractMarriage marriage;
    private transient AbstractProcreation procreation;
    private List<Person> personnelWhoAdvancedInXP;

    private RetirementDefectionTracker retirementDefectionTracker;
    private final List<String> turnoverRetirementInformation;

    private AtBConfiguration atbConfig; // AtB
    private AtBEventProcessor atbEventProcessor; // AtB
    private LocalDate shipSearchStart; // AtB
    private int shipSearchType;
    private String shipSearchResult; // AtB
    private LocalDate shipSearchExpiration; // AtB
    private IUnitGenerator unitGenerator; // deprecated
    private IUnitRating unitRating; // deprecated
    private ReputationController reputation;
    private int crimeRating;
    private int crimePirateModifier;
    private LocalDate dateOfLastCrime;
    private FactionStandings factionStandings;
    private int initiativeBonus;
    private int initiativeMaxBonus;
    private CampaignSummary campaignSummary;
    private final Quartermaster quartermaster;
    private StoryArc storyArc;
    private BehaviorSettings autoResolveBehaviorSettings;
    private List<UUID> automatedMothballUnits;
    private int temporaryPrisonerCapacity;
    private boolean processProcurement;

    // options relating to parts in use and restock
    private boolean ignoreMothballed;
    private boolean topUpWeekly;
    private PartQuality ignoreSparesUnderQuality;

    // Libraries
    // We deliberately don't write this data to the save file as we want it rebuilt
    // every time the campaign loads. This ensures updates can be applied and there is no risk of
    // bugs being permanently locked into the campaign file.
    RandomEventLibraries randomEventLibraries;
    FactionStandingUltimatumsLibrary factionStandingUltimatumsLibrary;

    /**
     * A constant that provides the ISO-8601 definition of week-based fields.
     *
     * <p>This includes the first day of the week set to Monday and the minimal number of days in the first week of
     * the year set to 4.</p>
     */
    public static final WeekFields WEEK_FIELDS = WeekFields.ISO;

    /**
     * Represents the different types of administrative specializations. Each specialization corresponds to a distinct
     * administrative role within the organization.
     *
     * <p>
     * These specializations are used to determine administrative roles and responsibilities, such as by identifying the
     * most senior administrator for a given role.
     * </p>
     */
    public enum AdministratorSpecialization {
        COMMAND, LOGISTICS, TRANSPORT, HR
    }

    private final transient ResourceBundle resources = ResourceBundle.getBundle("mekhq.resources.Campaign",
          MekHQ.getMHQOptions().getLocale());

    /**
     * This is used to determine if the player has an active AtB Contract, and is recalculated on load
     */
    private transient boolean hasActiveContract;

    private final IAutosaveService autosaveService;

    public Campaign(CampaignConfiguration campConf) {
        this(
              campConf.getGame(),
              campConf.getPlayer(),
              campConf.getName(),
              campConf.getDate(),
              campConf.getCampaignOpts(),
              campConf.getGameOptions(),
              campConf.getPartsStore(),
              campConf.getNewPersonnelMarket(),
              campConf.getRandomDeath(),
              campConf.getCampaignSummary(),
              campConf.getfaction(),
              campConf.getTechFaction(),
              campConf.getCurrencyManager(),
              campConf.getSystemsInstance(),
              campConf.getLocation(),
              campConf.getReputationController(),
              campConf.getFactionStandings(),
              campConf.getRankSystem(),
              campConf.getforce(),
              campConf.getfinances(),
              campConf.getRandomEvents(),
              campConf.getUltimatums(),
              campConf.getRetDefTracker(),
              campConf.getAutosave(),
              campConf.getBehaviorSettings(),
              campConf.getPersonnelMarket(),
              campConf.getAtBMonthlyContractMarket(),
              campConf.getUnitMarket(),
              campConf.getDivorce(),
              campConf.getMarriage(),
              campConf.getProcreation()
        );
    }

    public Campaign(Game game,
          Player player, String name, LocalDate date, CampaignOptions campaignOpts, GameOptions gameOptions,
          PartsStore partsStore, NewPersonnelMarket newPersonnelMarket,
          RandomDeath randomDeath, CampaignSummary campaignSummary,
          Faction faction, megamek.common.enums.Faction techFaction, CurrencyManager currencyManager,
          Systems systemsInstance, CurrentLocation startLocation, ReputationController reputationController,
          FactionStandings factionStandings, RankSystem rankSystem, Force force, Finances finances,
          RandomEventLibraries randomEvents, FactionStandingUltimatumsLibrary ultimatums,
          RetirementDefectionTracker retDefTracker, IAutosaveService autosave,
          BehaviorSettings behaviorSettings,
          PersonnelMarket persMarket, AbstractContractMarket atbMonthlyContractMarket,
          AbstractUnitMarket unitMarket,
          AbstractDivorce divorce, AbstractMarriage marriage,
          AbstractProcreation procreation) {

        // Essential state
        id = UUID.randomUUID();
        this.game = game;
        this.player = player;
        this.game.addPlayer(0, this.player);
        this.name = name;
        currentDay = date;
        campaignOptions = campaignOpts;
        this.gameOptions = gameOptions;
        game.setOptions(gameOptions);
        this.techFaction = techFaction;
        this.systemsInstance = systemsInstance;
        location = startLocation;
        reputation = reputationController;
        this.factionStandings = factionStandings;
        forces = force;
        forceIds.put(0, forces);
        this.finances = finances;
        randomEventLibraries = randomEvents;
        factionStandingUltimatumsLibrary = ultimatums;
        retirementDefectionTracker = retDefTracker;
        autosaveService = autosave;
        autoResolveBehaviorSettings = behaviorSettings;
        this.partsStore = partsStore;
        this.newPersonnelMarket = newPersonnelMarket;
        this.randomDeath = randomDeath;
        this.campaignSummary = campaignSummary;

        // Members that take `this` as an argument
        this.quartermaster = new Quartermaster(this);

        // Primary init, sets state from passed values
        setFaction(faction);
        setRankSystemDirect(rankSystem);
        setPersonnelMarket(persMarket);
        setContractMarket(atbMonthlyContractMarket);
        setUnitMarket(unitMarket);
        setDivorce(divorce);
        setMarriage(marriage);
        setProcreation(procreation);

        // Starting config / default values
        campaignStartDate = null;
        shoppingList = new ShoppingList();
        isAvoidingEmptySystems = true;
        isOverridingCommandCircuitRequirements = false;
        overtime = false;
        gmMode = false;
        retainerEmployerCode = null;
        retainerStartDate = null;
        crimeRating = 0;
        crimePirateModifier = 0;
        dateOfLastCrime = null;
        initiativeBonus = 0;
        initiativeMaxBonus = 1;
        combatTeams = new Hashtable<>();
        asTechPool = 0;
        medicPool = 0;
        customs = new ArrayList<>();
        personnelWhoAdvancedInXP = new ArrayList<>();
        turnoverRetirementInformation = new ArrayList<>();
        atbConfig = null;
        hasActiveContract = false;
        fieldKitchenWithinCapacity = false;
        mashTheatreCapacity = 0;
        automatedMothballUnits = new ArrayList<>();
        temporaryPrisonerCapacity = DEFAULT_TEMPORARY_CAPACITY;
        processProcurement = true;
        topUpWeekly = false;
        ignoreMothballed = true;
        ignoreSparesUnderQuality = QUALITY_A;

        // Reports
        currentReport = new ArrayList<>();
        currentReportHTML = "";
        newReports = new ArrayList<>();

        // Secondary initialization from passed / derived values
        news = new News(getGameYear(), id.getLeastSignificantBits());
        resetAsTechMinutes();

        // These classes require a Campaign reference to operate/initialize
        currencyManager.setCampaign(this);
        this.partsStore.stock(this);
        this.newPersonnelMarket.setCampaign(this);
        this.randomDeath.setCampaign(this);
        this.campaignSummary.setCampaign(this);
    }

    public IAutosaveService getAutosaveService() {
        return autosaveService;
    }

    /**
     * @return the app
     */
    public MekHQ getApp() {
        return app;
    }

    /**
     * @param app the app to set
     */
    public void setApp(MekHQ app) {
        this.app = app;
    }

    /**
     * @param overviewLoadingValue the overviewLoadingValue to set
     */
    public void setOverviewLoadingValue(boolean overviewLoadingValue) {
        this.overviewLoadingValue = overviewLoadingValue;
    }

    public Game getGame() {
        return game;
    }

    public Player getPlayer() {
        return player;
    }

    public void setId(UUID id) {
        this.id = id;
    }

    public UUID getId() {
        return id;
    }

    public void setVersion(Version version) {
        this.version = version;
    }

    public @Nullable Version getVersion() {
        return version;
    }

    public List<Version> getPastVersions() {
        return pastVersions;
    }

    public void addPastVersion(Version pastVersion) {
        this.pastVersions.add(pastVersion);
    }

    public String getName() {
        return name;
    }

    public void setName(String s) {
        this.name = s;
    }

    public Era getEra() {
        return Eras.getInstance().getEra(getLocalDate());
    }

    public String getTitle() {
        return getName() +
                     " (" +
                     getFaction().getFullName(getGameYear()) +
                     ')' +
                     " - " +
                     MekHQ.getMHQOptions().getLongDisplayFormattedDate(getLocalDate()) +
                     " (" +
                     getEra() +
                     ')';
    }

    public LocalDate getLocalDate() {
        return currentDay;
    }

    public void setLocalDate(LocalDate currentDay) {
        this.currentDay = currentDay;
    }

    public LocalDate getCampaignStartDate() {
        return campaignStartDate;
    }

    public void setCampaignStartDate(LocalDate campaignStartDate) {
        this.campaignStartDate = campaignStartDate;
    }

    public PlanetarySystem getCurrentSystem() {
        return location.getCurrentSystem();
    }

    public boolean isAvoidingEmptySystems() {
        return isAvoidingEmptySystems;
    }

    public void setIsAvoidingEmptySystems(boolean isAvoidingEmptySystems) {
        this.isAvoidingEmptySystems = isAvoidingEmptySystems;
    }

    public boolean isOverridingCommandCircuitRequirements() {
        return isOverridingCommandCircuitRequirements;
    }

    public void setIsOverridingCommandCircuitRequirements(boolean isOverridingCommandCircuitRequirements) {
        this.isOverridingCommandCircuitRequirements = isOverridingCommandCircuitRequirements;
    }

    /**
     * Returns the Hiring Hall level from the force's current system on the current date. If there is no hiring hall
     * present, the level is HiringHallLevel.NONE.
     *
     * @return The Hiring Hall level of the current system at the present date.
     */
    public HiringHallLevel getSystemHiringHallLevel() {
        return getCurrentSystem().getHiringHallLevel(getLocalDate());
    }

    public Money getFunds() {
        return finances.getBalance();
    }

    public void setForces(Force f) {
        forces = f;
    }

    public Force getForces() {
        return forces;
    }

    public List<Force> getAllForces() {
        return new ArrayList<>(forceIds.values());
    }

    public TreeMap<Integer, Force> getForceIds() {
        return forceIds;
    }

    /**
     * Retrieves all units in the Table of Organization and Equipment (TOE).
     *
     * <p>This method provides a list of unique identifiers for all units currently included in the force's TOE
     * structure.</p>
     *
     * @param standardForcesOnly if {@code true}, returns only units in {@link ForceType#STANDARD} forces; if
     *                           {@code false}, returns all units.
     *
     * @return a List of UUID objects representing all units in the TOE according to the specified filter
     *
     * @author Illiani
     * @since 0.50.05
     */
    public List<UUID> getAllUnitsInTheTOE(boolean standardForcesOnly) {
        return forces.getAllUnits(standardForcesOnly);
    }

    /**
     * Adds a {@link CombatTeam} to the {@code combatTeams} {@link Hashtable} using {@code forceId} as the key.
     *
     * @param combatTeam the {@link CombatTeam} to be added to the {@link Hashtable}
     */
    public void addCombatTeam(CombatTeam combatTeam) {
        combatTeams.put(combatTeam.getForceId(), combatTeam);
    }

    /**
     * Removes a {@link CombatTeam} from the {@code combatTeams} {@link Hashtable} using {@code forceId} as the key.
     *
     * @param forceId the key of the {@link CombatTeam} to be removed from the {@link Hashtable}
     */
    public void removeCombatTeam(final int forceId) {
        this.combatTeams.remove(forceId);
    }

    /**
     * Returns the {@link Hashtable} using the combatTeam's {@code forceId} as the key and containing all the
     * {@link CombatTeam} objects after removing the ineligible ones. Although sanitization might not be necessary, it
     * ensures that there is no need for {@code isEligible()} checks when fetching the {@link Hashtable}.
     *
     * @return the sanitized {@link Hashtable} of {@link CombatTeam} objects stored in the current campaign.
     */
    public Hashtable<Integer, CombatTeam> getCombatTeamsTable() {
        // Here we sanitize the list, ensuring ineligible formations have been removed
        // before
        // returning the hashtable. In theory, this shouldn't be necessary, however,
        // having this
        // sanitizing step should remove the need for isEligible() checks whenever we
        // fetch the
        // hashtable.
        for (Force force : getAllForces()) {
            int forceId = force.getId();
            if (combatTeams.containsKey(forceId)) {
                CombatTeam combatTeam = combatTeams.get(forceId);

                if (combatTeam.isEligible(this)) {
                    continue;
                }
            } else {
                CombatTeam combatTeam = new CombatTeam(forceId, this);

                if (combatTeam.isEligible(this)) {
                    combatTeams.put(forceId, combatTeam);
                    continue;
                }
            }

            combatTeams.remove(forceId);
        }

        return combatTeams;
    }

    /**
     * Returns an {@link ArrayList} of all {@link CombatTeam} objects in the {@code combatTeams} {@link Hashtable}.
     * Calls the {@code getCombatTeamsTable()} method to sanitize the {@link Hashtable} before conversion to
     * {@link ArrayList}.
     *
     * @return an {@link ArrayList} of all the {@link CombatTeam} objects in the {@code combatTeams} {@link Hashtable}
     */
    public ArrayList<CombatTeam> getAllCombatTeams() {
        // This call allows us to utilize the self-sanitizing feature of
        // getCombatTeamsTable(),
        // without needing to directly include the code here, too.
        combatTeams = getCombatTeamsTable();

        return combatTeams.values()
                     .stream()
                     .filter(l -> forceIds.containsKey(l.getForceId()))
                     .collect(Collectors.toCollection(ArrayList::new));
    }

    public void setShoppingList(ShoppingList sl) {
        shoppingList = sl;
    }

    public ShoppingList getShoppingList() {
        return shoppingList;
    }

    // region Markets
    public PersonnelMarket getPersonnelMarket() {
        return personnelMarket;
    }

    public void setPersonnelMarket(final PersonnelMarket personnelMarket) {
        this.personnelMarket = personnelMarket;
    }

    public AbstractContractMarket getContractMarket() {
        return contractMarket;
    }

    public void setContractMarket(final AbstractContractMarket contractMarket) {
        this.contractMarket = contractMarket;
    }

    public AbstractUnitMarket getUnitMarket() {
        return unitMarket;
    }

    public void setUnitMarket(final AbstractUnitMarket unitMarket) {
        this.unitMarket = unitMarket;
    }

    public NewPersonnelMarket getNewPersonnelMarket() {
        return newPersonnelMarket;
    }

    public void setNewPersonnelMarket(final NewPersonnelMarket newPersonnelMarket) {
        this.newPersonnelMarket = newPersonnelMarket;
        this.newPersonnelMarket.setCampaign(this);
    }
    // endregion Markets

    // region Personnel Modules
    public RandomDeath getRandomDeath() {
        return randomDeath;
    }

    public void resetRandomDeath() {
        setRandomDeath(new RandomDeath());
    }

    public void setRandomDeath(RandomDeath randomDeath) {
        this.randomDeath = randomDeath;
        this.randomDeath.setCampaign(this);
    }

    public AbstractDivorce getDivorce() {
        return divorce;
    }

    public void setDivorce(final AbstractDivorce divorce) {
        this.divorce = divorce;
    }

    public AbstractMarriage getMarriage() {
        return marriage;
    }

    public void setMarriage(final AbstractMarriage marriage) {
        this.marriage = marriage;
    }

    public AbstractProcreation getProcreation() {
        return procreation;
    }

    public void setProcreation(final AbstractProcreation procreation) {
        this.procreation = procreation;
    }
    // endregion Personnel Modules

    public void setRetirementDefectionTracker(RetirementDefectionTracker rdt) {
        retirementDefectionTracker = rdt;
    }

    public RetirementDefectionTracker getRetirementDefectionTracker() {
        return retirementDefectionTracker;
    }

    /**
     * Sets the list of personnel who have advanced in experience points (XP) via vocational xp.
     *
     * @param personnelWhoAdvancedInXP a {@link List} of {@link Person} objects representing personnel who have gained
     *                                 XP.
     */
    public void setPersonnelWhoAdvancedInXP(List<Person> personnelWhoAdvancedInXP) {
        this.personnelWhoAdvancedInXP = personnelWhoAdvancedInXP;
    }

    /**
     * Retrieves the list of personnel who have advanced in experience points (XP) via vocational xp.
     *
     * @return a {@link List} of {@link Person} objects representing personnel who have gained XP.
     */
    public List<Person> getPersonnelWhoAdvancedInXP() {
        return personnelWhoAdvancedInXP;
    }

    /**
     * Initializes the unit generator. Called when the unit generator is first used or when the method has been changed
     * in {@link CampaignOptions}.
     */
    public void initUnitGenerator() {
        unitGenerator = new RATGeneratorConnector(getGameYear());
    }

    /**
     * @return - the class responsible for generating random units
     */
    public IUnitGenerator getUnitGenerator() {
        if (unitGenerator == null) {
            initUnitGenerator();
        }
        return unitGenerator;
    }

    public void setAtBEventProcessor(AtBEventProcessor processor) {
        atbEventProcessor = processor;
    }

    public void setAtBConfig(AtBConfiguration config) {
        atbConfig = config;
    }

    public AtBConfiguration getAtBConfig() {
        if (atbConfig == null) {
            atbConfig = AtBConfiguration.loadFromXml();
        }
        return atbConfig;
    }

    // region Ship Search

    /**
     * Sets the date a ship search was started, or null if no search is in progress.
     */
    @Deprecated(since = "0.50.10", forRemoval = true)
    public void setShipSearchStart(@Nullable LocalDate shipSearchStart) {
        this.shipSearchStart = shipSearchStart;
    }

    /**
     * @return The date a ship search was started, or null if none is in progress.
     */
    @Deprecated(since = "0.50.10", forRemoval = true)
    public LocalDate getShipSearchStart() {
        return shipSearchStart;
    }

    /**
     * Sets the lookup name of the available ship, or null if none were found.
     */
    @Deprecated(since = "0.50.10", forRemoval = true)
    public void setShipSearchResult(@Nullable String result) {
        shipSearchResult = result;
    }

    /**
     * @return The lookup name of the available ship, or null if none is available
     */
    @Deprecated(since = "0.50.10", forRemoval = true)
    public String getShipSearchResult() {
        return shipSearchResult;
    }

    /**
     * @return The date the ship is no longer available, if there is one.
     */
    @Deprecated(since = "0.50.10", forRemoval = true)
    public LocalDate getShipSearchExpiration() {
        return shipSearchExpiration;
    }

    @Deprecated(since = "0.50.10", forRemoval = true)
    public void setShipSearchExpiration(LocalDate shipSearchExpiration) {
        this.shipSearchExpiration = shipSearchExpiration;
    }

    @Deprecated(since = "0.50.10", forRemoval = true)
    public int getShipSearchType() {
        return shipSearchType;
    }

    /**
     * Sets the unit type to search for.
     */
    @Deprecated(since = "0.50.10", forRemoval = true)
    public void setShipSearchType(int unitType) {
        shipSearchType = unitType;
    }

    @Deprecated(since = "0.50.10", forRemoval = true)
    public void startShipSearch(int unitType) {
        setShipSearchStart(getLocalDate());
        setShipSearchType(unitType);
    }

    @Deprecated(since = "0.50.10", forRemoval = true)
    public void purchaseShipSearchResult() {
        MekSummary ms = MekSummaryCache.getInstance().getMek(getShipSearchResult());
        if (ms == null) {
            LOGGER.error("Cannot find entry for {}", getShipSearchResult());
            return;
        }

        Money cost = Money.of(ms.getCost());

        if (getFunds().isLessThan(cost)) {
            addReport("<font color='" +
                            ReportingUtilities.getNegativeColor() +
                            "'><b> You cannot afford this unit. Transaction cancelled</b>.</font>");
            return;
        }

        MekFileParser mekFileParser;

        try {
            mekFileParser = new MekFileParser(ms.getSourceFile(), ms.getEntryName());
        } catch (Exception ex) {
            LOGGER.error("Unable to load unit: {}", ms.getEntryName(), ex);
            return;
        }

        Entity en = mekFileParser.getEntity();

        int transitDays = getCampaignOptions().isInstantUnitMarketDelivery() ?
                                0 :
                                calculatePartTransitTime(en.calcYearAvailability(getGameYear(),
                                      useClanTechBase(),
                                      getTechFaction()));

        getFinances().debit(TransactionType.UNIT_PURCHASE, getLocalDate(), cost, "Purchased " + en.getShortName());
        PartQuality quality = PartQuality.QUALITY_D;

        if (campaignOptions.isUseRandomUnitQualities()) {
            quality = Unit.getRandomUnitQuality(0);
        }

        addNewUnit(en, true, transitDays, quality);

        if (!getCampaignOptions().isInstantUnitMarketDelivery()) {
            addReport("<font color='" +
                            ReportingUtilities.getPositiveColor() +
                            "'>Unit will be delivered in " +
                            transitDays +
                            " days.</font>");
        }
        setShipSearchResult(null);
        setShipSearchExpiration(null);
    }
    // endregion Ship Search

    /**
     * Process retirements for retired personnel, if any.
     *
     * @param totalPayout     The total retirement payout.
     * @param unitAssignments List of unit assignments.
     *
     * @return False if there were payments AND they were unable to be processed, true otherwise.
     */
    public boolean applyRetirement(Money totalPayout, Map<UUID, UUID> unitAssignments) {
        turnoverRetirementInformation.clear();

        if ((totalPayout.isPositive()) || (null != getRetirementDefectionTracker().getRetirees())) {
            if (getFinances().debit(TransactionType.PAYOUT, getLocalDate(), totalPayout, "Final Payout")) {
                for (UUID pid : getRetirementDefectionTracker().getRetirees()) {
                    Person person = getPerson(pid);
                    boolean wasKilled = getRetirementDefectionTracker().getPayout(pid).isWasKilled();
                    boolean wasSacked = getRetirementDefectionTracker().getPayout(pid).isWasSacked();

                    if ((!wasKilled) && (!wasSacked)) {
                        if (!person.getPermanentInjuries().isEmpty()) {
                            person.changeStatus(this, getLocalDate(), PersonnelStatus.RETIRED);
                        }
                        if (isBreakingContract(person,
                              getLocalDate(),
                              getCampaignOptions().getServiceContractDuration())) {
                            if (!getActiveContracts().isEmpty()) {
                                int roll = randomInt(20);

                                if (roll == 0) {
                                    person.changeStatus(this, getLocalDate(), PersonnelStatus.DEFECTED);
                                }
                            } else {
                                person.changeStatus(this, getLocalDate(), PersonnelStatus.RESIGNED);
                            }
                        } else if (person.getAge(getLocalDate()) >= 50) {
                            person.changeStatus(this, getLocalDate(), PersonnelStatus.RETIRED);
                        } else {
                            person.changeStatus(this, getLocalDate(), PersonnelStatus.RESIGNED);
                        }
                    }

                    if (!person.getStatus().isActive()) {
                        turnoverRetirementInformation.add(String.format(person.getStatus().getReportText(),
                              person.getHyperlinkedFullTitle()));
                    }

                    if (wasSacked) {
                        if (person.getPermanentInjuries().isEmpty()) {
                            person.changeStatus(this, getLocalDate(), PersonnelStatus.SACKED);
                        } else {
                            person.changeStatus(this, getLocalDate(), PersonnelStatus.RETIRED);
                        }
                    }

                    // civilian spouses follow their partner in departing
                    Person spouse = person.getGenealogy().getSpouse();

                    if ((spouse != null) && (spouse.getPrimaryRole().isCivilian())) {
                        addReport(spouse.getHyperlinkedFullTitle() +
                                        ' ' +
                                        resources.getString("turnoverJointDeparture.text"));
                        spouse.changeStatus(this, getLocalDate(), PersonnelStatus.LEFT);

                        turnoverRetirementInformation.add(spouse.getHyperlinkedFullTitle() +
                                                                ' ' +
                                                                resources.getString("turnoverJointDeparture.text"));
                    }

                    // non-civilian spouses may divorce the remaining partner
                    if ((person.getAge(getLocalDate()) >= 50) && (!campaignOptions.getRandomDivorceMethod().isNone())) {
                        if ((spouse != null) && (spouse.isDivorceable()) && (!spouse.getPrimaryRole().isCivilian())) {
                            if ((person.getStatus().isDefected()) || (randomInt(6) == 0)) {
                                getDivorce().divorce(this, getLocalDate(), person, SplittingSurnameStyle.WEIGHTED);

                                turnoverRetirementInformation.add(String.format(resources.getString("divorce.text"),
                                      person.getHyperlinkedFullTitle(),
                                      spouse.getHyperlinkedFullTitle()));
                            }
                        }
                    }

                    // This ensures children have a chance of following their parent into departure
                    // This needs to be after spouses, to ensure joint-departure spouses are
                    // factored in
                    for (Person child : person.getGenealogy().getChildren()) {
                        if ((child.isChild(getLocalDate())) && (!child.getStatus().isDepartedUnit())) {
                            boolean hasRemainingParent = child.getGenealogy()
                                                               .getParents()
                                                               .stream()
                                                               .anyMatch(parent -> (!parent.getStatus()
                                                                                           .isDepartedUnit()) &&
                                                                                         (!parent.getStatus()
                                                                                                 .isAbsent()));

                            // if there is a remaining parent, there is a 50/50 chance the child departs
                            if ((hasRemainingParent) && (randomInt(2) == 0)) {
                                addReport(child.getHyperlinkedFullTitle() +
                                                ' ' +
                                                resources.getString("turnoverJointDepartureChild.text"));
                                child.changeStatus(this, getLocalDate(), PersonnelStatus.LEFT);

                                turnoverRetirementInformation.add(child.getHyperlinkedFullTitle() +
                                                                        ' ' +
                                                                        resources.getString(
                                                                              "turnoverJointDepartureChild.text"));
                            }

                            // if there is no remaining parent, the child will always depart, unless the
                            // parents are dead
                            if ((!hasRemainingParent) && (child.getGenealogy().hasLivingParents())) {
                                addReport(child.getHyperlinkedFullTitle() +
                                                ' ' +
                                                resources.getString("turnoverJointDepartureChild.text"));
                                child.changeStatus(this, getLocalDate(), PersonnelStatus.LEFT);

                                turnoverRetirementInformation.add(child.getHyperlinkedFullTitle() +
                                                                        ' ' +
                                                                        resources.getString(
                                                                              "turnoverJointDepartureChild.text"));
                            } else if (!child.getGenealogy().hasLivingParents()) {
                                addReport(child.getHyperlinkedFullTitle() + ' ' + resources.getString("orphaned.text"));

                                turnoverRetirementInformation.add(child.getHyperlinkedFullTitle() +
                                                                        ' ' +
                                                                        resources.getString("orphaned.text"));
                                ServiceLogger.orphaned(person, getLocalDate());
                            }
                        }
                    }

                    if (unitAssignments.containsKey(pid)) {
                        removeUnit(unitAssignments.get(pid));
                    }
                }
                getRetirementDefectionTracker().resolveAllContracts();
                return true;
            }
        } else {
            addReport("<font color='" +
                            ReportingUtilities.getNegativeColor() +
                            "'>You cannot afford to make the final payments.</font>");
            return false;
        }

        return true;
    }

    public CampaignSummary getCampaignSummary() {
        return campaignSummary;
    }

    public void setCampaignSummary(CampaignSummary campaignSummary) {
        this.campaignSummary = campaignSummary;
        this.campaignSummary.setCampaign(this);
    }

    public News getNews() {
        return news;
    }

    /**
     * Add force to an existing superforce. This method will also assign the force an id and place it in the forceId
     * hash
     *
     * @param force      - the Force to add
     * @param superForce - the superforce to add the new force to
     */
    public void addForce(Force force, Force superForce) {
        int id = lastForceId + 1;
        force.setId(id);
        superForce.addSubForce(force, true);
        force.setScenarioId(superForce.getScenarioId(), this);
        forceIds.put(id, force);
        lastForceId = id;

        force.updateCommander(this);

        if (campaignOptions.isUseAtB()) {
            recalculateCombatTeams(this);
        }
    }

    public void moveForce(Force force, Force superForce) {
        Force parentForce = force.getParentForce();

        if (null != parentForce) {
            parentForce.removeSubForce(force.getId());
        }

        superForce.addSubForce(force, true);
        force.setScenarioId(superForce.getScenarioId(), this);

        ForceType forceType = force.getForceType();

        if (forceType.shouldStandardizeParents()) {
            for (Force individualParentForce : force.getAllParents()) {
                individualParentForce.setForceType(STANDARD, false);
            }
        }

        if (forceType.shouldChildrenInherit()) {
            for (Force childForce : force.getAllSubForces()) {
                childForce.setForceType(forceType, false);
            }
        }

        // repopulate formation levels across the TO&E
        Force.populateFormationLevelsFromOrigin(this);
    }

    /**
     * This is used by the XML loader. The id should already be set for this force so don't increment
     *
     * @param force Force to add
     */
    public void importForce(Force force) {
        lastForceId = max(lastForceId, force.getId());
        forceIds.put(force.getId(), force);
    }

    /**
     * This is used by the XML loader. The id should already be set for this scenario so don't increment
     *
     * @param scenario Scenario to Add.
     */
    public void importScenario(Scenario scenario) {
        lastScenarioId = max(lastScenarioId, scenario.getId());
        scenarios.put(scenario.getId(), scenario);
    }

    public void addUnitToForce(final @Nullable Unit unit, final Force force) {
        addUnitToForce(unit, force.getId());
    }

    /**
     * Add unit to an existing force. This method will also assign that force's id to the unit.
     *
     * @param unit Unit to add to the existing force.
     * @param id   Force ID to add unit to
     */
    public void addUnitToForce(@Nullable Unit unit, int id) {
        if (unit == null) {
            return;
        }

        Force force = forceIds.get(id);
        Force prevForce = forceIds.get(unit.getForceId());
        boolean useTransfers = false;
        boolean transferLog = !getCampaignOptions().isUseTransfers();

        if (null != prevForce) {
            if (null != prevForce.getTechID()) {
                unit.removeTech();
            }
            // We log removal if we don't use transfers or if it can't be assigned to a new
            // force
            prevForce.removeUnit(this, unit.getId(), transferLog || (force == null));
            useTransfers = !transferLog;
            MekHQ.triggerEvent(new OrganizationChangedEvent(this, prevForce, unit));
        }

        if (null != force) {
            unit.setForceId(id);
            unit.setScenarioId(force.getScenarioId());
            if (null != force.getTechID()) {
                Person forceTech = getPerson(force.getTechID());
                if (forceTech.canTech(unit.getEntity())) {
                    if (null != unit.getTech()) {
                        unit.removeTech();
                    }

                    unit.setTech(forceTech);
                } else {
                    String cantTech = forceTech.getFullName() +
                                            " cannot maintain " +
                                            unit.getName() +
                                            '\n' +
                                            "You will need to assign a tech manually.";
                    JOptionPane.showMessageDialog(null, cantTech, "Warning", JOptionPane.WARNING_MESSAGE);
                }
            }
            force.addUnit(this, unit.getId(), useTransfers, prevForce);
            MekHQ.triggerEvent(new OrganizationChangedEvent(this, force, unit));
        }

        if (campaignOptions.isUseAtB()) {
            recalculateCombatTeams(this);
        }
    }

    /**
     * Adds force and all its sub-forces to the Combat Teams table
     */
    private void addAllCombatTeams(Force force) {
        recalculateCombatTeams(this);

        for (Force subForce : force.getSubForces()) {
            addAllCombatTeams(subForce);
        }
    }

    // region Missions/Contracts

    /**
     * Add a mission to the campaign
     *
     * @param mission The mission to be added
     */
    public void addMission(Mission mission) {
        int missionID = lastMissionId + 1;
        mission.setId(missionID);
        missions.put(missionID, mission);
        lastMissionId = missionID;
        MekHQ.triggerEvent(new MissionNewEvent(mission));
    }

    /**
     * Imports a {@link Mission} into a campaign.
     *
     * @param mission Mission to import into the campaign.
     */
    public void importMission(final Mission mission) {
        mission.getScenarios().forEach(this::importScenario);
        addMissionWithoutId(mission);
        StratConContractInitializer.restoreTransientStratconInformation(mission, this);
    }

    private void addMissionWithoutId(Mission m) {
        lastMissionId = max(lastMissionId, m.getId());
        missions.put(m.getId(), m);
        MekHQ.triggerEvent(new MissionNewEvent(m));
    }

    /**
     * @param id the mission's id
     *
     * @return the mission in question
     */
    public @Nullable Mission getMission(int id) {
        return missions.get(id);
    }

    /**
     * @return an <code>Collection</code> of missions in the campaign
     */
    public Collection<Mission> getMissions() {
        return missions.values();
    }

    /**
     * @return missions List sorted with complete missions at the bottom
     */
    public List<Mission> getSortedMissions() {
        return getMissions().stream()
                     .sorted(Comparator.comparing(Mission::getStatus)
                                   .thenComparing(m -> (m instanceof Contract) ?
                                                             ((Contract) m).getStartDate() :
                                                             LocalDate.now()))
                     .collect(Collectors.toList());
    }

    public List<Mission> getActiveMissions(final boolean excludeEndDateCheck) {
        return getMissions().stream()
                     .filter(m -> m.isActiveOn(getLocalDate(), excludeEndDateCheck))
                     .collect(Collectors.toList());
    }

    public List<Mission> getCompletedMissions() {
        return getMissions().stream().filter(m -> m.getStatus().isCompleted()).collect(Collectors.toList());
    }

    /**
     * Retrieves a list of currently active contracts.
     *
     * <p>This method is a shorthand for {@link #getActiveContracts(boolean)} with {@code includeFutureContracts}
     * set to {@code false}. It fetches all contracts from the list of missions and filters them for those that are
     * currently active on the current local date.</p>
     *
     * @return A list of {@link Contract} objects that are currently active.
     */
    public List<Contract> getActiveContracts() {
        return getActiveContracts(false);
    }

    /**
     * Retrieves a list of active contracts, with an option to include future contracts.
     *
     * <p>This method iterates through all missions and checks if they are instances of {@link Contract}.
     * If so, it filters them based on their active status, as determined by the
     * {@link Contract#isActiveOn(LocalDate, boolean)} method.</p>
     *
     * @param includeFutureContracts If {@code true}, contracts that are scheduled to start in the future will also be
     *                               included in the final result. If {@code false}, only contracts active on the
     *                               current local date are included.
     *
     * @return A list of {@link Contract} objects that match the active criteria.
     */
    public List<Contract> getActiveContracts(boolean includeFutureContracts) {
        List<Contract> activeContracts = new ArrayList<>();

        for (Mission mission : getMissions()) {
            // Skip if the mission is not a Contract
            if (!(mission instanceof Contract contract)) {
                continue;
            }

            if (contract.isActiveOn(getLocalDate(), includeFutureContracts)) {
                activeContracts.add(contract);
            }
        }

        return activeContracts;
    }

    /**
     * Retrieves a list of future contracts.
     *
     * <p>This method fetches all missions and checks if they are instances of {@link Contract}. It filters the
     * contracts where the start date is after the current day.</p>
     *
     * @return A list of {@link Contract} objects whose start dates are in the future.
     */
    public List<Contract> getFutureContracts() {
        List<Contract> activeContracts = new ArrayList<>();

        for (Mission mission : getMissions()) {
            // Skip if the mission is not a Contract
            if (!(mission instanceof Contract contract)) {
                continue;
            }

            if (contract.getStartDate().isAfter(currentDay)) {
                activeContracts.add(contract);
            }
        }

        return activeContracts;
    }

    public List<AtBContract> getAtBContracts() {
        return getMissions().stream()
                     .filter(c -> c instanceof AtBContract)
                     .map(c -> (AtBContract) c)
                     .collect(Collectors.toList());
    }

    /**
     * Determines whether there is an active AtB (Against the Bot) contract. This method checks if there are contracts
     * currently active. Optionally, it can also consider future contracts that have been accepted but have not yet
     * started.
     *
     * @param includeFutureContracts a boolean indicating whether contracts that have been accepted but have not yet
     *                               started should also be considered as active.
     *
     * @return {@code true} if there is any currently active AtB contract, or if {@code includeFutureContracts} is
     *       {@code true} and there are future contracts starting after the current date. Otherwise, {@code false}.
     *
     * @see #hasFutureAtBContract()
     */
    public boolean hasActiveAtBContract(boolean includeFutureContracts) {
        if (!getActiveAtBContracts().isEmpty()) {
            return true;
        }

        if (includeFutureContracts) {
            return hasFutureAtBContract();
        }

        return false;
    }

    /**
     * Checks if there is at least one active AtB (Against the Bot) contract, using the default search parameters.
     *
     * @return {@code true} if an active AtB contract exists; {@code false} otherwise
     *
     * @author Illiani
     * @since 0.50.06
     */
    public boolean hasActiveAtBContract() {
        return hasActiveAtBContract(false);
    }

    /**
     * Determines whether there are any future AtB (Against the Bot) contracts. A future contract is defined as a
     * contract that has been accepted but has a start date later than the current day.
     *
     * @return true if there is at least one future AtB contract (accepted but starting after the current date).
     *       Otherwise, false.
     */
    public boolean hasFutureAtBContract() {
        List<AtBContract> contracts = getAtBContracts();

        for (AtBContract contract : contracts) {
            // This catches any contracts that have been accepted, but haven't yet started
            if (contract.getStartDate().isAfter(currentDay)) {
                return true;
            }
        }

        return false;
    }

    /**
     * Retrieves a list of {@link AtBContract} objects that have a start date after the current day.
     *
     * @return a list of future AtBContract objects whose start date is after the current day
     */
    public List<AtBContract> getFutureAtBContracts() {
        return getAtBContracts().stream()
                     .filter(c -> c.getStartDate().isAfter(currentDay))
                     .collect(Collectors.toList());
    }

    public List<AtBContract> getActiveAtBContracts() {
        return getActiveAtBContracts(false);
    }

    public List<AtBContract> getActiveAtBContracts(boolean excludeEndDateCheck) {
        return getMissions().stream()
                     .filter(c -> (c instanceof AtBContract) && c.isActiveOn(getLocalDate(), excludeEndDateCheck))
                     .map(c -> (AtBContract) c)
                     .collect(Collectors.toList());
    }

    public List<AtBContract> getCompletedAtBContracts() {
        return getMissions().stream()
                     .filter(c -> (c instanceof AtBContract) && c.getStatus().isCompleted())
                     .map(c -> (AtBContract) c)
                     .collect(Collectors.toList());
    }

    /**
     * @return whether the current campaign has an active contract for the current date
     */
    public boolean hasActiveContract() {
        return hasActiveContract;
    }

    /**
     * This is used to check if the current campaign has one or more active contacts, and sets the value of
     * hasActiveContract based on that check. This value should not be set elsewhere
     */
    public void setHasActiveContract() {
        hasActiveContract = getMissions().stream()
                                  .anyMatch(c -> (c instanceof Contract) && c.isActiveOn(getLocalDate()));
    }
    // endregion Missions/Contracts

    /**
     * Adds scenario to existing mission, generating a report.
     */
    public void addScenario(Scenario s, Mission m) {
        addScenario(s, m, false);
    }

    /**
     * Add scenario to an existing mission. This method will also assign the scenario an id, provided that it is a new
     * scenario. It then adds the scenario to the scenarioId hash.
     * <p>
     * Scenarios with previously set ids can be sent to this mission, allowing one to remove and then re-add scenarios
     * if needed. This functionality is used in the
     * <code>AtBScenarioFactory</code> class in method
     * <code>createScenariosForNewWeek</code> to
     * ensure that scenarios are generated properly.
     *
     * @param s              - the Scenario to add
     * @param m              - the mission to add the new scenario to
     * @param suppressReport - whether to suppress the campaign report
     */
    public void addScenario(Scenario s, Mission m, boolean suppressReport) {
        final boolean newScenario = s.getId() == Scenario.S_DEFAULT_ID;
        final int id = newScenario ? ++lastScenarioId : s.getId();
        s.setId(id);
        m.addScenario(s);
        scenarios.put(id, s);

        if (newScenario && !suppressReport) {
            addReport(MessageFormat.format(resources.getString("newAtBScenario.format"),
                  s.getHyperlinkedName(),
                  MekHQ.getMHQOptions().getDisplayFormattedDate(s.getDate())));
        }

        MekHQ.triggerEvent(new ScenarioNewEvent(s));
    }

    public Scenario getScenario(int id) {
        return scenarios.get(id);
    }

    public Collection<Scenario> getScenarios() {
        return scenarios.values();
    }

    public void setLocation(CurrentLocation l) {
        location = l;
    }

    /**
     * Moves immediately to a {@link PlanetarySystem}.
     *
     * @param s The {@link PlanetarySystem} the campaign has been moved to.
     */
    public void moveToPlanetarySystem(PlanetarySystem s) {
        setLocation(new CurrentLocation(s, 0.0));
        MekHQ.triggerEvent(new LocationChangedEvent(getLocation(), false));
    }

    public CurrentLocation getLocation() {
        return location;
    }

    public List<String> getTurnoverRetirementInformation() {
        return turnoverRetirementInformation;
    }

    /**
     * Imports a {@link Unit} into a campaign.
     *
     * @param unit A {@link Unit} to import into the campaign.
     */
    public void importUnit(Unit unit) {
        Objects.requireNonNull(unit);

        LOGGER.debug("Importing unit: ({}): {}", unit.getId(), unit.getName());

        getHangar().addUnit(unit);

        checkDuplicateNamesDuringAdd(unit.getEntity());

        // Assign an entity ID to our new unit
        if (Entity.NONE == unit.getEntity().getId()) {
            unit.getEntity().setId(game.getNextEntityId());
        }

        // Entity should exist before we initialize transport space
        game.addEntity(unit.getEntity());

        unit.initializeAllTransportSpace();

        if (!unit.isMothballed()) {
            for (CampaignTransportType campaignTransportType : CampaignTransportType.values()) {
                if (!unit.getTransportCapabilities(campaignTransportType).isEmpty()) {
                    addCampaignTransport(campaignTransportType, unit);
                }
            }
        }

    }

    /**
     * Adds a transport (Unit) to the list specified transporters map. This transporters map is used to store
     * transports, the kinds of transporters they have, and their remaining capacity. The transporters map is meant to
     * be utilized by the GUI.
     *
     * @param campaignTransportType Transport Type (enum) we're adding to
     * @param unit                  unit with transport capabilities
     *
     * @see CampaignTransporterMap
     */
    public void addCampaignTransport(CampaignTransportType campaignTransportType, Unit unit) {
        if (campaignTransportType.isShipTransport()) {
            shipTransporters.addTransporter(unit);
        } else if (campaignTransportType.isTacticalTransport()) {
            tacticalTransporters.addTransporter(unit);
        } else if (campaignTransportType.isTowTransport()) {
            towTransporters.addTransporter(unit);
        }
    }

    /**
     * This will update the transport in the transports list with current capacities. When a unit is added or removed
     * from a transport, that information needs updated in the campaign transport map. This method will update the map
     * for every {@code CampaignTransportType} for the given transport.
     *
     * @param transport Unit
     *
     * @see Campaign#updateTransportInTransports(CampaignTransportType, Unit)
     */
    public void updateTransportInTransports(Unit transport) {
        for (CampaignTransportType campaignTransportType : CampaignTransportType.values()) {
            updateTransportInTransports(campaignTransportType, transport);
        }
    }

    /**
     * This will update the transport in the transports list with current capacities. When a unit is added or removed
     * from a transport, that information needs updated in the campaign transport map. This method takes the
     * CampaignTransportType and transport as inputs and updates the map with the current capacities of the transport.
     *
     * @param campaignTransportType type (Enum) of TransportedUnitsSummary we're interested in
     * @param transport             Unit
     */
    public void updateTransportInTransports(CampaignTransportType campaignTransportType, Unit transport) {
        Objects.requireNonNull(getCampaignTransporterMap(campaignTransportType))
              .updateTransportInTransporterMap(transport);
    }

    /**
     * Deletes an entry from the list of specified list of transports. This gets updated when the transport should no
     * longer be in the CampaignTransporterMap, such as when Transport is mothballed or removed from the campaign.
     *
     * @param campaignTransportType Transport Type (enum) we're checking
     * @param unit                  - The ship we want to remove from this Set
     *
     * @see CampaignTransporterMap
     */
    public void removeCampaignTransporter(CampaignTransportType campaignTransportType, Unit unit) {
        if (campaignTransportType.isShipTransport()) {
            shipTransporters.removeTransport(unit);
        } else if (campaignTransportType.isTacticalTransport()) {
            tacticalTransporters.removeTransport(unit);
        } else if (campaignTransportType.isTowTransport()) {
            towTransporters.removeTransport(unit);
        }
    }

    /**
     * This is for adding a TestUnit that was previously created and had parts added to it. We need to do the normal
     * stuff, but we also need to take the existing parts and add them to the campaign.
     *
     * @param testUnit TestUnit to add.
     */
    public void addTestUnit(TestUnit testUnit) {
        // we really just want the entity and the parts so let's just wrap that around a new unit.
        Unit unit = new Unit(testUnit.getEntity(), this);
        getHangar().addUnit(unit);

        // we decided we like the test unit so much we are going to keep it
        unit.getEntity().setOwner(player);
        unit.getEntity().setGame(game);
        unit.getEntity().setExternalIdAsString(unit.getId().toString());
        unit.setMaintenanceMultiplier(getCampaignOptions().getDefaultMaintenanceTime());

        // now lets grab the parts from the test unit and set them up with this unit
        for (Part p : testUnit.getParts()) {
            unit.addPart(p);
            getQuartermaster().addPart(p, 0, false);
        }

        unit.resetPilotAndEntity();

        if (!unit.isRepairable()) {
            unit.setSalvage(true);
        }

        // Assign an entity ID to our new unit
        if (Entity.NONE == unit.getEntity().getId()) {
            unit.getEntity().setId(game.getNextEntityId());
        }
        game.addEntity(unit.getEntity());

        checkDuplicateNamesDuringAdd(unit.getEntity());
        addReport(unit.getHyperlinkedName() + " has been added to the unit roster.");
    }

    /**
     * Add a new unit to the campaign and set its quality to D.
     *
     * @param en             An <code>Entity</code> object that the new unit will be wrapped around
     * @param allowNewPilots A boolean indicating whether to add new pilots for the unit
     * @param days           The number of days for the new unit to arrive
     *
     * @return The newly added unit
     */
    public Unit addNewUnit(Entity en, boolean allowNewPilots, int days) {
        return addNewUnit(en, allowNewPilots, days, PartQuality.QUALITY_D);
    }

    /**
     * Add a new unit to the campaign and set its quality.
     *
     * @param en             An <code>Entity</code> object that the new unit will be wrapped around
     * @param allowNewPilots A boolean indicating whether to add new pilots for the unit
     * @param days           The number of days for the new unit to arrive
     * @param quality        The quality of the new unit (0-5)
     *
     * @return The newly added unit
     *
     * @throws IllegalArgumentException If the quality is not within the valid range (0-5)
     */
    public Unit addNewUnit(Entity en, boolean allowNewPilots, int days, PartQuality quality) {
        Unit unit = new Unit(en, this);
        unit.setMaintenanceMultiplier(getCampaignOptions().getDefaultMaintenanceTime());
        getHangar().addUnit(unit);

        // reset the game object
        en.setOwner(player);
        en.setGame(game);
        en.setExternalIdAsString(unit.getId().toString());

        // Added to avoid the 'default force bug' when calculating cargo
        removeUnitFromForce(unit);

        unit.initializeParts(true);
        unit.runDiagnostic(false);
        if (!unit.isRepairable()) {
            unit.setSalvage(true);
        }

        unit.setDaysToArrival(days);

        if (days > 0) {
            unit.setMothballed(campaignOptions.isMothballUnitMarketDeliveries());
        }

        if (allowNewPilots) {
            Map<CrewType, Collection<Person>> newCrew = Utilities.genRandomCrewWithCombinedSkill(this,
                  unit,
                  getFaction().getShortName());
            newCrew.forEach((type, personnel) -> personnel.forEach(p -> type.getAddMethod().accept(unit, p)));
        }

        unit.resetPilotAndEntity();

        unit.setQuality(quality);

        // Assign an entity ID to our new unit
        if (Entity.NONE == en.getId()) {
            en.setId(game.getNextEntityId());
        }
        game.addEntity(en);

        unit.initializeAllTransportSpace();

        if (!unit.isMothballed()) {
            for (CampaignTransportType campaignTransportType : CampaignTransportType.values()) {
                if (!unit.getTransportCapabilities(campaignTransportType).isEmpty()) {
                    addCampaignTransport(campaignTransportType, unit);
                }
            }
        }

        checkDuplicateNamesDuringAdd(en);
        addReport(unit.getHyperlinkedName() + " has been added to the unit roster.");
        MekHQ.triggerEvent(new UnitNewEvent(unit));

        return unit;
    }

    /**
     * @return the current hangar containing the player's units.
     */
    public Hangar getHangar() {
        return units;
    }

    /**
     * Gets statistics related to units in the hangar.
     */
    public HangarStatistics getHangarStatistics() {
        return new HangarStatistics(getHangar());
    }

    /**
     * Gets statistics related to cargo in the hangar.
     */
    public CargoStatistics getCargoStatistics() {
        return new CargoStatistics(this);
    }

    public Collection<Unit> getUnits() {
        return getHangar().getUnits();
    }

    /**
     * Retrieves a collection of units that are not mothballed or being salvaged.
     *
     * @return a collection of active units
     */
    public Collection<Unit> getActiveUnits() {
        return getHangar().getUnits().stream().filter(unit -> !unit.isMothballed() && !unit.isSalvage()).toList();
    }

    public List<Entity> getEntities() {
        return getUnits().stream().map(Unit::getEntity).collect(Collectors.toList());
    }

    public Unit getUnit(UUID id) {
        return getHangar().getUnit(id);
    }

    // region Personnel
    // region Person Creation

    /**
     * Creates a new dependent with given gender. The origin faction and planet are set to null.
     *
     * @param gender The {@link Gender} of the new dependent.
     *
     * @return Return a {@link Person} object representing the new dependent.
     */
    public Person newDependent(Gender gender) {
        return newDependent(gender, null, null);
    }

    /**
     * Creates a new dependent with the given gender, origin faction, and origin planet.
     *
     * @param gender        The {@link Gender} of the new dependent.
     * @param originFaction The {@link Faction} that represents the origin faction for the new dependent. This can be
     *                      null, suggesting the faction will be chosen based on campaign options.
     * @param originPlanet  The {@link Planet} that represents the origin planet for the new dependent. This can be
     *                      null, suggesting the planet will be chosen based on campaign options.
     *
     * @return Return a {@link Person} object representing the new dependent.
     */
    public Person newDependent(Gender gender, @Nullable Faction originFaction, @Nullable Planet originPlanet) {
        PersonnelRole civilianProfession = PersonnelRole.MISCELLANEOUS_JOB;

        int dependentProfessionDieSize = campaignOptions.getDependentProfessionDieSize();
        if (dependentProfessionDieSize == 0 || randomInt(dependentProfessionDieSize) == 0) {
            civilianProfession = PersonnelRole.DEPENDENT;
        }

        int civilianProfessionDieSize = campaignOptions.getCivilianProfessionDieSize();
        if (civilianProfessionDieSize > 0) { // A value of 0 denotes that this system has been disabled
            if (randomInt(civilianProfessionDieSize) == 0) {
                List<PersonnelRole> civilianRoles = PersonnelRole.getCivilianRolesExceptNone();
                civilianProfession = ObjectUtility.getRandomItem(civilianRoles);
            }
        }

        // When a character is generated we include age checks to ensure they're old enough for the profession
        // chosen, so we don't need to include age-checks here.

        return newPerson(civilianProfession,
              PersonnelRole.NONE,
              new DefaultFactionSelector(getCampaignOptions().getRandomOriginOptions(), originFaction),
              new DefaultPlanetSelector(getCampaignOptions().getRandomOriginOptions(), originPlanet),
              gender);
    }

    /**
     * Generate a new Person of the given role using whatever randomization options have been given in the
     * CampaignOptions
     *
     * @param role The primary role
     *
     * @return A new {@link Person}.
     */
    public Person newPerson(final PersonnelRole role) {
        return newPerson(role, PersonnelRole.NONE);
    }

    /**
     * Generate a new Person of the given role using whatever randomization options have been given in the
     * CampaignOptions
     *
     * @param primaryRole   The primary role
     * @param secondaryRole A secondary role
     *
     * @return A new {@link Person}.
     */
    public Person newPerson(final PersonnelRole primaryRole, final PersonnelRole secondaryRole) {
        return newPerson(primaryRole, secondaryRole, getFactionSelector(), getPlanetSelector(), Gender.RANDOMIZE);
    }

    /**
     * Generate a new Person of the given role using whatever randomization options have been given in the
     * CampaignOptions
     *
     * @param primaryRole The primary role
     * @param factionCode The code for the faction this person is to be generated from
     * @param gender      The gender of the person to be generated, or a randomize it value
     *
     * @return A new {@link Person}.
     */
    public Person newPerson(final PersonnelRole primaryRole, final String factionCode, final Gender gender) {
        return newPerson(primaryRole,
              PersonnelRole.NONE,
              new DefaultFactionSelector(getCampaignOptions().getRandomOriginOptions(),
                    (factionCode == null) ? null : Factions.getInstance().getFaction(factionCode)),
              getPlanetSelector(),
              gender);
    }

    /**
     * Generate a new Person of the given role using whatever randomization options have been given in the
     * CampaignOptions
     *
     * @param primaryRole     The primary role
     * @param secondaryRole   A secondary role
     * @param factionSelector The faction selector to use for the person.
     * @param planetSelector  The planet selector for the person.
     * @param gender          The gender of the person to be generated, or a randomize it value
     *
     * @return A new {@link Person}.
     */
    public Person newPerson(final PersonnelRole primaryRole, final PersonnelRole secondaryRole,
          final AbstractFactionSelector factionSelector, final AbstractPlanetSelector planetSelector,
          final Gender gender) {
        return newPerson(primaryRole, secondaryRole, getPersonnelGenerator(factionSelector, planetSelector), gender);
    }

    /**
     * Generate a new {@link Person} of the given role, using the supplied {@link AbstractPersonnelGenerator}
     *
     * @param primaryRole        The primary role of the {@link Person}.
     * @param personnelGenerator The {@link AbstractPersonnelGenerator} to use when creating the {@link Person}.
     *
     * @return A new {@link Person} configured using {@code personnelGenerator}.
     */
    public Person newPerson(final PersonnelRole primaryRole, final AbstractPersonnelGenerator personnelGenerator) {
        return newPerson(primaryRole, PersonnelRole.NONE, personnelGenerator, Gender.RANDOMIZE);
    }

    /**
     * Generate a new {@link Person} of the given role, using the supplied {@link AbstractPersonnelGenerator}
     *
     * @param primaryRole        The primary role of the {@link Person}.
     * @param secondaryRole      The secondary role of the {@link Person}.
     * @param personnelGenerator The {@link AbstractPersonnelGenerator} to use when creating the {@link Person}.
     * @param gender             The gender of the person to be generated, or a randomize it value
     *
     * @return A new {@link Person} configured using {@code personnelGenerator}.
     */
    public Person newPerson(final PersonnelRole primaryRole, final PersonnelRole secondaryRole,
          final AbstractPersonnelGenerator personnelGenerator, final Gender gender) {
        final Person person = personnelGenerator.generate(this, primaryRole, secondaryRole, gender);

        // Assign a random portrait after we generate a new person
        if (getCampaignOptions().isUsePortraitForRole(primaryRole)) {
            assignRandomPortraitFor(person);
        }

        return person;
    }

    public boolean getFieldKitchenWithinCapacity() {
        return fieldKitchenWithinCapacity;
    }

    public void setFieldKitchenWithinCapacity(boolean fieldKitchenWithinCapacity) {
        this.fieldKitchenWithinCapacity = fieldKitchenWithinCapacity;
    }
<<<<<<< HEAD
=======

    public boolean getMashTheatresWithinCapacity() {
        return mashTheatreCapacity >= getPatientsAssignedToDoctors().size();
    }

    public int getMashTheatreCapacity() {
        return mashTheatreCapacity;
    }

    public void setMashTheatreCapacity(int mashTheatreCapacity) {
        this.mashTheatreCapacity = mashTheatreCapacity;
    }
>>>>>>> 2cf8e890
    // endregion Person Creation

    // region Personnel Recruitment

    /**
     * Recruits a person into the campaign roster using their current prisoner status, assuming recruitment is not
     * performed by a game master that recruitment actions should be logged, and the character should be employed.
     *
     * @param person the person to recruit; must not be {@code null}
     *
     * @return {@code true} if recruitment was successful and the person was added or employed; {@code false} otherwise
     *
     * @see #recruitPerson(Person, PrisonerStatus, boolean, boolean, boolean, boolean)
     */
    public boolean recruitPerson(Person person) {
        return recruitPerson(person, person.getPrisonerStatus(), false, true, true, false);
    }

    /**
     * @deprecated use {@link #recruitPerson(Person, boolean, boolean)} instead
     */
    @Deprecated(since = "0.50.06", forRemoval = true)
    public boolean recruitPerson(Person person, boolean gmAdd) {
        return recruitPerson(person, person.getPrisonerStatus(), gmAdd, true);
    }

    /**
     * Recruits a person into the campaign roster using their current prisoner status, allowing specification of both
     * game master and employment flags.
     * <p>
     * This is a convenience overload that enables logging and allows caller to choose whether the person is employed
     * upon recruitment.
     * </p>
     *
     * @param person the person to recruit; must not be {@code null}
     * @param gmAdd  if {@code true}, recruitment is performed by a game master (bypassing funds check)
     * @param employ if {@code true}, the person is marked as employed in the campaign
     *
     * @return {@code true} if recruitment was successful and personnel was added or employed; {@code false} otherwise
     *
     * @see #recruitPerson(Person, PrisonerStatus, boolean, boolean, boolean, boolean)
     */
    public boolean recruitPerson(Person person, boolean gmAdd, boolean employ) {
        return recruitPerson(person, person.getPrisonerStatus(), gmAdd, true, employ, false);
    }

    /**
     * @deprecated use {@link #recruitPerson(Person, PrisonerStatus, boolean)} instead
     */
    @Deprecated(since = "0.50.06", forRemoval = true)
    public boolean recruitPerson(Person person, PrisonerStatus prisonerStatus) {
        return recruitPerson(person, prisonerStatus, false, true);
    }

    /**
     * Recruits a person into the campaign roster with default parameters for game master and logging options.
     * <p>
     * This is a convenience overload that assumes recruitment is not performed by a game master and that recruitment
     * actions should be logged. If successful, the person is marked as employed based on the given flag.
     * </p>
     *
     * @param person         the person to recruit; must not be {@code null}
     * @param prisonerStatus the prison status to assign to the person
     * @param employ         if {@code true}, the person is marked as employed in the campaign
     *
     * @return {@code true} if recruitment was successful and personnel was added or employed; {@code false} otherwise
     *
     * @see #recruitPerson(Person, PrisonerStatus, boolean, boolean, boolean, boolean)
     */
    public boolean recruitPerson(Person person, PrisonerStatus prisonerStatus, boolean employ) {
        return recruitPerson(person, prisonerStatus, false, true, employ, false);
    }

    /**
     * Attempts to recruit a given person into the campaign with the specified prisoner status.
     *
     * <p>This is a convenience method that calls
     * {@link #recruitPerson(Person, PrisonerStatus, boolean, boolean, boolean, boolean)} with
     * {@code bypassSimulateRelationships} set to {@code false}.</p>
     *
     * @param person         the {@link Person} to recruit
     * @param prisonerStatus the {@link PrisonerStatus} applied to the recruited person
     * @param gmAdd          if {@code true}, the person is added in GM Mode
     * @param log            if {@code true}, the recruitment is logged
     * @param employ         if {@code true}, the person is immediately employed
     *
     * @return {@code true} if the person was successfully recruited; {@code false} otherwise
     *
     * @author Illiani
     * @since 0.50.07
     */
    public boolean recruitPerson(Person person, PrisonerStatus prisonerStatus, boolean gmAdd, boolean log,
          boolean employ) {
        return recruitPerson(person, prisonerStatus, gmAdd, log, employ, false);
    }

    /**
     * @deprecated use {@link #recruitPerson(Person, PrisonerStatus, boolean, boolean, boolean, boolean)} instead.
     */
    @Deprecated(since = "0.50.06", forRemoval = true)
    public boolean recruitPerson(Person person, PrisonerStatus prisonerStatus, boolean gmAdd, boolean log) {
        return recruitPerson(person, prisonerStatus, gmAdd, log, true, false);
    }

    /**
     * Recruits a person into the campaign roster, handling employment status, prisoner status, finances, logging, and
     * optional relationship simulation.
     *
     * <p>If the {@code employ} parameter is {@code true} and the person is not already employed, this method
     * optionally deducts recruitment costs from campaign finances (unless performed by a game master). The person's
     * status and campaign logs are updated accordingly.</p>
     *
     * <p>If the person is a new recruit, their joining date and personnel entry are initialized, and relationship
     * history may be simulated based on campaign options and role.</p>
     *
     * <p>The method also manages staff role-specific timing pools and can log recruitment events.</p>
     *
     * @param person                      the person to recruit; must not be {@code null}
     * @param prisonerStatus              the prison status to assign to the person
     * @param gmAdd                       if {@code true}, indicates the recruitment is being performed by a game master
     *                                    (bypassing funds check)
     * @param log                         if {@code true}, a record of the recruitment will be added to campaign logs
     * @param employ                      if {@code true}, the person is marked as employed in the campaign
     * @param bypassSimulateRelationships if {@code true}, relationship simulation does not occur
     *
     * @return {@code true} if recruitment was successful and personnel was added or employed; {@code false} on failure
     *       or insufficient funds
     */
    public boolean recruitPerson(Person person, PrisonerStatus prisonerStatus, boolean gmAdd, boolean log,
          boolean employ, boolean bypassSimulateRelationships) {
        if (person == null) {
            LOGGER.warn("A null person was passed into recruitPerson.");
            return false;
        }

        if (employ && !person.isEmployed()) {
            if (getCampaignOptions().isPayForRecruitment() && !gmAdd) {
                if (!getFinances().debit(TransactionType.RECRUITMENT,
                      getLocalDate(),
                      person.getSalary(this).multipliedBy(2),
                      String.format(resources.getString("personnelRecruitmentFinancesReason.text"),
                            person.getFullName()))) {
                    addReport(String.format(resources.getString("personnelRecruitmentInsufficientFunds.text"),
                          ReportingUtilities.getNegativeColor(),
                          person.getFullName()));
                    return false;
                }
            }
        }

        String formerSurname = person.getSurname();

        if (!personnel.containsValue(person)) {
            person.setJoinedCampaign(currentDay);
            personnel.put(person.getId(), person);

            if (!bypassSimulateRelationships && getCampaignOptions().isUseSimulatedRelationships()) {
                if ((prisonerStatus.isFree()) &&
                          (!person.getOriginFaction().isClan()) &&
                          // We don't simulate for civilians, otherwise MekHQ will try to simulate the entire
                          // relationship history of everyone the recruit has ever married or birthed. This will
                          // cause a StackOverflow. -- Illiani, May/21/2025
                          (!person.getPrimaryRole().isCivilian())) {
                    simulateRelationshipHistory(person);
                }
            }
        }

        if (employ) {
            if (person.getPrimaryRole().isAstech()) {
                asTechPoolMinutes += Person.PRIMARY_ROLE_SUPPORT_TIME;
                asTechPoolOvertime += Person.PRIMARY_ROLE_OVERTIME_SUPPORT_TIME;
            } else if (person.getSecondaryRole().isAstech()) {
                asTechPoolMinutes += Person.SECONDARY_ROLE_SUPPORT_TIME;
                asTechPoolOvertime += Person.SECONDARY_ROLE_OVERTIME_SUPPORT_TIME;
            }
        } else {
            person.setStatus(PersonnelStatus.CAMP_FOLLOWER);
        }

        person.setPrisonerStatus(this, prisonerStatus, log);

        if (log) {
            formerSurname = person.getSurname().equals(formerSurname) ?
                                  "" :
                                  ' ' +
                                        String.format(resources.getString("personnelRecruitmentFormerSurname.text") +
                                                            ' ', formerSurname);
            String add = !prisonerStatus.isFree() ?
                               (' ' +
                                      resources.getString(prisonerStatus.isBondsman() ?
                                                                "personnelRecruitmentBondsman.text" :
                                                                "personnelRecruitmentPrisoner.text")) :
                               "";
            addReport(String.format(resources.getString("personnelRecruitmentAddedToRoster.text"),
                  person.getHyperlinkedFullTitle(),
                  formerSurname,
                  add));
        }

        MekHQ.triggerEvent(new PersonNewEvent(person));
        return true;
    }

    private void simulateRelationshipHistory(Person person) {
        // how many weeks should the simulation run?
        LocalDate localDate = getLocalDate();
        long weeksBetween = ChronoUnit.WEEKS.between(person.getDateOfBirth().plusYears(18), localDate);

        // this means there is nothing to simulate
        if (weeksBetween == 0) {
            return;
        }

        Person babysFather = null;
        Person spousesBabysFather = null;
        List<Person> currentChildren = new ArrayList<>(); // Children that join with the character
        List<Person> priorChildren = new ArrayList<>(); // Children that were lost during divorce

        Person currentSpouse = null; // The current spouse
        List<Person> allSpouses = new ArrayList<>(); // All spouses current or divorced


        // run the simulation
        for (long weeksRemaining = weeksBetween; weeksRemaining >= 0; weeksRemaining--) {
            LocalDate currentDate = getLocalDate().minusWeeks(weeksRemaining);

            // first, we check for old relationships ending and new relationships beginning
            if (currentSpouse != null) {
                getDivorce().processNewWeek(this, currentDate, person, true);

                if (!person.getGenealogy().hasSpouse()) {
                    List<Person> toRemove = new ArrayList<>();

                    // there is a chance a departing spouse might take some of their children with
                    // them
                    for (Person child : currentChildren) {
                        if (child.getGenealogy().getParents().contains(currentSpouse)) {
                            if (randomInt(2) == 0) {
                                toRemove.add(child);
                            }
                        }
                    }

                    currentChildren.removeAll(toRemove);

                    priorChildren.addAll(toRemove);

                    currentSpouse = null;
                }
            } else {
                getMarriage().processBackgroundMarriageRolls(this, currentDate, person);

                if (person.getGenealogy().hasSpouse()) {
                    currentSpouse = person.getGenealogy().getSpouse();
                    allSpouses.add(currentSpouse);
                }
            }

            // then we check for children
            if ((person.getGender().isFemale()) && (!person.isPregnant())) {
                getProcreation().processRandomProcreationCheck(this,
                      localDate.minusWeeks(weeksRemaining),
                      person,
                      true);

                if (person.isPregnant()) {

                    if ((currentSpouse != null) && (currentSpouse.getGender().isMale())) {
                        babysFather = currentSpouse;
                    }
                }
            }

            if ((currentSpouse != null) && (currentSpouse.getGender().isFemale()) && (!currentSpouse.isPregnant())) {
                getProcreation().processRandomProcreationCheck(this,
                      localDate.minusWeeks(weeksRemaining),
                      currentSpouse,
                      true);

                if (currentSpouse.isPregnant()) {
                    if (person.getGender().isMale()) {
                        spousesBabysFather = person;
                    }
                }
            }

            if ((person.isPregnant()) && (currentDate.isAfter(person.getDueDate()))) {
                currentChildren.addAll(getProcreation().birthHistoric(this, currentDate, person, babysFather));
                babysFather = null;
            }

            if ((currentSpouse != null) &&
                      (currentSpouse.isPregnant()) &&
                      (currentDate.isAfter(currentSpouse.getDueDate()))) {
                currentChildren.addAll(getProcreation().birthHistoric(this,
                      currentDate,
                      currentSpouse,
                      spousesBabysFather));
                spousesBabysFather = null;
            }
        }

        // with the simulation concluded, we add the current spouse (if any) and any
        // remaining children to the unit
        for (Person spouse : allSpouses) {
            recruitPerson(spouse, PrisonerStatus.FREE, true, false, false);

            if (currentSpouse == spouse) {
                addReport(String.format(resources.getString("relativeJoinsForce.text"),
                      spouse.getHyperlinkedFullTitle(),
                      person.getHyperlinkedFullTitle(),
                      resources.getString("relativeJoinsForceSpouse.text")));
            } else {
                spouse.setStatus(PersonnelStatus.BACKGROUND_CHARACTER);
            }

            MekHQ.triggerEvent(new PersonChangedEvent(spouse));
        }

        List<Person> allChildren = new ArrayList<>();
        allChildren.addAll(currentChildren);
        allChildren.addAll(priorChildren);

        for (Person child : allChildren) {
            child.setOriginFaction(person.getOriginFaction());
            child.setOriginPlanet(person.getOriginPlanet());

            int age = child.getAge(localDate);

            // Limit skills by age for children and adolescents
            if (age < 16) {
                child.removeAllSkills();
            } else if (age < 18) {
                child.limitSkills(0);
            }

            // re-roll SPAs to include in any age and skill adjustments
            Enumeration<IOption> options = new PersonnelOptions().getOptions(PersonnelOptions.LVL3_ADVANTAGES);

            for (IOption option : Collections.list(options)) {
                child.getOptions().getOption(option.getName()).clearValue();
            }

            int experienceLevel = child.getExperienceLevel(this, false);

            // set loyalty
            if (experienceLevel <= 0) {
                person.setLoyalty(d6(3) + 2);
            } else if (experienceLevel == 1) {
                person.setLoyalty(d6(3) + 1);
            } else {
                person.setLoyalty(d6(3));
            }

            if (experienceLevel >= 0) {
                AbstractSpecialAbilityGenerator specialAbilityGenerator = new DefaultSpecialAbilityGenerator();
                specialAbilityGenerator.setSkillPreferences(new RandomSkillPreferences());
                specialAbilityGenerator.generateSpecialAbilities(this, child, experienceLevel);
            }

            recruitPerson(child, PrisonerStatus.FREE, true, false, false);

            if (currentChildren.contains(child)) {
                addReport(String.format(resources.getString("relativeJoinsForce.text"),
                      child.getHyperlinkedFullTitle(),
                      person.getHyperlinkedFullTitle(),
                      resources.getString("relativeJoinsForceChild.text")));
            } else {
                child.setStatus(PersonnelStatus.BACKGROUND_CHARACTER);
            }

            MekHQ.triggerEvent(new PersonChangedEvent(child));
        }

        MekHQ.triggerEvent(new PersonChangedEvent(person));
    }
    // endregion Personnel Recruitment

    // region Bloodnames

    /**
     * If the person does not already have a bloodname, assigns a chance of having one based on skill and rank. If the
     * roll indicates there should be a bloodname, one is assigned as appropriate to the person's phenotype and the
     * player's faction.
     *
     * @param person     The Bloodname candidate
     * @param ignoreDice If true, skips the random roll and assigns a Bloodname automatically
     */
    public void checkBloodnameAdd(Person person, boolean ignoreDice) {
        // if person is non-clan or does not have a phenotype
        if (!person.isClanPersonnel() || person.getPhenotype().isNone()) {
            return;
        }

        // Person already has a bloodname, we open up the dialog to ask if they want to
        // keep the
        // current bloodname or assign a new one
        if (!person.getBloodname().isEmpty()) {
            int result = JOptionPane.showConfirmDialog(null,
                  person.getFullTitle() +
                        " already has the bloodname " +
                        person.getBloodname() +
                        "\nDo you wish to remove that bloodname and generate a new one?",
                  "Already Has Bloodname",
                  JOptionPane.YES_NO_OPTION,
                  JOptionPane.QUESTION_MESSAGE);
            if (result == JOptionPane.NO_OPTION) {
                return;
            } else {
                ignoreDice = true;
            }
        }

        // Go ahead and generate a new bloodname
        int bloodnameTarget = 6;
        PersonnelOptions options = person.getOptions();
        Attributes attributes = person.getATOWAttributes();
        if (!ignoreDice) {
            switch (person.getPhenotype()) {
                case MEKWARRIOR: {
                    bloodnameTarget += person.hasSkill(SkillType.S_GUN_MEK) ?
                                             person.getSkill(SkillType.S_GUN_MEK)
                                                   .getFinalSkillValue(options, attributes) :
                                             TargetRoll.AUTOMATIC_FAIL;
                    bloodnameTarget += person.hasSkill(SkillType.S_PILOT_MEK) ?
                                             person.getSkill(SkillType.S_PILOT_MEK)
                                                   .getFinalSkillValue(options, attributes) :
                                             TargetRoll.AUTOMATIC_FAIL;
                    break;
                }
                case AEROSPACE: {
                    bloodnameTarget += person.hasSkill(SkillType.S_GUN_AERO) ?
                                             person.getSkill(SkillType.S_GUN_AERO)
                                                   .getFinalSkillValue(options, attributes) :
                                             TargetRoll.AUTOMATIC_FAIL;
                    bloodnameTarget += person.hasSkill(SkillType.S_PILOT_AERO) ?
                                             person.getSkill(SkillType.S_PILOT_AERO)
                                                   .getFinalSkillValue(options, attributes) :
                                             TargetRoll.AUTOMATIC_FAIL;
                    break;
                }
                case ELEMENTAL: {
                    bloodnameTarget += person.hasSkill(SkillType.S_GUN_BA) ?
                                             person.getSkill(SkillType.S_GUN_BA)
                                                   .getFinalSkillValue(options, attributes) :
                                             TargetRoll.AUTOMATIC_FAIL;
                    bloodnameTarget += person.hasSkill(SkillType.S_ANTI_MEK) ?
                                             person.getSkill(SkillType.S_ANTI_MEK)
                                                   .getFinalSkillValue(options, attributes) :
                                             TargetRoll.AUTOMATIC_FAIL;
                    break;
                }
                case VEHICLE: {
                    bloodnameTarget += person.hasSkill(SkillType.S_GUN_VEE) ?
                                             person.getSkill(SkillType.S_GUN_VEE)
                                                   .getFinalSkillValue(options, attributes) :
                                             TargetRoll.AUTOMATIC_FAIL;
                    switch (person.getPrimaryRole()) {
                        case GROUND_VEHICLE_DRIVER:
                            bloodnameTarget += person.hasSkill(SkillType.S_PILOT_GVEE) ?
                                                     person.getSkill(SkillType.S_PILOT_GVEE)
                                                           .getFinalSkillValue(options, attributes) :
                                                     TargetRoll.AUTOMATIC_FAIL;
                            break;
                        case NAVAL_VEHICLE_DRIVER:
                            bloodnameTarget += person.hasSkill(SkillType.S_PILOT_NVEE) ?
                                                     person.getSkill(SkillType.S_PILOT_NVEE)
                                                           .getFinalSkillValue(options, attributes) :
                                                     TargetRoll.AUTOMATIC_FAIL;
                            break;
                        case VTOL_PILOT:
                            bloodnameTarget += person.hasSkill(SkillType.S_PILOT_VTOL) ?
                                                     person.getSkill(SkillType.S_PILOT_VTOL)
                                                           .getFinalSkillValue(options, attributes) :
                                                     TargetRoll.AUTOMATIC_FAIL;
                            break;
                        default:
                            break;
                    }
                    break;
                }
                case PROTOMEK: {
                    bloodnameTarget += 2 *
                                             (person.hasSkill(SkillType.S_GUN_PROTO) ?
                                                    person.getSkill(SkillType.S_GUN_PROTO)
                                                          .getFinalSkillValue(options, attributes) :
                                                    TargetRoll.AUTOMATIC_FAIL);
                    break;
                }
                case NAVAL: {
                    switch (person.getPrimaryRole()) {
                        case VESSEL_PILOT:
                            bloodnameTarget += 2 *
                                                     (person.hasSkill(SkillType.S_PILOT_SPACE) ?
                                                            person.getSkill(SkillType.S_PILOT_SPACE)
                                                                  .getFinalSkillValue(options, attributes) :
                                                            TargetRoll.AUTOMATIC_FAIL);
                            break;
                        case VESSEL_GUNNER:
                            bloodnameTarget += 2 *
                                                     (person.hasSkill(SkillType.S_GUN_SPACE) ?
                                                            person.getSkill(SkillType.S_GUN_SPACE)
                                                                  .getFinalSkillValue(options, attributes) :
                                                            TargetRoll.AUTOMATIC_FAIL);
                            break;
                        case VESSEL_CREW:
                            bloodnameTarget += 2 *
                                                     (person.hasSkill(SkillType.S_TECH_VESSEL) ?
                                                            person.getSkill(SkillType.S_TECH_VESSEL)
                                                                  .getFinalSkillValue(options, attributes) :
                                                            TargetRoll.AUTOMATIC_FAIL);
                            break;
                        case VESSEL_NAVIGATOR:
                            bloodnameTarget += 2 *
                                                     (person.hasSkill(SkillType.S_NAVIGATION) ?
                                                            person.getSkill(SkillType.S_NAVIGATION)
                                                                  .getFinalSkillValue(options, attributes) :
                                                            TargetRoll.AUTOMATIC_FAIL);
                            break;
                        default:
                            break;
                    }
                    break;
                }
                default: {
                    break;
                }
            }
            // Higher-rated units are more likely to have Blood named
            if (getCampaignOptions().getUnitRatingMethod().isEnabled()) {
                bloodnameTarget += IUnitRating.DRAGOON_C - getAtBUnitRatingMod();
            }

            // Reavings diminish the number of available Blood rights in later eras
            int year = getGameYear();
            if (year <= 2950) {
                bloodnameTarget--;
            }

            if (year > 3055) {
                bloodnameTarget++;
            }

            if (year > 3065) {
                bloodnameTarget++;
            }

            if (year > 3080) {
                bloodnameTarget++;
            }

            // Officers have better chance; no penalty for non-officer
            bloodnameTarget += Math.min(0, getRankSystem().getOfficerCut() - person.getRankNumeric());
        }

        if (ignoreDice || (d6(2) >= bloodnameTarget)) {
            final Phenotype phenotype = person.getPhenotype().isNone() ? Phenotype.GENERAL : person.getPhenotype();

            final Bloodname bloodname = Bloodname.randomBloodname((getFaction().isClan() ?
                                                                         getFaction() :
                                                                         person.getOriginFaction()).getShortName(),
                  phenotype,
                  getGameYear());
            if (bloodname != null) {
                person.setBloodname(bloodname.getName());
                personUpdated(person);
            }
        }
    }
    // endregion Bloodnames

    // region Other Personnel Methods

    /**
     * Imports a {@link Person} into a campaign.
     *
     * @param person A {@link Person} to import into the campaign.
     */
    public void importPerson(Person person) {
        personnel.put(person.getId(), person);
        MekHQ.triggerEvent(new PersonNewEvent(person));
    }

    public @Nullable Person getPerson(final UUID id) {
        return personnel.get(id);
    }

    public Collection<Person> getPersonnel() {
        return personnel.values();
    }

    /**
     * Retrieves a list of personnel, excluding those whose status indicates they have left the unit.
     * <p>
     * This method filters the personnel collection to only include individuals who are still part of the unit, as
     * determined by their status.
     * </p>
     *
     * @return a {@code List} of {@link Person} objects who have not left the unit
     */
    public List<Person> getPersonnelFilteringOutDeparted() {
        return getPersonnel().stream()
                     .filter(person -> !person.getStatus().isDepartedUnit())
                     .collect(Collectors.toList());
    }

    /**
     * @deprecated use {@link #getActivePersonnel(boolean, boolean)} instead.
     */
    @Deprecated(since = "0.50.07", forRemoval = true)
    public List<Person> getActivePersonnel(boolean includePrisoners) {
        return getActivePersonnel(includePrisoners, false);
    }

    /**
     * Returns a list of personnel who are considered "active" according to various status filters.
     *
     * <p>This method iterates through all personnel and includes those whose status is considered "active," then
     * optionally excludes personnel based on the provided flags for prisoners and camp followers.</p>
     *
     * <ul>
     *   <li>If {@code includePrisoners} is {@code false}, any personnel who are currently prisoners (not free or
     *   bondsmen) will be excluded from the result.</li>
     *   <li>If {@code includeCampFollowers} is {@code false}, (non-prisoner) camp followers will be excluded from the
     *   result.</li>
     *   <li>All included personnel are guaranteed to have a status of {@link PersonnelStatus#ACTIVE} or
     *   {@link PersonnelStatus#CAMP_FOLLOWER} (if appropriate).</li>
     * </ul>
     *
     * <p><b>Notes:</b> It might be tempting to overload this method with a version that skips one of the boolean
     * params. I strongly recommend against this. By forcing developers to explicitly dictate prisoner and follower
     * inclusion we reduce the risk of either demographic being included/excluded by accident. As happened
     * frequently prior to these booleans being added. - Illiani, 5th Oct 2025</p>
     *
     * @param includePrisoners     {@code true} to include prisoners
     * @param includeCampFollowers {@code true} to include <b>non-prisoner</b> camp followers
     *
     * @return a {@link List} of {@link Person} objects matching the criteria
     */
    public List<Person> getActivePersonnel(boolean includePrisoners, boolean includeCampFollowers) {
        List<Person> activePersonnel = new ArrayList<>();

        for (Person person : getPersonnel()) {
            PersonnelStatus status = person.getStatus();
            PrisonerStatus prisonerStatus = person.getPrisonerStatus();
            boolean isActive = status.isActiveFlexible();
            boolean isCampFollower = prisonerStatus.isFreeOrBondsman() && status.isCampFollower();
            boolean isActivePrisoner = person.getPrisonerStatus().isCurrentPrisoner() && isActive;

            if (!isActive) {
                continue;
            }

            if (!includeCampFollowers && isCampFollower) {
                continue;
            }

            if (!includePrisoners && isActivePrisoner) {
                continue;
            }

            activePersonnel.add(person);
        }

        return activePersonnel;
    }

    /**
     * @return a list of people who are currently eligible to receive a salary.
     *
     * @author Illiani
     * @since 0.50.06
     */
    public List<Person> getSalaryEligiblePersonnel() {
        return getActivePersonnel(false, false).stream()
                     .filter(person -> person.getStatus().isSalaryEligible())
                     .collect(Collectors.toList());
    }

    /**
     * Retrieves a filtered list of personnel who have at least one combat profession.
     * <p>
     * This method filters the list of all personnel to include only those whose primary or secondary role is designated
     * as a combat role.
     * </p>
     *
     * @return a {@link List} of {@link Person} objects representing combat-capable personnel
     */
    public List<Person> getActiveCombatPersonnel() {
        return getActivePersonnel(false, false).stream()
                     .filter(p -> p.getPrimaryRole().isCombat() || p.getSecondaryRole().isCombat())
                     .collect(Collectors.toList());
    }

    /**
     * Provides a filtered list of personnel including only active Dependents (including camp followers).
     *
     * @return a {@link Person} <code>List</code> containing all active personnel
     */
    public List<Person> getActiveDependents() {
        return getPersonnel().stream()
                     .filter(person -> person.getPrimaryRole().isDependent())
                     .filter(person -> person.getStatus().isActiveFlexible())
                     .collect(Collectors.toList());
    }

    /**
     * Provides a filtered list of personnel including only active prisoners.
     *
     * @return a {@link Person} <code>List</code> containing all active personnel
     */
    public List<Person> getCurrentPrisoners() {
        return getActivePersonnel(true, false).stream()
                     .filter(person -> person.getPrisonerStatus().isCurrentPrisoner())
                     .collect(Collectors.toList());
    }

    /**
     * Provides a filtered list of personnel including only active prisoners who are willing to defect.
     *
     * @return a {@link Person} <code>List</code> containing all active personnel
     */
    public List<Person> getPrisonerDefectors() {
        return getActivePersonnel(true, false).stream()
                     .filter(person -> person.getPrisonerStatus().isPrisonerDefector())
                     .collect(Collectors.toList());
    }

    /**
     * Provides a filtered list of personnel including only friendly PoWs.
     *
     * @return a {@link Person} <code>List</code> containing all active personnel
     */
    public List<Person> getFriendlyPrisoners() {
        return getPersonnel().stream().filter(p -> p.getStatus().isPoW()).collect(Collectors.toList());
    }

    /**
     * Provides a filtered list of personnel including only Persons with the Student status.
     *
     * @return a {@link Person} <code>List</code> containing all active personnel
     */
    public List<Person> getStudents() {
        return getPersonnel().stream().filter(p -> p.getStatus().isStudent()).collect(Collectors.toList());
    }
    // endregion Other Personnel Methods

    // region Personnel Selectors and Generators

    /**
     * Gets the {@link AbstractFactionSelector} to use with this campaign.
     *
     * @return An {@link AbstractFactionSelector} to use when selecting a {@link Faction}.
     */
    public AbstractFactionSelector getFactionSelector() {
        return getFactionSelector(getCampaignOptions().getRandomOriginOptions());
    }

    /**
     * Gets the {@link AbstractFactionSelector} to use
     *
     * @param options the random origin options to use
     *
     * @return An {@link AbstractFactionSelector} to use when selecting a {@link Faction}.
     */
    public AbstractFactionSelector getFactionSelector(final RandomOriginOptions options) {
        return options.isRandomizeOrigin() ? new RangedFactionSelector(options) : new DefaultFactionSelector(options);
    }

    /**
     * Gets the {@link AbstractPlanetSelector} to use with this campaign.
     *
     * @return An {@link AbstractPlanetSelector} to use when selecting a {@link Planet}.
     */
    public AbstractPlanetSelector getPlanetSelector() {
        return getPlanetSelector(getCampaignOptions().getRandomOriginOptions());
    }

    /**
     * Gets the {@link AbstractPlanetSelector} to use
     *
     * @param options the random origin options to use
     *
     * @return An {@link AbstractPlanetSelector} to use when selecting a {@link Planet}.
     */
    public AbstractPlanetSelector getPlanetSelector(final RandomOriginOptions options) {
        return options.isRandomizeOrigin() ? new RangedPlanetSelector(options) : new DefaultPlanetSelector(options);
    }

    /**
     * Gets the {@link AbstractPersonnelGenerator} to use with this campaign.
     *
     * @param factionSelector The {@link AbstractFactionSelector} to use when choosing a {@link Faction}.
     * @param planetSelector  The {@link AbstractPlanetSelector} to use when choosing a {@link Planet}.
     *
     * @return An {@link AbstractPersonnelGenerator} to use when creating new personnel.
     */
    public AbstractPersonnelGenerator getPersonnelGenerator(final AbstractFactionSelector factionSelector,
          final AbstractPlanetSelector planetSelector) {
        final DefaultPersonnelGenerator generator = new DefaultPersonnelGenerator(factionSelector, planetSelector);
        generator.setNameGenerator(RandomNameGenerator.getInstance());
        generator.setSkillPreferences(getRandomSkillPreferences());
        return generator;
    }
    // endregion Personnel Selectors and Generators
    // endregion Personnel

    public List<Person> getPatients() {
        List<Person> patients = new ArrayList<>();
        for (Person person : getPersonnel()) {
            if (person.needsFixing() ||
                      (getCampaignOptions().isUseAdvancedMedical() &&
                             person.hasInjuries(true) &&
                             person.getStatus().isActiveFlexible())) {
                patients.add(person);
            }
        }
        return patients;
    }

    public List<Person> getPatientsAssignedToDoctors() {
        return getPatients()
                     .stream()
                     .filter(patient -> patient.getDoctorId() != null)
                     .toList();
    }

    /**
     * List of all units that can show up in the repair bay.
     */
    public List<Unit> getServiceableUnits() {
        List<Unit> service = new ArrayList<>();
        for (Unit u : getUnits()) {
            if (u.isAvailable() && u.isServiceable() && !StratConRulesManager.isUnitDeployedToStratCon(u)) {
                service.add(u);
            }
        }
        return service;
    }

    /**
     * Imports a collection of parts into the campaign.
     *
     * @param newParts The collection of {@link Part} instances to import into the campaign.
     */
    public void importParts(Collection<Part> newParts) {
        Objects.requireNonNull(newParts);

        for (Part p : newParts) {
            if ((p instanceof MissingPart) && (null == p.getUnit())) {
                // Let's not import missing parts without a valid unit.
                continue;
            }

            // Track this part as part of our Campaign
            p.setCampaign(this);

            // Add the part to the campaign, but do not
            // merge it with any existing parts
            parts.addPart(p, false);
        }
    }

    /**
     * Gets the Warehouse which stores parts.
     */
    public Warehouse getWarehouse() {
        return parts;
    }

    /**
     * Sets the Warehouse which stores parts for the campaign.
     *
     * @param warehouse The warehouse in which to store parts.
     */
    public void setWarehouse(Warehouse warehouse) {
        parts = Objects.requireNonNull(warehouse);
    }

    public Quartermaster getQuartermaster() {
        return quartermaster;
    }

    /**
     * @return A collection of parts in the Warehouse.
     */
    public Collection<Part> getParts() {
        return parts.getParts();
    }

    @Deprecated(since = "0.50.10", forRemoval = true)
    private int getQuantity(Part part) {
        return getWarehouse().getPartQuantity(part, true);
    }

    public Part getPart(int id) {
        return parts.getPart(id);
    }

    @Nullable
    public Force getForce(int id) {
        return forceIds.get(id);
    }

    public List<String> getCurrentReport() {
        return currentReport;
    }

    public void setCurrentReportHTML(String html) {
        currentReportHTML = html;
    }

    public String getCurrentReportHTML() {
        return currentReportHTML;
    }

    public List<String> getNewReports() {
        return newReports;
    }

    public void setNewReports(List<String> reports) {
        newReports = reports;
    }

    public List<String> fetchAndClearNewReports() {
        List<String> oldReports = newReports;
        setNewReports(new ArrayList<>());
        return oldReports;
    }

    /**
     * Finds the active person in a particular role with the highest level in a given, with an optional secondary skill
     * to break ties.
     *
     * @param role      One of the PersonnelRole enum values
     * @param primary   The skill to use for comparison.
     * @param secondary If not null and there is more than one person tied for the most the highest, preference will be
     *                  given to the one with a higher level in the secondary skill.
     *
     * @return The person in the designated role with the most experience.
     */
    public Person findBestInRole(PersonnelRole role, String primary, @Nullable String secondary) {
        int highest = 0;
        Person bestInRole = null;

        boolean isUseAgingEffects = campaignOptions.isUseAgeEffects();
        boolean isClanCampaign = isClanCampaign();

        for (Person person : getActivePersonnel(false, false)) {
            int adjustedReputation = person.getAdjustedReputation(isUseAgingEffects,
                  isClanCampaign,
                  currentDay,
                  person.getRankNumeric());

            if (((person.getPrimaryRole() == role) || (person.getSecondaryRole() == role)) &&
                      (person.getSkill(primary) != null)) {
                Skill primarySkill = person.getSkill(primary);
                int currentSkillLevel = Integer.MIN_VALUE;

                if (primarySkill != null) {
                    currentSkillLevel = primarySkill.getTotalSkillLevel(person.getOptions(),
                          person.getATOWAttributes(),
                          adjustedReputation);
                }

                if (bestInRole == null || currentSkillLevel > highest) {
                    bestInRole = person;
                    highest = currentSkillLevel;
                } else if (secondary != null && currentSkillLevel == highest) {
                    Skill secondarySkill = person.getSkill(secondary);

                    if (secondarySkill == null) {
                        continue;
                    }

                    currentSkillLevel = secondarySkill.getTotalSkillLevel(person.getOptions(),
                          person.getATOWAttributes(),
                          adjustedReputation);

                    int bestInRoleSecondarySkill = Integer.MIN_VALUE;
                    if (bestInRole.hasSkill(secondary)) {
                        int bestInRoleAdjustedReputation = bestInRole.getAdjustedReputation(isUseAgingEffects,
                              isClanCampaign,
                              currentDay,
                              bestInRole.getRankNumeric());
                        bestInRoleSecondarySkill = secondarySkill.getTotalSkillLevel(bestInRole.getOptions(),
                              bestInRole.getATOWAttributes(),
                              bestInRoleAdjustedReputation);
                    }

                    if (currentSkillLevel > bestInRoleSecondarySkill) {
                        bestInRole = person;
                    }
                }
            }
        }
        return bestInRole;
    }

    public Person findBestInRole(PersonnelRole role, String skill) {
        return findBestInRole(role, skill, null);
    }

    /**
     * Finds and returns the {@link Person} with the highest total skill level for a specified skill.
     *
     * <p>This method iterates over all active personnel, calculates each individual's total skill level
     * for the given skill (taking into account campaign options, reputation modifiers, and attributes), and determines
     * who possesses the highest skill value. If none are found, {@code null} is returned.</p>
     *
     * @param skillName the name of the skill to evaluate among all active personnel
     *
     * @return the {@link Person} with the highest calculated total skill level in the specified skill, or {@code null}
     *       if no qualifying person is found
     */
    public @Nullable Person findBestAtSkill(String skillName) {
        Person bestAtSkill = null;
        int highest = 0;
        for (Person person : getActivePersonnel(false, false)) {
            int adjustedReputation = person.getAdjustedReputation(campaignOptions.isUseAgeEffects(),
                  isClanCampaign(),
                  currentDay,
                  person.getRankNumeric());
            Skill skill = person.getSkill(skillName);

            int totalSkillLevel = Integer.MIN_VALUE;
            if (skill != null) {
                totalSkillLevel = skill.getTotalSkillLevel(person.getOptions(),
                      person.getATOWAttributes(),
                      adjustedReputation);
            }

            if (totalSkillLevel > highest) {
                highest = totalSkillLevel;
                bestAtSkill = person;
            }
        }
        return bestAtSkill;
    }

    /**
     * @return The list of all active {@link Person}s who qualify as technicians ({@link Person#isTech()});
     */
    public List<Person> getTechs() {
        return getTechs(false);
    }

    public List<Person> getTechs(final boolean noZeroMinute) {
        return getTechs(noZeroMinute, false);
    }

    public List<Person> getTechsExpanded() {
        return getTechsExpanded(false, false, true);
    }

    public List<Person> getTechs(final boolean noZeroMinute, final boolean eliteFirst) {
        return getTechsExpanded(noZeroMinute, eliteFirst, false);
    }

    /**
     * Retrieves a list of active technicians, with options to include only those with time remaining, prioritize elite
     * technicians, and expand the search to include technicians with additional roles.
     *
     * <p>The resulting list includes {@link Person} objects who qualify as technicians ({@link Person#isTech()})
     * or, if specified, as expanded technicians ({@link Person#isTechExpanded()}). If the person is part of a
     * self-crewed unit (e.g., an engineer on a self-crewed vessel), they are also included in the list.</p>
     *
     * <p>The returned list can be customized and sorted based on a variety of criteria:</p>
     * <ul>
     *   <li>Technicians with no remaining available time can be excluded if {@code noZeroMinute} is set to {@code true}.</li>
     *   <li>The list can be sorted from elite (best) to the least skilled if {@code eliteFirst} is set to {@code true}.</li>
     *   <li>When {@code expanded} is set to {@code true}, technicians with expanded roles (e.g., dual skill sets) are included
     *       in addition to regular technicians.</li>
     *   <li>The list is further sorted in the following order:
     *     <ol>
     *       <li>By skill level (default: lowest to highest, or highest to lowest if elite-first enabled).</li>
     *       <li>By available daily tech time (highest to lowest).</li>
     *       <li>By rank (lowest to highest).</li>
     *     </ol>
     *   </li>
     * </ul>
     *
     * @param noZeroMinute If {@code true}, excludes technicians with no remaining available minutes.
     * @param eliteFirst   If {@code true}, sorts the list to place the most skilled technicians at the top.
     * @param expanded     If {@code true}, includes technicians with expanded roles (e.g., those qualifying under
     *                     {@link Person#isTechExpanded()}).
     *
     * @return A list of active {@link Person} objects who qualify as technicians or expanded technicians, sorted by
     *       skill, available time, and rank as specified by the input parameters.
     */
    public List<Person> getTechsExpanded(final boolean noZeroMinute, final boolean eliteFirst, final boolean expanded) {
        final List<Person> techs = getActivePersonnel(false, false).stream()
                                         .filter(person -> (expanded ? person.isTechExpanded() : person.isTech()) &&
                                                                 (!noZeroMinute || (person.getMinutesLeft() > 0)))
                                         .collect(Collectors.toList());

        // also need to loop through and collect engineers on self-crewed vessels
        for (final Unit unit : getUnits()) {
            if (unit.isSelfCrewed() && !(unit.getEntity() instanceof Infantry) && (unit.getEngineer() != null)) {
                techs.add(unit.getEngineer());
            }
        }

        // Return the tech collection sorted worst to best Skill Level, or reversed if we want elites first
        techs.sort(Comparator.comparingInt(person -> person.getSkillLevel(this,
              !person.getPrimaryRole().isTech() && person.getSecondaryRole().isTechSecondary()).ordinal()));

        if (eliteFirst) {
            Collections.reverse(techs);
        }

        // sort based on available minutes (highest -> lowest)
        techs.sort(Comparator.comparingInt(person -> -person.getDailyAvailableTechTime(false)));

        // finally, sort based on rank (lowest -> highest)
        techs.sort((person1, person2) -> {
            if (person1.outRanks(person2)) {
                return 1; // person1 outranks person2 -> person2 should come first
            } else if (person2.outRanks(person1)) {
                return -1; // person2 outranks person1 -> person1 should come first
            } else {
                return 0; // They are considered equal
            }
        });

        return techs;
    }

    public List<Person> getAdmins() {
        List<Person> admins = new ArrayList<>();
        for (Person person : getActivePersonnel(false, false)) {
            if (person.isAdministrator()) {
                admins.add(person);
            }
        }
        return admins;
    }

    public boolean isWorkingOnRefit(Person person) {
        Objects.requireNonNull(person);

        Unit unit = getHangar().findUnit(u -> u.isRefitting() && person.equals(u.getRefit().getTech()));
        return unit != null;
    }

    public List<Person> getDoctors() {
        List<Person> docs = new ArrayList<>();
        for (Person person : getActivePersonnel(false, false)) {
            if (person.isDoctor()) {
                docs.add(person);
            }
        }
        return docs;
    }

    public int getPatientsFor(Person doctor) {
        int patients = 0;
        for (Person person : getActivePersonnel(true, true)) {
            if ((null != person.getDoctorId()) && person.getDoctorId().equals(doctor.getId())) {
                patients++;
            }
        }
        return patients;
    }

    /**
     * Retrieves the best logistics person based on the acquisition skill, personnel category, and maximum acquisitions
     * allowed for the campaign.
     *
     * <p>This method evaluates all active personnel to determine the most suitable candidate
     * for logistics tasks, depending on the specified acquisition skill and rules. The determination is made according
     * to the following logic:</p>
     * <ul>
     *   <li>If the skill is {@code S_AUTO}, the method immediately returns {@code null}.</li>
     *   <li>If the skill is {@code S_TECH}, the method evaluates personnel based on their technical
     *       skill level, ignoring those who are ineligible for procurement or who exceed
     *       the maximum acquisition limit.</li>
     *   <li>For all other skills, the method evaluates personnel who possess the specified skill,
     *       ensuring their eligibility for procurement and checking that they have not exceeded
     *       the maximum acquisition limit.</li>
     * </ul>
     *
     * <p>The "best" logistics person is selected as the one with the highest skill level (based on the skill being
     * evaluated). If no suitable candidate is found, the method returns {@code null}.
     *
     * @return The {@link Person} representing the best logistics character, or {@code null} if no suitable person is
     *       found.
     */
    public @Nullable Person getLogisticsPerson() {
        final String skillName = campaignOptions.getAcquisitionSkill();
        final ProcurementPersonnelPick acquisitionCategory = campaignOptions.getAcquisitionPersonnelCategory();
        final int defaultMaxAcquisitions = campaignOptions.getMaxAcquisitions();

        int bestSkill = -1;
        Person procurementCharacter = null;
        if (skillName.equals(S_AUTO)) {
            return null;
        } else if (skillName.equals(S_TECH)) {
            for (Person person : getActivePersonnel(false, false)) {
                if (isIneligibleToPerformProcurement(person, acquisitionCategory)) {
                    continue;
                }

                if (defaultMaxAcquisitions > 0 && (person.getAcquisitions() >= defaultMaxAcquisitions)) {
                    continue;
                }

                int adjustedReputation = person.getAdjustedReputation(campaignOptions.isUseAgeEffects(),
                      isClanCampaign(),
                      currentDay,
                      person.getRankNumeric());
                Skill skill = person.getSkill(skillName);

                int totalSkillLevel = Integer.MIN_VALUE;
                if (skill != null) {
                    totalSkillLevel = skill.getTotalSkillLevel(person.getOptions(),
                          person.getATOWAttributes(),
                          adjustedReputation);
                }

                if (totalSkillLevel > bestSkill) {
                    procurementCharacter = person;
                    bestSkill = totalSkillLevel;
                }
            }
        } else {
            for (Person person : getActivePersonnel(false, false)) {
                if (isIneligibleToPerformProcurement(person, acquisitionCategory)) {
                    continue;
                }

                if (defaultMaxAcquisitions > 0 && (person.getAcquisitions() >= defaultMaxAcquisitions)) {
                    continue;
                }

                int adjustedReputation = person.getAdjustedReputation(campaignOptions.isUseAgeEffects(),
                      isClanCampaign(),
                      currentDay,
                      person.getRankNumeric());
                Skill skill = person.getSkill(skillName);

                int totalSkillLevel = Integer.MIN_VALUE;
                if (skill != null) {
                    totalSkillLevel = skill.getTotalSkillLevel(person.getOptions(),
                          person.getATOWAttributes(),
                          adjustedReputation);
                }

                if (totalSkillLevel > bestSkill) {
                    procurementCharacter = person;
                    bestSkill = totalSkillLevel;
                }
            }
        }

        return procurementCharacter;
    }

    /**
     * Finds and returns the most senior administrator for a specific type of administrative role. Seniority is
     * determined using the {@link Person#outRanksUsingSkillTiebreaker} method when there are multiple eligible
     * administrators for the specified role.
     *
     * <p>
     * The method evaluates both the primary and secondary roles of each administrator against the provided
     * {@link AdministratorSpecialization} type.
     * </p>
     *
     * <p>
     * The valid types of administrative roles are represented by the {@link AdministratorSpecialization} enum:
     * </p>
     * <ul>
     * <li>{@link AdministratorSpecialization#COMMAND} - Command Administrator</li>
     * <li>{@link AdministratorSpecialization#LOGISTICS} - Logistics
     * Administrator</li>
     * <li>{@link AdministratorSpecialization#TRANSPORT} - Transport
     * Administrator</li>
     * <li>{@link AdministratorSpecialization#HR} - HR Administrator</li>
     * </ul>
     *
     * @param type the {@link AdministratorSpecialization} representing the administrative role to check for. Passing a
     *             {@code null} type will result in an {@link IllegalStateException}.
     *
     * @return the most senior {@link Person} with the specified administrative role, or {@code null} if no eligible
     *       administrator is found.
     *
     *       <p>
     *       <b>Behavior:</b>
     *       </p>
     *       <ul>
     *       <li>The method iterates through all administrators retrieved by
     *       {@link #getAdmins()}.</li>
     *       <li>For each {@link Person}, it checks if their primary or secondary
     *       role matches the specified type
     *       via utility methods like
     *       {@code AdministratorRole#isAdministratorCommand}.</li>
     *       <li>If no eligible administrators exist, the method returns
     *       {@code null}.</li>
     *       <li>If multiple administrators are eligible, the one with the highest
     *       seniority is returned.</li>
     *       <li>Seniority is determined by the
     *       {@link Person#outRanksUsingSkillTiebreaker} method,
     *       which uses a skill-based tiebreaker when necessary.</li>
     *       </ul>
     *
     * @throws IllegalStateException if {@code type} is null or an unsupported value.
     */
    public @Nullable Person getSeniorAdminPerson(AdministratorSpecialization type) {
        Person seniorAdmin = null;

        for (Person person : getAdmins()) {
            boolean isEligible = switch (type) {
                case COMMAND -> person.getPrimaryRole().isAdministratorCommand() ||
                                      person.getSecondaryRole().isAdministratorCommand();
                case LOGISTICS -> person.getPrimaryRole().isAdministratorLogistics() ||
                                        person.getSecondaryRole().isAdministratorLogistics();
                case TRANSPORT -> person.getPrimaryRole().isAdministratorTransport() ||
                                        person.getSecondaryRole().isAdministratorTransport();
                case HR -> person.getPrimaryRole().isAdministratorHR() || person.getSecondaryRole().isAdministratorHR();
            };

            if (isEligible) {
                if (seniorAdmin == null) {
                    seniorAdmin = person;
                    continue;
                }

                if (person.outRanksUsingSkillTiebreaker(this, seniorAdmin)) {
                    seniorAdmin = person;
                }
            }
        }
        return seniorAdmin;
    }

    /**
     * Retrieves the current campaign commander.
     *
     * <p>If a commander is specifically flagged, that person will be returned. Otherwise, the highest-ranking member
     * among the unit's active personnel is selected.</p>
     *
     * @return the {@link Person} who is the commander, or {@code null} if there are no suitable candidates.
     *
     * @author Illiani
     * @since 0.50.07
     */
    public @Nullable Person getCommander() {
        return findTopCommanders()[0];
    }

    /**
     * Retrieves the second-in-command among the unit's active personnel.
     *
     * <p>The second-in-command is determined as the highest-ranking active personnel member who is not the flagged
     * commander (if one exists). If multiple candidates have the same rank, a skill-based tiebreaker is used.</p>
     *
     * @return the {@link Person} who is considered the second-in-command, or {@code null} if there are no suitable
     *       candidates.
     *
     * @author Illiani
     * @since 0.50.07
     */
    public @Nullable Person getSecondInCommand() {
        return findTopCommanders()[1];
    }

    /**
     * Finds the current top two candidates for command among active personnel.
     *
     * <p>In a single pass, this method determines the commander and the second-in-command using a flagged commander
     * if one is specified, otherwise relying on rank and skill tiebreakers.</p>
     *
     * @return an array where index 0 is the commander (maybe the flagged commander), and index 1 is the
     *       second-in-command; either or both may be {@code null} if no suitable personnel are available.
     *
     * @author Illiani
     * @since 0.50.07
     */
    private Person[] findTopCommanders() {
        Person flaggedCommander = getFlaggedCommander();
        Person commander = flaggedCommander;
        Person secondInCommand = null;

        for (Person person : getActivePersonnel(false, false)) {
            // If we have a flagged commander, skip them
            if (flaggedCommander != null) {
                if (person.equals(flaggedCommander)) {
                    continue;
                }
                // Second in command is best among non-flagged
                if (secondInCommand == null || person.outRanksUsingSkillTiebreaker(this, secondInCommand)) {
                    secondInCommand = person;
                }
            } else {
                if (commander == null) {
                    commander = person;
                } else if (person.outRanksUsingSkillTiebreaker(this, commander)) {
                    secondInCommand = commander;
                    commander = person;
                } else if (secondInCommand == null || person.outRanksUsingSkillTiebreaker(this, secondInCommand)) {
                    if (!person.equals(commander)) {
                        secondInCommand = person;
                    }
                }
            }
        }

        return new Person[] { commander, secondInCommand };
    }

    /**
     * Retrieves a list of eligible logistics personnel who can perform procurement actions based on the current
     * campaign options. If acquisitions are set to automatically succeed, an empty list is returned.
     *
     * <p>This method evaluates active personnel to determine who is eligible for procurement
     * actions under the current campaign configuration. Personnel are filtered and sorted based on specific
     * criteria:</p>
     * <ul>
     *   <li><strong>Automatic Success:</strong> If the acquisition skill equals {@code S_AUTO},
     *       an empty list is immediately returned.</li>
     *   <li><strong>Eligibility Filtering:</strong> The following checks are applied to filter personnel:
     *       <ul>
     *          <li>Personnel must not be ineligible based on the {@link ProcurementPersonnelPick} category.</li>
     *          <li>Personnel must not have exceeded the maximum acquisition limit, if specified.</li>
     *          <li>If the skill is {@code S_TECH}, the person must have a valid technical skill.</li>
     *          <li>For other skills, the person must have the specified skill.</li>
     *       </ul>
     *    </li>
     *   <li><b>Sorting:</b> The resulting list is sorted in descending order by skill level:
     *       <ul>
     *          <li>When the skill is {@code S_TECH}, sorting is based on the person's best technical skill level.</li>
     *          <li>For other skills, sorting is based on the level of the specified skill.</li>
     *       </ul>
     *   </li>
     * </ul>
     *
     * @return A {@link List} of {@link Person} objects who are eligible and sorted to perform logistical actions, or an
     *       empty list if acquisitions automatically succeed.
     */
    public List<Person> getLogisticsPersonnel() {
        final String skillName = getCampaignOptions().getAcquisitionSkill();

        if (skillName.equals(S_AUTO)) {
            return Collections.emptyList();
        } else {
            final int maxAcquisitions = campaignOptions.getMaxAcquisitions();
            final ProcurementPersonnelPick acquisitionCategory = campaignOptions.getAcquisitionPersonnelCategory();
            List<Person> logisticsPersonnel = new ArrayList<>();

            for (Person person : getActivePersonnel(false, false)) {
                if (isIneligibleToPerformProcurement(person, acquisitionCategory)) {
                    continue;
                }

                if ((maxAcquisitions > 0) && (person.getAcquisitions() >= maxAcquisitions)) {
                    continue;
                }
                if (skillName.equals(S_TECH)) {
                    if (null != person.getBestTechSkill()) {
                        logisticsPersonnel.add(person);
                    }
                } else if (person.hasSkill(skillName)) {
                    logisticsPersonnel.add(person);
                }
            }

            // Sort by their skill level, descending.
            logisticsPersonnel.sort((person1, person2) -> {
                if (skillName.equals(S_TECH)) {
                    // Person 1
                    int adjustedReputation = person1.getAdjustedReputation(campaignOptions.isUseAgeEffects(),
                          isClanCampaign(),
                          currentDay,
                          person1.getRankNumeric());
                    Skill skill = person1.getBestTechSkill();

                    int person1SkillLevel = Integer.MIN_VALUE;
                    if (skill != null) {
                        person1SkillLevel = skill.getTotalSkillLevel(person1.getOptions(),
                              person1.getATOWAttributes(),
                              adjustedReputation);
                    }

                    // Person 2
                    adjustedReputation = person2.getAdjustedReputation(campaignOptions.isUseAgeEffects(),
                          isClanCampaign(),
                          currentDay,
                          person2.getRankNumeric());
                    skill = person2.getBestTechSkill();

                    int person2SkillLevel = Integer.MIN_VALUE;
                    if (skill != null) {
                        person2SkillLevel = skill.getTotalSkillLevel(person2.getOptions(),
                              person2.getATOWAttributes(),
                              adjustedReputation);
                    }

                    return Integer.compare(person1SkillLevel, person2SkillLevel);
                } else {
                    // Person 1
                    int adjustedReputation = person1.getAdjustedReputation(campaignOptions.isUseAgeEffects(),
                          isClanCampaign(),
                          currentDay,
                          person1.getRankNumeric());
                    Skill skill = person1.getSkill(S_TECH);

                    int person1SkillLevel = Integer.MIN_VALUE;
                    if (skill != null) {
                        person1SkillLevel = skill.getTotalSkillLevel(person1.getOptions(),
                              person1.getATOWAttributes(),
                              adjustedReputation);
                    }

                    // Person 2
                    adjustedReputation = person2.getAdjustedReputation(campaignOptions.isUseAgeEffects(),
                          isClanCampaign(),
                          currentDay,
                          person2.getRankNumeric());
                    skill = person2.getSkill(S_TECH);

                    int person2SkillLevel = Integer.MIN_VALUE;
                    if (skill != null) {
                        person2SkillLevel = skill.getTotalSkillLevel(person2.getOptions(),
                              person2.getATOWAttributes(),
                              adjustedReputation);
                    }

                    return Integer.compare(person1SkillLevel, person2SkillLevel);
                }
            });

            return logisticsPersonnel;
        }
    }

    /***
     * This is the main function for getting stuff (parts, units, etc.) All non-GM
     * acquisition should go through this function to ensure the campaign rules for
     * acquisition are followed.
     *
     * @param sList - A <code>ShoppingList</code> object including items that need
     *              to be purchased
     * @return A <code>ShoppingList</code> object that includes all items that were
     *         not successfully acquired
     */
    public ShoppingList goShopping(ShoppingList sList) {
        // loop through shopping items and decrement days to wait
        for (IAcquisitionWork shoppingItem : sList.getShoppingList()) {
            shoppingItem.decrementDaysToWait();
        }

        if (getCampaignOptions().getAcquisitionSkill().equals(S_AUTO)) {
            return goShoppingAutomatically(sList);
        } else if (!getCampaignOptions().isUsePlanetaryAcquisition()) {
            return goShoppingStandard(sList);
        } else {
            return goShoppingByPlanet(sList);
        }
    }

    /**
     * Shops for items on the {@link ShoppingList}, where each acquisition automatically succeeds.
     *
     * @param sList The shopping list to use when shopping.
     *
     * @return The new shopping list containing the items that were not acquired.
     */
    private ShoppingList goShoppingAutomatically(ShoppingList sList) {
        List<IAcquisitionWork> currentList = new ArrayList<>(sList.getShoppingList());

        List<IAcquisitionWork> remainingItems = new ArrayList<>(currentList.size());
        for (IAcquisitionWork shoppingItem : currentList) {
            if (shoppingItem.getDaysToWait() <= 0) {
                while (shoppingItem.getQuantity() > 0) {
                    if (!acquireEquipment(shoppingItem, null)) {
                        shoppingItem.resetDaysToWait();
                        break;
                    }
                }
            }
            if (shoppingItem.getQuantity() > 0 || shoppingItem.getDaysToWait() > 0) {
                remainingItems.add(shoppingItem);
            }
        }

        return new ShoppingList(remainingItems);
    }

    /**
     * Shops for items on the {@link ShoppingList}, where each acquisition is performed by available logistics
     * personnel.
     *
     * @param sList The shopping list to use when shopping.
     *
     * @return The new shopping list containing the items that were not acquired.
     */
    private ShoppingList goShoppingStandard(ShoppingList sList) {
        List<Person> logisticsPersonnel = getLogisticsPersonnel();
        if (logisticsPersonnel.isEmpty()) {
            addReport("Your force has no one capable of acquiring equipment.");
            return sList;
        }

        List<IAcquisitionWork> currentList = new ArrayList<>(sList.getShoppingList());
        for (Person person : logisticsPersonnel) {
            if (currentList.isEmpty()) {
                // Nothing left to shop for!
                break;
            }

            List<IAcquisitionWork> remainingItems = new ArrayList<>(currentList.size());
            for (IAcquisitionWork shoppingItem : currentList) {
                if (shoppingItem.getDaysToWait() <= 0) {
                    while (canAcquireParts(person) && shoppingItem.getQuantity() > 0) {
                        if (!acquireEquipment(shoppingItem, person)) {
                            shoppingItem.resetDaysToWait();
                            break;
                        }
                    }
                }
                if (shoppingItem.getQuantity() > 0 || shoppingItem.getDaysToWait() > 0) {
                    remainingItems.add(shoppingItem);
                }
            }

            currentList = remainingItems;
        }

        return new ShoppingList(currentList);
    }

    /**
     * Shops for items on the {@link ShoppingList}, where each acquisition is attempted on nearby planets by available
     * logistics personnel.
     *
     * @param sList The shopping list to use when shopping.
     *
     * @return The new shopping list containing the items that were not acquired.
     */
    private ShoppingList goShoppingByPlanet(ShoppingList sList) {
        List<Person> logisticsPersonnel = getLogisticsPersonnel();
        if (logisticsPersonnel.isEmpty()) {
            addReport("Your force has no one capable of acquiring equipment.");
            return sList;
        }

        // we are shopping by planets, so more involved
        List<IAcquisitionWork> currentList = sList.getShoppingList();
        LocalDate currentDate = getLocalDate();

        // a list of items than can be taken out of the search and put back on the
        // shopping list
        List<IAcquisitionWork> shelvedItems = new ArrayList<>();

        // find planets within a certain radius - the function will weed out dead
        // planets
        List<PlanetarySystem> systems = this.systemsInstance
                                              .getShoppingSystems(getCurrentSystem(),
                                                    getCampaignOptions().getMaxJumpsPlanetaryAcquisition(),
                                                    currentDate);

        for (Person person : logisticsPersonnel) {
            if (currentList.isEmpty()) {
                // Nothing left to shop for!
                break;
            }

            String personTitle = person.getHyperlinkedFullTitle() + ' ';

            for (PlanetarySystem system : systems) {
                if (currentList.isEmpty()) {
                    // Nothing left to shop for!
                    break;
                }

                List<IAcquisitionWork> remainingItems = new ArrayList<>();

                // loop through shopping list. If it's time to check, then check as appropriate.
                // Items not
                // found get added to the remaining item list. Rotate through personnel
                boolean done = false;
                for (IAcquisitionWork shoppingItem : currentList) {
                    if (!canAcquireParts(person)) {
                        remainingItems.add(shoppingItem);
                        done = true;
                        continue;
                    }

                    if (shoppingItem.getDaysToWait() <= 0) {
                        PartAcquisitionResult result = findContactForAcquisition(shoppingItem, person, system);
                        if (result == PartAcquisitionResult.Success) {
                            int transitTime = calculatePartTransitTime(system);

                            PersonnelOptions options = person.getOptions();
                            double logisticianModifier = options.booleanOption(ADMIN_LOGISTICIAN) ? 0.9 : 1.0;
                            transitTime = (int) Math.round(transitTime * logisticianModifier);

                            int totalQuantity = 0;
                            while (shoppingItem.getQuantity() > 0 &&
                                         canAcquireParts(person) &&
                                         acquireEquipment(shoppingItem, person, system, transitTime)) {
                                totalQuantity++;
                            }
                            if (totalQuantity > 0) {
                                addReport(personTitle +
                                                "<font color='" +
                                                ReportingUtilities.getPositiveColor() +
                                                "'><b> found " +
                                                shoppingItem.getQuantityName(totalQuantity) +
                                                " on " +
                                                system.getPrintableName(currentDate) +
                                                ". Delivery in " +
                                                transitTime +
                                                " days.</b></font>");
                            }
                        } else if (result == PartAcquisitionResult.PartInherentFailure) {
                            shelvedItems.add(shoppingItem);
                            continue;
                        }
                    }

                    // if we didn't find everything on this planet, then add to the remaining list
                    if (shoppingItem.getQuantity() > 0 || shoppingItem.getDaysToWait() > 0) {
                        // if we can't afford it, then don't keep searching for it on other planets
                        if (!canPayFor(shoppingItem)) {
                            if (!getCampaignOptions().isPlanetAcquisitionVerbose()) {
                                addReport("<font color='" +
                                                ReportingUtilities.getNegativeColor() +
                                                "'><b>You cannot afford to purchase another " +
                                                shoppingItem.getAcquisitionName() +
                                                "</b></font>");
                            }
                            shelvedItems.add(shoppingItem);
                        } else {
                            remainingItems.add(shoppingItem);
                        }
                    }
                }

                // we are done with this planet. replace our current list with the remaining
                // items
                currentList = remainingItems;

                if (done) {
                    break;
                }
            }
        }

        // add shelved items back to the current list
        currentList.addAll(shelvedItems);

        // loop through and reset waiting time on all items on the remaining shopping
        // list if they have no waiting time left
        for (IAcquisitionWork shoppingItem : currentList) {
            if (shoppingItem.getDaysToWait() <= 0) {
                shoppingItem.resetDaysToWait();
            }
        }

        return new ShoppingList(currentList);
    }

    /**
     * Gets a value indicating if {@code person} can acquire parts.
     *
     * @param person The {@link Person} to check if they have remaining time to perform acquisitions.
     *
     * @return True if {@code person} could acquire another part, otherwise false.
     */
    public boolean canAcquireParts(@Nullable Person person) {
        if (person == null) {
            // CAW: in this case we're using automatic success
            // and the logistics person will be null.
            return true;
        }
        int maxAcquisitions = getCampaignOptions().getMaxAcquisitions();
        return maxAcquisitions <= 0 || person.getAcquisitions() < maxAcquisitions;
    }

    /***
     * Checks whether the campaign can pay for a given <code>IAcquisitionWork</code>
     * item. This will check
     * both whether the campaign is required to pay for a given type of acquisition
     * by the options and
     * if so whether it has enough money to afford it.
     *
     * @param acquisition - An <code>IAcquisitionWork</code> object
     * @return true if the campaign can pay for the acquisition; false if it cannot.
     */
    public boolean canPayFor(IAcquisitionWork acquisition) {
        // SHOULD we check to see if this acquisition needs to be paid for
        if ((acquisition instanceof UnitOrder && getCampaignOptions().isPayForUnits()) ||
                  (acquisition instanceof Part && getCampaignOptions().isPayForParts())) {
            // CAN the acquisition actually be paid for
            return getFunds().isGreaterOrEqualThan(acquisition.getBuyCost());
        }
        return true;
    }

    /**
     * Make an acquisition roll for a given planet to see if you can identify a contact. Used for planetary based
     * acquisition.
     *
     * @param acquisition - The <code> IAcquisitionWork</code> being acquired.
     * @param person      - The <code>Person</code> object attempting to do the acquiring. may be null if no one on the
     *                    force has the skill or the user is using automatic acquisition.
     * @param system      - The <code>PlanetarySystem</code> object where the acquisition is being attempted. This may
     *                    be null if the user is not using planetary acquisition.
     *
     * @return The result of the rolls.
     */
    public PartAcquisitionResult findContactForAcquisition(IAcquisitionWork acquisition, Person person,
          PlanetarySystem system) {
        TargetRoll target = getTargetForAcquisition(acquisition, person);

        String impossibleSentencePrefix = person == null ?
                                                "Can't search for " :
                                                person.getFullName() + " can't search for ";
        String failedSentencePrefix = person == null ?
                                            "No contacts available for " :
                                            person.getFullName() + " is unable to find contacts for ";
        String succeededSentencePrefix = person == null ?
                                               "Possible contact for " :
                                               person.getFullName() + " has found a contact for ";

        // if it's already impossible, don't bother with the rest
        if (target.getValue() == TargetRoll.IMPOSSIBLE) {
            if (getCampaignOptions().isPlanetAcquisitionVerbose()) {
                addReport("<font color='" +
                                ReportingUtilities.getNegativeColor() +
                                "'><b>" +
                                impossibleSentencePrefix +
                                acquisition.getAcquisitionName() +
                                " on " +
                                system.getPrintableName(getLocalDate()) +
                                " because:</b></font> " +
                                target.getDesc());
            }
            return PartAcquisitionResult.PartInherentFailure;
        }

        target = system.getPrimaryPlanet()
                       .getAcquisitionMods(target,
                             getLocalDate(),
                             getCampaignOptions(),
                             getFaction(),
                             acquisition.getTechBase() == TechBase.CLAN);

        if (target.getValue() == TargetRoll.IMPOSSIBLE) {
            if (getCampaignOptions().isPlanetAcquisitionVerbose()) {
                addReport("<font color='" +
                                ReportingUtilities.getNegativeColor() +
                                "'><b>" +
                                impossibleSentencePrefix +
                                acquisition.getAcquisitionName() +
                                " on " +
                                system.getPrintableName(getLocalDate()) +
                                " because:</b></font> " +
                                target.getDesc());
            }
            return PartAcquisitionResult.PlanetSpecificFailure;
        }
        SocioIndustrialData socioIndustrial = system.getPrimaryPlanet().getSocioIndustrial(getLocalDate());
        CampaignOptions options = getCampaignOptions();
        int techBonus = options.getPlanetTechAcquisitionBonus(socioIndustrial.tech);
        int industryBonus = options.getPlanetIndustryAcquisitionBonus(socioIndustrial.industry);
        int outputsBonus = options.getPlanetOutputAcquisitionBonus(socioIndustrial.output);
        if (d6(2) < target.getValue()) {
            // no contacts on this planet, move along
            if (getCampaignOptions().isPlanetAcquisitionVerbose()) {
                addReport("<font color='" +
                                ReportingUtilities.getNegativeColor() +
                                "'><b>" +
                                failedSentencePrefix +
                                acquisition.getAcquisitionName() +
                                " on " +
                                system.getPrintableName(getLocalDate()) +
                                " at TN: " +
                                target.getValue() +
                                " - Modifiers (Tech: " +
                                (techBonus > 0 ? "+" : "") +
                                techBonus +
                                ", Industry: " +
                                (industryBonus > 0 ? "+" : "") +
                                industryBonus +
                                ", Outputs: " +
                                (outputsBonus > 0 ? "+" : "") +
                                outputsBonus +
                                ") </font>");
            }
            return PartAcquisitionResult.PlanetSpecificFailure;
        } else {
            if (getCampaignOptions().isPlanetAcquisitionVerbose()) {
                addReport("<font color='" +
                                ReportingUtilities.getPositiveColor() +
                                "'>" +
                                succeededSentencePrefix +
                                acquisition.getAcquisitionName() +
                                " on " +
                                system.getPrintableName(getLocalDate()) +
                                " at TN: " +
                                target.getValue() +
                                " - Modifiers (Tech: " +
                                (techBonus > 0 ? "+" : "") +
                                techBonus +
                                ", Industry: " +
                                (industryBonus > 0 ? "+" : "") +
                                industryBonus +
                                ", Outputs: " +
                                (outputsBonus > 0 ? "+" : "") +
                                outputsBonus +
                                ") </font>");
            }
            return PartAcquisitionResult.Success;
        }
    }

    /***
     * Attempt to acquire a given <code>IAcquisitionWork</code> object.
     * This is the default method used by for non-planetary based acquisition.
     *
     * @param acquisition - The <code> IAcquisitionWork</code> being acquired.
     * @param person      - The <code>Person</code> object attempting to do the
     *                    acquiring. may be null if no one on the force has the
     *                    skill or the user is using automatic acquisition.
     * @return a boolean indicating whether the attempt to acquire equipment was
     *         successful.
     */
    public boolean acquireEquipment(IAcquisitionWork acquisition, Person person) {
        return acquireEquipment(acquisition, person, null, -1);
    }

    /***
     * Attempt to acquire a given <code>IAcquisitionWork</code> object.
     *
     * @param acquisition - The <code> IAcquisitionWork</code> being acquired.
     * @param person      - The <code>Person</code> object attempting to do the
     *                    acquiring. may be null if no one on the force has the
     *                    skill or the user is using automatic acquisition.
     * @param system      - The <code>PlanetarySystem</code> object where the
     *                    acquisition is being attempted. This may be null if the
     *                    user is not using planetary acquisition.
     * @param transitDays - The number of days that the part should take to be
     *                    delivered. If this value is entered as -1, then this
     *                    method will determine transit time based on the users
     *                    campaign options.
     * @return a boolean indicating whether the attempt to acquire equipment was
     *         successful.
     */
    private boolean acquireEquipment(IAcquisitionWork acquisition, Person person, PlanetarySystem system,
          int transitDays) {
        boolean found = false;
        String report = "";

        if (null != person) {
            report += person.getHyperlinkedFullTitle() + ' ';
        }

        TargetRoll target = getTargetForAcquisition(acquisition, person);

        // check on funds
        if (!canPayFor(acquisition)) {
            target.addModifier(TargetRoll.IMPOSSIBLE, "Cannot afford this purchase");
        }

        if (null != system) {
            target = system.getPrimaryPlanet()
                           .getAcquisitionMods(target,
                                 getLocalDate(),
                                 getCampaignOptions(),
                                 getFaction(),
                                 acquisition.getTechBase() == TechBase.CLAN);
        }
        report += "attempts to find " + acquisition.getAcquisitionName();

        // if impossible, then return
        if (target.getValue() == TargetRoll.IMPOSSIBLE) {
            report += ":<font color='" +
                            ReportingUtilities.getNegativeColor() +
                            "'><b> " +
                            target.getDesc() +
                            "</b></font>";
            if (!getCampaignOptions().isUsePlanetaryAcquisition() ||
                      getCampaignOptions().isPlanetAcquisitionVerbose()) {
                addReport(report);
            }
            return false;
        }

        int roll = d6(2);
        report += "  needs " + target.getValueAsString();
        report += " and rolls " + roll + ':';
        // Edge reroll, if applicable
        if (getCampaignOptions().isUseSupportEdge() &&
                  (roll < target.getValue()) &&
                  (person != null) &&
                  person.getOptions().booleanOption(PersonnelOptions.EDGE_ADMIN_ACQUIRE_FAIL) &&
                  (person.getCurrentEdge() > 0)) {
            person.changeCurrentEdge(-1);
            roll = d6(2);
            report += " <b>failed!</b> but uses Edge to reroll...getting a " + roll + ": ";
        }
        int xpGained = 0;
        if (roll >= target.getValue()) {
            boolean useFunctionalAppraisal = campaignOptions.isUseFunctionalAppraisal();
            double valueChange = useFunctionalAppraisal ? Appraisal.performAppraisalMultiplierCheck(person,
                  currentDay) : 1.0;
            String appraisalReport = useFunctionalAppraisal ? Appraisal.getAppraisalReport(valueChange) : "";

            if (transitDays < 0) {
                transitDays = calculatePartTransitTime(acquisition.getAvailability());
            }
            report = report + acquisition.find(transitDays, valueChange) + ' ' + appraisalReport;
            found = true;
            if (person != null) {
                if (roll == 12 && target.getValue() != TargetRoll.AUTOMATIC_SUCCESS) {
                    xpGained += getCampaignOptions().getSuccessXP();
                }
                if (target.getValue() != TargetRoll.AUTOMATIC_SUCCESS) {
                    person.setNTasks(person.getNTasks() + 1);
                }
                if (person.getNTasks() >= getCampaignOptions().getNTasksXP()) {
                    xpGained += getCampaignOptions().getTaskXP();
                    person.setNTasks(0);
                }
            }
        } else {
            report = report + acquisition.failToFind();
            if (person != null && roll == 2 && target.getValue() != TargetRoll.AUTOMATIC_FAIL) {
                xpGained += getCampaignOptions().getMistakeXP();
            }
        }

        if (null != person) {
            // The person should have their acquisitions incremented
            person.incrementAcquisition();

            if (xpGained > 0) {
                person.awardXP(this, xpGained);
                report += " (" + xpGained + "XP gained) ";
            }
        }

        if (found) {
            acquisition.decrementQuantity();
            MekHQ.triggerEvent(new AcquisitionEvent(acquisition));
        }
        if (!getCampaignOptions().isUsePlanetaryAcquisition() || getCampaignOptions().isPlanetAcquisitionVerbose()) {
            addReport(report);
        }
        return found;
    }

    /**
     * Performs work to either mothball or activate a unit.
     *
     * @param unit The unit to either work towards mothballing or activation.
     */
    public void workOnMothballingOrActivation(Unit unit) {
        if (unit.isMothballed()) {
            activate(unit);
        } else {
            mothball(unit);
        }
    }

    /**
     * Performs work to mothball a unit, preparing it for long-term storage.
     *
     * <p>Mothballing process varies based on unit type:</p>
     * <ul>
     *   <li>Non-Infantry Units:
     *     <ul>
     *       <li>Requires an assigned tech</li>
     *       <li>Consumes tech work minutes</li>
     *       <li>Requires AsTech support time (6 minutes per tech minute)</li>
     *     </ul>
     *   </li>
     *   <li>Infantry Units:
     *     <ul>
     *       <li>Uses standard work day time</li>
     *       <li>No tech required</li>
     *     </ul>
     *   </li>
     * </ul>
     * <p>
     * The process tracks progress and can span multiple work periods until complete.
     *
     * @param unit The unit to mothball. Must be active (not already mothballed)
     */
    public void mothball(Unit unit) {
        if (unit.isMothballed()) {
            LOGGER.warn("Unit is already mothballed, cannot mothball.");
            return;
        }

        String report;
        if (!unit.isConventionalInfantry()) {
            Person tech = unit.getTech();
            if (null == tech) {
                // uh-oh
                addReport(String.format(resources.getString("noTech.mothballing"), unit.getHyperlinkedName()));
                unit.cancelMothballOrActivation();
                return;
            }

            // don't allow overtime minutes for mothballing because it's cheating since you don't roll
            int minutes = Math.min(tech.getMinutesLeft(), unit.getMothballTime());

            // check AsTech time
            if (!unit.isSelfCrewed() && asTechPoolMinutes < minutes * 6) {
                // uh-oh
                addReport(String.format(resources.getString("notEnoughAstechTime.mothballing"),
                      unit.getHyperlinkedName()));
                return;
            }

            unit.setMothballTime(unit.getMothballTime() - minutes);

            tech.setMinutesLeft(tech.getMinutesLeft() - minutes);
            if (!unit.isSelfCrewed()) {
                asTechPoolMinutes -= 6 * minutes;
            }

            report = String.format(resources.getString("timeSpent.mothballing.tech"),
                  tech.getHyperlinkedFullTitle(),
                  minutes,
                  unit.getHyperlinkedName());
        } else {
            unit.setMothballTime(unit.getMothballTime() - TECH_WORK_DAY);

            report = String.format(resources.getString("timeSpent.mothballing.noTech"),
                  TECH_WORK_DAY,
                  unit.getHyperlinkedName());
        }

        if (!unit.isMothballing()) {
            unit.completeMothball();
            report += String.format(resources.getString("complete.mothballing"));
        } else {
            report += String.format(resources.getString("remaining.text"), unit.getMothballTime());
        }

        addReport(report);
    }

    /**
     * Performs work to activate a unit from its mothballed state. This process requires either:
     *
     * <ul>
     *   <li>A tech and sufficient AsTech support time for non-self-crewed units</li>
     *   <li>Only time for self-crewed units</li>
     * </ul>
     *
     * <p>The activation process:</p>
     * <ol>
     *   <li>Verifies the unit is mothballed</li>
     *   <li>For non-self-crewed units:
     *     <ul>
     *       <li>Checks for assigned tech</li>
     *       <li>Verifies sufficient tech and AsTech time</li>
     *       <li>Consumes tech and AsTech time</li>
     *     </ul>
     *   </li>
     *   <li>For self-crewed units:
     *     <ul>
     *       <li>Uses standard work day time</li>
     *     </ul>
     *   </li>
     *   <li>Updates mothball status</li>
     *   <li>Reports progress or completion</li>
     * </ol>
     *
     * @param unit The unit to activate. Must be mothballed for activation to proceed.
     */
    public void activate(Unit unit) {
        if (!unit.isMothballed()) {
            LOGGER.warn("Unit is already activated, cannot activate.");
            return;
        }

        String report;
        if (!unit.isConventionalInfantry()) {
            Person tech = unit.getTech();
            if (null == tech) {
                // uh-oh
                addReport(String.format(resources.getString("noTech.activation"), unit.getHyperlinkedName()));
                unit.cancelMothballOrActivation();
                return;
            }

            // don't allow overtime minutes for activation because it's cheating since you don't roll
            int minutes = Math.min(tech.getMinutesLeft(), unit.getMothballTime());

            // check AsTech time
            if (!unit.isSelfCrewed() && asTechPoolMinutes < minutes * 6) {
                // uh-oh
                addReport(String.format(resources.getString("notEnoughAstechTime.activation"),
                      unit.getHyperlinkedName()));
                return;
            }

            unit.setMothballTime(unit.getMothballTime() - minutes);

            tech.setMinutesLeft(tech.getMinutesLeft() - minutes);
            if (!unit.isSelfCrewed()) {
                asTechPoolMinutes -= 6 * minutes;
            }

            report = String.format(resources.getString("timeSpent.activation.tech"),
                  tech.getHyperlinkedFullTitle(),
                  minutes,
                  unit.getHyperlinkedName());
        } else {
            unit.setMothballTime(unit.getMothballTime() - TECH_WORK_DAY);

            report = String.format(resources.getString("timeSpent.activation.noTech"),
                  TECH_WORK_DAY,
                  unit.getHyperlinkedName());
        }

        if (!unit.isMothballing()) {
            unit.completeActivation();
            report += String.format(resources.getString("complete.activation"));
        } else {
            report += String.format(resources.getString("remaining.text"), unit.getMothballTime());
        }

        addReport(report);
    }

    public void refit(Refit theRefit) {
        Person tech = (theRefit.getUnit().getEngineer() == null) ?
                            theRefit.getTech() :
                            theRefit.getUnit().getEngineer();
        if (tech == null) {
            addReport("No tech is assigned to refit " +
                            theRefit.getOriginalEntity().getShortName() +
                            ". Refit cancelled.");
            theRefit.cancel();
            return;
        }
        TargetRoll target = getTargetFor(theRefit, tech);
        // check that all parts have arrived
        if (!theRefit.acquireParts()) {
            return;
        }
        String report = tech.getHyperlinkedFullTitle() + " works on " + theRefit.getPartName();
        int minutes = theRefit.getTimeLeft();
        // FIXME: Overtime?
        if (minutes > tech.getMinutesLeft()) {
            theRefit.addTimeSpent(tech.getMinutesLeft());
            tech.setMinutesLeft(0);
            report = report + ", " + theRefit.getTimeLeft() + " minutes left. Completion ";
            int daysLeft = (int) Math.ceil((double) theRefit.getTimeLeft() /
                                                 (double) tech.getDailyAvailableTechTime(campaignOptions.isTechsUseAdministration()));
            if (daysLeft == 1) {
                report += " tomorrow.</b>";
            } else {
                report += " in " + daysLeft + " days.</b>";
            }
        } else {
            tech.setMinutesLeft(tech.getMinutesLeft() - minutes);
            theRefit.addTimeSpent(minutes);
            if (theRefit.hasFailedCheck()) {
                report = report + ", " + theRefit.succeed();
            } else {
                int roll;
                String wrongType = "";
                if (tech.isRightTechTypeFor(theRefit)) {
                    roll = d6(2);
                } else {
                    roll = Utilities.roll3d6();
                    wrongType = " <b>Warning: wrong tech type for this refit.</b>";
                }
                report = report + ",  needs " + target.getValueAsString() + " and rolls " + roll + ": ";
                if (getCampaignOptions().isUseSupportEdge() &&
                          (roll < target.getValue()) &&
                          tech.getOptions().booleanOption(PersonnelOptions.EDGE_REPAIR_FAILED_REFIT) &&
                          (tech.getCurrentEdge() > 0)) {
                    tech.changeCurrentEdge(-1);
                    roll = tech.isRightTechTypeFor(theRefit) ? d6(2) : Utilities.roll3d6();
                    // This is needed to update the edge values of individual crewmen
                    if (tech.isEngineer()) {
                        tech.setEdgeUsed(tech.getEdgeUsed() - 1);
                    }
                    report += " <b>failed!</b> but uses Edge to reroll...getting a " + roll + ": ";
                }

                if (roll >= target.getValue()) {
                    report += theRefit.succeed();
                } else {
                    report += theRefit.fail(SkillType.EXP_GREEN);
                    // try to refit again in case the tech has any time left
                    if (!theRefit.isBeingRefurbished()) {
                        refit(theRefit);
                        report += " Completion ";
                        int daysLeft = (int) Math.ceil((double) theRefit.getTimeLeft() /
                                                             (double) tech.getDailyAvailableTechTime(campaignOptions.isTechsUseAdministration()));
                        if (daysLeft == 1) {
                            report += " tomorrow.</b>";
                        } else {
                            report += " in " + daysLeft + " days.</b>";
                        }
                    }
                }
                report += wrongType;
            }
        }
        MekHQ.triggerEvent(new PartWorkEvent(tech, theRefit));
        addReport(report);
    }

    /**
     * Repairs a specified part from the warehouse by creating a clone of it, decrementing the quantity in stock,
     * repairing the cloned part, and optionally adding the repaired part back to the warehouse inventory.
     *
     * <p>If the original part's quantity drops to zero or below, no event notification is triggered.
     * Otherwise, an event is triggered to update the system about changes in the spare part's stock.</p>
     *
     * @param part The {@link Part} object to be repaired. Its quantity is decremented by one during this operation.
     * @param tech The {@link Person} who is performing the repair.
     *
     * @return A new repaired {@link Part} cloned from the original.
     */
    public Part fixWarehousePart(Part part, Person tech) {
        // get a new cloned part to work with and decrement original
        Part repairable = part.clone();
        part.changeQuantity(-1);

        fixPart(repairable, tech);
        if (!(repairable instanceof OmniPod)) {
            getQuartermaster().addPart(repairable, 0, false);
        }

        // If there is at least one remaining unit of the part
        // then we need to notify interested parties that we have
        // changed the quantity of the spare part.
        if (part.getQuantity() > 0) {
            MekHQ.triggerEvent(new PartChangedEvent(part));
        }

        return repairable;
    }

    /**
     * Attempt to fix a part, which may have all kinds of effect depending on part type.
     *
     * @param partWork - the {@link IPartWork} to be fixed
     * @param tech     - the {@link Person} who will attempt to fix the part
     *
     * @return a <code>String</code> of the report that summarizes the outcome of the attempt to fix the part
     */
    public String fixPart(IPartWork partWork, Person tech) {
        TargetRoll target = getTargetFor(partWork, tech);
        String report = "";
        String action = getAction(partWork);
        if ((partWork instanceof Armor) && !partWork.isSalvaging()) {
            if (!((Armor) partWork).isInSupply()) {
                report += "<b>Not enough armor remaining.  Task suspended.</b>";
                addReport(report);
                return report;
            }
        }
        if ((partWork instanceof ProtoMekArmor) && !partWork.isSalvaging()) {
            if (!((ProtoMekArmor) partWork).isInSupply()) {
                report += "<b>Not enough Protomek armor remaining.  Task suspended.</b>";
                addReport(report);
                return report;
            }
        }
        if ((partWork instanceof BAArmor) && !partWork.isSalvaging()) {
            if (!((BAArmor) partWork).isInSupply()) {
                report += "<b>Not enough BA armor remaining.  Task suspended.</b>";
                addReport(report);
                return report;
            }
        }
        if (partWork instanceof SpacecraftCoolingSystem) {
            // Change the string since we're not working on the part itself
            report += tech.getHyperlinkedFullTitle() + " attempts to" + action + "a heat sink";
        } else {
            report += tech.getHyperlinkedFullTitle() + " attempts to" + action + partWork.getPartName();
        }
        if (null != partWork.getUnit()) {
            report += " on " + partWork.getUnit().getName();
        }

        int minutes = partWork.getTimeLeft();
        int minutesUsed = minutes;
        boolean usedOvertime = false;
        if (minutes > tech.getMinutesLeft()) {
            minutes -= tech.getMinutesLeft();
            // check for overtime first
            if (isOvertimeAllowed() && minutes <= tech.getOvertimeLeft()) {
                // we are working overtime
                usedOvertime = true;
                partWork.setWorkedOvertime(true);
                tech.setMinutesLeft(0);
                tech.setOvertimeLeft(tech.getOvertimeLeft() - minutes);
            } else {
                // we need to finish the task tomorrow
                minutesUsed = tech.getMinutesLeft();
                int overtimeUsed = 0;
                if (isOvertimeAllowed()) {
                    // Can't use more overtime than there are minutes remaining on the part
                    overtimeUsed = Math.min(minutes, tech.getOvertimeLeft());
                    minutesUsed += overtimeUsed;
                    partWork.setWorkedOvertime(true);
                    usedOvertime = true;
                }
                partWork.addTimeSpent(minutesUsed);
                tech.setMinutesLeft(0);
                tech.setOvertimeLeft(tech.getOvertimeLeft() - overtimeUsed);
                int helpMod = getShorthandedMod(getAvailableAsTechs(minutesUsed, usedOvertime), false);
                if ((null != partWork.getUnit()) &&
                          ((partWork.getUnit().getEntity() instanceof Dropship) ||
                                 (partWork.getUnit().getEntity() instanceof Jumpship))) {
                    helpMod = 0;
                }

                if (partWork.getShorthandedMod() < helpMod) {
                    partWork.setShorthandedMod(helpMod);
                }
                partWork.setTech(tech);
                partWork.reservePart();
                report += " - <b>";
                report += partWork.getTimeLeft();
                report += " minutes left. Work";
                if ((minutesUsed > 0) &&
                          (tech.getDailyAvailableTechTime(campaignOptions.isTechsUseAdministration()) > 0)) {
                    report += " will be finished ";
                    int daysLeft = (int) Math.ceil((double) partWork.getTimeLeft() /
                                                         (double) tech.getDailyAvailableTechTime(campaignOptions.isTechsUseAdministration()));
                    if (daysLeft == 1) {
                        report += " tomorrow.</b>";
                    } else {
                        report += " in " + daysLeft + " days.</b>";
                    }
                } else {
                    report += " cannot be finished because there was no time left after maintenance tasks.</b>";
                    partWork.cancelAssignment(true);
                }
                MekHQ.triggerEvent(new PartWorkEvent(tech, partWork));
                addReport(report);
                return report;
            }
        } else {
            tech.setMinutesLeft(tech.getMinutesLeft() - minutes);
        }
        int asTechMinutesUsed = minutesUsed * getAvailableAsTechs(minutesUsed, usedOvertime);
        if (asTechPoolMinutes < asTechMinutesUsed) {
            asTechMinutesUsed -= asTechPoolMinutes;
            asTechPoolMinutes = 0;
            asTechPoolOvertime -= asTechMinutesUsed;
        } else {
            asTechPoolMinutes -= asTechMinutesUsed;
        }
        // check for the type
        int roll;
        String wrongType = "";
        if (tech.isRightTechTypeFor(partWork)) {
            roll = d6(2);
        } else {
            roll = Utilities.roll3d6();
            wrongType = " <b>Warning: wrong tech type for this repair.</b>";
        }
        report = report + ",  needs " + target.getValueAsString() + " and rolls " + roll + ':';
        int xpGained = 0;
        // if we fail and would break apart, here's a chance to use Edge for a
        // re-roll...
        if (getCampaignOptions().isUseSupportEdge() &&
                  tech.getOptions().booleanOption(PersonnelOptions.EDGE_REPAIR_BREAK_PART) &&
                  (tech.getCurrentEdge() > 0) &&
                  (target.getValue() != TargetRoll.AUTOMATIC_SUCCESS)) {
            if ((getCampaignOptions().isDestroyByMargin() &&
                       (getCampaignOptions().getDestroyMargin() <= (target.getValue() - roll))) ||
                      (!getCampaignOptions().isDestroyByMargin()
                             // if a legendary, primary tech and destroy by margin is NOT on
                             &&
                             ((tech.getExperienceLevel(this, false) == SkillType.EXP_LEGENDARY) ||
                                    tech.getPrimaryRole().isVesselCrew())) // For vessel crews
                            && (roll < target.getValue())) {
                tech.changeCurrentEdge(-1);
                roll = tech.isRightTechTypeFor(partWork) ? d6(2) : Utilities.roll3d6();
                // This is needed to update the edge values of individual crewmen
                if (tech.isEngineer()) {
                    tech.setEdgeUsed(tech.getEdgeUsed() + 1);
                }
                report += " <b>failed!</b> and would destroy the part, but uses Edge to reroll...getting a " +
                                roll +
                                ':';
            }
        }

        if (roll >= target.getValue()) {
            report = report + partWork.succeed();
            if (getCampaignOptions().isPayForRepairs() && action.equals(" fix ") && !(partWork instanceof Armor)) {
                Money cost = partWork.getUndamagedValue().multipliedBy(0.2);
                report += "<br>Repairs cost " + cost.toAmountAndSymbolString() + " worth of parts.";
                finances.debit(TransactionType.REPAIRS, getLocalDate(), cost, "Repair of " + partWork.getPartName());
            }
            if ((roll == 12) && (target.getValue() != TargetRoll.AUTOMATIC_SUCCESS)) {
                xpGained += getCampaignOptions().getSuccessXP();
            }
            if (target.getValue() != TargetRoll.AUTOMATIC_SUCCESS) {
                tech.setNTasks(tech.getNTasks() + 1);
            }
            if (tech.getNTasks() >= getCampaignOptions().getNTasksXP()) {
                xpGained += getCampaignOptions().getTaskXP();
                tech.setNTasks(0);
            }
        } else {
            int modePenalty = partWork.getMode().expReduction;
            Skill relevantSkill = tech.getSkillForWorkingOn(partWork);
            int actualSkillLevel = EXP_NONE;

            if (relevantSkill != null) {
                actualSkillLevel = relevantSkill.getExperienceLevel(tech.getOptions(), tech.getATOWAttributes());
            }
            int effectiveSkillLevel = actualSkillLevel - modePenalty;
            if (getCampaignOptions().isDestroyByMargin()) {
                if (getCampaignOptions().getDestroyMargin() > (target.getValue() - roll)) {
                    // not destroyed - set the effective level as low as
                    // possible
                    effectiveSkillLevel = SkillType.EXP_ULTRA_GREEN;
                } else {
                    // destroyed - set the effective level to legendary
                    effectiveSkillLevel = SkillType.EXP_LEGENDARY;
                }
            }
            report = report + partWork.fail(effectiveSkillLevel);

            if ((roll == 2) && (target.getValue() != TargetRoll.AUTOMATIC_FAIL)) {
                xpGained += getCampaignOptions().getMistakeXP();
            }
        }

        if (xpGained > 0) {
            tech.awardXP(this, xpGained);
            report += " (" + xpGained + "XP gained) ";
        }
        report += wrongType;
        partWork.cancelAssignment(true);
        MekHQ.triggerEvent(new PartWorkEvent(tech, partWork));
        addReport(report);
        return report;
    }

    private static String getAction(IPartWork partWork) {
        String action = " fix ";

        // TODO: this should really be a method on its own class
        if (partWork instanceof AmmoBin) {
            action = " reload ";
        }
        if (partWork.isSalvaging()) {
            action = " salvage ";
        }
        if (partWork instanceof MissingPart) {
            action = " replace ";
        }
        if (partWork instanceof MekLocation) {
            if (((MekLocation) partWork).isBlownOff()) {
                action = " re-attach ";
            } else if (((MekLocation) partWork).isBreached()) {
                action = " seal ";
            }
        }
        return action;
    }

    /**
     * Parses news file and loads news items for the current year.
     */
    public void reloadNews() {
        news.loadNewsFor(getGameYear(), id.getLeastSignificantBits());
    }

    /**
     * Checks for a news item for the current date. If found, adds it to the daily report.
     */
    public void readNews() {
        // read the news
        for (NewsItem article : news.fetchNewsFor(getLocalDate())) {
            addReport(article.getHeadlineForReport());
        }

        for (NewsItem article : this.systemsInstance.getPlanetaryNews(getLocalDate())) {
            addReport(article.getHeadlineForReport());
        }
    }

    /**
     * TODO : I should be part of AtBContract, not Campaign
     *
     * @param contract an active AtBContract
     *
     * @return the current deployment deficit for the contract
     */
    public int getDeploymentDeficit(AtBContract contract) {
        if (!contract.isActiveOn(getLocalDate()) || contract.getStartDate().isEqual(getLocalDate())) {
            // Do not check for deficits if the contract has not started, or
            // it is the first day of the contract, as players won't have
            // had time to assign forces to the contract yet
            return 0;
        }

        int total = -contract.getRequiredCombatElements();
        int role = -max(1, contract.getRequiredCombatElements() / 2);

        final CombatRole requiredLanceRole = contract.getContractType().getRequiredCombatRole();
        for (CombatTeam combatTeam : combatTeams.values()) {
            CombatRole combatRole = combatTeam.getRole();

            if (!combatRole.isReserve() && !combatRole.isAuxiliary()) {
                if ((combatTeam.getMissionId() == contract.getId())) {
                    if (!combatRole.isTraining() || contract.getContractType().isCadreDuty()) {
                        total += combatTeam.getSize(this);
                    }
                }

                if (combatRole == requiredLanceRole) {
                    role += combatTeam.getSize(this);
                }
            }
        }

        if (total >= 0 && role >= 0) {
            return 0;
        }
        return Math.abs(Math.min(total, role));
    }

<<<<<<< HEAD
    /**
     * Advances the campaign by one day, processing all daily events and updates.
     *
     * <p>This method delegates to {@link CampaignNewDayManager} to handle all new day processing,
     * including personnel updates, contract management, financial transactions, maintenance tasks, and other
     * time-dependent campaign events.</p>
     *
     * @return {@code true} if the new day processing completed successfully; {@code false} if it was cancelled or
     *       failed
     *
     * @see CampaignNewDayManager#newDay()
     */
    public boolean newDay() {
        CampaignNewDayManager manager = new CampaignNewDayManager(this);
        return manager.newDay();
    }
=======
    private void processNewDayATBScenarios() {
        // First, we get the list of all active AtBContracts
        List<AtBContract> contracts = getActiveAtBContracts(true);

        // Second, we process them and any already generated scenarios
        for (AtBContract contract : contracts) {
            /*
             * Situations like a delayed start or running out of funds during transit can
             * delay arrival until after the contract start. In that case, shift the
             * starting and ending dates before making any battle rolls. We check that the
             * unit is actually on route to the planet in case the user is using a custom
             * system for transport or splitting the unit, etc.
             */
            if (!getLocation().isOnPlanet() &&
                      !getLocation().getJumpPath().isEmpty() &&
                      getLocation().getJumpPath().getLastSystem().getId().equals(contract.getSystemId())) {
                // transitTime is measured in days; so we round up to the next whole day
                contract.setStartAndEndDate(getLocalDate().plusDays((int) Math.ceil(getLocation().getTransitTime())));
                addReport("The start and end dates of " +
                                contract.getHyperlinkedName() +
                                " have been shifted to reflect the current ETA.");

                if (campaignOptions.isUseStratCon() && contract.getMoraleLevel().isRouted()) {
                    LocalDate newRoutEndDate = contract.getStartDate().plusMonths(max(1, d6() - 3)).minusDays(1);
                    contract.setRoutEndDate(newRoutEndDate);
                }

                continue;
            }

            if (getLocalDate().equals(contract.getStartDate())) {
                getUnits().forEach(unit -> unit.setSite(contract.getRepairLocation(getAtBUnitRatingMod())));
            }

            if (getLocalDate().getDayOfWeek() == DayOfWeek.MONDAY) {
                int deficit = getDeploymentDeficit(contract);
                StratConCampaignState campaignState = contract.getStratconCampaignState();

                if (campaignState != null && deficit > 0) {
                    addReport(String.format(resources.getString("contractBreach.text"),
                          contract.getHyperlinkedName(),
                          spanOpeningWithCustomColor(ReportingUtilities.getNegativeColor()),
                          CLOSING_SPAN_TAG));

                    campaignState.updateVictoryPoints(-1);
                } else if (deficit > 0) {
                    contract.addPlayerMinorBreaches(deficit);
                    addReport("Failure to meet " +
                                    contract.getHyperlinkedName() +
                                    " requirements resulted in " +
                                    deficit +
                                    ((deficit == 1) ? " minor contract breach" : " minor contract breaches"));
                }
            }

            if (Objects.equals(location.getCurrentSystem(), contract.getSystem())) {
                if (!automatedMothballUnits.isEmpty()) {
                    performAutomatedActivation(this);
                }
            }

            for (final Scenario scenario : contract.getCurrentAtBScenarios()) {
                if ((scenario.getDate() != null) && scenario.getDate().isBefore(getLocalDate())) {
                    boolean hasForceDeployed = isHasForceDeployedToScenario(scenario.getId());

                    if (getCampaignOptions().isUseStratCon() && (scenario instanceof AtBDynamicScenario)) {
                        StratConCampaignState campaignState = contract.getStratconCampaignState();

                        if (campaignState == null) {
                            return;
                        }
>>>>>>> 2cf8e890

    /**
     * Use {@link #checkForNewMercenaryOrganizationStartUp(boolean, boolean)} instead
     */
    @Deprecated(since = "0.50.07", forRemoval = true)
    public void checkForNewMercenaryOrganizationStartUp(boolean bypassStartYear) {
        checkForNewMercenaryOrganizationStartUp(bypassStartYear, false);
    }

    /**
     * Checks if a new mercenary organization is starting up in the current game year, and, if so, triggers a welcome
     * dialog introducing the organization's representative.
     *
     * <p>This method examines a prioritized list of known mercenary-related factions for their respective founding
     * (start) years matching the current year. The list is evaluated in the following order: Mercenary Review Board
     * (MRB), Mercenary Review Bonding Commission (MRBC), Mercenary Bonding Authority (MBA), and Mercenary Guild (MG),
     * with MG as the default fallback. If a matching faction is found (and is recognized as a mercenary organization),
     * it generates an appropriate speaker (as either a merchant or military liaison, depending on the faction) and
     * opens a welcome dialog for the player.</p>
     *
     * <p>The dialog serves to introduce the player to the new mercenary organization, using an in-universe character
     * as the spokesperson.</p>
     *
     * @param bypassStartYear {@code true} if the method should be checking if the mercenary organization is currently
     *                        active, rather than just checking whether it was founded in the current game year.
     *
     * @author Illiani
     * @since 0.50.07
     */
    public void checkForNewMercenaryOrganizationStartUp(boolean bypassStartYear, boolean isStartUp) {
        Factions factions = Factions.getInstance();
        int currentYear = getGameYear();
        Faction[] possibleFactions = new Faction[] {
              factions.getFaction("MRB"),
              factions.getFaction("MRBC"),
              factions.getFaction("MBA"),
              factions.getFaction("MG")
        };

<<<<<<< HEAD
        Faction chosenFaction = null;
        for (Faction faction : possibleFactions) {
            if (faction != null) {
                boolean isValidInYear = bypassStartYear && faction.validIn(currentYear);
                boolean isFoundedInYear = !bypassStartYear && faction.getStartYear() == currentYear;

                if (isValidInYear || isFoundedInYear) {
                    chosenFaction = faction;
                    break;
=======
                        scenario.clearAllForcesAndPersonnel(this);
                    } else {
                        contract.addPlayerMinorBreach();

                        addReport("Failure to deploy for " +
                                        scenario.getHyperlinkedName() +
                                        " resulted in a minor contract breach.");
                    }

                    scenario.convertToStub(this,
                          hasForceDeployed ? ScenarioStatus.FLEET_IN_BEING : ScenarioStatus.REFUSED_ENGAGEMENT);
>>>>>>> 2cf8e890
                }
            }
        }

        if (chosenFaction == null) {
            chosenFaction = factions.getFaction("MG"); // fallback
        }

        if (chosenFaction != null
                  && (chosenFaction.getStartYear() == currentYear || isStartUp)
                  && chosenFaction.isMercenaryOrganization()) {
            PersonnelRole role = chosenFaction.isClan() ? PersonnelRole.MERCHANT : PersonnelRole.MILITARY_LIAISON;
            Person speaker = newPerson(role, chosenFaction.getShortName(), Gender.RANDOMIZE);
            new FactionJudgmentDialog(this, speaker, getCommander(),
                  "HELLO", chosenFaction,
                  FactionStandingJudgmentType.WELCOME, ImmersiveDialogWidth.MEDIUM, null, null);
        } else if (chosenFaction == null) {
            LOGGER.warn("Unable to find a suitable faction for a new mercenary organization start up");
        }
    }

    /** Use {@link #refreshPersonnelMarkets(boolean)} instead */
    @Deprecated(since = "0.50.07", forRemoval = true)
    public void refreshPersonnelMarkets() {
        refreshPersonnelMarkets(false);
    }

    /**
<<<<<<< HEAD
     * Refreshes the personnel markets based on the current market style and the current date.
     *
     * <p>If the new personnel market is disabled, generates a daily set of available personnel using the old
     * method. Otherwise, if it is the first day of the month, gathers new applications for the personnel market.
     *
     * <p>If rare professions are present, presents a dialog with options regarding these rare personnel. Optionally,
     * allowing the user to view the new personnel market dialog immediately.</p>
     *
     * @param isCampaignStart {@code true} if campaign method is being called at the start of the campaign
     *
     * @author Illiani
     * @since 0.50.06
=======
     * Checks whether any standard force has been deployed to the given scenario.
     *
     * @param scenarioId The ID of the scenario to check forces for.
     *
     * @return {@code true} if at least one standard force is assigned to this scenario; {@code false} otherwise.
     *
     * @author Illiani
     * @since 0.50.10
     */
    private boolean isHasForceDeployedToScenario(int scenarioId) {
        for (Force force : getAllForces()) {
            if (force.getScenarioId() == scenarioId) {
                if (force.isForceType(ForceType.STANDARD)) {
                    return true;
                }
            }
        }
        return false;
    }

    /**
     * Processes the new day actions for various AtB systems
     * <p>
     * It generates contract offers in the contract market, updates ship search expiration and results, processes ship
     * search on Mondays, awards training experience to eligible training lances on active contracts on Mondays, adds or
     * removes dependents at the start of the year if the options are enabled, rolls for morale at the start of the
     * month, and processes ATB scenarios.
>>>>>>> 2cf8e890
     */
    public void refreshPersonnelMarkets(boolean isCampaignStart) {
        PersonnelMarketStyle marketStyle = campaignOptions.getPersonnelMarketStyle();
        if (marketStyle == PERSONNEL_MARKET_DISABLED) {
            getPersonnelMarket().generatePersonnelForDay(this);
        } else {
            if (currentDay.getDayOfMonth() == 1) {
                NewPersonnelMarket newPersonnelMarket = getNewPersonnelMarket();
                newPersonnelMarket.gatherApplications();

                if (newPersonnelMarket.getHasRarePersonnel()) {
                    StringBuilder oocReport = new StringBuilder(resources.getString(
                          "personnelMarket.rareProfession.outOfCharacter"));
                    for (PersonnelRole profession : newPersonnelMarket.getRareProfessions()) {
                        oocReport.append("<p>- ").append(profession.getLabel(isClanCampaign())).append("</p>");
                    }

                    List<String> buttons = new ArrayList<>();
                    buttons.add(resources.getString("personnelMarket.rareProfession.button.later"));
                    buttons.add(resources.getString("personnelMarket.rareProfession.button.decline"));
                    // If the player attempts to jump to the personnel market, while the campaign is booting, they
                    // will get an NPE as the Campaign GUI won't have finished launching.
                    if (!isCampaignStart) {
                        buttons.add(resources.getString("personnelMarket.rareProfession.button.immediate"));
                    }

                    ImmersiveDialogSimple dialog = new ImmersiveDialogSimple(this,
                          getSeniorAdminPerson(Campaign.AdministratorSpecialization.HR),
                          null,
                          resources.getString("personnelMarket.rareProfession.inCharacter"),
                          buttons,
                          oocReport.toString(),
                          null,
                          true);

                    if (dialog.getDialogChoice() == 2) {
                        newPersonnelMarket.showPersonnelMarketDialog();
                    }
                }
            }
        }
    }

    public int getInitiativeBonus() {
        return initiativeBonus;
    }

    public void setInitiativeBonus(int bonus) {
        initiativeBonus = bonus;
    }

    public void applyInitiativeBonus(int bonus) {
        if (bonus > initiativeMaxBonus) {
            initiativeMaxBonus = bonus;
        }
        if ((bonus + initiativeBonus) > initiativeMaxBonus) {
            initiativeBonus = initiativeMaxBonus;
        } else {
            initiativeBonus += bonus;
        }
    }

<<<<<<< HEAD
    public void initiativeBonusIncrement(boolean change) {
        if (change) {
            setInitiativeBonus(++initiativeBonus);
        } else {
            setInitiativeBonus(--initiativeBonus);
        }
        if (initiativeBonus > initiativeMaxBonus) {
            initiativeBonus = initiativeMaxBonus;
=======
        processNewDayATBScenarios();

        // Daily events
        for (AtBContract contract : getActiveAtBContracts()) {
            // Batchalls
            if (campaignOptions.isUseGenericBattleValue() &&
                      !contract.getContractType().isGarrisonType() &&
                      contract.getStartDate().equals(currentDay)) {
                Faction enemyFaction = contract.getEnemy();
                String enemyFactionCode = contract.getEnemyCode();

                boolean allowBatchalls = true;
                if (campaignOptions.isUseFactionStandingBatchallRestrictionsSafe()) {
                    double regard = factionStandings.getRegardForFaction(enemyFactionCode, true);
                    allowBatchalls = FactionStandingUtilities.isBatchallAllowed(regard);
                }

                if (enemyFaction.performsBatchalls() && allowBatchalls) {
                    PerformBatchall batchallDialog = new PerformBatchall(this,
                          contract.getClanOpponent(),
                          contract.getEnemyCode());

                    boolean batchallAccepted = batchallDialog.isBatchallAccepted();
                    contract.setBatchallAccepted(batchallAccepted);

                    if (!batchallAccepted && campaignOptions.isTrackFactionStanding()) {
                        List<String> reports = factionStandings.processRefusedBatchall(faction.getShortName(),
                              enemyFactionCode, currentDay.getYear(), campaignOptions.getRegardMultiplier());

                        for (String report : reports) {
                            addReport(report);
                        }
                    }
                }
            }

            // Early Contract End (StratCon Only)
            StratConCampaignState campaignState = contract.getStratconCampaignState();
            if (campaignState != null && !contract.getEndingDate().equals(currentDay)) {
                if (campaignState.canEndContractEarly()) {
                    new ImmersiveDialogNotification(this,
                          String.format(resources.getString("stratCon.earlyContractEnd.objectives"),
                                contract.getHyperlinkedName()), true);

                    // This ensures any outstanding payout is paid out before the contract ends
                    LocalDate adjustedDate = currentDay.plusDays(1);
                    int remainingMonths = contract.getMonthsLeft(adjustedDate);
                    Money finalPayout = contract.getMonthlyPayOut().multipliedBy(remainingMonths);
                    contract.setRoutedPayout(finalPayout);
                    contract.setEndDate(adjustedDate);
                }
            }
>>>>>>> 2cf8e890
        }
    }

    public int getInitiativeMaxBonus() {
        return initiativeMaxBonus;
    }

    public void setInitiativeMaxBonus(int bonus) {
        initiativeMaxBonus = bonus;
    }

<<<<<<< HEAD
=======
    /**
     * Processes the daily activities and updates for all personnel that haven't already left the campaign.
     * <p>
     * This method iterates through all personnel and performs various daily updates, including health checks, status
     * updates, relationship events, and other daily or periodic tasks.
     * <p>
     * The following tasks are performed for each person:
     * <ul>
     * <li><b>Death Handling:</b> If the person has died, their processing is
     * skipped for the day.</li>
     * <li><b>Relationship Events:</b> Processes relationship-related events, such
     * as marriage or divorce.</li>
     * <li><b>Reset Actions:</b> Resets the person's minutes left for work and sets
     * acquisitions made to 0.</li>
     * <li><b>Medical Events:</b></li>
     * <li>- If advanced medical care is available, processes the person's daily
     * healing.</li>
     * <li>- If advanced medical care is unavailable, decreases the healing wait
     * time and
     * applies natural or doctor-assisted healing.</li>
     * <li><b>Weekly Edge Resets:</b> Resets edge points to their purchased value
     * weekly (applies
     * to support personnel).</li>
     * <li><b>Vocational XP:</b> Awards monthly vocational experience points to the
     * person where
     * applicable.</li>
     * <li><b>Anniversaries:</b> Checks for birthdays or significant anniversaries
     * and announces
     * them as needed.</li>
     * <li><b>autoAwards:</b> On the first day of every month, calculates and awards
     * support
     * points based on roles and experience levels.</li>
     * </ul>
     * <p>
     * <b>Concurrency Note:</b>
     * A separate filtered list of personnel is used to avoid concurrent
     * modification issues during iteration.
     * <p>
     * This method relies on several helper methods to perform specific tasks for
     * each person,
     * separating the responsibilities for modularity and readability.
     *
     * @see #getPersonnelFilteringOutDeparted() Filters out departed personnel before daily processing
     */
    public void processNewDayPersonnel() {
        RecoverMIAPersonnel recovery = new RecoverMIAPersonnel(this, faction, getAtBUnitRatingMod());
        MedicalController medicalController = new MedicalController(this);

        // This list ensures we don't hit a concurrent modification error
        List<Person> personnel = getPersonnelFilteringOutDeparted();

        // Prep some data for vocational xp
        int vocationalXpRate = campaignOptions.getVocationalXP();
        if (hasActiveContract) {
            if (campaignOptions.isUseAtB()) {
                for (AtBContract contract : getActiveAtBContracts()) {
                    if (!contract.getContractType().isGarrisonType()) {
                        vocationalXpRate *= 2;
                        break;
                    }
                }
            } else {
                vocationalXpRate *= 2;
            }
        }

        // Process personnel
        int peopleWhoCelebrateCommandersDay = 0;
        int commanderDayTargetNumber = 5;
        boolean isCommandersDay = isCommandersDay(currentDay) &&
                                        getCommander() != null &&
                                        campaignOptions.isShowLifeEventDialogCelebrations();
        boolean isCampaignPlanetside = location.isOnPlanet();
        boolean isUseAdvancedMedical = campaignOptions.isUseAdvancedMedical();
        boolean isUseFatigue = campaignOptions.isUseFatigue();
        boolean useBetterMonthlyIncome = campaignOptions.isUseBetterExtraIncome();
        for (Person person : personnel) {
            if (person.getStatus().isDepartedUnit()) {
                continue;
            }

            PersonnelOptions personnelOptions = person.getOptions();

            // Daily events
            if (person.getStatus().isMIA()) {
                recovery.attemptRescueOfPlayerCharacter(person);
            }

            if (person.getPrisonerStatus().isBecomingBondsman()) {
                // We use 'isAfter' to avoid situations where we somehow manage to miss the
                // date.
                // This shouldn't be necessary, but a safety net never hurt
                if (currentDay.isAfter(person.getBecomingBondsmanEndDate().minusDays(1))) {
                    person.setPrisonerStatus(this, BONDSMAN, true);
                    addReport(String.format(resources.getString("becomeBondsman.text"),
                          person.getHyperlinkedName(),
                          spanOpeningWithCustomColor(ReportingUtilities.getPositiveColor()),
                          CLOSING_SPAN_TAG));
                }
            }

            person.getATOWAttributes().setIlliterate(person.isIlliterate());

            person.resetMinutesLeft(campaignOptions.isTechsUseAdministration());
            person.setAcquisition(0);

            medicalController.processMedicalEvents(person,
                  campaignOptions.isUseAgeEffects(),
                  isClanCampaign(),
                  currentDay);

            processAnniversaries(person);

            // Weekly events
            if (currentDay.getDayOfWeek() == DayOfWeek.MONDAY) {
                if (!randomDeath.processNewWeek(this, getLocalDate(), person)) {
                    // If the character has died, we don't need to process relationship events
                    processWeeklyRelationshipEvents(person);
                }

                person.resetCurrentEdge();

                if (!person.getStatus().isMIA()) {
                    processFatigueRecovery(this, person, fieldKitchenWithinCapacity);
                }

                processCompulsionsAndMadness(person, personnelOptions, isUseAdvancedMedical, isUseFatigue);
            }

            // Monthly events
            if (currentDay.getDayOfMonth() == 1) {
                processMonthlyAutoAwards(person);

                if (vocationalXpRate > 0) {
                    if (processMonthlyVocationalXp(person, vocationalXpRate)) {
                        personnelWhoAdvancedInXP.add(person);
                    }
                }

                if (person.isCommander() &&
                          campaignOptions.isAllowMonthlyReinvestment() &&
                          !person.isHasPerformedExtremeExpenditure()) {
                    String reportString = performDiscretionarySpending(person, finances, currentDay);
                    if (reportString != null) {
                        addReport(reportString);
                    } else {
                        LOGGER.error("Unable to process discretionary spending for {}", person.getFullTitle());
                    }
                }

                String extraIncomeReport = ExtraIncome.processExtraIncome(finances, person, currentDay,
                      useBetterMonthlyIncome);
                if (!StringUtility.isNullOrBlank(extraIncomeReport)) {
                    addReport(extraIncomeReport);
                }

                person.setHasPerformedExtremeExpenditure(false);

                int bloodmarkLevel = person.getBloodmark();
                if (bloodmarkLevel > BLOODMARK_ZERO.getLevel()) {
                    BloodmarkLevel bloodmark = BloodmarkLevel.parseBloodmarkLevelFromInt(bloodmarkLevel);
                    boolean hasAlternativeID = person.getOptions().booleanOption(ATOW_ALTERNATE_ID);
                    List<LocalDate> bloodmarkSchedule = getBloodhuntSchedule(bloodmark, currentDay, hasAlternativeID);
                    for (LocalDate assassinationAttempt : bloodmarkSchedule) {
                        person.addBloodhuntDate(assassinationAttempt);
                    }
                }

                if (currentDay.getMonthValue() % 3 == 0) {
                    if (person.hasDarkSecret()) {
                        String darkSecretReport = person.isDarkSecretRevealed(true, false);
                        if (!StringUtility.isNullOrBlank(darkSecretReport)) {
                            addReport(darkSecretReport);
                        }
                    }
                }

                if (person.getBurnedConnectionsEndDate() != null) {
                    person.checkForConnectionsReestablishContact(currentDay);
                }

                if (campaignOptions.isAllowMonthlyConnections()) {
                    String connectionsReport = person.performConnectionsWealthCheck(currentDay, finances);
                    if (!StringUtility.isNullOrBlank(connectionsReport)) {
                        addReport(connectionsReport);
                    }
                }

                if (campaignOptions.isUseFunctionalEscapeArtist() && person.getStatus().isPoW()) {
                    EscapeSkills.performEscapeAttemptCheck(this, person);
                }
            }

            if (isCommandersDay && !faction.isClan() && (peopleWhoCelebrateCommandersDay < commanderDayTargetNumber)) {
                int age = person.getAge(currentDay);
                if (age >= 6 && age <= 12) {
                    peopleWhoCelebrateCommandersDay++;
                }
            }

            List<LocalDate> scheduledBloodHunts = person.getBloodhuntSchedule();
            if (!scheduledBloodHunts.isEmpty()) {
                boolean isDayOfBloodHunt = Bloodmark.checkForAssassinationAttempt(person,
                      currentDay,
                      isCampaignPlanetside);

                if (isDayOfBloodHunt) {
                    Bloodmark.performAssassinationAttempt(this, person, currentDay);
                }
            }
        }

        if (!personnelWhoAdvancedInXP.isEmpty()) {
            addReport(String.format(resources.getString("gainedExperience.text"),
                  spanOpeningWithCustomColor(ReportingUtilities.getPositiveColor()),
                  personnelWhoAdvancedInXP.size(),
                  CLOSING_SPAN_TAG));
        }

        // Commander's Day!
        if (isCommandersDay && (peopleWhoCelebrateCommandersDay >= commanderDayTargetNumber)) {
            new CommandersDayAnnouncement(this);
        }

        if (MekHQ.getMHQOptions().getNewDayOptimizeMedicalAssignments()) {
            new OptimizeInfirmaryAssignments(this);
        }

        if (MekHQ.getMHQOptions().getNewMonthQuickTrain()) {
            final int newMonthQuickTrainTargetLevel = 5;
            QuickTrain.processQuickTraining(personnel, newMonthQuickTrainTargetLevel, this, true);
        }
    }

    /**
     * Processes all compulsions and madness-related effects for a given person, adjusting their status and generating
     * reports as needed.
     *
     * <p>This method checks for various mental conditions or compulsions that a person might suffer from, such as
     * addiction, flashbacks, split personality, paranoia, regression, catatonia, berserker rage, or hysteria. For each
     * condition the person possesses, the relevant check is performed and any resulting effects—such as status changes,
     * injuries, or event reports—are handled accordingly.</p>
     *
     * <p>The results of these checks may also generate narrative or status reports, which are added to the campaign
     * as appropriate. If certain conditions are no longer present, some status flags (such as clinical paranoia) may be
     * reset.</p>
     *
     * @param person               the person whose conditions are being processed
     * @param personnelOptions     the set of personnel options or traits affecting which conditions are relevant
     * @param isUseAdvancedMedical {@code true} if advanced medical rules are applied, {@code false} otherwise
     * @param isUseFatigue         {@code true} if fatigue rules are applied, {@code false} otherwise
     *
     * @author Illiani
     * @since 0.50.07
     */
    private void processCompulsionsAndMadness(Person person, PersonnelOptions personnelOptions,
          boolean isUseAdvancedMedical, boolean isUseFatigue) {
        String gamblingReport = person.gambleWealth();
        if (!gamblingReport.isBlank()) {
            addReport(gamblingReport);
        }

        if (personnelOptions.booleanOption(COMPULSION_ADDICTION)) {
            int modifier = getCompulsionCheckModifier(COMPULSION_ADDICTION);
            boolean failedWillpowerCheck = !performQuickAttributeCheck(person, SkillAttribute.WILLPOWER, null,
                  null, modifier);
            person.processDiscontinuationSyndrome(this,
                  isUseAdvancedMedical,
                  isUseFatigue,
                  true,
                  failedWillpowerCheck);
        }

        if (personnelOptions.booleanOption(MADNESS_FLASHBACKS)) {
            int modifier = getCompulsionCheckModifier(MADNESS_FLASHBACKS);
            boolean failedWillpowerCheck = !performQuickAttributeCheck(person, SkillAttribute.WILLPOWER, null,
                  null, modifier);
            person.processCripplingFlashbacks(this,
                  isUseAdvancedMedical,
                  true,
                  failedWillpowerCheck);
        }

        if (personnelOptions.booleanOption(MADNESS_SPLIT_PERSONALITY)) {
            int modifier = getCompulsionCheckModifier(MADNESS_SPLIT_PERSONALITY);
            boolean failedWillpowerCheck = !performQuickAttributeCheck(person, SkillAttribute.WILLPOWER, null,
                  null, modifier);
            String report = person.processSplitPersonality(true,
                  failedWillpowerCheck);
            if (!report.isBlank()) {
                addReport(report);
            }
        }

        boolean resetClinicalParanoia = true;
        if (personnelOptions.booleanOption(MADNESS_CLINICAL_PARANOIA)) {
            int modifier = getCompulsionCheckModifier(MADNESS_CLINICAL_PARANOIA);
            boolean failedWillpowerCheck = !performQuickAttributeCheck(person, SkillAttribute.WILLPOWER, null,
                  null, modifier);
            String report = person.processClinicalParanoia(true,
                  failedWillpowerCheck);
            if (!report.isBlank()) {
                addReport(report);
            }

            resetClinicalParanoia = false;
        }

        if (personnelOptions.booleanOption(MADNESS_REGRESSION)) {
            int modifier = getCompulsionCheckModifier(MADNESS_REGRESSION);
            boolean failedWillpowerCheck = !performQuickAttributeCheck(person, SkillAttribute.WILLPOWER, null,
                  null, modifier);
            String report = person.processChildlikeRegression(this,
                  isUseAdvancedMedical,
                  true,
                  failedWillpowerCheck);
            if (!report.isBlank()) {
                addReport(report);
            }
        }

        if (personnelOptions.booleanOption(MADNESS_CATATONIA)) {
            int modifier = getCompulsionCheckModifier(MADNESS_CATATONIA);
            boolean failedWillpowerCheck = !performQuickAttributeCheck(person, SkillAttribute.WILLPOWER, null,
                  null, modifier);
            String report = person.processCatatonia(this,
                  isUseAdvancedMedical,
                  true,
                  failedWillpowerCheck);
            if (!report.isBlank()) {
                addReport(report);
            }
        }

        if (personnelOptions.booleanOption(MADNESS_BERSERKER)) {
            int modifier = getCompulsionCheckModifier(MADNESS_BERSERKER);
            boolean failedWillpowerCheck = !performQuickAttributeCheck(person, SkillAttribute.WILLPOWER, null,
                  null, modifier);
            String report = person.processBerserkerFrenzy(this,
                  isUseAdvancedMedical,
                  true,
                  failedWillpowerCheck);
            if (!report.isBlank()) {
                addReport(report);
            }
        }

        if (personnelOptions.booleanOption(MADNESS_HYSTERIA)) {
            int modifier = getCompulsionCheckModifier(MADNESS_HYSTERIA);
            boolean failedWillpowerCheck = !performQuickAttributeCheck(person, SkillAttribute.WILLPOWER, null,
                  null, modifier);
            String report = person.processHysteria(this, true, isUseAdvancedMedical, failedWillpowerCheck);
            if (!report.isBlank()) {
                addReport(report);
            }

            resetClinicalParanoia = false;
        }

        // This is necessary to stop a character from getting permanently locked in a paranoia state if the
        // relevant madness are removed.
        if (resetClinicalParanoia) {
            person.setSufferingFromClinicalParanoia(false);
        }
    }

    /**
     * Processes the monthly vocational experience (XP) gain for a given person based on their eligibility and the
     * vocational experience rules defined in campaign options.
     *
     * <p>
     * Eligibility for receiving vocational XP is determined by checking the following conditions:
     * <ul>
     * <li>The person must have an <b>active status</b> (e.g., not retired,
     * deceased, or in education).</li>
     * <li>The person must not be a <b>child</b> as of the current date.</li>
     * <li>The person must not be categorized as a <b>dependent</b>.</li>
     * <li>The person must not have the status of a <b>prisoner</b>.</li>
     * <b>Note:</b> Bondsmen are exempt from this restriction and are eligible for
     * vocational XP.
     * </ul>
     *
     * @param person           the {@link Person} whose monthly vocational XP is to be processed
     * @param vocationalXpRate the amount of XP awarded on a successful roll
     *
     * @return {@code true} if XP was successfully awarded during the process, {@code false} otherwise
     */
    private boolean processMonthlyVocationalXp(Person person, int vocationalXpRate) {
        if (!person.getStatus().isActive()) {
            return false;
        }

        if (person.isChild(currentDay)) {
            return false;
        }

        if (person.isDependent()) {
            return false;
        }

        if (person.getPrisonerStatus().isCurrentPrisoner()) {
            // Prisoners can't gain vocational XP, while Bondsmen can
            return false;
        }

        int checkFrequency = campaignOptions.getVocationalXPCheckFrequency();
        int targetNumber = campaignOptions.getVocationalXPTargetNumber();

        person.setVocationalXPTimer(person.getVocationalXPTimer() + 1);
        if (person.getVocationalXPTimer() >= checkFrequency) {
            if (d6(2) >= targetNumber) {
                person.awardXP(this, vocationalXpRate);
                person.setVocationalXPTimer(0);
                return true;
            } else {
                person.setVocationalXPTimer(0);
            }
        }

        return false;
    }

    /**
     * Process weekly relationship events for a given {@link Person} on Monday. This method triggers specific events
     * related to divorce, marriage, procreation, and maternity leave.
     *
     * @param person The {@link Person} for which to process weekly relationship events
     */
    private void processWeeklyRelationshipEvents(Person person) {
        if (currentDay.getDayOfWeek() == DayOfWeek.MONDAY) {
            getDivorce().processNewWeek(this, getLocalDate(), person, false);
            getMarriage().processNewWeek(this, getLocalDate(), person, false);
            getProcreation().processNewWeek(this, getLocalDate(), person);
        }
    }

    /**
     * Process anniversaries for a given person, including birthdays and recruitment anniversaries.
     *
     * @param person The {@link Person} for whom the anniversaries will be processed
     */
    private void processAnniversaries(Person person) {
        LocalDate birthday = person.getBirthday(getGameYear());
        boolean isBirthday = birthday != null && birthday.equals(currentDay);
        int age = person.getAge(currentDay);

        boolean isUseEducation = campaignOptions.isUseEducationModule();
        boolean isUseAgingEffects = campaignOptions.isUseAgeEffects();
        boolean isUseTurnover = campaignOptions.isUseRandomRetirement();

        final int JUNIOR_SCHOOL_AGE = 3;
        final int HIGH_SCHOOL_AGE = 10;
        final int EMPLOYMENT_AGE = 16;

        if ((person.getRank().isOfficer()) || (!campaignOptions.isAnnounceOfficersOnly())) {
            if (isBirthday && campaignOptions.isAnnounceBirthdays()) {
                String report = String.format(resources.getString("anniversaryBirthday.text"),
                      person.getHyperlinkedFullTitle(),
                      spanOpeningWithCustomColor(ReportingUtilities.getPositiveColor()),
                      age,
                      CLOSING_SPAN_TAG);

                // Aging Effects
                AgingMilestone milestone = getMilestone(age);
                String milestoneText = "";
                if (isUseAgingEffects && milestone.getMinimumAge() == age) {
                    String milestoneLabel = milestone.getLabel();
                    milestoneText = String.format(resources.getString("anniversaryBirthday.milestone"), milestoneLabel);
                }
                if (!milestoneText.isBlank()) {
                    report += " " + milestoneText;
                }

                // Special Ages
                String addendum = "";
                if (isUseEducation && age == JUNIOR_SCHOOL_AGE) {
                    addendum = resources.getString("anniversaryBirthday.third");
                } else if (isUseEducation && age == HIGH_SCHOOL_AGE) {
                    addendum = resources.getString("anniversaryBirthday.tenth");
                } else if (age == EMPLOYMENT_AGE) { // This age is always relevant
                    addendum = resources.getString("anniversaryBirthday.sixteenth");
                }

                if (!addendum.isBlank()) {
                    report += " " + addendum;
                }

                // Retirement
                if (isUseTurnover && age >= RETIREMENT_AGE) {
                    report += " " + resources.getString("anniversaryBirthday.retirement");
                }

                addReport(report);
            }

            LocalDate recruitmentDate = person.getRecruitment();
            if (recruitmentDate != null) {
                LocalDate recruitmentAnniversary = recruitmentDate.withYear(getGameYear());
                int yearsOfEmployment = (int) ChronoUnit.YEARS.between(recruitmentDate, currentDay);

                if ((recruitmentAnniversary.isEqual(currentDay)) &&
                          (campaignOptions.isAnnounceRecruitmentAnniversaries())) {
                    addReport(String.format(resources.getString("anniversaryRecruitment.text"),
                          person.getHyperlinkedFullTitle(),
                          spanOpeningWithCustomColor(ReportingUtilities.getPositiveColor()),
                          yearsOfEmployment,
                          CLOSING_SPAN_TAG,
                          name));
                }
            }
        } else if ((person.getAge(getLocalDate()) == 18) && (campaignOptions.isAnnounceChildBirthdays())) {
            if (isBirthday) {
                addReport(String.format(resources.getString("anniversaryBirthday.text"),
                      person.getHyperlinkedFullTitle(),
                      spanOpeningWithCustomColor(ReportingUtilities.getPositiveColor()),
                      person.getAge(getLocalDate()),
                      CLOSING_SPAN_TAG));
            }
        }

        if (campaignOptions.isUseAgeEffects() && isBirthday) {
            // This is where we update all the aging modifiers for the character.
            updateAllSkillAgeModifiers(currentDay, person);
            applyAgingSPA(age, person);
        }

        // Coming of Age Events
        if (isBirthday && (person.getAge(currentDay) == 16)) {
            if (campaignOptions.isRewardComingOfAgeAbilities()) {
                SingleSpecialAbilityGenerator singleSpecialAbilityGenerator = new SingleSpecialAbilityGenerator();
                singleSpecialAbilityGenerator.rollSPA(this, person, true, true);
            }

            if (campaignOptions.isRewardComingOfAgeRPSkills()) {
                AbstractSkillGenerator skillGenerator = new DefaultSkillGenerator(randomSkillPreferences);
                skillGenerator.generateRoleplaySkills(person);
            }

            // We want the event trigger to fire before the dialog is shown, so that the character will have finished
            // updating in the gui before the player has a chance to jump to them
            MekHQ.triggerEvent(new PersonChangedEvent(person));

            if (campaignOptions.isShowLifeEventDialogComingOfAge()) {
                new ComingOfAgeAnnouncement(this, person);
            }
        }
    }

    /**
     * Process monthly auto awards for a given person based on their roles and experience level.
     *
     * @param person the person for whom the monthly auto awards are being processed
     */
    private void processMonthlyAutoAwards(Person person) {
        double multiplier = 0;

        int score = 0;

        if (person.getPrimaryRole().isSupport(true)) {
            int dice = person.getExperienceLevel(this, false);

            if (dice > 0) {
                score = d6(dice);
            }

            multiplier += 0.5;
        }

        if (person.getSecondaryRole().isSupport(true)) {
            int dice = person.getExperienceLevel(this, true);

            if (dice > 0) {
                score += d6(dice);
            }

            multiplier += 0.5;
        } else if (person.getSecondaryRole().isNone()) {
            multiplier += 0.5;
        }

        person.changeAutoAwardSupportPoints((int) (score * multiplier));
    }

    public void processNewDayUnits() {
        // need to loop through units twice, the first time to do all maintenance and
        // the second time to do whatever else. Otherwise, maintenance minutes might
        // get sucked up by other stuff. This is also a good place to ensure that a
        // unit's engineer gets reset and updated.
        for (Unit unit : getUnits()) {
            // do maintenance checks
            try {
                unit.resetEngineer();
                if (null != unit.getEngineer()) {
                    unit.getEngineer().resetMinutesLeft(campaignOptions.isTechsUseAdministration());
                }

                doMaintenance(unit);
            } catch (Exception ex) {
                LOGGER.error(ex,
                      "Unable to perform maintenance on {} ({}) due to an error",
                      unit.getName(),
                      unit.getId().toString());
                addReport(String.format("ERROR: An error occurred performing maintenance on %s, check the log",
                      unit.getName()));
            }
        }

        // need to check for assigned tasks in two steps to avoid
        // concurrent modification problems
        List<Part> assignedParts = new ArrayList<>();
        List<Part> arrivedParts = new ArrayList<>();
        getWarehouse().forEachPart(part -> {
            if (part instanceof Refit) {
                return;
            }

            if (part.getTech() != null) {
                assignedParts.add(part);
            }

            // If the part is currently in-transit...
            if (!part.isPresent()) {
                // ... decrement the number of days until it arrives...
                part.setDaysToArrival(part.getDaysToArrival() - 1);

                if (part.isPresent()) {
                    // ... and mark the part as arrived if it is now here.
                    arrivedParts.add(part);
                }
            }
        });

        // arrive parts before attempting refit or parts will not get reserved that day
        for (Part part : arrivedParts) {
            getQuartermaster().arrivePart(part);
        }

        // finish up any overnight assigned tasks
        for (Part part : assignedParts) {
            Person tech;
            if ((part.getUnit() != null) && (part.getUnit().getEngineer() != null)) {
                tech = part.getUnit().getEngineer();
            } else {
                tech = part.getTech();
            }

            if (null != tech) {
                if (null != tech.getSkillForWorkingOn(part)) {
                    try {
                        fixPart(part, tech);
                    } catch (Exception ex) {
                        LOGGER.error(ex,
                              "Could not perform overnight maintenance on {} ({}) due to an error",
                              part.getName(),
                              part.getId());
                        addReport(String.format(
                              "ERROR: an error occurred performing overnight maintenance on %s, check the log",
                              part.getName()));
                    }
                } else {
                    addReport(String.format(
                          "%s looks at %s, recalls his total lack of skill for working with such technology, then slowly puts the tools down before anybody gets hurt.",
                          tech.getHyperlinkedFullTitle(),
                          part.getName()));
                    part.cancelAssignment(false);
                }
            } else {
                JOptionPane.showMessageDialog(null,
                      "Could not find tech for part: " +
                            part.getName() +
                            " on unit: " +
                            part.getUnit().getHyperlinkedName(),
                      "Invalid Auto-continue",
                      JOptionPane.ERROR_MESSAGE);
            }

            // check to see if this part can now be combined with other spare parts
            if (part.isSpare() && (part.getQuantity() > 0)) {
                getQuartermaster().addPart(part, 0, false);
            }
        }

        // ok now we can check for other stuff we might need to do to units
        List<UUID> unitsToRemove = new ArrayList<>();
        for (Unit unit : getUnits()) {
            if (unit.isRefitting()) {
                refit(unit.getRefit());
            }
            if (unit.isMothballing()) {
                workOnMothballingOrActivation(unit);
            }
            if (!unit.isPresent()) {
                unit.checkArrival();

                // Has unit just been delivered?
                if (unit.isPresent()) {
                    addReport(String.format(resources.getString("unitArrived.text"),
                          unit.getHyperlinkedName(),
                          spanOpeningWithCustomColor(MekHQ.getMHQOptions().getFontColorPositiveHexColor()),
                          CLOSING_SPAN_TAG));
                }
            }

            if (!unit.isRepairable() && !unit.hasSalvageableParts()) {
                unitsToRemove.add(unit.getId());
            }
        }
        // Remove any unrepairable, unsalvageable units
        unitsToRemove.forEach(this::removeUnit);

        // Finally, run Mass Repair Mass Salvage if desired
        if (MekHQ.getMHQOptions().getNewDayMRMS()) {
            try {
                MRMSService.mrmsAllUnits(this);
            } catch (Exception ex) {
                LOGGER.error("Could not perform mass repair/salvage on units due to an error", ex);
                addReport("ERROR: an error occurred performing mass repair/salvage on units, check the log");
            }
        }
    }

    private void processNewDayForces() {
        // update formation levels
        Force.populateFormationLevelsFromOrigin(this);
        recalculateCombatTeams(this);

        // Update the force icons based on the end-of-day unit status if desired
        if (MekHQ.getMHQOptions().getNewDayForceIconOperationalStatus()) {
            getForces().updateForceIconOperationalStatus(this);
        }
    }

    /**
     * @return <code>true</code> if the new day arrived
     */
    public boolean newDay() {
        // clear previous retirement information
        turnoverRetirementInformation.clear();

        // Refill Automated Pools, if the options are selected
        if (MekHQ.getMHQOptions().getNewDayAsTechPoolFill()) {
            resetAsTechPool();
        }

        if (MekHQ.getMHQOptions().getNewDayMedicPoolFill()) {
            resetMedicPool();
        }

        // Ensure we don't have anything that would prevent the new day
        if (MekHQ.triggerEvent(new DayEndingEvent(this))) {
            return false;
        }

        // Autosave based on the previous day's information
        autosaveService.requestDayAdvanceAutosave(this);

        // Advance the day by one
        final LocalDate yesterday = currentDay;
        currentDay = currentDay.plusDays(1);
        boolean isMonday = currentDay.getDayOfWeek() == DayOfWeek.MONDAY;
        boolean isFirstOfMonth = currentDay.getDayOfMonth() == 1;
        boolean isNewYear = currentDay.getDayOfYear() == 1;

        // Check for important dates
        if (campaignOptions.isShowLifeEventDialogCelebrations()) {
            fetchCelebrationDialogs();
        }

        // Determine if we have an active contract or not, as this can get used
        // elsewhere before we actually hit the AtB new day (e.g., personnel market)
        if (campaignOptions.isUseAtB()) {
            setHasActiveContract();
        }

        // Clear Reports
        currentReport.clear();
        currentReportHTML = "";
        newReports.clear();
        personnelWhoAdvancedInXP.clear();
        beginReport("<b>" + MekHQ.getMHQOptions().getLongDisplayFormattedDate(getLocalDate()) + "</b>");

        // New Year Changes
        if (isNewYear) {
            // News is reloaded
            reloadNews();

            // Change Year Game Option
            getGameOptions().getOption(OptionsConstants.ALLOWED_YEAR).setValue(getGameYear());

            // Degrade Regard
            List<String> degradedRegardReports = factionStandings.processRegardDegradation(faction.getShortName(),
                  currentDay.getYear(), campaignOptions.getRegardMultiplier());
            for (String report : degradedRegardReports) {
                addReport(report);
            }
        }

        readNews();

        location.newDay(this);

        updateFieldKitchenCapacity();
        updateMASHTheatreCapacity();

        processNewDayPersonnel();

        if (isMonday) {
            Fatigue.processDeploymentFatigueResponses(this);
        }

        // Manage the Markets
        refreshPersonnelMarkets(false);

        // TODO : AbstractContractMarket : Uncomment
        // getContractMarket().processNewDay(this);
        unitMarket.processNewDay(this);

        // This needs to be after both personnel and markets
        if (campaignOptions.isAllowMonthlyConnections() && isFirstOfMonth) {
            checkForBurnedContacts();
        }

        // Needs to be before 'processNewDayATB' so that Dependents can't leave the
        // moment they arrive via AtB Bonus Events
        if (location.isOnPlanet() && isFirstOfMonth) {
            RandomDependents randomDependents = new RandomDependents(this);
            randomDependents.processMonthlyRemovalAndAddition();
        }

        // Process New Day for AtB
        if (campaignOptions.isUseAtB()) {
            processNewDayATB();
        }

        if (campaignOptions.getUnitRatingMethod().isCampaignOperations()) {
            processReputationChanges();
        }

        if (campaignOptions.isUseEducationModule()) {
            processEducationNewDay();
        }

        if (campaignOptions.isEnableAutoAwards() && isFirstOfMonth) {
            AutoAwardsController autoAwardsController = new AutoAwardsController();
            autoAwardsController.ManualController(this, false);
        }

        // Prisoner events can occur on Monday or the 1st of the month depending on the
        // type of event
        if (isMonday || isFirstOfMonth) {
            new PrisonerEventManager(this);
        }

        resetAsTechMinutes();

        processNewDayUnits();

        processNewDayForces();

        if (processProcurement) {
            setShoppingList(goShopping(getShoppingList()));
        }

        // check for anything in finances
        finances.newDay(this, yesterday, getLocalDate());

        // process removal of old personnel data on the first day of each month
        if (campaignOptions.isUsePersonnelRemoval() && isFirstOfMonth) {
            performPersonnelCleanUp();
        }

        // this duplicates any turnover information so that it is still available on the
        // new day. otherwise, it's only available if the user inspects history records
        if (!turnoverRetirementInformation.isEmpty()) {
            for (String entry : turnoverRetirementInformation) {
                addReport(entry);
            }
        }

        if (topUpWeekly && isMonday) {
            PartsInUseManager partsInUseManager = new PartsInUseManager(this);
            Set<PartInUse> actualPartsInUse = partsInUseManager.getPartsInUse(ignoreMothballed,
                  false,
                  ignoreSparesUnderQuality);
            int bought = partsInUseManager.stockUpPartsInUse(actualPartsInUse);
            addReport(String.format(resources.getString("weeklyStockCheck.text"), bought));
        }

        // Random Events
        if (currentDay.isAfter(GRAY_MONDAY_EVENTS_BEGIN) && currentDay.isBefore(GRAY_MONDAY_EVENTS_END)) {
            new GrayMonday(this, currentDay);
        }

        // Faction Standing
        performFactionStandingChecks(isFirstOfMonth, isNewYear);

        // War & Peace Notifications
        new WarAndPeaceProcessor(this, false);

        // This must be the last step before returning true
        MekHQ.triggerEvent(new NewDayEvent(this));
        return true;
    }

    /**
     * Checks if the commander has any burned contacts, and if so, generates and records a report.
     *
     * <p>This method is only executed if monthly connections are allowed by campaign options. If the commander
     * exists and their burned connections end date has not been set, it invokes the commander's check for burned
     * contacts on the current day. If a non-blank report is returned, the report is added to the campaign logs.</p>
     *
     * @author Illiani
     * @since 0.50.07
     */
    private void checkForBurnedContacts() {
        if (campaignOptions.isAllowMonthlyConnections()) {
            Person commander = getCommander();
            if (commander != null && commander.getBurnedConnectionsEndDate() == null) {
                String report = commander.checkForBurnedContacts(currentDay);
                if (!report.isBlank()) {
                    addReport(report);
                }
            }
        }
    }

    /**
     * Performs all daily and periodic standing checks for factions relevant to this campaign.
     *
     * <p>On the first day of the month, this method updates the climate regard for the active campaign faction,
     * storing a summary report. It then iterates once through all faction standings and, for each faction:</p>
     *
     * <ul>
     *     <li>Checks for new ultimatum events.</li>
     *     <li>Checks for new censure actions and handles the creation of related events.</li>
     *     <li>Evaluates for new accolade levels, creating corresponding events.</li>
     *     <li>Warns if any referenced faction cannot be resolved.</li>
     * </ul>
     *
     * <p>Finally, at the end of the checks, it processes censure degradation for all factions.</p>
     *
     * @param isFirstOfMonth {@code true} if called on the first day of the month.
     * @param isNewYear      {@code true} if called on the first day of a new year
     *
     * @author Illiani
     * @since 0.50.07
     */
    private void performFactionStandingChecks(boolean isFirstOfMonth, boolean isNewYear) {
        String campaignFactionCode = faction.getShortName();
        if (isNewYear && campaignFactionCode.equals(MERCENARY_FACTION_CODE)) {
            checkForNewMercenaryOrganizationStartUp(false, false);
        }

        if (!campaignOptions.isTrackFactionStanding()) {
            return;
        }

        if (FactionStandingUltimatum.checkUltimatumForDate(currentDay,
              campaignFactionCode,
              factionStandingUltimatumsLibrary)) {
            new FactionStandingUltimatum(currentDay, this, factionStandingUltimatumsLibrary);
        }

        if (isFirstOfMonth) {
            String report = factionStandings.updateClimateRegard(faction,
                  currentDay,
                  campaignOptions.getRegardMultiplier(),
                  campaignOptions.isTrackClimateRegardChanges());
            addReport(report);
        }

        List<Mission> activeMissions = getActiveMissions(false);
        boolean isInTransit = !location.isOnPlanet();
        Factions factions = Factions.getInstance();

        for (Entry<String, Double> standing : new HashMap<>(factionStandings.getAllFactionStandings()).entrySet()) {
            String relevantFactionCode = standing.getKey();
            Faction relevantFaction = factions.getFaction(relevantFactionCode);
            if (relevantFaction == null) {
                LOGGER.warn("Unable to fetch faction standing for faction: {}", relevantFactionCode);
                continue;
            }

            // Censure check
            boolean isMercenarySpecialCase = campaignFactionCode.equals(MERCENARY_FACTION_CODE) &&
                                                   relevantFaction.isMercenaryOrganization();
            boolean isPirateSpecialCase = isPirateCampaign() &&
                                                relevantFactionCode.equals(PIRACY_SUCCESS_INDEX_FACTION_CODE);
            if (relevantFaction.equals(faction) || isMercenarySpecialCase || isPirateSpecialCase) {
                FactionCensureLevel newCensureLevel = factionStandings.checkForCensure(
                      relevantFaction, currentDay, activeMissions, isInTransit);
                if (newCensureLevel != null) {
                    new FactionCensureEvent(this, newCensureLevel, relevantFaction);
                }
            }

            // Accolade check
            boolean ignoreEmployer = relevantFaction.isMercenaryOrganization();
            boolean isOnMission = FactionStandingUtilities.isIsOnMission(
                  !isInTransit,
                  getActiveAtBContracts(),
                  activeMissions,
                  relevantFactionCode,
                  location.getCurrentSystem(),
                  ignoreEmployer);

            FactionAccoladeLevel newAccoladeLevel = factionStandings.checkForAccolade(
                  relevantFaction, currentDay, isOnMission);

            if (newAccoladeLevel != null) {
                new FactionAccoladeEvent(this, relevantFaction, newAccoladeLevel,
                      faction.equals(relevantFaction));
            }
        }

        // Censure degradation
        factionStandings.processCensureDegradation(currentDay);
    }

    /**
     * Use {@link #checkForNewMercenaryOrganizationStartUp(boolean, boolean)} instead
     */
    @Deprecated(since = "0.50.07", forRemoval = true)
    public void checkForNewMercenaryOrganizationStartUp(boolean bypassStartYear) {
        checkForNewMercenaryOrganizationStartUp(bypassStartYear, false);
    }

    /**
     * Checks if a new mercenary organization is starting up in the current game year, and, if so, triggers a welcome
     * dialog introducing the organization's representative.
     *
     * <p>This method examines a prioritized list of known mercenary-related factions for their respective founding
     * (start) years matching the current year. The list is evaluated in the following order: Mercenary Review Board
     * (MRB), Mercenary Review Bonding Commission (MRBC), Mercenary Bonding Authority (MBA), and Mercenary Guild (MG),
     * with MG as the default fallback. If a matching faction is found (and is recognized as a mercenary organization),
     * it generates an appropriate speaker (as either a merchant or military liaison, depending on the faction) and
     * opens a welcome dialog for the player.</p>
     *
     * <p>The dialog serves to introduce the player to the new mercenary organization, using an in-universe character
     * as the spokesperson.</p>
     *
     * @param bypassStartYear {@code true} if the method should be checking if the mercenary organization is currently
     *                        active, rather than just checking whether it was founded in the current game year.
     *
     * @author Illiani
     * @since 0.50.07
     */
    public void checkForNewMercenaryOrganizationStartUp(boolean bypassStartYear, boolean isStartUp) {
        Factions factions = Factions.getInstance();
        int currentYear = getGameYear();
        Faction[] possibleFactions = new Faction[] {
              factions.getFaction("MRB"),
              factions.getFaction("MRBC"),
              factions.getFaction("MBA"),
              factions.getFaction("MG")
        };

        Faction chosenFaction = null;
        for (Faction faction : possibleFactions) {
            if (faction != null) {
                boolean isValidInYear = bypassStartYear && faction.validIn(currentYear);
                boolean isFoundedInYear = !bypassStartYear && faction.getStartYear() == currentYear;

                if (isValidInYear || isFoundedInYear) {
                    chosenFaction = faction;
                    break;
                }
            }
        }

        if (chosenFaction == null) {
            chosenFaction = factions.getFaction("MG"); // fallback
        }

        if (chosenFaction != null
                  && (chosenFaction.getStartYear() == currentYear || isStartUp)
                  && chosenFaction.isMercenaryOrganization()) {
            PersonnelRole role = chosenFaction.isClan() ? PersonnelRole.MERCHANT : PersonnelRole.MILITARY_LIAISON;
            Person speaker = newPerson(role, chosenFaction.getShortName(), Gender.RANDOMIZE);
            new FactionJudgmentDialog(this, speaker, getCommander(),
                  "HELLO", chosenFaction,
                  FactionStandingJudgmentType.WELCOME, ImmersiveDialogWidth.MEDIUM, null, null);
        } else if (chosenFaction == null) {
            LOGGER.warn("Unable to find a suitable faction for a new mercenary organization start up");
        }
    }

    /** Use {@link #refreshPersonnelMarkets(boolean)} instead */
    @Deprecated(since = "0.50.07", forRemoval = true)
    public void refreshPersonnelMarkets() {
        refreshPersonnelMarkets(false);
    }

    /**
     * Refreshes the personnel markets based on the current market style and the current date.
     *
     * <p>If the new personnel market is disabled, generates a daily set of available personnel using the old
     * method. Otherwise, if it is the first day of the month, gathers new applications for the personnel market.
     *
     * <p>If rare professions are present, presents a dialog with options regarding these rare personnel. Optionally,
     * allowing the user to view the new personnel market dialog immediately.</p>
     *
     * @param isCampaignStart {@code true} if this method is being called at the start of the campaign
     *
     * @author Illiani
     * @since 0.50.06
     */
    public void refreshPersonnelMarkets(boolean isCampaignStart) {
        PersonnelMarketStyle marketStyle = campaignOptions.getPersonnelMarketStyle();
        if (marketStyle == PERSONNEL_MARKET_DISABLED) {
            personnelMarket.generatePersonnelForDay(this);
        } else {
            if (currentDay.getDayOfMonth() == 1) {
                newPersonnelMarket.gatherApplications();

                if (newPersonnelMarket.getHasRarePersonnel()) {
                    StringBuilder oocReport = new StringBuilder(resources.getString(
                          "personnelMarket.rareProfession.outOfCharacter"));
                    for (PersonnelRole profession : newPersonnelMarket.getRareProfessions()) {
                        oocReport.append("<p>- ").append(profession.getLabel(isClanCampaign())).append("</p>");
                    }

                    List<String> buttons = new ArrayList<>();
                    buttons.add(resources.getString("personnelMarket.rareProfession.button.later"));
                    buttons.add(resources.getString("personnelMarket.rareProfession.button.decline"));
                    // If the player attempts to jump to the personnel market, while the campaign is booting, they
                    // will get an NPE as the Campaign GUI won't have finished launching.
                    if (!isCampaignStart) {
                        buttons.add(resources.getString("personnelMarket.rareProfession.button.immediate"));
                    }

                    ImmersiveDialogSimple dialog = new ImmersiveDialogSimple(this,
                          getSeniorAdminPerson(AdministratorSpecialization.HR),
                          null,
                          resources.getString("personnelMarket.rareProfession.inCharacter"),
                          buttons,
                          oocReport.toString(),
                          null,
                          true);

                    if (dialog.getDialogChoice() == 2) {
                        newPersonnelMarket.showPersonnelMarketDialog();
                    }
                }
            }
        }
    }

    /**
     * Performs cleanup of departed personnel by identifying and removing eligible personnel records.
     *
     * <p>This method uses the {@link AutomatedPersonnelCleanUp} utility to determine which {@link Person}
     * objects should be removed from the campaign based on current date and campaign configuration options. Identified
     * personnel are then removed, and a report entry is generated if any removals occur.</p>
     *
     * @author Illiani
     * @since 0.50.06
     */
    private void performPersonnelCleanUp() {
        AutomatedPersonnelCleanUp removal = new AutomatedPersonnelCleanUp(currentDay,
              getPersonnel(),
              campaignOptions.isUseRemovalExemptRetirees(),
              campaignOptions.isUseRemovalExemptCemetery());

        List<Person> personnelToRemove = removal.getPersonnelToCleanUp();
        for (Person person : personnelToRemove) {
            removePerson(person, false);
        }

        if (!personnelToRemove.isEmpty()) {
            addReport(resources.getString("personnelRemoval.text"));
        }
    }

    /**
     * Fetches and handles the celebration dialogs specific to the current day.
     *
     * <p><b>Note:</b> Commanders day is handled as a part of the personnel processing, so we don't need to parse
     * personnel twice.</p>
     */
    private void fetchCelebrationDialogs() {
        if (!faction.isClan()) {
            if (isWinterHolidayMajorDay(currentDay)) {
                new WinterHolidayAnnouncement(this);
            }

            if (isFreedomDay(currentDay)) {
                new FreedomDayAnnouncement(this);
            }
        }

        if (isNewYear(currentDay)) {
            new NewYearsDayAnnouncement(this);
        }
    }

    /**
     * Updates the status of whether field kitchens are operating within their required capacity.
     *
     * <p>If fatigue is enabled in the campaign options, this method calculates the total available
     * field kitchen capacity and the required field kitchen usage, then updates the {@code fieldKitchenWithinCapacity}
     * flag to reflect whether the capacity meets the demand. If fatigue is disabled, the capacity is automatically set
     * to {@code false}.</p>
     */
    private void updateFieldKitchenCapacity() {
        if (campaignOptions.isUseFatigue()) {
            int fieldKitchenCapacity = checkFieldKitchenCapacity(getForce(FORCE_ORIGIN).getAllUnitsAsUnits(units,
                  false), campaignOptions.getFieldKitchenCapacity());
            int fieldKitchenUsage = checkFieldKitchenUsage(getActivePersonnel(false, false),
                  campaignOptions.isUseFieldKitchenIgnoreNonCombatants());
            fieldKitchenWithinCapacity = areFieldKitchensWithinCapacity(fieldKitchenCapacity, fieldKitchenUsage);
        } else {
            fieldKitchenWithinCapacity = false;
        }
    }

    /**
     * Updates the value of {@code mashTheatreCapacity} based on the current campaign options and force composition.
     *
     * <p>If the campaign is configured to use MASH theatres, this method calculates the available MASH theatre
     * capacity using the current force and campaign options. If MASH theatres are not enabled, the capacity is set to
     * zero.</p>
     *
     * @author Illiani
     * @since 0.50.10
     */
    private void updateMASHTheatreCapacity() {
        if (campaignOptions.isUseMASHTheatres()) {
            mashTheatreCapacity = MASHCapacity.checkMASHCapacity(getForce(FORCE_ORIGIN).getAllUnitsAsUnits(units,
                  false), campaignOptions.getMASHTheatreCapacity());
        } else {
            mashTheatreCapacity = 0;
        }
    }

    /**
     * Processes reputation changes based on various conditions.
     */
    private void processReputationChanges() {
        if (faction.isPirate()) {
            dateOfLastCrime = currentDay;
            crimePirateModifier = -100;
        }

        if (currentDay.getDayOfMonth() == 1) {
            if (dateOfLastCrime != null) {
                long yearsBetween = ChronoUnit.YEARS.between(currentDay, dateOfLastCrime);

                int remainingCrimeChange = 2;

                if (yearsBetween >= 1) {
                    if (crimePirateModifier < 0) {
                        remainingCrimeChange = max(0, 2 + crimePirateModifier);
                        changeCrimePirateModifier(2); // this is the amount of change specified by CamOps
                    }

                    if (crimeRating < 0 && remainingCrimeChange > 0) {
                        changeCrimeRating(remainingCrimeChange);
                    }
                }
            }
        }

        if (currentDay.getDayOfWeek().equals(DayOfWeek.MONDAY)) {
            reputation.initializeReputation(this);
        }
    }

    public int getInitiativeBonus() {
        return initiativeBonus;
    }

    public void setInitiativeBonus(int bonus) {
        initiativeBonus = bonus;
    }

    public void applyInitiativeBonus(int bonus) {
        if (bonus > initiativeMaxBonus) {
            initiativeMaxBonus = bonus;
        }
        if ((bonus + initiativeBonus) > initiativeMaxBonus) {
            initiativeBonus = initiativeMaxBonus;
        } else {
            initiativeBonus += bonus;
        }
    }

    public void initiativeBonusIncrement(boolean change) {
        if (change) {
            setInitiativeBonus(++initiativeBonus);
        } else {
            setInitiativeBonus(--initiativeBonus);
        }
        if (initiativeBonus > initiativeMaxBonus) {
            initiativeBonus = initiativeMaxBonus;
        }
    }

    public int getInitiativeMaxBonus() {
        return initiativeMaxBonus;
    }

    public void setInitiativeMaxBonus(int bonus) {
        initiativeMaxBonus = bonus;
    }

    /**
     * This method checks if any students in the academy should graduate, and updates their attributes and status
     * accordingly. If any students do graduate, it sends the graduation information to autoAwards.
     */
    private void processEducationNewDay() {
        List<UUID> graduatingPersonnel = new ArrayList<>();
        HashMap<UUID, List<Object>> academyAttributesMap = new HashMap<>();

        for (Person person : getStudents()) {
            List<Object> individualAcademyAttributes = new ArrayList<>();

            if (EducationController.processNewDay(this, person, false)) {
                Academy academy = getAcademy(person.getEduAcademySet(), person.getEduAcademyNameInSet());

                if (academy == null) {
                    LOGGER.debug("Found null academy for {} skipping", person.getFullTitle());
                    continue;
                }

                graduatingPersonnel.add(person.getId());

                individualAcademyAttributes.add(academy.getEducationLevel(person));
                individualAcademyAttributes.add(academy.getType());
                individualAcademyAttributes.add(academy.getName());

                academyAttributesMap.put(person.getId(), individualAcademyAttributes);
            }
        }

        if (!graduatingPersonnel.isEmpty()) {
            AutoAwardsController autoAwardsController = new AutoAwardsController();
            autoAwardsController.PostGraduationController(this, graduatingPersonnel, academyAttributesMap);
        }
    }
>>>>>>> 2cf8e890

    /**
     * Retrieves the flagged commander from the personnel list. If no flagged commander is found returns {@code null}.
     *
     * <p><b>Usage:</b> consider using {@link #getCommander()} instead.</p>
     *
     * @return the flagged commander if present, otherwise {@code null}
     */
    public @Nullable Person getFlaggedCommander() {
        return getPersonnel().stream().filter(Person::isCommander).findFirst().orElse(null);
    }

    /**
     * Use {@link #getCommander()} instead
     */
    @Deprecated(since = "0.50.07", forRemoval = true)
    public Person getSeniorCommander() {
        Person commander = null;
        for (Person person : getActivePersonnel(false, false)) {
            if (person.isCommander()) {
                return person;
            }
            if (null == commander || person.getRankNumeric() > commander.getRankNumeric()) {
                commander = person;
            }
        }
        return commander;
    }

    public void removeUnit(UUID id) {
        Unit unit = getHangar().getUnit(id);
        if (unit == null) {
            return;
        }

        // remove all parts for this unit as well
        for (Part p : unit.getParts()) {
            getWarehouse().removePart(p);
        }

        // remove any personnel from this unit
        for (Person person : unit.getCrew()) {
            unit.remove(person, true);
        }

        Person tech = unit.getTech();
        if (null != tech) {
            unit.remove(tech, true);
        }

        // remove unit from any forces
        removeUnitFromForce(unit);

        // If this is a transport, remove it from the list of potential transports
        for (CampaignTransportType campaignTransportType : CampaignTransportType.values()) {
            if (hasTransports(campaignTransportType)) {
                removeCampaignTransporter(campaignTransportType, unit);
            }

            // If we remove a transport unit from the campaign,
            // we need to remove any transported units from it
            // and clear the transport assignments for those
            // transported units
            if (unit.getTransportedUnitsSummary(campaignTransportType).hasTransportedUnits()) {
                List<Unit> transportedUnits = new ArrayList<>(unit.getTransportedUnitsSummary(campaignTransportType)
                                                                    .getTransportedUnits());
                for (Unit transportedUnit : transportedUnits) {
                    transportedUnit.unloadFromTransport(campaignTransportType);
                }
            }
        }

        // If this unit was assigned to a transport ship, remove it from the transport
        if (unit.hasTransportShipAssignment()) {
            unit.getTransportShipAssignment().getTransportShip().unloadFromTransportShip(unit);
        }

        // remove from automatic mothballing
        automatedMothballUnits.remove(unit.getId());

        // finally, remove the unit
        getHangar().removeUnit(unit.getId());

        checkDuplicateNamesDuringDelete(unit.getEntity());
        addReport(unit.getName() + " has been removed from the unit roster.");
        MekHQ.triggerEvent(new UnitRemovedEvent(unit));
    }

    public void removePerson(final @Nullable Person person) {
        removePerson(person, true);
    }

    public void removePerson(final @Nullable Person person, final boolean log) {
        if (person == null) {
            return;
        }


        Force force = getForceFor(person);
        if (force != null) {
            force.updateCommander(this);
        }

        person.getGenealogy().clearGenealogyLinks();

        final Unit unit = person.getUnit();
        if (unit != null) {
            unit.remove(person, true);
        }
        removeAllPatientsFor(person);
        person.removeAllTechJobs(this);
        removeKillsFor(person.getId());
        getRetirementDefectionTracker().removePerson(person);
        if (log) {
            addReport(person.getFullTitle() + " has been removed from the personnel roster.");
        }

        personnel.remove(person.getId());

        // Deal with Astech Pool Minutes
        if (person.getPrimaryRole().isAstech()) {
            asTechPoolMinutes = max(0, asTechPoolMinutes - Person.PRIMARY_ROLE_SUPPORT_TIME);
            asTechPoolOvertime = max(0, asTechPoolOvertime - Person.PRIMARY_ROLE_OVERTIME_SUPPORT_TIME);
        } else if (person.getSecondaryRole().isAstech()) {
            asTechPoolMinutes = max(0, asTechPoolMinutes - Person.SECONDARY_ROLE_SUPPORT_TIME);
            asTechPoolOvertime = max(0, asTechPoolOvertime - Person.SECONDARY_ROLE_OVERTIME_SUPPORT_TIME);
        }
        MekHQ.triggerEvent(new PersonRemovedEvent(person));
    }

    public void removeAllPatientsFor(Person doctor) {
        for (Person person : getPersonnel()) {
            if (null != person.getDoctorId() && person.getDoctorId().equals(doctor.getId())) {
                person.setDoctorId(null, getCampaignOptions().getNaturalHealingWaitingPeriod());
            }
        }
    }

    public void removeScenario(final Scenario scenario) {
        scenario.clearAllForcesAndPersonnel(this);
        final Mission mission = getMission(scenario.getMissionId());
        if (mission != null) {
            mission.getScenarios().remove(scenario);

            // run through the StratCon campaign state where applicable and remove the
            // "parent" scenario as well
            if ((mission instanceof AtBContract) &&
                      (((AtBContract) mission).getStratconCampaignState() != null) &&
                      (scenario instanceof AtBDynamicScenario)) {
                ((AtBContract) mission).getStratconCampaignState().removeStratConScenario(scenario.getId());
            }
        }
        scenarios.remove(scenario.getId());
        MekHQ.triggerEvent(new ScenarioRemovedEvent(scenario));
    }

    public void removeMission(final Mission mission) {
        // Loop through scenarios here! We need to remove them as well.
        for (Scenario scenario : mission.getScenarios()) {
            scenario.clearAllForcesAndPersonnel(this);
            scenarios.remove(scenario.getId());
        }
        mission.clearScenarios();

        missions.remove(mission.getId());
        MekHQ.triggerEvent(new MissionRemovedEvent(mission));
    }

    public void removeKill(Kill k) {
        if (kills.containsKey(k.getPilotId())) {
            kills.get(k.getPilotId()).remove(k);
        }
    }

    public void removeKillsFor(UUID personID) {
        kills.remove(personID);
    }

    public void removeForce(Force force) {
        int fid = force.getId();
        forceIds.remove(fid);
        // clear forceIds of all personnel with this force
        for (UUID uid : force.getUnits()) {
            Unit u = getHangar().getUnit(uid);
            if (null == u) {
                continue;
            }
            if (u.getForceId() == fid) {
                u.setForceId(FORCE_NONE);
                if (force.isDeployed()) {
                    u.setScenarioId(NO_ASSIGNED_SCENARIO);
                }
            }
        }

        // also remove this force's id from any scenarios
        if (force.isDeployed()) {
            Scenario s = getScenario(force.getScenarioId());
            s.removeForce(fid);
        }

        if (null != force.getParentForce()) {
            force.getParentForce().removeSubForce(fid);
        }

        // clear out StratCon force assignments
        for (AtBContract contract : getActiveAtBContracts()) {
            if (contract.getStratconCampaignState() != null) {
                for (StratConTrackState track : contract.getStratconCampaignState().getTracks()) {
                    track.unassignForce(fid);
                }
            }
        }

        if (campaignOptions.isUseAtB()) {
            recalculateCombatTeams(this);
        }
    }

    public void removeUnitFromForce(Unit u) {
        Force force = getForce(u.getForceId());
        if (null != force) {
            force.removeUnit(this, u.getId(), true);
            u.setForceId(FORCE_NONE);
            u.setScenarioId(NO_ASSIGNED_SCENARIO);
            if (u.getEntity().hasNavalC3() && u.getEntity().calculateFreeC3Nodes() < 5) {
                Vector<Unit> removedUnits = new Vector<>();
                removedUnits.add(u);
                removeUnitsFromNetwork(removedUnits);
                u.getEntity().setC3MasterIsUUIDAsString(null);
                u.getEntity().setC3Master(null, true);
                refreshNetworks();
            } else if (u.getEntity().hasC3i() && u.getEntity().calculateFreeC3Nodes() < 5) {
                Vector<Unit> removedUnits = new Vector<>();
                removedUnits.add(u);
                removeUnitsFromNetwork(removedUnits);
                u.getEntity().setC3MasterIsUUIDAsString(null);
                u.getEntity().setC3Master(null, true);
                refreshNetworks();
            }
            if (u.getEntity().hasC3M()) {
                removeUnitsFromC3Master(u);
                u.getEntity().setC3MasterIsUUIDAsString(null);
                u.getEntity().setC3Master(null, true);
            }

            if (campaignOptions.isUseAtB() && force.getUnits().isEmpty()) {
                combatTeams.remove(force.getId());
            }
        }
    }

    public @Nullable Force getForceFor(final @Nullable Unit unit) {
        return (unit == null) ? null : getForce(unit.getForceId());
    }

    public @Nullable Force getForceFor(final Person person) {
        final Unit unit = person.getUnit();
        if (unit != null) {
            return getForceFor(unit);
        } else if (person.isTech()) {
            return forceIds.values()
                         .stream()
                         .filter(force -> person.getId().equals(force.getTechID()))
                         .findFirst()
                         .orElse(null);
        }

        return null;
    }

    public void restore() {
        // if we fail to restore equipment parts then remove them
        // and possibly re-initialize and diagnose unit
        List<Part> partsToRemove = new ArrayList<>();
        Set<Unit> unitsToCheck = new HashSet<>();

        for (Part part : getParts()) {
            if (part instanceof EquipmentPart) {
                ((EquipmentPart) part).restore();
                if (null == ((EquipmentPart) part).getType()) {
                    partsToRemove.add(part);
                }
            }

            if (part instanceof MissingEquipmentPart) {
                ((MissingEquipmentPart) part).restore();
                if (null == ((MissingEquipmentPart) part).getType()) {
                    partsToRemove.add(part);
                }
            }
        }

        for (Part remove : partsToRemove) {
            if (remove.getUnit() != null) {
                unitsToCheck.add(remove.getUnit());
            }
            getWarehouse().removePart(remove);
        }

        for (Unit unit : getUnits()) {
            if (null != unit.getEntity()) {
                unit.getEntity().setOwner(player);
                unit.getEntity().setGame(game);
                unit.getEntity().restore();

                // Aerospace parts have changed after 0.45.4. Reinitialize parts for Small Craft
                // and up
                if (unit.getEntity().hasETypeFlag(Entity.ETYPE_JUMPSHIP) ||
                          unit.getEntity().hasETypeFlag(Entity.ETYPE_SMALL_CRAFT)) {
                    unitsToCheck.add(unit);
                }
            }

            unit.resetEngineer();
        }

        for (Unit u : unitsToCheck) {
            u.initializeParts(true);
            u.runDiagnostic(false);
        }

        shoppingList.restore();

        if (getCampaignOptions().isUseAtB()) {
            RandomFactionGenerator.getInstance().startup(this);

            int loops = 0;
            while (!RandomUnitGenerator.getInstance().isInitialized()) {
                try {
                    Thread.sleep(50);
                    if (++loops > 20) {
                        // Wait for up to a second
                        break;
                    }
                } catch (InterruptedException ignore) {
                }
            }
        }
    }

    /**
     * Cleans incongruent data present in the campaign
     */
    public void cleanUp() {
        // Cleans non-existing spouses
        for (Person person : personnel.values()) {
            if (person.getGenealogy().hasSpouse()) {
                if (!personnel.containsKey(person.getGenealogy().getSpouse().getId())) {
                    person.getGenealogy().setSpouse(null);
                    person.setMaidenName(null);
                }
            }
        }

        // clean up non-existent unit references in force unit lists
        for (Force force : forceIds.values()) {
            List<UUID> orphanForceUnitIDs = new ArrayList<>();

            for (UUID unitID : force.getUnits()) {
                if (getHangar().getUnit(unitID) == null) {
                    orphanForceUnitIDs.add(unitID);
                }
            }

            for (UUID unitID : orphanForceUnitIDs) {
                force.removeUnit(this, unitID, false);
            }
        }

        // clean up units that are assigned to non-existing scenarios
        for (Unit unit : this.getUnits()) {
            if (this.getScenario(unit.getScenarioId()) == null) {
                unit.setScenarioId(Scenario.S_DEFAULT_ID);
            }
        }
    }

    public boolean isOvertimeAllowed() {
        return overtime;
    }

    public void setOvertime(boolean b) {
        this.overtime = b;
        MekHQ.triggerEvent(new OvertimeModeEvent(b));
    }

    public boolean isGM() {
        return gmMode;
    }

    public void setGMMode(boolean b) {
        this.gmMode = b;
        MekHQ.triggerEvent(new GMModeEvent(b));
    }

    public Faction getFaction() {
        return faction;
    }

    /**
     * Determines whether the current campaign is a clan campaign.
     *
     * <p>This method checks if the faction associated with the campaign is a clan, returning {@code true}
     * if it is, and {@code false} otherwise.</p>
     *
     * @return {@code true} if the campaign belongs to a clan faction, {@code false} otherwise.
     *
     * @author Illiani
     * @since 0.50.05
     */
    public boolean isClanCampaign() {
        return faction.isClan();
    }

    /**
     * Determines whether the current campaign is a pirate campaign.
     *
     * <p>This method checks if the faction associated with the campaign is Pirates, returning {@code true} if it is,
     * and {@code false} otherwise.</p>
     *
     * @return {@code true} if the campaign is Pirates, {@code false} otherwise.
     *
     * @author Illiani
     * @since 0.50.07
     */
    public boolean isPirateCampaign() {
        return faction.getShortName().equals(PIRATE_FACTION_CODE);
    }

    /**
     * Determines whether the current campaign is a mercenary campaign.
     *
     * <p>This method checks if the faction associated with the campaign is Mercenary, returning {@code true} if it is,
     * and {@code false} otherwise.</p>
     *
     * @return {@code true} if the campaign is Mercenary, {@code false} otherwise.
     *
     * @author Illiani
     * @since 0.50.07
     */
    public boolean isMercenaryCampaign() {
        return faction.getShortName().equals(MERCENARY_FACTION_CODE);
    }

    public void setFaction(final Faction faction) {
        setFactionDirect(faction);
        updateTechFactionCode();
    }

    public void setFactionDirect(final Faction faction) {
        this.faction = faction;
    }

    public String getRetainerEmployerCode() {
        return retainerEmployerCode;
    }

    public void setRetainerEmployerCode(String code) {
        retainerEmployerCode = code;
    }

    public LocalDate getRetainerStartDate() {
        return retainerStartDate;
    }

    public void setRetainerStartDate(LocalDate retainerStartDate) {
        this.retainerStartDate = retainerStartDate;
    }

    public int getRawCrimeRating() {
        return crimeRating;
    }

    public void setCrimeRating(int crimeRating) {
        this.crimeRating = crimeRating;
    }

    /**
     * Updates the crime rating by the specified change. If improving crime rating, use a positive number, otherwise
     * negative
     *
     * @param change the change to be applied to the crime rating
     */
    public void changeCrimeRating(int change) {
        this.crimeRating = Math.min(0, crimeRating + change);
    }

    public int getCrimePirateModifier() {
        return crimePirateModifier;
    }

    public void setCrimePirateModifier(int crimePirateModifier) {
        this.crimePirateModifier = crimePirateModifier;
    }

    /**
     * Updates the crime pirate modifier by the specified change. If improving the modifier, use a positive number,
     * otherwise negative
     *
     * @param change the change to be applied to the crime modifier
     */
    public void changeCrimePirateModifier(int change) {
        this.crimePirateModifier = Math.min(0, crimePirateModifier + change);
    }

    /**
     * Calculates the adjusted crime rating by adding the crime rating with the pirate modifier.
     *
     * @return The adjusted crime rating.
     */
    public int getAdjustedCrimeRating() {
        return crimeRating + crimePirateModifier;
    }

    public @Nullable LocalDate getDateOfLastCrime() {
        return dateOfLastCrime;
    }

    public void setDateOfLastCrime(LocalDate dateOfLastCrime) {
        this.dateOfLastCrime = dateOfLastCrime;
    }

    public ReputationController getReputation() {
        return reputation;
    }

    public void setReputation(ReputationController reputation) {
        this.reputation = reputation;
    }

    public FactionStandings getFactionStandings() {
        return factionStandings;
    }

    public void setFactionStandings(FactionStandings factionStandings) {
        this.factionStandings = factionStandings;
    }

    private void addInMemoryLogHistory(LogEntry le) {
        Iterator<LogEntry> iterator = inMemoryLogHistory.iterator();
        while (iterator.hasNext() &&
                     ChronoUnit.DAYS.between(iterator.next().getDate(), le.getDate()) >
                           MHQConstants.MAX_HISTORICAL_LOG_DAYS) {
            // we've hit the max size for the in-memory based on the UI display limit prune
            // the oldest entry
            iterator.remove();
        }
        inMemoryLogHistory.add(le);
    }

    /**
     * Starts a new day for the daily log
     *
     * @param r - the report String
     */
    public void beginReport(String r) {
        if (MekHQ.getMHQOptions().getHistoricalDailyLog()) {
            // add the new items to our in-memory cache
            addInMemoryLogHistory(new HistoricalLogEntry(getLocalDate(), ""));
        }
        addReportInternal(r);
    }

    /**
     * Formats and then adds a report to the daily log
     *
     * @param format  String with format markers.
     * @param objects Variable list of objects to format into {@code format}
     */
    public void addReport(final String format, final Object... objects) {
        addReport(String.format(format, objects));
    }

    /**
     * Adds a report to the daily log
     *
     * @param r - the report String
     */
    public void addReport(String r) {
        if (MekHQ.getMHQOptions().getHistoricalDailyLog()) {
            addInMemoryLogHistory(new HistoricalLogEntry(getLocalDate(), r));
        }
        addReportInternal(r);
    }

    private void addReportInternal(String r) {
        currentReport.add(r);
        if (!currentReportHTML.isEmpty()) {
            currentReportHTML = currentReportHTML + REPORT_LINEBREAK + r;
            newReports.add(REPORT_LINEBREAK);
        } else {
            currentReportHTML = r;
        }
        newReports.add(r);
        MekHQ.triggerEvent(new ReportEvent(this, r));
    }

    public Camouflage getCamouflage() {
        return camouflage;
    }

    public void setCamouflage(final Camouflage camouflage) {
        this.camouflage = camouflage;
    }

    public PlayerColour getColour() {
        return colour;
    }

    public void setColour(final PlayerColour colour) {
        this.colour = Objects.requireNonNull(colour, "Colour cannot be set to null");
    }

    public StandardForceIcon getUnitIcon() {
        return unitIcon;
    }

    public void setUnitIcon(final StandardForceIcon unitIcon) {
        this.unitIcon = unitIcon;
    }

    public void addFunds(final TransactionType type, final Money quantity, @Nullable String description) {
        if ((description == null) || description.isEmpty()) {
            description = "Rich Uncle";
        }

        finances.credit(type, getLocalDate(), quantity, description);
        String quantityString = quantity.toAmountAndSymbolString();
        addReport("Funds added : " + quantityString + " (" + description + ')');
    }

    public void removeFunds(final TransactionType type, final Money quantity, @Nullable String description) {
        if ((description == null) || description.isEmpty()) {
            description = "Rich Uncle";
        }

        finances.debit(type, getLocalDate(), quantity, description);
        String quantityString = quantity.toAmountAndSymbolString();
        addReport("Funds removed : " + quantityString + " (" + description + ')');
    }

    /**
     * Generic method for paying Personnel (Person) in the company. Debits money from the campaign and if the campaign
     * tracks total earnings it will account for that.
     *
     * @param type              TransactionType being debited
     * @param quantity          total money - it's usually displayed outside of this method
     * @param description       String displayed in the ledger and report
     * @param individualPayouts Map of Person to the Money they're owed
     */
    public void payPersonnel(TransactionType type, Money quantity, String description,
          Map<Person, Money> individualPayouts) {
        getFinances().debit(type,
              getLocalDate(),
              quantity,
              description,
              individualPayouts,
              getCampaignOptions().isTrackTotalEarnings());
        String quantityString = quantity.toAmountAndSymbolString();
        addReport("Funds removed : " + quantityString + " (" + description + ')');

    }

    public CampaignOptions getCampaignOptions() {
        return campaignOptions;
    }

    public void setCampaignOptions(CampaignOptions options) {
        campaignOptions = options;
    }

    public StoryArc getStoryArc() {
        return storyArc;
    }

    public void useStoryArc(StoryArc arc, boolean initiate) {
        arc.setCampaign(this);
        arc.initializeDataDirectories();
        this.storyArc = arc;
        if (initiate) {
            storyArc.begin();
        }
    }

    public void unloadStoryArc() {
        MekHQ.unregisterHandler(storyArc);
        storyArc = null;
    }

    public List<String> getCurrentObjectives() {
        if (null != getStoryArc()) {
            return getStoryArc().getCurrentObjectives();
        }
        return new ArrayList<>();
    }

    @Deprecated(since = "0.50.07", forRemoval = true)
    public FameAndInfamyController getFameAndInfamy() {
        return null;
    }

    /**
     * Retrieves the list of units that are configured for automated mothballing.
     *
     * <p>
     * Automated mothballing is a mechanism where certain units are automatically placed into a mothballed state,
     * reducing their active maintenance costs and operational demands over time.
     * </p>
     *
     * @return A {@link List} of {@link UUID} objects that are set for automated mothballing. Returns an empty list if
     *       no units are configured.
     */
    public List<UUID> getAutomatedMothballUnits() {
        return automatedMothballUnits;
    }

    /**
     * Sets the list of units that are configured for automated mothballing.
     *
     * <p>
     * Replaces the current list of units that have undergone automated mothballing.
     * </p>
     *
     * @param automatedMothballUnits A {@link List} of {@link UUID} objects to configure for automated mothballing.
     */
    public void setAutomatedMothballUnits(List<UUID> automatedMothballUnits) {
        this.automatedMothballUnits = automatedMothballUnits;
    }

    public int getTemporaryPrisonerCapacity() {
        return temporaryPrisonerCapacity;
    }

    public void setTemporaryPrisonerCapacity(int temporaryPrisonerCapacity) {
        this.temporaryPrisonerCapacity = max(MINIMUM_TEMPORARY_CAPACITY, temporaryPrisonerCapacity);
    }

    /**
     * Adjusts the temporary prisoner capacity by the specified delta value.
     *
     * <p>the new capacity is constrained to be at least the minimum allowed temporary capacity, as defined by {@code
     * PrisonerEventManager.MINIMUM_TEMPORARY_CAPACITY}.</p>T
     *
     * @param delta the amount by which to change the temporary prisoner capacity. A positive value increases the
     *              capacity, while a negative value decreases it.
     */
    public void changeTemporaryPrisonerCapacity(int delta) {
        int newCapacity = temporaryPrisonerCapacity + delta;
        temporaryPrisonerCapacity = max(MINIMUM_TEMPORARY_CAPACITY, newCapacity);
    }

    public RandomEventLibraries getRandomEventLibraries() {
        return randomEventLibraries;
    }

    public FactionStandingUltimatumsLibrary getFactionStandingUltimatumsLibrary() {
        return factionStandingUltimatumsLibrary;
    }

    public void writeToXML(final PrintWriter writer) {
        int indent = 0;

        // File header
        writer.println("<?xml version=\"1.0\" encoding=\"UTF-8\"?>");

        // Start the XML root.
        MHQXMLUtility.writeSimpleXMLOpenTag(writer, indent++, "campaign", "version", MHQConstants.VERSION);
        MHQXMLUtility.writeSimpleXMLOpenTag(writer, indent++, "pastVersions");
        for (final Version pastVersion : pastVersions) {
            MHQXMLUtility.writeSimpleXMLTag(writer, indent, "pastVersion", pastVersion.toString());
        }
        MHQXMLUtility.writeSimpleXMLCloseTag(writer, --indent, "pastVersions");

        // region Basic Campaign Info
        MHQXMLUtility.writeSimpleXMLOpenTag(writer, indent++, "info");

        MHQXMLUtility.writeSimpleXMLTag(writer, indent, "id", id.toString());
        MHQXMLUtility.writeSimpleXMLTag(writer, indent, "calendar", getLocalDate());
        MHQXMLUtility.writeSimpleXMLTag(writer, indent, "name", name);
        MHQXMLUtility.writeSimpleXMLTag(writer, indent, "faction", getFaction().getShortName());
        if (retainerEmployerCode != null) {
            MHQXMLUtility.writeSimpleXMLTag(writer, indent, "retainerEmployerCode", retainerEmployerCode);
            MHQXMLUtility.writeSimpleXMLTag(writer, indent, "retainerStartDate", retainerStartDate);
        }
        MHQXMLUtility.writeSimpleXMLTag(writer, indent, "crimeRating", crimeRating);
        MHQXMLUtility.writeSimpleXMLTag(writer, indent, "crimePirateModifier", crimePirateModifier);

        if (dateOfLastCrime != null) {
            MHQXMLUtility.writeSimpleXMLTag(writer, indent, "dateOfLastCrime", dateOfLastCrime);
        }

        MHQXMLUtility.writeSimpleXMLOpenTag(writer, indent++, "reputation");
        reputation.writeReputationToXML(writer, indent);
        MHQXMLUtility.writeSimpleXMLCloseTag(writer, --indent, "reputation");
        MHQXMLUtility.writeSimpleXMLOpenTag(writer, indent++, "newPersonnelMarket");
        newPersonnelMarket.writePersonnelMarketDataToXML(writer, indent);
        MHQXMLUtility.writeSimpleXMLCloseTag(writer, --indent, "newPersonnelMarket");

        MHQXMLUtility.writeSimpleXMLOpenTag(writer, indent++, "factionStandings");
        factionStandings.writeFactionStandingsToXML(writer, indent);
        MHQXMLUtility.writeSimpleXMLCloseTag(writer, --indent, "factionStandings");

        // this handles campaigns that predate 49.20
        if (campaignStartDate == null) {
            setCampaignStartDate(getLocalDate());
        }
        MHQXMLUtility.writeSimpleXMLTag(writer, indent, "campaignStartDate", getCampaignStartDate());

        getRankSystem().writeToXML(writer, indent, false);
        MHQXMLUtility.writeSimpleXMLTag(writer, indent, "overtime", overtime);
        MHQXMLUtility.writeSimpleXMLTag(writer, indent, "gmMode", gmMode);
        MHQXMLUtility.writeSimpleXMLTag(writer, indent, "asTechPool", asTechPool);
        MHQXMLUtility.writeSimpleXMLTag(writer, indent, "asTechPoolMinutes", asTechPoolMinutes);
        MHQXMLUtility.writeSimpleXMLTag(writer, indent, "asTechPoolOvertime", asTechPoolOvertime);
        MHQXMLUtility.writeSimpleXMLTag(writer, indent, "medicPool", medicPool);
        MHQXMLUtility.writeSimpleXMLTag(writer, indent, "fieldKitchenWithinCapacity", fieldKitchenWithinCapacity);
        MHQXMLUtility.writeSimpleXMLTag(writer, indent, "mashTheatreCapacity", mashTheatreCapacity);
        getCamouflage().writeToXML(writer, indent);
        MHQXMLUtility.writeSimpleXMLTag(writer, indent, "colour", getColour().name());
        getUnitIcon().writeToXML(writer, indent);
        MHQXMLUtility.writeSimpleXMLTag(writer, indent, "lastForceId", lastForceId);
        MHQXMLUtility.writeSimpleXMLTag(writer, indent, "lastMissionId", lastMissionId);
        MHQXMLUtility.writeSimpleXMLTag(writer, indent, "lastScenarioId", lastScenarioId);
        MHQXMLUtility.writeSimpleXMLTag(writer, indent, "initiativeBonus", initiativeBonus);
        MHQXMLUtility.writeSimpleXMLTag(writer, indent, "initiativeMaxBonus", initiativeMaxBonus);
        MHQXMLUtility.writeSimpleXMLOpenTag(writer, indent++, "nameGen");
        MHQXMLUtility.writeSimpleXMLTag(writer,
              indent,
              "faction",
              RandomNameGenerator.getInstance().getChosenFaction());
        MHQXMLUtility.writeSimpleXMLTag(writer, indent, "percentFemale", RandomGenderGenerator.getPercentFemale());
        MHQXMLUtility.writeSimpleXMLCloseTag(writer, --indent, "nameGen");

        MHQXMLUtility.writeSimpleXMLOpenTag(writer, indent++, "currentReport");
        for (String s : currentReport) {
            // This cannot use the MHQXMLUtility as it cannot be escaped
            writer.println(MHQXMLUtility.indentStr(indent) + "<reportLine><![CDATA[" + s + "]]></reportLine>");
        }
        MHQXMLUtility.writeSimpleXMLCloseTag(writer, --indent, "currentReport");

        MHQXMLUtility.writeSimpleXMLCloseTag(writer, --indent, "info");
        // endregion Basic Campaign Info

        // region Options
        if (getCampaignOptions() != null) {
            CampaignOptionsMarshaller.writeCampaignOptionsToXML(getCampaignOptions(), writer, indent);
        }
        getGameOptions().writeToXML(writer, indent);
        // endregion Options

        // Lists of objects:
        units.writeToXML(writer, indent, "units"); // Units

        MHQXMLUtility.writeSimpleXMLOpenTag(writer, indent++, "personnel");
        for (final Person person : getPersonnel()) {
            person.writeToXML(writer, indent, this);
        }
        MHQXMLUtility.writeSimpleXMLCloseTag(writer, --indent, "personnel");

        MHQXMLUtility.writeSimpleXMLOpenTag(writer, indent++, "missions");
        for (final Mission mission : getMissions()) {
            mission.writeToXML(this, writer, indent);
        }
        MHQXMLUtility.writeSimpleXMLCloseTag(writer, --indent, "missions");

        // the forces structure is hierarchical, but that should be handled
        // internally from with writeToXML function for Force
        MHQXMLUtility.writeSimpleXMLOpenTag(writer, indent++, "forces");
        forces.writeToXML(writer, indent);
        MHQXMLUtility.writeSimpleXMLCloseTag(writer, --indent, "forces");
        finances.writeToXML(writer, indent);
        location.writeToXML(writer, indent);
        MHQXMLUtility.writeSimpleXMLTag(writer, indent, "isAvoidingEmptySystems", isAvoidingEmptySystems);
        MHQXMLUtility.writeSimpleXMLTag(writer,
              indent,
              "isOverridingCommandCircuitRequirements",
              isOverridingCommandCircuitRequirements);
        shoppingList.writeToXML(writer, indent);
        MHQXMLUtility.writeSimpleXMLOpenTag(writer, indent++, "kills");
        for (List<Kill> kills : kills.values()) {
            for (Kill k : kills) {
                k.writeToXML(writer, indent);
            }
        }
        MHQXMLUtility.writeSimpleXMLCloseTag(writer, --indent, "kills");
        MHQXMLUtility.writeSimpleXMLOpenTag(writer, indent++, "skillTypes");
        for (final String skillName : SkillType.skillList) {
            final SkillType type = getType(skillName);
            if (type != null) {
                type.writeToXML(writer, indent);
            }
        }
        MHQXMLUtility.writeSimpleXMLCloseTag(writer, --indent, "skillTypes");
        MHQXMLUtility.writeSimpleXMLOpenTag(writer, indent++, "specialAbilities");
        for (String key : SpecialAbility.getSpecialAbilities().keySet()) {
            SpecialAbility.getAbility(key).writeToXML(writer, indent);
        }
        MHQXMLUtility.writeSimpleXMLCloseTag(writer, --indent, "specialAbilities");
        randomSkillPreferences.writeToXML(writer, indent);

        // parts is the biggest so it goes last
        parts.writeToXML(writer, indent, "parts"); // Parts

        // current story arc
        if (null != storyArc) {
            storyArc.writeToXml(writer, indent);
        }

        // Markets
        getPersonnelMarket().writeToXML(writer, indent, this);

        // TODO : AbstractContractMarket : Uncomment
        // CAW: implicit DEPENDS-ON to the <missions> and <campaignOptions> node, do not
        // move this above it
        // getContractMarket().writeToXML(pw, indent);

        // Windchild: implicit DEPENDS-ON to the <campaignOptions> node, do not move
        // this above it
        getUnitMarket().writeToXML(writer, indent);

        // Against the Bot
        if (getCampaignOptions().isUseAtB()) {
            // TODO : AbstractContractMarket : Remove next two lines
            // CAW: implicit DEPENDS-ON to the <missions> node, do not move this above it
            contractMarket.writeToXML(this, writer, indent);

            if (!combatTeams.isEmpty()) {
                MHQXMLUtility.writeSimpleXMLOpenTag(writer, indent++, "combatTeams");
                for (CombatTeam combatTeam : combatTeams.values()) {
                    if (forceIds.containsKey(combatTeam.getForceId())) {
                        combatTeam.writeToXML(writer, indent);
                    }
                }
                MHQXMLUtility.writeSimpleXMLCloseTag(writer, --indent, "combatTeams");
            }
            MHQXMLUtility.writeSimpleXMLTag(writer,
                  indent,
                  "autoResolveBehaviorSettings",
                  autoResolveBehaviorSettings.getDescription());
        }

        retirementDefectionTracker.writeToXML(writer, indent);

        MHQXMLUtility.writeSimpleXMLOpenTag(writer, indent++, "personnelWhoAdvancedInXP");
        for (Person person : personnelWhoAdvancedInXP) {
            MHQXMLUtility.writeSimpleXMLTag(writer, indent, "personWhoAdvancedInXP", person.getId());
        }
        MHQXMLUtility.writeSimpleXMLCloseTag(writer, --indent, "personnelWhoAdvancedInXP");

        MHQXMLUtility.writeSimpleXMLOpenTag(writer, indent++, "automatedMothballUnits");
        for (UUID unitId : automatedMothballUnits) {
            MHQXMLUtility.writeSimpleXMLTag(writer, indent, "mothballedUnit", unitId);
        }
        MHQXMLUtility.writeSimpleXMLCloseTag(writer, --indent, "automatedMothballUnits");
        MHQXMLUtility.writeSimpleXMLTag(writer, indent, "temporaryPrisonerCapacity", temporaryPrisonerCapacity);
        MHQXMLUtility.writeSimpleXMLTag(writer, indent, "processProcurement", processProcurement);

        MHQXMLUtility.writeSimpleXMLOpenTag(writer, ++indent, "partsInUse");
        writePartInUseToXML(writer, indent);
        MHQXMLUtility.writeSimpleXMLCloseTag(writer, --indent, "partsInUse");

        if (MekHQ.getMHQOptions().getWriteCustomsToXML()) {
            writeCustoms(writer);
        }

        // Okay, we're done.
        // Close everything out and be done with it.
        MHQXMLUtility.writeSimpleXMLCloseTag(writer, --indent, "campaign");
    }

    private void writeCustoms(PrintWriter pw1) {
        for (String name : customs) {
            MekSummary ms = MekSummaryCache.getInstance().getMek(name);
            if (ms == null) {
                continue;
            }

            MekFileParser mekFileParser = null;
            try {
                mekFileParser = new MekFileParser(ms.getSourceFile());
            } catch (EntityLoadingException ex) {
                LOGGER.error("", ex);
            }
            if (mekFileParser == null) {
                continue;
            }
            Entity en = mekFileParser.getEntity();
            pw1.println("\t<custom>");
            pw1.println("\t\t<name>" + name + "</name>");
            if (en instanceof Mek) {
                pw1.print("\t\t<mtf><![CDATA[");
                pw1.print(((Mek) en).getMtf());
                pw1.println("]]></mtf>");
            } else {
                try {
                    BuildingBlock blk = BLKFile.getBlock(en);
                    pw1.print("\t\t<blk><![CDATA[");
                    for (String s : blk.getAllDataAsString()) {
                        if (s.isEmpty()) {
                            continue;
                        }
                        pw1.println(s);
                    }
                    pw1.println("]]></blk>");
                } catch (EntitySavingException e) {
                    LOGGER.error("Failed to save custom entity {}", en.getDisplayName(), e);
                }
            }
            pw1.println("\t</custom>");
        }
    }

    public ArrayList<PlanetarySystem> getSystems() {
        ArrayList<PlanetarySystem> systems = new ArrayList<>();
        for (String key : this.systemsInstance.getSystems().keySet()) {
            systems.add(this.systemsInstance.getSystems().get(key));
        }
        return systems;
    }

    public PlanetarySystem getSystemById(String id) {
        return this.systemsInstance.getSystemById(id);
    }

    public Vector<String> getSystemNames() {
        Vector<String> systemNames = new Vector<>();
        for (PlanetarySystem key : this.systemsInstance.getSystems().values()) {
            systemNames.add(key.getPrintableName(getLocalDate()));
        }
        return systemNames;
    }

    public PlanetarySystem getSystemByName(String name) {
        return this.systemsInstance.getSystemByName(name, getLocalDate());
    }

    // region Ranks
    public RankSystem getRankSystem() {
        return rankSystem;
    }

    public void setRankSystem(final @Nullable RankSystem rankSystem) {
        // If they are the same object, there hasn't been a change and thus don't need
        // to process further
        if (Objects.equals(getRankSystem(), rankSystem)) {
            return;
        }

        // Then, we need to validate the rank system. Null isn't valid to be set but may
        // be the
        // result of a cancelled load. However, validation will prevent that
        final RankValidator rankValidator = new RankValidator();
        if (!rankValidator.validate(rankSystem, false)) {
            return;
        }

        // We need to know the old campaign rank system for personnel processing
        final RankSystem oldRankSystem = getRankSystem();

        // And with that, we can set the rank system
        setRankSystemDirect(rankSystem);

        // Finally, we fix all personnel ranks and ensure they are properly set
        getPersonnel().stream()
              .filter(person -> person.getRankSystem().equals(oldRankSystem))
              .forEach(person -> person.setRankSystem(rankValidator, rankSystem));
    }

    public void setRankSystemDirect(final RankSystem rankSystem) {
        this.rankSystem = rankSystem;
    }
    // endregion Ranks

    public void setFinances(Finances f) {
        finances = f;
    }

    public Finances getFinances() {
        return finances;
    }

    public Accountant getAccountant() {
        return new Accountant(this);
    }

    /**
     * Calculates and returns a {@code JumpPath} between two planetary systems, using default parameters for jump range
     * and travel safety.
     *
     * <p>This method provides a convenient way to compute the most likely or optimal jump path from the specified
     * starting system to the destination system. Internal behavior and constraints are determined by the method's
     * default parameter settings.</p>
     *
     * @param start the starting {@link PlanetarySystem}
     * @param end   the destination {@link PlanetarySystem}
     *
     * @return the calculated {@link JumpPath} between the two systems
     */
    public JumpPath calculateJumpPath(PlanetarySystem start, PlanetarySystem end) {
        return calculateJumpPath(start, end, true, true);
    }

    /**
     * Calculates the optimal jump path between two planetary systems using the A* algorithm.
     *
     * <p>This implementation minimizes a combination of jump counts and recharge times to find the most efficient
     * route between systems. The algorithm uses a heuristic based on straight-line distance combined with actual path
     * costs from the starting system.</p>
     *
     * <p>The algorithm will optionally avoid systems without population when the {@code
     * isAvoidingEmptySystems} flag equals {@code true}.</p>
     *
     * <p>Implementation is based on:
     * <a href="http://www.policyalmanac.org/games/aStarTutorial.htm">Policy Almanac A* Tutorial</a></p>
     *
     * @param start                The starting planetary system
     * @param end                  The destination planetary system
     * @param skipAccessCheck      {@code true} to skip checking for Outlaw status in system, {@code false} otherwise.
     *                             Should be {@code false} when determining contract-related jump paths as system access
     *                             is guaranteed for contract target systems.
     * @param skipEmptySystemCheck {@code true} to skip checking for empty system status, {@code false} otherwise.
     *                             Should be {@code false} when determining contract-related jump paths.
     *
     * @return A {@link JumpPath} containing the sequence of systems to traverse, or {@code null} if no valid path
     *       exists between the systems. If start and end are the same system, returns a path containing only that
     *       system.
     */
    public JumpPath calculateJumpPath(PlanetarySystem start, PlanetarySystem end, boolean skipAccessCheck,
          boolean skipEmptySystemCheck) {
        // Handle edge cases
        if (null == start) {
            return new JumpPath();
        }

        if ((null == end) || start.getId().equals(end.getId())) {
            JumpPath jumpPath = new JumpPath();
            jumpPath.addSystem(start);
            return jumpPath;
        }

        // Shortcuts to ensure we're not processing a lot of data when we're unable to reach the target system
        if (!skipEmptySystemCheck
                  && isAvoidingEmptySystems
                  && end.getPopulation(currentDay) == 0) {
            new ImmersiveDialogSimple(this, getSeniorAdminPerson(AdministratorSpecialization.TRANSPORT), null,
                  String.format(resources.getString("unableToEnterSystem.abandoned.ic"), getCommanderAddress()),
                  null, resources.getString("unableToEnterSystem.abandoned.ooc"), null, false);

            return new JumpPath();
        }

        List<AtBContract> activeAtBContracts = getActiveAtBContracts();

        if (!skipAccessCheck
                  && campaignOptions.isUseFactionStandingOutlawedSafe()) {
            FactionHints factionHints = FactionHints.defaultFactionHints();
            boolean canAccessSystem = FactionStandingUtilities.canEnterTargetSystem(faction, factionStandings,
                  getCurrentSystem(), end, currentDay, activeAtBContracts, factionHints);
            if (!canAccessSystem) {
                new ImmersiveDialogSimple(this, getSeniorAdminPerson(AdministratorSpecialization.TRANSPORT), null,
                      String.format(resources.getString("unableToEnterSystem.outlawed.ic"), getCommanderAddress()),
                      null, resources.getString("unableToEnterSystem.outlawed.ooc"), null, false);

                return new JumpPath();
            }
        }

        // Initialize A* algorithm variables
        String startKey = start.getId();
        String endKey = end.getId();

        Set<String> closed = new HashSet<>();
        Set<String> open = new HashSet<>();

        Map<String, String> parent = new HashMap<>();
        Map<String, Double> scoreH = new HashMap<>(); // Heuristic scores (estimated cost to goal)
        Map<String, Double> scoreG = new HashMap<>(); // Path costs from start

        // Precompute heuristics
        Map<String, PlanetarySystem> allSystems = this.systemsInstance.getSystems();

        for (Entry<String, PlanetarySystem> entry : allSystems.entrySet()) {
            scoreH.put(entry.getKey(), end.getDistanceTo(entry.getValue()));
        }

        // Initialize starting node
        String current = startKey;
        scoreG.put(current, 0.0);
        closed.add(current);

        FactionHints factionHints = FactionHints.defaultFactionHints();

        // A* search
        final int MAX_JUMPS = 10000;
        for (int jumps = 0; jumps < MAX_JUMPS; jumps++) {
            PlanetarySystem currentSystem = systemsInstance.getSystemById(current);

            boolean isUseCommandCircuits =
                  FactionStandingUtilities.isUseCommandCircuit(isOverridingCommandCircuitRequirements, gmMode,
                        campaignOptions.isUseFactionStandingCommandCircuitSafe(),
                        factionStandings,
                        getFutureAtBContracts());

            // Get current node's information
            double currentG = scoreG.get(current) + currentSystem.getRechargeTime(getLocalDate(), isUseCommandCircuits);
            final String localCurrent = current;

            // Explore neighbors
            systemsInstance.visitNearbySystems(currentSystem, 30, neighborSystem -> {
                String neighborId = neighborSystem.getId();

                // Skip systems without population if avoiding empty systems
                if (isAvoidingEmptySystems && neighborSystem.getPopulation(currentDay) == 0) {
                    return;
                }

                // Skip systems where the campaign is outlawed
                if (!skipAccessCheck
                          && campaignOptions.isUseFactionStandingOutlawedSafe()) {
                    boolean canAccessSystem = FactionStandingUtilities.canEnterTargetSystem(faction, factionStandings,
                          getCurrentSystem(), neighborSystem, currentDay, activeAtBContracts, factionHints);
                    if (!canAccessSystem) {
                        return;
                    }
                }

                if (closed.contains(neighborId)) {
                    return; // Already evaluated
                }

                if (open.contains(neighborId)) {
                    // Check if this path is better than the previously found one
                    if (currentG < scoreG.get(neighborId)) {
                        scoreG.put(neighborId, currentG);
                        parent.put(neighborId, localCurrent);
                    }
                } else {
                    // Discover a new node
                    scoreG.put(neighborId, currentG);
                    parent.put(neighborId, localCurrent);
                    open.add(neighborId);
                }
            });

            // Find the open node with the lowest f score
            String bestMatch = findNodeWithLowestFScore(open, scoreG, scoreH);

            if (bestMatch == null) {
                break; // No path exists
            }

            // Move to the best node
            current = bestMatch;
            closed.add(current);
            open.remove(current);

            // Check if we've reached the destination
            if (current.equals(endKey)) {
                return reconstructPath(current, parent, systemsInstance);
            }
        }

        // No path found or maximum jumps reached
        return reconstructPath(current, parent, systemsInstance);
    }

    /**
     * Finds the node in the open set with the lowest f-score (g + h).
     *
     * @param openSet The set of nodes to evaluate
     * @param gScores Map of path costs from start
     * @param hScores Map of heuristic distances to goal
     *
     * @return The node with the lowest f-score, or null if openSet is empty
     */
    private String findNodeWithLowestFScore(Set<String> openSet, Map<String, Double> gScores,
          Map<String, Double> hScores) {
        String bestMatch = null;
        double bestF = Double.POSITIVE_INFINITY;

        for (String candidate : openSet) {
            double f = gScores.get(candidate) + hScores.get(candidate);
            if (f < bestF) {
                bestMatch = candidate;
                bestF = f;
            }
        }

        return bestMatch;
    }

    /**
     * Reconstructs the path from the parent map.
     *
     * @param current         The final node in the path
     * @param parent          Map of parent nodes
     * @param systemsInstance The systems registry
     *
     * @return A JumpPath containing the sequence of systems
     */
    private JumpPath reconstructPath(String current, Map<String, String> parent, Systems systemsInstance) {
        // Reconstruct path
        List<PlanetarySystem> path = new ArrayList<>();
        String nextKey = current;

        while (nextKey != null) {
            path.add(systemsInstance.getSystemById(nextKey));
            nextKey = parent.get(nextKey);
        }

        // Create the final path in the correct order (start to end)
        JumpPath finalPath = new JumpPath();
        for (int i = path.size() - 1; i >= 0; i--) {
            finalPath.addSystem(path.get(i));
        }

        return finalPath;
    }

    /**
     * This method calculates the cost per jump for interstellar travel. It operates by fitting the part of the force
     * not transported in owned DropShips into a number of prototypical DropShips of a few standard configurations, then
     * adding the JumpShip charges on top. It remains fairly hacky, but improves slightly on the prior implementation as
     * far as following the rulebooks goes.
     * <p>
     * It can be used to calculate total travel costs in the style of FM:Mercs (excludeOwnTransports and
     * campaignOpsCosts set to false), to calculate leased/rented travel costs only in the style of FM:Mercs
     * (excludeOwnTransports true, campaignOpsCosts false), or to calculate travel costs for CampaignOps-style costs
     * (excludeOwnTransports true, campaignOpsCosts true).
     *
     * @param excludeOwnTransports If true, do not display maintenance costs in the calculated travel cost.
     * @param campaignOpsCosts     If true, use the Campaign Ops method for calculating travel cost. (DropShip monthly
     *                             fees of 0.5% of purchase cost, 100,000 C-bills per collar.)
     */
    public Money calculateCostPerJump(boolean excludeOwnTransports, boolean campaignOpsCosts) {
        HangarStatistics stats = getHangarStatistics();
        CargoStatistics cargoStats = getCargoStatistics();

        Money collarCost = Money.of(campaignOpsCosts ? 100000 : 50000);

        // first we need to get the total number of units by type
        int nMek = stats.getNumberOfUnitsByType(Entity.ETYPE_MEK);
        int nLVee = stats.getNumberOfUnitsByType(Entity.ETYPE_TANK, false, true);
        int nHVee = stats.getNumberOfUnitsByType(Entity.ETYPE_TANK);
        int nAero = stats.getNumberOfUnitsByType(Entity.ETYPE_AEROSPACE_FIGHTER);
        int nDropship = stats.getNumberOfUnitsByType(Entity.ETYPE_DROPSHIP);
        int nCollars = stats.getTotalDockingCollars();
        double nCargo = cargoStats.getTotalCargoCapacity(); // ignoring refrigerated/insulated/etc.

        // get cargo tonnage including parts in transit, then get mothballed unit tonnage
        double carriedCargo = cargoStats.getCargoTonnage(true, false) + cargoStats.getCargoTonnage(false, true);

        // calculate the number of units left not transported
        int noMek = max(nMek - stats.getOccupiedBays(Entity.ETYPE_MEK), 0);
        int noASF = max(nAero - stats.getOccupiedBays(Entity.ETYPE_AEROSPACE_FIGHTER), 0);
        int noLV = max(nLVee - stats.getOccupiedBays(Entity.ETYPE_TANK, true), 0);
        int noHV = max(nHVee - stats.getOccupiedBays(Entity.ETYPE_TANK), 0);
        //TODO: Do capacity calculations for Infantry, too.
        int freeHV = max(stats.getTotalHeavyVehicleBays() - stats.getOccupiedBays(Entity.ETYPE_TANK), 0);
        int noCargo = (int) Math.ceil(max(carriedCargo - nCargo, 0));

        int newNoLV = max(noLV - freeHV, 0);
        int noVehicles = (noHV + newNoLV);

        Money dropshipCost;
        // The cost-figuring process: using prototypical drop-ships, figure out how many collars are required. Charge
        // for the prototypical drop-ships and the docking collar, based on the rules selected. Allow prototypical
        // drop-ships to be leased in 1/2 increments; designs of roughly 1/2 size exist for all the prototypical
        // variants chosen.

        // DropShip costs are for the duration of the trip for FM:Mercs rules, and per month for Campaign Ops. The
        // prior implementation here assumed the FM:Mercs costs were per jump, which seems reasonable. To avoid
        // having to add a bunch of code to remember the total length of the current jump path, CamOps costs are
        // normalized to per-jump, using 175 hours charge time as a baseline.

        // Roughly an Overlord
        int largeMekDropshipMekCapacity = 36;
        int largeMekDropshipASFCapacity = 6;
        int largeMekDropshipCargoCapacity = 120;
        Money largeMekDropshipCost = Money.of(campaignOpsCosts ? (1750000.0 / 4.2) : 400000);

        // Roughly a Union
        int averageMekDropshipMekCapacity = 12;
        int averageMekDropshipASFCapacity = 2;
        int averageMekDropshipCargoCapacity = 75;
        Money averageMekDropshipCost = Money.of(campaignOpsCosts ? (1450000.0 / 4.2) : 150000);

        // Roughly a Leopard
        int smallMekDropshipMekCapacity = 4;
        int smallMekDropshipASFCapacity = 2;
        int smallMekDropshipCargoCapacity = 5;
        Money smallMekDropshipCost = Money.of(campaignOpsCosts ? (750000.0 / 4.2) : 60000);

        // Roughly a Leopard CV
        int smallASFDropshipASFCapacity = 6;
        int smallASFDropshipCargoCapacity = 90;
        Money smallASFDropshipCost = Money.of(campaignOpsCosts ? (900000.0 / 4.2) : 80000);

        // Roughly a Triumph
        int largeVehicleDropshipVehicleCapacity = 50;
        int largeVehicleDropshipCargoCapacity = 750;
        Money largeVehicleDropshipCost = Money.of(campaignOpsCosts ? (1750000.0 / 4.2) : 430000);

        // Roughly a Gazelle
        int avgVehicleDropshipVehicleCapacity = 15;
        int avgVehicleDropshipCargoCapacity = 65;
        Money avgVehicleDropshipCost = Money.of(campaignOpsCosts ? (900000.0 / 4.2) : 40000);

        // Roughly a Mule
        int largeCargoDropshipCargoCapacity = 8000;
        Money largeCargoDropshipCost = Money.of(campaignOpsCosts ? (750000.0 / 4.2) : 800000);

        // Roughly a Buccaneer
        int avgCargoDropshipCargoCapacity = 2300;
        Money cargoDropshipCost = Money.of(campaignOpsCosts ? (550000.0 / 4.2) : 250000);

        int mekCollars = 0;
        double leasedLargeMekDropships = 0;
        double leasedAverageMekDropships = 0;
        double leasedSmallMekDropships = 0;

        int asfCollars = 0;
        double leasedSmallASFDropships = 0;

        int vehicleCollars = 0;
        double leasedLargeVehicleDropships = 0;
        double leasedAvgVehicleDropships = 0;

        int cargoCollars = 0;
        double leasedLargeCargoDropships = 0;
        double leasedAverageCargoDropships = 0;

        int leasedASFCapacity = 0;
        int leasedCargoCapacity = 0;

        // For each type we're concerned with, calculate the number of drop-ships needed to transport the force.
        // Smaller drop-ships are represented by half-dropships.

        // If we're transporting more than a company, Overlord or half-Overlord analogues are more efficient.
        if (noMek > largeMekDropshipMekCapacity / 3) {
            leasedLargeMekDropships = Math.round(2 * noMek / (double) largeMekDropshipMekCapacity) / 2.0;
            noMek -= (int) (leasedLargeMekDropships * largeMekDropshipMekCapacity);
            mekCollars += (int) Math.ceil(leasedLargeMekDropships);

            // If there's more than a company left over, lease another Overlord. Otherwise, fall through and get a Union.
            if (noMek > largeMekDropshipMekCapacity / 3) {
                if (noMek > largeMekDropshipMekCapacity / 2) {
                    leasedLargeMekDropships += 1;
                    noMek -= largeMekDropshipMekCapacity;
                } else {
                    leasedLargeMekDropships += 0.5;
                    noMek -= (int) (largeMekDropshipMekCapacity / 0.5);
                }
                mekCollars += 1;
            }

            leasedASFCapacity += (int) floor(leasedLargeMekDropships * largeMekDropshipASFCapacity);
            leasedCargoCapacity += largeMekDropshipCargoCapacity;
        }

        // Unions
        if (noMek > 4) {
            leasedAverageMekDropships = Math.round(2 * noMek / (double) averageMekDropshipMekCapacity) / 2.0;
            noMek -= (int) (leasedAverageMekDropships * averageMekDropshipMekCapacity);
            mekCollars += (int) Math.ceil(leasedAverageMekDropships);

            // If we can fit in a smaller DropShip, lease one of those instead.
            if ((noMek > 0) && (noMek < (averageMekDropshipMekCapacity / 2))) {
                leasedAverageMekDropships += 0.5;
                mekCollars += 1;
            } else if (noMek > 0) {
                leasedAverageMekDropships += 1;
                mekCollars += 1;
            }

            // Our Union-ish DropShip can carry some ASFs and cargo.
            leasedASFCapacity += (int) floor(leasedAverageMekDropships * averageMekDropshipASFCapacity);
            leasedCargoCapacity += (int) floor(leasedAverageMekDropships * averageMekDropshipCargoCapacity);
        }

        // Leopards for the rest, no halves here
        if (noMek > 0) {
            leasedSmallMekDropships = Math.ceil(noMek / (double) smallMekDropshipMekCapacity);
            mekCollars += (int) Math.ceil(leasedSmallMekDropships);
        }
        leasedASFCapacity += (int) floor(leasedSmallMekDropships * smallMekDropshipASFCapacity);
        leasedCargoCapacity += (int) floor(leasedSmallMekDropships * smallMekDropshipCargoCapacity);

        // Leopard CVs are (generally) the most efficient for raw wing transports even with collar fees
        if (noASF > leasedASFCapacity) {
            noASF -= leasedASFCapacity;

            if (noASF > 0) {
                leasedSmallASFDropships = Math.round(2 * noASF / (double) smallASFDropshipASFCapacity) / 2.0;
                noASF -= (int) (leasedSmallASFDropships * smallASFDropshipASFCapacity);
                asfCollars += (int) Math.ceil(leasedSmallASFDropships);

                if ((noASF > 0) && (noASF < (smallASFDropshipASFCapacity / 2))) {
                    leasedSmallASFDropships += 0.5;
                    asfCollars += 1;
                } else if (noASF > 0) {
                    leasedSmallASFDropships += 1;
                    asfCollars += 1;
                }
            }

            // Our Leopard-ish DropShip can carry some cargo.
            leasedCargoCapacity += (int) floor(leasedSmallASFDropships * smallASFDropshipCargoCapacity);
        }

        // Triumphs
        if (noVehicles > avgVehicleDropshipVehicleCapacity) {
            leasedLargeVehicleDropships = Math.round(2 * noVehicles / (double) largeVehicleDropshipVehicleCapacity) /
                                                2.0;
            noVehicles -= (int) (leasedLargeVehicleDropships * largeVehicleDropshipVehicleCapacity);
            vehicleCollars += (int) Math.ceil(leasedLargeVehicleDropships);

            if (noVehicles > avgVehicleDropshipVehicleCapacity) {
                leasedLargeVehicleDropships += 1;
                noVehicles -= largeVehicleDropshipVehicleCapacity;
                vehicleCollars += 1;
            }

            leasedCargoCapacity += (int) floor(leasedLargeVehicleDropships * largeVehicleDropshipCargoCapacity);
        }

        // Gazelles are pretty minimal, so no halfsies.
        if (noVehicles > 0) {
            leasedAvgVehicleDropships = Math.ceil((noHV + newNoLV) / (double) avgVehicleDropshipVehicleCapacity);
            noVehicles = (int) ((noHV + newNoLV) - leasedAvgVehicleDropships * avgVehicleDropshipVehicleCapacity);
            vehicleCollars += (int) Math.ceil(leasedAvgVehicleDropships);

            if (noVehicles > 0) { //shouldn't be necessary, but check?
                leasedAvgVehicleDropships += 1;
                vehicleCollars += 1;
            }

            // Our Gazelle-ish DropShip can carry some cargo.
            leasedCargoCapacity += (int) floor(avgVehicleDropshipCargoCapacity * leasedAvgVehicleDropships);
        }

        // Do we have any leftover cargo?
        noCargo -= leasedCargoCapacity;

        // Mules
        if (noCargo > avgCargoDropshipCargoCapacity) {
            leasedLargeCargoDropships = Math.round(2 * noCargo / (double) largeCargoDropshipCargoCapacity) / 2.0;
            noCargo -= (int) (leasedLargeCargoDropships * largeCargoDropshipCargoCapacity);
            cargoCollars += (int) Math.ceil(leasedLargeCargoDropships);

            if (noCargo > avgCargoDropshipCargoCapacity) {
                leasedLargeCargoDropships += 1;
                noCargo -= largeCargoDropshipCargoCapacity;
                cargoCollars += 1;
            }
        }

        // Buccaneers
        if (noCargo > 0) {
            leasedAverageCargoDropships = Math.round(2 * noCargo / (double) avgCargoDropshipCargoCapacity) / 2.0;
            cargoCollars += (int) Math.ceil(leasedAverageCargoDropships);
            noCargo -= (int) (leasedAverageCargoDropships * avgCargoDropshipCargoCapacity);

            if (noCargo > 0 && noCargo < (avgCargoDropshipCargoCapacity / 2)) {
                leasedAverageCargoDropships += 0.5;
                cargoCollars += 1;
            } else if (noCargo > 0) {
                leasedAverageCargoDropships += 1;
                cargoCollars += 1;
            }
        }

        dropshipCost = largeMekDropshipCost.multipliedBy(leasedLargeMekDropships);
        dropshipCost = dropshipCost.plus(averageMekDropshipCost.multipliedBy(leasedAverageMekDropships));
        dropshipCost = dropshipCost.plus(smallMekDropshipCost.multipliedBy(leasedSmallMekDropships));

        dropshipCost = dropshipCost.plus(smallASFDropshipCost.multipliedBy(leasedSmallASFDropships));

        dropshipCost = dropshipCost.plus(avgVehicleDropshipCost.multipliedBy(leasedAvgVehicleDropships));
        dropshipCost = dropshipCost.plus(largeVehicleDropshipCost.multipliedBy(leasedLargeVehicleDropships));

        dropshipCost = dropshipCost.plus(cargoDropshipCost.multipliedBy(leasedAverageCargoDropships));
        dropshipCost = dropshipCost.plus(largeCargoDropshipCost.multipliedBy(leasedLargeCargoDropships));

        // Smaller/half-DropShips are cheaper to rent, but still take one collar each
        int collarsNeeded = mekCollars + asfCollars + vehicleCollars + cargoCollars;

        // add owned DropShips
        collarsNeeded += nDropship;

        // now factor in owned JumpShips
        collarsNeeded = max(0, collarsNeeded - nCollars);

        Money totalCost = dropshipCost.plus(collarCost.multipliedBy(collarsNeeded));

        // FM:Mercs reimburses for owned transport (CamOps handles it in peacetime
        // costs)
        if (!excludeOwnTransports) {
            Money ownDropshipCost = Money.zero();
            Money ownJumpshipCost = Money.zero();
            for (Unit u : getUnits()) {
                if (!u.isMothballed()) {
                    Entity e = u.getEntity();
                    if ((e.getEntityType() & Entity.ETYPE_DROPSHIP) != 0) {
                        ownDropshipCost = ownDropshipCost.plus(averageMekDropshipCost.multipliedBy(u.getMekCapacity())
                                                                     .dividedBy(averageMekDropshipMekCapacity));
                        ownDropshipCost = ownDropshipCost.plus(smallASFDropshipCost.multipliedBy(u.getASFCapacity())
                                                                     .dividedBy(smallASFDropshipASFCapacity));
                        ownDropshipCost = ownDropshipCost.plus(avgVehicleDropshipCost.multipliedBy(u.getHeavyVehicleCapacity() +
                                                                                                         u.getLightVehicleCapacity())
                                                                     .dividedBy(avgVehicleDropshipVehicleCapacity));
                        ownDropshipCost = ownDropshipCost.plus(cargoDropshipCost.multipliedBy(u.getCargoCapacity())
                                                                     .dividedBy(avgCargoDropshipCargoCapacity));
                    } else if ((e.getEntityType() & Entity.ETYPE_JUMPSHIP) != 0) {
                        ownJumpshipCost = ownDropshipCost.plus(collarCost.multipliedBy(e.getDockingCollars().size()));
                    }
                }
            }

            totalCost = totalCost.plus(ownDropshipCost).plus(ownJumpshipCost);
        }

        Person negotiator = getSeniorAdminPerson(AdministratorSpecialization.TRANSPORT);
        if (negotiator != null) {
            PersonnelOptions options = negotiator.getOptions();
            if (options.booleanOption(ADMIN_INTERSTELLAR_NEGOTIATOR) && totalCost.isPositive()) {
                totalCost = totalCost.multipliedBy(0.85);
            }
        }

        return totalCost;
    }

    /**
     * Calculates simplified travel time. Travel time is calculated by dividing distance (in LY) by 20 and multiplying
     * the result by 7.
     *
     * @param destination the planetary system being traveled to
     *
     * @return the simplified travel time in days
     */
    public int getSimplifiedTravelTime(PlanetarySystem destination) {
        if (Objects.equals(getCurrentSystem(), destination)) {
            return 0;
        } else {
            // I came to the value of 20 by eyeballing the average distance between planets within the Inner Sphere.
            // It looked to be around 15-20LY, so 20LY seemed a good gauge
            return (int) ((getCurrentSystem().getDistanceTo(destination) / 20) * 7);
        }
    }

    public void personUpdated(Person person) {
        Unit u = person.getUnit();
        if (null != u) {
            u.resetPilotAndEntity();
        }

        Force force = getForceFor(person);
        if (force != null) {
            force.updateCommander(this);
        }

        MekHQ.triggerEvent(new PersonChangedEvent(person));
    }

    /**
     * Calculates the {@link TargetRoll} required for a technician to work on a specific part task.
     *
     * <p>This method determines task difficulty and eligibility by evaluating the technician's skills, penalties due
     * to work mode, unit and part constraints, time availability, helper modifiers, and campaign options. It produces
     * context-specific messages when tasks are impossible due to skill, resource, or situation limitations.</p>
     *
     * <p>The result will reflect all applicable modifiers (such as overtime or era-based penalties) and communicates
     * if a task is impossible, or has automatic success (e.g., for infantry refits).</p>
     *
     * @param partWork the part work task to be performed
     * @param tech     the technician assigned to the task
     *
     * @return a {@link TargetRoll} capturing the total target value and reason for success or impossibility
     */
    public TargetRoll getTargetFor(final IPartWork partWork, final Person tech) {
        final Skill skill = tech.getSkillForWorkingOn(partWork);
        int modePenalty = partWork.getMode().expReduction;

        int actualSkillLevel = EXP_NONE;
        if (skill != null) {
            actualSkillLevel = skill.getExperienceLevel(tech.getOptions(), tech.getATOWAttributes());
        }
        int effectiveSkillLevel = actualSkillLevel - modePenalty;

        if ((partWork.getUnit() != null) && !partWork.getUnit().isAvailable(partWork instanceof Refit)) {
            return new TargetRoll(TargetRoll.IMPOSSIBLE, "This unit is not currently available!");
        } else if ((partWork.getTech() != null) && !partWork.getTech().equals(tech)) {
            return new TargetRoll(TargetRoll.IMPOSSIBLE, "Already being worked on by another team");
        } else if (skill == null) {
            return new TargetRoll(TargetRoll.IMPOSSIBLE, "Assigned tech does not have the right skills");
        } else if (!getCampaignOptions().isDestroyByMargin() && (partWork.getSkillMin() > effectiveSkillLevel)) {
            return new TargetRoll(TargetRoll.IMPOSSIBLE, "Task is beyond this tech's skill level");
        } else if (partWork.getSkillMin() > SkillType.EXP_LEGENDARY) {
            return new TargetRoll(TargetRoll.IMPOSSIBLE, "Task is impossible.");
        } else if (!partWork.needsFixing() && !partWork.isSalvaging()) {
            return new TargetRoll(TargetRoll.IMPOSSIBLE, "Task is not needed.");
        } else if ((partWork instanceof MissingPart) && (((MissingPart) partWork).findReplacement(false) == null)) {
            return new TargetRoll(TargetRoll.IMPOSSIBLE, "Replacement part not available.");
        }

        final int techTime = isOvertimeAllowed() ?
                                   tech.getMinutesLeft() + tech.getOvertimeLeft() :
                                   tech.getMinutesLeft();
        if (!(partWork instanceof Refit) && (techTime <= 0)) {
            return new TargetRoll(TargetRoll.IMPOSSIBLE, "The tech has no time left.");
        }

        final String notFixable = partWork.checkFixable();
        if (notFixable != null) {
            return new TargetRoll(TargetRoll.IMPOSSIBLE, notFixable);
        }

        // if this is an infantry refit, then automatic success
        if ((partWork instanceof Refit) &&
                  (partWork.getUnit() != null) &&
                  partWork.getUnit().isConventionalInfantry()) {
            return new TargetRoll(TargetRoll.AUTOMATIC_SUCCESS, "infantry refit");
        }

        // If we are using the MoF rule, then we will ignore mode penalty here
        // and instead assign it as a straight penalty
        if (getCampaignOptions().isDestroyByMargin()) {
            modePenalty = 0;
        }

        // this is ugly, if the mode penalty drops you to green, you drop two
        // levels instead of two
        int value = skill.getFinalSkillValue(tech.getOptions(), tech.getATOWAttributes()) + modePenalty;
        if ((modePenalty > 0) && (SkillType.EXP_GREEN == effectiveSkillLevel)) {
            value++;
        }
        final TargetRoll target = new TargetRoll(value, SkillType.getExperienceLevelName(effectiveSkillLevel));
        if (target.getValue() == TargetRoll.IMPOSSIBLE) {
            return target;
        }

        target.append(partWork.getAllMods(tech));

        if (getCampaignOptions().isUseEraMods()) {
            target.addModifier(getFaction().getEraMod(getGameYear()), "era");
        }

        final boolean isOvertime;
        if (isOvertimeAllowed() && (tech.isTaskOvertime(partWork) || partWork.hasWorkedOvertime())) {
            target.addModifier(3, "overtime");
            isOvertime = true;
        } else {
            isOvertime = false;
        }

        final int minutes = Math.min(partWork.getTimeLeft(), techTime);
        if (minutes <= 0) {
            LOGGER.error("Attempting to get the target number for a part with zero time left.");
            return new TargetRoll(TargetRoll.AUTOMATIC_SUCCESS, "No part repair time remaining.");
        }

        int helpMod;
        if ((partWork.getUnit() != null) && partWork.getUnit().isSelfCrewed()) {
            helpMod = getShorthandedModForCrews(partWork.getUnit().getEntity().getCrew());
        } else {
            final int helpers = getAvailableAsTechs(minutes, isOvertime);
            helpMod = getShorthandedMod(helpers, false);
            // we may have just gone overtime with our helpers
            if (!isOvertime && (asTechPoolMinutes < (minutes * helpers))) {
                target.addModifier(3, "overtime astechs");
            }
        }

        if (partWork.getShorthandedMod() > helpMod) {
            helpMod = partWork.getShorthandedMod();
        }

        if (helpMod > 0) {
            target.addModifier(helpMod, "shorthanded");
        }
        return target;
    }

    public TargetRoll getTargetForMaintenance(IPartWork partWork, Person tech, int asTechsUsed) {
        int value = 10;
        String skillLevel = "Unmaintained";
        PersonnelOptions options = null;
        Attributes attributes = null;
        if (null != tech) {
            options = tech.getOptions();
            attributes = tech.getATOWAttributes();

            Skill skill = tech.getSkillForWorkingOn(partWork);
            if (null != skill) {
                value = skill.getFinalSkillValue(options, attributes);
                skillLevel = skill.getSkillLevel(options, attributes).toString();
            }
        }

        TargetRoll target = new TargetRoll(value, skillLevel);
        if (target.getValue() == TargetRoll.IMPOSSIBLE) {
            return target;
        }

        target.append(partWork.getAllModsForMaintenance());

        if (getCampaignOptions().isUseEraMods()) {
            target.addModifier(getFaction().getEraMod(getGameYear()), "era");
        }

        if (partWork.getUnit().getSite() < SITE_FACILITY_BASIC) {
            if (getLocation().isOnPlanet() && campaignOptions.isUsePlanetaryModifiers()) {
                Planet planet = getLocation().getPlanet();
                Atmosphere atmosphere = planet.getAtmosphere(getLocalDate());
                megamek.common.planetaryConditions.Atmosphere planetaryConditions = planet.getPressure(getLocalDate());
                int temperature = planet.getTemperature(getLocalDate());

                Skill zeroGSkill = tech == null ? null : tech.getSkill(S_ZERO_G_OPERATIONS);
                int zeroGSkillLevel = 0;
                if (zeroGSkill != null) {
                    zeroGSkillLevel = zeroGSkill.getTotalSkillLevel(options, attributes);
                }

                if (planet.getGravity() < 0.8) {
                    int modifier = 2;
                    target.addModifier(modifier, "Low Gravity");
                    addZeroGOperationsModifier(zeroGSkillLevel, modifier, target);
                } else if (planet.getGravity() >= 2.0) {
                    int modifier = 4;
                    target.addModifier(modifier, "Very High Gravity");
                    addZeroGOperationsModifier(zeroGSkillLevel, modifier, target);
                } else if (planet.getGravity() > 1.2) {
                    int modifier = 1;
                    target.addModifier(modifier, "High Gravity");
                    addZeroGOperationsModifier(zeroGSkillLevel, modifier, target);
                }

                if (atmosphere.isTainted() || atmosphere.isToxic()) {
                    target.addModifier(2, "Tainted or Toxic Atmosphere");
                } else if (planetaryConditions.isVacuum()) {
                    target.addModifier(2, "Vacuum");
                }

                if (planetaryConditions.isTrace() || planetaryConditions.isVeryHigh()) {
                    target.addModifier(1, "Trace or Very High Pressure Atmosphere");
                }

                if (temperature < -30 || temperature > 50) {
                    target.addModifier(1, "Extreme Temperature");
                }
            }
        }

        if (null != partWork.getUnit() && null != tech) {
            // the AsTech issue is crazy, because you can actually be better off
            // not maintaining
            // than going it short-handed, but that is just the way it is.
            // Still, there is also some fuzziness about what happens if you are
            // short AsTechs
            // for part of the cycle.
            final int helpMod;
            if (partWork.getUnit().isSelfCrewed()) {
                helpMod = getShorthandedModForCrews(partWork.getUnit().getEntity().getCrew());
            } else {
                helpMod = getShorthandedMod(asTechsUsed, false);
            }

            if (helpMod > 0) {
                target.addModifier(helpMod, "shorthanded");
            }

            // like repairs, per CamOps page 208 extra time gives a
            // reduction to the TN based on x2, x3, x4
            if (partWork.getUnit().getMaintenanceMultiplier() > 1) {
                target.addModifier(-(partWork.getUnit().getMaintenanceMultiplier() - 1), "extra time");
            }
        }

        return target;
    }

    /**
     * Applies a Zero-G Operations skill gravityModifier to the specified {@link TargetRoll}, offsetting a penalty
     * gravityModifier.
     *
     * <ul>
     *   <li>If {@code zeroGSkillLevel} >= {@code gravityModifier}, does nothing.</li>
     *   <li>If {@code zeroGSkillLevel} < {@code gravityModifier}, applies {@code -zeroGSkillLevel}.</li>
     * </ul>
     *
     * @param zeroGSkillLevel the Zero-G Operations skill level, which negates up to that much penalty from the
     *                        gravityModifier
     * @param gravityModifier the penalty modifier value to offset
     * @param target          the {@link TargetRoll} instance to modify
     */
    private static void addZeroGOperationsModifier(int zeroGSkillLevel, int gravityModifier, TargetRoll target) {
        if (zeroGSkillLevel > 0) {
            int effectiveModifier = zeroGSkillLevel >= gravityModifier ? 0 : -zeroGSkillLevel;

            if (effectiveModifier < 0) {
                target.addModifier(effectiveModifier, "Zero-G Operations");
            }
        }
    }

    /**
     * Calculates the target roll for acquiring the specified item or unit using the default campaign logistics person,
     * applying all standard campaign rules and options.
     *
     * @param acquisition the {@link IAcquisitionWork} describing the part, supply, or unit to be acquired
     *
     * @return a {@link TargetRoll} indicating the outcome or difficulty of the acquisition attempt
     */
    public TargetRoll getTargetForAcquisition(final IAcquisitionWork acquisition) {
        return getTargetForAcquisition(acquisition, getLogisticsPerson());
    }

    /**
     * Calculates the target roll for acquiring the specified item or unit with the given person, using default campaign
     * settings for other options.
     *
     * @param acquisition the {@link IAcquisitionWork} describing the part, supply, or unit to be acquired
     * @param person      the {@link Person} to attempt the acquisition, or {@code null} if unavailable
     *
     * @return a {@link TargetRoll} indicating the outcome or difficulty of the acquisition attempt
     */
    public TargetRoll getTargetForAcquisition(final IAcquisitionWork acquisition, final @Nullable Person person) {
        return getTargetForAcquisition(acquisition, person, false, false);
    }

    /**
     * Calculates the target roll for acquiring the specified item or unit while optionally ignoring real acquisitions
     * personnel. A synthetic person with baseline skill is used if personnel are ignored.
     *
     * @param acquisition                 the {@link IAcquisitionWork} describing the part, supply, or unit to be
     *                                    acquired
     * @param ignoreAcquisitionsPersonnel if {@code true}, ignores available personnel and uses a synthetic baseline
     *                                    person for the roll
     *
     * @return a {@link TargetRoll} indicating the outcome or difficulty of the acquisition attempt
     */
    public TargetRoll getTargetForAcquisition(final IAcquisitionWork acquisition,
          final boolean ignoreAcquisitionsPersonnel) {
        return getTargetForAcquisition(acquisition, null, false, ignoreAcquisitionsPersonnel);
    }

    public PlanetaryConditions getCurrentPlanetaryConditions(Scenario scenario) {
        PlanetaryConditions planetaryConditions = new PlanetaryConditions();
        if (scenario instanceof AtBScenario atBScenario) {
            if (getCampaignOptions().isUseLightConditions()) {
                planetaryConditions.setLight(atBScenario.getLight());
            }
            if (getCampaignOptions().isUseWeatherConditions()) {
                planetaryConditions.setWeather(atBScenario.getWeather());
                planetaryConditions.setWind(atBScenario.getWind());
                planetaryConditions.setFog(atBScenario.getFog());
                planetaryConditions.setEMI(atBScenario.getEMI());
                planetaryConditions.setBlowingSand(atBScenario.getBlowingSand());
                planetaryConditions.setTemperature(atBScenario.getModifiedTemperature());

            }
            if (getCampaignOptions().isUsePlanetaryConditions()) {
                planetaryConditions.setAtmosphere(atBScenario.getAtmosphere());
                planetaryConditions.setGravity(atBScenario.getGravity());
            }
        } else {
            planetaryConditions = scenario.createPlanetaryConditions();
        }

        return planetaryConditions;

    }

    /**
     * Calculates the target roll required for successfully acquiring a specific part or unit, factoring in campaign
     * options, acquisition details, the person attempting the acquisition, and whether acquisitions personnel should be
     * ignored.
     *
     * <p>This method evaluates a sequence of rules and conditions to determine whether the acquisition is possible,
     * impossible, automatically successful, or automatically fails for the period due to cooldowns. Otherwise, it
     * computes the target roll value based on the skill of the assigned (real or synthetic) person and all relevant
     * modifiers such as item attributes, availability, campaign configuration (including AtB and "Gray Monday"
     * effects), technical year, and extinction.</p>
     *
     * <p>The possible results are:</p>
     * <ul>
     *   <li>{@code TargetRoll.AUTOMATIC_SUCCESS} if acquisitions are set to be automatic in the campaign options.</li>
     *   <li>{@code TargetRoll.IMPOSSIBLE} if the acquisition is forbidden due to campaign settings, unavailable technology,
     *   personnel limitations, date/tech restrictions, or extinct status.</li>
     *   <li>{@code TargetRoll.AUTOMATIC_FAIL} if the item cannot be acquired this period due to prior attempts
     *   (shopping list/cooldown restriction).</li>
     *   <li>A regular {@link TargetRoll} with calculated difficulty, reflecting the assigned person's skill and all
     *   item/campaign modifiers, if the acquisition is allowed and requires a roll.</li>
     * </ul>
     *
     * @param acquisition                 an {@link IAcquisitionWork} object describing the item or unit being requested
     *                                    (contains info such as tech base, tech level, and availability)
     * @param person                      the {@link Person} assigned to make the acquisition roll; may be {@code null}
     *                                    if no one is available/allowed, or if personnel are ignored
     * @param checkDaysToWait             if {@code true}, checks for shopping list/cooldown period before allowing the
     *                                    roll
     * @param ignoreAcquisitionsPersonnel if {@code true}, constructs a synthetic person with default skill for the
     *                                    roll, ignoring actual acquisitions personnel and their availability
     *
     * @return a {@link TargetRoll} describing the acquisition result, either as a constant value
     *       (automatic/impossible/fail) or a calculated result reflecting all applicable rules and modifiers
     */
    public TargetRoll getTargetForAcquisition(final IAcquisitionWork acquisition, @Nullable Person person,
          final boolean checkDaysToWait, final boolean ignoreAcquisitionsPersonnel) {
        if (getCampaignOptions().getAcquisitionSkill().equals(S_AUTO)) {
            return new TargetRoll(TargetRoll.AUTOMATIC_SUCCESS, "Automatic Success");
        }

        String acquisitionsSkill = getCampaignOptions().getAcquisitionSkill();
        if (ignoreAcquisitionsPersonnel) {
            person = new Person(this);
            SkillType skillType = SkillType.getType(acquisitionsSkill);
            if (skillType != null) {
                int regularLevel = skillType.getRegularLevel();
                person.addSkill(acquisitionsSkill, regularLevel, 0);
            }
        }

        if (null == person) {
            return new TargetRoll(TargetRoll.IMPOSSIBLE,
                  "Your procurement personnel have used up all their acquisition attempts for this period");
        }

        final Skill skill = person.getSkillForWorkingOn(acquisitionsSkill);
        if (null != getShoppingList().getShoppingItem(acquisition.getNewEquipment()) && checkDaysToWait) {
            return new TargetRoll(TargetRoll.AUTOMATIC_FAIL,
                  "You must wait until the new cycle to check for this part. Further" +
                        " attempts will be added to the shopping list.");
        }
        if (acquisition.getTechBase() == TechBase.CLAN && !getCampaignOptions().isAllowClanPurchases()) {
            return new TargetRoll(TargetRoll.IMPOSSIBLE, "You cannot acquire clan parts");
        }
        if (acquisition.getTechBase() == TechBase.IS && !getCampaignOptions().isAllowISPurchases()) {
            return new TargetRoll(TargetRoll.IMPOSSIBLE, "You cannot acquire inner sphere parts");
        }
        if (getCampaignOptions().getTechLevel() < Utilities.getSimpleTechLevel(acquisition.getTechLevel())) {
            return new TargetRoll(TargetRoll.IMPOSSIBLE, "You cannot acquire parts of this tech level");
        }
        if (getCampaignOptions().isLimitByYear() &&
                  !acquisition.isIntroducedBy(getGameYear(), useClanTechBase(), getTechFaction())) {
            return new TargetRoll(TargetRoll.IMPOSSIBLE, "It has not been invented yet!");
        }
        if (getCampaignOptions().isDisallowExtinctStuff() &&
                  (acquisition.isExtinctIn(getGameYear(), useClanTechBase(), getTechFaction()) ||
                         acquisition.getAvailability().equals(AvailabilityValue.X))) {
            return new TargetRoll(TargetRoll.IMPOSSIBLE, "It is extinct!");
        }

        int adjustedReputation = person.getAdjustedReputation(campaignOptions.isUseAgeEffects(),
              isClanCampaign(),
              currentDay,
              person.getRankNumeric());

        TargetRoll target = new TargetRoll(skill.getFinalSkillValue(person.getOptions(), person.getATOWAttributes()),
              skill.getSkillLevel(person.getOptions(), person.getATOWAttributes(), adjustedReputation).toString());
        target.append(acquisition.getAllAcquisitionMods());

        if (getCampaignOptions().isUseAtB() && getCampaignOptions().isRestrictPartsByMission()) {
            int contractAvailability = findAtBPartsAvailabilityLevel();

            if (contractAvailability != 0) {
                target.addModifier(contractAvailability, "Contract");
            }
        }

        if (isGrayMonday(currentDay, campaignOptions.isSimulateGrayMonday())) {
            target.addModifier(4, "Gray Monday");
        }

        return target;
    }

    public int findAtBPartsAvailabilityLevel() {
        Integer availabilityModifier = null;
        for (AtBContract contract : getActiveAtBContracts()) {
            int contractAvailability = contract.getPartsAvailabilityLevel();

            if (availabilityModifier == null || contractAvailability < availabilityModifier) {
                availabilityModifier = contractAvailability;
            }
        }

        return Objects.requireNonNullElse(availabilityModifier, 0);
    }

    public void resetAsTechMinutes() {
        asTechPoolMinutes = Person.PRIMARY_ROLE_SUPPORT_TIME * getNumberPrimaryAsTechs() +
                                  Person.PRIMARY_ROLE_OVERTIME_SUPPORT_TIME * getNumberSecondaryAsTechs();
        asTechPoolOvertime = Person.SECONDARY_ROLE_SUPPORT_TIME * getNumberPrimaryAsTechs() +
                                   Person.SECONDARY_ROLE_OVERTIME_SUPPORT_TIME * getNumberSecondaryAsTechs();
    }

    public void setAsTechPoolMinutes(int minutes) {
        asTechPoolMinutes = minutes;
    }

    public int getAsTechPoolMinutes() {
        return asTechPoolMinutes;
    }

    public void setAsTechPoolOvertime(int overtime) {
        asTechPoolOvertime = overtime;
    }

    public int getAsTechPoolOvertime() {
        return asTechPoolOvertime;
    }

    public int getPossibleAsTechPoolMinutes() {
        return 480 * getNumberPrimaryAsTechs() + 240 * getNumberSecondaryAsTechs();
    }

    public int getPossibleAsTechPoolOvertime() {
        return 240 * getNumberPrimaryAsTechs() + 120 * getNumberSecondaryAsTechs();
    }

    public void setAsTechPool(int size) {
        asTechPool = size;
    }

    /** @deprecated no longer in use **/
    @Deprecated(since = "0.50.07", forRemoval = true)
    public int getAsTechPool() {
        return getTemporaryAsTechPool();
    }

    public int getTemporaryAsTechPool() {
        return asTechPool;
    }

    public void setMedicPool(int size) {
        medicPool = size;
    }

    /** @deprecated no longer in use **/
    @Deprecated(since = "0.50.07", forRemoval = true)
    public int getMedicPool() {
        return getTemporaryMedicPool();
    }

    public int getTemporaryMedicPool() {
        return medicPool;
    }

    public boolean requiresAdditionalAsTechs() {
        return getAsTechNeed() > 0;
    }

    public int getAsTechNeed() {
        return (Math.toIntExact(getActivePersonnel(false, false).stream().filter(Person::isTech).count()) *
                      MHQConstants.AS_TECH_TEAM_SIZE) -
                     getNumberAsTechs();
    }

    public void increaseAsTechPool(int i) {
        asTechPool += i;
        asTechPoolMinutes += (480 * i);
        asTechPoolOvertime += (240 * i);
        MekHQ.triggerEvent(new AsTechPoolChangedEvent(this, i));
    }

    public void resetAsTechPool() {
        emptyAsTechPool();
        fillAsTechPool();
    }

    public void emptyAsTechPool() {
        final int currentAsTechs = getTemporaryAsTechPool();
        decreaseAsTechPool(currentAsTechs);
    }

    public void fillAsTechPool() {
        final int need = getAsTechNeed();
        if (need > 0) {
            increaseAsTechPool(need);
        }
    }

    public void decreaseAsTechPool(int i) {
        asTechPool = max(0, asTechPool - i);
        // always assume that we fire the ones who have not yet worked
        asTechPoolMinutes = max(0, asTechPoolMinutes - 480 * i);
        asTechPoolOvertime = max(0, asTechPoolOvertime - 240 * i);
        MekHQ.triggerEvent(new AsTechPoolChangedEvent(this, -i));
    }

    public int getNumberAsTechs() {
        return getNumberPrimaryAsTechs() + getNumberSecondaryAsTechs();
    }

    /**
     * Calculates the total number of primary AsTechs available in the campaign.
     *
     * <p>This method iterates through all active personnel whose <b>primary role</b> is AsTech, who are not
     * currently deployed, and are employed. For each such person, if the campaign option {@code isUseUsefulAsTechs} is
     * enabled, their total skill level in {@link SkillType#S_ASTECH} is added; otherwise, each person simply counts as
     * one AsTech regardless of skill.</p>
     *
     * @return the total number of primary AsTechs in the campaign
     */
    public int getNumberPrimaryAsTechs() {
        boolean isUseUsefulAsTechs = getCampaignOptions().isUseUsefulAsTechs();

        int asTechs = getTemporaryAsTechPool();

        for (Person person : getActivePersonnel(false, false)) {
            if (person.getPrimaryRole().isAstech() && !person.isDeployed() && person.isEmployed()) {
                // All skilled assistants contribute 1 to the pool, regardless of skill level
                asTechs++;

                // They then contribution additional 'assistants' to the pool based on their skill level
                asTechs += isUseUsefulAsTechs ? getAdvancedAsTechContribution(person) : 0;
            }
        }

        return asTechs;
    }

    /**
     * Calculates the individual AsTech contribution for a person based on their {@link SkillType#S_ASTECH} skill.
     *
     * <p>If the person has the {@link SkillType#S_ASTECH} skill, this returns their total skill level considering
     * all modifiers. If the skill is absent, returns {@code 0}.</p>
     *
     * @param person the {@link Person} whose contribution is to be calculated
     *
     * @return the total skill level for {@link SkillType#S_ASTECH}, or {@code 0} if not present
     *
     * @author Illiani
     * @since 0.50.07
     */
    private static int getAdvancedAsTechContribution(Person person) {
        Skill asTechSkill = person.getSkill(S_ASTECH);
        if (asTechSkill != null) {
            PersonnelOptions options = person.getOptions();
            Attributes attributes = person.getATOWAttributes();

            // It is possible for very poorly skilled characters to actually be a detriment to their teams. This is
            // by design.
            int totalSkillLevel = asTechSkill.getFinalSkillValue(options, attributes);
            return (int) floor(totalSkillLevel / ASSISTANT_SKILL_LEVEL_DIVIDER);
        }

        return 0;
    }

    /**
     * Calculates the total number of secondary AsTechs available in the campaign.
     *
     * <p>This method iterates through all active personnel whose <b>secondary role</b> is AsTech, who are not
     * currently deployed, and are employed. For each such person, if the campaign option {@code isUseUsefulAsTechs} is
     * enabled, their total skill level in {@link SkillType#S_ASTECH} is added; otherwise, each person simply counts as
     * one AsTech regardless of skill.</p>
     *
     * @return the total number of secondary AsTechs in the campaign
     */
    public int getNumberSecondaryAsTechs() {
        boolean isUseUsefulAsTechs = getCampaignOptions().isUseUsefulAsTechs();

        int asTechs = 0;

        for (Person person : getActivePersonnel(false, false)) {
            if (person.getSecondaryRole().isAstech() && !person.isDeployed() && person.isEmployed()) {
                // All skilled assistants contribute 1 to the pool, regardless of skill level
                asTechs++;

                // They then contribution additional 'assistants' to the pool based on their skill level
                asTechs += isUseUsefulAsTechs ? getAdvancedAsTechContribution(person) : 0;
            }
        }

        return asTechs;
    }

    public int getAvailableAsTechs(final int minutes, final boolean alreadyOvertime) {
        if (minutes == 0) {
            // If 0 AsTechs are assigned to the task, return 0 minutes used
            return 0;
        }

        int availableHelp = (int) floor(((double) asTechPoolMinutes) / minutes);
        if (isOvertimeAllowed() && (availableHelp < MHQConstants.AS_TECH_TEAM_SIZE)) {
            // if we are less than fully staffed, then determine whether
            // we should dip into overtime or just continue as short-staffed
            final int shortMod = getShorthandedMod(availableHelp, false);
            final int remainingMinutes = asTechPoolMinutes - availableHelp * minutes;
            final int extraHelp = (remainingMinutes + asTechPoolOvertime) / minutes;
            final int helpNeeded = MHQConstants.AS_TECH_TEAM_SIZE - availableHelp;
            if (alreadyOvertime && (shortMod > 0)) {
                // then add whatever we can
                availableHelp += extraHelp;
            } else if (shortMod > 3) {
                // only dip in if we can bring ourselves up to full
                if (extraHelp >= helpNeeded) {
                    availableHelp = MHQConstants.AS_TECH_TEAM_SIZE;
                }
            }
        }
        return Math.min(Math.min(availableHelp, MHQConstants.AS_TECH_TEAM_SIZE), getNumberAsTechs());
    }

    public int getShorthandedMod(int availableHelp, boolean medicalStaff) {
        if (medicalStaff) {
            availableHelp += 2;
        }
        int helpMod = 0;
        if (availableHelp == 0) {
            helpMod = 4;
        } else if (availableHelp == 1) {
            helpMod = 3;
        } else if (availableHelp < 4) {
            helpMod = 2;
        } else if (availableHelp < 6) {
            helpMod = 1;
        }
        return helpMod;
    }

    public int getShorthandedModForCrews(final @Nullable Crew crew) {
        final int hits = (crew == null) ? 5 : crew.getHits();
        if (hits >= 5) {
            return 4;
        } else if (hits == 4) {
            return 3;
        } else if (hits == 3) {
            return 2;
        } else if (hits > 0) {
            return 1;
        } else {
            return 0;
        }
    }

    public int getMedicsPerDoctor() {
        int numDocs = getDoctors().size();
        int numMedics = getNumberMedics();
        if (numDocs == 0) {
            return 0;
        }
        // TODO: figure out what to do with fractions
        return Math.min(numMedics / numDocs, 4);
    }

    /**
     * @return the number of medics in the campaign including any in the temporary medic pool
     */
    public int getNumberMedics() {
        int permanentMedicPool = getPermanentMedicPool();
        return getTemporaryMedicPool() + permanentMedicPool;
    }

    /**
     * Calculates the total number of medics available in the campaign by summing the skill levels in the
     * {@link SkillType#S_MEDTECH} skill for all eligible personnel.
     *
     * <p>Eligible personnel must have either a primary or secondary role as a medic, must not be currently deployed,
     * and must be employed.</p>
     *
     * <p></p>For each eligible person, their total skill level in {@link SkillType#S_MEDTECH} (including all
     * modifiers) is added to the running total.</p>
     *
     * @return The total number of medics available.
     *
     * @author Illiani
     * @since 0.50.07
     */
    private int getPermanentMedicPool() {
        final boolean isUseUsefulMedics = getCampaignOptions().isUseUsefulMedics();
        int permanentMedicPool = 0;

        for (Person person : getActivePersonnel(false, false)) {
            if (person.getPrimaryRole().isMedic() || person.getSecondaryRole().isMedic()) {
                if (person.isDeployed()) {
                    continue;
                }

                if (!person.isEmployed()) {
                    continue;
                }

                if (!isUseUsefulMedics) {
                    permanentMedicPool++;
                } else {
                    Skill medicSkill = person.getSkill(S_MEDTECH);
                    if (medicSkill != null) {
                        PersonnelOptions options = person.getOptions();
                        Attributes attributes = person.getATOWAttributes();

                        int skillLevel = medicSkill.getTotalSkillLevel(options, attributes);

                        // All skilled assistants contribute 1 to the pool, regardless of skill level
                        permanentMedicPool++;

                        // It is possible for very poorly skilled personnel to actually reduce the pool, this is by
                        // design. Not all help is helpful.
                        permanentMedicPool += (int) floor(skillLevel / ASSISTANT_SKILL_LEVEL_DIVIDER);
                    }
                }
            }
        }

        return permanentMedicPool;
    }

    public boolean requiresAdditionalMedics() {
        return getMedicsNeed() > 0;
    }

    public int getMedicsNeed() {
        return (getDoctors().size() * 4) - getNumberMedics();
    }

    public void increaseMedicPool(int i) {
        medicPool += i;
        MekHQ.triggerEvent(new MedicPoolChangedEvent(this, i));
    }

    public void resetMedicPool() {
        emptyMedicPool();
        fillMedicPool();
    }

    public void emptyMedicPool() {
        final int currentMedicPool = getTemporaryMedicPool();
        decreaseMedicPool(currentMedicPool);
    }

    public void fillMedicPool() {
        final int need = getMedicsNeed();
        if (need > 0) {
            increaseMedicPool(need);
        }
    }

    public void decreaseMedicPool(int i) {
        medicPool = max(0, medicPool - i);
        MekHQ.triggerEvent(new MedicPoolChangedEvent(this, -i));
    }

    public GameOptions getGameOptions() {
        return gameOptions;
    }

    public Vector<IBasicOption> getGameOptionsVector() {
        Vector<IBasicOption> options = new Vector<>();
        for (Enumeration<IOptionGroup> i = gameOptions.getGroups(); i.hasMoreElements(); ) {
            IOptionGroup group = i.nextElement();
            for (Enumeration<IOption> j = group.getOptions(); j.hasMoreElements(); ) {
                IOption option = j.nextElement();
                options.add(option);
            }
        }
        return options;
    }

    public void setGameOptions(final GameOptions gameOptions) {
        this.gameOptions = gameOptions;
    }

    public void setGameOptions(final Vector<IBasicOption> options) {
        for (final IBasicOption option : options) {
            getGameOptions().getOption(option.getName()).setValue(option.getValue());
        }
        campaignOptions.updateCampaignOptionsFromGameOptions(gameOptions);
        MekHQ.triggerEvent(new OptionsChangedEvent(this));
    }

    /**
     * Imports a {@link Kill} into a campaign.
     *
     * @param k A {@link Kill} to import into the campaign.
     */
    public void importKill(Kill k) {
        if (!kills.containsKey(k.getPilotId())) {
            kills.put(k.getPilotId(), new ArrayList<>());
        }

        kills.get(k.getPilotId()).add(k);
    }

    public void addKill(Kill k) {
        importKill(k);

        if ((getCampaignOptions().getKillsForXP() > 0) && (getCampaignOptions().getKillXPAward() > 0)) {
            if ((getKillsFor(k.getPilotId()).size() % getCampaignOptions().getKillsForXP()) == 0) {
                Person person = getPerson(k.getPilotId());
                if (null != person) {
                    person.awardXP(this, getCampaignOptions().getKillXPAward());
                    MekHQ.triggerEvent(new PersonChangedEvent(person));
                }
            }
        }
    }

    public List<Kill> getKills() {
        List<Kill> flattenedKills = new ArrayList<>();
        for (List<Kill> personKills : kills.values()) {
            flattenedKills.addAll(personKills);
        }

        return Collections.unmodifiableList(flattenedKills);
    }

    public List<Kill> getKillsFor(UUID pid) {
        List<Kill> personalKills = kills.get(pid);

        if (personalKills == null) {
            return Collections.emptyList();
        }

        personalKills.sort(Comparator.comparing(Kill::getDate));
        return personalKills;
    }

    public PartsStore getPartsStore() {
        return partsStore;
    }

    public void setPartsStore(PartsStore partsStore) {
        this.partsStore = partsStore;
        this.partsStore.stock(this);
    }

    public void addCustom(String name) {
        customs.add(name);
    }

    public boolean isCustom(Unit u) {
        return customs.contains(u.getEntity().getShortNameRaw());
    }

    /**
     * borrowed from {@see megamek.MegaMek.Client}
     */
    private synchronized void checkDuplicateNamesDuringAdd(Entity entity) {
        unitNameTracker.add(entity);
    }

    /**
     * If we remove a unit, we may need to update the duplicate identifier.
     *
     * @param entity This is the entity whose name is checked for any duplicates
     */
    private synchronized void checkDuplicateNamesDuringDelete(Entity entity) {
        unitNameTracker.remove(entity, e -> {
            // Regenerate entity names after a deletion
            e.generateShortName();
            e.generateDisplayName();
        });
    }

    /**
     * Returns the text representation of the unit rating based on the selected unit rating method. If the unit rating
     * method is FMMR, the unit rating value is returned. If the unit rating method is Campaign Operations, the
     * reputation rating and unit rating modification are combined and returned. If the unit rating method is neither
     * FMMR nor Campaign Operations, "N/A" is returned.
     *
     * @return The text representation of the unit rating
     */
    public String getUnitRatingText() {
        UnitRatingMethod unitRatingMethod = campaignOptions.getUnitRatingMethod();

        if (unitRatingMethod.isFMMR()) {
            return getUnitRating().getUnitRating();
        } else if (unitRatingMethod.isCampaignOperations()) {
            return String.valueOf(reputation.getReputationRating());
        } else {
            return "N/A";
        }
    }

    /**
     * Retrieves the unit rating modifier based on campaign options. If the unit rating method is not enabled, it
     * returns the default value of IUnitRating.DRAGOON_C. If the unit rating method uses FMMR, it returns the unit
     * rating as an integer. Otherwise, it calculates the modifier using the getAtBModifier method.
     *
     * @return The unit rating modifier based on the campaign options.
     */
    public int getAtBUnitRatingMod() {
        if (!getCampaignOptions().getUnitRatingMethod().isEnabled()) {
            return IUnitRating.DRAGOON_C;
        }

        return getCampaignOptions().getUnitRatingMethod().isFMMR() ?
                     getUnitRating().getUnitRatingAsInteger() :
                     reputation.getAtbModifier();
    }

    /**
     * Returns the Strategy skill of the designated commander in the campaign.
     *
     * @return The value of the commander's strategy skill if a commander exists, otherwise 0.
     */
    public int getCommanderStrategy() {
        int commanderStrategy = 0;
        Person commander = getCommander();

        if (commander == null || !commander.hasSkill(S_STRATEGY)) {
            return commanderStrategy;
        }

        Skill strategy = commander.getSkill(S_STRATEGY);

        return strategy.getTotalSkillLevel(commander.getOptions(), commander.getATOWAttributes());
    }

    public RandomSkillPreferences getRandomSkillPreferences() {
        return randomSkillPreferences;
    }

    public void setRandomSkillPreferences(RandomSkillPreferences prefs) {
        randomSkillPreferences = prefs;
    }

    /**
     * @param planet the starting planet, or null to use the faction default
     */
    public void setStartingSystem(final @Nullable Planet planet) {
        PlanetarySystem startingSystem;
        if (planet == null) {
            final Map<String, PlanetarySystem> systemList = this.systemsInstance.getSystems();
            startingSystem = systemList.get(getFaction().getStartingPlanet(getLocalDate()));

            if (startingSystem == null) {
                startingSystem = systemList.get(JOptionPane.showInputDialog(
                      "This faction does not have a starting planet for this era. Please choose a planet."));
                while (startingSystem == null) {
                    startingSystem = systemList.get(JOptionPane.showInputDialog(
                          "This planet you entered does not exist. Please choose a valid planet."));
                }
            }
        } else {
            startingSystem = planet.getParentSystem();
        }
        setLocation(new CurrentLocation(startingSystem, 0));
    }

    /**
     * Assigns a random portrait to a {@link Person}.
     *
     * @param person The {@link Person} who should receive a randomized portrait.
     */
    public void assignRandomPortraitFor(final Person person) {
        final Boolean allowDuplicatePortraits = getCampaignOptions().isAllowDuplicatePortraits();
        final Portrait portrait = RandomPortraitGenerator.generate(getPersonnel(), person, allowDuplicatePortraits);
        if (!portrait.isDefault()) {
            person.setPortrait(portrait);
        }
    }

    /**
     * Assigns a random origin to a {@link Person}.
     *
     * @param person The {@link Person} who should receive a randomized origin.
     */
    public void assignRandomOriginFor(final Person person) {
        final Faction faction = getFactionSelector().selectFaction(this);
        if (faction != null) {
            person.setOriginFaction(faction);
        }

        final Planet planet = getPlanetSelector().selectPlanet(this, faction);
        if (planet != null) {
            person.setOriginPlanet(planet);
        }
    }

    /**
     * Clears Transient Game Data for an Entity
     *
     * @param entity the entity to clear the game data for
     */
    public void clearGameData(Entity entity) {
        // First, lets remove any improvised clubs picked up during the combat
        entity.removeMisc(EquipmentTypeLookup.LIMB_CLUB);
        entity.removeMisc(EquipmentTypeLookup.GIRDER_CLUB);
        entity.removeMisc(EquipmentTypeLookup.TREE_CLUB);

        // Then reset mounted equipment
        for (Mounted<?> m : entity.getEquipment()) {
            m.setUsedThisRound(false);
            m.resetJam();
        }

        // And clear out all the flags
        entity.setDeployed(false);
        entity.setElevation(0);
        entity.setPassedThrough(new Vector<>());
        entity.resetFiringArcs();
        entity.resetBays();
        entity.setEvading(false);
        entity.setFacing(0);
        entity.setPosition(null);
        entity.setProne(false);
        entity.setHullDown(false);
        entity.heat = 0;
        entity.heatBuildup = 0;
        entity.underwaterRounds = 0;
        entity.setTransportId(Entity.NONE);
        entity.resetTransporter();
        entity.setDeployRound(0);
        entity.setSwarmAttackerId(Entity.NONE);
        entity.setSwarmTargetId(Entity.NONE);
        entity.setUnloaded(false);
        entity.setDone(false);
        entity.setLastTarget(Entity.NONE);
        entity.setNeverDeployed(true);
        entity.setStuck(false);
        entity.resetCoolantFailureAmount();
        entity.setConversionMode(0);
        entity.setDoomed(false);
        entity.setDestroyed(false);
        entity.setHidden(false);
        entity.clearNarcAndiNarcPods();
        entity.setShutDown(false);
        entity.setSearchlightState(false);

        if (!entity.getSensors().isEmpty()) {
            if (entity.hasBAP()) {
                entity.setNextSensor(entity.getSensors().lastElement());
            } else {
                entity.setNextSensor(entity.getSensors().firstElement());
            }
        }

        if (entity instanceof IBomber bomber) {
            List<BombMounted> mountedBombs = bomber.getBombs();
            if (!mountedBombs.isEmpty()) {
                // These should return an int[] filled with 0's
                BombLoadout intBombChoices = bomber.getIntBombChoices();
                BombLoadout extBombChoices = bomber.getExtBombChoices();
                for (BombMounted m : mountedBombs) {
                    if (m.getBaseShotsLeft() == 1) {
                        if (m.isInternalBomb()) {
                            intBombChoices.addBombs(m.getType().getBombType(), 1);
                        } else {
                            extBombChoices.addBombs(m.getType().getBombType(), 1);
                        }
                    }
                }
                bomber.setIntBombChoices(intBombChoices);
                bomber.setExtBombChoices(extBombChoices);
                bomber.clearBombs();
            }
        }

        if (entity instanceof Mek m) {
            m.setCoolingFlawActive(false);
        } else if (entity instanceof Aero a) {

            if (a.isSpheroid()) {
                entity.setMovementMode(EntityMovementMode.SPHEROID);
            } else {
                entity.setMovementMode(EntityMovementMode.AERODYNE);
            }
            a.setAltitude(5);
            a.setCurrentVelocity(0);
            a.setNextVelocity(0);
        } else if (entity instanceof Tank t) {
            t.unjamTurret(t.getLocTurret());
            t.unjamTurret(t.getLocTurret2());
            t.resetJammedWeapons();
        }
        entity.getSecondaryPositions().clear();
        // TODO: still a lot of stuff to do here, but oh well
        entity.setOwner(player);
        entity.setGame(game);
    }

    public void refreshNetworks() {
        for (Unit unit : getUnits()) {
            // we are going to rebuild the c3, nc3 and c3i networks based on
            // the c3UUIDs
            // TODO: can we do this more efficiently?
            // this code is cribbed from megamek.server#receiveEntityAdd
            Entity entity = unit.getEntity();
            if (null != entity && (entity.hasC3() || entity.hasC3i() || entity.hasNavalC3())) {
                boolean C3iSet = false;
                boolean NC3Set = false;

                for (Entity e : game.getEntitiesVector()) {
                    // C3 Checks
                    if (entity.hasC3()) {
                        if ((entity.getC3MasterIsUUIDAsString() != null) &&
                                  entity.getC3MasterIsUUIDAsString().equals(e.getC3UUIDAsString())) {
                            entity.setC3Master(e, false);
                            break;
                        }
                    }
                    // Naval C3 checks
                    if (entity.hasNavalC3() && !NC3Set) {
                        entity.setC3NetIdSelf();
                        int pos = 0;
                        // Well, they're the same value of 6...
                        while (pos < Entity.MAX_C3i_NODES) {
                            // We've found a network, join it.
                            if ((entity.getNC3NextUUIDAsString(pos) != null) &&
                                      (e.getC3UUIDAsString() != null) &&
                                      entity.getNC3NextUUIDAsString(pos).equals(e.getC3UUIDAsString())) {
                                entity.setC3NetId(e);
                                NC3Set = true;
                                break;
                            }

                            pos++;
                        }
                    }
                    // C3i Checks
                    if (entity.hasC3i() && !C3iSet) {
                        entity.setC3NetIdSelf();
                        int pos = 0;
                        while (pos < Entity.MAX_C3i_NODES) {
                            // We've found a network, join it.
                            if ((entity.getC3iNextUUIDAsString(pos) != null) &&
                                      (e.getC3UUIDAsString() != null) &&
                                      entity.getC3iNextUUIDAsString(pos).equals(e.getC3UUIDAsString())) {
                                entity.setC3NetId(e);
                                C3iSet = true;
                                break;
                            }

                            pos++;
                        }
                    }
                }
            }
        }
    }

    public void disbandNetworkOf(Unit u) {
        // collect all the other units on this network to rebuild the uuids
        Vector<Unit> networkedUnits = new Vector<>();
        for (Unit unit : getUnits()) {
            if (null != unit.getEntity().getC3NetId() &&
                      unit.getEntity().getC3NetId().equals(u.getEntity().getC3NetId())) {
                networkedUnits.add(unit);
            }
        }
        for (int pos = 0; pos < Entity.MAX_C3i_NODES; pos++) {
            for (Unit nUnit : networkedUnits) {
                if (nUnit.getEntity().hasNavalC3()) {
                    nUnit.getEntity().setNC3NextUUIDAsString(pos, null);
                } else {
                    nUnit.getEntity().setC3iNextUUIDAsString(pos, null);
                }
            }
        }
        refreshNetworks();
        MekHQ.triggerEvent(new NetworkChangedEvent(networkedUnits));
    }

    public void removeUnitsFromNetwork(Vector<Unit> removedUnits) {
        // collect all the other units on this network to rebuild the uuids
        Vector<String> uuids = new Vector<>();
        Vector<Unit> networkedUnits = new Vector<>();
        String network = removedUnits.get(0).getEntity().getC3NetId();
        for (Unit unit : getUnits()) {
            if (removedUnits.contains(unit)) {
                continue;
            }
            if (null != unit.getEntity().getC3NetId() && unit.getEntity().getC3NetId().equals(network)) {
                networkedUnits.add(unit);
                uuids.add(unit.getEntity().getC3UUIDAsString());
            }
        }
        for (int pos = 0; pos < Entity.MAX_C3i_NODES; pos++) {
            for (Unit u : removedUnits) {
                if (u.getEntity().hasNavalC3()) {
                    u.getEntity().setNC3NextUUIDAsString(pos, null);
                } else {
                    u.getEntity().setC3iNextUUIDAsString(pos, null);
                }
            }
            for (Unit nUnit : networkedUnits) {
                if (pos < uuids.size()) {
                    if (nUnit.getEntity().hasNavalC3()) {
                        nUnit.getEntity().setNC3NextUUIDAsString(pos, uuids.get(pos));
                    } else {
                        nUnit.getEntity().setC3iNextUUIDAsString(pos, uuids.get(pos));
                    }
                } else {
                    if (nUnit.getEntity().hasNavalC3()) {
                        nUnit.getEntity().setNC3NextUUIDAsString(pos, null);
                    } else {
                        nUnit.getEntity().setC3iNextUUIDAsString(pos, null);
                    }
                }
            }
        }
        refreshNetworks();
    }

    public void addUnitsToNetwork(Vector<Unit> addedUnits, String networkID) {
        // collect all the other units on this network to rebuild the uuids
        Vector<String> uuids = new Vector<>();
        Vector<Unit> networkedUnits = new Vector<>();
        for (Unit u : addedUnits) {
            uuids.add(u.getEntity().getC3UUIDAsString());
            networkedUnits.add(u);
        }
        for (Unit unit : getUnits()) {
            if (addedUnits.contains(unit)) {
                continue;
            }
            if (null != unit.getEntity().getC3NetId() && unit.getEntity().getC3NetId().equals(networkID)) {
                networkedUnits.add(unit);
                uuids.add(unit.getEntity().getC3UUIDAsString());
            }
        }
        for (int pos = 0; pos < Entity.MAX_C3i_NODES; pos++) {
            for (Unit nUnit : networkedUnits) {
                if (pos < uuids.size()) {
                    if (nUnit.getEntity().hasNavalC3()) {
                        nUnit.getEntity().setNC3NextUUIDAsString(pos, uuids.get(pos));
                    } else {
                        nUnit.getEntity().setC3iNextUUIDAsString(pos, uuids.get(pos));
                    }
                } else {
                    if (nUnit.getEntity().hasNavalC3()) {
                        nUnit.getEntity().setNC3NextUUIDAsString(pos, null);
                    } else {
                        nUnit.getEntity().setC3iNextUUIDAsString(pos, null);
                    }
                }
            }
        }
        refreshNetworks();
        MekHQ.triggerEvent(new NetworkChangedEvent(addedUnits));
    }

    public Vector<String[]> getAvailableC3iNetworks() {
        Vector<String[]> networks = new Vector<>();
        Vector<String> networkNames = new Vector<>();

        for (Unit u : getUnits()) {

            if (u.getForceId() < 0) {
                // only units currently in the TO&E
                continue;
            }
            Entity en = u.getEntity();
            if (null == en) {
                continue;
            }
            if (en.hasC3i() && en.calculateFreeC3Nodes() < 5 && en.calculateFreeC3Nodes() > 0) {
                String[] network = new String[2];
                network[0] = en.getC3NetId();
                network[1] = "" + en.calculateFreeC3Nodes();
                if (!networkNames.contains(network[0])) {
                    networks.add(network);
                    networkNames.add(network[0]);
                }
            }
        }
        return networks;
    }

    /**
     * @return returns a Vector of the unique name Strings of all Naval C3 networks that have at least 1 free node
     *       Adapted from getAvailableC3iNetworks() as the two technologies have very similar workings
     */
    public Vector<String[]> getAvailableNC3Networks() {
        Vector<String[]> networks = new Vector<>();
        Vector<String> networkNames = new Vector<>();

        for (Unit u : getUnits()) {

            if (u.getForceId() < 0) {
                // only units currently in the TO&E
                continue;
            }
            Entity en = u.getEntity();
            if (null == en) {
                continue;
            }
            if (en.hasNavalC3() && en.calculateFreeC3Nodes() < 5 && en.calculateFreeC3Nodes() > 0) {
                String[] network = new String[2];
                network[0] = en.getC3NetId();
                network[1] = "" + en.calculateFreeC3Nodes();
                if (!networkNames.contains(network[0])) {
                    networks.add(network);
                    networkNames.add(network[0]);
                }
            }
        }
        return networks;
    }

    public Vector<String[]> getAvailableC3MastersForSlaves() {
        Vector<String[]> networks = new Vector<>();
        Vector<String> networkNames = new Vector<>();

        for (Unit u : getUnits()) {

            if (u.getForceId() < 0) {
                // only units currently in the TO&E
                continue;
            }
            Entity en = u.getEntity();
            if (null == en) {
                continue;
            }
            // count of free c3 nodes for single company-level masters
            // will not be right so skip
            if (en.hasC3M() && !en.hasC3MM() && en.C3MasterIs(en)) {
                continue;
            }
            if (en.calculateFreeC3Nodes() > 0) {
                String[] network = new String[3];
                network[0] = en.getC3UUIDAsString();
                network[1] = "" + en.calculateFreeC3Nodes();
                network[2] = en.getShortName();
                if (!networkNames.contains(network[0])) {
                    networks.add(network);
                    networkNames.add(network[0]);
                }
            }
        }

        return networks;
    }

    public Vector<String[]> getAvailableC3MastersForMasters() {
        Vector<String[]> networks = new Vector<>();
        Vector<String> networkNames = new Vector<>();

        for (Unit u : getUnits()) {

            if (u.getForceId() < 0) {
                // only units currently in the TO&E
                continue;
            }
            Entity en = u.getEntity();
            if (null == en) {
                continue;
            }
            if (en.calculateFreeC3MNodes() > 0) {
                String[] network = new String[3];
                network[0] = en.getC3UUIDAsString();
                network[1] = "" + en.calculateFreeC3MNodes();
                network[2] = en.getShortName();
                if (!networkNames.contains(network[0])) {
                    networks.add(network);
                    networkNames.add(network[0]);
                }
            }
        }

        return networks;
    }

    public void removeUnitsFromC3Master(Unit master) {
        List<Unit> removed = new ArrayList<>();
        for (Unit unit : getUnits()) {
            if (null != unit.getEntity().getC3MasterIsUUIDAsString() &&
                      unit.getEntity().getC3MasterIsUUIDAsString().equals(master.getEntity().getC3UUIDAsString())) {
                unit.getEntity().setC3MasterIsUUIDAsString(null);
                unit.getEntity().setC3Master(null, true);
                removed.add(unit);
            }
        }
        refreshNetworks();
        MekHQ.triggerEvent(new NetworkChangedEvent(removed));
    }

    /**
     * This function reloads the game entities into the game at the end of scenario resolution, so that entities are
     * properly updated and destroyed ones removed
     */
    public void reloadGameEntities() {
        game.reset();
        getHangar().forEachUnit(u -> {
            Entity en = u.getEntity();
            if (null != en) {
                game.addEntity(en, false);
            }
        });
    }

    public void completeMission(@Nullable Mission mission, MissionStatus status) {
        if (mission == null) {
            return;
        }
        mission.setStatus(status);
        if (mission instanceof Contract contract) {
            Money remainingMoney = Money.zero();
            // check for money in escrow According to FMM(r) pg 179, both failure and breach lead to no further
            // payment even though this seems foolish
            if (contract.getStatus().isSuccess()) {
                remainingMoney = contract.getMonthlyPayOut().multipliedBy(contract.getMonthsLeft(getLocalDate()));

                if (contract instanceof AtBContract) {
                    Money routedPayout = ((AtBContract) contract).getRoutedPayout();

                    remainingMoney = routedPayout == null ? remainingMoney : routedPayout;
                }
            }

            // If overage repayment is enabled, we first need to check if the salvage
            // percent is
            // under 100. 100 means you cannot have an overage.
            // Then, we check if the salvage percent is less than the percent salvaged by
            // the
            // unit in question. If it is, then they owe the assigner some cash
            if (getCampaignOptions().isOverageRepaymentInFinalPayment() && (contract.getSalvagePct() < 100.0)) {
                final double salvagePercent = contract.getSalvagePct() / 100.0;
                final Money maxSalvage = contract.getSalvagedByEmployer()
                                               .multipliedBy(salvagePercent / (1 - salvagePercent));
                if (contract.getSalvagedByUnit().isGreaterThan(maxSalvage)) {
                    final Money amountToRepay = contract.getSalvagedByUnit().minus(maxSalvage);
                    remainingMoney = remainingMoney.minus(amountToRepay);
                    contract.subtractSalvageByUnit(amountToRepay);
                }
            }

            if (getCampaignOptions().isUseShareSystem()) {
                ResourceBundle financeResources = ResourceBundle.getBundle("mekhq.resources.Finances",
                      MekHQ.getMHQOptions().getLocale());

                if (remainingMoney.isGreaterThan(Money.zero())) {
                    Money shares = remainingMoney.multipliedBy(contract.getSharesPercent()).dividedBy(100);
                    remainingMoney = remainingMoney.minus(shares);

                    if (getFinances().debit(TransactionType.SALARIES,
                          getLocalDate(),
                          shares,
                          String.format(financeResources.getString("ContractSharePayment.text"), contract.getName()))) {
                        addReport(financeResources.getString("DistributedShares.text"),
                              shares.toAmountAndSymbolString());

                        getFinances().payOutSharesToPersonnel(this, shares);
                    }
                }
            }

            if (remainingMoney.isPositive()) {
                getFinances().credit(TransactionType.CONTRACT_PAYMENT,
                      getLocalDate(),
                      remainingMoney,
                      "Remaining payment for " + contract.getName());
                addReport("Your account has been credited for " +
                                remainingMoney.toAmountAndSymbolString() +
                                " for the remaining payout from contract " +
                                contract.getHyperlinkedName());
            } else if (remainingMoney.isNegative()) {
                getFinances().credit(TransactionType.CONTRACT_PAYMENT,
                      getLocalDate(),
                      remainingMoney,
                      "Repaying payment overages for " + contract.getName());
                addReport("Your account has been debited for " +
                                remainingMoney.absolute().toAmountAndSymbolString() +
                                " to repay payment overages occurred during the contract " +
                                contract.getHyperlinkedName());
            }

            // This relies on the mission being a Contract, and AtB to be on
            if (getCampaignOptions().isUseAtB()) {
                setHasActiveContract();
            }
        }
    }

    /***
     * Calculate transit time for supplies based on what planet they are shipping from. To prevent extra computation.
     * This method does not calculate an exact jump path but rather determines the number of jumps crudely by
     * dividing distance in light years by 30 and then rounding up. Total part-time is determined by several by
     * adding the following:
     * - (number of jumps - 1) * 7 days with a minimum value of zero.
     * - transit times from current planet and planet of supply origins in cases where the supply planet is not the
     * same as current planet.
     * - a random 1d6 days for each jump plus 1d6 to simulate all the other
     * logistics of delivery.
     *
     * @param system - A <code>PlanetarySystem</code> object where the supplies are
     *               shipping from
     * @return the number of days that supplies will take to arrive.
     */
    public int calculatePartTransitTime(PlanetarySystem system) {
        // calculate number of jumps by light year distance as the crow flies divided by
        // 30
        // the basic formula assumes 7 days per jump + system transit time on each side
        // + random days equal
        // to (1 + number of jumps) d6
        double distance = system.getDistanceTo(getCurrentSystem());
        // calculate number of jumps by dividing by 30
        int jumps = (int) Math.ceil(distance / 30.0);
        // you need a recharge except for the first jump
        int recharges = max(jumps - 1, 0);
        // if you are delivering from the same planet then no transit times
        int currentTransitTime = (distance > 0) ? (int) Math.ceil(getCurrentSystem().getTimeToJumpPoint(1.0)) : 0;
        int originTransitTime = (distance > 0) ? (int) Math.ceil(system.getTimeToJumpPoint(1.0)) : 0;

        // CO 51 (errata) has much longer average part times.
        // Let's adjust amazonFreeShipping
        // based on what getUnitTransitTime is set in
        // the options in an attempt to get some
        // delivery times more in line with RAW's two-month minimum.
        // Default campaign option is TRANSIT_UNIT_MONTH
        int amazonFreeShipping = switch (campaignOptions.getUnitTransitTime()) {
            case TRANSIT_UNIT_MONTH -> 30 + (d6(14 * (1 + jumps)));
            case TRANSIT_UNIT_WEEK -> 7 + (d6(4 * (1 + jumps)));
            default -> d6(1 + jumps);
        };
        return (recharges * 7) + currentTransitTime + originTransitTime + amazonFreeShipping;
    }

    /**
     * Calculates the transit time for the arrival of parts or supplies based on the availability of the item, a random
     * roll, and campaign-specific transit time settings.
     *
     * <p>
     * The transit time is calculated using the following factors:
     * <ul>
     * <li>A fixed base modifier value defined by campaign rules.</li>
     * <li>A random roll of 1d6 to add variability to the calculation.</li>
     * <li>The availability value of the requested parts or supplies from the
     * acquisition details.</li>
     * </ul>
     *
     * <p>
     * The calculated duration is applied in units (days, weeks, or months) based on
     * the campaign's
     * configuration for transit time.
     * </p>
     *
     * @param availability the availability code of the part or unit being acquired as an integer.
     *
     * @return the number of days required for the parts or units to arrive based on the calculated transit time.
     */
    public int calculatePartTransitTime(int availability) {
        // This is accurate as of the latest rules. It was (BASE_MODIFIER - (roll + availability) / 4) months in the
        // older version.
        final int BASE_MODIFIER = 7; // CamOps p51
        final int roll = d6(1);
        final int total = max(1, (BASE_MODIFIER + roll + availability) / 4); // CamOps p51

        // now step forward through the calendar
        LocalDate arrivalDate = currentDay;
        arrivalDate = switch (campaignOptions.getUnitTransitTime()) {
            case TRANSIT_UNIT_MONTH -> arrivalDate.plusMonths(total);
            case TRANSIT_UNIT_WEEK -> arrivalDate.plusWeeks(total);
            default -> arrivalDate.plusDays(total);
        };

        return Math.toIntExact(ChronoUnit.DAYS.between(getLocalDate(), arrivalDate));
    }

    /**
     * Calculates the transit time for the arrival of parts or supplies based on the availability of the item, a random
     * roll, and campaign-specific transit time settings.
     *
     * <p>
     * The transit time is calculated using the following factors:
     * <ul>
     * <li>A fixed base modifier value defined by campaign rules.</li>
     * <li>A random roll of 1d6 to add variability to the calculation.</li>
     * <li>The availability value of the requested parts or supplies from the
     * acquisition details.</li>
     * </ul>
     *
     * <p>
     * The calculated duration is applied in units (days, weeks, or months) based on
     * the campaign's
     * configuration for transit time.
     * </p>
     *
     * @param availability the Availability of the part
     *
     * @return the number of days required for the parts or units to arrive based on the calculated transit time.
     */
    public int calculatePartTransitTime(AvailabilityValue availability) {
        return calculatePartTransitTime(availability.getIndex());
    }

    /**
     * This returns a PartInventory object detailing the current count for a part on hand, in transit, and ordered.
     *
     * @param part A part to look up its current inventory.
     *
     * @return A PartInventory object detailing the current counts of the part on hand, in transit, and ordered.
     *
     * @see PartInventory
     */
    public PartInventory getPartInventory(Part part) {
        PartInventory inventory = new PartInventory();

        int nSupply = 0;
        int nTransit = 0;
        for (Part p : getParts()) {
            if (!p.isSpare()) {
                continue;
            }
            if (part.isSamePartType(p)) {
                if (p.isPresent()) {
                    nSupply += p.getTotalQuantity();
                } else {
                    nTransit += p.getTotalQuantity();
                }
            }
        }

        inventory.setSupply(nSupply);
        inventory.setTransit(nTransit);

        int nOrdered = 0;
        IAcquisitionWork onOrder = getShoppingList().getShoppingItem(part);
        if (null != onOrder) {
            nOrdered += onOrder.getTotalQuantity();
        }

        inventory.setOrdered(nOrdered);

        String countModifier = "";
        if (part instanceof Armor) { // ProtoMek Armor and BAArmor are derived from Armor
            countModifier = "points";
        }
        if (part instanceof AmmoStorage) {
            countModifier = "shots";
        }

        inventory.setCountModifier(countModifier);
        return inventory;
    }

    public void addLoan(Loan loan) {
        addReport("You have taken out loan " +
                        loan +
                        ". Your account has been credited " +
                        loan.getPrincipal().toAmountAndSymbolString() +
                        " for the principal amount.");
        finances.addLoan(loan);
        MekHQ.triggerEvent(new LoanNewEvent(loan));
        finances.credit(TransactionType.LOAN_PRINCIPAL,
              getLocalDate(),
              loan.getPrincipal(),
              "Loan principal for " + loan);
    }

    public void payOffLoan(Loan loan) {
        if (finances.debit(TransactionType.LOAN_PAYMENT,
              getLocalDate(),
              loan.determineRemainingValue(),
              "Loan payoff for " + loan)) {
            addReport("You have paid off the remaining loan balance of " +
                            loan.determineRemainingValue().toAmountAndSymbolString() +
                            " on " +
                            loan);
            finances.removeLoan(loan);
            MekHQ.triggerEvent(new LoanPaidEvent(loan));
        } else {
            addReport("<font color='" +
                            ReportingUtilities.getNegativeColor() +
                            "'>You do not have enough funds to pay off " +
                            loan +
                            "</font>");
        }
    }

    private CampaignTransporterMap getCampaignTransporterMap(CampaignTransportType campaignTransportType) {
        if (campaignTransportType.isTacticalTransport()) {
            return tacticalTransporters;
        } else if (campaignTransportType.isShipTransport()) {
            return shipTransporters;
        } else if (campaignTransportType.isTowTransport()) {
            return towTransporters;
        }
        return null;
    }

    /**
     * Returns a Map that maps Transporter types to another Map that maps capacity (Double) to UUID of transports for
     * the specific TransportedUnitSummary type
     *
     * @param campaignTransportType type (Enum) of TransportedUnitSummary
     *
     * @return the full map for that campaign transport type
     */
    public Map<TransporterType, Map<Double, Set<UUID>>> getTransports(CampaignTransportType campaignTransportType) {
        return Objects.requireNonNull(getCampaignTransporterMap(campaignTransportType)).getTransporters();
    }

    /**
     * Returns list of transports that have the provided TransporterType and CampaignTransportType
     *
     * @param campaignTransportType type of campaign transport
     * @param transporterType       type of Transporter
     *
     * @return units that have that transport type
     */
    public Set<Unit> getTransportsByType(CampaignTransportType campaignTransportType, TransporterType transporterType) {
        // include transports with no remaining capacity
        return Objects.requireNonNull(getCampaignTransporterMap(campaignTransportType))
                     .getTransportsByType(transporterType, -1.0);
    }

    /**
     * Returns list of transports for the specified AbstractTransportedUnitSummary class/subclass that has transport
     * capacity for the Transporter class/subclass For example, getTransportsByType(SHIP_TRANSPORT, MEK_BAY, 3.0) would
     * return all transports that have 3 or more Mek Bay slots open for the SHIP_TRANSPORT type of assignment.
     *
     * @param campaignTransportType type (Enum) of TransportedUnitSummary
     * @param transporterType       type (Enum) of Transporter
     * @param unitSize              capacity that the transport must be capable of
     *
     * @return units that have that transport type
     */
    public Set<Unit> getTransportsByType(CampaignTransportType campaignTransportType, TransporterType transporterType,
          double unitSize) {
        return Objects.requireNonNull(getCampaignTransporterMap(campaignTransportType))
                     .getTransportsByType(transporterType, unitSize);
    }

    private boolean hasTacticalTransports() {
        return tacticalTransporters.hasTransporters();
    }

    private boolean hasShipTransports() {
        return shipTransporters.hasTransporters();
    }

    private boolean hasTowTransports() {
        return towTransporters.hasTransporters();
    }

    /**
     * Do we have transports for the kind of transport?
     *
     * @param campaignTransportType class of the TransportDetail
     *
     * @return true if it has transporters, false otherwise
     */
    public boolean hasTransports(CampaignTransportType campaignTransportType) {
        if (campaignTransportType.isTacticalTransport()) {
            return hasTacticalTransports();
        } else if (campaignTransportType.isShipTransport()) {
            return hasShipTransports();
        } else if (campaignTransportType.isTowTransport()) {
            return hasTowTransports();
        }
        return false;
    }

    public void doMaintenance(Unit unit) {
        if (!unit.requiresMaintenance() || !campaignOptions.isCheckMaintenance()) {
            return;
        }
        // let's start by checking times
        int minutesUsed = unit.getMaintenanceTime();
        int asTechsUsed = 0;
        boolean maintained;
        boolean paidMaintenance = true;

        unit.incrementDaysSinceMaintenance(this, false, asTechsUsed);

        int ruggedMultiplier = 1;
        if (unit.getEntity().hasQuirk(OptionsConstants.QUIRK_POS_RUGGED_1)) {
            ruggedMultiplier = 2;
        }

        if (unit.getEntity().hasQuirk(OptionsConstants.QUIRK_POS_RUGGED_2)) {
            ruggedMultiplier = 3;
        }

        if (unit.getDaysSinceMaintenance() >= (getCampaignOptions().getMaintenanceCycleDays() * ruggedMultiplier)) {
            Person tech = unit.getTech();
            if (tech != null) {
                int availableMinutes = tech.getMinutesLeft();
                maintained = (availableMinutes >= minutesUsed);

                if (!maintained) {
                    // At this point, insufficient minutes is the only reason why this would be failed.
                    addReport(String.format(resources.getString("maintenanceNotAvailable.text"), unit.getName()));
                } else {
                    maintained = !tech.isMothballing();
                }

                if (maintained) {
                    tech.setMinutesLeft(availableMinutes - minutesUsed);
                    asTechsUsed = getAvailableAsTechs(minutesUsed, false);
                    asTechPoolMinutes -= asTechsUsed * minutesUsed;
                }
            }

            // maybe use the money
            if (campaignOptions.isPayForMaintain()) {
                if (!(finances.debit(TransactionType.MAINTENANCE,
                      getLocalDate(),
                      unit.getMaintenanceCost(),
                      "Maintenance for " + unit.getName()))) {
                    addReport("<font color='" +
                                    ReportingUtilities.getNegativeColor() +
                                    "'><b>You cannot afford to pay maintenance costs for " +
                                    unit.getHyperlinkedName() +
                                    "!</b></font>");
                    paidMaintenance = false;
                }
            }
            // it is time for a maintenance check
            PartQuality qualityOrig = unit.getQuality();
            String techName = "Nobody";
            String techNameLinked = techName;
            if (null != tech) {
                techName = tech.getFullTitle();
                techNameLinked = tech.getHyperlinkedFullTitle();
            }
            // don't do actual damage until we clear the for loop to avoid
            // concurrent mod problems
            // put it into a hash - 4 points of damage will mean destruction
            Map<Part, Integer> partsToDamage = new HashMap<>();
            StringBuilder maintenanceReport = new StringBuilder("<strong>" +
                                                                      techName +
                                                                      " performing maintenance</strong><br><br>");
            for (Part part : unit.getParts()) {
                try {
                    String partReport = doMaintenanceOnUnitPart(unit,
                          part,
                          partsToDamage,
                          paidMaintenance,
                          asTechsUsed);
                    if (partReport != null) {
                        maintenanceReport.append(partReport).append("<br>");
                    }
                } catch (Exception ex) {
                    LOGGER.error(ex,
                          "Could not perform maintenance on part {} ({}) for {} ({}) due to an error",
                          part.getName(),
                          part.getId(),
                          unit.getName(),
                          unit.getId().toString());
                    addReport(String.format(
                          "ERROR: An error occurred performing maintenance on %s for unit %s, check the log",
                          part.getName(),
                          unit.getName()));
                }
            }

            int nDamage = 0;
            int nDestroy = 0;
            for (Entry<Part, Integer> p : partsToDamage.entrySet()) {
                int damage = p.getValue();
                if (damage > 3) {
                    nDestroy++;
                    p.getKey().remove(false);
                } else {
                    p.getKey().doMaintenanceDamage(damage);
                    nDamage++;
                }
            }

            unit.setLastMaintenanceReport(maintenanceReport.toString());

            if (getCampaignOptions().isLogMaintenance()) {
                LOGGER.info(maintenanceReport.toString());
            }

            PartQuality quality = unit.getQuality();
            String qualityString;
            boolean reverse = getCampaignOptions().isReverseQualityNames();
            if (quality.toNumeric() > qualityOrig.toNumeric()) {
                qualityString = ReportingUtilities.messageSurroundedBySpanWithColor(MekHQ.getMHQOptions()
                                                                                          .getFontColorPositiveHexColor(),
                      "Overall quality improves from " +
                            qualityOrig.toName(reverse) +
                            " to " +
                            quality.toName(reverse));
            } else if (quality.toNumeric() < qualityOrig.toNumeric()) {
                qualityString = ReportingUtilities.messageSurroundedBySpanWithColor(MekHQ.getMHQOptions()
                                                                                          .getFontColorNegativeHexColor(),
                      "Overall quality declines from " +
                            qualityOrig.toName(reverse) +
                            " to " +
                            quality.toName(reverse));
            } else {
                qualityString = "Overall quality remains " + quality.toName(reverse);
            }
            String damageString = getDamageString(unit, nDamage, nDestroy);
            String paidString = "";
            if (!paidMaintenance) {
                paidString = "<font color='" +
                                   ReportingUtilities.getNegativeColor() +
                                   "'>Could not afford maintenance costs, so check is at a penalty.</font>";
            }
            addReport(techNameLinked +
                            " performs maintenance on " +
                            unit.getHyperlinkedName() +
                            ". " +
                            paidString +
                            qualityString +
                            ". " +
                            damageString +
                            " [<a href='MAINTENANCE|" +
                            unit.getId() +
                            "'>Get details</a>]");

            unit.resetDaysSinceMaintenance();
        }
    }

    private static String getDamageString(Unit unit, int nDamage, int nDestroy) {
        String damageString = "";
        if (nDamage > 0) {
            damageString += nDamage + " parts were damaged. ";
        }
        if (nDestroy > 0) {
            damageString += nDestroy + " parts were destroyed.";
        }
        if (!damageString.isEmpty()) {
            damageString = "<b><font color='" +
                                 ReportingUtilities.getNegativeColor() +
                                 "'>" +
                                 damageString +
                                 "</b></font> [<a href='REPAIR|" +
                                 unit.getId() +
                                 "'>Repair bay</a>]";
        }
        return damageString;
    }

    private String doMaintenanceOnUnitPart(Unit unit, Part part, Map<Part, Integer> partsToDamage,
          boolean paidMaintenance, int asTechsUsed) {
        String partReport = "<b>" + part.getName() + "</b> (Quality " + part.getQualityName() + ')';
        if (!part.needsMaintenance()) {
            return null;
        }
        PartQuality oldQuality = part.getQuality();
        TargetRoll target = getTargetForMaintenance(part, unit.getTech(), asTechsUsed);
        if (!paidMaintenance) {
            // TODO : Make this modifier user imputable
            target.addModifier(1, "did not pay for maintenance");
        }

        partReport += ", TN " + target.getValue() + '[' + target.getDesc() + ']';
        int roll = d6(2);
        int margin = roll - target.getValue();
        partReport += " rolled a " + roll + ", margin of " + margin;

        switch (part.getQuality()) {
            case QUALITY_A: {
                if (margin >= 4) {
                    part.improveQuality();
                }
                if (!campaignOptions.isUseUnofficialMaintenance()) {
                    if (margin < -6) {
                        partsToDamage.put(part, 4);
                    } else if (margin < -4) {
                        partsToDamage.put(part, 3);
                    } else if (margin == -4) {
                        partsToDamage.put(part, 2);
                    } else if (margin < -1) {
                        partsToDamage.put(part, 1);
                    }
                } else if (margin < -6) {
                    partsToDamage.put(part, 1);
                }
                break;
            }
            case QUALITY_B: {
                if (margin >= 4) {
                    part.improveQuality();
                } else if (margin < -5) {
                    part.reduceQuality();
                }
                if (!campaignOptions.isUseUnofficialMaintenance()) {
                    if (margin < -6) {
                        partsToDamage.put(part, 2);
                    } else if (margin < -2) {
                        partsToDamage.put(part, 1);
                    }
                }
                break;
            }
            case QUALITY_C: {
                if (margin < -4) {
                    part.reduceQuality();
                } else if (margin >= 5) {
                    part.improveQuality();
                }
                if (!campaignOptions.isUseUnofficialMaintenance()) {
                    if (margin < -6) {
                        partsToDamage.put(part, 2);
                    } else if (margin < -3) {
                        partsToDamage.put(part, 1);
                    }
                }
                break;
            }
            case QUALITY_D: {
                if (margin < -3) {
                    part.reduceQuality();
                    if ((margin < -4) && !campaignOptions.isUseUnofficialMaintenance()) {
                        partsToDamage.put(part, 1);
                    }
                } else if (margin >= 5) {
                    part.improveQuality();
                }
                break;
            }
            case QUALITY_E:
                if (margin < -2) {
                    part.reduceQuality();
                    if ((margin < -5) && !campaignOptions.isUseUnofficialMaintenance()) {
                        partsToDamage.put(part, 1);
                    }
                } else if (margin >= 6) {
                    part.improveQuality();
                }
                break;
            case QUALITY_F:
            default:
                if (margin < -2) {
                    part.reduceQuality();
                    if (margin < -6 && !campaignOptions.isUseUnofficialMaintenance()) {
                        partsToDamage.put(part, 1);
                    }
                }

                break;
        }
        if (part.getQuality().toNumeric() > oldQuality.toNumeric()) {
            partReport += ": " +
                                ReportingUtilities.messageSurroundedBySpanWithColor(MekHQ.getMHQOptions()
                                                                                          .getFontColorPositiveHexColor(),
                                      "new quality is " + part.getQualityName());
        } else if (part.getQuality().toNumeric() < oldQuality.toNumeric()) {
            partReport += ": " +
                                ReportingUtilities.messageSurroundedBySpanWithColor(MekHQ.getMHQOptions()
                                                                                          .getFontColorNegativeHexColor(),
                                      "new quality is " + part.getQualityName());
        } else {
            partReport += ": quality remains " + part.getQualityName();
        }
        if (null != partsToDamage.get(part)) {
            if (partsToDamage.get(part) > 3) {
                partReport += ", " +
                                    ReportingUtilities.messageSurroundedBySpanWithColor(MekHQ.getMHQOptions()
                                                                                              .getFontColorNegativeHexColor(),
                                          "<b>part destroyed</b>");
            } else {
                partReport += ", " +
                                    ReportingUtilities.messageSurroundedBySpanWithColor(MekHQ.getMHQOptions()
                                                                                              .getFontColorNegativeHexColor(),
                                          "<b>part damaged</b>");
            }
        }

        return partReport;
    }

    /**
     * No longer in use
     */
    @Deprecated(since = "0.50.07", forRemoval = true)
    public void initTimeInService() {
        for (Person person : getPersonnel()) {
            if (!person.getPrimaryRole().isDependent() && person.getPrisonerStatus().isFree()) {
                LocalDate join = null;
                for (LogEntry logEntry : person.getPersonalLog()) {
                    if (join == null) {
                        // If by some nightmare there is no Joined date just use the first entry.
                        join = logEntry.getDate();
                    }
                    if (logEntry.getDesc().startsWith("Joined ") || logEntry.getDesc().startsWith("Freed ")) {
                        join = logEntry.getDate();
                        break;
                    }
                }

                person.setRecruitment((join != null) ? join : getLocalDate().minusYears(1));
            }
        }
    }

    /**
     * No longer in use
     */
    @Deprecated(since = "0.50.07", forRemoval = true)
    public void initTimeInRank() {
        for (Person person : getPersonnel()) {
            if (!person.getPrimaryRole().isDependent() && person.getPrisonerStatus().isFree()) {
                LocalDate join = null;
                for (LogEntry logEntry : person.getPersonalLog()) {
                    if (join == null) {
                        // If by some nightmare there is no date from the below, just use the first
                        // entry.
                        join = logEntry.getDate();
                    }

                    if (logEntry.getDesc().startsWith("Joined ") ||
                              logEntry.getDesc().startsWith("Freed ") ||
                              logEntry.getDesc().startsWith("Promoted ") ||
                              logEntry.getDesc().startsWith("Demoted ")) {
                        join = logEntry.getDate();
                    }
                }

                // For that one in a billion chance the log is empty. Clone today's date and
                // subtract a year
                person.setLastRankChangeDate((join != null) ? join : getLocalDate().minusYears(1));
            }
        }
    }

    public void initTurnover() {
        getRetirementDefectionTracker().setLastRetirementRoll(getLocalDate());
    }

    public void initAtB(boolean newCampaign) {
        if (!newCampaign) {
            /*
             * Switch all contracts to AtBContract's
             */
            for (Entry<Integer, Mission> me : missions.entrySet()) {
                Mission m = me.getValue();
                if (m instanceof Contract && !(m instanceof AtBContract)) {
                    me.setValue(new AtBContract((Contract) m, this));
                }
            }

            /*
             * Go through all the personnel records and assume the earliest date is the date
             * the unit was founded.
             */
            LocalDate founding = null;
            for (Person person : getPersonnel()) {
                for (LogEntry logEntry : person.getPersonalLog()) {
                    if ((founding == null) || logEntry.getDate().isBefore(founding)) {
                        founding = logEntry.getDate();
                    }
                }
            }
            /*
             * Go through the personnel records again and assume that any person who joined the unit on the founding
             * date is one of the founding members. Also assume that MWs assigned to a non-Assault `Mek on the date
             * they joined came with that `Mek (which is a less certain assumption)
             */
            for (Person person : getPersonnel()) {
                LocalDate join = person.getPersonalLog()
                                       .stream()
                                       .filter(e -> e.getDesc().startsWith("Joined "))
                                       .findFirst()
                                       .map(LogEntry::getDate)
                                       .orElse(null);
                if ((join != null) && join.equals(founding)) {
                    person.setFounder(true);
                }
                if (person.getPrimaryRole().isMekWarrior() ||
                          (person.getPrimaryRole().isAerospacePilot() &&
                                 getCampaignOptions().isAeroRecruitsHaveUnits()) ||
                          person.getPrimaryRole().isProtoMekPilot()) {
                    for (LogEntry logEntry : person.getPersonalLog()) {
                        if (logEntry.getDate().equals(join) && logEntry.getDesc().startsWith("Assigned to ")) {
                            String mek = logEntry.getDesc().substring(12);
                            MekSummary ms = MekSummaryCache.getInstance().getMek(mek);
                            if (null != ms &&
                                      (person.isFounder() || ms.getWeightClass() < EntityWeightClass.WEIGHT_ASSAULT)) {
                                person.setOriginalUnitWeight(ms.getWeightClass());
                                if (ms.isClan()) {
                                    person.setOriginalUnitTech(Person.TECH_CLAN);
                                } else if (ms.getYear() > 3050) {
                                    // TODO : Fix this so we aren't using a hack that just assumes IS2
                                    person.setOriginalUnitTech(Person.TECH_IS2);
                                }
                                if ((null != person.getUnit()) &&
                                          ms.getName().equals(person.getUnit().getEntity().getShortNameRaw())) {
                                    person.setOriginalUnitId(person.getUnit().getId());
                                }
                            }
                        }
                    }
                }
            }

            addAllCombatTeams(this.forces);

            // Determine whether there is an active contract
            setHasActiveContract();
        }

        setAtBConfig(AtBConfiguration.loadFromXml());
        RandomFactionGenerator.getInstance().startup(this);
        getContractMarket().generateContractOffers(this, newCampaign); // TODO : AbstractContractMarket : Remove
        setAtBEventProcessor(new AtBEventProcessor(this));
    }

    /**
     * Stop processing AtB events and release memory.
     */
    public void shutdownAtB() {
        RandomFactionGenerator.getInstance().dispose();
        atbEventProcessor.shutdown();
    }

    /**
     * Checks if an employee turnover prompt should be displayed based on campaign options, current date, and other
     * conditions (like transit status and campaign start date).
     *
     * <p>The turnover prompt is triggered based on the configured turnover frequency (weekly, monthly, quarterly, or
     * annually), but only after the campaign has been running for at least 6 days and when not in transit.<p>
     *
     * <p>The dialog will show different messages depending on whether there are pending retirees.</p>
     *
     * @return An integer representing the outcome: -1 if turnover prompt should not be displayed, 0 if user selected
     *       "Employee Turnover", 1 if user selected "Advance Day Regardless", 2 if user selected "Cancel Advance Day"
     */
    public int checkTurnoverPrompt() {
        if (!location.isOnPlanet()) {
            return -1;
        }

        if (getLocalDate().isBefore(getCampaignStartDate().plusDays(6))) {
            return -1;
        }

        boolean triggerTurnoverPrompt;
        switch (campaignOptions.getTurnoverFrequency()) {
            case WEEKLY:
                triggerTurnoverPrompt = getLocalDate().getDayOfWeek().equals(DayOfWeek.MONDAY);
                break;
            case MONTHLY:
                triggerTurnoverPrompt = getLocalDate().getDayOfMonth() == getLocalDate().lengthOfMonth();
                break;
            case QUARTERLY:
                triggerTurnoverPrompt = (getLocalDate().getDayOfMonth() == getLocalDate().lengthOfMonth()) &&
                                              (List.of(Month.MARCH, Month.JUNE, Month.SEPTEMBER, Month.DECEMBER)
                                                     .contains(getLocalDate().getMonth()));
                break;
            case ANNUALLY:
                triggerTurnoverPrompt = getLocalDate().getDayOfYear() == getLocalDate().lengthOfYear();
                break;
            default:
                return -1;
        }

        if (!triggerTurnoverPrompt) {
            return -1;
        }

        String dialogTitle;
        String dialogBody;

        if (getRetirementDefectionTracker().getRetirees().isEmpty()) {
            dialogTitle = resources.getString("turnoverRollRequired.text");
            dialogBody = resources.getString("turnoverDialogDescription.text");
        } else {
            dialogTitle = resources.getString("turnoverFinalPayments.text");
            dialogBody = resources.getString("turnoverPersonnelKilled.text");
        }

        Object[] options = { resources.getString("turnoverEmployeeTurnoverDialog.text"),
                             resources.getString("turnoverAdvanceRegardless"),
                             resources.getString("turnoverCancel.text") };

        return JOptionPane.showOptionDialog(null,
              dialogBody,
              dialogTitle,
              JOptionPane.YES_NO_CANCEL_OPTION,
              JOptionPane.INFORMATION_MESSAGE,
              null,
              options,
              options[0]);
    }

    /**
     * Checks if there are any scenarios that are due based on the current date.
     *
     * @return {@code true} if there are scenarios due, {@code false} otherwise
     */
    public boolean checkScenariosDue() {
        return getActiveMissions(true).stream()
                     .flatMap(m -> m.getCurrentScenarios().stream())
                     .anyMatch(s -> (s.getDate() != null) &&
                                          !(s instanceof AtBScenario) &&
                                          !getLocalDate().isBefore(s.getDate()));
    }

    /**
     * Sets the type of rating method used.
     */
    public void setUnitRating(IUnitRating rating) {
        unitRating = rating;
    }

    /**
     * Returns the type of rating method as selected in the Campaign Options dialog. Lazy-loaded for performance.
     * Default is CampaignOpsReputation
     */
    public IUnitRating getUnitRating() {
        // if we switched unit rating methods,
        if (unitRating != null && (unitRating.getUnitRatingMethod() != getCampaignOptions().getUnitRatingMethod())) {
            unitRating = null;
        }

        if (unitRating == null) {
            UnitRatingMethod method = getCampaignOptions().getUnitRatingMethod();

            if (UnitRatingMethod.FLD_MAN_MERCS_REV.equals(method)) {
                unitRating = new FieldManualMercRevDragoonsRating(this);
            }
        }

        return unitRating;
    }

    @Override
    public int getTechIntroYear() {
        if (getCampaignOptions().isLimitByYear()) {
            return getGameYear();
        } else {
            return Integer.MAX_VALUE;
        }
    }

    @Override
    public int getGameYear() {
        return getLocalDate().getYear();
    }

    @Override
    public megamek.common.enums.Faction getTechFaction() {
        return techFaction;
    }

    public void updateTechFactionCode() {
        if (campaignOptions.isFactionIntroDate()) {
            for (megamek.common.enums.Faction f : megamek.common.enums.Faction.values()) {
                if (f.equals(megamek.common.enums.Faction.NONE)) {
                    continue;
                }
                if (f.getCodeMM().equals(getFaction().getShortName())) {
                    techFaction = f;
                    UnitTechProgression.loadFaction(techFaction);
                    return;
                }
            }
            // If the tech progression data does not include the current faction,
            // use a generic.
            if (getFaction().isClan()) {
                techFaction = megamek.common.enums.Faction.CLAN;
            } else if (getFaction().isPeriphery()) {
                techFaction = megamek.common.enums.Faction.PER;
            } else {
                techFaction = megamek.common.enums.Faction.IS;
            }
        } else {
            techFaction = megamek.common.enums.Faction.NONE;
        }
        // Unit tech level will be calculated if the code has changed.
        UnitTechProgression.loadFaction(techFaction);
    }

    @Override
    public boolean useClanTechBase() {
        return getFaction().isClan();
    }

    @Override
    public boolean useMixedTech() {
        if (useClanTechBase()) {
            return campaignOptions.isAllowISPurchases();
        } else {
            return campaignOptions.isAllowClanPurchases();
        }
    }

    @Override
    public SimpleTechLevel getTechLevel() {
        for (SimpleTechLevel lvl : SimpleTechLevel.values()) {
            if (campaignOptions.getTechLevel() == lvl.ordinal()) {
                return lvl;
            }
        }
        return SimpleTechLevel.UNOFFICIAL;
    }

    @Override
    public boolean unofficialNoYear() {
        return false;
    }

    @Override
    public boolean useVariableTechLevel() {
        return campaignOptions.isVariableTechLevel();
    }

    @Override
    public boolean showExtinct() {
        return !campaignOptions.isDisallowExtinctStuff();
    }

    public BehaviorSettings getAutoResolveBehaviorSettings() {
        return autoResolveBehaviorSettings;
    }

    public void setAutoResolveBehaviorSettings(BehaviorSettings settings) {
        autoResolveBehaviorSettings = settings;
    }

    /**
     * Retrieves the address or form of address for the commander.
     *
     * <p>This method determines the appropriate address based on whether the campaign is considered a pirate campaign.
     * It delegates to {@link #getCommanderAddress(boolean)} with the result of {@code isPirateCampaign()}.</p>
     *
     * @return the string used to address the commander
     */
    public String getCommanderAddress() {
        return getCommanderAddress(isPirateCampaign());
    }

    /**
     * Retrieves the address or title for the commanding officer, either in a formal or informal format.
     *
     * <p>
     * This method checks for the presence of a flagged commander. If no commander is found, a general fallback address
     * is returned based on the specified formality. If a commander is present, it further tailors the address based on
     * the gender of the commander (for informal styles) or their rank and surname (for formal styles).
     * </p>
     *
     * @param isInformal A boolean flag indicating whether the address should be informal (true for informal, false for
     *                   formal).
     *
     * @return A {@link String} representing the appropriate address for the commander, either formal or informal.
     */
    public String getCommanderAddress(boolean isInformal) {
        Person commander = getCommander();

        if (commander == null) {
            if (isInformal) {
                return resources.getString("generalFallbackAddressInformal.text");
            } else {
                return resources.getString("generalFallbackAddress.text");
            }
        }

        if (isInformal) {
            Gender commanderGender = commander.getGender();

            return switch (commanderGender) {
                case MALE -> resources.getString("informalAddressMale.text");
                case FEMALE -> resources.getString("informalAddressFemale.text");
                case OTHER_MALE, OTHER_FEMALE, RANDOMIZE -> resources.getString("generalFallbackAddressInformal.text");
            };
        }

        String commanderRank = commander.getRankName();

        if (commanderRank.equalsIgnoreCase("None") || commanderRank.equalsIgnoreCase("-") || commanderRank.isBlank()) {
            return resources.getString("generalFallbackAddress.text");
        }

        return commanderRank;
    }

    public boolean isProcessProcurement() {
        return processProcurement;
    }

    public void setProcessProcurement(boolean processProcurement) {
        this.processProcurement = processProcurement;
    }

    // Simple getters and setters for our stock map
    public Map<String, Double> getPartsInUseRequestedStockMap() {
        return partsInUseRequestedStockMap;
    }

    public void setPartsInUseRequestedStockMap(Map<String, Double> partsInUseRequestedStockMap) {
        this.partsInUseRequestedStockMap = partsInUseRequestedStockMap;
    }

    public boolean getIgnoreMothballed() {
        return ignoreMothballed;
    }

    public void setIgnoreMothballed(boolean ignoreMothballed) {
        this.ignoreMothballed = ignoreMothballed;
    }

    public boolean getTopUpWeekly() {
        return topUpWeekly;
    }

    public void setTopUpWeekly(boolean topUpWeekly) {
        this.topUpWeekly = topUpWeekly;
    }

    public PartQuality getIgnoreSparesUnderQuality() {
        return ignoreSparesUnderQuality;
    }

    public void setIgnoreSparesUnderQuality(PartQuality ignoreSparesUnderQuality) {
        this.ignoreSparesUnderQuality = ignoreSparesUnderQuality;
    }

    public void writePartInUseToXML(final PrintWriter pw, int indent) {
        MHQXMLUtility.writeSimpleXMLTag(pw, indent, "ignoreMothBalled", ignoreMothballed);
        MHQXMLUtility.writeSimpleXMLTag(pw, indent, "topUpWeekly", topUpWeekly);
        MHQXMLUtility.writeSimpleXMLTag(pw, indent, "ignoreSparesUnderQuality", ignoreSparesUnderQuality.name());
        MHQXMLUtility.writeSimpleXMLOpenTag(pw, indent++, "partInUseMap");
        writePartInUseMapToXML(pw, indent);
        MHQXMLUtility.writeSimpleXMLCloseTag(pw, --indent, "partInUseMap");
    }

    public void writePartInUseMapToXML(final PrintWriter pw, int indent) {
        for (String key : partsInUseRequestedStockMap.keySet()) {
            MHQXMLUtility.writeSimpleXMLOpenTag(pw, indent++, "partInUseMapEntry");
            MHQXMLUtility.writeSimpleXMLTag(pw, indent, "partInUseMapKey", key);
            MHQXMLUtility.writeSimpleXMLTag(pw, indent, "partInUseMapVal", partsInUseRequestedStockMap.get(key));
            MHQXMLUtility.writeSimpleXMLCloseTag(pw, --indent, "partInUseMapEntry");
        }
    }

    /**
     * Wipes the Parts in use map for the purpose of resetting all values to their default
     */
    public void wipePartsInUseMap() {
        this.partsInUseRequestedStockMap.clear();
    }

    /**
     * Retrieves the campaign faction icon for the specified {@link Campaign}. If a custom icon is defined in the
     * campaign's unit icon configuration, that icon is used. Otherwise, a default faction logo is fetched based on the
     * campaign's faction short name.
     *
     * @return An {@link ImageIcon} representing the faction icon for the given campaign.
     */
    public ImageIcon getCampaignFactionIcon() {
        ImageIcon icon;
        StandardForceIcon campaignIcon = getUnitIcon();

        if (campaignIcon.getFilename() == null) {
            icon = getFactionLogo(currentDay.getYear(), getFaction().getShortName());
        } else {
            icon = campaignIcon.getImageIcon();
        }
        return icon;
    }

    /**
     * Checks if another active scenario has this scenarioID as it's linkedScenarioID and returns true if it finds one.
     */
    public boolean checkLinkedScenario(int scenarioID) {
        for (Scenario scenario : getScenarios()) {
            if ((scenario.getLinkedScenario() == scenarioID) &&
                      (getScenario(scenario.getId()).getStatus().isCurrent())) {
                return true;
            }
        }
        return false;
    }

    /**
     * Returns a list of entities (units) from all combat forces.
     *
     * @return a list of entities representing all combat units in the player force
     */
    public List<Entity> getAllCombatEntities() {
        List<Entity> units = new ArrayList<>();
        for (Force force : getAllForces()) {
            if (!force.isForceType(ForceType.STANDARD)) {
                continue;
            }
            for (UUID unitID : force.getUnits()) {
                units.add(getUnit(unitID).getEntity());
            }
        }
        return units;
    }

    /**
     * Determines the appropriate starting planet for a new campaign based on campaign type, faction, and various
     * fallback scenarios.
     *
     * <p>This method first checks if the campaign is classified as a mercenary or pirate campaign. If so, it
     * delegates responsibility to {@link #getMercenaryOrPirateStartingPlanet(Factions, String)}, which implements
     * special logic to handle those campaign types.</p>
     *
     * <p>For all other campaign types, it uses the current campaign's faction to attempt to retrieve that faction’s
     * canonical starting system for the current game date. If no valid system can be found (due to, for example, the
     * faction not having a valid capital), the logic falls back to a default faction’s starting planet, and, if
     * necessary, ultimately falls back to the planet Terra as a default universal location.</p>
     *
     * <p>The method also includes special handling for Clan campaigns: if the fallback logic would result in the
     * campaign starting on Terra but the campaign is clan-based, it attempts to relocate the starting planet to Strana
     * Mechty.</p>
     *
     * @return the {@link Planet} instance where the campaign should start
     *
     * @author Illiani
     * @since 0.50.07
     */
    public Planet getNewCampaignStartingPlanet() {
        Factions factions = Factions.getInstance();

        final String TERRA_ID = "Terra";
        final String CLAN_CODE = "CLAN";

        Faction startingFaction;
        PlanetarySystem startingSystem;

        if (isMercenaryCampaign() || isPirateCampaign()) {
            return getMercenaryOrPirateStartingPlanet(factions, TERRA_ID);
        }

        // Default for non-merc/pirate campaigns
        startingFaction = faction;
        startingSystem = startingFaction.getStartingPlanet(this, currentDay);

        // Fallback if the system is unavailable
        if (startingSystem == null) {
            startingFaction = factions.getDefaultFaction();
            startingSystem = startingFaction.getStartingPlanet(this, currentDay);
            if (startingSystem == null) {
                startingSystem = this.systemsInstance.getSystemById(TERRA_ID);
            }
        }

        // Special case: Clan campaign starting on Terra, swap to Clan homeworld
        if (TERRA_ID.equals(startingSystem.getId()) && isClanCampaign()) {
            Faction clanFaction = factions.getFaction(CLAN_CODE);
            if (clanFaction != null) {
                PlanetarySystem clanSystem = clanFaction.getStartingPlanet(this, currentDay);
                if (clanSystem != null) {
                    startingSystem = clanSystem;
                }
            }
        }

        return startingSystem.getPrimaryPlanet();
    }

    /**
     * Selects a starting planet for mercenary or pirate campaigns by considering eligible factions, campaign date, and
     * appropriate weighting for periphery factions (if pirate).
     *
     * <p>For mercenary campaigns, the designated mercenary faction is used as the initial fallback. For pirate
     * campaigns, the Tortuga Dominions are preferred, but only if they are active at the campaign's start date;
     * otherwise, the game's configured default faction is used (usually Mercenary, but I opted not to hardcode
     * mercenary here in case the default changes).</p>
     *
     * <p>There is a two-thirds probability that the starting faction will be selected from all factions, subject to
     * several filters (playability, not a Clan, not deep periphery). For pirate campaigns, eligible periphery factions
     * are intentionally added multiple times to the selection pool to increase their likelihood of being chosen
     * (weighted randomness).</p>
     *
     * <p>After the faction is chosen, this method attempts to get that faction’s canonical starting world. If no
     * valid system is found, the logic falls back to Terra, ensuring that the campaign always has a valid starting
     * world even in case of missing data.</p>
     *
     * @param factions The {@link Factions} manager supplying access to all faction data.
     * @param TERRA_ID The globally unique identifier for the planet Terra, used for the ultimate fallback.
     *
     * @return the {@link Planet} used as the campaign start location.
     *
     * @author Illiani
     * @since 0.50.07
     */
    private Planet getMercenaryOrPirateStartingPlanet(Factions factions, String TERRA_ID) {
        final String TORTUGA_CODE = "TD";

        PlanetarySystem startingSystem;
        Faction startingFaction;
        // Determine fallback faction for merc/pirate
        startingFaction = isMercenaryCampaign()
                                ? factions.getFaction(MERCENARY_FACTION_CODE)
                                : factions.getFaction(TORTUGA_CODE);

        // If pirate fallback is unavailable at the campaign's start date, use the default faction
        if (isPirateCampaign() && !startingFaction.validIn(currentDay)) {
            startingFaction = factions.getDefaultFaction();
        }

        // 33% chance to start in fallback faction's capital
        if (randomInt(3) != 0) {
            // Pick a random, eligible recruiting faction
            List<Faction> recruitingFactions = new ArrayList<>();
            for (Faction possibleFaction : factions.getActiveFactions(currentDay)) {
                if (possibleFaction.isPlayable() && !possibleFaction.isClan() && !possibleFaction.isDeepPeriphery()) {
                    recruitingFactions.add(possibleFaction);

                    // If we're playing a pirate campaign, we want to triple the chance that we start in the periphery
                    if (possibleFaction.isPeriphery() && isPirateCampaign()) {
                        recruitingFactions.add(possibleFaction);
                        recruitingFactions.add(possibleFaction);
                    }
                }
            }
            if (!recruitingFactions.isEmpty()) {
                startingFaction = ObjectUtility.getRandomItem(recruitingFactions);
            }
        }

        startingSystem = startingFaction.getStartingPlanet(this, currentDay);
        if (startingSystem != null) {
            return startingSystem.getPrimaryPlanet();
        }

        // Fallback if no startingSystem
        startingSystem = this.systemsInstance.getSystemById(TERRA_ID);
        return startingSystem != null ? startingSystem.getPrimaryPlanet() : null;
    }

    /**
     * Now that systemsInstance is injectable and non-final, we may wish to update it on the fly.
     *
     * @return systemsInstance Systems instance used when instantiating this Campaign instance.
     */
    public Systems getSystemsInstance() {
        return systemsInstance;
    }

    /**
     * Set the systemsInstance to a new instance.  Useful for testing, or updating the set of systems within a running
     * Campaign.
     *
     * @param systemsInstance new Systems instance that this campaign should use.
     */
    public void setSystemsInstance(Systems systemsInstance) {
        this.systemsInstance = systemsInstance;
    }
}<|MERGE_RESOLUTION|>--- conflicted
+++ resolved
@@ -199,11 +199,8 @@
 import mekhq.campaign.personnel.generator.DefaultSpecialAbilityGenerator;
 import mekhq.campaign.personnel.generator.RandomPortraitGenerator;
 import mekhq.campaign.personnel.marriage.AbstractMarriage;
-<<<<<<< HEAD
-=======
 import mekhq.campaign.personnel.medical.MASHCapacity;
 import mekhq.campaign.personnel.medical.MedicalController;
->>>>>>> 2cf8e890
 import mekhq.campaign.personnel.procreation.AbstractProcreation;
 import mekhq.campaign.personnel.ranks.RankSystem;
 import mekhq.campaign.personnel.ranks.RankValidator;
@@ -235,16 +232,13 @@
 import mekhq.campaign.universe.enums.HiringHallLevel;
 import mekhq.campaign.universe.eras.Era;
 import mekhq.campaign.universe.eras.Eras;
-<<<<<<< HEAD
+import mekhq.campaign.universe.factionHints.FactionHints;
+import mekhq.campaign.universe.factionHints.WarAndPeaceProcessor;
+import mekhq.campaign.universe.factionStanding.*;
 import mekhq.campaign.universe.factionStanding.FactionStandingJudgmentType;
 import mekhq.campaign.universe.factionStanding.FactionStandingUltimatumsLibrary;
 import mekhq.campaign.universe.factionStanding.FactionStandingUtilities;
 import mekhq.campaign.universe.factionStanding.FactionStandings;
-=======
-import mekhq.campaign.universe.factionHints.FactionHints;
-import mekhq.campaign.universe.factionHints.WarAndPeaceProcessor;
-import mekhq.campaign.universe.factionStanding.*;
->>>>>>> 2cf8e890
 import mekhq.campaign.universe.fameAndInfamy.FameAndInfamyController;
 import mekhq.campaign.universe.selectors.factionSelectors.AbstractFactionSelector;
 import mekhq.campaign.universe.selectors.factionSelectors.DefaultFactionSelector;
@@ -344,10 +338,7 @@
     private transient List<String> newReports;
 
     private boolean fieldKitchenWithinCapacity;
-<<<<<<< HEAD
-=======
     private int mashTheatreCapacity;
->>>>>>> 2cf8e890
 
     // this is updated and used per gaming session, it is enabled/disabled via the
     // Campaign options
@@ -2143,8 +2134,6 @@
     public void setFieldKitchenWithinCapacity(boolean fieldKitchenWithinCapacity) {
         this.fieldKitchenWithinCapacity = fieldKitchenWithinCapacity;
     }
-<<<<<<< HEAD
-=======
 
     public boolean getMashTheatresWithinCapacity() {
         return mashTheatreCapacity >= getPatientsAssignedToDoctors().size();
@@ -2157,7 +2146,6 @@
     public void setMashTheatreCapacity(int mashTheatreCapacity) {
         this.mashTheatreCapacity = mashTheatreCapacity;
     }
->>>>>>> 2cf8e890
     // endregion Person Creation
 
     // region Personnel Recruitment
@@ -4794,7 +4782,6 @@
         return Math.abs(Math.min(total, role));
     }
 
-<<<<<<< HEAD
     /**
      * Advances the campaign by one day, processing all daily events and updates.
      *
@@ -4811,79 +4798,6 @@
         CampaignNewDayManager manager = new CampaignNewDayManager(this);
         return manager.newDay();
     }
-=======
-    private void processNewDayATBScenarios() {
-        // First, we get the list of all active AtBContracts
-        List<AtBContract> contracts = getActiveAtBContracts(true);
-
-        // Second, we process them and any already generated scenarios
-        for (AtBContract contract : contracts) {
-            /*
-             * Situations like a delayed start or running out of funds during transit can
-             * delay arrival until after the contract start. In that case, shift the
-             * starting and ending dates before making any battle rolls. We check that the
-             * unit is actually on route to the planet in case the user is using a custom
-             * system for transport or splitting the unit, etc.
-             */
-            if (!getLocation().isOnPlanet() &&
-                      !getLocation().getJumpPath().isEmpty() &&
-                      getLocation().getJumpPath().getLastSystem().getId().equals(contract.getSystemId())) {
-                // transitTime is measured in days; so we round up to the next whole day
-                contract.setStartAndEndDate(getLocalDate().plusDays((int) Math.ceil(getLocation().getTransitTime())));
-                addReport("The start and end dates of " +
-                                contract.getHyperlinkedName() +
-                                " have been shifted to reflect the current ETA.");
-
-                if (campaignOptions.isUseStratCon() && contract.getMoraleLevel().isRouted()) {
-                    LocalDate newRoutEndDate = contract.getStartDate().plusMonths(max(1, d6() - 3)).minusDays(1);
-                    contract.setRoutEndDate(newRoutEndDate);
-                }
-
-                continue;
-            }
-
-            if (getLocalDate().equals(contract.getStartDate())) {
-                getUnits().forEach(unit -> unit.setSite(contract.getRepairLocation(getAtBUnitRatingMod())));
-            }
-
-            if (getLocalDate().getDayOfWeek() == DayOfWeek.MONDAY) {
-                int deficit = getDeploymentDeficit(contract);
-                StratConCampaignState campaignState = contract.getStratconCampaignState();
-
-                if (campaignState != null && deficit > 0) {
-                    addReport(String.format(resources.getString("contractBreach.text"),
-                          contract.getHyperlinkedName(),
-                          spanOpeningWithCustomColor(ReportingUtilities.getNegativeColor()),
-                          CLOSING_SPAN_TAG));
-
-                    campaignState.updateVictoryPoints(-1);
-                } else if (deficit > 0) {
-                    contract.addPlayerMinorBreaches(deficit);
-                    addReport("Failure to meet " +
-                                    contract.getHyperlinkedName() +
-                                    " requirements resulted in " +
-                                    deficit +
-                                    ((deficit == 1) ? " minor contract breach" : " minor contract breaches"));
-                }
-            }
-
-            if (Objects.equals(location.getCurrentSystem(), contract.getSystem())) {
-                if (!automatedMothballUnits.isEmpty()) {
-                    performAutomatedActivation(this);
-                }
-            }
-
-            for (final Scenario scenario : contract.getCurrentAtBScenarios()) {
-                if ((scenario.getDate() != null) && scenario.getDate().isBefore(getLocalDate())) {
-                    boolean hasForceDeployed = isHasForceDeployedToScenario(scenario.getId());
-
-                    if (getCampaignOptions().isUseStratCon() && (scenario instanceof AtBDynamicScenario)) {
-                        StratConCampaignState campaignState = contract.getStratconCampaignState();
-
-                        if (campaignState == null) {
-                            return;
-                        }
->>>>>>> 2cf8e890
 
     /**
      * Use {@link #checkForNewMercenaryOrganizationStartUp(boolean, boolean)} instead
@@ -4923,7 +4837,6 @@
               factions.getFaction("MG")
         };
 
-<<<<<<< HEAD
         Faction chosenFaction = null;
         for (Faction faction : possibleFactions) {
             if (faction != null) {
@@ -4933,19 +4846,6 @@
                 if (isValidInYear || isFoundedInYear) {
                     chosenFaction = faction;
                     break;
-=======
-                        scenario.clearAllForcesAndPersonnel(this);
-                    } else {
-                        contract.addPlayerMinorBreach();
-
-                        addReport("Failure to deploy for " +
-                                        scenario.getHyperlinkedName() +
-                                        " resulted in a minor contract breach.");
-                    }
-
-                    scenario.convertToStub(this,
-                          hasForceDeployed ? ScenarioStatus.FLEET_IN_BEING : ScenarioStatus.REFUSED_ENGAGEMENT);
->>>>>>> 2cf8e890
                 }
             }
         }
@@ -4974,7 +4874,6 @@
     }
 
     /**
-<<<<<<< HEAD
      * Refreshes the personnel markets based on the current market style and the current date.
      *
      * <p>If the new personnel market is disabled, generates a daily set of available personnel using the old
@@ -4987,35 +4886,6 @@
      *
      * @author Illiani
      * @since 0.50.06
-=======
-     * Checks whether any standard force has been deployed to the given scenario.
-     *
-     * @param scenarioId The ID of the scenario to check forces for.
-     *
-     * @return {@code true} if at least one standard force is assigned to this scenario; {@code false} otherwise.
-     *
-     * @author Illiani
-     * @since 0.50.10
-     */
-    private boolean isHasForceDeployedToScenario(int scenarioId) {
-        for (Force force : getAllForces()) {
-            if (force.getScenarioId() == scenarioId) {
-                if (force.isForceType(ForceType.STANDARD)) {
-                    return true;
-                }
-            }
-        }
-        return false;
-    }
-
-    /**
-     * Processes the new day actions for various AtB systems
-     * <p>
-     * It generates contract offers in the contract market, updates ship search expiration and results, processes ship
-     * search on Mondays, awards training experience to eligible training lances on active contracts on Mondays, adds or
-     * removes dependents at the start of the year if the options are enabled, rolls for morale at the start of the
-     * month, and processes ATB scenarios.
->>>>>>> 2cf8e890
      */
     public void refreshPersonnelMarkets(boolean isCampaignStart) {
         PersonnelMarketStyle marketStyle = campaignOptions.getPersonnelMarketStyle();
@@ -5078,7 +4948,6 @@
         }
     }
 
-<<<<<<< HEAD
     public void initiativeBonusIncrement(boolean change) {
         if (change) {
             setInitiativeBonus(++initiativeBonus);
@@ -5087,60 +4956,6 @@
         }
         if (initiativeBonus > initiativeMaxBonus) {
             initiativeBonus = initiativeMaxBonus;
-=======
-        processNewDayATBScenarios();
-
-        // Daily events
-        for (AtBContract contract : getActiveAtBContracts()) {
-            // Batchalls
-            if (campaignOptions.isUseGenericBattleValue() &&
-                      !contract.getContractType().isGarrisonType() &&
-                      contract.getStartDate().equals(currentDay)) {
-                Faction enemyFaction = contract.getEnemy();
-                String enemyFactionCode = contract.getEnemyCode();
-
-                boolean allowBatchalls = true;
-                if (campaignOptions.isUseFactionStandingBatchallRestrictionsSafe()) {
-                    double regard = factionStandings.getRegardForFaction(enemyFactionCode, true);
-                    allowBatchalls = FactionStandingUtilities.isBatchallAllowed(regard);
-                }
-
-                if (enemyFaction.performsBatchalls() && allowBatchalls) {
-                    PerformBatchall batchallDialog = new PerformBatchall(this,
-                          contract.getClanOpponent(),
-                          contract.getEnemyCode());
-
-                    boolean batchallAccepted = batchallDialog.isBatchallAccepted();
-                    contract.setBatchallAccepted(batchallAccepted);
-
-                    if (!batchallAccepted && campaignOptions.isTrackFactionStanding()) {
-                        List<String> reports = factionStandings.processRefusedBatchall(faction.getShortName(),
-                              enemyFactionCode, currentDay.getYear(), campaignOptions.getRegardMultiplier());
-
-                        for (String report : reports) {
-                            addReport(report);
-                        }
-                    }
-                }
-            }
-
-            // Early Contract End (StratCon Only)
-            StratConCampaignState campaignState = contract.getStratconCampaignState();
-            if (campaignState != null && !contract.getEndingDate().equals(currentDay)) {
-                if (campaignState.canEndContractEarly()) {
-                    new ImmersiveDialogNotification(this,
-                          String.format(resources.getString("stratCon.earlyContractEnd.objectives"),
-                                contract.getHyperlinkedName()), true);
-
-                    // This ensures any outstanding payout is paid out before the contract ends
-                    LocalDate adjustedDate = currentDay.plusDays(1);
-                    int remainingMonths = contract.getMonthsLeft(adjustedDate);
-                    Money finalPayout = contract.getMonthlyPayOut().multipliedBy(remainingMonths);
-                    contract.setRoutedPayout(finalPayout);
-                    contract.setEndDate(adjustedDate);
-                }
-            }
->>>>>>> 2cf8e890
         }
     }
 
@@ -5152,1349 +4967,6 @@
         initiativeMaxBonus = bonus;
     }
 
-<<<<<<< HEAD
-=======
-    /**
-     * Processes the daily activities and updates for all personnel that haven't already left the campaign.
-     * <p>
-     * This method iterates through all personnel and performs various daily updates, including health checks, status
-     * updates, relationship events, and other daily or periodic tasks.
-     * <p>
-     * The following tasks are performed for each person:
-     * <ul>
-     * <li><b>Death Handling:</b> If the person has died, their processing is
-     * skipped for the day.</li>
-     * <li><b>Relationship Events:</b> Processes relationship-related events, such
-     * as marriage or divorce.</li>
-     * <li><b>Reset Actions:</b> Resets the person's minutes left for work and sets
-     * acquisitions made to 0.</li>
-     * <li><b>Medical Events:</b></li>
-     * <li>- If advanced medical care is available, processes the person's daily
-     * healing.</li>
-     * <li>- If advanced medical care is unavailable, decreases the healing wait
-     * time and
-     * applies natural or doctor-assisted healing.</li>
-     * <li><b>Weekly Edge Resets:</b> Resets edge points to their purchased value
-     * weekly (applies
-     * to support personnel).</li>
-     * <li><b>Vocational XP:</b> Awards monthly vocational experience points to the
-     * person where
-     * applicable.</li>
-     * <li><b>Anniversaries:</b> Checks for birthdays or significant anniversaries
-     * and announces
-     * them as needed.</li>
-     * <li><b>autoAwards:</b> On the first day of every month, calculates and awards
-     * support
-     * points based on roles and experience levels.</li>
-     * </ul>
-     * <p>
-     * <b>Concurrency Note:</b>
-     * A separate filtered list of personnel is used to avoid concurrent
-     * modification issues during iteration.
-     * <p>
-     * This method relies on several helper methods to perform specific tasks for
-     * each person,
-     * separating the responsibilities for modularity and readability.
-     *
-     * @see #getPersonnelFilteringOutDeparted() Filters out departed personnel before daily processing
-     */
-    public void processNewDayPersonnel() {
-        RecoverMIAPersonnel recovery = new RecoverMIAPersonnel(this, faction, getAtBUnitRatingMod());
-        MedicalController medicalController = new MedicalController(this);
-
-        // This list ensures we don't hit a concurrent modification error
-        List<Person> personnel = getPersonnelFilteringOutDeparted();
-
-        // Prep some data for vocational xp
-        int vocationalXpRate = campaignOptions.getVocationalXP();
-        if (hasActiveContract) {
-            if (campaignOptions.isUseAtB()) {
-                for (AtBContract contract : getActiveAtBContracts()) {
-                    if (!contract.getContractType().isGarrisonType()) {
-                        vocationalXpRate *= 2;
-                        break;
-                    }
-                }
-            } else {
-                vocationalXpRate *= 2;
-            }
-        }
-
-        // Process personnel
-        int peopleWhoCelebrateCommandersDay = 0;
-        int commanderDayTargetNumber = 5;
-        boolean isCommandersDay = isCommandersDay(currentDay) &&
-                                        getCommander() != null &&
-                                        campaignOptions.isShowLifeEventDialogCelebrations();
-        boolean isCampaignPlanetside = location.isOnPlanet();
-        boolean isUseAdvancedMedical = campaignOptions.isUseAdvancedMedical();
-        boolean isUseFatigue = campaignOptions.isUseFatigue();
-        boolean useBetterMonthlyIncome = campaignOptions.isUseBetterExtraIncome();
-        for (Person person : personnel) {
-            if (person.getStatus().isDepartedUnit()) {
-                continue;
-            }
-
-            PersonnelOptions personnelOptions = person.getOptions();
-
-            // Daily events
-            if (person.getStatus().isMIA()) {
-                recovery.attemptRescueOfPlayerCharacter(person);
-            }
-
-            if (person.getPrisonerStatus().isBecomingBondsman()) {
-                // We use 'isAfter' to avoid situations where we somehow manage to miss the
-                // date.
-                // This shouldn't be necessary, but a safety net never hurt
-                if (currentDay.isAfter(person.getBecomingBondsmanEndDate().minusDays(1))) {
-                    person.setPrisonerStatus(this, BONDSMAN, true);
-                    addReport(String.format(resources.getString("becomeBondsman.text"),
-                          person.getHyperlinkedName(),
-                          spanOpeningWithCustomColor(ReportingUtilities.getPositiveColor()),
-                          CLOSING_SPAN_TAG));
-                }
-            }
-
-            person.getATOWAttributes().setIlliterate(person.isIlliterate());
-
-            person.resetMinutesLeft(campaignOptions.isTechsUseAdministration());
-            person.setAcquisition(0);
-
-            medicalController.processMedicalEvents(person,
-                  campaignOptions.isUseAgeEffects(),
-                  isClanCampaign(),
-                  currentDay);
-
-            processAnniversaries(person);
-
-            // Weekly events
-            if (currentDay.getDayOfWeek() == DayOfWeek.MONDAY) {
-                if (!randomDeath.processNewWeek(this, getLocalDate(), person)) {
-                    // If the character has died, we don't need to process relationship events
-                    processWeeklyRelationshipEvents(person);
-                }
-
-                person.resetCurrentEdge();
-
-                if (!person.getStatus().isMIA()) {
-                    processFatigueRecovery(this, person, fieldKitchenWithinCapacity);
-                }
-
-                processCompulsionsAndMadness(person, personnelOptions, isUseAdvancedMedical, isUseFatigue);
-            }
-
-            // Monthly events
-            if (currentDay.getDayOfMonth() == 1) {
-                processMonthlyAutoAwards(person);
-
-                if (vocationalXpRate > 0) {
-                    if (processMonthlyVocationalXp(person, vocationalXpRate)) {
-                        personnelWhoAdvancedInXP.add(person);
-                    }
-                }
-
-                if (person.isCommander() &&
-                          campaignOptions.isAllowMonthlyReinvestment() &&
-                          !person.isHasPerformedExtremeExpenditure()) {
-                    String reportString = performDiscretionarySpending(person, finances, currentDay);
-                    if (reportString != null) {
-                        addReport(reportString);
-                    } else {
-                        LOGGER.error("Unable to process discretionary spending for {}", person.getFullTitle());
-                    }
-                }
-
-                String extraIncomeReport = ExtraIncome.processExtraIncome(finances, person, currentDay,
-                      useBetterMonthlyIncome);
-                if (!StringUtility.isNullOrBlank(extraIncomeReport)) {
-                    addReport(extraIncomeReport);
-                }
-
-                person.setHasPerformedExtremeExpenditure(false);
-
-                int bloodmarkLevel = person.getBloodmark();
-                if (bloodmarkLevel > BLOODMARK_ZERO.getLevel()) {
-                    BloodmarkLevel bloodmark = BloodmarkLevel.parseBloodmarkLevelFromInt(bloodmarkLevel);
-                    boolean hasAlternativeID = person.getOptions().booleanOption(ATOW_ALTERNATE_ID);
-                    List<LocalDate> bloodmarkSchedule = getBloodhuntSchedule(bloodmark, currentDay, hasAlternativeID);
-                    for (LocalDate assassinationAttempt : bloodmarkSchedule) {
-                        person.addBloodhuntDate(assassinationAttempt);
-                    }
-                }
-
-                if (currentDay.getMonthValue() % 3 == 0) {
-                    if (person.hasDarkSecret()) {
-                        String darkSecretReport = person.isDarkSecretRevealed(true, false);
-                        if (!StringUtility.isNullOrBlank(darkSecretReport)) {
-                            addReport(darkSecretReport);
-                        }
-                    }
-                }
-
-                if (person.getBurnedConnectionsEndDate() != null) {
-                    person.checkForConnectionsReestablishContact(currentDay);
-                }
-
-                if (campaignOptions.isAllowMonthlyConnections()) {
-                    String connectionsReport = person.performConnectionsWealthCheck(currentDay, finances);
-                    if (!StringUtility.isNullOrBlank(connectionsReport)) {
-                        addReport(connectionsReport);
-                    }
-                }
-
-                if (campaignOptions.isUseFunctionalEscapeArtist() && person.getStatus().isPoW()) {
-                    EscapeSkills.performEscapeAttemptCheck(this, person);
-                }
-            }
-
-            if (isCommandersDay && !faction.isClan() && (peopleWhoCelebrateCommandersDay < commanderDayTargetNumber)) {
-                int age = person.getAge(currentDay);
-                if (age >= 6 && age <= 12) {
-                    peopleWhoCelebrateCommandersDay++;
-                }
-            }
-
-            List<LocalDate> scheduledBloodHunts = person.getBloodhuntSchedule();
-            if (!scheduledBloodHunts.isEmpty()) {
-                boolean isDayOfBloodHunt = Bloodmark.checkForAssassinationAttempt(person,
-                      currentDay,
-                      isCampaignPlanetside);
-
-                if (isDayOfBloodHunt) {
-                    Bloodmark.performAssassinationAttempt(this, person, currentDay);
-                }
-            }
-        }
-
-        if (!personnelWhoAdvancedInXP.isEmpty()) {
-            addReport(String.format(resources.getString("gainedExperience.text"),
-                  spanOpeningWithCustomColor(ReportingUtilities.getPositiveColor()),
-                  personnelWhoAdvancedInXP.size(),
-                  CLOSING_SPAN_TAG));
-        }
-
-        // Commander's Day!
-        if (isCommandersDay && (peopleWhoCelebrateCommandersDay >= commanderDayTargetNumber)) {
-            new CommandersDayAnnouncement(this);
-        }
-
-        if (MekHQ.getMHQOptions().getNewDayOptimizeMedicalAssignments()) {
-            new OptimizeInfirmaryAssignments(this);
-        }
-
-        if (MekHQ.getMHQOptions().getNewMonthQuickTrain()) {
-            final int newMonthQuickTrainTargetLevel = 5;
-            QuickTrain.processQuickTraining(personnel, newMonthQuickTrainTargetLevel, this, true);
-        }
-    }
-
-    /**
-     * Processes all compulsions and madness-related effects for a given person, adjusting their status and generating
-     * reports as needed.
-     *
-     * <p>This method checks for various mental conditions or compulsions that a person might suffer from, such as
-     * addiction, flashbacks, split personality, paranoia, regression, catatonia, berserker rage, or hysteria. For each
-     * condition the person possesses, the relevant check is performed and any resulting effects—such as status changes,
-     * injuries, or event reports—are handled accordingly.</p>
-     *
-     * <p>The results of these checks may also generate narrative or status reports, which are added to the campaign
-     * as appropriate. If certain conditions are no longer present, some status flags (such as clinical paranoia) may be
-     * reset.</p>
-     *
-     * @param person               the person whose conditions are being processed
-     * @param personnelOptions     the set of personnel options or traits affecting which conditions are relevant
-     * @param isUseAdvancedMedical {@code true} if advanced medical rules are applied, {@code false} otherwise
-     * @param isUseFatigue         {@code true} if fatigue rules are applied, {@code false} otherwise
-     *
-     * @author Illiani
-     * @since 0.50.07
-     */
-    private void processCompulsionsAndMadness(Person person, PersonnelOptions personnelOptions,
-          boolean isUseAdvancedMedical, boolean isUseFatigue) {
-        String gamblingReport = person.gambleWealth();
-        if (!gamblingReport.isBlank()) {
-            addReport(gamblingReport);
-        }
-
-        if (personnelOptions.booleanOption(COMPULSION_ADDICTION)) {
-            int modifier = getCompulsionCheckModifier(COMPULSION_ADDICTION);
-            boolean failedWillpowerCheck = !performQuickAttributeCheck(person, SkillAttribute.WILLPOWER, null,
-                  null, modifier);
-            person.processDiscontinuationSyndrome(this,
-                  isUseAdvancedMedical,
-                  isUseFatigue,
-                  true,
-                  failedWillpowerCheck);
-        }
-
-        if (personnelOptions.booleanOption(MADNESS_FLASHBACKS)) {
-            int modifier = getCompulsionCheckModifier(MADNESS_FLASHBACKS);
-            boolean failedWillpowerCheck = !performQuickAttributeCheck(person, SkillAttribute.WILLPOWER, null,
-                  null, modifier);
-            person.processCripplingFlashbacks(this,
-                  isUseAdvancedMedical,
-                  true,
-                  failedWillpowerCheck);
-        }
-
-        if (personnelOptions.booleanOption(MADNESS_SPLIT_PERSONALITY)) {
-            int modifier = getCompulsionCheckModifier(MADNESS_SPLIT_PERSONALITY);
-            boolean failedWillpowerCheck = !performQuickAttributeCheck(person, SkillAttribute.WILLPOWER, null,
-                  null, modifier);
-            String report = person.processSplitPersonality(true,
-                  failedWillpowerCheck);
-            if (!report.isBlank()) {
-                addReport(report);
-            }
-        }
-
-        boolean resetClinicalParanoia = true;
-        if (personnelOptions.booleanOption(MADNESS_CLINICAL_PARANOIA)) {
-            int modifier = getCompulsionCheckModifier(MADNESS_CLINICAL_PARANOIA);
-            boolean failedWillpowerCheck = !performQuickAttributeCheck(person, SkillAttribute.WILLPOWER, null,
-                  null, modifier);
-            String report = person.processClinicalParanoia(true,
-                  failedWillpowerCheck);
-            if (!report.isBlank()) {
-                addReport(report);
-            }
-
-            resetClinicalParanoia = false;
-        }
-
-        if (personnelOptions.booleanOption(MADNESS_REGRESSION)) {
-            int modifier = getCompulsionCheckModifier(MADNESS_REGRESSION);
-            boolean failedWillpowerCheck = !performQuickAttributeCheck(person, SkillAttribute.WILLPOWER, null,
-                  null, modifier);
-            String report = person.processChildlikeRegression(this,
-                  isUseAdvancedMedical,
-                  true,
-                  failedWillpowerCheck);
-            if (!report.isBlank()) {
-                addReport(report);
-            }
-        }
-
-        if (personnelOptions.booleanOption(MADNESS_CATATONIA)) {
-            int modifier = getCompulsionCheckModifier(MADNESS_CATATONIA);
-            boolean failedWillpowerCheck = !performQuickAttributeCheck(person, SkillAttribute.WILLPOWER, null,
-                  null, modifier);
-            String report = person.processCatatonia(this,
-                  isUseAdvancedMedical,
-                  true,
-                  failedWillpowerCheck);
-            if (!report.isBlank()) {
-                addReport(report);
-            }
-        }
-
-        if (personnelOptions.booleanOption(MADNESS_BERSERKER)) {
-            int modifier = getCompulsionCheckModifier(MADNESS_BERSERKER);
-            boolean failedWillpowerCheck = !performQuickAttributeCheck(person, SkillAttribute.WILLPOWER, null,
-                  null, modifier);
-            String report = person.processBerserkerFrenzy(this,
-                  isUseAdvancedMedical,
-                  true,
-                  failedWillpowerCheck);
-            if (!report.isBlank()) {
-                addReport(report);
-            }
-        }
-
-        if (personnelOptions.booleanOption(MADNESS_HYSTERIA)) {
-            int modifier = getCompulsionCheckModifier(MADNESS_HYSTERIA);
-            boolean failedWillpowerCheck = !performQuickAttributeCheck(person, SkillAttribute.WILLPOWER, null,
-                  null, modifier);
-            String report = person.processHysteria(this, true, isUseAdvancedMedical, failedWillpowerCheck);
-            if (!report.isBlank()) {
-                addReport(report);
-            }
-
-            resetClinicalParanoia = false;
-        }
-
-        // This is necessary to stop a character from getting permanently locked in a paranoia state if the
-        // relevant madness are removed.
-        if (resetClinicalParanoia) {
-            person.setSufferingFromClinicalParanoia(false);
-        }
-    }
-
-    /**
-     * Processes the monthly vocational experience (XP) gain for a given person based on their eligibility and the
-     * vocational experience rules defined in campaign options.
-     *
-     * <p>
-     * Eligibility for receiving vocational XP is determined by checking the following conditions:
-     * <ul>
-     * <li>The person must have an <b>active status</b> (e.g., not retired,
-     * deceased, or in education).</li>
-     * <li>The person must not be a <b>child</b> as of the current date.</li>
-     * <li>The person must not be categorized as a <b>dependent</b>.</li>
-     * <li>The person must not have the status of a <b>prisoner</b>.</li>
-     * <b>Note:</b> Bondsmen are exempt from this restriction and are eligible for
-     * vocational XP.
-     * </ul>
-     *
-     * @param person           the {@link Person} whose monthly vocational XP is to be processed
-     * @param vocationalXpRate the amount of XP awarded on a successful roll
-     *
-     * @return {@code true} if XP was successfully awarded during the process, {@code false} otherwise
-     */
-    private boolean processMonthlyVocationalXp(Person person, int vocationalXpRate) {
-        if (!person.getStatus().isActive()) {
-            return false;
-        }
-
-        if (person.isChild(currentDay)) {
-            return false;
-        }
-
-        if (person.isDependent()) {
-            return false;
-        }
-
-        if (person.getPrisonerStatus().isCurrentPrisoner()) {
-            // Prisoners can't gain vocational XP, while Bondsmen can
-            return false;
-        }
-
-        int checkFrequency = campaignOptions.getVocationalXPCheckFrequency();
-        int targetNumber = campaignOptions.getVocationalXPTargetNumber();
-
-        person.setVocationalXPTimer(person.getVocationalXPTimer() + 1);
-        if (person.getVocationalXPTimer() >= checkFrequency) {
-            if (d6(2) >= targetNumber) {
-                person.awardXP(this, vocationalXpRate);
-                person.setVocationalXPTimer(0);
-                return true;
-            } else {
-                person.setVocationalXPTimer(0);
-            }
-        }
-
-        return false;
-    }
-
-    /**
-     * Process weekly relationship events for a given {@link Person} on Monday. This method triggers specific events
-     * related to divorce, marriage, procreation, and maternity leave.
-     *
-     * @param person The {@link Person} for which to process weekly relationship events
-     */
-    private void processWeeklyRelationshipEvents(Person person) {
-        if (currentDay.getDayOfWeek() == DayOfWeek.MONDAY) {
-            getDivorce().processNewWeek(this, getLocalDate(), person, false);
-            getMarriage().processNewWeek(this, getLocalDate(), person, false);
-            getProcreation().processNewWeek(this, getLocalDate(), person);
-        }
-    }
-
-    /**
-     * Process anniversaries for a given person, including birthdays and recruitment anniversaries.
-     *
-     * @param person The {@link Person} for whom the anniversaries will be processed
-     */
-    private void processAnniversaries(Person person) {
-        LocalDate birthday = person.getBirthday(getGameYear());
-        boolean isBirthday = birthday != null && birthday.equals(currentDay);
-        int age = person.getAge(currentDay);
-
-        boolean isUseEducation = campaignOptions.isUseEducationModule();
-        boolean isUseAgingEffects = campaignOptions.isUseAgeEffects();
-        boolean isUseTurnover = campaignOptions.isUseRandomRetirement();
-
-        final int JUNIOR_SCHOOL_AGE = 3;
-        final int HIGH_SCHOOL_AGE = 10;
-        final int EMPLOYMENT_AGE = 16;
-
-        if ((person.getRank().isOfficer()) || (!campaignOptions.isAnnounceOfficersOnly())) {
-            if (isBirthday && campaignOptions.isAnnounceBirthdays()) {
-                String report = String.format(resources.getString("anniversaryBirthday.text"),
-                      person.getHyperlinkedFullTitle(),
-                      spanOpeningWithCustomColor(ReportingUtilities.getPositiveColor()),
-                      age,
-                      CLOSING_SPAN_TAG);
-
-                // Aging Effects
-                AgingMilestone milestone = getMilestone(age);
-                String milestoneText = "";
-                if (isUseAgingEffects && milestone.getMinimumAge() == age) {
-                    String milestoneLabel = milestone.getLabel();
-                    milestoneText = String.format(resources.getString("anniversaryBirthday.milestone"), milestoneLabel);
-                }
-                if (!milestoneText.isBlank()) {
-                    report += " " + milestoneText;
-                }
-
-                // Special Ages
-                String addendum = "";
-                if (isUseEducation && age == JUNIOR_SCHOOL_AGE) {
-                    addendum = resources.getString("anniversaryBirthday.third");
-                } else if (isUseEducation && age == HIGH_SCHOOL_AGE) {
-                    addendum = resources.getString("anniversaryBirthday.tenth");
-                } else if (age == EMPLOYMENT_AGE) { // This age is always relevant
-                    addendum = resources.getString("anniversaryBirthday.sixteenth");
-                }
-
-                if (!addendum.isBlank()) {
-                    report += " " + addendum;
-                }
-
-                // Retirement
-                if (isUseTurnover && age >= RETIREMENT_AGE) {
-                    report += " " + resources.getString("anniversaryBirthday.retirement");
-                }
-
-                addReport(report);
-            }
-
-            LocalDate recruitmentDate = person.getRecruitment();
-            if (recruitmentDate != null) {
-                LocalDate recruitmentAnniversary = recruitmentDate.withYear(getGameYear());
-                int yearsOfEmployment = (int) ChronoUnit.YEARS.between(recruitmentDate, currentDay);
-
-                if ((recruitmentAnniversary.isEqual(currentDay)) &&
-                          (campaignOptions.isAnnounceRecruitmentAnniversaries())) {
-                    addReport(String.format(resources.getString("anniversaryRecruitment.text"),
-                          person.getHyperlinkedFullTitle(),
-                          spanOpeningWithCustomColor(ReportingUtilities.getPositiveColor()),
-                          yearsOfEmployment,
-                          CLOSING_SPAN_TAG,
-                          name));
-                }
-            }
-        } else if ((person.getAge(getLocalDate()) == 18) && (campaignOptions.isAnnounceChildBirthdays())) {
-            if (isBirthday) {
-                addReport(String.format(resources.getString("anniversaryBirthday.text"),
-                      person.getHyperlinkedFullTitle(),
-                      spanOpeningWithCustomColor(ReportingUtilities.getPositiveColor()),
-                      person.getAge(getLocalDate()),
-                      CLOSING_SPAN_TAG));
-            }
-        }
-
-        if (campaignOptions.isUseAgeEffects() && isBirthday) {
-            // This is where we update all the aging modifiers for the character.
-            updateAllSkillAgeModifiers(currentDay, person);
-            applyAgingSPA(age, person);
-        }
-
-        // Coming of Age Events
-        if (isBirthday && (person.getAge(currentDay) == 16)) {
-            if (campaignOptions.isRewardComingOfAgeAbilities()) {
-                SingleSpecialAbilityGenerator singleSpecialAbilityGenerator = new SingleSpecialAbilityGenerator();
-                singleSpecialAbilityGenerator.rollSPA(this, person, true, true);
-            }
-
-            if (campaignOptions.isRewardComingOfAgeRPSkills()) {
-                AbstractSkillGenerator skillGenerator = new DefaultSkillGenerator(randomSkillPreferences);
-                skillGenerator.generateRoleplaySkills(person);
-            }
-
-            // We want the event trigger to fire before the dialog is shown, so that the character will have finished
-            // updating in the gui before the player has a chance to jump to them
-            MekHQ.triggerEvent(new PersonChangedEvent(person));
-
-            if (campaignOptions.isShowLifeEventDialogComingOfAge()) {
-                new ComingOfAgeAnnouncement(this, person);
-            }
-        }
-    }
-
-    /**
-     * Process monthly auto awards for a given person based on their roles and experience level.
-     *
-     * @param person the person for whom the monthly auto awards are being processed
-     */
-    private void processMonthlyAutoAwards(Person person) {
-        double multiplier = 0;
-
-        int score = 0;
-
-        if (person.getPrimaryRole().isSupport(true)) {
-            int dice = person.getExperienceLevel(this, false);
-
-            if (dice > 0) {
-                score = d6(dice);
-            }
-
-            multiplier += 0.5;
-        }
-
-        if (person.getSecondaryRole().isSupport(true)) {
-            int dice = person.getExperienceLevel(this, true);
-
-            if (dice > 0) {
-                score += d6(dice);
-            }
-
-            multiplier += 0.5;
-        } else if (person.getSecondaryRole().isNone()) {
-            multiplier += 0.5;
-        }
-
-        person.changeAutoAwardSupportPoints((int) (score * multiplier));
-    }
-
-    public void processNewDayUnits() {
-        // need to loop through units twice, the first time to do all maintenance and
-        // the second time to do whatever else. Otherwise, maintenance minutes might
-        // get sucked up by other stuff. This is also a good place to ensure that a
-        // unit's engineer gets reset and updated.
-        for (Unit unit : getUnits()) {
-            // do maintenance checks
-            try {
-                unit.resetEngineer();
-                if (null != unit.getEngineer()) {
-                    unit.getEngineer().resetMinutesLeft(campaignOptions.isTechsUseAdministration());
-                }
-
-                doMaintenance(unit);
-            } catch (Exception ex) {
-                LOGGER.error(ex,
-                      "Unable to perform maintenance on {} ({}) due to an error",
-                      unit.getName(),
-                      unit.getId().toString());
-                addReport(String.format("ERROR: An error occurred performing maintenance on %s, check the log",
-                      unit.getName()));
-            }
-        }
-
-        // need to check for assigned tasks in two steps to avoid
-        // concurrent modification problems
-        List<Part> assignedParts = new ArrayList<>();
-        List<Part> arrivedParts = new ArrayList<>();
-        getWarehouse().forEachPart(part -> {
-            if (part instanceof Refit) {
-                return;
-            }
-
-            if (part.getTech() != null) {
-                assignedParts.add(part);
-            }
-
-            // If the part is currently in-transit...
-            if (!part.isPresent()) {
-                // ... decrement the number of days until it arrives...
-                part.setDaysToArrival(part.getDaysToArrival() - 1);
-
-                if (part.isPresent()) {
-                    // ... and mark the part as arrived if it is now here.
-                    arrivedParts.add(part);
-                }
-            }
-        });
-
-        // arrive parts before attempting refit or parts will not get reserved that day
-        for (Part part : arrivedParts) {
-            getQuartermaster().arrivePart(part);
-        }
-
-        // finish up any overnight assigned tasks
-        for (Part part : assignedParts) {
-            Person tech;
-            if ((part.getUnit() != null) && (part.getUnit().getEngineer() != null)) {
-                tech = part.getUnit().getEngineer();
-            } else {
-                tech = part.getTech();
-            }
-
-            if (null != tech) {
-                if (null != tech.getSkillForWorkingOn(part)) {
-                    try {
-                        fixPart(part, tech);
-                    } catch (Exception ex) {
-                        LOGGER.error(ex,
-                              "Could not perform overnight maintenance on {} ({}) due to an error",
-                              part.getName(),
-                              part.getId());
-                        addReport(String.format(
-                              "ERROR: an error occurred performing overnight maintenance on %s, check the log",
-                              part.getName()));
-                    }
-                } else {
-                    addReport(String.format(
-                          "%s looks at %s, recalls his total lack of skill for working with such technology, then slowly puts the tools down before anybody gets hurt.",
-                          tech.getHyperlinkedFullTitle(),
-                          part.getName()));
-                    part.cancelAssignment(false);
-                }
-            } else {
-                JOptionPane.showMessageDialog(null,
-                      "Could not find tech for part: " +
-                            part.getName() +
-                            " on unit: " +
-                            part.getUnit().getHyperlinkedName(),
-                      "Invalid Auto-continue",
-                      JOptionPane.ERROR_MESSAGE);
-            }
-
-            // check to see if this part can now be combined with other spare parts
-            if (part.isSpare() && (part.getQuantity() > 0)) {
-                getQuartermaster().addPart(part, 0, false);
-            }
-        }
-
-        // ok now we can check for other stuff we might need to do to units
-        List<UUID> unitsToRemove = new ArrayList<>();
-        for (Unit unit : getUnits()) {
-            if (unit.isRefitting()) {
-                refit(unit.getRefit());
-            }
-            if (unit.isMothballing()) {
-                workOnMothballingOrActivation(unit);
-            }
-            if (!unit.isPresent()) {
-                unit.checkArrival();
-
-                // Has unit just been delivered?
-                if (unit.isPresent()) {
-                    addReport(String.format(resources.getString("unitArrived.text"),
-                          unit.getHyperlinkedName(),
-                          spanOpeningWithCustomColor(MekHQ.getMHQOptions().getFontColorPositiveHexColor()),
-                          CLOSING_SPAN_TAG));
-                }
-            }
-
-            if (!unit.isRepairable() && !unit.hasSalvageableParts()) {
-                unitsToRemove.add(unit.getId());
-            }
-        }
-        // Remove any unrepairable, unsalvageable units
-        unitsToRemove.forEach(this::removeUnit);
-
-        // Finally, run Mass Repair Mass Salvage if desired
-        if (MekHQ.getMHQOptions().getNewDayMRMS()) {
-            try {
-                MRMSService.mrmsAllUnits(this);
-            } catch (Exception ex) {
-                LOGGER.error("Could not perform mass repair/salvage on units due to an error", ex);
-                addReport("ERROR: an error occurred performing mass repair/salvage on units, check the log");
-            }
-        }
-    }
-
-    private void processNewDayForces() {
-        // update formation levels
-        Force.populateFormationLevelsFromOrigin(this);
-        recalculateCombatTeams(this);
-
-        // Update the force icons based on the end-of-day unit status if desired
-        if (MekHQ.getMHQOptions().getNewDayForceIconOperationalStatus()) {
-            getForces().updateForceIconOperationalStatus(this);
-        }
-    }
-
-    /**
-     * @return <code>true</code> if the new day arrived
-     */
-    public boolean newDay() {
-        // clear previous retirement information
-        turnoverRetirementInformation.clear();
-
-        // Refill Automated Pools, if the options are selected
-        if (MekHQ.getMHQOptions().getNewDayAsTechPoolFill()) {
-            resetAsTechPool();
-        }
-
-        if (MekHQ.getMHQOptions().getNewDayMedicPoolFill()) {
-            resetMedicPool();
-        }
-
-        // Ensure we don't have anything that would prevent the new day
-        if (MekHQ.triggerEvent(new DayEndingEvent(this))) {
-            return false;
-        }
-
-        // Autosave based on the previous day's information
-        autosaveService.requestDayAdvanceAutosave(this);
-
-        // Advance the day by one
-        final LocalDate yesterday = currentDay;
-        currentDay = currentDay.plusDays(1);
-        boolean isMonday = currentDay.getDayOfWeek() == DayOfWeek.MONDAY;
-        boolean isFirstOfMonth = currentDay.getDayOfMonth() == 1;
-        boolean isNewYear = currentDay.getDayOfYear() == 1;
-
-        // Check for important dates
-        if (campaignOptions.isShowLifeEventDialogCelebrations()) {
-            fetchCelebrationDialogs();
-        }
-
-        // Determine if we have an active contract or not, as this can get used
-        // elsewhere before we actually hit the AtB new day (e.g., personnel market)
-        if (campaignOptions.isUseAtB()) {
-            setHasActiveContract();
-        }
-
-        // Clear Reports
-        currentReport.clear();
-        currentReportHTML = "";
-        newReports.clear();
-        personnelWhoAdvancedInXP.clear();
-        beginReport("<b>" + MekHQ.getMHQOptions().getLongDisplayFormattedDate(getLocalDate()) + "</b>");
-
-        // New Year Changes
-        if (isNewYear) {
-            // News is reloaded
-            reloadNews();
-
-            // Change Year Game Option
-            getGameOptions().getOption(OptionsConstants.ALLOWED_YEAR).setValue(getGameYear());
-
-            // Degrade Regard
-            List<String> degradedRegardReports = factionStandings.processRegardDegradation(faction.getShortName(),
-                  currentDay.getYear(), campaignOptions.getRegardMultiplier());
-            for (String report : degradedRegardReports) {
-                addReport(report);
-            }
-        }
-
-        readNews();
-
-        location.newDay(this);
-
-        updateFieldKitchenCapacity();
-        updateMASHTheatreCapacity();
-
-        processNewDayPersonnel();
-
-        if (isMonday) {
-            Fatigue.processDeploymentFatigueResponses(this);
-        }
-
-        // Manage the Markets
-        refreshPersonnelMarkets(false);
-
-        // TODO : AbstractContractMarket : Uncomment
-        // getContractMarket().processNewDay(this);
-        unitMarket.processNewDay(this);
-
-        // This needs to be after both personnel and markets
-        if (campaignOptions.isAllowMonthlyConnections() && isFirstOfMonth) {
-            checkForBurnedContacts();
-        }
-
-        // Needs to be before 'processNewDayATB' so that Dependents can't leave the
-        // moment they arrive via AtB Bonus Events
-        if (location.isOnPlanet() && isFirstOfMonth) {
-            RandomDependents randomDependents = new RandomDependents(this);
-            randomDependents.processMonthlyRemovalAndAddition();
-        }
-
-        // Process New Day for AtB
-        if (campaignOptions.isUseAtB()) {
-            processNewDayATB();
-        }
-
-        if (campaignOptions.getUnitRatingMethod().isCampaignOperations()) {
-            processReputationChanges();
-        }
-
-        if (campaignOptions.isUseEducationModule()) {
-            processEducationNewDay();
-        }
-
-        if (campaignOptions.isEnableAutoAwards() && isFirstOfMonth) {
-            AutoAwardsController autoAwardsController = new AutoAwardsController();
-            autoAwardsController.ManualController(this, false);
-        }
-
-        // Prisoner events can occur on Monday or the 1st of the month depending on the
-        // type of event
-        if (isMonday || isFirstOfMonth) {
-            new PrisonerEventManager(this);
-        }
-
-        resetAsTechMinutes();
-
-        processNewDayUnits();
-
-        processNewDayForces();
-
-        if (processProcurement) {
-            setShoppingList(goShopping(getShoppingList()));
-        }
-
-        // check for anything in finances
-        finances.newDay(this, yesterday, getLocalDate());
-
-        // process removal of old personnel data on the first day of each month
-        if (campaignOptions.isUsePersonnelRemoval() && isFirstOfMonth) {
-            performPersonnelCleanUp();
-        }
-
-        // this duplicates any turnover information so that it is still available on the
-        // new day. otherwise, it's only available if the user inspects history records
-        if (!turnoverRetirementInformation.isEmpty()) {
-            for (String entry : turnoverRetirementInformation) {
-                addReport(entry);
-            }
-        }
-
-        if (topUpWeekly && isMonday) {
-            PartsInUseManager partsInUseManager = new PartsInUseManager(this);
-            Set<PartInUse> actualPartsInUse = partsInUseManager.getPartsInUse(ignoreMothballed,
-                  false,
-                  ignoreSparesUnderQuality);
-            int bought = partsInUseManager.stockUpPartsInUse(actualPartsInUse);
-            addReport(String.format(resources.getString("weeklyStockCheck.text"), bought));
-        }
-
-        // Random Events
-        if (currentDay.isAfter(GRAY_MONDAY_EVENTS_BEGIN) && currentDay.isBefore(GRAY_MONDAY_EVENTS_END)) {
-            new GrayMonday(this, currentDay);
-        }
-
-        // Faction Standing
-        performFactionStandingChecks(isFirstOfMonth, isNewYear);
-
-        // War & Peace Notifications
-        new WarAndPeaceProcessor(this, false);
-
-        // This must be the last step before returning true
-        MekHQ.triggerEvent(new NewDayEvent(this));
-        return true;
-    }
-
-    /**
-     * Checks if the commander has any burned contacts, and if so, generates and records a report.
-     *
-     * <p>This method is only executed if monthly connections are allowed by campaign options. If the commander
-     * exists and their burned connections end date has not been set, it invokes the commander's check for burned
-     * contacts on the current day. If a non-blank report is returned, the report is added to the campaign logs.</p>
-     *
-     * @author Illiani
-     * @since 0.50.07
-     */
-    private void checkForBurnedContacts() {
-        if (campaignOptions.isAllowMonthlyConnections()) {
-            Person commander = getCommander();
-            if (commander != null && commander.getBurnedConnectionsEndDate() == null) {
-                String report = commander.checkForBurnedContacts(currentDay);
-                if (!report.isBlank()) {
-                    addReport(report);
-                }
-            }
-        }
-    }
-
-    /**
-     * Performs all daily and periodic standing checks for factions relevant to this campaign.
-     *
-     * <p>On the first day of the month, this method updates the climate regard for the active campaign faction,
-     * storing a summary report. It then iterates once through all faction standings and, for each faction:</p>
-     *
-     * <ul>
-     *     <li>Checks for new ultimatum events.</li>
-     *     <li>Checks for new censure actions and handles the creation of related events.</li>
-     *     <li>Evaluates for new accolade levels, creating corresponding events.</li>
-     *     <li>Warns if any referenced faction cannot be resolved.</li>
-     * </ul>
-     *
-     * <p>Finally, at the end of the checks, it processes censure degradation for all factions.</p>
-     *
-     * @param isFirstOfMonth {@code true} if called on the first day of the month.
-     * @param isNewYear      {@code true} if called on the first day of a new year
-     *
-     * @author Illiani
-     * @since 0.50.07
-     */
-    private void performFactionStandingChecks(boolean isFirstOfMonth, boolean isNewYear) {
-        String campaignFactionCode = faction.getShortName();
-        if (isNewYear && campaignFactionCode.equals(MERCENARY_FACTION_CODE)) {
-            checkForNewMercenaryOrganizationStartUp(false, false);
-        }
-
-        if (!campaignOptions.isTrackFactionStanding()) {
-            return;
-        }
-
-        if (FactionStandingUltimatum.checkUltimatumForDate(currentDay,
-              campaignFactionCode,
-              factionStandingUltimatumsLibrary)) {
-            new FactionStandingUltimatum(currentDay, this, factionStandingUltimatumsLibrary);
-        }
-
-        if (isFirstOfMonth) {
-            String report = factionStandings.updateClimateRegard(faction,
-                  currentDay,
-                  campaignOptions.getRegardMultiplier(),
-                  campaignOptions.isTrackClimateRegardChanges());
-            addReport(report);
-        }
-
-        List<Mission> activeMissions = getActiveMissions(false);
-        boolean isInTransit = !location.isOnPlanet();
-        Factions factions = Factions.getInstance();
-
-        for (Entry<String, Double> standing : new HashMap<>(factionStandings.getAllFactionStandings()).entrySet()) {
-            String relevantFactionCode = standing.getKey();
-            Faction relevantFaction = factions.getFaction(relevantFactionCode);
-            if (relevantFaction == null) {
-                LOGGER.warn("Unable to fetch faction standing for faction: {}", relevantFactionCode);
-                continue;
-            }
-
-            // Censure check
-            boolean isMercenarySpecialCase = campaignFactionCode.equals(MERCENARY_FACTION_CODE) &&
-                                                   relevantFaction.isMercenaryOrganization();
-            boolean isPirateSpecialCase = isPirateCampaign() &&
-                                                relevantFactionCode.equals(PIRACY_SUCCESS_INDEX_FACTION_CODE);
-            if (relevantFaction.equals(faction) || isMercenarySpecialCase || isPirateSpecialCase) {
-                FactionCensureLevel newCensureLevel = factionStandings.checkForCensure(
-                      relevantFaction, currentDay, activeMissions, isInTransit);
-                if (newCensureLevel != null) {
-                    new FactionCensureEvent(this, newCensureLevel, relevantFaction);
-                }
-            }
-
-            // Accolade check
-            boolean ignoreEmployer = relevantFaction.isMercenaryOrganization();
-            boolean isOnMission = FactionStandingUtilities.isIsOnMission(
-                  !isInTransit,
-                  getActiveAtBContracts(),
-                  activeMissions,
-                  relevantFactionCode,
-                  location.getCurrentSystem(),
-                  ignoreEmployer);
-
-            FactionAccoladeLevel newAccoladeLevel = factionStandings.checkForAccolade(
-                  relevantFaction, currentDay, isOnMission);
-
-            if (newAccoladeLevel != null) {
-                new FactionAccoladeEvent(this, relevantFaction, newAccoladeLevel,
-                      faction.equals(relevantFaction));
-            }
-        }
-
-        // Censure degradation
-        factionStandings.processCensureDegradation(currentDay);
-    }
-
-    /**
-     * Use {@link #checkForNewMercenaryOrganizationStartUp(boolean, boolean)} instead
-     */
-    @Deprecated(since = "0.50.07", forRemoval = true)
-    public void checkForNewMercenaryOrganizationStartUp(boolean bypassStartYear) {
-        checkForNewMercenaryOrganizationStartUp(bypassStartYear, false);
-    }
-
-    /**
-     * Checks if a new mercenary organization is starting up in the current game year, and, if so, triggers a welcome
-     * dialog introducing the organization's representative.
-     *
-     * <p>This method examines a prioritized list of known mercenary-related factions for their respective founding
-     * (start) years matching the current year. The list is evaluated in the following order: Mercenary Review Board
-     * (MRB), Mercenary Review Bonding Commission (MRBC), Mercenary Bonding Authority (MBA), and Mercenary Guild (MG),
-     * with MG as the default fallback. If a matching faction is found (and is recognized as a mercenary organization),
-     * it generates an appropriate speaker (as either a merchant or military liaison, depending on the faction) and
-     * opens a welcome dialog for the player.</p>
-     *
-     * <p>The dialog serves to introduce the player to the new mercenary organization, using an in-universe character
-     * as the spokesperson.</p>
-     *
-     * @param bypassStartYear {@code true} if the method should be checking if the mercenary organization is currently
-     *                        active, rather than just checking whether it was founded in the current game year.
-     *
-     * @author Illiani
-     * @since 0.50.07
-     */
-    public void checkForNewMercenaryOrganizationStartUp(boolean bypassStartYear, boolean isStartUp) {
-        Factions factions = Factions.getInstance();
-        int currentYear = getGameYear();
-        Faction[] possibleFactions = new Faction[] {
-              factions.getFaction("MRB"),
-              factions.getFaction("MRBC"),
-              factions.getFaction("MBA"),
-              factions.getFaction("MG")
-        };
-
-        Faction chosenFaction = null;
-        for (Faction faction : possibleFactions) {
-            if (faction != null) {
-                boolean isValidInYear = bypassStartYear && faction.validIn(currentYear);
-                boolean isFoundedInYear = !bypassStartYear && faction.getStartYear() == currentYear;
-
-                if (isValidInYear || isFoundedInYear) {
-                    chosenFaction = faction;
-                    break;
-                }
-            }
-        }
-
-        if (chosenFaction == null) {
-            chosenFaction = factions.getFaction("MG"); // fallback
-        }
-
-        if (chosenFaction != null
-                  && (chosenFaction.getStartYear() == currentYear || isStartUp)
-                  && chosenFaction.isMercenaryOrganization()) {
-            PersonnelRole role = chosenFaction.isClan() ? PersonnelRole.MERCHANT : PersonnelRole.MILITARY_LIAISON;
-            Person speaker = newPerson(role, chosenFaction.getShortName(), Gender.RANDOMIZE);
-            new FactionJudgmentDialog(this, speaker, getCommander(),
-                  "HELLO", chosenFaction,
-                  FactionStandingJudgmentType.WELCOME, ImmersiveDialogWidth.MEDIUM, null, null);
-        } else if (chosenFaction == null) {
-            LOGGER.warn("Unable to find a suitable faction for a new mercenary organization start up");
-        }
-    }
-
-    /** Use {@link #refreshPersonnelMarkets(boolean)} instead */
-    @Deprecated(since = "0.50.07", forRemoval = true)
-    public void refreshPersonnelMarkets() {
-        refreshPersonnelMarkets(false);
-    }
-
-    /**
-     * Refreshes the personnel markets based on the current market style and the current date.
-     *
-     * <p>If the new personnel market is disabled, generates a daily set of available personnel using the old
-     * method. Otherwise, if it is the first day of the month, gathers new applications for the personnel market.
-     *
-     * <p>If rare professions are present, presents a dialog with options regarding these rare personnel. Optionally,
-     * allowing the user to view the new personnel market dialog immediately.</p>
-     *
-     * @param isCampaignStart {@code true} if this method is being called at the start of the campaign
-     *
-     * @author Illiani
-     * @since 0.50.06
-     */
-    public void refreshPersonnelMarkets(boolean isCampaignStart) {
-        PersonnelMarketStyle marketStyle = campaignOptions.getPersonnelMarketStyle();
-        if (marketStyle == PERSONNEL_MARKET_DISABLED) {
-            personnelMarket.generatePersonnelForDay(this);
-        } else {
-            if (currentDay.getDayOfMonth() == 1) {
-                newPersonnelMarket.gatherApplications();
-
-                if (newPersonnelMarket.getHasRarePersonnel()) {
-                    StringBuilder oocReport = new StringBuilder(resources.getString(
-                          "personnelMarket.rareProfession.outOfCharacter"));
-                    for (PersonnelRole profession : newPersonnelMarket.getRareProfessions()) {
-                        oocReport.append("<p>- ").append(profession.getLabel(isClanCampaign())).append("</p>");
-                    }
-
-                    List<String> buttons = new ArrayList<>();
-                    buttons.add(resources.getString("personnelMarket.rareProfession.button.later"));
-                    buttons.add(resources.getString("personnelMarket.rareProfession.button.decline"));
-                    // If the player attempts to jump to the personnel market, while the campaign is booting, they
-                    // will get an NPE as the Campaign GUI won't have finished launching.
-                    if (!isCampaignStart) {
-                        buttons.add(resources.getString("personnelMarket.rareProfession.button.immediate"));
-                    }
-
-                    ImmersiveDialogSimple dialog = new ImmersiveDialogSimple(this,
-                          getSeniorAdminPerson(AdministratorSpecialization.HR),
-                          null,
-                          resources.getString("personnelMarket.rareProfession.inCharacter"),
-                          buttons,
-                          oocReport.toString(),
-                          null,
-                          true);
-
-                    if (dialog.getDialogChoice() == 2) {
-                        newPersonnelMarket.showPersonnelMarketDialog();
-                    }
-                }
-            }
-        }
-    }
-
-    /**
-     * Performs cleanup of departed personnel by identifying and removing eligible personnel records.
-     *
-     * <p>This method uses the {@link AutomatedPersonnelCleanUp} utility to determine which {@link Person}
-     * objects should be removed from the campaign based on current date and campaign configuration options. Identified
-     * personnel are then removed, and a report entry is generated if any removals occur.</p>
-     *
-     * @author Illiani
-     * @since 0.50.06
-     */
-    private void performPersonnelCleanUp() {
-        AutomatedPersonnelCleanUp removal = new AutomatedPersonnelCleanUp(currentDay,
-              getPersonnel(),
-              campaignOptions.isUseRemovalExemptRetirees(),
-              campaignOptions.isUseRemovalExemptCemetery());
-
-        List<Person> personnelToRemove = removal.getPersonnelToCleanUp();
-        for (Person person : personnelToRemove) {
-            removePerson(person, false);
-        }
-
-        if (!personnelToRemove.isEmpty()) {
-            addReport(resources.getString("personnelRemoval.text"));
-        }
-    }
-
-    /**
-     * Fetches and handles the celebration dialogs specific to the current day.
-     *
-     * <p><b>Note:</b> Commanders day is handled as a part of the personnel processing, so we don't need to parse
-     * personnel twice.</p>
-     */
-    private void fetchCelebrationDialogs() {
-        if (!faction.isClan()) {
-            if (isWinterHolidayMajorDay(currentDay)) {
-                new WinterHolidayAnnouncement(this);
-            }
-
-            if (isFreedomDay(currentDay)) {
-                new FreedomDayAnnouncement(this);
-            }
-        }
-
-        if (isNewYear(currentDay)) {
-            new NewYearsDayAnnouncement(this);
-        }
-    }
-
-    /**
-     * Updates the status of whether field kitchens are operating within their required capacity.
-     *
-     * <p>If fatigue is enabled in the campaign options, this method calculates the total available
-     * field kitchen capacity and the required field kitchen usage, then updates the {@code fieldKitchenWithinCapacity}
-     * flag to reflect whether the capacity meets the demand. If fatigue is disabled, the capacity is automatically set
-     * to {@code false}.</p>
-     */
-    private void updateFieldKitchenCapacity() {
-        if (campaignOptions.isUseFatigue()) {
-            int fieldKitchenCapacity = checkFieldKitchenCapacity(getForce(FORCE_ORIGIN).getAllUnitsAsUnits(units,
-                  false), campaignOptions.getFieldKitchenCapacity());
-            int fieldKitchenUsage = checkFieldKitchenUsage(getActivePersonnel(false, false),
-                  campaignOptions.isUseFieldKitchenIgnoreNonCombatants());
-            fieldKitchenWithinCapacity = areFieldKitchensWithinCapacity(fieldKitchenCapacity, fieldKitchenUsage);
-        } else {
-            fieldKitchenWithinCapacity = false;
-        }
-    }
-
-    /**
-     * Updates the value of {@code mashTheatreCapacity} based on the current campaign options and force composition.
-     *
-     * <p>If the campaign is configured to use MASH theatres, this method calculates the available MASH theatre
-     * capacity using the current force and campaign options. If MASH theatres are not enabled, the capacity is set to
-     * zero.</p>
-     *
-     * @author Illiani
-     * @since 0.50.10
-     */
-    private void updateMASHTheatreCapacity() {
-        if (campaignOptions.isUseMASHTheatres()) {
-            mashTheatreCapacity = MASHCapacity.checkMASHCapacity(getForce(FORCE_ORIGIN).getAllUnitsAsUnits(units,
-                  false), campaignOptions.getMASHTheatreCapacity());
-        } else {
-            mashTheatreCapacity = 0;
-        }
-    }
-
-    /**
-     * Processes reputation changes based on various conditions.
-     */
-    private void processReputationChanges() {
-        if (faction.isPirate()) {
-            dateOfLastCrime = currentDay;
-            crimePirateModifier = -100;
-        }
-
-        if (currentDay.getDayOfMonth() == 1) {
-            if (dateOfLastCrime != null) {
-                long yearsBetween = ChronoUnit.YEARS.between(currentDay, dateOfLastCrime);
-
-                int remainingCrimeChange = 2;
-
-                if (yearsBetween >= 1) {
-                    if (crimePirateModifier < 0) {
-                        remainingCrimeChange = max(0, 2 + crimePirateModifier);
-                        changeCrimePirateModifier(2); // this is the amount of change specified by CamOps
-                    }
-
-                    if (crimeRating < 0 && remainingCrimeChange > 0) {
-                        changeCrimeRating(remainingCrimeChange);
-                    }
-                }
-            }
-        }
-
-        if (currentDay.getDayOfWeek().equals(DayOfWeek.MONDAY)) {
-            reputation.initializeReputation(this);
-        }
-    }
-
-    public int getInitiativeBonus() {
-        return initiativeBonus;
-    }
-
-    public void setInitiativeBonus(int bonus) {
-        initiativeBonus = bonus;
-    }
-
-    public void applyInitiativeBonus(int bonus) {
-        if (bonus > initiativeMaxBonus) {
-            initiativeMaxBonus = bonus;
-        }
-        if ((bonus + initiativeBonus) > initiativeMaxBonus) {
-            initiativeBonus = initiativeMaxBonus;
-        } else {
-            initiativeBonus += bonus;
-        }
-    }
-
-    public void initiativeBonusIncrement(boolean change) {
-        if (change) {
-            setInitiativeBonus(++initiativeBonus);
-        } else {
-            setInitiativeBonus(--initiativeBonus);
-        }
-        if (initiativeBonus > initiativeMaxBonus) {
-            initiativeBonus = initiativeMaxBonus;
-        }
-    }
-
-    public int getInitiativeMaxBonus() {
-        return initiativeMaxBonus;
-    }
-
-    public void setInitiativeMaxBonus(int bonus) {
-        initiativeMaxBonus = bonus;
-    }
-
-    /**
-     * This method checks if any students in the academy should graduate, and updates their attributes and status
-     * accordingly. If any students do graduate, it sends the graduation information to autoAwards.
-     */
-    private void processEducationNewDay() {
-        List<UUID> graduatingPersonnel = new ArrayList<>();
-        HashMap<UUID, List<Object>> academyAttributesMap = new HashMap<>();
-
-        for (Person person : getStudents()) {
-            List<Object> individualAcademyAttributes = new ArrayList<>();
-
-            if (EducationController.processNewDay(this, person, false)) {
-                Academy academy = getAcademy(person.getEduAcademySet(), person.getEduAcademyNameInSet());
-
-                if (academy == null) {
-                    LOGGER.debug("Found null academy for {} skipping", person.getFullTitle());
-                    continue;
-                }
-
-                graduatingPersonnel.add(person.getId());
-
-                individualAcademyAttributes.add(academy.getEducationLevel(person));
-                individualAcademyAttributes.add(academy.getType());
-                individualAcademyAttributes.add(academy.getName());
-
-                academyAttributesMap.put(person.getId(), individualAcademyAttributes);
-            }
-        }
-
-        if (!graduatingPersonnel.isEmpty()) {
-            AutoAwardsController autoAwardsController = new AutoAwardsController();
-            autoAwardsController.PostGraduationController(this, graduatingPersonnel, academyAttributesMap);
-        }
-    }
->>>>>>> 2cf8e890
 
     /**
      * Retrieves the flagged commander from the personnel list. If no flagged commander is found returns {@code null}.
