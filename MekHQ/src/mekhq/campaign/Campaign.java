/*
 * Copyright (c) 2009 - Jay Lawson (jaylawson39 at yahoo.com). All Rights Reserved.
 * Copyright (C) 2022-2025 The MegaMek Team. All Rights Reserved.
 *
 * This file is part of MekHQ.
 *
 * MekHQ is free software: you can redistribute it and/or modify
 * it under the terms of the GNU General Public License (GPL),
 * version 3 or (at your option) any later version,
 * as published by the Free Software Foundation.
 *
 * MekHQ is distributed in the hope that it will be useful,
 * but WITHOUT ANY WARRANTY; without even the implied warranty
 * of MERCHANTABILITY or FITNESS FOR A PARTICULAR PURPOSE.
 * See the GNU General Public License for more details.
 *
 * A copy of the GPL should have been included with this project;
 * if not, see <https://www.gnu.org/licenses/>.
 *
 * NOTICE: The MegaMek organization is a non-profit group of volunteers
 * creating free software for the BattleTech community.
 *
 * MechWarrior, BattleMech, `Mech and AeroTech are registered trademarks
 * of The Topps Company, Inc. All Rights Reserved.
 *
 * Catalyst Game Labs and the Catalyst Game Labs logo are trademarks of
 * InMediaRes Productions, LLC.
 *
 * MechWarrior Copyright Microsoft Corporation. MekHQ was created under
 * Microsoft's "Game Content Usage Rules"
 * <https://www.xbox.com/en-US/developers/rules> and it is not endorsed by or
 * affiliated with Microsoft.
 */
package mekhq.campaign;

import static java.lang.Math.floor;
import static java.lang.Math.max;
import static megamek.common.Compute.d6;
import static megamek.common.Compute.randomInt;
import static mekhq.campaign.CampaignOptions.S_AUTO;
import static mekhq.campaign.CampaignOptions.S_TECH;
import static mekhq.campaign.CampaignOptions.TRANSIT_UNIT_MONTH;
import static mekhq.campaign.CampaignOptions.TRANSIT_UNIT_WEEK;
import static mekhq.campaign.force.CombatTeam.recalculateCombatTeams;
import static mekhq.campaign.force.Force.FORCE_NONE;
import static mekhq.campaign.force.Force.FORCE_ORIGIN;
import static mekhq.campaign.force.Force.NO_ASSIGNED_SCENARIO;
import static mekhq.campaign.market.contractMarket.ContractAutomation.performAutomatedActivation;
import static mekhq.campaign.market.personnelMarket.enums.PersonnelMarketStyle.MEKHQ;
import static mekhq.campaign.market.personnelMarket.enums.PersonnelMarketStyle.PERSONNEL_MARKET_DISABLED;
import static mekhq.campaign.mission.AtBContract.pickRandomCamouflage;
import static mekhq.campaign.mission.resupplyAndCaches.PerformResupply.performResupply;
import static mekhq.campaign.mission.resupplyAndCaches.Resupply.isProhibitedUnitType;
import static mekhq.campaign.mission.resupplyAndCaches.ResupplyUtilities.processAbandonedConvoy;
import static mekhq.campaign.parts.enums.PartQuality.QUALITY_A;
import static mekhq.campaign.personnel.DiscretionarySpending.performDiscretionarySpending;
import static mekhq.campaign.personnel.PersonnelOptions.ADMIN_INTERSTELLAR_NEGOTIATOR;
import static mekhq.campaign.personnel.PersonnelOptions.ADMIN_LOGISTICIAN;
import static mekhq.campaign.personnel.backgrounds.BackgroundsController.randomMercenaryCompanyNameGenerator;
import static mekhq.campaign.personnel.education.EducationController.getAcademy;
import static mekhq.campaign.personnel.education.TrainingCombatTeams.processTrainingCombatTeams;
import static mekhq.campaign.personnel.lifeEvents.CommandersDayAnnouncement.isCommandersDay;
import static mekhq.campaign.personnel.lifeEvents.FreedomDayAnnouncement.isFreedomDay;
import static mekhq.campaign.personnel.lifeEvents.NewYearsDayAnnouncement.isNewYear;
import static mekhq.campaign.personnel.lifeEvents.WinterHolidayAnnouncement.isWinterHolidayMajorDay;
import static mekhq.campaign.personnel.skills.Aging.applyAgingSPA;
import static mekhq.campaign.personnel.skills.Aging.updateAllSkillAgeModifiers;
import static mekhq.campaign.personnel.skills.SkillType.EXP_NONE;
import static mekhq.campaign.personnel.skills.SkillType.S_STRATEGY;
import static mekhq.campaign.personnel.skills.SkillType.getType;
import static mekhq.campaign.personnel.turnoverAndRetention.Fatigue.areFieldKitchensWithinCapacity;
import static mekhq.campaign.personnel.turnoverAndRetention.Fatigue.checkFieldKitchenCapacity;
import static mekhq.campaign.personnel.turnoverAndRetention.Fatigue.checkFieldKitchenUsage;
import static mekhq.campaign.personnel.turnoverAndRetention.Fatigue.processFatigueRecovery;
import static mekhq.campaign.personnel.turnoverAndRetention.RetirementDefectionTracker.Payout.isBreakingContract;
import static mekhq.campaign.randomEvents.GrayMonday.GRAY_MONDAY_EVENTS_BEGIN;
import static mekhq.campaign.randomEvents.GrayMonday.GRAY_MONDAY_EVENTS_END;
import static mekhq.campaign.randomEvents.GrayMonday.isGrayMonday;
import static mekhq.campaign.randomEvents.prisoners.PrisonerEventManager.DEFAULT_TEMPORARY_CAPACITY;
import static mekhq.campaign.randomEvents.prisoners.PrisonerEventManager.MINIMUM_TEMPORARY_CAPACITY;
import static mekhq.campaign.randomEvents.prisoners.enums.PrisonerStatus.BONDSMAN;
import static mekhq.campaign.stratcon.StratconRulesManager.processIgnoredDynamicScenario;
import static mekhq.campaign.stratcon.SupportPointNegotiation.negotiateAdditionalSupportPoints;
import static mekhq.campaign.unit.Unit.SITE_FACILITY_BASIC;
import static mekhq.campaign.unit.Unit.TECH_WORK_DAY;
import static mekhq.campaign.universe.Factions.getFactionLogo;
import static mekhq.gui.campaignOptions.enums.ProcurementPersonnelPick.isIneligibleToPerformProcurement;
import static mekhq.utilities.ReportingUtilities.CLOSING_SPAN_TAG;
import static mekhq.utilities.ReportingUtilities.spanOpeningWithCustomColor;

import java.io.PrintWriter;
import java.text.MessageFormat;
import java.time.DayOfWeek;
import java.time.LocalDate;
import java.time.Month;
import java.time.temporal.ChronoUnit;
import java.util.*;
import java.util.Map.Entry;
import java.util.stream.Collectors;
import javax.swing.ImageIcon;
import javax.swing.JOptionPane;

import megamek.Version;
import megamek.client.bot.princess.BehaviorSettings;
import megamek.client.bot.princess.BehaviorSettingsFactory;
import megamek.client.generator.RandomGenderGenerator;
import megamek.client.generator.RandomNameGenerator;
import megamek.client.generator.RandomUnitGenerator;
import megamek.client.ui.util.PlayerColour;
import megamek.codeUtilities.ObjectUtility;
import megamek.common.*;
import megamek.common.ITechnology.AvailabilityValue;
import megamek.common.annotations.Nullable;
import megamek.common.enums.Gender;
import megamek.common.equipment.BombMounted;
import megamek.common.icons.Camouflage;
import megamek.common.icons.Portrait;
import megamek.common.loaders.BLKFile;
import megamek.common.loaders.EntityLoadingException;
import megamek.common.loaders.EntitySavingException;
import megamek.common.options.GameOptions;
import megamek.common.options.IBasicOption;
import megamek.common.options.IOption;
import megamek.common.options.IOptionGroup;
import megamek.common.options.OptionsConstants;
import megamek.common.planetaryconditions.PlanetaryConditions;
import megamek.common.util.BuildingBlock;
import megamek.logging.MMLogger;
import mekhq.MHQConstants;
import mekhq.MekHQ;
import mekhq.Utilities;
import mekhq.campaign.Quartermaster.PartAcquisitionResult;
import mekhq.campaign.againstTheBot.AtBConfiguration;
import mekhq.campaign.enums.CampaignTransportType;
import mekhq.campaign.event.*;
import mekhq.campaign.finances.Accountant;
import mekhq.campaign.finances.CurrencyManager;
import mekhq.campaign.finances.Finances;
import mekhq.campaign.finances.Loan;
import mekhq.campaign.finances.Money;
import mekhq.campaign.finances.enums.TransactionType;
import mekhq.campaign.force.CombatTeam;
import mekhq.campaign.force.Force;
import mekhq.campaign.force.ForceType;
import mekhq.campaign.icons.StandardForceIcon;
import mekhq.campaign.icons.UnitIcon;
import mekhq.campaign.log.HistoricalLogEntry;
import mekhq.campaign.log.LogEntry;
import mekhq.campaign.log.ServiceLogger;
import mekhq.campaign.market.PartsStore;
import mekhq.campaign.market.PersonnelMarket;
import mekhq.campaign.market.ShoppingList;
import mekhq.campaign.market.contractMarket.AbstractContractMarket;
import mekhq.campaign.market.contractMarket.AtbMonthlyContractMarket;
import mekhq.campaign.market.personnelMarket.enums.PersonnelMarketStyle;
import mekhq.campaign.market.personnelMarket.markets.NewPersonnelMarket;
import mekhq.campaign.market.unitMarket.AbstractUnitMarket;
import mekhq.campaign.market.unitMarket.DisabledUnitMarket;
import mekhq.campaign.mission.AtBContract;
import mekhq.campaign.mission.AtBDynamicScenario;
import mekhq.campaign.mission.AtBScenario;
import mekhq.campaign.mission.Contract;
import mekhq.campaign.mission.Mission;
import mekhq.campaign.mission.Scenario;
import mekhq.campaign.mission.atb.AtBScenarioFactory;
import mekhq.campaign.mission.enums.AtBMoraleLevel;
import mekhq.campaign.mission.enums.CombatRole;
import mekhq.campaign.mission.enums.MissionStatus;
import mekhq.campaign.mission.enums.ScenarioStatus;
import mekhq.campaign.mission.enums.ScenarioType;
import mekhq.campaign.mission.resupplyAndCaches.Resupply;
import mekhq.campaign.mission.resupplyAndCaches.Resupply.ResupplyType;
import mekhq.campaign.parts.*;
import mekhq.campaign.parts.enums.PartQuality;
import mekhq.campaign.parts.equipment.AmmoBin;
import mekhq.campaign.parts.equipment.EquipmentPart;
import mekhq.campaign.parts.equipment.HeatSink;
import mekhq.campaign.parts.equipment.JumpJet;
import mekhq.campaign.parts.equipment.MissingEquipmentPart;
import mekhq.campaign.personnel.Bloodname;
import mekhq.campaign.personnel.Person;
import mekhq.campaign.personnel.PersonnelOptions;
import mekhq.campaign.personnel.RandomDependents;
import mekhq.campaign.personnel.SpecialAbility;
import mekhq.campaign.personnel.autoAwards.AutoAwardsController;
import mekhq.campaign.personnel.death.RandomDeath;
import mekhq.campaign.personnel.divorce.AbstractDivorce;
import mekhq.campaign.personnel.divorce.DisabledRandomDivorce;
import mekhq.campaign.personnel.education.Academy;
import mekhq.campaign.personnel.education.EducationController;
import mekhq.campaign.personnel.enums.PersonnelRole;
import mekhq.campaign.personnel.enums.PersonnelStatus;
import mekhq.campaign.personnel.enums.Phenotype;
import mekhq.campaign.personnel.enums.SplittingSurnameStyle;
import mekhq.campaign.personnel.generator.AbstractPersonnelGenerator;
import mekhq.campaign.personnel.generator.AbstractSkillGenerator;
import mekhq.campaign.personnel.generator.AbstractSpecialAbilityGenerator;
import mekhq.campaign.personnel.generator.DefaultPersonnelGenerator;
import mekhq.campaign.personnel.generator.DefaultSkillGenerator;
import mekhq.campaign.personnel.generator.DefaultSpecialAbilityGenerator;
import mekhq.campaign.personnel.generator.RandomPortraitGenerator;
import mekhq.campaign.personnel.generator.SingleSpecialAbilityGenerator;
import mekhq.campaign.personnel.lifeEvents.ComingOfAgeAnnouncement;
import mekhq.campaign.personnel.lifeEvents.CommandersDayAnnouncement;
import mekhq.campaign.personnel.lifeEvents.FreedomDayAnnouncement;
import mekhq.campaign.personnel.lifeEvents.NewYearsDayAnnouncement;
import mekhq.campaign.personnel.lifeEvents.WinterHolidayAnnouncement;
import mekhq.campaign.personnel.marriage.AbstractMarriage;
import mekhq.campaign.personnel.marriage.DisabledRandomMarriage;
import mekhq.campaign.personnel.medical.MedicalController;
import mekhq.campaign.personnel.procreation.AbstractProcreation;
import mekhq.campaign.personnel.procreation.DisabledRandomProcreation;
import mekhq.campaign.personnel.ranks.RankSystem;
import mekhq.campaign.personnel.ranks.RankValidator;
import mekhq.campaign.personnel.ranks.Ranks;
import mekhq.campaign.personnel.skills.Attributes;
import mekhq.campaign.personnel.skills.RandomSkillPreferences;
import mekhq.campaign.personnel.skills.Skill;
import mekhq.campaign.personnel.skills.SkillType;
import mekhq.campaign.personnel.turnoverAndRetention.RetirementDefectionTracker;
import mekhq.campaign.randomEvents.GrayMonday;
import mekhq.campaign.randomEvents.RandomEventLibraries;
import mekhq.campaign.randomEvents.prisoners.PrisonerEventManager;
import mekhq.campaign.randomEvents.prisoners.RecoverMIAPersonnel;
import mekhq.campaign.randomEvents.prisoners.enums.PrisonerStatus;
import mekhq.campaign.rating.CamOpsReputation.ReputationController;
import mekhq.campaign.rating.FieldManualMercRevDragoonsRating;
import mekhq.campaign.rating.IUnitRating;
import mekhq.campaign.rating.UnitRatingMethod;
import mekhq.campaign.storyarc.StoryArc;
import mekhq.campaign.stratcon.StratconCampaignState;
import mekhq.campaign.stratcon.StratconContractInitializer;
import mekhq.campaign.stratcon.StratconRulesManager;
import mekhq.campaign.stratcon.StratconTrackState;
import mekhq.campaign.unit.CargoStatistics;
import mekhq.campaign.unit.CrewType;
import mekhq.campaign.unit.HangarStatistics;
import mekhq.campaign.unit.TestUnit;
import mekhq.campaign.unit.Unit;
import mekhq.campaign.unit.UnitOrder;
import mekhq.campaign.unit.UnitTechProgression;
import mekhq.campaign.unit.enums.TransporterType;
import mekhq.campaign.universe.*;
import mekhq.campaign.universe.enums.HiringHallLevel;
import mekhq.campaign.universe.eras.Era;
import mekhq.campaign.universe.eras.Eras;
import mekhq.campaign.universe.factionStanding.FactionAccoladeEvent;
import mekhq.campaign.universe.factionStanding.FactionAccoladeLevel;
import mekhq.campaign.universe.factionStanding.FactionCensureEvent;
import mekhq.campaign.universe.factionStanding.FactionCensureLevel;
import mekhq.campaign.universe.factionStanding.FactionStandingUtilities;
import mekhq.campaign.universe.factionStanding.FactionStandings;
import mekhq.campaign.universe.factionStanding.PerformBatchall;
import mekhq.campaign.universe.fameAndInfamy.FameAndInfamyController;
import mekhq.campaign.universe.selectors.factionSelectors.AbstractFactionSelector;
import mekhq.campaign.universe.selectors.factionSelectors.DefaultFactionSelector;
import mekhq.campaign.universe.selectors.factionSelectors.RangedFactionSelector;
import mekhq.campaign.universe.selectors.planetSelectors.AbstractPlanetSelector;
import mekhq.campaign.universe.selectors.planetSelectors.DefaultPlanetSelector;
import mekhq.campaign.universe.selectors.planetSelectors.RangedPlanetSelector;
import mekhq.campaign.utilities.AutomatedPersonnelCleanUp;
import mekhq.campaign.work.IAcquisitionWork;
import mekhq.campaign.work.IPartWork;
import mekhq.gui.baseComponents.immersiveDialogs.ImmersiveDialogSimple;
import mekhq.gui.campaignOptions.enums.ProcurementPersonnelPick;
import mekhq.module.atb.AtBEventProcessor;
import mekhq.service.AutosaveService;
import mekhq.service.IAutosaveService;
import mekhq.service.mrms.MRMSService;
import mekhq.utilities.MHQXMLUtility;
import mekhq.utilities.ReportingUtilities;

/**
 * The main campaign class, keeps track of teams and units
 *
 * @author Taharqa
 */
public class Campaign implements ITechManager {
    private static final MMLogger logger = MMLogger.create(Campaign.class);

    public static final String REPORT_LINEBREAK = "<br/><br/>";

    private UUID id;
    private Version version; // this is dynamically populated on load and doesn't need to be saved

    // we have three things to track: (1) teams, (2) units, (3) repair tasks
    // we will use the same basic system (borrowed from MegaMek) for tracking
    // all three
    // OK now we have more, parts, personnel, forces, missions, and scenarios.
    // and more still - we're tracking DropShips and WarShips in a separate set so
    // that we can assign units to transports
    private final Hangar units = new Hangar();
    CampaignTransporterMap shipTransporters = new CampaignTransporterMap(this, CampaignTransportType.SHIP_TRANSPORT);
    CampaignTransporterMap tacticalTransporters = new CampaignTransporterMap(this,
          CampaignTransportType.TACTICAL_TRANSPORT);
    CampaignTransporterMap towTransporters = new CampaignTransporterMap(this, CampaignTransportType.TOW_TRANSPORT);
    private final Map<UUID, Person> personnel = new LinkedHashMap<>();
    private Warehouse parts = new Warehouse();
    private final TreeMap<Integer, Force> forceIds = new TreeMap<>();
    private final TreeMap<Integer, Mission> missions = new TreeMap<>();
    private final TreeMap<Integer, Scenario> scenarios = new TreeMap<>();
    private final Map<UUID, List<Kill>> kills = new HashMap<>();

    // This maps PartInUse ToString() results to doubles, representing a mapping
    // of parts in use to their requested stock percentages to make these values
    // persistent
    private Map<String, Double> partsInUseRequestedStockMap = new LinkedHashMap<>();

    private transient final UnitNameTracker unitNameTracker = new UnitNameTracker();

    private int astechPool;
    private int astechPoolMinutes;
    private int astechPoolOvertime;
    private int medicPool;

    private int lastForceId;
    private int lastMissionId;
    private int lastScenarioId;

    // I need to put a basic game object in campaign so that I can
    // assign it to the entities, otherwise some entity methods may get NPE
    // if they try to call up game options
    private final Game game;
    private final Player player;

    private GameOptions gameOptions;

    private String name;
    private LocalDate currentDay;
    private LocalDate campaignStartDate;

    // hierarchically structured Force object to define TO&E
    private Force forces;
    private Hashtable<Integer, CombatTeam> combatTeams; // AtB

    private Faction faction;
    private ITechnology.Faction techFaction;
    private String retainerEmployerCode; // AtB
    private LocalDate retainerStartDate; // AtB
    private RankSystem rankSystem;

    private final ArrayList<String> currentReport;
    private transient String currentReportHTML;
    private transient List<String> newReports;

    private Boolean fieldKitchenWithinCapacity;

    // this is updated and used per gaming session, it is enabled/disabled via the
    // Campaign options
    // we're re-using the LogEntry class that is used to store Personnel entries
    public LinkedList<LogEntry> inMemoryLogHistory = new LinkedList<>();

    private boolean overtime;
    private boolean gmMode;
    private transient boolean overviewLoadingValue = true;

    private Camouflage camouflage = pickRandomCamouflage(3025, "Root");
    private PlayerColour colour = PlayerColour.BLUE;
    private StandardForceIcon unitIcon = new UnitIcon(null, null);

    private Finances finances;

    private CurrentLocation location;
    private boolean isAvoidingEmptySystems;
    private boolean isOverridingCommandCircuitRequirements;

    private final News news;

    private final PartsStore partsStore;

    private final List<String> customs;

    private CampaignOptions campaignOptions;
    private RandomSkillPreferences rskillPrefs = new RandomSkillPreferences();
    private MekHQ app;

    private ShoppingList shoppingList;

    private NewPersonnelMarket newPersonnelMarket;

    @Deprecated(since = "0.50.06", forRemoval = false)
    private PersonnelMarket personnelMarket;

    private AbstractContractMarket contractMarket;
    private AbstractUnitMarket unitMarket;

    private RandomDeath randomDeath;
    private transient AbstractDivorce divorce;
    private transient AbstractMarriage marriage;
    private transient AbstractProcreation procreation;
    private List<Person> personnelWhoAdvancedInXP;

    private RetirementDefectionTracker retirementDefectionTracker;
    private List<String> turnoverRetirementInformation;

    private AtBConfiguration atbConfig; // AtB
    private AtBEventProcessor atbEventProcessor; // AtB
    private LocalDate shipSearchStart; // AtB
    private int shipSearchType;
    private String shipSearchResult; // AtB
    private LocalDate shipSearchExpiration; // AtB
    private IUnitGenerator unitGenerator; // deprecated
    private IUnitRating unitRating; // deprecated
    private ReputationController reputation;
    private int crimeRating;
    private int crimePirateModifier;
    private LocalDate dateOfLastCrime;
    private FactionStandings factionStandings;
    private int initiativeBonus;
    private int initiativeMaxBonus;
    private final CampaignSummary campaignSummary;
    private final Quartermaster quartermaster;
    private StoryArc storyArc;
    private BehaviorSettings autoResolveBehaviorSettings;
    private List<UUID> automatedMothballUnits;
    private int temporaryPrisonerCapacity;
    private boolean processProcurement;

    // options relating to parts in use and restock
    private boolean ignoreMothballed;
    private boolean topUpWeekly;
    private PartQuality ignoreSparesUnderQuality;

    // Libraries
    // We deliberately don't write this data to the save file as we want it rebuilt
    // every time the campaign loads. This ensures updates can be applied and there is no risk of
    // bugs being permanently locked into the campaign file.
    RandomEventLibraries randomEventLibraries;

    /**
     * Represents the different types of administrative specializations. Each specialization corresponds to a distinct
     * administrative role within the organization.
     *
     * <p>
     * These specializations are used to determine administrative roles and responsibilities, such as by identifying the
     * most senior administrator for a given role.
     * </p>
     */
    public enum AdministratorSpecialization {
        COMMAND, LOGISTICS, TRANSPORT, HR
    }

    private final transient ResourceBundle resources = ResourceBundle.getBundle("mekhq.resources.Campaign",
          MekHQ.getMHQOptions().getLocale());

    /**
     * This is used to determine if the player has an active AtB Contract, and is recalculated on load
     */
    private transient boolean hasActiveContract;

    private final IAutosaveService autosaveService;

    public Campaign() {
        id = UUID.randomUUID();
        game = new Game();
        player = new Player(0, "self");
        game.addPlayer(0, player);
        currentDay = LocalDate.ofYearDay(3067, 1);
        campaignStartDate = null;
        campaignOptions = new CampaignOptions();
        setFaction(Factions.getInstance().getDefaultFaction());
        techFaction = ITechnology.Faction.MERC;
        CurrencyManager.getInstance().setCampaign(this);
        location = new CurrentLocation(Systems.getInstance().getSystems().get("Galatea"), 0);
        isAvoidingEmptySystems = true;
        isOverridingCommandCircuitRequirements = false;
        currentReport = new ArrayList<>();
        currentReportHTML = "";
        newReports = new ArrayList<>();
        name = randomMercenaryCompanyNameGenerator(null);
        overtime = false;
        gmMode = false;
        retainerEmployerCode = null;
        retainerStartDate = null;
        reputation = null;
        factionStandings = new FactionStandings();
        crimeRating = 0;
        crimePirateModifier = 0;
        dateOfLastCrime = null;
        initiativeBonus = 0;
        initiativeMaxBonus = 1;
        setRankSystemDirect(Ranks.getRankSystemFromCode(Ranks.DEFAULT_SYSTEM_CODE));
        forces = new Force(name);
        forceIds.put(0, forces);
        combatTeams = new Hashtable<>();
        finances = new Finances();
        astechPool = 0;
        medicPool = 0;
        resetAstechMinutes();
        partsStore = new PartsStore(this);
        gameOptions = new GameOptions();
        gameOptions.getOption(OptionsConstants.ALLOWED_YEAR).setValue(getGameYear());
        game.setOptions(gameOptions);
        customs = new ArrayList<>();
        shoppingList = new ShoppingList();
        newPersonnelMarket = new NewPersonnelMarket(this);
        news = new News(getGameYear(), id.getLeastSignificantBits());
        setPersonnelMarket(new PersonnelMarket());
        setContractMarket(new AtbMonthlyContractMarket());
        setUnitMarket(new DisabledUnitMarket());
        randomDeath = new RandomDeath(this);
        setDivorce(new DisabledRandomDivorce(getCampaignOptions()));
        setMarriage(new DisabledRandomMarriage(getCampaignOptions()));
        setProcreation(new DisabledRandomProcreation(getCampaignOptions()));
        personnelWhoAdvancedInXP = new ArrayList<>();
        retirementDefectionTracker = new RetirementDefectionTracker();
        turnoverRetirementInformation = new ArrayList<>();
        atbConfig = null;
        autosaveService = new AutosaveService();
        hasActiveContract = false;
        campaignSummary = new CampaignSummary(this);
        quartermaster = new Quartermaster(this);
        fieldKitchenWithinCapacity = false;
        autoResolveBehaviorSettings = BehaviorSettingsFactory.getInstance().DEFAULT_BEHAVIOR;
        automatedMothballUnits = new ArrayList<>();
        temporaryPrisonerCapacity = DEFAULT_TEMPORARY_CAPACITY;
        processProcurement = true;
        topUpWeekly = false;
        ignoreMothballed = true;
        ignoreSparesUnderQuality = QUALITY_A;

        // Library initialization
        randomEventLibraries = new RandomEventLibraries();
    }

    /**
     * @return the app
     */
    public MekHQ getApp() {
        return app;
    }

    /**
     * @param app the app to set
     */
    public void setApp(MekHQ app) {
        this.app = app;
    }

    /**
     * @param overviewLoadingValue the overviewLoadingValue to set
     */
    public void setOverviewLoadingValue(boolean overviewLoadingValue) {
        this.overviewLoadingValue = overviewLoadingValue;
    }

    public Game getGame() {
        return game;
    }

    public Player getPlayer() {
        return player;
    }

    public void setId(UUID id) {
        this.id = id;
    }

    public UUID getId() {
        return id;
    }

    public void setVersion(Version version) {
        this.version = version;
    }

    public @Nullable Version getVersion() {
        return version;
    }

    public String getName() {
        return name;
    }

    public void setName(String s) {
        this.name = s;
    }

    public Era getEra() {
        return Eras.getInstance().getEra(getLocalDate());
    }

    public String getTitle() {
        return getName() +
                     " (" +
                     getFaction().getFullName(getGameYear()) +
                     ')' +
                     " - " +
                     MekHQ.getMHQOptions().getLongDisplayFormattedDate(getLocalDate()) +
                     " (" +
                     getEra() +
                     ')';
    }

    public LocalDate getLocalDate() {
        return currentDay;
    }

    public void setLocalDate(LocalDate currentDay) {
        this.currentDay = currentDay;
    }

    public LocalDate getCampaignStartDate() {
        return campaignStartDate;
    }

    public void setCampaignStartDate(LocalDate campaignStartDate) {
        this.campaignStartDate = campaignStartDate;
    }

    public PlanetarySystem getCurrentSystem() {
        return location.getCurrentSystem();
    }

    public boolean isAvoidingEmptySystems() {
        return isAvoidingEmptySystems;
    }

    public void setIsAvoidingEmptySystems(boolean isAvoidingEmptySystems) {
        this.isAvoidingEmptySystems = isAvoidingEmptySystems;
    }

    public boolean isOverridingCommandCircuitRequirements() {
        return isOverridingCommandCircuitRequirements;
    }

    public void setIsOverridingCommandCircuitRequirements(boolean isOverridingCommandCircuitRequirements) {
        this.isOverridingCommandCircuitRequirements = isOverridingCommandCircuitRequirements;
    }

    /**
     * Returns the Hiring Hall level from the force's current system on the current date. If there is no hiring hall
     * present, the level is HiringHallLevel.NONE.
     *
     * @return The Hiring Hall level of the current system at the present date.
     */
    public HiringHallLevel getSystemHiringHallLevel() {
        return getCurrentSystem().getHiringHallLevel(getLocalDate());
    }

    public Money getFunds() {
        return finances.getBalance();
    }

    public void setForces(Force f) {
        forces = f;
    }

    public Force getForces() {
        return forces;
    }

    public List<Force> getAllForces() {
        return new ArrayList<>(forceIds.values());
    }

    /**
     * Retrieves all units in the Table of Organization and Equipment (TOE).
     *
     * <p>This method provides a list of unique identifiers for all units currently included in the force's TOE
     * structure.</p>
     *
     * @param standardForcesOnly if {@code true}, returns only units in {@link ForceType#STANDARD} forces; if
     *                           {@code false}, returns all units.
     *
     * @return a List of UUID objects representing all units in the TOE according to the specified filter
     *
     * @author Illiani
     * @since 0.50.05
     */
    public List<UUID> getAllUnitsInTheTOE(boolean standardForcesOnly) {
        return forces.getAllUnits(standardForcesOnly);
    }

    /**
     * Adds a {@link CombatTeam} to the {@code combatTeams} {@link Hashtable} using {@code forceId} as the key.
     *
     * @param combatTeam the {@link CombatTeam} to be added to the {@link Hashtable}
     */
    public void addCombatTeam(CombatTeam combatTeam) {
        combatTeams.put(combatTeam.getForceId(), combatTeam);
    }

    /**
     * Removes a {@link CombatTeam} from the {@code combatTeams} {@link Hashtable} using {@code forceId} as the key.
     *
     * @param forceId the key of the {@link CombatTeam} to be removed from the {@link Hashtable}
     */
    public void removeCombatTeam(final int forceId) {
        this.combatTeams.remove(forceId);
    }

    /**
     * Returns the {@link Hashtable} using the combatTeam's {@code forceId} as the key and containing all the
     * {@link CombatTeam} objects after removing the ineligible ones. Although sanitization might not be necessary, it
     * ensures that there is no need for {@code isEligible()} checks when fetching the {@link Hashtable}.
     *
     * @return the sanitized {@link Hashtable} of {@link CombatTeam} objects stored in the current campaign.
     */
    public Hashtable<Integer, CombatTeam> getCombatTeamsTable() {
        // Here we sanitize the list, ensuring ineligible formations have been removed
        // before
        // returning the hashtable. In theory, this shouldn't be necessary, however,
        // having this
        // sanitizing step should remove the need for isEligible() checks whenever we
        // fetch the
        // hashtable.
        for (Force force : getAllForces()) {
            int forceId = force.getId();
            if (combatTeams.containsKey(forceId)) {
                CombatTeam combatTeam = combatTeams.get(forceId);

                if (combatTeam.isEligible(this)) {
                    continue;
                }
            } else {
                CombatTeam combatTeam = new CombatTeam(forceId, this);

                if (combatTeam.isEligible(this)) {
                    combatTeams.put(forceId, combatTeam);
                    continue;
                }
            }

            combatTeams.remove(forceId);
        }

        return combatTeams;
    }

    /**
     * Returns an {@link ArrayList} of all {@link CombatTeam} objects in the {@code combatTeams} {@link Hashtable}.
     * Calls the {@code getCombatTeamsTable()} method to sanitize the {@link Hashtable} before conversion to
     * {@link ArrayList}.
     *
     * @return an {@link ArrayList} of all the {@link CombatTeam} objects in the {@code combatTeams} {@link Hashtable}
     */
    public ArrayList<CombatTeam> getAllCombatTeams() {
        // This call allows us to utilize the self-sanitizing feature of
        // getCombatTeamsTable(),
        // without needing to directly include the code here, too.
        combatTeams = getCombatTeamsTable();

        return combatTeams.values()
                     .stream()
                     .filter(l -> forceIds.containsKey(l.getForceId()))
                     .collect(Collectors.toCollection(ArrayList::new));
    }

    public void setShoppingList(ShoppingList sl) {
        shoppingList = sl;
    }

    public ShoppingList getShoppingList() {
        return shoppingList;
    }

    // region Markets
    public PersonnelMarket getPersonnelMarket() {
        return personnelMarket;
    }

    public void setPersonnelMarket(final PersonnelMarket personnelMarket) {
        this.personnelMarket = personnelMarket;
    }

    public AbstractContractMarket getContractMarket() {
        return contractMarket;
    }

    public void setContractMarket(final AbstractContractMarket contractMarket) {
        this.contractMarket = contractMarket;
    }

    public AbstractUnitMarket getUnitMarket() {
        return unitMarket;
    }

    public void setUnitMarket(final AbstractUnitMarket unitMarket) {
        this.unitMarket = unitMarket;
    }

    public NewPersonnelMarket getNewPersonnelMarket() {
        return newPersonnelMarket;
    }

    public void setNewPersonnelMarket(final NewPersonnelMarket newPersonnelMarket) {
        this.newPersonnelMarket = newPersonnelMarket;
    }
    // endregion Markets

    // region Personnel Modules
    public void resetRandomDeath() {
        this.randomDeath = new RandomDeath(this);
    }

    public AbstractDivorce getDivorce() {
        return divorce;
    }

    public void setDivorce(final AbstractDivorce divorce) {
        this.divorce = divorce;
    }

    public AbstractMarriage getMarriage() {
        return marriage;
    }

    public void setMarriage(final AbstractMarriage marriage) {
        this.marriage = marriage;
    }

    public AbstractProcreation getProcreation() {
        return procreation;
    }

    public void setProcreation(final AbstractProcreation procreation) {
        this.procreation = procreation;
    }
    // endregion Personnel Modules

    public void setRetirementDefectionTracker(RetirementDefectionTracker rdt) {
        retirementDefectionTracker = rdt;
    }

    public RetirementDefectionTracker getRetirementDefectionTracker() {
        return retirementDefectionTracker;
    }

    /**
     * Sets the list of personnel who have advanced in experience points (XP) via vocational xp.
     *
     * @param personnelWhoAdvancedInXP a {@link List} of {@link Person} objects representing personnel who have gained
     *                                 XP.
     */
    public void setPersonnelWhoAdvancedInXP(List<Person> personnelWhoAdvancedInXP) {
        this.personnelWhoAdvancedInXP = personnelWhoAdvancedInXP;
    }

    /**
     * Retrieves the list of personnel who have advanced in experience points (XP) via vocational xp.
     *
     * @return a {@link List} of {@link Person} objects representing personnel who have gained XP.
     */
    public List<Person> getPersonnelWhoAdvancedInXP() {
        return personnelWhoAdvancedInXP;
    }

    /**
     * Initializes the unit generator based on the method chosen in campaignOptions. Called when the unit generator is
     * first used or when the method has been changed in campaignOptions.
     */
    public void initUnitGenerator() {
        if (unitGenerator != null && unitGenerator instanceof RATManager) {
            MekHQ.unregisterHandler(unitGenerator);
        }
        if (campaignOptions.isUseStaticRATs()) {
            RATManager rm = new RATManager();
            while (!RandomUnitGenerator.getInstance().isInitialized()) {
                try {
                    Thread.sleep(50);
                } catch (InterruptedException e) {
                    logger.error("", e);
                }
            }
            rm.setSelectedRATs(campaignOptions.getRATs());
            rm.setIgnoreRatEra(campaignOptions.isIgnoreRATEra());
            unitGenerator = rm;
        } else {
            unitGenerator = new RATGeneratorConnector(getGameYear());
        }
    }

    /**
     * @return - the class responsible for generating random units
     */
    public IUnitGenerator getUnitGenerator() {
        if (unitGenerator == null) {
            initUnitGenerator();
        }
        return unitGenerator;
    }

    public void setAtBEventProcessor(AtBEventProcessor processor) {
        atbEventProcessor = processor;
    }

    public void setAtBConfig(AtBConfiguration config) {
        atbConfig = config;
    }

    public AtBConfiguration getAtBConfig() {
        if (atbConfig == null) {
            atbConfig = AtBConfiguration.loadFromXml();
        }
        return atbConfig;
    }

    // region Ship Search

    /**
     * Sets the date a ship search was started, or null if no search is in progress.
     */
    public void setShipSearchStart(@Nullable LocalDate shipSearchStart) {
        this.shipSearchStart = shipSearchStart;
    }

    /**
     * @return The date a ship search was started, or null if none is in progress.
     */
    public LocalDate getShipSearchStart() {
        return shipSearchStart;
    }

    /**
     * Sets the lookup name of the available ship, or null if none were found.
     */
    public void setShipSearchResult(@Nullable String result) {
        shipSearchResult = result;
    }

    /**
     * @return The lookup name of the available ship, or null if none is available
     */
    public String getShipSearchResult() {
        return shipSearchResult;
    }

    /**
     * @return The date the ship is no longer available, if there is one.
     */
    public LocalDate getShipSearchExpiration() {
        return shipSearchExpiration;
    }

    public void setShipSearchExpiration(LocalDate shipSearchExpiration) {
        this.shipSearchExpiration = shipSearchExpiration;
    }

    /**
     * Sets the unit type to search for.
     */
    public void setShipSearchType(int unitType) {
        shipSearchType = unitType;
    }

    public void startShipSearch(int unitType) {
        setShipSearchStart(getLocalDate());
        setShipSearchType(unitType);
    }

    private void processShipSearch() {
        if (getShipSearchStart() == null) {
            return;
        }

        StringBuilder report = new StringBuilder();
        if (getFinances().debit(TransactionType.UNIT_PURCHASE,
              getLocalDate(),
              getAtBConfig().shipSearchCostPerWeek(),
              "Ship Search")) {
            report.append(getAtBConfig().shipSearchCostPerWeek().toAmountAndSymbolString())
                  .append(" deducted for ship search.");
        } else {
            addReport("<font color=" +
                            ReportingUtilities.getNegativeColor() +
                            ">Insufficient funds for ship search.</font>");
            setShipSearchStart(null);
            return;
        }

        long numDays = ChronoUnit.DAYS.between(getShipSearchStart(), getLocalDate());
        if (numDays > 21) {
            int roll = d6(2);
            TargetRoll target = getAtBConfig().shipSearchTargetRoll(shipSearchType, this);
            setShipSearchStart(null);
            report.append("<br/>Ship search target: ").append(target.getValueAsString()).append(" roll: ").append(roll);
            // TODO : mos zero should make ship available on retainer
            if (roll >= target.getValue()) {
                report.append("<br/>Search successful. ");

                MekSummary ms = getUnitGenerator().generate(getFaction().getShortName(),
                      shipSearchType,
                      -1,
                      getGameYear(),
                      getAtBUnitRatingMod());

                if (ms == null) {
                    ms = getAtBConfig().findShip(shipSearchType);
                }

                if (ms != null) {
                    setShipSearchResult(ms.getName());
                    setShipSearchExpiration(getLocalDate().plusDays(31));
                    report.append(getShipSearchResult())
                          .append(" is available for purchase for ")
                          .append(Money.of(ms.getCost()).toAmountAndSymbolString())
                          .append(" until ")
                          .append(MekHQ.getMHQOptions().getDisplayFormattedDate(getShipSearchExpiration()));
                } else {
                    report.append(" <font color=")
                          .append(ReportingUtilities.getNegativeColor())
                          .append(">Could not determine ship type.</font>");
                }
            } else {
                report.append("<br/>Ship search unsuccessful.");
            }
        }
        addReport(report.toString());
    }

    public void purchaseShipSearchResult() {
        MekSummary ms = MekSummaryCache.getInstance().getMek(getShipSearchResult());
        if (ms == null) {
            logger.error("Cannot find entry for {}", getShipSearchResult());
            return;
        }

        Money cost = Money.of(ms.getCost());

        if (getFunds().isLessThan(cost)) {
            addReport("<font color='" +
                            ReportingUtilities.getNegativeColor() +
                            "'><b> You cannot afford this unit. Transaction cancelled</b>.</font>");
            return;
        }

        MekFileParser mekFileParser;

        try {
            mekFileParser = new MekFileParser(ms.getSourceFile(), ms.getEntryName());
        } catch (Exception ex) {
            logger.error("Unable to load unit: {}", ms.getEntryName(), ex);
            return;
        }

        Entity en = mekFileParser.getEntity();

        int transitDays = getCampaignOptions().isInstantUnitMarketDelivery() ?
                                0 :
                                calculatePartTransitTime(en.calcYearAvailability(getGameYear(),
                                      useClanTechBase(),
                                      getTechFaction()));

        getFinances().debit(TransactionType.UNIT_PURCHASE, getLocalDate(), cost, "Purchased " + en.getShortName());
        PartQuality quality = PartQuality.QUALITY_D;

        if (campaignOptions.isUseRandomUnitQualities()) {
            quality = Unit.getRandomUnitQuality(0);
        }

        addNewUnit(en, true, transitDays, quality);

        if (!getCampaignOptions().isInstantUnitMarketDelivery()) {
            addReport("<font color='" +
                            ReportingUtilities.getPositiveColor() +
                            "'>Unit will be delivered in " +
                            transitDays +
                            " days.</font>");
        }
        setShipSearchResult(null);
        setShipSearchExpiration(null);
    }
    // endregion Ship Search

    /**
     * Process retirements for retired personnel, if any.
     *
     * @param totalPayout     The total retirement payout.
     * @param unitAssignments List of unit assignments.
     *
     * @return False if there were payments AND they were unable to be processed, true otherwise.
     */
    public boolean applyRetirement(Money totalPayout, Map<UUID, UUID> unitAssignments) {
        turnoverRetirementInformation.clear();

        if ((totalPayout.isPositive()) || (null != getRetirementDefectionTracker().getRetirees())) {
            if (getFinances().debit(TransactionType.PAYOUT, getLocalDate(), totalPayout, "Final Payout")) {
                for (UUID pid : getRetirementDefectionTracker().getRetirees()) {
                    Person person = getPerson(pid);
                    boolean wasKilled = getRetirementDefectionTracker().getPayout(pid).isWasKilled();
                    boolean wasSacked = getRetirementDefectionTracker().getPayout(pid).isWasSacked();

                    if ((!wasKilled) && (!wasSacked)) {
                        if (!person.getPermanentInjuries().isEmpty()) {
                            person.changeStatus(this, getLocalDate(), PersonnelStatus.RETIRED);
                        }
                        if (isBreakingContract(person,
                              getLocalDate(),
                              getCampaignOptions().getServiceContractDuration())) {
                            if (!getActiveContracts().isEmpty()) {
                                int roll = randomInt(20);

                                if (roll == 0) {
                                    person.changeStatus(this, getLocalDate(), PersonnelStatus.DEFECTED);
                                }
                            } else {
                                person.changeStatus(this, getLocalDate(), PersonnelStatus.RESIGNED);
                            }
                        } else if (person.getAge(getLocalDate()) >= 50) {
                            person.changeStatus(this, getLocalDate(), PersonnelStatus.RETIRED);
                        } else {
                            person.changeStatus(this, getLocalDate(), PersonnelStatus.RESIGNED);
                        }
                    }

                    if (!person.getStatus().isActive()) {
                        turnoverRetirementInformation.add(String.format(person.getStatus().getReportText(),
                              person.getHyperlinkedFullTitle()));
                    }

                    if (wasSacked) {
                        if (person.getPermanentInjuries().isEmpty()) {
                            person.changeStatus(this, getLocalDate(), PersonnelStatus.SACKED);
                        } else {
                            person.changeStatus(this, getLocalDate(), PersonnelStatus.RETIRED);
                        }
                    }

                    // civilian spouses follow their partner in departing
                    Person spouse = person.getGenealogy().getSpouse();

                    if ((spouse != null) && (spouse.getPrimaryRole().isCivilian())) {
                        addReport(spouse.getHyperlinkedFullTitle() +
                                        ' ' +
                                        resources.getString("turnoverJointDeparture.text"));
                        spouse.changeStatus(this, getLocalDate(), PersonnelStatus.LEFT);

                        turnoverRetirementInformation.add(spouse.getHyperlinkedFullTitle() +
                                                                ' ' +
                                                                resources.getString("turnoverJointDeparture.text"));
                    }

                    // non-civilian spouses may divorce the remaining partner
                    if ((person.getAge(getLocalDate()) >= 50) && (!campaignOptions.getRandomDivorceMethod().isNone())) {
                        if ((spouse != null) && (spouse.isDivorceable()) && (!spouse.getPrimaryRole().isCivilian())) {
                            if ((person.getStatus().isDefected()) || (randomInt(6) == 0)) {
                                getDivorce().divorce(this, getLocalDate(), person, SplittingSurnameStyle.WEIGHTED);

                                turnoverRetirementInformation.add(String.format(resources.getString("divorce.text"),
                                      person.getHyperlinkedFullTitle(),
                                      spouse.getHyperlinkedFullTitle()));
                            }
                        }
                    }

                    // This ensures children have a chance of following their parent into departure
                    // This needs to be after spouses, to ensure joint-departure spouses are
                    // factored in
                    for (Person child : person.getGenealogy().getChildren()) {
                        if ((child.isChild(getLocalDate())) && (!child.getStatus().isDepartedUnit())) {
                            boolean hasRemainingParent = child.getGenealogy()
                                                               .getParents()
                                                               .stream()
                                                               .anyMatch(parent -> (!parent.getStatus()
                                                                                           .isDepartedUnit()) &&
                                                                                         (!parent.getStatus()
                                                                                                 .isAbsent()));

                            // if there is a remaining parent, there is a 50/50 chance the child departs
                            if ((hasRemainingParent) && (randomInt(2) == 0)) {
                                addReport(child.getHyperlinkedFullTitle() +
                                                ' ' +
                                                resources.getString("turnoverJointDepartureChild.text"));
                                child.changeStatus(this, getLocalDate(), PersonnelStatus.LEFT);

                                turnoverRetirementInformation.add(child.getHyperlinkedFullTitle() +
                                                                        ' ' +
                                                                        resources.getString(
                                                                              "turnoverJointDepartureChild.text"));
                            }

                            // if there is no remaining parent, the child will always depart, unless the
                            // parents are dead
                            if ((!hasRemainingParent) && (child.getGenealogy().hasLivingParents())) {
                                addReport(child.getHyperlinkedFullTitle() +
                                                ' ' +
                                                resources.getString("turnoverJointDepartureChild.text"));
                                child.changeStatus(this, getLocalDate(), PersonnelStatus.LEFT);

                                turnoverRetirementInformation.add(child.getHyperlinkedFullTitle() +
                                                                        ' ' +
                                                                        resources.getString(
                                                                              "turnoverJointDepartureChild.text"));
                            } else if (!child.getGenealogy().hasLivingParents()) {
                                addReport(child.getHyperlinkedFullTitle() + ' ' + resources.getString("orphaned.text"));

                                turnoverRetirementInformation.add(child.getHyperlinkedFullTitle() +
                                                                        ' ' +
                                                                        resources.getString("orphaned.text"));
                                ServiceLogger.orphaned(person, getLocalDate());
                            }
                        }
                    }

                    if (unitAssignments.containsKey(pid)) {
                        removeUnit(unitAssignments.get(pid));
                    }
                }
                getRetirementDefectionTracker().resolveAllContracts();
                return true;
            }
        } else {
            addReport("<font color='" +
                            ReportingUtilities.getNegativeColor() +
                            "'>You cannot afford to make the final payments.</font>");
            return false;
        }

        return true;
    }

    public CampaignSummary getCampaignSummary() {
        return campaignSummary;
    }

    public News getNews() {
        return news;
    }

    /**
     * Add force to an existing superforce. This method will also assign the force an id and place it in the forceId
     * hash
     *
     * @param force      - the Force to add
     * @param superForce - the superforce to add the new force to
     */
    public void addForce(Force force, Force superForce) {
        int id = lastForceId + 1;
        force.setId(id);
        superForce.addSubForce(force, true);
        force.setScenarioId(superForce.getScenarioId(), this);
        forceIds.put(id, force);
        lastForceId = id;

        force.updateCommander(this);

        if (campaignOptions.isUseAtB()) {
            recalculateCombatTeams(this);
        }
    }

    public void moveForce(Force force, Force superForce) {
        Force parentForce = force.getParentForce();

        if (null != parentForce) {
            parentForce.removeSubForce(force.getId());
        }

        superForce.addSubForce(force, true);
        force.setScenarioId(superForce.getScenarioId(), this);

        // repopulate formation levels across the TO&E
        Force.populateFormationLevelsFromOrigin(this);
    }

    /**
     * This is used by the XML loader. The id should already be set for this force so don't increment
     *
     * @param force Force to add
     */
    public void importForce(Force force) {
        lastForceId = max(lastForceId, force.getId());
        forceIds.put(force.getId(), force);
    }

    /**
     * This is used by the XML loader. The id should already be set for this scenario so don't increment
     *
     * @param scenario Scenario to Add.
     */
    public void importScenario(Scenario scenario) {
        lastScenarioId = max(lastScenarioId, scenario.getId());
        scenarios.put(scenario.getId(), scenario);
    }

    public void addUnitToForce(final @Nullable Unit unit, final Force force) {
        addUnitToForce(unit, force.getId());
    }

    /**
     * Add unit to an existing force. This method will also assign that force's id to the unit.
     *
     * @param unit Unit to add to the existing force.
     * @param id   Force ID to add unit to
     */
    public void addUnitToForce(@Nullable Unit unit, int id) {
        if (unit == null) {
            return;
        }

        Force force = forceIds.get(id);
        Force prevForce = forceIds.get(unit.getForceId());
        boolean useTransfers = false;
        boolean transferLog = !getCampaignOptions().isUseTransfers();

        if (null != prevForce) {
            if (null != prevForce.getTechID()) {
                unit.removeTech();
            }
            // We log removal if we don't use transfers or if it can't be assigned to a new
            // force
            prevForce.removeUnit(this, unit.getId(), transferLog || (force == null));
            useTransfers = !transferLog;
            MekHQ.triggerEvent(new OrganizationChangedEvent(this, prevForce, unit));
        }

        if (null != force) {
            unit.setForceId(id);
            unit.setScenarioId(force.getScenarioId());
            if (null != force.getTechID()) {
                Person forceTech = getPerson(force.getTechID());
                if (forceTech.canTech(unit.getEntity())) {
                    if (null != unit.getTech()) {
                        unit.removeTech();
                    }

                    unit.setTech(forceTech);
                } else {
                    String cantTech = forceTech.getFullName() +
                                            " cannot maintain " +
                                            unit.getName() +
                                            '\n' +
                                            "You will need to assign a tech manually.";
                    JOptionPane.showMessageDialog(null, cantTech, "Warning", JOptionPane.WARNING_MESSAGE);
                }
            }
            force.addUnit(this, unit.getId(), useTransfers, prevForce);
            MekHQ.triggerEvent(new OrganizationChangedEvent(this, force, unit));
        }

        if (campaignOptions.isUseAtB()) {
            recalculateCombatTeams(this);
        }
    }

    /**
     * Adds force and all its sub-forces to the Combat Teams table
     */
    private void addAllCombatTeams(Force force) {
        recalculateCombatTeams(this);

        for (Force subForce : force.getSubForces()) {
            addAllCombatTeams(subForce);
        }
    }

    // region Missions/Contracts

    /**
     * Add a mission to the campaign
     *
     * @param mission The mission to be added
     */
    public void addMission(Mission mission) {
        int missionID = lastMissionId + 1;
        mission.setId(missionID);
        missions.put(missionID, mission);
        lastMissionId = missionID;
        MekHQ.triggerEvent(new MissionNewEvent(mission));
    }

    /**
     * Imports a {@link Mission} into a campaign.
     *
     * @param mission Mission to import into the campaign.
     */
    public void importMission(final Mission mission) {
        mission.getScenarios().forEach(this::importScenario);
        addMissionWithoutId(mission);
        StratconContractInitializer.restoreTransientStratconInformation(mission, this);
    }

    private void addMissionWithoutId(Mission m) {
        lastMissionId = max(lastMissionId, m.getId());
        missions.put(m.getId(), m);
        MekHQ.triggerEvent(new MissionNewEvent(m));
    }

    /**
     * @param id the mission's id
     *
     * @return the mission in question
     */
    public @Nullable Mission getMission(int id) {
        return missions.get(id);
    }

    /**
     * @return an <code>Collection</code> of missions in the campaign
     */
    public Collection<Mission> getMissions() {
        return missions.values();
    }

    /**
     * @return missions List sorted with complete missions at the bottom
     */
    public List<Mission> getSortedMissions() {
        return getMissions().stream()
                     .sorted(Comparator.comparing(Mission::getStatus)
                                   .thenComparing(m -> (m instanceof Contract) ?
                                                             ((Contract) m).getStartDate() :
                                                             LocalDate.now()))
                     .collect(Collectors.toList());
    }

    public List<Mission> getActiveMissions(final boolean excludeEndDateCheck) {
        return getMissions().stream()
                     .filter(m -> m.isActiveOn(getLocalDate(), excludeEndDateCheck))
                     .collect(Collectors.toList());
    }

    public List<Mission> getCompletedMissions() {
        return getMissions().stream().filter(m -> m.getStatus().isCompleted()).collect(Collectors.toList());
    }

    /**
     * Retrieves a list of currently active contracts.
     *
     * <p>This method is a shorthand for {@link #getActiveContracts(boolean)} with {@code includeFutureContracts}
     * set to {@code false}. It fetches all contracts from the list of missions and filters them for those that are
     * currently active on the current local date.</p>
     *
     * @return A list of {@link Contract} objects that are currently active.
     */
    public List<Contract> getActiveContracts() {
        return getActiveContracts(false);
    }

    /**
     * Retrieves a list of active contracts, with an option to include future contracts.
     *
     * <p>This method iterates through all missions and checks if they are instances of {@link Contract}.
     * If so, it filters them based on their active status, as determined by the
     * {@link Contract#isActiveOn(LocalDate, boolean)} method.</p>
     *
     * @param includeFutureContracts If {@code true}, contracts that are scheduled to start in the future will also be
     *                               included in the final result. If {@code false}, only contracts active on the
     *                               current local date are included.
     *
     * @return A list of {@link Contract} objects that match the active criteria.
     */
    public List<Contract> getActiveContracts(boolean includeFutureContracts) {
        List<Contract> activeContracts = new ArrayList<>();

        for (Mission mission : getMissions()) {
            // Skip if the mission is not a Contract
            if (!(mission instanceof Contract contract)) {
                continue;
            }

            if (contract.isActiveOn(getLocalDate(), includeFutureContracts)) {
                activeContracts.add(contract);
            }
        }

        return activeContracts;
    }

    /**
     * Retrieves a list of future contracts.
     *
     * <p>This method fetches all missions and checks if they are instances of {@link Contract}. It filters the
     * contracts where the start date is after the current day.</p>
     *
     * @return A list of {@link Contract} objects whose start dates are in the future.
     */
    public List<Contract> getFutureContracts() {
        List<Contract> activeContracts = new ArrayList<>();

        for (Mission mission : getMissions()) {
            // Skip if the mission is not a Contract
            if (!(mission instanceof Contract contract)) {
                continue;
            }

            if (contract.getStartDate().isAfter(currentDay)) {
                activeContracts.add(contract);
            }
        }

        return activeContracts;
    }

    public List<AtBContract> getAtBContracts() {
        return getMissions().stream()
                     .filter(c -> c instanceof AtBContract)
                     .map(c -> (AtBContract) c)
                     .collect(Collectors.toList());
    }

    /**
     * Determines whether there is an active AtB (Against the Bot) contract. This method checks if there are contracts
     * currently active. Optionally, it can also consider future contracts that have been accepted but have not yet
     * started.
     *
     * @param includeFutureContracts a boolean indicating whether contracts that have been accepted but have not yet
     *                               started should also be considered as active.
     *
     * @return {@code true} if there is any currently active AtB contract, or if {@code includeFutureContracts} is
     *       {@code true} and there are future contracts starting after the current date. Otherwise, {@code false}.
     *
     * @see #hasFutureAtBContract()
     */
    public boolean hasActiveAtBContract(boolean includeFutureContracts) {
        if (!getActiveAtBContracts().isEmpty()) {
            return true;
        }

        if (includeFutureContracts) {
            return hasFutureAtBContract();
        }

        return false;
    }

    /**
     * Checks if there is at least one active AtB (Against the Bot) contract, using the default search parameters.
     *
     * @return {@code true} if an active AtB contract exists; {@code false} otherwise
     *
     * @author Illiani
     * @since 0.50.06
     */
    public boolean hasActiveAtBContract() {
        return hasActiveAtBContract(false);
    }

    /**
     * Determines whether there are any future AtB (Against the Bot) contracts. A future contract is defined as a
     * contract that has been accepted but has a start date later than the current day.
     *
     * @return true if there is at least one future AtB contract (accepted but starting after the current date).
     *       Otherwise, false.
     */
    public boolean hasFutureAtBContract() {
        List<AtBContract> contracts = getAtBContracts();

        for (AtBContract contract : contracts) {
            // This catches any contracts that have been accepted, but haven't yet started
            if (contract.getStartDate().isAfter(currentDay)) {
                return true;
            }
        }

        return false;
    }

    public List<AtBContract> getActiveAtBContracts() {
        return getActiveAtBContracts(false);
    }

    public List<AtBContract> getActiveAtBContracts(boolean excludeEndDateCheck) {
        return getMissions().stream()
                     .filter(c -> (c instanceof AtBContract) && c.isActiveOn(getLocalDate(), excludeEndDateCheck))
                     .map(c -> (AtBContract) c)
                     .collect(Collectors.toList());
    }

    public List<AtBContract> getCompletedAtBContracts() {
        return getMissions().stream()
                     .filter(c -> (c instanceof AtBContract) && c.getStatus().isCompleted())
                     .map(c -> (AtBContract) c)
                     .collect(Collectors.toList());
    }

    /**
     * @return whether the current campaign has an active contract for the current date
     */
    public boolean hasActiveContract() {
        return hasActiveContract;
    }

    /**
     * This is used to check if the current campaign has one or more active contacts, and sets the value of
     * hasActiveContract based on that check. This value should not be set elsewhere
     */
    public void setHasActiveContract() {
        hasActiveContract = getMissions().stream()
                                  .anyMatch(c -> (c instanceof Contract) && c.isActiveOn(getLocalDate()));
    }
    // endregion Missions/Contracts

    /**
     * Adds scenario to existing mission, generating a report.
     */
    public void addScenario(Scenario s, Mission m) {
        addScenario(s, m, false);
    }

    /**
     * Add scenario to an existing mission. This method will also assign the scenario an id, provided that it is a new
     * scenario. It then adds the scenario to the scenarioId hash.
     * <p>
     * Scenarios with previously set ids can be sent to this mission, allowing one to remove and then re-add scenarios
     * if needed. This functionality is used in the
     * <code>AtBScenarioFactory</code> class in method
     * <code>createScenariosForNewWeek</code> to
     * ensure that scenarios are generated properly.
     *
     * @param s              - the Scenario to add
     * @param m              - the mission to add the new scenario to
     * @param suppressReport - whether to suppress the campaign report
     */
    public void addScenario(Scenario s, Mission m, boolean suppressReport) {
        final boolean newScenario = s.getId() == Scenario.S_DEFAULT_ID;
        final int id = newScenario ? ++lastScenarioId : s.getId();
        s.setId(id);
        m.addScenario(s);
        scenarios.put(id, s);

        if (newScenario && !suppressReport) {
            addReport(MessageFormat.format(resources.getString("newAtBScenario.format"),
                  s.getHyperlinkedName(),
                  MekHQ.getMHQOptions().getDisplayFormattedDate(s.getDate())));
        }

        MekHQ.triggerEvent(new ScenarioNewEvent(s));
    }

    public Scenario getScenario(int id) {
        return scenarios.get(id);
    }

    public Collection<Scenario> getScenarios() {
        return scenarios.values();
    }

    public void setLocation(CurrentLocation l) {
        location = l;
    }

    /**
     * Moves immediately to a {@link PlanetarySystem}.
     *
     * @param s The {@link PlanetarySystem} the campaign has been moved to.
     */
    public void moveToPlanetarySystem(PlanetarySystem s) {
        setLocation(new CurrentLocation(s, 0.0));
        MekHQ.triggerEvent(new LocationChangedEvent(getLocation(), false));
    }

    public CurrentLocation getLocation() {
        return location;
    }

    /**
     * Imports a {@link Unit} into a campaign.
     *
     * @param unit A {@link Unit} to import into the campaign.
     */
    public void importUnit(Unit unit) {
        Objects.requireNonNull(unit);

        logger.debug("Importing unit: ({}): {}", unit.getId(), unit.getName());

        getHangar().addUnit(unit);

        checkDuplicateNamesDuringAdd(unit.getEntity());

        // Assign an entity ID to our new unit
        if (Entity.NONE == unit.getEntity().getId()) {
            unit.getEntity().setId(game.getNextEntityId());
        }

        // Entity should exist before we initialize transport space
        game.addEntity(unit.getEntity());

        unit.initializeAllTransportSpace();

        if (!unit.isMothballed()) {
            for (CampaignTransportType campaignTransportType : CampaignTransportType.values()) {
                if (!unit.getTransportCapabilities(campaignTransportType).isEmpty()) {
                    addCampaignTransport(campaignTransportType, unit);
                }
            }
        }

    }

    /**
     * Adds a transport (Unit) to the list specified transporters map. This transporters map is used to store
     * transports, the kinds of transporters they have, and their remaining capacity. The transporters map is meant to
     * be utilized by the GUI.
     *
     * @param campaignTransportType Transport Type (enum) we're adding to
     * @param unit                  unit with transport capabilities
     *
     * @see CampaignTransporterMap
     */
    public void addCampaignTransport(CampaignTransportType campaignTransportType, Unit unit) {
        if (campaignTransportType.isShipTransport()) {
            shipTransporters.addTransporter(unit);
        } else if (campaignTransportType.isTacticalTransport()) {
            tacticalTransporters.addTransporter(unit);
        } else if (campaignTransportType.isTowTransport()) {
            towTransporters.addTransporter(unit);
        }
    }

    /**
     * This will update the transport in the transports list with current capacities. When a unit is added or removed
     * from a transport, that information needs updated in the campaign transport map. This method will update the map
     * for every {@code CampaignTransportType} for the given transport.
     *
     * @param transport Unit
     *
     * @see Campaign#updateTransportInTransports(CampaignTransportType, Unit)
     */
    public void updateTransportInTransports(Unit transport) {
        for (CampaignTransportType campaignTransportType : CampaignTransportType.values()) {
            updateTransportInTransports(campaignTransportType, transport);
        }
    }

    /**
     * This will update the transport in the transports list with current capacities. When a unit is added or removed
     * from a transport, that information needs updated in the campaign transport map. This method takes the
     * CampaignTransportType and transport as inputs and updates the map with the current capacities of the transport.
     *
     * @param campaignTransportType type (Enum) of TransportedUnitsSummary we're interested in
     * @param transport             Unit
     */
    public void updateTransportInTransports(CampaignTransportType campaignTransportType, Unit transport) {
        Objects.requireNonNull(getCampaignTransporterMap(campaignTransportType))
              .updateTransportInTransporterMap(transport);
    }

    /**
     * Deletes an entry from the list of specified list of transports. This gets updated when the transport should no
     * longer be in the CampaignTransporterMap, such as when Transport is mothballed or removed from the campaign.
     *
     * @param campaignTransportType Transport Type (enum) we're checking
     * @param unit                  - The ship we want to remove from this Set
     *
     * @see CampaignTransporterMap
     */
    public void removeCampaignTransporter(CampaignTransportType campaignTransportType, Unit unit) {
        if (campaignTransportType.isShipTransport()) {
            shipTransporters.removeTransport(unit);
        } else if (campaignTransportType.isTacticalTransport()) {
            tacticalTransporters.removeTransport(unit);
        } else if (campaignTransportType.isTowTransport()) {
            towTransporters.removeTransport(unit);
        }
    }

    /**
     * This is for adding a TestUnit that was previously created and had parts added to it. We need to do the normal
     * stuff, but we also need to take the existing parts and add them to the campaign.
     *
     * @param testUnit TestUnit to add.
     */
    public void addTestUnit(TestUnit testUnit) {
        // we really just want the entity and the parts so let's just wrap that around a new unit.
        Unit unit = new Unit(testUnit.getEntity(), this);
        getHangar().addUnit(unit);

        // we decided we like the test unit so much we are going to keep it
        unit.getEntity().setOwner(player);
        unit.getEntity().setGame(game);
        unit.getEntity().setExternalIdAsString(unit.getId().toString());
        unit.setMaintenanceMultiplier(getCampaignOptions().getDefaultMaintenanceTime());

        // now lets grab the parts from the test unit and set them up with this unit
        for (Part p : testUnit.getParts()) {
            unit.addPart(p);
            getQuartermaster().addPart(p, 0);
        }

        unit.resetPilotAndEntity();

        if (!unit.isRepairable()) {
            unit.setSalvage(true);
        }

        // Assign an entity ID to our new unit
        if (Entity.NONE == unit.getEntity().getId()) {
            unit.getEntity().setId(game.getNextEntityId());
        }
        game.addEntity(unit.getEntity());

        checkDuplicateNamesDuringAdd(unit.getEntity());
        addReport(unit.getHyperlinkedName() + " has been added to the unit roster.");
    }

    /**
     * Add a new unit to the campaign and set its quality to D.
     *
     * @param en             An <code>Entity</code> object that the new unit will be wrapped around
     * @param allowNewPilots A boolean indicating whether to add new pilots for the unit
     * @param days           The number of days for the new unit to arrive
     *
     * @return The newly added unit
     */
    public Unit addNewUnit(Entity en, boolean allowNewPilots, int days) {
        return addNewUnit(en, allowNewPilots, days, PartQuality.QUALITY_D);
    }

    /**
     * Add a new unit to the campaign and set its quality.
     *
     * @param en             An <code>Entity</code> object that the new unit will be wrapped around
     * @param allowNewPilots A boolean indicating whether to add new pilots for the unit
     * @param days           The number of days for the new unit to arrive
     * @param quality        The quality of the new unit (0-5)
     *
     * @return The newly added unit
     *
     * @throws IllegalArgumentException If the quality is not within the valid range (0-5)
     */
    public Unit addNewUnit(Entity en, boolean allowNewPilots, int days, PartQuality quality) {
        Unit unit = new Unit(en, this);
        unit.setMaintenanceMultiplier(getCampaignOptions().getDefaultMaintenanceTime());
        getHangar().addUnit(unit);

        // reset the game object
        en.setOwner(player);
        en.setGame(game);
        en.setExternalIdAsString(unit.getId().toString());

        // Added to avoid the 'default force bug' when calculating cargo
        removeUnitFromForce(unit);

        unit.initializeParts(true);
        unit.runDiagnostic(false);
        if (!unit.isRepairable()) {
            unit.setSalvage(true);
        }

        unit.setDaysToArrival(days);

        if (days > 0) {
            unit.setMothballed(campaignOptions.isMothballUnitMarketDeliveries());
        }

        if (allowNewPilots) {
            Map<CrewType, Collection<Person>> newCrew = Utilities.genRandomCrewWithCombinedSkill(this,
                  unit,
                  getFaction().getShortName());
            newCrew.forEach((type, personnel) -> personnel.forEach(p -> type.getAddMethod().accept(unit, p)));
        }

        unit.resetPilotAndEntity();

        unit.setQuality(quality);

        // Assign an entity ID to our new unit
        if (Entity.NONE == en.getId()) {
            en.setId(game.getNextEntityId());
        }
        game.addEntity(en);

        unit.initializeAllTransportSpace();

        if (!unit.isMothballed()) {
            for (CampaignTransportType campaignTransportType : CampaignTransportType.values()) {
                if (!unit.getTransportCapabilities(campaignTransportType).isEmpty()) {
                    addCampaignTransport(campaignTransportType, unit);
                }
            }
        }

        checkDuplicateNamesDuringAdd(en);
        addReport(unit.getHyperlinkedName() + " has been added to the unit roster.");
        MekHQ.triggerEvent(new UnitNewEvent(unit));

        return unit;
    }

    /**
     * @return the current hangar containing the player's units.
     */
    public Hangar getHangar() {
        return units;
    }

    /**
     * Gets statistics related to units in the hangar.
     */
    public HangarStatistics getHangarStatistics() {
        return new HangarStatistics(getHangar());
    }

    /**
     * Gets statistics related to cargo in the hangar.
     */
    public CargoStatistics getCargoStatistics() {
        return new CargoStatistics(this);
    }

    public Collection<Unit> getUnits() {
        return getHangar().getUnits();
    }

    /**
     * Retrieves a collection of units that are not mothballed or being salvaged.
     *
     * @return a collection of active units
     */
    public Collection<Unit> getActiveUnits() {
        return getHangar().getUnits().stream().filter(unit -> !unit.isMothballed() && !unit.isSalvage()).toList();
    }

    public List<Entity> getEntities() {
        return getUnits().stream().map(Unit::getEntity).collect(Collectors.toList());
    }

    public Unit getUnit(UUID id) {
        return getHangar().getUnit(id);
    }

    // region Personnel
    // region Person Creation

    /**
     * Creates a new dependent with given gender. The origin faction and planet are set to null.
     *
     * @param gender The {@link Gender} of the new dependent.
     *
     * @return Return a {@link Person} object representing the new dependent.
     */
    public Person newDependent(Gender gender) {
        return newDependent(gender, null, null);
    }

    /**
     * Creates a new dependent with the given gender, origin faction, and origin planet.
     *
     * @param gender        The {@link Gender} of the new dependent.
     * @param originFaction The {@link Faction} that represents the origin faction for the new dependent. This can be
     *                      null, suggesting the faction will be chosen based on campaign options.
     * @param originPlanet  The {@link Planet} that represents the origin planet for the new dependent. This can be
     *                      null, suggesting the planet will be chosen based on campaign options.
     *
     * @return Return a {@link Person} object representing the new dependent.
     */
    public Person newDependent(Gender gender, @Nullable Faction originFaction, @Nullable Planet originPlanet) {
        PersonnelRole civilianProfession = PersonnelRole.MISCELLANEOUS_JOB;

        int dependentProfessionDieSize = campaignOptions.getDependentProfessionDieSize();
        if (dependentProfessionDieSize == 0 || randomInt(dependentProfessionDieSize) == 0) {
            civilianProfession = PersonnelRole.DEPENDENT;
        }

        int civilianProfessionDieSize = campaignOptions.getCivilianProfessionDieSize();
        if (civilianProfessionDieSize > 0) { // A value of 0 denotes that this system has been disabled
            if (randomInt(civilianProfessionDieSize) == 0) {
                List<PersonnelRole> civilianRoles = PersonnelRole.getCivilianRolesExceptNone();
                civilianProfession = ObjectUtility.getRandomItem(civilianRoles);
            }
        }

        // When a character is generated we include age checks to ensure they're old enough for the profession
        // chosen, so we don't need to include age-checks here.

        return newPerson(civilianProfession,
              PersonnelRole.NONE,
              new DefaultFactionSelector(getCampaignOptions().getRandomOriginOptions(), originFaction),
              new DefaultPlanetSelector(getCampaignOptions().getRandomOriginOptions(), originPlanet),
              gender);
    }

    /**
     * Generate a new Person of the given role using whatever randomization options have been given in the
     * CampaignOptions
     *
     * @param role The primary role
     *
     * @return A new {@link Person}.
     */
    public Person newPerson(final PersonnelRole role) {
        return newPerson(role, PersonnelRole.NONE);
    }

    /**
     * Generate a new Person of the given role using whatever randomization options have been given in the
     * CampaignOptions
     *
     * @param primaryRole   The primary role
     * @param secondaryRole A secondary role
     *
     * @return A new {@link Person}.
     */
    public Person newPerson(final PersonnelRole primaryRole, final PersonnelRole secondaryRole) {
        return newPerson(primaryRole, secondaryRole, getFactionSelector(), getPlanetSelector(), Gender.RANDOMIZE);
    }

    /**
     * Generate a new Person of the given role using whatever randomization options have been given in the
     * CampaignOptions
     *
     * @param primaryRole The primary role
     * @param factionCode The code for the faction this person is to be generated from
     * @param gender      The gender of the person to be generated, or a randomize it value
     *
     * @return A new {@link Person}.
     */
    public Person newPerson(final PersonnelRole primaryRole, final String factionCode, final Gender gender) {
        return newPerson(primaryRole,
              PersonnelRole.NONE,
              new DefaultFactionSelector(getCampaignOptions().getRandomOriginOptions(),
                    (factionCode == null) ? null : Factions.getInstance().getFaction(factionCode)),
              getPlanetSelector(),
              gender);
    }

    /**
     * Generate a new Person of the given role using whatever randomization options have been given in the
     * CampaignOptions
     *
     * @param primaryRole     The primary role
     * @param secondaryRole   A secondary role
     * @param factionSelector The faction selector to use for the person.
     * @param planetSelector  The planet selector for the person.
     * @param gender          The gender of the person to be generated, or a randomize it value
     *
     * @return A new {@link Person}.
     */
    public Person newPerson(final PersonnelRole primaryRole, final PersonnelRole secondaryRole,
          final AbstractFactionSelector factionSelector, final AbstractPlanetSelector planetSelector,
          final Gender gender) {
        return newPerson(primaryRole, secondaryRole, getPersonnelGenerator(factionSelector, planetSelector), gender);
    }

    /**
     * Generate a new {@link Person} of the given role, using the supplied {@link AbstractPersonnelGenerator}
     *
     * @param primaryRole        The primary role of the {@link Person}.
     * @param personnelGenerator The {@link AbstractPersonnelGenerator} to use when creating the {@link Person}.
     *
     * @return A new {@link Person} configured using {@code personnelGenerator}.
     */
    public Person newPerson(final PersonnelRole primaryRole, final AbstractPersonnelGenerator personnelGenerator) {
        return newPerson(primaryRole, PersonnelRole.NONE, personnelGenerator, Gender.RANDOMIZE);
    }

    /**
     * Generate a new {@link Person} of the given role, using the supplied {@link AbstractPersonnelGenerator}
     *
     * @param primaryRole        The primary role of the {@link Person}.
     * @param secondaryRole      The secondary role of the {@link Person}.
     * @param personnelGenerator The {@link AbstractPersonnelGenerator} to use when creating the {@link Person}.
     * @param gender             The gender of the person to be generated, or a randomize it value
     *
     * @return A new {@link Person} configured using {@code personnelGenerator}.
     */
    public Person newPerson(final PersonnelRole primaryRole, final PersonnelRole secondaryRole,
          final AbstractPersonnelGenerator personnelGenerator, final Gender gender) {
        final Person person = personnelGenerator.generate(this, primaryRole, secondaryRole, gender);

        // Assign a random portrait after we generate a new person
        if (getCampaignOptions().isUsePortraitForRole(primaryRole)) {
            assignRandomPortraitFor(person);
        }

        return person;
    }

    public Boolean getFieldKitchenWithinCapacity() {
        return fieldKitchenWithinCapacity;
    }
    // endregion Person Creation

    // region Personnel Recruitment

    /**
     * Recruits a person into the campaign roster using their current prisoner status, assuming recruitment is not
     * performed by a game master that recruitment actions should be logged, and the character should be employed.
     *
     * @param person the person to recruit; must not be {@code null}
     *
     * @return {@code true} if recruitment was successful and the person was added or employed; {@code false} otherwise
     *
     * @see #recruitPerson(Person, PrisonerStatus, boolean, boolean, boolean)
     */
    public boolean recruitPerson(Person person) {
        return recruitPerson(person, person.getPrisonerStatus(), false, true, true);
    }

    /**
     * @deprecated use {@link #recruitPerson(Person, boolean, boolean)} instead
     */
    @Deprecated(since = "0.50.06", forRemoval = true)
    public boolean recruitPerson(Person person, boolean gmAdd) {
        return recruitPerson(person, person.getPrisonerStatus(), gmAdd, true);
    }

    /**
     * Recruits a person into the campaign roster using their current prisoner status, allowing specification of both
     * game master and employment flags.
     * <p>
     * This is a convenience overload that enables logging and allows caller to choose whether the person is employed
     * upon recruitment.
     * </p>
     *
     * @param person the person to recruit; must not be {@code null}
     * @param gmAdd  if {@code true}, recruitment is performed by a game master (bypassing funds check)
     * @param employ if {@code true}, the person is marked as employed in the campaign
     *
     * @return {@code true} if recruitment was successful and personnel was added or employed; {@code false} otherwise
     *
     * @see #recruitPerson(Person, PrisonerStatus, boolean, boolean, boolean)
     */
    public boolean recruitPerson(Person person, boolean gmAdd, boolean employ) {
        return recruitPerson(person, person.getPrisonerStatus(), gmAdd, true, employ);
    }

    /**
     * @deprecated use {@link #recruitPerson(Person, PrisonerStatus, boolean)} instead
     */
    @Deprecated(since = "0.50.06", forRemoval = true)
    public boolean recruitPerson(Person p, PrisonerStatus prisonerStatus) {
        return recruitPerson(p, prisonerStatus, false, true);
    }

    /**
     * Recruits a person into the campaign roster with default parameters for game master and logging options.
     * <p>
     * This is a convenience overload that assumes recruitment is not performed by a game master and that recruitment
     * actions should be logged. If successful, the person is marked as employed based on the given flag.
     * </p>
     *
     * @param person         the person to recruit; must not be {@code null}
     * @param prisonerStatus the prison status to assign to the person
     * @param employ         if {@code true}, the person is marked as employed in the campaign
     *
     * @return {@code true} if recruitment was successful and personnel was added or employed; {@code false} otherwise
     *
     * @see #recruitPerson(Person, PrisonerStatus, boolean, boolean, boolean)
     */
    public boolean recruitPerson(Person person, PrisonerStatus prisonerStatus, boolean employ) {
        return recruitPerson(person, prisonerStatus, false, true, employ);
    }

    /**
     * @deprecated use {@link #recruitPerson(Person, PrisonerStatus, boolean, boolean, boolean)} instead.
     */
    @Deprecated(since = "0.50.06", forRemoval = true)
    public boolean recruitPerson(Person person, PrisonerStatus prisonerStatus, boolean gmAdd, boolean log) {
        return recruitPerson(person, prisonerStatus, gmAdd, log, true);
    }

    /**
     * Recruits a person into the campaign roster, handling employment status, prisoner status, finances, logging, and
     * optional relationship simulation.
     *
     * <p>If the {@code employ} parameter is {@code true} and the person is not already employed, this method
     * optionally deducts recruitment costs from campaign finances (unless performed by a game master). The person's
     * status and campaign logs are updated accordingly.</p>
     *
     * <p>If the person is a new recruit, their joining date and personnel entry are initialized, and relationship
     * history may be simulated based on campaign options and role.</p>
     *
     * <p>The method also manages staff role-specific timing pools and can log recruitment events.</p>
     *
     * @param person         the person to recruit; must not be {@code null}
     * @param prisonerStatus the prison status to assign to the person
     * @param gmAdd          if {@code true}, indicates the recruitment is being performed by a game master (bypassing
     *                       funds check)
     * @param log            if {@code true}, a record of the recruitment will be added to campaign logs
     * @param employ         if {@code true}, the person is marked as employed in the campaign
     *
     * @return {@code true} if recruitment was successful and personnel was added or employed; {@code false} on failure
     *       or insufficient funds
     */
    public boolean recruitPerson(Person person, PrisonerStatus prisonerStatus, boolean gmAdd, boolean log,
          boolean employ) {
        if (person == null) {
            logger.warn("A null person was passed into recruitPerson.");
            return false;
        }

        if (employ && !person.isEmployed()) {
            if (getCampaignOptions().isPayForRecruitment() && !gmAdd) {
                if (!getFinances().debit(TransactionType.RECRUITMENT,
                      getLocalDate(),
                      person.getSalary(this).multipliedBy(2),
                      String.format(resources.getString("personnelRecruitmentFinancesReason.text"),
                            person.getFullName()))) {
                    addReport(String.format(resources.getString("personnelRecruitmentInsufficientFunds.text"),
                          ReportingUtilities.getNegativeColor(),
                          person.getFullName()));
                    return false;
                }
            }
        }

        String formerSurname = person.getSurname();

        if (!personnel.containsValue(person)) {
            person.setJoinedCampaign(currentDay);
            personnel.put(person.getId(), person);

            if (getCampaignOptions().isUseSimulatedRelationships()) {
                if ((prisonerStatus.isFree()) &&
                          (!person.getOriginFaction().isClan()) &&
                          // We don't simulate for civilians, otherwise MekHQ will try to simulate the entire
                          // relationship history of everyone the recruit has ever married or birthed. This will
                          // cause a StackOverflow. -- Illiani, May/21/2025
                          (!person.getPrimaryRole().isCivilian())) {
                    simulateRelationshipHistory(person);
                }
            }
        }

        if (employ) {
            person.setEmployed(true);
            if (person.getPrimaryRole().isAstech()) {
                astechPoolMinutes += Person.PRIMARY_ROLE_SUPPORT_TIME;
                astechPoolOvertime += Person.PRIMARY_ROLE_OVERTIME_SUPPORT_TIME;
            } else if (person.getSecondaryRole().isAstech()) {
                astechPoolMinutes += Person.SECONDARY_ROLE_SUPPORT_TIME;
                astechPoolOvertime += Person.SECONDARY_ROLE_OVERTIME_SUPPORT_TIME;
            }
        } else {
            person.setEmployed(false);
        }

        person.setPrisonerStatus(this, prisonerStatus, log);

        if (log) {
            formerSurname = person.getSurname().equals(formerSurname) ?
                                  "" :
                                  ' ' +
                                        String.format(resources.getString("personnelRecruitmentFormerSurname.text") +
                                                            ' ', formerSurname);
            String add = !prisonerStatus.isFree() ?
                               (' ' +
                                      resources.getString(prisonerStatus.isBondsman() ?
                                                                "personnelRecruitmentBondsman.text" :
                                                                "personnelRecruitmentPrisoner.text")) :
                               "";
            addReport(String.format(resources.getString("personnelRecruitmentAddedToRoster.text"),
                  person.getHyperlinkedFullTitle(),
                  formerSurname,
                  add));
        }

        MekHQ.triggerEvent(new PersonNewEvent(person));
        return true;
    }

    private void simulateRelationshipHistory(Person person) {
        // how many weeks should the simulation run?
        LocalDate localDate = getLocalDate();
        long weeksBetween = ChronoUnit.WEEKS.between(person.getDateOfBirth().plusYears(18), localDate);

        // this means there is nothing to simulate
        if (weeksBetween == 0) {
            return;
        }

        Person babysFather = null;
        Person spousesBabysFather = null;
        List<Person> currentChildren = new ArrayList<>(); // Children that join with the character
        List<Person> priorChildren = new ArrayList<>(); // Children that were lost during divorce

        Person currentSpouse = null; // The current spouse
        List<Person> allSpouses = new ArrayList<>(); // All spouses current or divorced


        // run the simulation
        for (long weeksRemaining = weeksBetween; weeksRemaining >= 0; weeksRemaining--) {
            LocalDate currentDate = getLocalDate().minusWeeks(weeksRemaining);

            // first, we check for old relationships ending and new relationships beginning
            if (currentSpouse != null) {
                getDivorce().processNewWeek(this, currentDate, person, true);

                if (!person.getGenealogy().hasSpouse()) {
                    List<Person> toRemove = new ArrayList<>();

                    // there is a chance a departing spouse might take some of their children with
                    // them
                    for (Person child : currentChildren) {
                        if (child.getGenealogy().getParents().contains(currentSpouse)) {
                            if (randomInt(2) == 0) {
                                toRemove.add(child);
                            }
                        }
                    }

                    currentChildren.removeAll(toRemove);

                    priorChildren.addAll(toRemove);

                    currentSpouse = null;
                }
            } else {
                getMarriage().processBackgroundMarriageRolls(this, currentDate, person);

                if (person.getGenealogy().hasSpouse()) {
                    currentSpouse = person.getGenealogy().getSpouse();
                    allSpouses.add(currentSpouse);
                }
            }

            // then we check for children
            if ((person.getGender().isFemale()) && (!person.isPregnant())) {
                getProcreation().processRandomProcreationCheck(this,
                      localDate.minusWeeks(weeksRemaining),
                      person,
                      true);

                if (person.isPregnant()) {

                    if ((currentSpouse != null) && (currentSpouse.getGender().isMale())) {
                        babysFather = currentSpouse;
                    }
                }
            }

            if ((currentSpouse != null) && (currentSpouse.getGender().isFemale()) && (!currentSpouse.isPregnant())) {
                getProcreation().processRandomProcreationCheck(this,
                      localDate.minusWeeks(weeksRemaining),
                      currentSpouse,
                      true);

                if (currentSpouse.isPregnant()) {
                    if (person.getGender().isMale()) {
                        spousesBabysFather = person;
                    }
                }
            }

            if ((person.isPregnant()) && (currentDate.isAfter(person.getDueDate()))) {
                currentChildren.addAll(getProcreation().birthHistoric(this, localDate, person, babysFather));
                babysFather = null;
            }

            if ((currentSpouse != null) &&
                      (currentSpouse.isPregnant()) &&
                      (currentDate.isAfter(currentSpouse.getDueDate()))) {
                currentChildren.addAll(getProcreation().birthHistoric(this,
                      localDate,
                      currentSpouse,
                      spousesBabysFather));
                spousesBabysFather = null;
            }
        }

        // with the simulation concluded, we add the current spouse (if any) and any
        // remaining children to the unit
        for (Person spouse : allSpouses) {
            recruitPerson(spouse, PrisonerStatus.FREE, true, false, false);

            if (currentSpouse == spouse) {
                addReport(String.format(resources.getString("relativeJoinsForce.text"),
                      spouse.getHyperlinkedFullTitle(),
                      person.getHyperlinkedFullTitle(),
                      resources.getString("relativeJoinsForceSpouse.text")));
            } else {
                spouse.setStatus(PersonnelStatus.BACKGROUND_CHARACTER);
            }

            MekHQ.triggerEvent(new PersonChangedEvent(spouse));
        }

        List<Person> allChildren = new ArrayList<>();
        allChildren.addAll(currentChildren);
        allChildren.addAll(priorChildren);

        for (Person child : allChildren) {
            child.setOriginFaction(person.getOriginFaction());
            child.setOriginPlanet(person.getOriginPlanet());

            int age = child.getAge(localDate);

            // Limit skills by age for children and adolescents
            if (age < 16) {
                child.removeAllSkills();
            } else if (age < 18) {
                child.limitSkills(0);
            }

            // re-roll SPAs to include in any age and skill adjustments
            Enumeration<IOption> options = new PersonnelOptions().getOptions(PersonnelOptions.LVL3_ADVANTAGES);

            for (IOption option : Collections.list(options)) {
                child.getOptions().getOption(option.getName()).clearValue();
            }

            int experienceLevel = child.getExperienceLevel(this, false);

            // set loyalty
            if (experienceLevel <= 0) {
                person.setLoyalty(d6(3) + 2);
            } else if (experienceLevel == 1) {
                person.setLoyalty(d6(3) + 1);
            } else {
                person.setLoyalty(d6(3));
            }

            if (experienceLevel >= 0) {
                AbstractSpecialAbilityGenerator specialAbilityGenerator = new DefaultSpecialAbilityGenerator();
                specialAbilityGenerator.setSkillPreferences(new RandomSkillPreferences());
                specialAbilityGenerator.generateSpecialAbilities(this, child, experienceLevel);
            }

            recruitPerson(child, PrisonerStatus.FREE, true, false, false);

            if (currentChildren.contains(child)) {
                addReport(String.format(resources.getString("relativeJoinsForce.text"),
                      child.getHyperlinkedFullTitle(),
                      person.getHyperlinkedFullTitle(),
                      resources.getString("relativeJoinsForceChild.text")));
            } else {
                child.setStatus(PersonnelStatus.BACKGROUND_CHARACTER);
            }

            MekHQ.triggerEvent(new PersonChangedEvent(child));
        }

        MekHQ.triggerEvent(new PersonChangedEvent(person));
    }
    // endregion Personnel Recruitment

    // region Bloodnames

    /**
     * If the person does not already have a bloodname, assigns a chance of having one based on skill and rank. If the
     * roll indicates there should be a bloodname, one is assigned as appropriate to the person's phenotype and the
     * player's faction.
     *
     * @param person     The Bloodname candidate
     * @param ignoreDice If true, skips the random roll and assigns a Bloodname automatically
     */
    public void checkBloodnameAdd(Person person, boolean ignoreDice) {
        // if person is non-clan or does not have a phenotype
        if (!person.isClanPersonnel() || person.getPhenotype().isNone()) {
            return;
        }

        // Person already has a bloodname, we open up the dialog to ask if they want to
        // keep the
        // current bloodname or assign a new one
        if (!person.getBloodname().isEmpty()) {
            int result = JOptionPane.showConfirmDialog(null,
                  person.getFullTitle() +
                        " already has the bloodname " +
                        person.getBloodname() +
                        "\nDo you wish to remove that bloodname and generate a new one?",
                  "Already Has Bloodname",
                  JOptionPane.YES_NO_OPTION,
                  JOptionPane.QUESTION_MESSAGE);
            if (result == JOptionPane.NO_OPTION) {
                return;
            } else {
                ignoreDice = true;
            }
        }

        // Go ahead and generate a new bloodname
        int bloodnameTarget = 6;
        PersonnelOptions options = person.getOptions();
        Attributes attributes = person.getATOWAttributes();
        if (!ignoreDice) {
            switch (person.getPhenotype()) {
                case MEKWARRIOR: {
                    bloodnameTarget += person.hasSkill(SkillType.S_GUN_MEK) ?
                                             person.getSkill(SkillType.S_GUN_MEK)
                                                   .getFinalSkillValue(options, attributes) :
                                             TargetRoll.AUTOMATIC_FAIL;
                    bloodnameTarget += person.hasSkill(SkillType.S_PILOT_MEK) ?
                                             person.getSkill(SkillType.S_PILOT_MEK)
                                                   .getFinalSkillValue(options, attributes) :
                                             TargetRoll.AUTOMATIC_FAIL;
                    break;
                }
                case AEROSPACE: {
                    bloodnameTarget += person.hasSkill(SkillType.S_GUN_AERO) ?
                                             person.getSkill(SkillType.S_GUN_AERO)
                                                   .getFinalSkillValue(options, attributes) :
                                             TargetRoll.AUTOMATIC_FAIL;
                    bloodnameTarget += person.hasSkill(SkillType.S_PILOT_AERO) ?
                                             person.getSkill(SkillType.S_PILOT_AERO)
                                                   .getFinalSkillValue(options, attributes) :
                                             TargetRoll.AUTOMATIC_FAIL;
                    break;
                }
                case ELEMENTAL: {
                    bloodnameTarget += person.hasSkill(SkillType.S_GUN_BA) ?
                                             person.getSkill(SkillType.S_GUN_BA)
                                                   .getFinalSkillValue(options, attributes) :
                                             TargetRoll.AUTOMATIC_FAIL;
                    bloodnameTarget += person.hasSkill(SkillType.S_ANTI_MEK) ?
                                             person.getSkill(SkillType.S_ANTI_MEK)
                                                   .getFinalSkillValue(options, attributes) :
                                             TargetRoll.AUTOMATIC_FAIL;
                    break;
                }
                case VEHICLE: {
                    bloodnameTarget += person.hasSkill(SkillType.S_GUN_VEE) ?
                                             person.getSkill(SkillType.S_GUN_VEE)
                                                   .getFinalSkillValue(options, attributes) :
                                             TargetRoll.AUTOMATIC_FAIL;
                    switch (person.getPrimaryRole()) {
                        case GROUND_VEHICLE_DRIVER:
                            bloodnameTarget += person.hasSkill(SkillType.S_PILOT_GVEE) ?
                                                     person.getSkill(SkillType.S_PILOT_GVEE)
                                                           .getFinalSkillValue(options, attributes) :
                                                     TargetRoll.AUTOMATIC_FAIL;
                            break;
                        case NAVAL_VEHICLE_DRIVER:
                            bloodnameTarget += person.hasSkill(SkillType.S_PILOT_NVEE) ?
                                                     person.getSkill(SkillType.S_PILOT_NVEE)
                                                           .getFinalSkillValue(options, attributes) :
                                                     TargetRoll.AUTOMATIC_FAIL;
                            break;
                        case VTOL_PILOT:
                            bloodnameTarget += person.hasSkill(SkillType.S_PILOT_VTOL) ?
                                                     person.getSkill(SkillType.S_PILOT_VTOL)
                                                           .getFinalSkillValue(options, attributes) :
                                                     TargetRoll.AUTOMATIC_FAIL;
                            break;
                        default:
                            break;
                    }
                    break;
                }
                case PROTOMEK: {
                    bloodnameTarget += 2 *
                                             (person.hasSkill(SkillType.S_GUN_PROTO) ?
                                                    person.getSkill(SkillType.S_GUN_PROTO)
                                                          .getFinalSkillValue(options, attributes) :
                                                    TargetRoll.AUTOMATIC_FAIL);
                    break;
                }
                case NAVAL: {
                    switch (person.getPrimaryRole()) {
                        case VESSEL_PILOT:
                            bloodnameTarget += 2 *
                                                     (person.hasSkill(SkillType.S_PILOT_SPACE) ?
                                                            person.getSkill(SkillType.S_PILOT_SPACE)
                                                                  .getFinalSkillValue(options, attributes) :
                                                            TargetRoll.AUTOMATIC_FAIL);
                            break;
                        case VESSEL_GUNNER:
                            bloodnameTarget += 2 *
                                                     (person.hasSkill(SkillType.S_GUN_SPACE) ?
                                                            person.getSkill(SkillType.S_GUN_SPACE)
                                                                  .getFinalSkillValue(options, attributes) :
                                                            TargetRoll.AUTOMATIC_FAIL);
                            break;
                        case VESSEL_CREW:
                            bloodnameTarget += 2 *
                                                     (person.hasSkill(SkillType.S_TECH_VESSEL) ?
                                                            person.getSkill(SkillType.S_TECH_VESSEL)
                                                                  .getFinalSkillValue(options, attributes) :
                                                            TargetRoll.AUTOMATIC_FAIL);
                            break;
                        case VESSEL_NAVIGATOR:
                            bloodnameTarget += 2 *
                                                     (person.hasSkill(SkillType.S_NAVIGATION) ?
                                                            person.getSkill(SkillType.S_NAVIGATION)
                                                                  .getFinalSkillValue(options, attributes) :
                                                            TargetRoll.AUTOMATIC_FAIL);
                            break;
                        default:
                            break;
                    }
                    break;
                }
                default: {
                    break;
                }
            }
            // Higher-rated units are more likely to have Bloodnamed
            if (getCampaignOptions().getUnitRatingMethod().isEnabled()) {
                bloodnameTarget += IUnitRating.DRAGOON_C - getAtBUnitRatingMod();
            }

            // Reavings diminish the number of available Bloodrights in later eras
            int year = getGameYear();
            if (year <= 2950) {
                bloodnameTarget--;
            }

            if (year > 3055) {
                bloodnameTarget++;
            }

            if (year > 3065) {
                bloodnameTarget++;
            }

            if (year > 3080) {
                bloodnameTarget++;
            }

            // Officers have better chance; no penalty for non-officer
            bloodnameTarget += Math.min(0, getRankSystem().getOfficerCut() - person.getRankNumeric());
        }

        if (ignoreDice || (d6(2) >= bloodnameTarget)) {
            final Phenotype phenotype = person.getPhenotype().isNone() ? Phenotype.GENERAL : person.getPhenotype();

            final Bloodname bloodname = Bloodname.randomBloodname((getFaction().isClan() ?
                                                                         getFaction() :
                                                                         person.getOriginFaction()).getShortName(),
                  phenotype,
                  getGameYear());
            if (bloodname != null) {
                person.setBloodname(bloodname.getName());
                personUpdated(person);
            }
        }
    }
    // endregion Bloodnames

    // region Other Personnel Methods

    /**
     * Imports a {@link Person} into a campaign.
     *
     * @param p A {@link Person} to import into the campaign.
     */
    public void importPerson(Person p) {
        personnel.put(p.getId(), p);
        MekHQ.triggerEvent(new PersonNewEvent(p));
    }

    public @Nullable Person getPerson(final UUID id) {
        return personnel.get(id);
    }

    public Collection<Person> getPersonnel() {
        return personnel.values();
    }

    /**
     * Retrieves a list of personnel, excluding those whose status indicates they have left the unit.
     * <p>
     * This method filters the personnel collection to only include individuals who are still part of the unit, as
     * determined by their status.
     * </p>
     *
     * @return a {@code List} of {@link Person} objects who have not left the unit
     */
    public List<Person> getPersonnelFilteringOutDeparted() {
        return getPersonnel().stream()
                     .filter(person -> !person.getStatus().isDepartedUnit())
                     .collect(Collectors.toList());
    }

    /**
     * Retrieves a list of active personnel in the campaign, optionally including prisoners.
     *
     * <p>
     * This method iterates through all personnel and filters out inactive members. It then further filters prisoners
     * based on the provided parameter:
     * </p>
     * <ul>
     * <li>If {@code includePrisoners} is {@code true}, all active personnel,
     * including prisoners,
     * are included in the result.</li>
     * <li>If {@code includePrisoners} is {@code false}, only active personnel who
     * are either
     * free or classified as bondsmen are included.</li>
     * </ul>
     *
     * @param includePrisoners {@code true} to include all active prisoners in the result, {@code false} to exclude them
     *                         unless they are free or bondsmen.
     *
     * @return A {@link List} of {@link Person} objects representing the filtered active personnel.
     */
    public List<Person> getActivePersonnel(boolean includePrisoners) {
        List<Person> activePersonnel = new ArrayList<>();

        for (Person person : getPersonnel()) {
            if (!person.getStatus().isActive()) {
                continue;
            }

            PrisonerStatus prisonerStatus = person.getPrisonerStatus();
            if (includePrisoners || prisonerStatus.isFreeOrBondsman()) {
                activePersonnel.add(person);
            }
        }

        return activePersonnel;
    }

    /**
     * @return a list of people who are currently eligible to receive a salary.
     *
     * @author Illiani
     * @since 0.50.06
     */
    public List<Person> getSalaryEligiblePersonnel() {
        return getActivePersonnel(false).stream()
                     .filter(person -> person.getStatus().isSalaryEligible())
                     .collect(Collectors.toList());
    }

    /**
     * Retrieves a filtered list of personnel who have at least one combat profession.
     * <p>
     * This method filters the list of all personnel to include only those whose primary or secondary role is designated
     * as a combat role.
     * </p>
     *
     * @return a {@link List} of {@link Person} objects representing combat-capable personnel
     */
    public List<Person> getActiveCombatPersonnel() {
        return getActivePersonnel(true).stream()
                     .filter(p -> p.getPrimaryRole().isCombat() || p.getSecondaryRole().isCombat())
                     .collect(Collectors.toList());
    }

    /**
     * Provides a filtered list of personnel including only active Dependents.
     *
     * @return a {@link Person} <code>List</code> containing all active personnel
     */
    public List<Person> getActiveDependents() {
        return getPersonnel().stream()
                     .filter(person -> person.getPrimaryRole().isDependent())
                     .filter(person -> person.getStatus().isActive())
                     .collect(Collectors.toList());
    }

    /**
     * Provides a filtered list of personnel including only active prisoners.
     *
     * @return a {@link Person} <code>List</code> containing all active personnel
     */
    public List<Person> getCurrentPrisoners() {
        return getActivePersonnel(true).stream()
                     .filter(person -> person.getPrisonerStatus().isCurrentPrisoner())
                     .collect(Collectors.toList());
    }

    /**
     * Provides a filtered list of personnel including only active prisoners who are willing to defect.
     *
     * @return a {@link Person} <code>List</code> containing all active personnel
     */
    public List<Person> getPrisonerDefectors() {
        return getActivePersonnel(false).stream()
                     .filter(person -> person.getPrisonerStatus().isPrisonerDefector())
                     .collect(Collectors.toList());
    }

    /**
     * Provides a filtered list of personnel including only friendly PoWs.
     *
     * @return a {@link Person} <code>List</code> containing all active personnel
     */
    public List<Person> getFriendlyPrisoners() {
        return getPersonnel().stream().filter(p -> p.getStatus().isPoW()).collect(Collectors.toList());
    }

    /**
     * Provides a filtered list of personnel including only Persons with the Student status.
     *
     * @return a {@link Person} <code>List</code> containing all active personnel
     */
    public List<Person> getStudents() {
        return getPersonnel().stream().filter(p -> p.getStatus().isStudent()).collect(Collectors.toList());
    }
    // endregion Other Personnel Methods

    // region Personnel Selectors and Generators

    /**
     * Gets the {@link AbstractFactionSelector} to use with this campaign.
     *
     * @return An {@link AbstractFactionSelector} to use when selecting a {@link Faction}.
     */
    public AbstractFactionSelector getFactionSelector() {
        return getFactionSelector(getCampaignOptions().getRandomOriginOptions());
    }

    /**
     * Gets the {@link AbstractFactionSelector} to use
     *
     * @param options the random origin options to use
     *
     * @return An {@link AbstractFactionSelector} to use when selecting a {@link Faction}.
     */
    public AbstractFactionSelector getFactionSelector(final RandomOriginOptions options) {
        return options.isRandomizeOrigin() ? new RangedFactionSelector(options) : new DefaultFactionSelector(options);
    }

    /**
     * Gets the {@link AbstractPlanetSelector} to use with this campaign.
     *
     * @return An {@link AbstractPlanetSelector} to use when selecting a {@link Planet}.
     */
    public AbstractPlanetSelector getPlanetSelector() {
        return getPlanetSelector(getCampaignOptions().getRandomOriginOptions());
    }

    /**
     * Gets the {@link AbstractPlanetSelector} to use
     *
     * @param options the random origin options to use
     *
     * @return An {@link AbstractPlanetSelector} to use when selecting a {@link Planet}.
     */
    public AbstractPlanetSelector getPlanetSelector(final RandomOriginOptions options) {
        return options.isRandomizeOrigin() ? new RangedPlanetSelector(options) : new DefaultPlanetSelector(options);
    }

    /**
     * Gets the {@link AbstractPersonnelGenerator} to use with this campaign.
     *
     * @param factionSelector The {@link AbstractFactionSelector} to use when choosing a {@link Faction}.
     * @param planetSelector  The {@link AbstractPlanetSelector} to use when choosing a {@link Planet}.
     *
     * @return An {@link AbstractPersonnelGenerator} to use when creating new personnel.
     */
    public AbstractPersonnelGenerator getPersonnelGenerator(final AbstractFactionSelector factionSelector,
          final AbstractPlanetSelector planetSelector) {
        final DefaultPersonnelGenerator generator = new DefaultPersonnelGenerator(factionSelector, planetSelector);
        generator.setNameGenerator(RandomNameGenerator.getInstance());
        generator.setSkillPreferences(getRandomSkillPreferences());
        return generator;
    }
    // endregion Personnel Selectors and Generators
    // endregion Personnel

    public List<Person> getPatients() {
        List<Person> patients = new ArrayList<>();
        for (Person p : getPersonnel()) {
            if (p.needsFixing() ||
                      (getCampaignOptions().isUseAdvancedMedical() &&
                             p.hasInjuries(true) &&
                             p.getStatus().isActive())) {
                patients.add(p);
            }
        }
        return patients;
    }

    /**
     * List of all units that can show up in the repair bay.
     */
    public List<Unit> getServiceableUnits() {
        List<Unit> service = new ArrayList<>();
        for (Unit u : getUnits()) {
            if (u.isAvailable() && u.isServiceable() && !StratconRulesManager.isUnitDeployedToStratCon(u)) {
                service.add(u);
            }
        }
        return service;
    }

    /**
     * Imports a collection of parts into the campaign.
     *
     * @param newParts The collection of {@link Part} instances to import into the campaign.
     */
    public void importParts(Collection<Part> newParts) {
        Objects.requireNonNull(newParts);

        for (Part p : newParts) {
            if ((p instanceof MissingPart) && (null == p.getUnit())) {
                // Let's not import missing parts without a valid unit.
                continue;
            }

            // Track this part as part of our Campaign
            p.setCampaign(this);

            // Add the part to the campaign, but do not
            // merge it with any existing parts
            parts.addPart(p, false);
        }
    }

    /**
     * Gets the Warehouse which stores parts.
     */
    public Warehouse getWarehouse() {
        return parts;
    }

    /**
     * Sets the Warehouse which stores parts for the campaign.
     *
     * @param warehouse The warehouse in which to store parts.
     */
    public void setWarehouse(Warehouse warehouse) {
        parts = Objects.requireNonNull(warehouse);
    }

    public Quartermaster getQuartermaster() {
        return quartermaster;
    }

    /**
     * @return A collection of parts in the Warehouse.
     */
    public Collection<Part> getParts() {
        return parts.getParts();
    }

    private int getQuantity(Part part) {
        return getWarehouse().getPartQuantity(part);
    }

    private PartInUse getPartInUse(Part part) {
        // SI isn't a proper "part"
        if (part instanceof StructuralIntegrity) {
            return null;
        }
        // Skip out on "not armor" (as in 0 point armer on men or field guns)
        if ((part instanceof Armor armor) && (armor.getType() == EquipmentType.T_ARMOR_UNKNOWN)) {
            return null;
        }
        // Makes no sense buying those separately from the chasis
        if ((part instanceof EquipmentPart equipmentPart) &&
                  (equipmentPart.getType() instanceof MiscType miscType) &&
                  (miscType.hasFlag(MiscType.F_CHASSIS_MODIFICATION))) {
            return null;
        }
        // Replace a "missing" part with a corresponding "new" one.
        if (part instanceof MissingPart missingPart) {
            part = missingPart.getNewPart();
        }
        PartInUse result = new PartInUse(part);
        result.setRequestedStock(getDefaultStockPercent(part));
        return (null != result.getPartToBuy()) ? result : null;
    }

    /**
     * Determines the default stock percentage for a given part type.
     *
     * <p>
     * This method uses the type of the provided {@link Part} to decide which default stock percentage to return. The
     * values for each part type are retrieved from the campaign options.
     * </p>
     *
     * @param part The {@link Part} for which the default stock percentage is to be determined. The part must not be
     *             {@code null}.
     *
     * @return An {@code int} representing the default stock percentage for the given part type, as defined in the
     *       campaign options.
     */
    private int getDefaultStockPercent(Part part) {
        if (part instanceof HeatSink) {
            return campaignOptions.getAutoLogisticsHeatSink();
        } else if (part instanceof MekLocation) {
            if (((MekLocation) part).getLoc() == Mek.LOC_HEAD) {
                return campaignOptions.getAutoLogisticsMekHead();
            }

            if (((MekLocation) part).getLoc() == Mek.LOC_CT) {
                return campaignOptions.getAutoLogisticsNonRepairableLocation();
            }

            return campaignOptions.getAutoLogisticsMekLocation();
        } else if (part instanceof TankLocation) {
            return campaignOptions.getAutoLogisticsNonRepairableLocation();
        } else if (part instanceof AmmoBin || part instanceof AmmoStorage) {
            return campaignOptions.getAutoLogisticsAmmunition();
        } else if (part instanceof Armor) {
            return campaignOptions.getAutoLogisticsArmor();
        } else if (part instanceof MekActuator) {
            return campaignOptions.getAutoLogisticsActuators();
        } else if (part instanceof JumpJet) {
            return campaignOptions.getAutoLogisticsJumpJets();
        } else if (part instanceof EnginePart) {
            return campaignOptions.getAutoLogisticsEngines();
        } else if (part instanceof EquipmentPart equipmentPart) {
            if (equipmentPart.getType() instanceof WeaponType) {
                return campaignOptions.getAutoLogisticsWeapons();
            }
        }

        return campaignOptions.getAutoLogisticsOther();
    }

    /**
     * Updates a {@link PartInUse} record with data from an incoming {@link Part}.
     *
     * <p>
     * This method processes the incoming part to update the usage, storage, or transfer count of the specified part in
     * use, based on the type, quality, and associated unit of the incoming part. Certain parts are ignored based on
     * their state or configuration, such as being part of conventional infantry, salvage, or mothballed units.
     * </p>
     *
     * @param partInUse                the {@link PartInUse} record to update.
     * @param incomingPart             the new {@link Part} that is being processed for this record.
     * @param ignoreMothballedUnits    if {@code true}, parts belonging to mothballed units are excluded.
     * @param ignoreSparesUnderQuality spares with a quality lower than this threshold are excluded from counting.
     */
    private void updatePartInUseData(PartInUse partInUse, Part incomingPart, boolean ignoreMothballedUnits,
          PartQuality ignoreSparesUnderQuality) {
        Unit unit = incomingPart.getUnit();
        if (unit != null) {
            // Ignore conventional infantry
            if (unit.isConventionalInfantry()) {
                return;
            }

            // Ignore parts if they are from mothballed units and the flag is set
            if (ignoreMothballedUnits && incomingPart.getUnit() != null && incomingPart.getUnit().isMothballed()) {
                return;
            }

            // Ignore units set to salvage
            if (unit.isSalvage()) {
                return;
            }
        }

        // Case 1: Part is associated with a unit or is a MissingPart
        if ((unit != null) || (incomingPart instanceof MissingPart)) {
            partInUse.setUseCount(partInUse.getUseCount() + getQuantity(incomingPart));
            return;
        }

        // Case 2: Part is present and meets quality requirements
        if (incomingPart.isPresent()) {
            if (incomingPart.getQuality().toNumeric() >= ignoreSparesUnderQuality.toNumeric()) {
                partInUse.setStoreCount(partInUse.getStoreCount() + getQuantity(incomingPart));
                partInUse.addSpare(incomingPart);
            }
            return;
        }

        // Case 3: Part is not present, update transfer count
        partInUse.setTransferCount(partInUse.getTransferCount() + getQuantity(incomingPart));
    }

    /**
     * Find all the parts that match this PartInUse and update their data
     *
     * @param partInUse                part in use record to update
     * @param ignoreMothballedUnits    don't count parts in mothballed units
     * @param ignoreSparesUnderQuality don't count spare parts lower than this quality
     */
    public void updatePartInUse(PartInUse partInUse, boolean ignoreMothballedUnits,
          PartQuality ignoreSparesUnderQuality) {
        partInUse.setUseCount(0);
        partInUse.setStoreCount(0);
        partInUse.setTransferCount(0);
        partInUse.setPlannedCount(0);
        getWarehouse().forEachPart(incomingPart -> {
            PartInUse newPartInUse = getPartInUse(incomingPart);
            if (partInUse.equals(newPartInUse)) {
                updatePartInUseData(partInUse, incomingPart, ignoreMothballedUnits, ignoreSparesUnderQuality);
            }
        });
        for (IAcquisitionWork maybePart : shoppingList.getPartList()) {
            PartInUse newPartInUse = getPartInUse((Part) maybePart);
            if (partInUse.equals(newPartInUse)) {
                partInUse.setPlannedCount(partInUse.getPlannedCount() +
                                                getQuantity((maybePart instanceof MissingPart) ?
                                                                  ((MissingPart) maybePart).getNewPart() :
                                                                  (Part) maybePart) * maybePart.getQuantity());
            }
        }
    }

    /**
     * Analyzes the warehouse inventory and returns a data set that summarizes the usage state of all parts, including
     * their use counts, store counts, and planned counts, while filtering based on specific conditions.
     *
     * <p>
     * This method aggregates all parts currently in use or available as spares, while taking into account constraints
     * like ignoring mothballed units or filtering spares below a specific quality. It uses a map structure to
     * efficiently track and update parts during processing.
     * </p>
     *
     * @param ignoreMothballedUnits    If {@code true}, parts from mothballed units will not be included in the
     *                                 results.
     * @param isResupply               If {@code true}, specific units (e.g., prohibited unit types) are skipped based
     *                                 on the current context as defined in {@code Resupply.isProhibitedUnitType()}.
     * @param ignoreSparesUnderQuality Spare parts of a lower quality than the specified value will be excluded from the
     *                                 results.
     *
     * @return A {@link Set} of {@link PartInUse} objects detailing the state of each relevant part, including:
     *       <ul>
     *       <li>Use count: How many of this part are currently in use.</li>
     *       <li>Store count: How many of this part are available as spares in the
     *       warehouse.</li>
     *       <li>Planned count: The quantity of this part included in acquisition
     *       orders or
     *       planned procurement.</li>
     *       <li>Requested stock: The target or default quantity to maintain, as
     *       derived from
     *       settings or requests.</li>
     *       </ul>
     *       Only parts with non-zero counts (use, store, or planned) will be
     *       included in the
     *       result.
     */

    public Set<PartInUse> getPartsInUse(boolean ignoreMothballedUnits, boolean isResupply,
          PartQuality ignoreSparesUnderQuality) {
        // java.util.Set doesn't supply a get(Object) method, so we have to use a
        // java.util.Map
        Map<PartInUse, PartInUse> inUse = new HashMap<>();
        getWarehouse().forEachPart(incomingPart -> {
            if (isResupply) {
                Unit unit = incomingPart.getUnit();

                Entity entity = null;
                if (unit != null) {
                    entity = unit.getEntity();
                }

                if (entity != null) {
                    if (isProhibitedUnitType(entity, false, false)) {
                        return;
                    }
                }
            }

            PartInUse partInUse = getPartInUse(incomingPart);
            if (null == partInUse) {
                return;
            }
            if (inUse.containsKey(partInUse)) {
                partInUse = inUse.get(partInUse);
            } else {
                if (partsInUseRequestedStockMap.containsKey(partInUse.getDescription())) {
                    partInUse.setRequestedStock(partsInUseRequestedStockMap.get(partInUse.getDescription()));
                } else {
                    partInUse.setRequestedStock(getDefaultStockPercent(incomingPart));
                }
                inUse.put(partInUse, partInUse);
            }
            updatePartInUseData(partInUse, incomingPart, ignoreMothballedUnits, ignoreSparesUnderQuality);
        });
        for (IAcquisitionWork maybePart : shoppingList.getPartList()) {
            if (!(maybePart instanceof Part)) {
                continue;
            }
            PartInUse partInUse = getPartInUse((Part) maybePart);
            if (null == partInUse) {
                continue;
            }
            if (inUse.containsKey(partInUse)) {
                partInUse = inUse.get(partInUse);
            } else {
                if (partsInUseRequestedStockMap.containsKey(partInUse.getDescription())) {
                    partInUse.setRequestedStock(partsInUseRequestedStockMap.get(partInUse.getDescription()));
                } else {
                    partInUse.setRequestedStock(getDefaultStockPercent((Part) maybePart));
                }
                inUse.put(partInUse, partInUse);
            }
            partInUse.setPlannedCount(partInUse.getPlannedCount() +
                                            getQuantity((maybePart instanceof MissingPart) ?
                                                              ((MissingPart) maybePart).getNewPart() :
                                                              (Part) maybePart) * maybePart.getQuantity());

        }
        return inUse.keySet()
                     .stream()
                     // Hacky but otherwise we end up with zero lines when filtering things out
                     .filter(p -> p.getUseCount() != 0 || p.getStoreCount() != 0 || p.getPlannedCount() != 0)
                     .collect(Collectors.toSet());
    }

    public Part getPart(int id) {
        return parts.getPart(id);
    }

    @Nullable
    public Force getForce(int id) {
        return forceIds.get(id);
    }

    public List<String> getCurrentReport() {
        return currentReport;
    }

    public void setCurrentReportHTML(String html) {
        currentReportHTML = html;
    }

    public String getCurrentReportHTML() {
        return currentReportHTML;
    }

    public void setNewReports(List<String> reports) {
        newReports = reports;
    }

    public List<String> fetchAndClearNewReports() {
        List<String> oldReports = newReports;
        setNewReports(new ArrayList<>());
        return oldReports;
    }

    /**
     * Finds the active person in a particular role with the highest level in a given, with an optional secondary skill
     * to break ties.
     *
     * @param role      One of the PersonnelRole enum values
     * @param primary   The skill to use for comparison.
     * @param secondary If not null and there is more than one person tied for the most the highest, preference will be
     *                  given to the one with a higher level in the secondary skill.
     *
     * @return The person in the designated role with the most experience.
     */
    public Person findBestInRole(PersonnelRole role, String primary, @Nullable String secondary) {
        int highest = 0;
        Person bestInRole = null;

        boolean isUseAgingEffects = campaignOptions.isUseAgeEffects();
        boolean isClanCampaign = isClanCampaign();

        for (Person person : getActivePersonnel(false)) {
            int adjustedReputation = person.getAdjustedReputation(isUseAgingEffects,
                  isClanCampaign,
                  currentDay,
                  person.getRankLevel());

            if (((person.getPrimaryRole() == role) || (person.getSecondaryRole() == role)) &&
                      (person.getSkill(primary) != null)) {
                Skill primarySkill = person.getSkill(primary);
                int currentSkillLevel = Integer.MIN_VALUE;

                if (primarySkill != null) {
                    currentSkillLevel = primarySkill.getTotalSkillLevel(person.getOptions(),
                          person.getATOWAttributes(),
                          adjustedReputation);
                }

                if (bestInRole == null || currentSkillLevel > highest) {
                    bestInRole = person;
                    highest = currentSkillLevel;
                } else if (secondary != null && currentSkillLevel == highest) {
                    Skill secondarySkill = person.getSkill(secondary);

                    if (secondarySkill == null) {
                        continue;
                    }

                    currentSkillLevel = secondarySkill.getTotalSkillLevel(person.getOptions(),
                          person.getATOWAttributes(),
                          adjustedReputation);

                    int bestInRoleSecondarySkill = Integer.MIN_VALUE;
                    if (bestInRole.hasSkill(secondary)) {
                        int bestInRoleAdjustedReputation = bestInRole.getAdjustedReputation(isUseAgingEffects,
                              isClanCampaign,
                              currentDay,
                              bestInRole.getRankLevel());
                        bestInRoleSecondarySkill = secondarySkill.getTotalSkillLevel(bestInRole.getOptions(),
                              bestInRole.getATOWAttributes(),
                              bestInRoleAdjustedReputation);
                    }

                    if (currentSkillLevel > bestInRoleSecondarySkill) {
                        bestInRole = person;
                    }
                }
            }
        }
        return bestInRole;
    }

    public Person findBestInRole(PersonnelRole role, String skill) {
        return findBestInRole(role, skill, null);
    }

    /**
     * Finds and returns the {@link Person} with the highest total skill level for a specified skill.
     *
     * <p>This method iterates over all active personnel, calculates each individual's total skill level
     * for the given skill (taking into account campaign options, reputation modifiers, and attributes), and determines
     * who possesses the highest skill value. If none are found, {@code null} is returned.</p>
     *
     * @param skillName the name of the skill to evaluate among all active personnel
     *
     * @return the {@link Person} with the highest calculated total skill level in the specified skill, or {@code null}
     *       if no qualifying person is found
     */
    public @Nullable Person findBestAtSkill(String skillName) {
        Person bestAtSkill = null;
        int highest = 0;
        for (Person person : getActivePersonnel(false)) {
            int adjustedReputation = person.getAdjustedReputation(campaignOptions.isUseAgeEffects(),
                  isClanCampaign(),
                  currentDay,
                  person.getRankLevel());
            Skill skill = person.getSkill(skillName);

            int totalSkillLevel = Integer.MIN_VALUE;
            if (skill != null) {
                totalSkillLevel = skill.getTotalSkillLevel(person.getOptions(),
                      person.getATOWAttributes(),
                      adjustedReputation);
            }

            if (totalSkillLevel > highest) {
                highest = totalSkillLevel;
                bestAtSkill = person;
            }
        }
        return bestAtSkill;
    }

    /**
     * @return The list of all active {@link Person}s who qualify as technicians ({@link Person#isTech()});
     */
    public List<Person> getTechs() {
        return getTechs(false);
    }

    public List<Person> getTechs(final boolean noZeroMinute) {
        return getTechs(noZeroMinute, false);
    }

    public List<Person> getTechsExpanded() {
        return getTechsExpanded(false, false, true);
    }

    public List<Person> getTechs(final boolean noZeroMinute, final boolean eliteFirst) {
        return getTechsExpanded(noZeroMinute, eliteFirst, false);
    }

    /**
     * Retrieves a list of active technicians, with options to include only those with time remaining, prioritize elite
     * technicians, and expand the search to include technicians with additional roles.
     *
     * <p>The resulting list includes {@link Person} objects who qualify as technicians ({@link Person#isTech()})
     * or, if specified, as expanded technicians ({@link Person#isTechExpanded()}). If the person is part of a
     * self-crewed unit (e.g., an engineer on a self-crewed vessel), they are also included in the list.</p>
     *
     * <p>The returned list can be customized and sorted based on a variety of criteria:</p>
     * <ul>
     *   <li>Technicians with no remaining available time can be excluded if {@code noZeroMinute} is set to {@code true}.</li>
     *   <li>The list can be sorted from elite (best) to least skilled if {@code eliteFirst} is set to {@code true}.</li>
     *   <li>When {@code expanded} is set to {@code true}, technicians with expanded roles (e.g., dual skill sets) are included
     *       in addition to regular technicians.</li>
     *   <li>The list is further sorted in the following order:
     *     <ol>
     *       <li>By skill level (default: lowest to highest, or highest to lowest if elite-first enabled).</li>
     *       <li>By available daily tech time (highest to lowest).</li>
     *       <li>By rank (lowest to highest).</li>
     *     </ol>
     *   </li>
     * </ul>
     *
     * @param noZeroMinute If {@code true}, excludes technicians with no remaining available minutes.
     * @param eliteFirst   If {@code true}, sorts the list to place the most skilled technicians at the top.
     * @param expanded     If {@code true}, includes technicians with expanded roles (e.g., those qualifying under
     *                     {@link Person#isTechExpanded()}).
     *
     * @return A list of active {@link Person} objects who qualify as technicians or expanded technicians, sorted by
     *       skill, available time, and rank as specified by the input parameters.
     */
    public List<Person> getTechsExpanded(final boolean noZeroMinute, final boolean eliteFirst, final boolean expanded) {
        final List<Person> techs = getActivePersonnel(true).stream()
                                         .filter(person -> (expanded ? person.isTechExpanded() : person.isTech()) &&
                                                                 (!noZeroMinute || (person.getMinutesLeft() > 0)))
                                         .collect(Collectors.toList());

        // also need to loop through and collect engineers on self-crewed vessels
        for (final Unit unit : getUnits()) {
            if (unit.isSelfCrewed() && !(unit.getEntity() instanceof Infantry) && (unit.getEngineer() != null)) {
                techs.add(unit.getEngineer());
            }
        }

        // Return the tech collection sorted worst to best Skill Level, or reversed if we want elites first
        techs.sort(Comparator.comparingInt(person -> person.getSkillLevel(this,
              !person.getPrimaryRole().isTech() && person.getSecondaryRole().isTechSecondary()).ordinal()));

        if (eliteFirst) {
            Collections.reverse(techs);
        }

        // sort based on available minutes (highest -> lowest)
        techs.sort(Comparator.comparingInt(person -> -person.getDailyAvailableTechTime(false)));

        // finally, sort based on rank (lowest -> highest)
        techs.sort((person1, person2) -> {
            if (person1.outRanks(person2)) {
                return 1; // person1 outranks person2 -> person2 should come first
            } else if (person2.outRanks(person1)) {
                return -1; // person2 outranks person1 -> person1 should come first
            } else {
                return 0; // They are considered equal
            }
        });

        return techs;
    }

    public List<Person> getAdmins() {
        List<Person> admins = new ArrayList<>();
        for (Person p : getActivePersonnel(true)) {
            if (p.isAdministrator()) {
                admins.add(p);
            }
        }
        return admins;
    }

    public boolean isWorkingOnRefit(Person p) {
        Objects.requireNonNull(p);

        Unit unit = getHangar().findUnit(u -> u.isRefitting() && p.equals(u.getRefit().getTech()));
        return unit != null;
    }

    public List<Person> getDoctors() {
        List<Person> docs = new ArrayList<>();
        for (Person p : getActivePersonnel(true)) {
            if (p.isDoctor()) {
                docs.add(p);
            }
        }
        return docs;
    }

    public int getPatientsFor(Person doctor) {
        int patients = 0;
        for (Person person : getActivePersonnel(true)) {
            if ((null != person.getDoctorId()) && person.getDoctorId().equals(doctor.getId())) {
                patients++;
            }
        }
        return patients;
    }

    /**
     * Retrieves the best logistics person based on the acquisition skill, personnel category, and maximum acquisitions
     * allowed for the campaign.
     *
     * <p>This method evaluates all active personnel to determine the most suitable candidate
     * for logistics tasks, depending on the specified acquisition skill and rules. The determination is made according
     * to the following logic:</p>
     * <ul>
     *   <li>If the skill is {@code S_AUTO}, the method immediately returns {@code null}.</li>
     *   <li>If the skill is {@code S_TECH}, the method evaluates personnel based on their technical
     *       skill level, ignoring those who are ineligible for procurement or who exceed
     *       the maximum acquisition limit.</li>
     *   <li>For all other skills, the method evaluates personnel who possess the specified skill,
     *       ensuring their eligibility for procurement and checking that they have not exceeded
     *       the maximum acquisition limit.</li>
     * </ul>
     *
     * <p>The "best" logistics person is selected as the one with the highest skill level (based on the skill being
     * evaluated). If no suitable candidate is found, the method returns {@code null}.
     *
     * @return The {@link Person} representing the best logistics character, or {@code null} if no suitable person is
     *       found.
     */
    public @Nullable Person getLogisticsPerson() {
        final String skillName = campaignOptions.getAcquisitionSkill();
        final ProcurementPersonnelPick acquisitionCategory = campaignOptions.getAcquisitionPersonnelCategory();
        final int defaultMaxAcquisitions = campaignOptions.getMaxAcquisitions();

        int bestSkill = -1;
        Person procurementCharacter = null;
        if (skillName.equals(S_AUTO)) {
            return null;
        } else if (skillName.equals(S_TECH)) {
            for (Person person : getActivePersonnel(false)) {
                int effectiveMaxAcquisitions = defaultMaxAcquisitions;

                PersonnelOptions options = person.getOptions();
                if (isIneligibleToPerformProcurement(person, acquisitionCategory)) {
                    continue;
                }

                if (defaultMaxAcquisitions > 0 && (person.getAcquisitions() >= effectiveMaxAcquisitions)) {
                    continue;
                }

                int adjustedReputation = person.getAdjustedReputation(campaignOptions.isUseAgeEffects(),
                      isClanCampaign(),
                      currentDay,
                      person.getRankLevel());
                Skill skill = person.getSkill(skillName);

                int totalSkillLevel = Integer.MIN_VALUE;
                if (skill != null) {
                    totalSkillLevel = skill.getTotalSkillLevel(person.getOptions(),
                          person.getATOWAttributes(),
                          adjustedReputation);
                }

                if (totalSkillLevel > bestSkill) {
                    procurementCharacter = person;
                    bestSkill = totalSkillLevel;
                }
            }
        } else {
            for (Person person : getActivePersonnel(false)) {
                int effectiveMaxAcquisitions = defaultMaxAcquisitions;

                PersonnelOptions options = person.getOptions();

                if (isIneligibleToPerformProcurement(person, acquisitionCategory)) {
                    continue;
                }

                if (defaultMaxAcquisitions > 0 && (person.getAcquisitions() >= effectiveMaxAcquisitions)) {
                    continue;
                }

                int adjustedReputation = person.getAdjustedReputation(campaignOptions.isUseAgeEffects(),
                      isClanCampaign(),
                      currentDay,
                      person.getRankLevel());
                Skill skill = person.getSkill(skillName);

                int totalSkillLevel = Integer.MIN_VALUE;
                if (skill != null) {
                    totalSkillLevel = skill.getTotalSkillLevel(person.getOptions(),
                          person.getATOWAttributes(),
                          adjustedReputation);
                }

                if (totalSkillLevel > bestSkill) {
                    procurementCharacter = person;
                    bestSkill = totalSkillLevel;
                }
            }
        }

        return procurementCharacter;
    }

    /**
     * Finds and returns the most senior administrator for a specific type of administrative role. Seniority is
     * determined using the {@link Person#outRanksUsingSkillTiebreaker} method when there are multiple eligible
     * administrators for the specified role.
     *
     * <p>
     * The method evaluates both the primary and secondary roles of each administrator against the provided
     * {@link AdministratorSpecialization} type.
     * </p>
     *
     * <p>
     * The valid types of administrative roles are represented by the {@link AdministratorSpecialization} enum:
     * </p>
     * <ul>
     * <li>{@link AdministratorSpecialization#COMMAND} - Command Administrator</li>
     * <li>{@link AdministratorSpecialization#LOGISTICS} - Logistics
     * Administrator</li>
     * <li>{@link AdministratorSpecialization#TRANSPORT} - Transport
     * Administrator</li>
     * <li>{@link AdministratorSpecialization#HR} - HR Administrator</li>
     * </ul>
     *
     * @param type the {@link AdministratorSpecialization} representing the administrative role to check for. Passing a
     *             {@code null} type will result in an {@link IllegalStateException}.
     *
     * @return the most senior {@link Person} with the specified administrative role, or {@code null} if no eligible
     *       administrator is found.
     *
     *       <p>
     *       <b>Behavior:</b>
     *       </p>
     *       <ul>
     *       <li>The method iterates through all administrators retrieved by
     *       {@link #getAdmins()}.</li>
     *       <li>For each {@link Person}, it checks if their primary or secondary
     *       role matches the specified type
     *       via utility methods like
     *       {@code AdministratorRole#isAdministratorCommand}.</li>
     *       <li>If no eligible administrators exist, the method returns
     *       {@code null}.</li>
     *       <li>If multiple administrators are eligible, the one with the highest
     *       seniority is returned.</li>
     *       <li>Seniority is determined by the
     *       {@link Person#outRanksUsingSkillTiebreaker} method,
     *       which uses a skill-based tiebreaker when necessary.</li>
     *       </ul>
     *
     * @throws IllegalStateException if {@code type} is null or an unsupported value.
     */
    public @Nullable Person getSeniorAdminPerson(AdministratorSpecialization type) {
        Person seniorAdmin = null;

        for (Person person : getAdmins()) {
            boolean isEligible = switch (type) {
                case COMMAND -> person.getPrimaryRole().isAdministratorCommand() ||
                                      person.getSecondaryRole().isAdministratorCommand();
                case LOGISTICS -> person.getPrimaryRole().isAdministratorLogistics() ||
                                        person.getSecondaryRole().isAdministratorLogistics();
                case TRANSPORT -> person.getPrimaryRole().isAdministratorTransport() ||
                                        person.getSecondaryRole().isAdministratorTransport();
                case HR -> person.getPrimaryRole().isAdministratorHR() || person.getSecondaryRole().isAdministratorHR();
            };

            if (isEligible) {
                if (seniorAdmin == null) {
                    seniorAdmin = person;
                    continue;
                }

                if (person.outRanksUsingSkillTiebreaker(this, seniorAdmin)) {
                    seniorAdmin = person;
                }
            }
        }
        return seniorAdmin;
    }

    /**
<<<<<<< HEAD
     * Determines the commander of the unit.
     *
     * <p>If a flagged commander exists, that person is returned. Otherwise, the highest-ranking member among the
     * unit's active personnel is selected as commander. In case of a rank tie, a skill-based tiebreaker is used to
     * determine precedence.</p>
     *
     * @return the {@link Person} serving as commander, or {@code null} if no eligible personnel are found.
=======
     * Retrieves the current campaign commander.
     *
     * <p>If a commander is specifically flagged, that person will be returned. Otherwise, the highest-ranking member
     * among the unit's active personnel is selected.</p>
     *
     * @return the {@link Person} who is the commander, or {@code null} if there are no suitable candidates.
>>>>>>> ae3518b9
     *
     * @author Illiani
     * @since 0.50.07
     */
    public @Nullable Person getCommander() {
<<<<<<< HEAD
        Person commander = getFlaggedCommander();

        if (commander != null) {
            return commander;
        }

        for (Person person : getActivePersonnel(false)) {
            if (commander == null) {
                commander = person;
                continue;
            }

            if (person.outRanksUsingSkillTiebreaker(this, commander)) {
                commander = person;
            }
        }

        return commander;
=======
        return findTopCommanders()[0];
>>>>>>> ae3518b9
    }

    /**
     * Retrieves the second-in-command among the unit's active personnel.
     *
     * <p>The second-in-command is determined as the highest-ranking active personnel member who is not the flagged
<<<<<<< HEAD
     * commander. If more than one candidate has the same rank, a skill-based tiebreaker is used to determine which
     * person outranks the others.</p>
     *
     * @return the {@link Person} who is considered the second-in-command, or {@code null} if there are no suitable
     *       candidates.
=======
     * commander (if one exists). If multiple candidates have the same rank, a skill-based tiebreaker is used.</p>
     *
     * @return the {@link Person} who is considered the second-in-command, or {@code null} if there are no suitable
     * candidates.
>>>>>>> ae3518b9
     *
     * @author Illiani
     * @since 0.50.07
     */
    public @Nullable Person getSecondInCommand() {
<<<<<<< HEAD
        Person commander = getCommander();

        Person secondInCommand = null;
        for (Person person : getActivePersonnel(false)) {
            if (person.equals(commander)) {
                continue;
            }

            if (secondInCommand == null) {
                secondInCommand = person;
                continue;
            }

            if (person.outRanksUsingSkillTiebreaker(this, secondInCommand)) {
                secondInCommand = person;
            }
        }

        return secondInCommand;
=======
        return findTopCommanders()[1];
    }

    /**
     * Finds the current top two candidates for command among active personnel.
     *
     * <p>In a single pass, this method determines the commander and the second-in-command using a flagged commander
     * if one is specified, otherwise relying on rank and skill tiebreakers.</p>
     *
     * @return an array where index 0 is the commander (may be the flagged commander), and index 1 is the
     *       second-in-command; either or both may be {@code null} if no suitable personnel are available.
     *
     * @author Illiani
     * @since 0.50.07
     */
    private Person[] findTopCommanders() {
        Person flaggedCommander = getFlaggedCommander();
        Person commander = flaggedCommander;
        Person secondInCommand = null;

        for (Person person : getActivePersonnel(false)) {
            // If we have a flagged commander, skip them
            if (flaggedCommander != null) {
                if (person.equals(flaggedCommander)) {
                    continue;
                }
                // Second in command is best among non-flagged
                if (secondInCommand == null || person.outRanksUsingSkillTiebreaker(this, secondInCommand)) {
                    secondInCommand = person;
                }
            } else {
                if (commander == null) {
                    commander = person;
                } else if (person.outRanksUsingSkillTiebreaker(this, commander)) {
                    secondInCommand = commander;
                    commander = person;
                } else if (secondInCommand == null || person.outRanksUsingSkillTiebreaker(this, secondInCommand)) {
                    if (!person.equals(commander)) {
                        secondInCommand = person;
                    }
                }
            }
        }

        return new Person[] { commander, secondInCommand};
>>>>>>> ae3518b9
    }

    /**
     * Retrieves a list of eligible logistics personnel who can perform procurement actions based on the current
     * campaign options. If acquisitions are set to automatically succeed, an empty list is returned.
     *
     * <p>This method evaluates active personnel to determine who is eligible for procurement
     * actions under the current campaign configuration. Personnel are filtered and sorted based on specific
     * criteria:</p>
     * <ul>
     *   <li><strong>Automatic Success:</strong> If the acquisition skill equals {@code S_AUTO},
     *       an empty list is immediately returned.</li>
     *   <li><strong>Eligibility Filtering:</strong> The following checks are applied to filter personnel:
     *       <ul>
     *          <li>Personnel must not be ineligible based on the {@link ProcurementPersonnelPick} category.</li>
     *          <li>Personnel must not have exceeded the maximum acquisition limit, if specified.</li>
     *          <li>If the skill is {@code S_TECH}, the person must have a valid technical skill.</li>
     *          <li>For other skills, the person must have the specified skill.</li>
     *       </ul>
     *    </li>
     *   <li><b>Sorting:</b> The resulting list is sorted in descending order by skill level:
     *       <ul>
     *          <li>When the skill is {@code S_TECH}, sorting is based on the person's best technical skill level.</li>
     *          <li>For other skills, sorting is based on the level of the specified skill.</li>
     *       </ul>
     *   </li>
     * </ul>
     *
     * @return A {@link List} of {@link Person} objects who are eligible and sorted to perform logistical actions, or an
     *       empty list if acquisitions automatically succeed.
     */
    public List<Person> getLogisticsPersonnel() {
        final String skillName = getCampaignOptions().getAcquisitionSkill();

        if (skillName.equals(S_AUTO)) {
            return Collections.emptyList();
        } else {
            final int maxAcquisitions = campaignOptions.getMaxAcquisitions();
            final ProcurementPersonnelPick acquisitionCategory = campaignOptions.getAcquisitionPersonnelCategory();
            List<Person> logisticsPersonnel = new ArrayList<>();

            for (Person person : getActivePersonnel(true)) {
                if (isIneligibleToPerformProcurement(person, acquisitionCategory)) {
                    continue;
                }

                if ((maxAcquisitions > 0) && (person.getAcquisitions() >= maxAcquisitions)) {
                    continue;
                }
                if (skillName.equals(S_TECH)) {
                    if (null != person.getBestTechSkill()) {
                        logisticsPersonnel.add(person);
                    }
                } else if (person.hasSkill(skillName)) {
                    logisticsPersonnel.add(person);
                }
            }

            // Sort by their skill level, descending.
            logisticsPersonnel.sort((person1, person2) -> {
                if (skillName.equals(S_TECH)) {
                    // Person 1
                    int adjustedReputation = person1.getAdjustedReputation(campaignOptions.isUseAgeEffects(),
                          isClanCampaign(),
                          currentDay,
                          person1.getRankLevel());
                    Skill skill = person1.getBestTechSkill();

                    int person1SkillLevel = Integer.MIN_VALUE;
                    if (skill != null) {
                        person1SkillLevel = skill.getTotalSkillLevel(person1.getOptions(),
                              person1.getATOWAttributes(),
                              adjustedReputation);
                    }

                    // Person 2
                    adjustedReputation = person2.getAdjustedReputation(campaignOptions.isUseAgeEffects(),
                          isClanCampaign(),
                          currentDay,
                          person2.getRankLevel());
                    skill = person2.getBestTechSkill();

                    int person2SkillLevel = Integer.MIN_VALUE;
                    if (skill != null) {
                        person2SkillLevel = skill.getTotalSkillLevel(person2.getOptions(),
                              person2.getATOWAttributes(),
                              adjustedReputation);
                    }

                    return Integer.compare(person1SkillLevel, person2SkillLevel);
                } else {
                    // Person 1
                    int adjustedReputation = person1.getAdjustedReputation(campaignOptions.isUseAgeEffects(),
                          isClanCampaign(),
                          currentDay,
                          person1.getRankLevel());
                    Skill skill = person1.getSkill(S_TECH);

                    int person1SkillLevel = Integer.MIN_VALUE;
                    if (skill != null) {
                        person1SkillLevel = skill.getTotalSkillLevel(person1.getOptions(),
                              person1.getATOWAttributes(),
                              adjustedReputation);
                    }

                    // Person 2
                    adjustedReputation = person2.getAdjustedReputation(campaignOptions.isUseAgeEffects(),
                          isClanCampaign(),
                          currentDay,
                          person2.getRankLevel());
                    skill = person2.getSkill(S_TECH);

                    int person2SkillLevel = Integer.MIN_VALUE;
                    if (skill != null) {
                        person2SkillLevel = skill.getTotalSkillLevel(person2.getOptions(),
                              person2.getATOWAttributes(),
                              adjustedReputation);
                    }

                    return Integer.compare(person1SkillLevel, person2SkillLevel);
                }
            });

            return logisticsPersonnel;
        }
    }

    /***
     * This is the main function for getting stuff (parts, units, etc.) All non-GM
     * acquisition should go through this function to ensure the campaign rules for
     * acquisition are followed.
     *
     * @param sList - A <code>ShoppingList</code> object including items that need
     *              to be purchased
     * @return A <code>ShoppingList</code> object that includes all items that were
     *         not successfully acquired
     */
    public ShoppingList goShopping(ShoppingList sList) {
        // loop through shopping items and decrement days to wait
        for (IAcquisitionWork shoppingItem : sList.getShoppingList()) {
            shoppingItem.decrementDaysToWait();
        }

        if (getCampaignOptions().getAcquisitionSkill().equals(S_AUTO)) {
            return goShoppingAutomatically(sList);
        } else if (!getCampaignOptions().isUsePlanetaryAcquisition()) {
            return goShoppingStandard(sList);
        } else {
            return goShoppingByPlanet(sList);
        }
    }

    /**
     * Shops for items on the {@link ShoppingList}, where each acquisition automatically succeeds.
     *
     * @param sList The shopping list to use when shopping.
     *
     * @return The new shopping list containing the items that were not acquired.
     */
    private ShoppingList goShoppingAutomatically(ShoppingList sList) {
        List<IAcquisitionWork> currentList = new ArrayList<>(sList.getShoppingList());

        List<IAcquisitionWork> remainingItems = new ArrayList<>(currentList.size());
        for (IAcquisitionWork shoppingItem : currentList) {
            if (shoppingItem.getDaysToWait() <= 0) {
                while (shoppingItem.getQuantity() > 0) {
                    if (!acquireEquipment(shoppingItem, null)) {
                        shoppingItem.resetDaysToWait();
                        break;
                    }
                }
            }
            if (shoppingItem.getQuantity() > 0 || shoppingItem.getDaysToWait() > 0) {
                remainingItems.add(shoppingItem);
            }
        }

        return new ShoppingList(remainingItems);
    }

    /**
     * Shops for items on the {@link ShoppingList}, where each acquisition is performed by available logistics
     * personnel.
     *
     * @param sList The shopping list to use when shopping.
     *
     * @return The new shopping list containing the items that were not acquired.
     */
    private ShoppingList goShoppingStandard(ShoppingList sList) {
        List<Person> logisticsPersonnel = getLogisticsPersonnel();
        if (logisticsPersonnel.isEmpty()) {
            addReport("Your force has no one capable of acquiring equipment.");
            return sList;
        }

        List<IAcquisitionWork> currentList = new ArrayList<>(sList.getShoppingList());
        for (Person person : logisticsPersonnel) {
            if (currentList.isEmpty()) {
                // Nothing left to shop for!
                break;
            }

            List<IAcquisitionWork> remainingItems = new ArrayList<>(currentList.size());
            for (IAcquisitionWork shoppingItem : currentList) {
                if (shoppingItem.getDaysToWait() <= 0) {
                    while (canAcquireParts(person) && shoppingItem.getQuantity() > 0) {
                        if (!acquireEquipment(shoppingItem, person)) {
                            shoppingItem.resetDaysToWait();
                            break;
                        }
                    }
                }
                if (shoppingItem.getQuantity() > 0 || shoppingItem.getDaysToWait() > 0) {
                    remainingItems.add(shoppingItem);
                }
            }

            currentList = remainingItems;
        }

        return new ShoppingList(currentList);
    }

    /**
     * Shops for items on the {@link ShoppingList}, where each acquisition is attempted on nearby planets by available
     * logistics personnel.
     *
     * @param sList The shopping list to use when shopping.
     *
     * @return The new shopping list containing the items that were not acquired.
     */
    private ShoppingList goShoppingByPlanet(ShoppingList sList) {
        List<Person> logisticsPersonnel = getLogisticsPersonnel();
        if (logisticsPersonnel.isEmpty()) {
            addReport("Your force has no one capable of acquiring equipment.");
            return sList;
        }

        // we are shopping by planets, so more involved
        List<IAcquisitionWork> currentList = sList.getShoppingList();
        LocalDate currentDate = getLocalDate();

        // a list of items than can be taken out of the search and put back on the
        // shopping list
        List<IAcquisitionWork> shelvedItems = new ArrayList<>();

        // find planets within a certain radius - the function will weed out dead
        // planets
        List<PlanetarySystem> systems = Systems.getInstance()
                                              .getShoppingSystems(getCurrentSystem(),
                                                    getCampaignOptions().getMaxJumpsPlanetaryAcquisition(),
                                                    currentDate);

        for (Person person : logisticsPersonnel) {
            if (currentList.isEmpty()) {
                // Nothing left to shop for!
                break;
            }

            String personTitle = person.getHyperlinkedFullTitle() + ' ';

            for (PlanetarySystem system : systems) {
                if (currentList.isEmpty()) {
                    // Nothing left to shop for!
                    break;
                }

                List<IAcquisitionWork> remainingItems = new ArrayList<>();

                // loop through shopping list. If it's time to check, then check as appropriate.
                // Items not
                // found get added to the remaining item list. Rotate through personnel
                boolean done = false;
                for (IAcquisitionWork shoppingItem : currentList) {
                    if (!canAcquireParts(person)) {
                        remainingItems.add(shoppingItem);
                        done = true;
                        continue;
                    }

                    if (shoppingItem.getDaysToWait() <= 0) {
                        PartAcquisitionResult result = findContactForAcquisition(shoppingItem, person, system);
                        if (result == PartAcquisitionResult.Success) {
                            int transitTime = calculatePartTransitTime(system);

                            PersonnelOptions options = person.getOptions();
                            double logisticianModifier = options.booleanOption(ADMIN_LOGISTICIAN) ? 0.9 : 1.0;
                            transitTime = (int) Math.round(transitTime * logisticianModifier);

                            int totalQuantity = 0;
                            while (shoppingItem.getQuantity() > 0 &&
                                         canAcquireParts(person) &&
                                         acquireEquipment(shoppingItem, person, system, transitTime)) {
                                totalQuantity++;
                            }
                            if (totalQuantity > 0) {
                                addReport(personTitle +
                                                "<font color='" +
                                                ReportingUtilities.getPositiveColor() +
                                                "'><b> found " +
                                                shoppingItem.getQuantityName(totalQuantity) +
                                                " on " +
                                                system.getPrintableName(currentDate) +
                                                ". Delivery in " +
                                                transitTime +
                                                " days.</b></font>");
                            }
                        } else if (result == PartAcquisitionResult.PartInherentFailure) {
                            shelvedItems.add(shoppingItem);
                            continue;
                        }
                    }

                    // if we didn't find everything on this planet, then add to the remaining list
                    if (shoppingItem.getQuantity() > 0 || shoppingItem.getDaysToWait() > 0) {
                        // if we can't afford it, then don't keep searching for it on other planets
                        if (!canPayFor(shoppingItem)) {
                            if (!getCampaignOptions().isPlanetAcquisitionVerbose()) {
                                addReport("<font color='" +
                                                ReportingUtilities.getNegativeColor() +
                                                "'><b>You cannot afford to purchase another " +
                                                shoppingItem.getAcquisitionName() +
                                                "</b></font>");
                            }
                            shelvedItems.add(shoppingItem);
                        } else {
                            remainingItems.add(shoppingItem);
                        }
                    }
                }

                // we are done with this planet. replace our current list with the remaining
                // items
                currentList = remainingItems;

                if (done) {
                    break;
                }
            }
        }

        // add shelved items back to the currentlist
        currentList.addAll(shelvedItems);

        // loop through and reset waiting time on all items on the remaining shopping
        // list if they have no waiting time left
        for (IAcquisitionWork shoppingItem : currentList) {
            if (shoppingItem.getDaysToWait() <= 0) {
                shoppingItem.resetDaysToWait();
            }
        }

        return new ShoppingList(currentList);
    }

    /**
     * Gets a value indicating if {@code person} can acquire parts.
     *
     * @param person The {@link Person} to check if they have remaining time to perform acquisitions.
     *
     * @return True if {@code person} could acquire another part, otherwise false.
     */
    public boolean canAcquireParts(@Nullable Person person) {
        if (person == null) {
            // CAW: in this case we're using automatic success
            // and the logistics person will be null.
            return true;
        }
        int maxAcquisitions = getCampaignOptions().getMaxAcquisitions();
        return maxAcquisitions <= 0 || person.getAcquisitions() < maxAcquisitions;
    }

    /***
     * Checks whether the campaign can pay for a given <code>IAcquisitionWork</code>
     * item. This will check
     * both whether the campaign is required to pay for a given type of acquisition
     * by the options and
     * if so whether it has enough money to afford it.
     *
     * @param acquisition - An <code>IAcquisitionWork</code> object
     * @return true if the campaign can pay for the acquisition; false if it cannot.
     */
    public boolean canPayFor(IAcquisitionWork acquisition) {
        // SHOULD we check to see if this acquisition needs to be paid for
        if ((acquisition instanceof UnitOrder && getCampaignOptions().isPayForUnits()) ||
                  (acquisition instanceof Part && getCampaignOptions().isPayForParts())) {
            // CAN the acquisition actually be paid for
            return getFunds().isGreaterOrEqualThan(acquisition.getBuyCost());
        }
        return true;
    }

    /**
     * Make an acquisition roll for a given planet to see if you can identify a contact. Used for planetary based
     * acquisition.
     *
     * @param acquisition - The <code> IAcquisitionWork</code> being acquired.
     * @param person      - The <code>Person</code> object attempting to do the acquiring. may be null if no one on the
     *                    force has the skill or the user is using automatic acquisition.
     * @param system      - The <code>PlanetarySystem</code> object where the acquisition is being attempted. This may
     *                    be null if the user is not using planetary acquisition.
     *
     * @return The result of the rolls.
     */
    public PartAcquisitionResult findContactForAcquisition(IAcquisitionWork acquisition, Person person,
          PlanetarySystem system) {
        TargetRoll target = getTargetForAcquisition(acquisition, person);

        String impossibleSentencePrefix = person == null ?
                                                "Can't search for " :
                                                person.getFullName() + " can't search for ";
        String failedSentencePrefix = person == null ?
                                            "No contacts available for " :
                                            person.getFullName() + " is unable to find contacts for ";
        String succeededSentencePrefix = person == null ?
                                               "Possible contact for " :
                                               person.getFullName() + " has found a contact for ";

        // if it's already impossible, don't bother with the rest
        if (target.getValue() == TargetRoll.IMPOSSIBLE) {
            if (getCampaignOptions().isPlanetAcquisitionVerbose()) {
                addReport("<font color='" +
                                ReportingUtilities.getNegativeColor() +
                                "'><b>" +
                                impossibleSentencePrefix +
                                acquisition.getAcquisitionName() +
                                " on " +
                                system.getPrintableName(getLocalDate()) +
                                " because:</b></font> " +
                                target.getDesc());
            }
            return PartAcquisitionResult.PartInherentFailure;
        }

        target = system.getPrimaryPlanet()
                       .getAcquisitionMods(target,
                             getLocalDate(),
                             getCampaignOptions(),
                             getFaction(),
                             acquisition.getTechBase() == Part.TechBase.CLAN);

        if (target.getValue() == TargetRoll.IMPOSSIBLE) {
            if (getCampaignOptions().isPlanetAcquisitionVerbose()) {
                addReport("<font color='" +
                                ReportingUtilities.getNegativeColor() +
                                "'><b>" +
                                impossibleSentencePrefix +
                                acquisition.getAcquisitionName() +
                                " on " +
                                system.getPrintableName(getLocalDate()) +
                                " because:</b></font> " +
                                target.getDesc());
            }
            return PartAcquisitionResult.PlanetSpecificFailure;
        }
        SocioIndustrialData socioIndustrial = system.getPrimaryPlanet().getSocioIndustrial(getLocalDate());
        CampaignOptions options = getCampaignOptions();
        int techBonus = options.getPlanetTechAcquisitionBonus(socioIndustrial.tech);
        int industryBonus = options.getPlanetIndustryAcquisitionBonus(socioIndustrial.industry);
        int outputsBonus = options.getPlanetOutputAcquisitionBonus(socioIndustrial.output);
        if (d6(2) < target.getValue()) {
            // no contacts on this planet, move along
            if (getCampaignOptions().isPlanetAcquisitionVerbose()) {
                addReport("<font color='" +
                                ReportingUtilities.getNegativeColor() +
                                "'><b>" +
                                failedSentencePrefix +
                                acquisition.getAcquisitionName() +
                                " on " +
                                system.getPrintableName(getLocalDate()) +
                                " at TN: " +
                                target.getValue() +
                                " - Modifiers (Tech: " +
                                (techBonus > 0 ? "+" : "") +
                                techBonus +
                                ", Industry: " +
                                (industryBonus > 0 ? "+" : "") +
                                industryBonus +
                                ", Outputs: " +
                                (outputsBonus > 0 ? "+" : "") +
                                outputsBonus +
                                ") </font>");
            }
            return PartAcquisitionResult.PlanetSpecificFailure;
        } else {
            if (getCampaignOptions().isPlanetAcquisitionVerbose()) {
                addReport("<font color='" +
                                ReportingUtilities.getPositiveColor() +
                                "'>" +
                                succeededSentencePrefix +
                                acquisition.getAcquisitionName() +
                                " on " +
                                system.getPrintableName(getLocalDate()) +
                                " at TN: " +
                                target.getValue() +
                                " - Modifiers (Tech: " +
                                (techBonus > 0 ? "+" : "") +
                                techBonus +
                                ", Industry: " +
                                (industryBonus > 0 ? "+" : "") +
                                industryBonus +
                                ", Outputs: " +
                                (outputsBonus > 0 ? "+" : "") +
                                outputsBonus +
                                ") </font>");
            }
            return PartAcquisitionResult.Success;
        }
    }

    /***
     * Attempt to acquire a given <code>IAcquisitionWork</code> object.
     * This is the default method used by for non-planetary based acquisition.
     *
     * @param acquisition - The <code> IAcquisitionWork</code> being acquired.
     * @param person      - The <code>Person</code> object attempting to do the
     *                    acquiring. may be null if no one on the force has the
     *                    skill or the user is using automatic acquisition.
     * @return a boolean indicating whether the attempt to acquire equipment was
     *         successful.
     */
    public boolean acquireEquipment(IAcquisitionWork acquisition, Person person) {
        return acquireEquipment(acquisition, person, null, -1);
    }

    /***
     * Attempt to acquire a given <code>IAcquisitionWork</code> object.
     *
     * @param acquisition - The <code> IAcquisitionWork</code> being acquired.
     * @param person      - The <code>Person</code> object attempting to do the
     *                    acquiring. may be null if no one on the force has the
     *                    skill or the user is using automatic acquisition.
     * @param system      - The <code>PlanetarySystem</code> object where the
     *                    acquisition is being attempted. This may be null if the
     *                    user is not using planetary acquisition.
     * @param transitDays - The number of days that the part should take to be
     *                    delivered. If this value is entered as -1, then this
     *                    method will determine transit time based on the users
     *                    campaign options.
     * @return a boolean indicating whether the attempt to acquire equipment was
     *         successful.
     */
    private boolean acquireEquipment(IAcquisitionWork acquisition, Person person, PlanetarySystem system,
          int transitDays) {
        boolean found = false;
        String report = "";

        if (null != person) {
            report += person.getHyperlinkedFullTitle() + ' ';
        }

        TargetRoll target = getTargetForAcquisition(acquisition, person);

        // check on funds
        if (!canPayFor(acquisition)) {
            target.addModifier(TargetRoll.IMPOSSIBLE, "Cannot afford this purchase");
        }

        if (null != system) {
            target = system.getPrimaryPlanet()
                           .getAcquisitionMods(target,
                                 getLocalDate(),
                                 getCampaignOptions(),
                                 getFaction(),
                                 acquisition.getTechBase() == Part.TechBase.CLAN);
        }
        report += "attempts to find " + acquisition.getAcquisitionName();

        // if impossible, then return
        if (target.getValue() == TargetRoll.IMPOSSIBLE) {
            report += ":<font color='" +
                            ReportingUtilities.getNegativeColor() +
                            "'><b> " +
                            target.getDesc() +
                            "</b></font>";
            if (!getCampaignOptions().isUsePlanetaryAcquisition() ||
                      getCampaignOptions().isPlanetAcquisitionVerbose()) {
                addReport(report);
            }
            return false;
        }

        int roll = d6(2);
        report += "  needs " + target.getValueAsString();
        report += " and rolls " + roll + ':';
        // Edge reroll, if applicable
        if (getCampaignOptions().isUseSupportEdge() &&
                  (roll < target.getValue()) &&
                  (person != null) &&
                  person.getOptions().booleanOption(PersonnelOptions.EDGE_ADMIN_ACQUIRE_FAIL) &&
                  (person.getCurrentEdge() > 0)) {
            person.changeCurrentEdge(-1);
            roll = d6(2);
            report += " <b>failed!</b> but uses Edge to reroll...getting a " + roll + ": ";
        }
        int xpGained = 0;
        if (roll >= target.getValue()) {
            if (transitDays < 0) {
                transitDays = calculatePartTransitTime(acquisition.getAvailability());
            }
            report = report + acquisition.find(transitDays);
            found = true;
            if (person != null) {
                if (roll == 12 && target.getValue() != TargetRoll.AUTOMATIC_SUCCESS) {
                    xpGained += getCampaignOptions().getSuccessXP();
                }
                if (target.getValue() != TargetRoll.AUTOMATIC_SUCCESS) {
                    person.setNTasks(person.getNTasks() + 1);
                }
                if (person.getNTasks() >= getCampaignOptions().getNTasksXP()) {
                    xpGained += getCampaignOptions().getTaskXP();
                    person.setNTasks(0);
                }
            }
        } else {
            report = report + acquisition.failToFind();
            if (person != null && roll == 2 && target.getValue() != TargetRoll.AUTOMATIC_FAIL) {
                xpGained += getCampaignOptions().getMistakeXP();
            }
        }

        if (null != person) {
            // The person should have their acquisitions incremented
            person.incrementAcquisition();

            if (xpGained > 0) {
                person.awardXP(this, xpGained);
                report += " (" + xpGained + "XP gained) ";
            }
        }

        if (found) {
            acquisition.decrementQuantity();
            MekHQ.triggerEvent(new AcquisitionEvent(acquisition));
        }
        if (!getCampaignOptions().isUsePlanetaryAcquisition() || getCampaignOptions().isPlanetAcquisitionVerbose()) {
            addReport(report);
        }
        return found;
    }

    /**
     * Performs work to either mothball or activate a unit.
     *
     * @param unit The unit to either work towards mothballing or activation.
     */
    public void workOnMothballingOrActivation(Unit unit) {
        if (unit.isMothballed()) {
            activate(unit);
        } else {
            mothball(unit);
        }
    }

    /**
     * Performs work to mothball a unit, preparing it for long-term storage.
     *
     * <p>Mothballing process varies based on unit type:</p>
     * <ul>
     *   <li>Non-Infantry Units:
     *     <ul>
     *       <li>Requires an assigned tech</li>
     *       <li>Consumes tech work minutes</li>
     *       <li>Requires astech support time (6 minutes per tech minute)</li>
     *     </ul>
     *   </li>
     *   <li>Infantry Units:
     *     <ul>
     *       <li>Uses standard work day time</li>
     *       <li>No tech required</li>
     *     </ul>
     *   </li>
     * </ul>
     * <p>
     * The process tracks progress and can span multiple work periods until complete.
     *
     * @param unit The unit to mothball. Must be active (not already mothballed)
     */
    public void mothball(Unit unit) {
        if (unit.isMothballed()) {
            logger.warn("Unit is already mothballed, cannot mothball.");
            return;
        }

        String report;
        if (!unit.isConventionalInfantry()) {
            Person tech = unit.getTech();
            if (null == tech) {
                // uh-oh
                addReport(String.format(resources.getString("noTech.mothballing"), unit.getHyperlinkedName()));
                unit.cancelMothballOrActivation();
                return;
            }

            // don't allow overtime minutes for mothballing because it's cheating since you don't roll
            int minutes = Math.min(tech.getMinutesLeft(), unit.getMothballTime());

            // check astech time
            if (!unit.isSelfCrewed() && astechPoolMinutes < minutes * 6) {
                // uh-oh
                addReport(String.format(resources.getString("notEnoughAstechTime.mothballing"),
                      unit.getHyperlinkedName()));
                return;
            }

            unit.setMothballTime(unit.getMothballTime() - minutes);

            tech.setMinutesLeft(tech.getMinutesLeft() - minutes);
            if (!unit.isSelfCrewed()) {
                astechPoolMinutes -= 6 * minutes;
            }

            report = String.format(resources.getString("timeSpent.mothballing.tech"),
                  tech.getHyperlinkedFullTitle(),
                  minutes,
                  unit.getHyperlinkedName());
        } else {
            unit.setMothballTime(unit.getMothballTime() - TECH_WORK_DAY);

            report = String.format(resources.getString("timeSpent.mothballing.noTech"),
                  TECH_WORK_DAY,
                  unit.getHyperlinkedName());
        }

        if (!unit.isMothballing()) {
            unit.completeMothball();
            report += String.format(resources.getString("complete.mothballing"));
        } else {
            report += String.format(resources.getString("remaining.text"), unit.getMothballTime());
        }

        addReport(report);
    }

    /**
     * Performs work to activate a unit from its mothballed state. This process requires either:
     *
     * <ul>
     *   <li>A tech and sufficient astech support time for non-self-crewed units</li>
     *   <li>Only time for self-crewed units</li>
     * </ul>
     *
     * <p>The activation process:</p>
     * <ol>
     *   <li>Verifies the unit is mothballed</li>
     *   <li>For non-self-crewed units:
     *     <ul>
     *       <li>Checks for assigned tech</li>
     *       <li>Verifies sufficient tech and astech time</li>
     *       <li>Consumes tech and astech time</li>
     *     </ul>
     *   </li>
     *   <li>For self-crewed units:
     *     <ul>
     *       <li>Uses standard work day time</li>
     *     </ul>
     *   </li>
     *   <li>Updates mothball status</li>
     *   <li>Reports progress or completion</li>
     * </ol>
     *
     * @param unit The unit to activate. Must be mothballed for activation to proceed.
     */
    public void activate(Unit unit) {
        if (!unit.isMothballed()) {
            logger.warn("Unit is already activated, cannot activate.");
            return;
        }

        String report;
        if (!unit.isConventionalInfantry()) {
            Person tech = unit.getTech();
            if (null == tech) {
                // uh-oh
                addReport(String.format(resources.getString("noTech.activation"), unit.getHyperlinkedName()));
                unit.cancelMothballOrActivation();
                return;
            }

            // don't allow overtime minutes for activation because it's cheating since you don't roll
            int minutes = Math.min(tech.getMinutesLeft(), unit.getMothballTime());

            // check astech time
            if (!unit.isSelfCrewed() && astechPoolMinutes < minutes * 6) {
                // uh-oh
                addReport(String.format(resources.getString("notEnoughAstechTime.activation"),
                      unit.getHyperlinkedName()));
                return;
            }

            unit.setMothballTime(unit.getMothballTime() - minutes);

            tech.setMinutesLeft(tech.getMinutesLeft() - minutes);
            if (!unit.isSelfCrewed()) {
                astechPoolMinutes -= 6 * minutes;
            }

            report = String.format(resources.getString("timeSpent.activation.tech"),
                  tech.getHyperlinkedFullTitle(),
                  minutes,
                  unit.getHyperlinkedName());
        } else {
            unit.setMothballTime(unit.getMothballTime() - TECH_WORK_DAY);

            report = String.format(resources.getString("timeSpent.activation.noTech"),
                  TECH_WORK_DAY,
                  unit.getHyperlinkedName());
        }

        if (!unit.isMothballing()) {
            unit.completeActivation();
            report += String.format(resources.getString("complete.activation"));
        } else {
            report += String.format(resources.getString("remaining.text"), unit.getMothballTime());
        }

        addReport(report);
    }

    public void refit(Refit theRefit) {
        Person tech = (theRefit.getUnit().getEngineer() == null) ?
                            theRefit.getTech() :
                            theRefit.getUnit().getEngineer();
        if (tech == null) {
            addReport("No tech is assigned to refit " +
                            theRefit.getOriginalEntity().getShortName() +
                            ". Refit cancelled.");
            theRefit.cancel();
            return;
        }
        TargetRoll target = getTargetFor(theRefit, tech);
        // check that all parts have arrived
        if (!theRefit.acquireParts()) {
            return;
        }
        String report = tech.getHyperlinkedFullTitle() + " works on " + theRefit.getPartName();
        int minutes = theRefit.getTimeLeft();
        // FIXME: Overtime?
        if (minutes > tech.getMinutesLeft()) {
            theRefit.addTimeSpent(tech.getMinutesLeft());
            tech.setMinutesLeft(0);
            report = report + ", " + theRefit.getTimeLeft() + " minutes left. Completion ";
            int daysLeft = (int) Math.ceil((double) theRefit.getTimeLeft() /
                                                 (double) tech.getDailyAvailableTechTime(campaignOptions.isTechsUseAdministration()));
            if (daysLeft == 1) {
                report += " tomorrow.</b>";
            } else {
                report += " in " + daysLeft + " days.</b>";
            }
        } else {
            tech.setMinutesLeft(tech.getMinutesLeft() - minutes);
            theRefit.addTimeSpent(minutes);
            if (theRefit.hasFailedCheck()) {
                report = report + ", " + theRefit.succeed();
            } else {
                int roll;
                String wrongType = "";
                if (tech.isRightTechTypeFor(theRefit)) {
                    roll = d6(2);
                } else {
                    roll = Utilities.roll3d6();
                    wrongType = " <b>Warning: wrong tech type for this refit.</b>";
                }
                report = report + ",  needs " + target.getValueAsString() + " and rolls " + roll + ": ";
                if (getCampaignOptions().isUseSupportEdge() &&
                          (roll < target.getValue()) &&
                          tech.getOptions().booleanOption(PersonnelOptions.EDGE_REPAIR_FAILED_REFIT) &&
                          (tech.getCurrentEdge() > 0)) {
                    tech.changeCurrentEdge(-1);
                    roll = tech.isRightTechTypeFor(theRefit) ? d6(2) : Utilities.roll3d6();
                    // This is needed to update the edge values of individual crewmen
                    if (tech.isEngineer()) {
                        tech.setEdgeUsed(tech.getEdgeUsed() - 1);
                    }
                    report += " <b>failed!</b> but uses Edge to reroll...getting a " + roll + ": ";
                }

                if (roll >= target.getValue()) {
                    report += theRefit.succeed();
                } else {
                    report += theRefit.fail(SkillType.EXP_GREEN);
                    // try to refit again in case the tech has any time left
                    if (!theRefit.isBeingRefurbished()) {
                        refit(theRefit);
                        report += " Completion ";
                        int daysLeft = (int) Math.ceil((double) theRefit.getTimeLeft() /
                                                             (double) tech.getDailyAvailableTechTime(campaignOptions.isTechsUseAdministration()));
                        if (daysLeft == 1) {
                            report += " tomorrow.</b>";
                        } else {
                            report += " in " + daysLeft + " days.</b>";
                        }
                    }
                }
                report += wrongType;
            }
        }
        MekHQ.triggerEvent(new PartWorkEvent(tech, theRefit));
        addReport(report);
    }

    /**
     * Repairs a specified part from the warehouse by creating a clone of it, decrementing the quantity in stock,
     * repairing the cloned part, and optionally adding the repaired part back to the warehouse inventory.
     *
     * <p>If the original part's quantity drops to zero or below, no event notification is triggered.
     * Otherwise, an event is triggered to update the system about changes in the spare part's stock.</p>
     *
     * @param part The {@link Part} object to be repaired. Its quantity is decremented by one during this operation.
     * @param tech The {@link Person} who is performing the repair.
     *
     * @return A new repaired {@link Part} cloned from the original.
     */
    public Part fixWarehousePart(Part part, Person tech) {
        // get a new cloned part to work with and decrement original
        Part repairable = part.clone();
        part.changeQuantity(-1);

        fixPart(repairable, tech);
        if (!(repairable instanceof OmniPod)) {
            getQuartermaster().addPart(repairable, 0, false);
        }

        // If there is at least one remaining unit of the part
        // then we need to notify interested parties that we have
        // changed the quantity of the spare part.
        if (part.getQuantity() > 0) {
            MekHQ.triggerEvent(new PartChangedEvent(part));
        }

        return repairable;
    }

    /**
     * Attempt to fix a part, which may have all kinds of effect depending on part type.
     *
     * @param partWork - the {@link IPartWork} to be fixed
     * @param tech     - the {@link Person} who will attempt to fix the part
     *
     * @return a <code>String</code> of the report that summarizes the outcome of the attempt to fix the part
     */
    public String fixPart(IPartWork partWork, Person tech) {
        TargetRoll target = getTargetFor(partWork, tech);
        String report = "";
        String action = " fix ";

        // TODO: this should really be a method on its own class
        if (partWork instanceof AmmoBin) {
            action = " reload ";
        }
        if (partWork.isSalvaging()) {
            action = " salvage ";
        }
        if (partWork instanceof MissingPart) {
            action = " replace ";
        }
        if (partWork instanceof MekLocation) {
            if (((MekLocation) partWork).isBlownOff()) {
                action = " re-attach ";
            } else if (((MekLocation) partWork).isBreached()) {
                action = " seal ";
            }
        }
        if ((partWork instanceof Armor) && !partWork.isSalvaging()) {
            if (!((Armor) partWork).isInSupply()) {
                report += "<b>Not enough armor remaining.  Task suspended.</b>";
                addReport(report);
                return report;
            }
        }
        if ((partWork instanceof ProtoMekArmor) && !partWork.isSalvaging()) {
            if (!((ProtoMekArmor) partWork).isInSupply()) {
                report += "<b>Not enough Protomek armor remaining.  Task suspended.</b>";
                addReport(report);
                return report;
            }
        }
        if ((partWork instanceof BaArmor) && !partWork.isSalvaging()) {
            if (!((BaArmor) partWork).isInSupply()) {
                report += "<b>Not enough BA armor remaining.  Task suspended.</b>";
                addReport(report);
                return report;
            }
        }
        if (partWork instanceof SpacecraftCoolingSystem) {
            // Change the string since we're not working on the part itself
            report += tech.getHyperlinkedFullTitle() + " attempts to" + action + "a heat sink";
        } else {
            report += tech.getHyperlinkedFullTitle() + " attempts to" + action + partWork.getPartName();
        }
        if (null != partWork.getUnit()) {
            report += " on " + partWork.getUnit().getName();
        }

        int minutes = partWork.getTimeLeft();
        int minutesUsed = minutes;
        boolean usedOvertime = false;
        if (minutes > tech.getMinutesLeft()) {
            minutes -= tech.getMinutesLeft();
            // check for overtime first
            if (isOvertimeAllowed() && minutes <= tech.getOvertimeLeft()) {
                // we are working overtime
                usedOvertime = true;
                partWork.setWorkedOvertime(true);
                tech.setMinutesLeft(0);
                tech.setOvertimeLeft(tech.getOvertimeLeft() - minutes);
            } else {
                // we need to finish the task tomorrow
                minutesUsed = tech.getMinutesLeft();
                int overtimeUsed = 0;
                if (isOvertimeAllowed()) {
                    // Can't use more overtime than there are minutes remaining on the part
                    overtimeUsed = Math.min(minutes, tech.getOvertimeLeft());
                    minutesUsed += overtimeUsed;
                    partWork.setWorkedOvertime(true);
                    usedOvertime = true;
                }
                partWork.addTimeSpent(minutesUsed);
                tech.setMinutesLeft(0);
                tech.setOvertimeLeft(tech.getOvertimeLeft() - overtimeUsed);
                int helpMod = getShorthandedMod(getAvailableAstechs(minutesUsed, usedOvertime), false);
                if ((null != partWork.getUnit()) &&
                          ((partWork.getUnit().getEntity() instanceof Dropship) ||
                                 (partWork.getUnit().getEntity() instanceof Jumpship))) {
                    helpMod = 0;
                }

                if (partWork.getShorthandedMod() < helpMod) {
                    partWork.setShorthandedMod(helpMod);
                }
                partWork.setTech(tech);
                partWork.reservePart();
                report += " - <b>";
                report += partWork.getTimeLeft();
                report += " minutes left. Work";
                if ((minutesUsed > 0) &&
                          (tech.getDailyAvailableTechTime(campaignOptions.isTechsUseAdministration()) > 0)) {
                    report += " will be finished ";
                    int daysLeft = (int) Math.ceil((double) partWork.getTimeLeft() /
                                                         (double) tech.getDailyAvailableTechTime(campaignOptions.isTechsUseAdministration()));
                    if (daysLeft == 1) {
                        report += " tomorrow.</b>";
                    } else {
                        report += " in " + daysLeft + " days.</b>";
                    }
                } else {
                    report += " cannot be finished because there was no time left after maintenance tasks.</b>";
                    partWork.cancelAssignment(true);
                }
                MekHQ.triggerEvent(new PartWorkEvent(tech, partWork));
                addReport(report);
                return report;
            }
        } else {
            tech.setMinutesLeft(tech.getMinutesLeft() - minutes);
        }
        int astechMinutesUsed = minutesUsed * getAvailableAstechs(minutesUsed, usedOvertime);
        if (astechPoolMinutes < astechMinutesUsed) {
            astechMinutesUsed -= astechPoolMinutes;
            astechPoolMinutes = 0;
            astechPoolOvertime -= astechMinutesUsed;
        } else {
            astechPoolMinutes -= astechMinutesUsed;
        }
        // check for the type
        int roll;
        String wrongType = "";
        if (tech.isRightTechTypeFor(partWork)) {
            roll = d6(2);
        } else {
            roll = Utilities.roll3d6();
            wrongType = " <b>Warning: wrong tech type for this repair.</b>";
        }
        report = report + ",  needs " + target.getValueAsString() + " and rolls " + roll + ':';
        int xpGained = 0;
        // if we fail and would break apart, here's a chance to use Edge for a
        // re-roll...
        if (getCampaignOptions().isUseSupportEdge() &&
                  tech.getOptions().booleanOption(PersonnelOptions.EDGE_REPAIR_BREAK_PART) &&
                  (tech.getCurrentEdge() > 0) &&
                  (target.getValue() != TargetRoll.AUTOMATIC_SUCCESS)) {
            if ((getCampaignOptions().isDestroyByMargin() &&
                       (getCampaignOptions().getDestroyMargin() <= (target.getValue() - roll))) ||
                      (!getCampaignOptions().isDestroyByMargin()
                             // if a legendary, primary tech and destroy by margin is NOT on
                             &&
                             ((tech.getExperienceLevel(this, false) == SkillType.EXP_LEGENDARY) ||
                                    tech.getPrimaryRole().isVehicleCrew())) // For vessel crews
                            && (roll < target.getValue())) {
                tech.changeCurrentEdge(-1);
                roll = tech.isRightTechTypeFor(partWork) ? d6(2) : Utilities.roll3d6();
                // This is needed to update the edge values of individual crewmen
                if (tech.isEngineer()) {
                    tech.setEdgeUsed(tech.getEdgeUsed() + 1);
                }
                report += " <b>failed!</b> and would destroy the part, but uses Edge to reroll...getting a " +
                                roll +
                                ':';
            }
        }

        if (roll >= target.getValue()) {
            report = report + partWork.succeed();
            if (getCampaignOptions().isPayForRepairs() && action.equals(" fix ") && !(partWork instanceof Armor)) {
                Money cost = partWork.getUndamagedValue().multipliedBy(0.2);
                report += "<br>Repairs cost " + cost.toAmountAndSymbolString() + " worth of parts.";
                finances.debit(TransactionType.REPAIRS, getLocalDate(), cost, "Repair of " + partWork.getPartName());
            }
            if ((roll == 12) && (target.getValue() != TargetRoll.AUTOMATIC_SUCCESS)) {
                xpGained += getCampaignOptions().getSuccessXP();
            }
            if (target.getValue() != TargetRoll.AUTOMATIC_SUCCESS) {
                tech.setNTasks(tech.getNTasks() + 1);
            }
            if (tech.getNTasks() >= getCampaignOptions().getNTasksXP()) {
                xpGained += getCampaignOptions().getTaskXP();
                tech.setNTasks(0);
            }
        } else {
            int modePenalty = partWork.getMode().expReduction;
            Skill relevantSkill = tech.getSkillForWorkingOn(partWork);
            int actualSkillLevel = EXP_NONE;

            if (relevantSkill != null) {
                actualSkillLevel = relevantSkill.getExperienceLevel(tech.getOptions(), tech.getATOWAttributes());
            }
            int effectiveSkillLevel = actualSkillLevel - modePenalty;
            if (getCampaignOptions().isDestroyByMargin()) {
                if (getCampaignOptions().getDestroyMargin() > (target.getValue() - roll)) {
                    // not destroyed - set the effective level as low as
                    // possible
                    effectiveSkillLevel = SkillType.EXP_ULTRA_GREEN;
                } else {
                    // destroyed - set the effective level to legendary
                    effectiveSkillLevel = SkillType.EXP_LEGENDARY;
                }
            }
            report = report + partWork.fail(effectiveSkillLevel);

            if ((roll == 2) && (target.getValue() != TargetRoll.AUTOMATIC_FAIL)) {
                xpGained += getCampaignOptions().getMistakeXP();
            }
        }

        if (xpGained > 0) {
            tech.awardXP(this, xpGained);
            report += " (" + xpGained + "XP gained) ";
        }
        report += wrongType;
        partWork.cancelAssignment(true);
        MekHQ.triggerEvent(new PartWorkEvent(tech, partWork));
        addReport(report);
        return report;
    }

    /**
     * Parses news file and loads news items for the current year.
     */
    public void reloadNews() {
        news.loadNewsFor(getGameYear(), id.getLeastSignificantBits());
    }

    /**
     * Checks for a news item for the current date. If found, adds it to the daily report.
     */
    public void readNews() {
        // read the news
        for (NewsItem article : news.fetchNewsFor(getLocalDate())) {
            addReport(article.getHeadlineForReport());
        }

        for (NewsItem article : Systems.getInstance().getPlanetaryNews(getLocalDate())) {
            addReport(article.getHeadlineForReport());
        }
    }

    /**
     * TODO : I should be part of AtBContract, not Campaign
     *
     * @param contract an active AtBContract
     *
     * @return the current deployment deficit for the contract
     */
    public int getDeploymentDeficit(AtBContract contract) {
        if (!contract.isActiveOn(getLocalDate()) || contract.getStartDate().isEqual(getLocalDate())) {
            // Do not check for deficits if the contract has not started, or
            // it is the first day of the contract, as players won't have
            // had time to assign forces to the contract yet
            return 0;
        }

        int total = -contract.getRequiredCombatElements();
        int role = -max(1, contract.getRequiredCombatElements() / 2);

        final CombatRole requiredLanceRole = contract.getContractType().getRequiredCombatRole();
        for (CombatTeam combatTeam : combatTeams.values()) {
            CombatRole combatRole = combatTeam.getRole();

            if (!combatRole.isReserve() && !combatRole.isAuxiliary()) {
                if ((combatTeam.getMissionId() == contract.getId())) {
                    if (!combatRole.isTraining() || contract.getContractType().isCadreDuty()) {
                        total += combatTeam.getSize(this);
                    }
                }

                if (combatRole == requiredLanceRole) {
                    role += combatTeam.getSize(this);
                }
            }
        }

        if (total >= 0 && role >= 0) {
            return 0;
        }
        return Math.abs(Math.min(total, role));
    }

    private void processNewDayATBScenarios() {
        // First, we get the list of all active AtBContracts
        List<AtBContract> contracts = getActiveAtBContracts(true);

        // Second, we process them and any already generated scenarios
        for (AtBContract contract : contracts) {
            /*
             * Situations like a delayed start or running out of funds during transit can
             * delay arrival until after the contract start. In that case, shift the
             * starting and ending dates before making any battle rolls. We check that the
             * unit is actually on route to the planet in case the user is using a custom
             * system for transport or splitting the unit, etc.
             */
            if (!getLocation().isOnPlanet() &&
                      !getLocation().getJumpPath().isEmpty() &&
                      getLocation().getJumpPath().getLastSystem().getId().equals(contract.getSystemId())) {
                // transitTime is measured in days; so we round up to the next whole day
                contract.setStartAndEndDate(getLocalDate().plusDays((int) Math.ceil(getLocation().getTransitTime())));
                addReport("The start and end dates of " +
                                contract.getHyperlinkedName() +
                                " have been shifted to reflect the current ETA.");

                if (campaignOptions.isUseStratCon() && contract.getMoraleLevel().isRouted()) {
                    LocalDate newRoutEndDate = contract.getStartDate().plusMonths(max(1, d6() - 3)).minusDays(1);
                    contract.setRoutEndDate(newRoutEndDate);
                }

                continue;
            }

            if (getLocalDate().equals(contract.getStartDate())) {
                getUnits().forEach(unit -> unit.setSite(contract.getRepairLocation(getAtBUnitRatingMod())));
            }

            if (getLocalDate().getDayOfWeek() == DayOfWeek.MONDAY) {
                int deficit = getDeploymentDeficit(contract);
                StratconCampaignState campaignState = contract.getStratconCampaignState();

                if (campaignState != null && deficit > 0) {
                    addReport(String.format(resources.getString("contractBreach.text"),
                          contract.getHyperlinkedName(),
                          spanOpeningWithCustomColor(ReportingUtilities.getNegativeColor()),
                          CLOSING_SPAN_TAG));

                    campaignState.updateVictoryPoints(-1);
                } else if (deficit > 0) {
                    contract.addPlayerMinorBreaches(deficit);
                    addReport("Failure to meet " +
                                    contract.getHyperlinkedName() +
                                    " requirements resulted in " +
                                    deficit +
                                    ((deficit == 1) ? " minor contract breach" : " minor contract breaches"));
                }
            }

            if (Objects.equals(location.getCurrentSystem(), contract.getSystem())) {
                if (!automatedMothballUnits.isEmpty()) {
                    performAutomatedActivation(this);
                }
            }

            for (final Scenario scenario : contract.getCurrentAtBScenarios()) {
                if ((scenario.getDate() != null) && scenario.getDate().isBefore(getLocalDate())) {
                    if (getCampaignOptions().isUseStratCon() && (scenario instanceof AtBDynamicScenario)) {
                        StratconCampaignState campaignState = contract.getStratconCampaignState();

                        if (campaignState == null) {
                            return;
                        }

                        processIgnoredDynamicScenario(scenario.getId(), campaignState);

                        ScenarioType scenarioType = scenario.getStratConScenarioType();
                        if (scenarioType.isResupply()) {
                            processAbandonedConvoy(this, contract, (AtBDynamicScenario) scenario);
                        }

                        scenario.convertToStub(this, ScenarioStatus.REFUSED_ENGAGEMENT);
                        scenario.clearAllForcesAndPersonnel(this);
                    } else {
                        scenario.convertToStub(this, ScenarioStatus.REFUSED_ENGAGEMENT);
                        contract.addPlayerMinorBreach();

                        addReport("Failure to deploy for " +
                                        scenario.getHyperlinkedName() +
                                        " resulted in a minor contract breach.");
                    }
                }
            }
        }

        // Third, on Mondays we generate new scenarios for the week
        if (getLocalDate().getDayOfWeek() == DayOfWeek.MONDAY) {
            AtBScenarioFactory.createScenariosForNewWeek(this);
        }

        // Fourth, we look at deployments for pre-existing and new scenarios
        for (AtBContract contract : contracts) {
            contract.checkEvents(this);

            // If there is a standard battle set for today, deploy the lance.
            for (final AtBScenario atBScenario : contract.getCurrentAtBScenarios()) {
                if ((atBScenario.getDate() != null) && atBScenario.getDate().equals(getLocalDate())) {
                    int forceId = atBScenario.getCombatTeamId();
                    if ((combatTeams.get(forceId) != null) && !forceIds.get(forceId).isDeployed()) {
                        // If any unit in the force is under repair, don't deploy the force
                        // Merely removing the unit from deployment would break with user expectation
                        boolean forceUnderRepair = false;
                        for (UUID uid : forceIds.get(forceId).getAllUnits(true)) {
                            Unit u = getHangar().getUnit(uid);
                            if ((u != null) && u.isUnderRepair()) {
                                forceUnderRepair = true;
                                break;
                            }
                        }

                        if (!forceUnderRepair) {
                            forceIds.get(forceId).setScenarioId(atBScenario.getId(), this);
                            atBScenario.addForces(forceId);

                            addReport(MessageFormat.format(resources.getString("atbScenarioTodayWithForce.format"),
                                  atBScenario.getHyperlinkedName(),
                                  forceIds.get(forceId).getName()));
                            MekHQ.triggerEvent(new DeploymentChangedEvent(forceIds.get(forceId), atBScenario));
                        } else {
                            if (atBScenario.getHasTrack()) {
                                addReport(MessageFormat.format(resources.getString("atbScenarioToday.stratCon"),
                                      atBScenario.getHyperlinkedName()));
                            } else {
                                addReport(MessageFormat.format(resources.getString("atbScenarioToday.atb"),
                                      atBScenario.getHyperlinkedName()));
                            }
                        }
                    } else {
                        if (atBScenario.getHasTrack()) {
                            addReport(MessageFormat.format(resources.getString("atbScenarioToday.stratCon"),
                                  atBScenario.getHyperlinkedName()));
                        } else {
                            addReport(MessageFormat.format(resources.getString("atbScenarioToday.atb"),
                                  atBScenario.getHyperlinkedName()));
                        }
                    }
                }
            }
        }
    }

    /**
     * Processes the new day actions for various AtB systems
     * <p>
     * It generates contract offers in the contract market, updates ship search expiration and results, processes ship
     * search on Mondays, awards training experience to eligible training lances on active contracts on Mondays, adds or
     * removes dependents at the start of the year if the options are enabled, rolls for morale at the start of the
     * month, and processes ATB scenarios.
     */
    private void processNewDayATB() {
        contractMarket.generateContractOffers(this);

        if ((getShipSearchExpiration() != null) && !getShipSearchExpiration().isAfter(getLocalDate())) {
            setShipSearchExpiration(null);
            if (getShipSearchResult() != null) {
                addReport("Opportunity for purchase of " + getShipSearchResult() + " has expired.");
                setShipSearchResult(null);
            }
        }

        if (getLocalDate().getDayOfWeek() == DayOfWeek.MONDAY) {
            processShipSearch();
            processTrainingCombatTeams(this);
        }

        if (getLocalDate().getDayOfMonth() == 1) {
            /*
             * First of the month; roll Morale.
             */
            if (campaignOptions.getUnitRatingMethod().isFMMR()) {
                IUnitRating rating = getUnitRating();
                rating.reInitialize();
            }

            boolean hasHadResupply = false;
            for (AtBContract contract : getActiveAtBContracts()) {
                AtBMoraleLevel oldMorale = contract.getMoraleLevel();

                contract.checkMorale(this, getLocalDate());
                AtBMoraleLevel newMorale = contract.getMoraleLevel();

                String report = "";
                if (contract.getContractType().isGarrisonDuty()) {
                    report = resources.getString("garrisonDutyRouted.text");
                } else if (oldMorale != newMorale) {
                    report = String.format(resources.getString("contractMoraleReport.text"),
                          newMorale,
                          contract.getHyperlinkedName(),
                          newMorale.getToolTipText());
                }

                if (!report.isBlank()) {
                    addReport(report);
                }

                // Resupply
                if (getCampaignOptions().isUseStratCon()) {
                    boolean inLocation = location.isOnPlanet() &&
                                               location.getCurrentSystem().equals(contract.getSystem());

                    if (contract.isSubcontract() || hasHadResupply) {
                        continue;
                    }

                    if (inLocation) {
                        processResupply(contract);
                        hasHadResupply = true;
                    }
                }
            }
        }

        if (campaignOptions.isUseStratCon() && (currentDay.getDayOfWeek() == DayOfWeek.MONDAY)) {
            negotiateAdditionalSupportPoints(this);
        }

        processNewDayATBScenarios();

        for (AtBContract contract : getActiveAtBContracts()) {
            if (campaignOptions.isUseGenericBattleValue() &&
                      !contract.getContractType().isGarrisonType() &&
                      contract.getStartDate().equals(currentDay)) {
                Faction enemyFaction = contract.getEnemy();
                String enemyFactionCode = contract.getEnemyCode();

                boolean allowBatchalls = true;
                if (campaignOptions.isUseFactionStandingBatchallRestrictionsSafe()) {
                    double regard = factionStandings.getRegardForFaction(enemyFactionCode, true);
                    allowBatchalls = FactionStandingUtilities.isBatchallAllowed(regard);
                }

                if (enemyFaction.performsBatchalls() && allowBatchalls) {
                    PerformBatchall batchallDialog = new PerformBatchall(this,
                          contract.getClanOpponent(),
                          contract.getEnemyCode());

                    boolean batchallAccepted = batchallDialog.isBatchallAccepted();
                    contract.setBatchallAccepted(batchallAccepted);

                    if (!batchallAccepted && campaignOptions.isTrackFactionStanding()) {
                        List<String> reports = factionStandings.processRefusedBatchall(faction.getShortName(),
                              enemyFactionCode, currentDay.getYear());

                        for (String report : reports) {
                            addReport(report);
                        }
                    }
                }
            }
        }
    }

    /**
     * Processes the resupply operation for a given contract.
     * <p>
     * This method checks if the contract type is not Guerrilla Warfare or if a d6 roll is greater than 4. If any of
     * these conditions is met, it calculates the maximum resupply size based on the contract's required lances, creates
     * an instance of the {@link Resupply} class, and initiates a resupply action.
     *
     * @param contract The relevant {@link AtBContract}
     */
    private void processResupply(AtBContract contract) {
        boolean isGuerrilla = contract.getContractType().isGuerrillaWarfare();

        if (!isGuerrilla || d6(1) > 4) {
            ResupplyType resupplyType = isGuerrilla ? ResupplyType.RESUPPLY_SMUGGLER : ResupplyType.RESUPPLY_NORMAL;
            Resupply resupply = new Resupply(this, contract, resupplyType);
            performResupply(resupply, contract);
        }
    }

    /**
     * Processes the daily activities and updates for all personnel that haven't already left the campaign.
     * <p>
     * This method iterates through all personnel and performs various daily updates, including health checks, status
     * updates, relationship events, and other daily or periodic tasks.
     * <p>
     * The following tasks are performed for each person:
     * <ul>
     * <li><b>Death Handling:</b> If the person has died, their processing is
     * skipped for the day.</li>
     * <li><b>Relationship Events:</b> Processes relationship-related events, such
     * as marriage or divorce.</li>
     * <li><b>Reset Actions:</b> Resets the person's minutes left for work and sets
     * acquisitions made to 0.</li>
     * <li><b>Medical Events:</b></li>
     * <li>- If advanced medical care is available, processes the person's daily
     * healing.</li>
     * <li>- If advanced medical care is unavailable, decreases the healing wait
     * time and
     * applies natural or doctor-assisted healing.</li>
     * <li><b>Weekly Edge Resets:</b> Resets edge points to their purchased value
     * weekly (applies
     * to support personnel).</li>
     * <li><b>Vocational XP:</b> Awards monthly vocational experience points to the
     * person where
     * applicable.</li>
     * <li><b>Anniversaries:</b> Checks for birthdays or significant anniversaries
     * and announces
     * them as needed.</li>
     * <li><b>autoAwards:</b> On the first day of every month, calculates and awards
     * support
     * points based on roles and experience levels.</li>
     * </ul>
     * <p>
     * <b>Concurrency Note:</b>
     * A separate filtered list of personnel is used to avoid concurrent
     * modification issues during iteration.
     * <p>
     * This method relies on several helper methods to perform specific tasks for
     * each person,
     * separating the responsibilities for modularity and readability.
     *
     * @see #getPersonnelFilteringOutDeparted() Filters out departed personnel before daily processing
     */
    public void processNewDayPersonnel() {
        RecoverMIAPersonnel recovery = new RecoverMIAPersonnel(this, faction, getAtBUnitRatingMod());
        MedicalController medicalController = new MedicalController(this);

        // This list ensures we don't hit a concurrent modification error
        List<Person> personnel = getPersonnelFilteringOutDeparted();

        // Prep some data for vocational xp
        int vocationalXpRate = campaignOptions.getVocationalXP();
        if (hasActiveContract) {
            if (campaignOptions.isUseAtB()) {
                for (AtBContract contract : getActiveAtBContracts()) {
                    if (!contract.getContractType().isGarrisonType()) {
                        vocationalXpRate *= 2;
                        break;
                    }
                }
            } else {
                vocationalXpRate *= 2;
            }
        }

        // Process personnel
        int peopleWhoCelebrateCommandersDay = 0;
        int commanderDayTargetNumber = 5;
        boolean isCommandersDay = isCommandersDay(currentDay) &&
                                        getCommander() != null &&
                                        campaignOptions.isShowLifeEventDialogCelebrations();
        for (Person person : personnel) {
            if (person.getStatus().isDepartedUnit()) {
                continue;
            }

            // Daily events
            if (person.getStatus().isMIA()) {
                recovery.attemptRescueOfPlayerCharacter(person);
            }

            if (person.getPrisonerStatus().isBecomingBondsman()) {
                // We use 'isAfter' to avoid situations where we somehow manage to miss the
                // date.
                // This shouldn't be necessary, but a safety net never hurt
                if (currentDay.isAfter(person.getBecomingBondsmanEndDate().minusDays(1))) {
                    person.setPrisonerStatus(this, BONDSMAN, true);
                    addReport(String.format(resources.getString("becomeBondsman.text"),
                          person.getHyperlinkedName(),
                          spanOpeningWithCustomColor(ReportingUtilities.getPositiveColor()),
                          CLOSING_SPAN_TAG));
                }
            }

            person.resetMinutesLeft(campaignOptions.isTechsUseAdministration());
            person.setAcquisition(0);

            medicalController.processMedicalEvents(person);

            processAnniversaries(person);

            // Weekly events
            if (currentDay.getDayOfWeek() == DayOfWeek.MONDAY) {
                if (!randomDeath.processNewWeek(this, getLocalDate(), person)) {
                    // If the character has died, we don't need to process relationship events
                    processWeeklyRelationshipEvents(person);
                }

                person.resetCurrentEdge();

                if (!person.getStatus().isMIA()) {
                    processFatigueRecovery(this, person);
                }
            }

            // Monthly events
            if (currentDay.getDayOfMonth() == 1) {
                processMonthlyAutoAwards(person);

                if (vocationalXpRate > 0) {
                    if (processMonthlyVocationalXp(person, vocationalXpRate)) {
                        personnelWhoAdvancedInXP.add(person);
                    }
                }

                if (person.isCommander() &&
                          campaignOptions.isAllowMonthlyReinvestment() &&
                          !person.isHasPerformedExtremeExpenditure()) {
                    String reportString = performDiscretionarySpending(person, finances, currentDay);
                    if (reportString != null) {
                        addReport(reportString);
                    } else {
                        logger.error("Unable to process discretionary spending for {}", person.getFullTitle());
                    }
                }

                person.setHasPerformedExtremeExpenditure(false);
            }

            if (isCommandersDay && !faction.isClan() && (peopleWhoCelebrateCommandersDay < commanderDayTargetNumber)) {
                int age = person.getAge(currentDay);
                if (age >= 6 && age <= 12) {
                    peopleWhoCelebrateCommandersDay++;
                }
            }
        }

        if (!personnelWhoAdvancedInXP.isEmpty()) {
            addReport(String.format(resources.getString("gainedExperience.text"),
                  spanOpeningWithCustomColor(ReportingUtilities.getPositiveColor()),
                  personnelWhoAdvancedInXP.size(),
                  CLOSING_SPAN_TAG));
        }

        // Commander's Day!
        if (isCommandersDay && (peopleWhoCelebrateCommandersDay >= commanderDayTargetNumber)) {
            new CommandersDayAnnouncement(this);
        }

        // Update the force icons based on the end-of-day unit status if desired
        if (MekHQ.getMHQOptions().getNewDayOptimizeMedicalAssignments()) {
            new OptimizeInfirmaryAssignments(this);
        }
    }

    /**
     * Processes the monthly vocational experience (XP) gain for a given person based on their eligibility and the
     * vocational experience rules defined in campaign options.
     *
     * <p>
     * Eligibility for receiving vocational XP is determined by checking the following conditions:
     * <ul>
     * <li>The person must have an <b>active status</b> (e.g., not retired,
     * deceased, or in education).</li>
     * <li>The person must not be a <b>child</b> as of the current date.</li>
     * <li>The person must not be categorized as a <b>dependent</b>.</li>
     * <li>The person must not have the status of a <b>prisoner</b>.</li>
     * <b>Note:</b> Bondsmen are exempt from this restriction and are eligible for
     * vocational XP.
     * </ul>
     *
     * @param person           the {@link Person} whose monthly vocational XP is to be processed
     * @param vocationalXpRate the amount of XP awarded on a successful roll
     *
     * @return {@code true} if XP was successfully awarded during the process, {@code false} otherwise
     */
    private boolean processMonthlyVocationalXp(Person person, int vocationalXpRate) {
        if (!person.getStatus().isActive()) {
            return false;
        }

        if (person.isChild(currentDay)) {
            return false;
        }

        if (person.isDependent()) {
            return false;
        }

        if (person.getPrisonerStatus().isCurrentPrisoner()) {
            // Prisoners can't gain vocational XP, while Bondsmen can
            return false;
        }

        int checkFrequency = campaignOptions.getVocationalXPCheckFrequency();
        int targetNumber = campaignOptions.getVocationalXPTargetNumber();

        person.setVocationalXPTimer(person.getVocationalXPTimer() + 1);
        if (person.getVocationalXPTimer() >= checkFrequency) {
            if (d6(2) >= targetNumber) {
                person.awardXP(this, vocationalXpRate);
                person.setVocationalXPTimer(0);
                return true;
            } else {
                person.setVocationalXPTimer(0);
            }
        }

        return false;
    }

    /**
     * Process weekly relationship events for a given {@link Person} on Monday. This method triggers specific events
     * related to divorce, marriage, procreation, and maternity leave.
     *
     * @param person The {@link Person} for which to process weekly relationship events
     */
    private void processWeeklyRelationshipEvents(Person person) {
        if (currentDay.getDayOfWeek() == DayOfWeek.MONDAY) {
            getDivorce().processNewWeek(this, getLocalDate(), person, false);
            getMarriage().processNewWeek(this, getLocalDate(), person, false);
            getProcreation().processNewWeek(this, getLocalDate(), person);
        }
    }

    /**
     * Process anniversaries for a given person, including birthdays and recruitment anniversaries.
     *
     * @param person The {@link Person} for whom the anniversaries will be processed
     */
    private void processAnniversaries(Person person) {
        LocalDate birthday = person.getBirthday(getGameYear());
        boolean isBirthday = birthday != null && birthday.equals(currentDay);
        int age = person.getAge(currentDay);

        if ((person.getRank().isOfficer()) || (!campaignOptions.isAnnounceOfficersOnly())) {
            if (isBirthday && campaignOptions.isAnnounceBirthdays()) {
                addReport(String.format(resources.getString("anniversaryBirthday.text"),
                      person.getHyperlinkedFullTitle(),
                      spanOpeningWithCustomColor(ReportingUtilities.getPositiveColor()),
                      person.getAge(getLocalDate()),
                      CLOSING_SPAN_TAG));
            }

            LocalDate recruitmentDate = person.getRecruitment();
            if (recruitmentDate != null) {
                LocalDate recruitmentAnniversary = recruitmentDate.withYear(getGameYear());
                int yearsOfEmployment = (int) ChronoUnit.YEARS.between(recruitmentDate, currentDay);

                if ((recruitmentAnniversary.isEqual(currentDay)) &&
                          (campaignOptions.isAnnounceRecruitmentAnniversaries())) {
                    addReport(String.format(resources.getString("anniversaryRecruitment.text"),
                          person.getHyperlinkedFullTitle(),
                          spanOpeningWithCustomColor(ReportingUtilities.getPositiveColor()),
                          yearsOfEmployment,
                          CLOSING_SPAN_TAG,
                          name));
                }
            }
        } else if ((person.getAge(getLocalDate()) == 18) && (campaignOptions.isAnnounceChildBirthdays())) {
            if (isBirthday) {
                addReport(String.format(resources.getString("anniversaryBirthday.text"),
                      person.getHyperlinkedFullTitle(),
                      spanOpeningWithCustomColor(ReportingUtilities.getPositiveColor()),
                      person.getAge(getLocalDate()),
                      CLOSING_SPAN_TAG));
            }
        }

        if (campaignOptions.isUseAgeEffects() && isBirthday) {
            // This is where we update all the aging modifiers for the character.
            updateAllSkillAgeModifiers(currentDay, person);
            applyAgingSPA(age, person);
        }

        // Coming of Age Events
        if (isBirthday && (person.getAge(currentDay) == 16)) {
            if (campaignOptions.isRewardComingOfAgeAbilities()) {
                SingleSpecialAbilityGenerator singleSpecialAbilityGenerator = new SingleSpecialAbilityGenerator();
                singleSpecialAbilityGenerator.rollSPA(this, person);
            }

            if (campaignOptions.isRewardComingOfAgeRPSkills()) {
                AbstractSkillGenerator skillGenerator = new DefaultSkillGenerator(rskillPrefs);
                skillGenerator.generateRoleplaySkills(person);
            }

            // We want the event trigger to fire before the dialog is shown, so that the character will have finished
            // updating in the gui before the player has a chance to jump to them
            MekHQ.triggerEvent(new PersonChangedEvent(person));

            if (campaignOptions.isShowLifeEventDialogComingOfAge()) {
                new ComingOfAgeAnnouncement(this, person);
            }
        }
    }

    /**
     * Process monthly auto awards for a given person based on their roles and experience level.
     *
     * @param person the person for whom the monthly auto awards are being processed
     */
    private void processMonthlyAutoAwards(Person person) {
        double multiplier = 0;

        int score = 0;

        if (person.getPrimaryRole().isSupport(true)) {
            int dice = person.getExperienceLevel(this, false);

            if (dice > 0) {
                score = d6(dice);
            }

            multiplier += 0.5;
        }

        if (person.getSecondaryRole().isSupport(true)) {
            int dice = person.getExperienceLevel(this, true);

            if (dice > 0) {
                score += d6(dice);
            }

            multiplier += 0.5;
        } else if (person.getSecondaryRole().isNone()) {
            multiplier += 0.5;
        }

        person.changeAutoAwardSupportPoints((int) (score * multiplier));
    }

    public void processNewDayUnits() {
        // need to loop through units twice, the first time to do all maintenance and
        // the second time to do whatever else. Otherwise, maintenance minutes might
        // get sucked up by other stuff. This is also a good place to ensure that a
        // unit's engineer gets reset and updated.
        for (Unit unit : getUnits()) {
            // do maintenance checks
            try {
                unit.resetEngineer();
                if (null != unit.getEngineer()) {
                    unit.getEngineer().resetMinutesLeft(campaignOptions.isTechsUseAdministration());
                }

                doMaintenance(unit);
            } catch (Exception ex) {
                logger.error(ex,
                      "Unable to perform maintenance on {} ({}) due to an error",
                      unit.getName(),
                      unit.getId().toString());
                addReport(String.format("ERROR: An error occurred performing maintenance on %s, check the log",
                      unit.getName()));
            }
        }

        // need to check for assigned tasks in two steps to avoid
        // concurrent modification problems
        List<Part> assignedParts = new ArrayList<>();
        List<Part> arrivedParts = new ArrayList<>();
        getWarehouse().forEachPart(part -> {
            if (part instanceof Refit) {
                return;
            }

            if (part.getTech() != null) {
                assignedParts.add(part);
            }

            // If the part is currently in-transit...
            if (!part.isPresent()) {
                // ... decrement the number of days until it arrives...
                part.setDaysToArrival(part.getDaysToArrival() - 1);

                if (part.isPresent()) {
                    // ... and mark the part as arrived if it is now here.
                    arrivedParts.add(part);
                }
            }
        });

        // arrive parts before attempting refit or parts will not get reserved that day
        for (Part part : arrivedParts) {
            getQuartermaster().arrivePart(part);
        }

        // finish up any overnight assigned tasks
        for (Part part : assignedParts) {
            Person tech;
            if ((part.getUnit() != null) && (part.getUnit().getEngineer() != null)) {
                tech = part.getUnit().getEngineer();
            } else {
                tech = part.getTech();
            }

            if (null != tech) {
                if (null != tech.getSkillForWorkingOn(part)) {
                    try {
                        fixPart(part, tech);
                    } catch (Exception ex) {
                        logger.error(ex,
                              "Could not perform overnight maintenance on {} ({}) due to an error",
                              part.getName(),
                              part.getId());
                        addReport(String.format(
                              "ERROR: an error occurred performing overnight maintenance on %s, check the log",
                              part.getName()));
                    }
                } else {
                    addReport(String.format(
                          "%s looks at %s, recalls his total lack of skill for working with such technology, then slowly puts the tools down before anybody gets hurt.",
                          tech.getHyperlinkedFullTitle(),
                          part.getName()));
                    part.cancelAssignment(false);
                }
            } else {
                JOptionPane.showMessageDialog(null,
                      "Could not find tech for part: " +
                            part.getName() +
                            " on unit: " +
                            part.getUnit().getHyperlinkedName(),
                      "Invalid Auto-continue",
                      JOptionPane.ERROR_MESSAGE);
            }

            // check to see if this part can now be combined with other spare parts
            if (part.isSpare() && (part.getQuantity() > 0)) {
                getQuartermaster().addPart(part, 0, false);
            }
        }

        // ok now we can check for other stuff we might need to do to units
        List<UUID> unitsToRemove = new ArrayList<>();
        for (Unit unit : getUnits()) {
            if (unit.isRefitting()) {
                refit(unit.getRefit());
            }
            if (unit.isMothballing()) {
                workOnMothballingOrActivation(unit);
            }
            if (!unit.isPresent()) {
                unit.checkArrival();

                // Has unit just been delivered?
                if (unit.isPresent()) {
                    addReport(String.format(resources.getString("unitArrived.text"),
                          unit.getHyperlinkedName(),
                          spanOpeningWithCustomColor(MekHQ.getMHQOptions().getFontColorPositiveHexColor()),
                          CLOSING_SPAN_TAG));
                }
            }

            if (!unit.isRepairable() && !unit.hasSalvageableParts()) {
                unitsToRemove.add(unit.getId());
            }
        }
        // Remove any unrepairable, unsalvageable units
        unitsToRemove.forEach(this::removeUnit);

        // Finally, run Mass Repair Mass Salvage if desired
        if (MekHQ.getMHQOptions().getNewDayMRMS()) {
            try {
                MRMSService.mrmsAllUnits(this);
            } catch (Exception ex) {
                logger.error("Could not perform mass repair/salvage on units due to an error", ex);
                addReport("ERROR: an error occurred performing mass repair/salvage on units, check the log");
            }
        }
    }

    private void processNewDayForces() {
        // update formation levels
        Force.populateFormationLevelsFromOrigin(this);
        recalculateCombatTeams(this);

        // Update the force icons based on the end-of-day unit status if desired
        if (MekHQ.getMHQOptions().getNewDayForceIconOperationalStatus()) {
            getForces().updateForceIconOperationalStatus(this);
        }
    }

    /**
     * @return <code>true</code> if the new day arrived
     */
    public boolean newDay() {
        // clear previous retirement information
        turnoverRetirementInformation.clear();

        // Refill Automated Pools, if the options are selected
        if (MekHQ.getMHQOptions().getNewDayAstechPoolFill() && requiresAdditionalAstechs()) {
            fillAstechPool();
        }

        if (MekHQ.getMHQOptions().getNewDayMedicPoolFill() && requiresAdditionalMedics()) {
            fillMedicPool();
        }

        // Ensure we don't have anything that would prevent the new day
        if (MekHQ.triggerEvent(new DayEndingEvent(this))) {
            return false;
        }

        // Autosave based on the previous day's information
        autosaveService.requestDayAdvanceAutosave(this);

        // Advance the day by one
        final LocalDate yesterday = currentDay;
        currentDay = currentDay.plusDays(1);
        boolean isMonday = currentDay.getDayOfWeek() == DayOfWeek.MONDAY;
        boolean isFirstOfMonth = currentDay.getDayOfMonth() == 1;
        boolean isNewYear = currentDay.getDayOfYear() == 1;

        // Check for important dates
        if (campaignOptions.isShowLifeEventDialogCelebrations()) {
            fetchCelebrationDialogs();
        }

        // Determine if we have an active contract or not, as this can get used
        // elsewhere before we actually hit the AtB new day (e.g., personnel market)
        if (campaignOptions.isUseAtB()) {
            setHasActiveContract();
        }

        // Clear Reports
        currentReport.clear();
        currentReportHTML = "";
        newReports.clear();
        personnelWhoAdvancedInXP.clear();
        beginReport("<b>" + MekHQ.getMHQOptions().getLongDisplayFormattedDate(getLocalDate()) + "</b>");

        // New Year Changes
        if (isNewYear) {
            // News is reloaded
            reloadNews();

            // Change Year Game Option
            getGameOptions().getOption(OptionsConstants.ALLOWED_YEAR).setValue(getGameYear());

            // Degrade Regard
            List<String> degradedRegardReports = factionStandings.processRegardDegradation(faction.getShortName(),
                  currentDay.getYear());
            for (String report : degradedRegardReports) {
                addReport(report);
            }
        }

        readNews();

        location.newDay(this);

        // Manage the Markets
        refreshPersonnelMarkets();

        // TODO : AbstractContractMarket : Uncomment
        // getContractMarket().processNewDay(this);
        unitMarket.processNewDay(this);

        updateFieldKitchenCapacity();

        processNewDayPersonnel();

        // Needs to be before 'processNewDayATB' so that Dependents can't leave the
        // moment they arrive via AtB Bonus Events
        if (location.isOnPlanet() && isFirstOfMonth) {
            RandomDependents randomDependents = new RandomDependents(this);
            randomDependents.processMonthlyRemovalAndAddition();
        }

        // Process New Day for AtB
        if (campaignOptions.isUseAtB()) {
            processNewDayATB();
        }

        if (campaignOptions.getUnitRatingMethod().isCampaignOperations()) {
            processReputationChanges();
        }

        if (campaignOptions.isUseEducationModule()) {
            processEducationNewDay();
        }

        if (campaignOptions.isEnableAutoAwards() && isFirstOfMonth) {
            AutoAwardsController autoAwardsController = new AutoAwardsController();
            autoAwardsController.ManualController(this, false);
        }

        // Prisoner events can occur on Monday or the 1st of the month depending on the
        // type of event
        if (isMonday || isFirstOfMonth) {
            new PrisonerEventManager(this);
        }

        resetAstechMinutes();

        processNewDayUnits();

        processNewDayForces();

        if (processProcurement) {
            setShoppingList(goShopping(getShoppingList()));
        }

        // check for anything in finances
        finances.newDay(this, yesterday, getLocalDate());

        // process removal of old personnel data on the first day of each month
        if (campaignOptions.isUsePersonnelRemoval() && isFirstOfMonth) {
            performPersonnelCleanUp();
        }

        // this duplicates any turnover information so that it is still available on the
        // new day. otherwise, it's only available if the user inspects history records
        if (!turnoverRetirementInformation.isEmpty()) {
            for (String entry : turnoverRetirementInformation) {
                addReport(entry);
            }
        }

        if (topUpWeekly && isMonday) {
            int bought = stockUpPartsInUse(getPartsInUse(ignoreMothballed, false, ignoreSparesUnderQuality));
            addReport(String.format(resources.getString("weeklyStockCheck.text"), bought));
        }

        // Random Events
        if (currentDay.isAfter(GRAY_MONDAY_EVENTS_BEGIN) && currentDay.isBefore(GRAY_MONDAY_EVENTS_END)) {
            new GrayMonday(this, currentDay);
        }

        // Faction Standing
        if (campaignOptions.isTrackFactionStanding()) {
            performFactionStandingChecks(isFirstOfMonth);
        }

        // This must be the last step before returning true
        MekHQ.triggerEvent(new NewDayEvent(this));
        return true;
    }

    /**
     * Performs all daily and periodic standing checks for factions relevant to this campaign.
     *
     * <p>On the first day of the month, this method updates the climate regard for the active campaign faction,
     * storing a summary report. It then iterates once through all faction standings and, for each faction:</p>
     *
     * <ul>
     *     <li>Checks for new censure actions and handles the creation of related events.</li>
     *     <li>Evaluates for new accolade levels, creating corresponding events.</li>
     *     <li>Warns if any referenced faction cannot be resolved.</li>
     * </ul>
     *
     * <p>Finally, at the end of the checks, it processes censure degradation for all factions.</p>
     *
     * @param isFirstOfMonth {@code true} if called on the first day of the month.
     *
     * @author Illiani
     * @since 0.50.07
     */
    private void performFactionStandingChecks(boolean isFirstOfMonth) {
        if (isFirstOfMonth) {
            String report = factionStandings.updateClimateRegard(faction, currentDay);
            addReport(report);
        }

        List<Mission> activeMissions = getActiveMissions(false);
        boolean isInTransit = !location.isOnPlanet();
        Factions factions = Factions.getInstance();

        for (Entry<String, Double> standing : factionStandings.getAllFactionStandings().entrySet()) {
            String factionCode = standing.getKey();
            Faction relevantFaction = factions.getFaction(factionCode);
            if (relevantFaction == null) {
                logger.warn("Unable to fetch faction standing for faction: {}", factionCode);
                continue;
            }

            // Censure check
            if (relevantFaction.equals(faction)
                      || (faction.getShortName().equals("MERC") && relevantFaction.isMercenaryOrganization())) {
                FactionCensureLevel newCensureLevel = factionStandings.checkForCensure(
                      relevantFaction, currentDay, activeMissions, isInTransit);
                if (newCensureLevel != null) {
                    new FactionCensureEvent(this, newCensureLevel, relevantFaction);
                }
            }

            // Accolade check
            boolean ignoreEmployer = relevantFaction.isMercenaryOrganization();
            boolean isOnMission = FactionStandingUtilities.isIsOnMission(
                  !isInTransit,
                  getActiveAtBContracts(),
                  activeMissions,
                  relevantFaction.getShortName(),
                  location.getCurrentSystem(),
                  ignoreEmployer);

            FactionAccoladeLevel newAccoladeLevel = factionStandings.checkForAccolade(
                  relevantFaction, currentDay, isOnMission);

            if (newAccoladeLevel != null) {
                new FactionAccoladeEvent(this, relevantFaction, newAccoladeLevel,
                      faction.equals(relevantFaction));
            }
        }

        // Censure degradation
        factionStandings.processCensureDegradation(currentDay);
    }

    public void refreshPersonnelMarkets() {
        PersonnelMarketStyle marketStyle = campaignOptions.getPersonnelMarketStyle();
        if (marketStyle == PERSONNEL_MARKET_DISABLED) {
            personnelMarket.generatePersonnelForDay(this);
        } else {
            if (currentDay.getDayOfMonth() == 1) {
                boolean blockRecruitment = false;

                if (newPersonnelMarket.getAssociatedPersonnelMarketStyle() == MEKHQ) {
                    blockRecruitment = !location.isOnPlanet();
                }

                if (!blockRecruitment) {
                    newPersonnelMarket.gatherApplications();

                    if (newPersonnelMarket.getHasRarePersonnel()) {
                        ImmersiveDialogSimple dialog = new ImmersiveDialogSimple(this,
                              getSeniorAdminPerson(AdministratorSpecialization.HR),
                              null,
                              resources.getString("personnelMarket.rareProfession.inCharacter"),
                              List.of(resources.getString("personnelMarket.rareProfession.button.later"),
                                    resources.getString("personnelMarket.rareProfession.button.decline"),
                                    resources.getString("personnelMarket.rareProfession.button.immediate")),
                              resources.getString("personnelMarket.rareProfession.outOfCharacter"),
                              null,
                              true);

                        if (dialog.getDialogChoice() == 2) {
                            newPersonnelMarket.showPersonnelMarketDialog();
                        }
                    }
                }
            }
        }
    }

    /**
     * Performs cleanup of departed personnel by identifying and removing eligible personnel records.
     *
     * <p>This method uses the {@link AutomatedPersonnelCleanUp} utility to determine which {@link Person}
     * objects should be removed from the campaign based on current date and campaign configuration options. Identified
     * personnel are then removed, and a report entry is generated if any removals occur.</p>
     *
     * @author Illiani
     * @since 0.50.06
     */
    private void performPersonnelCleanUp() {
        AutomatedPersonnelCleanUp removal = new AutomatedPersonnelCleanUp(currentDay,
              getPersonnel(),
              campaignOptions.isUseRemovalExemptRetirees(),
              campaignOptions.isUseRemovalExemptCemetery());

        List<Person> personnelToRemove = removal.getPersonnelToCleanUp();
        for (Person person : personnelToRemove) {
            removePerson(person, false);
        }

        if (!personnelToRemove.isEmpty()) {
            addReport(resources.getString("personnelRemoval.text"));
        }
    }

    /**
     * Fetches and handles the celebration dialogs specific to the current day.
     *
     * <p><b>Note:</b> Commanders day is handled as a part of the personnel processing, so we don't need to parse
     * personnel twice.</p>
     */
    private void fetchCelebrationDialogs() {
        if (!faction.isClan()) {
            if (isWinterHolidayMajorDay(currentDay)) {
                new WinterHolidayAnnouncement(this);
            }

            if (isFreedomDay(currentDay)) {
                new FreedomDayAnnouncement(this);
            }
        }

        if (isNewYear(currentDay)) {
            new NewYearsDayAnnouncement(this);
        }
    }

    /**
     * Updates the status of whether field kitchens are operating within their required capacity.
     *
     * <p>If fatigue is enabled in the campaign options, this method calculates the total available
     * field kitchen capacity and the required field kitchen usage, then updates the {@code fieldKitchenWithinCapacity}
     * flag to reflect whether the capacity meets the demand. If fatigue is disabled, the capacity is automatically set
     * to {@code false}.</p>
     */
    private void updateFieldKitchenCapacity() {
        if (campaignOptions.isUseFatigue()) {
            int fieldKitchenCapacity = checkFieldKitchenCapacity(getForce(FORCE_ORIGIN).getAllUnitsAsUnits(units,
                  false), campaignOptions.getFieldKitchenCapacity());
            int fieldKitchenUsage = checkFieldKitchenUsage(getActivePersonnel(false),
                  campaignOptions.isUseFieldKitchenIgnoreNonCombatants());
            fieldKitchenWithinCapacity = areFieldKitchensWithinCapacity(fieldKitchenCapacity, fieldKitchenUsage);
        } else {
            fieldKitchenWithinCapacity = false;
        }
    }

    /**
     * Processes reputation changes based on various conditions.
     */
    private void processReputationChanges() {
        if (faction.isPirate()) {
            dateOfLastCrime = currentDay;
            crimePirateModifier = -100;
        }

        if (currentDay.getDayOfMonth() == 1) {
            if (dateOfLastCrime != null) {
                long yearsBetween = ChronoUnit.YEARS.between(currentDay, dateOfLastCrime);

                int remainingCrimeChange = 2;

                if (yearsBetween >= 1) {
                    if (crimePirateModifier < 0) {
                        remainingCrimeChange = max(0, 2 + crimePirateModifier);
                        changeCrimePirateModifier(2); // this is the amount of change specified by CamOps
                    }

                    if (crimeRating < 0 && remainingCrimeChange > 0) {
                        changeCrimeRating(remainingCrimeChange);
                    }
                }
            }
        }

        if (currentDay.getDayOfWeek().equals(DayOfWeek.MONDAY)) {
            reputation.initializeReputation(this);
        }
    }

    public int getInitiativeBonus() {
        return initiativeBonus;
    }

    public void setInitiativeBonus(int bonus) {
        initiativeBonus = bonus;
    }

    public void applyInitiativeBonus(int bonus) {
        if (bonus > initiativeMaxBonus) {
            initiativeMaxBonus = bonus;
        }
        if ((bonus + initiativeBonus) > initiativeMaxBonus) {
            initiativeBonus = initiativeMaxBonus;
        } else {
            initiativeBonus += bonus;
        }
    }

    public void initiativeBonusIncrement(boolean change) {
        if (change) {
            setInitiativeBonus(++initiativeBonus);
        } else {
            setInitiativeBonus(--initiativeBonus);
        }
        if (initiativeBonus > initiativeMaxBonus) {
            initiativeBonus = initiativeMaxBonus;
        }
    }

    public int getInitiativeMaxBonus() {
        return initiativeMaxBonus;
    }

    public void setInitiativeMaxBonus(int bonus) {
        initiativeMaxBonus = bonus;
    }

    /**
     * This method checks if any students in the academy should graduate, and updates their attributes and status
     * accordingly. If any students do graduate, it sends the graduation information to autoAwards.
     */
    private void processEducationNewDay() {
        List<UUID> graduatingPersonnel = new ArrayList<>();
        HashMap<UUID, List<Object>> academyAttributesMap = new HashMap<>();

        for (Person person : getStudents()) {
            List<Object> individualAcademyAttributes = new ArrayList<>();

            if (EducationController.processNewDay(this, person, false)) {
                Academy academy = getAcademy(person.getEduAcademySet(), person.getEduAcademyNameInSet());

                if (academy == null) {
                    logger.debug("Found null academy for {} skipping", person.getFullTitle());
                    continue;
                }

                graduatingPersonnel.add(person.getId());

                individualAcademyAttributes.add(academy.getEducationLevel(person));
                individualAcademyAttributes.add(academy.getType());
                individualAcademyAttributes.add(academy.getName());

                academyAttributesMap.put(person.getId(), individualAcademyAttributes);
            }
        }

        if (!graduatingPersonnel.isEmpty()) {
            AutoAwardsController autoAwardsController = new AutoAwardsController();
            autoAwardsController.PostGraduationController(this, graduatingPersonnel, academyAttributesMap);
        }
    }

    /**
     * Retrieves the flagged commander from the personnel list. If no flagged commander is found returns {@code null}.
     *
     * <p><b>Usage:</b> consider using {@link #getCommander()} instead.</p>
     *
     * @return the flagged commander if present, otherwise {@code null}
     */
    public @Nullable Person getFlaggedCommander() {
        return getPersonnel().stream().filter(Person::isCommander).findFirst().orElse(null);
    }

    /**
     * Use {@link #getCommander()} instead
     */
    @Deprecated(since = "0.50.07", forRemoval = true)
    public Person getSeniorCommander() {
        Person commander = null;
        for (Person p : getActivePersonnel(true)) {
            if (p.isCommander()) {
                return p;
            }
            if (null == commander || p.getRankNumeric() > commander.getRankNumeric()) {
                commander = p;
            }
        }
        return commander;
    }

    public void removeUnit(UUID id) {
        Unit unit = getHangar().getUnit(id);
        if (unit == null) {
            return;
        }

        // remove all parts for this unit as well
        for (Part p : unit.getParts()) {
            getWarehouse().removePart(p);
        }

        // remove any personnel from this unit
        for (Person p : unit.getCrew()) {
            unit.remove(p, true);
        }

        Person tech = unit.getTech();
        if (null != tech) {
            unit.remove(tech, true);
        }

        // remove unit from any forces
        removeUnitFromForce(unit);

        // If this is a transport, remove it from the list of potential transports
        for (CampaignTransportType campaignTransportType : CampaignTransportType.values()) {
            if (hasTransports(campaignTransportType)) {
                removeCampaignTransporter(campaignTransportType, unit);
            }

            // If we remove a transport unit from the campaign,
            // we need to remove any transported units from it
            // and clear the transport assignments for those
            // transported units
            if (unit.getTransportedUnitsSummary(campaignTransportType).hasTransportedUnits()) {
                List<Unit> transportedUnits = new ArrayList<>(unit.getTransportedUnitsSummary(campaignTransportType)
                                                                    .getTransportedUnits());
                for (Unit transportedUnit : transportedUnits) {
                    transportedUnit.unloadFromTransport(campaignTransportType);
                }
            }
        }

        // If this unit was assigned to a transport ship, remove it from the transport
        if (unit.hasTransportShipAssignment()) {
            unit.getTransportShipAssignment().getTransportShip().unloadFromTransportShip(unit);
        }

        // remove from automatic mothballing
        automatedMothballUnits.remove(unit.getId());

        // finally, remove the unit
        getHangar().removeUnit(unit.getId());

        checkDuplicateNamesDuringDelete(unit.getEntity());
        addReport(unit.getName() + " has been removed from the unit roster.");
        MekHQ.triggerEvent(new UnitRemovedEvent(unit));
    }

    public void removePerson(final @Nullable Person person) {
        removePerson(person, true);
    }

    public void removePerson(final @Nullable Person person, final boolean log) {
        if (person == null) {
            return;
        }


        Force force = getForceFor(person);
        if (force != null) {
            force.updateCommander(this);
        }

        person.getGenealogy().clearGenealogyLinks();

        final Unit unit = person.getUnit();
        if (unit != null) {
            unit.remove(person, true);
        }
        removeAllPatientsFor(person);
        person.removeAllTechJobs(this);
        removeKillsFor(person.getId());
        getRetirementDefectionTracker().removePerson(person);
        if (log) {
            addReport(person.getFullTitle() + " has been removed from the personnel roster.");
        }

        personnel.remove(person.getId());

        // Deal with Astech Pool Minutes
        if (person.getPrimaryRole().isAstech()) {
            astechPoolMinutes = max(0, astechPoolMinutes - Person.PRIMARY_ROLE_SUPPORT_TIME);
            astechPoolOvertime = max(0, astechPoolOvertime - Person.PRIMARY_ROLE_OVERTIME_SUPPORT_TIME);
        } else if (person.getSecondaryRole().isAstech()) {
            astechPoolMinutes = max(0, astechPoolMinutes - Person.SECONDARY_ROLE_SUPPORT_TIME);
            astechPoolOvertime = max(0, astechPoolOvertime - Person.SECONDARY_ROLE_OVERTIME_SUPPORT_TIME);
        }
        MekHQ.triggerEvent(new PersonRemovedEvent(person));
    }

    public void removeAllPatientsFor(Person doctor) {
        for (Person p : getPersonnel()) {
            if (null != p.getDoctorId() && p.getDoctorId().equals(doctor.getId())) {
                p.setDoctorId(null, getCampaignOptions().getNaturalHealingWaitingPeriod());
            }
        }
    }

    public void removeScenario(final Scenario scenario) {
        scenario.clearAllForcesAndPersonnel(this);
        final Mission mission = getMission(scenario.getMissionId());
        if (mission != null) {
            mission.getScenarios().remove(scenario);

            // run through the stratcon campaign state where applicable and remove the
            // "parent" scenario as well
            if ((mission instanceof AtBContract) &&
                      (((AtBContract) mission).getStratconCampaignState() != null) &&
                      (scenario instanceof AtBDynamicScenario)) {
                ((AtBContract) mission).getStratconCampaignState().removeStratconScenario(scenario.getId());
            }
        }
        scenarios.remove(scenario.getId());
        MekHQ.triggerEvent(new ScenarioRemovedEvent(scenario));
    }

    public void removeMission(final Mission mission) {
        // Loop through scenarios here! We need to remove them as well.
        for (Scenario scenario : mission.getScenarios()) {
            scenario.clearAllForcesAndPersonnel(this);
            scenarios.remove(scenario.getId());
        }
        mission.clearScenarios();

        missions.remove(mission.getId());
        MekHQ.triggerEvent(new MissionRemovedEvent(mission));
    }

    public void removeKill(Kill k) {
        if (kills.containsKey(k.getPilotId())) {
            kills.get(k.getPilotId()).remove(k);
        }
    }

    public void removeKillsFor(UUID personID) {
        kills.remove(personID);
    }

    public void removeForce(Force force) {
        int fid = force.getId();
        forceIds.remove(fid);
        // clear forceIds of all personnel with this force
        for (UUID uid : force.getUnits()) {
            Unit u = getHangar().getUnit(uid);
            if (null == u) {
                continue;
            }
            if (u.getForceId() == fid) {
                u.setForceId(FORCE_NONE);
                if (force.isDeployed()) {
                    u.setScenarioId(NO_ASSIGNED_SCENARIO);
                }
            }
        }

        // also remove this force's id from any scenarios
        if (force.isDeployed()) {
            Scenario s = getScenario(force.getScenarioId());
            s.removeForce(fid);
        }

        if (null != force.getParentForce()) {
            force.getParentForce().removeSubForce(fid);
        }

        // clear out StratCon force assignments
        for (AtBContract contract : getActiveAtBContracts()) {
            if (contract.getStratconCampaignState() != null) {
                for (StratconTrackState track : contract.getStratconCampaignState().getTracks()) {
                    track.unassignForce(fid);
                }
            }
        }

        if (campaignOptions.isUseAtB()) {
            recalculateCombatTeams(this);
        }
    }

    public void removeUnitFromForce(Unit u) {
        Force force = getForce(u.getForceId());
        if (null != force) {
            force.removeUnit(this, u.getId(), true);
            u.setForceId(FORCE_NONE);
            u.setScenarioId(NO_ASSIGNED_SCENARIO);
            if (u.getEntity().hasNavalC3() && u.getEntity().calculateFreeC3Nodes() < 5) {
                Vector<Unit> removedUnits = new Vector<>();
                removedUnits.add(u);
                removeUnitsFromNetwork(removedUnits);
                u.getEntity().setC3MasterIsUUIDAsString(null);
                u.getEntity().setC3Master(null, true);
                refreshNetworks();
            } else if (u.getEntity().hasC3i() && u.getEntity().calculateFreeC3Nodes() < 5) {
                Vector<Unit> removedUnits = new Vector<>();
                removedUnits.add(u);
                removeUnitsFromNetwork(removedUnits);
                u.getEntity().setC3MasterIsUUIDAsString(null);
                u.getEntity().setC3Master(null, true);
                refreshNetworks();
            }
            if (u.getEntity().hasC3M()) {
                removeUnitsFromC3Master(u);
                u.getEntity().setC3MasterIsUUIDAsString(null);
                u.getEntity().setC3Master(null, true);
            }

            if (campaignOptions.isUseAtB() && force.getUnits().isEmpty()) {
                combatTeams.remove(force.getId());
            }
        }
    }

    public @Nullable Force getForceFor(final @Nullable Unit unit) {
        return (unit == null) ? null : getForce(unit.getForceId());
    }

    public @Nullable Force getForceFor(final Person person) {
        final Unit unit = person.getUnit();
        if (unit != null) {
            return getForceFor(unit);
        } else if (person.isTech()) {
            return forceIds.values()
                         .stream()
                         .filter(force -> person.getId().equals(force.getTechID()))
                         .findFirst()
                         .orElse(null);
        }

        return null;
    }

    public void restore() {
        // if we fail to restore equipment parts then remove them
        // and possibly re-initialize and diagnose unit
        List<Part> partsToRemove = new ArrayList<>();
        Set<Unit> unitsToCheck = new HashSet<>();

        for (Part part : getParts()) {
            if (part instanceof EquipmentPart) {
                ((EquipmentPart) part).restore();
                if (null == ((EquipmentPart) part).getType()) {
                    partsToRemove.add(part);
                }
            }

            if (part instanceof MissingEquipmentPart) {
                ((MissingEquipmentPart) part).restore();
                if (null == ((MissingEquipmentPart) part).getType()) {
                    partsToRemove.add(part);
                }
            }
        }

        for (Part remove : partsToRemove) {
            if (remove.getUnit() != null) {
                unitsToCheck.add(remove.getUnit());
            }
            getWarehouse().removePart(remove);
        }

        for (Unit unit : getUnits()) {
            if (null != unit.getEntity()) {
                unit.getEntity().setOwner(player);
                unit.getEntity().setGame(game);
                unit.getEntity().restore();

                // Aerospace parts have changed after 0.45.4. Reinitialize parts for Small Craft
                // and up
                if (unit.getEntity().hasETypeFlag(Entity.ETYPE_JUMPSHIP) ||
                          unit.getEntity().hasETypeFlag(Entity.ETYPE_SMALL_CRAFT)) {
                    unitsToCheck.add(unit);
                }
            }

            unit.resetEngineer();
        }

        for (Unit u : unitsToCheck) {
            u.initializeParts(true);
            u.runDiagnostic(false);
        }

        shoppingList.restore();

        if (getCampaignOptions().isUseAtB()) {
            RandomFactionGenerator.getInstance().startup(this);

            int loops = 0;
            while (!RandomUnitGenerator.getInstance().isInitialized()) {
                try {
                    Thread.sleep(50);
                    if (++loops > 20) {
                        // Wait for up to a second
                        break;
                    }
                } catch (InterruptedException ignore) {
                }
            }
        }
    }

    /**
     * Cleans incongruent data present in the campaign
     */
    public void cleanUp() {
        // Cleans non-existing spouses
        for (Person person : personnel.values()) {
            if (person.getGenealogy().hasSpouse()) {
                if (!personnel.containsKey(person.getGenealogy().getSpouse().getId())) {
                    person.getGenealogy().setSpouse(null);
                    person.setMaidenName(null);
                }
            }
        }

        // clean up non-existent unit references in force unit lists
        for (Force force : forceIds.values()) {
            List<UUID> orphanForceUnitIDs = new ArrayList<>();

            for (UUID unitID : force.getUnits()) {
                if (getHangar().getUnit(unitID) == null) {
                    orphanForceUnitIDs.add(unitID);
                }
            }

            for (UUID unitID : orphanForceUnitIDs) {
                force.removeUnit(this, unitID, false);
            }
        }

        // clean up units that are assigned to non-existing scenarios
        for (Unit unit : this.getUnits()) {
            if (this.getScenario(unit.getScenarioId()) == null) {
                unit.setScenarioId(Scenario.S_DEFAULT_ID);
            }
        }
    }

    public boolean isOvertimeAllowed() {
        return overtime;
    }

    public void setOvertime(boolean b) {
        this.overtime = b;
        MekHQ.triggerEvent(new OvertimeModeEvent(b));
    }

    public boolean isGM() {
        return gmMode;
    }

    public void setGMMode(boolean b) {
        this.gmMode = b;
        MekHQ.triggerEvent(new GMModeEvent(b));
    }

    public Faction getFaction() {
        return faction;
    }

    /**
     * Determines whether the current campaign is a clan campaign.
     *
     * <p>This method checks if the faction associated with the campaign is a clan, returning {@code true}
     * if it is, and {@code false} otherwise.</p>
     *
     * @return {@code true} if the campaign belongs to a clan faction, {@code false} otherwise.
     *
     * @author Illiani
     * @since 0.50.05
     */
    public boolean isClanCampaign() {
        return faction.isClan();
    }

    public void setFaction(final Faction faction) {
        setFactionDirect(faction);
        updateTechFactionCode();
    }

    public void setFactionDirect(final Faction faction) {
        this.faction = faction;
    }

    public String getRetainerEmployerCode() {
        return retainerEmployerCode;
    }

    public void setRetainerEmployerCode(String code) {
        retainerEmployerCode = code;
    }

    public LocalDate getRetainerStartDate() {
        return retainerStartDate;
    }

    public void setRetainerStartDate(LocalDate retainerStartDate) {
        this.retainerStartDate = retainerStartDate;
    }

    public int getRawCrimeRating() {
        return crimeRating;
    }

    public void setCrimeRating(int crimeRating) {
        this.crimeRating = crimeRating;
    }

    /**
     * Updates the crime rating by the specified change. If improving crime rating, use a positive number, otherwise
     * negative
     *
     * @param change the change to be applied to the crime rating
     */
    public void changeCrimeRating(int change) {
        this.crimeRating = Math.min(0, crimeRating + change);
    }

    public int getCrimePirateModifier() {
        return crimePirateModifier;
    }

    public void setCrimePirateModifier(int crimePirateModifier) {
        this.crimePirateModifier = crimePirateModifier;
    }

    /**
     * Updates the crime pirate modifier by the specified change. If improving the modifier, use a positive number,
     * otherwise negative
     *
     * @param change the change to be applied to the crime modifier
     */
    public void changeCrimePirateModifier(int change) {
        this.crimePirateModifier = Math.min(0, crimePirateModifier + change);
    }

    /**
     * Calculates the adjusted crime rating by adding the crime rating with the pirate modifier.
     *
     * @return The adjusted crime rating.
     */
    public int getAdjustedCrimeRating() {
        return crimeRating + crimePirateModifier;
    }

    public @Nullable LocalDate getDateOfLastCrime() {
        return dateOfLastCrime;
    }

    public void setDateOfLastCrime(LocalDate dateOfLastCrime) {
        this.dateOfLastCrime = dateOfLastCrime;
    }

    public ReputationController getReputation() {
        return reputation;
    }

    public void setReputation(ReputationController reputation) {
        this.reputation = reputation;
    }

    public FactionStandings getFactionStandings() {
        return factionStandings;
    }

    public void setFactionStandings(FactionStandings factionStandings) {
        this.factionStandings = factionStandings;
    }

    private void addInMemoryLogHistory(LogEntry le) {
        Iterator<LogEntry> iterator = inMemoryLogHistory.iterator();
        while (iterator.hasNext() &&
              ChronoUnit.DAYS.between(iterator.next().getDate(), le.getDate()) >
                     MHQConstants.MAX_HISTORICAL_LOG_DAYS) {
            // we've hit the max size for the in-memory based on the UI display limit prune
            // the oldest entry
            iterator.remove();
        }
        inMemoryLogHistory.add(le);
    }

    /**
     * Starts a new day for the daily log
     *
     * @param r - the report String
     */
    public void beginReport(String r) {
        if (MekHQ.getMHQOptions().getHistoricalDailyLog()) {
            // add the new items to our in-memory cache
            addInMemoryLogHistory(new HistoricalLogEntry(getLocalDate(), ""));
        }
        addReportInternal(r);
    }

    /**
     * Formats and then adds a report to the daily log
     *
     * @param format  String with format markers.
     * @param objects Variable list of objects to format into {@code format}
     */
    public void addReport(final String format, final Object... objects) {
        addReport(String.format(format, objects));
    }

    /**
     * Adds a report to the daily log
     *
     * @param r - the report String
     */
    public void addReport(String r) {
        if (MekHQ.getMHQOptions().getHistoricalDailyLog()) {
            addInMemoryLogHistory(new HistoricalLogEntry(getLocalDate(), r));
        }
        addReportInternal(r);
    }

    private void addReportInternal(String r) {
        currentReport.add(r);
        if (!currentReportHTML.isEmpty()) {
            currentReportHTML = currentReportHTML + REPORT_LINEBREAK + r;
            newReports.add(REPORT_LINEBREAK);
        } else {
            currentReportHTML = r;
        }
        newReports.add(r);
        MekHQ.triggerEvent(new ReportEvent(this, r));
    }

    public Camouflage getCamouflage() {
        return camouflage;
    }

    public void setCamouflage(final Camouflage camouflage) {
        this.camouflage = camouflage;
    }

    public PlayerColour getColour() {
        return colour;
    }

    public void setColour(final PlayerColour colour) {
        this.colour = Objects.requireNonNull(colour, "Colour cannot be set to null");
    }

    public StandardForceIcon getUnitIcon() {
        return unitIcon;
    }

    public void setUnitIcon(final StandardForceIcon unitIcon) {
        this.unitIcon = unitIcon;
    }

    public void addFunds(final TransactionType type, final Money quantity, @Nullable String description) {
        if ((description == null) || description.isEmpty()) {
            description = "Rich Uncle";
        }

        finances.credit(type, getLocalDate(), quantity, description);
        String quantityString = quantity.toAmountAndSymbolString();
        addReport("Funds added : " + quantityString + " (" + description + ')');
    }

    public void removeFunds(final TransactionType type, final Money quantity, @Nullable String description) {
        if ((description == null) || description.isEmpty()) {
            description = "Rich Uncle";
        }

        finances.debit(type, getLocalDate(), quantity, description);
        String quantityString = quantity.toAmountAndSymbolString();
        addReport("Funds removed : " + quantityString + " (" + description + ')');
    }

    /**
     * Generic method for paying Personnel (Person) in the company. Debits money from the campaign and if the campaign
     * tracks total earnings it will account for that.
     *
     * @param type              TransactionType being debited
     * @param quantity          total money - it's usually displayed outside of this method
     * @param description       String displayed in the ledger and report
     * @param individualPayouts Map of Person to the Money they're owed
     */
    public void payPersonnel(TransactionType type, Money quantity, String description,
          Map<Person, Money> individualPayouts) {
        getFinances().debit(type,
              getLocalDate(),
              quantity,
              description,
              individualPayouts,
              getCampaignOptions().isTrackTotalEarnings());
        String quantityString = quantity.toAmountAndSymbolString();
        addReport("Funds removed : " + quantityString + " (" + description + ')');

    }

    public CampaignOptions getCampaignOptions() {
        return campaignOptions;
    }

    public void setCampaignOptions(CampaignOptions options) {
        campaignOptions = options;
    }

    public StoryArc getStoryArc() {
        return storyArc;
    }

    public void useStoryArc(StoryArc arc, boolean initiate) {
        arc.setCampaign(this);
        arc.initializeDataDirectories();
        this.storyArc = arc;
        if (initiate) {
            storyArc.begin();
        }
    }

    public void unloadStoryArc() {
        MekHQ.unregisterHandler(storyArc);
        storyArc = null;
    }

    public List<String> getCurrentObjectives() {
        if (null != getStoryArc()) {
            return getStoryArc().getCurrentObjectives();
        }
        return new ArrayList<>();
    }

    @Deprecated(since = "0.50.07", forRemoval = true)
    public FameAndInfamyController getFameAndInfamy() {
        return null;
    }

    /**
     * Retrieves the list of units that are configured for automated mothballing.
     *
     * <p>
     * Automated mothballing is a mechanism where certain units are automatically placed into a mothballed state,
     * reducing their active maintenance costs and operational demands over time.
     * </p>
     *
     * @return A {@link List} of {@link UUID} objects that are set for automated mothballing. Returns an empty list if
     *       no units are configured.
     */
    public List<UUID> getAutomatedMothballUnits() {
        return automatedMothballUnits;
    }

    /**
     * Sets the list of units that are configured for automated mothballing.
     *
     * <p>
     * Replaces the current list of units that have undergone automated mothballing.
     * </p>
     *
     * @param automatedMothballUnits A {@link List} of {@link UUID} objects to configure for automated mothballing.
     */
    public void setAutomatedMothballUnits(List<UUID> automatedMothballUnits) {
        this.automatedMothballUnits = automatedMothballUnits;
    }

    public int getTemporaryPrisonerCapacity() {
        return temporaryPrisonerCapacity;
    }

    public void setTemporaryPrisonerCapacity(int temporaryPrisonerCapacity) {
        this.temporaryPrisonerCapacity = max(MINIMUM_TEMPORARY_CAPACITY, temporaryPrisonerCapacity);
    }

    /**
     * Adjusts the temporary prisoner capacity by the specified delta value.
     *
     * <p>he new capacity is constrained to be at least the minimum allowed temporary capacity, as defined by {@code
     * PrisonerEventManager.MINIMUM_TEMPORARY_CAPACITY}.</p>T
     *
     * @param delta the amount by which to change the temporary prisoner capacity. A positive value increases the
     *              capacity, while a negative value decreases it.
     */
    public void changeTemporaryPrisonerCapacity(int delta) {
        int newCapacity = temporaryPrisonerCapacity + delta;
        temporaryPrisonerCapacity = max(MINIMUM_TEMPORARY_CAPACITY, newCapacity);
    }

    public RandomEventLibraries getRandomEventLibraries() {
        return randomEventLibraries;
    }

    public void writeToXML(final PrintWriter writer) {
        int indent = 0;

        // File header
        writer.println("<?xml version=\"1.0\" encoding=\"UTF-8\"?>");

        // Start the XML root.
        MHQXMLUtility.writeSimpleXMLOpenTag(writer, indent++, "campaign", "version", MHQConstants.VERSION);

        // region Basic Campaign Info
        MHQXMLUtility.writeSimpleXMLOpenTag(writer, indent++, "info");

        MHQXMLUtility.writeSimpleXMLTag(writer, indent, "id", id.toString());
        MHQXMLUtility.writeSimpleXMLTag(writer, indent, "calendar", getLocalDate());
        MHQXMLUtility.writeSimpleXMLTag(writer, indent, "name", name);
        MHQXMLUtility.writeSimpleXMLTag(writer, indent, "faction", getFaction().getShortName());
        if (retainerEmployerCode != null) {
            MHQXMLUtility.writeSimpleXMLTag(writer, indent, "retainerEmployerCode", retainerEmployerCode);
            MHQXMLUtility.writeSimpleXMLTag(writer, indent, "retainerStartDate", retainerStartDate);
        }
        MHQXMLUtility.writeSimpleXMLTag(writer, indent, "crimeRating", crimeRating);
        MHQXMLUtility.writeSimpleXMLTag(writer, indent, "crimePirateModifier", crimePirateModifier);

        if (dateOfLastCrime != null) {
            MHQXMLUtility.writeSimpleXMLTag(writer, indent, "dateOfLastCrime", dateOfLastCrime);
        }

        MHQXMLUtility.writeSimpleXMLOpenTag(writer, indent++, "reputation");
        reputation.writeReputationToXML(writer, indent);
        MHQXMLUtility.writeSimpleXMLCloseTag(writer, --indent, "reputation");
        MHQXMLUtility.writeSimpleXMLOpenTag(writer, indent++, "newPersonnelMarket");
        newPersonnelMarket.writePersonnelMarketDataToXML(writer, indent);
        MHQXMLUtility.writeSimpleXMLCloseTag(writer, --indent, "newPersonnelMarket");

        MHQXMLUtility.writeSimpleXMLOpenTag(writer, indent++, "factionStandings");
        factionStandings.writeFactionStandingsToXML(writer, indent);
        MHQXMLUtility.writeSimpleXMLCloseTag(writer, --indent, "factionStandings");

        // this handles campaigns that predate 49.20
        if (campaignStartDate == null) {
            setCampaignStartDate(getLocalDate());
        }
        MHQXMLUtility.writeSimpleXMLTag(writer, indent, "campaignStartDate", getCampaignStartDate());

        getRankSystem().writeToXML(writer, indent, false);
        MHQXMLUtility.writeSimpleXMLTag(writer, indent, "overtime", overtime);
        MHQXMLUtility.writeSimpleXMLTag(writer, indent, "gmMode", gmMode);
        MHQXMLUtility.writeSimpleXMLTag(writer, indent, "astechPool", astechPool);
        MHQXMLUtility.writeSimpleXMLTag(writer, indent, "astechPoolMinutes", astechPoolMinutes);
        MHQXMLUtility.writeSimpleXMLTag(writer, indent, "astechPoolOvertime", astechPoolOvertime);
        MHQXMLUtility.writeSimpleXMLTag(writer, indent, "medicPool", medicPool);
        getCamouflage().writeToXML(writer, indent);
        MHQXMLUtility.writeSimpleXMLTag(writer, indent, "colour", getColour().name());
        getUnitIcon().writeToXML(writer, indent);
        MHQXMLUtility.writeSimpleXMLTag(writer, indent, "lastForceId", lastForceId);
        MHQXMLUtility.writeSimpleXMLTag(writer, indent, "lastMissionId", lastMissionId);
        MHQXMLUtility.writeSimpleXMLTag(writer, indent, "lastScenarioId", lastScenarioId);
        MHQXMLUtility.writeSimpleXMLTag(writer, indent, "initiativeBonus", initiativeBonus);
        MHQXMLUtility.writeSimpleXMLTag(writer, indent, "initiativeMaxBonus", initiativeMaxBonus);
        MHQXMLUtility.writeSimpleXMLOpenTag(writer, indent++, "nameGen");
        MHQXMLUtility.writeSimpleXMLTag(writer,
              indent,
              "faction",
              RandomNameGenerator.getInstance().getChosenFaction());
        MHQXMLUtility.writeSimpleXMLTag(writer, indent, "percentFemale", RandomGenderGenerator.getPercentFemale());
        MHQXMLUtility.writeSimpleXMLCloseTag(writer, --indent, "nameGen");

        MHQXMLUtility.writeSimpleXMLOpenTag(writer, indent++, "currentReport");
        for (String s : currentReport) {
            // This cannot use the MHQXMLUtility as it cannot be escaped
            writer.println(MHQXMLUtility.indentStr(indent) + "<reportLine><![CDATA[" + s + "]]></reportLine>");
        }
        MHQXMLUtility.writeSimpleXMLCloseTag(writer, --indent, "currentReport");

        MHQXMLUtility.writeSimpleXMLCloseTag(writer, --indent, "info");
        // endregion Basic Campaign Info

        // region Options
        if (getCampaignOptions() != null) {
            getCampaignOptions().writeToXml(writer, indent);
        }
        getGameOptions().writeToXML(writer, indent);
        // endregion Options

        // Lists of objects:
        units.writeToXML(writer, indent, "units"); // Units

        MHQXMLUtility.writeSimpleXMLOpenTag(writer, indent++, "personnel");
        for (final Person person : getPersonnel()) {
            person.writeToXML(writer, indent, this);
        }
        MHQXMLUtility.writeSimpleXMLCloseTag(writer, --indent, "personnel");

        MHQXMLUtility.writeSimpleXMLOpenTag(writer, indent++, "missions");
        for (final Mission mission : getMissions()) {
            mission.writeToXML(this, writer, indent);
        }
        MHQXMLUtility.writeSimpleXMLCloseTag(writer, --indent, "missions");

        // the forces structure is hierarchical, but that should be handled
        // internally from with writeToXML function for Force
        MHQXMLUtility.writeSimpleXMLOpenTag(writer, indent++, "forces");
        forces.writeToXML(writer, indent);
        MHQXMLUtility.writeSimpleXMLCloseTag(writer, --indent, "forces");
        finances.writeToXML(writer, indent);
        location.writeToXML(writer, indent);
        MHQXMLUtility.writeSimpleXMLTag(writer, indent, "isAvoidingEmptySystems", isAvoidingEmptySystems);
        MHQXMLUtility.writeSimpleXMLTag(writer,
              indent,
              "isOverridingCommandCircuitRequirements",
              isOverridingCommandCircuitRequirements);
        shoppingList.writeToXML(writer, indent);
        MHQXMLUtility.writeSimpleXMLOpenTag(writer, indent++, "kills");
        for (List<Kill> kills : kills.values()) {
            for (Kill k : kills) {
                k.writeToXML(writer, indent);
            }
        }
        MHQXMLUtility.writeSimpleXMLCloseTag(writer, --indent, "kills");
        MHQXMLUtility.writeSimpleXMLOpenTag(writer, indent++, "skillTypes");
        for (final String skillName : SkillType.skillList) {
            final SkillType type = getType(skillName);
            if (type != null) {
                type.writeToXML(writer, indent);
            }
        }
        MHQXMLUtility.writeSimpleXMLCloseTag(writer, --indent, "skillTypes");
        MHQXMLUtility.writeSimpleXMLOpenTag(writer, indent++, "specialAbilities");
        for (String key : SpecialAbility.getSpecialAbilities().keySet()) {
            SpecialAbility.getAbility(key).writeToXML(writer, indent);
        }
        MHQXMLUtility.writeSimpleXMLCloseTag(writer, --indent, "specialAbilities");
        rskillPrefs.writeToXML(writer, indent);

        // parts is the biggest so it goes last
        parts.writeToXML(writer, indent, "parts"); // Parts

        // current story arc
        if (null != storyArc) {
            storyArc.writeToXml(writer, indent);
        }

        // Markets
        getPersonnelMarket().writeToXML(writer, indent, this);

        // TODO : AbstractContractMarket : Uncomment
        // CAW: implicit DEPENDS-ON to the <missions> and <campaignOptions> node, do not
        // move this above it
        // getContractMarket().writeToXML(pw, indent);

        // Windchild: implicit DEPENDS-ON to the <campaignOptions> node, do not move
        // this above it
        getUnitMarket().writeToXML(writer, indent);

        // Against the Bot
        if (getCampaignOptions().isUseAtB()) {
            // TODO : AbstractContractMarket : Remove next two lines
            // CAW: implicit DEPENDS-ON to the <missions> node, do not move this above it
            contractMarket.writeToXML(this, writer, indent);

            if (!combatTeams.isEmpty()) {
                MHQXMLUtility.writeSimpleXMLOpenTag(writer, indent++, "combatTeams");
                for (CombatTeam combatTeam : combatTeams.values()) {
                    if (forceIds.containsKey(combatTeam.getForceId())) {
                        combatTeam.writeToXML(writer, indent);
                    }
                }
                MHQXMLUtility.writeSimpleXMLCloseTag(writer, --indent, "combatTeams");
            }
            MHQXMLUtility.writeSimpleXMLTag(writer, indent, "shipSearchStart", getShipSearchStart());
            MHQXMLUtility.writeSimpleXMLTag(writer, indent, "shipSearchType", shipSearchType);
            MHQXMLUtility.writeSimpleXMLTag(writer, indent, "shipSearchResult", shipSearchResult);
            MHQXMLUtility.writeSimpleXMLTag(writer, indent, "shipSearchExpiration", getShipSearchExpiration());
            MHQXMLUtility.writeSimpleXMLTag(writer,
                  indent,
                  "autoResolveBehaviorSettings",
                  autoResolveBehaviorSettings.getDescription());
        }

        retirementDefectionTracker.writeToXML(writer, indent);

        MHQXMLUtility.writeSimpleXMLOpenTag(writer, indent++, "personnelWhoAdvancedInXP");
        for (Person person : personnelWhoAdvancedInXP) {
            MHQXMLUtility.writeSimpleXMLTag(writer, indent, "personWhoAdvancedInXP", person.getId());
        }
        MHQXMLUtility.writeSimpleXMLCloseTag(writer, --indent, "personnelWhoAdvancedInXP");

        MHQXMLUtility.writeSimpleXMLOpenTag(writer, indent++, "automatedMothballUnits");
        for (UUID unitId : automatedMothballUnits) {
            MHQXMLUtility.writeSimpleXMLTag(writer, indent, "mothballedUnit", unitId);
        }
        MHQXMLUtility.writeSimpleXMLCloseTag(writer, --indent, "automatedMothballUnits");
        MHQXMLUtility.writeSimpleXMLTag(writer, indent, "temporaryPrisonerCapacity", temporaryPrisonerCapacity);
        MHQXMLUtility.writeSimpleXMLTag(writer, indent, "processProcurement", processProcurement);

        MHQXMLUtility.writeSimpleXMLOpenTag(writer, ++indent, "partsInUse");
        writePartInUseToXML(writer, indent);
        MHQXMLUtility.writeSimpleXMLCloseTag(writer, --indent, "partsInUse");

        if (MekHQ.getMHQOptions().getWriteCustomsToXML()) {
            writeCustoms(writer);
        }

        // Okay, we're done.
        // Close everything out and be done with it.
        MHQXMLUtility.writeSimpleXMLCloseTag(writer, --indent, "campaign");
    }

    private void writeCustoms(PrintWriter pw1) {
        for (String name : customs) {
            MekSummary ms = MekSummaryCache.getInstance().getMek(name);
            if (ms == null) {
                continue;
            }

            MekFileParser mekFileParser = null;
            try {
                mekFileParser = new MekFileParser(ms.getSourceFile());
            } catch (EntityLoadingException ex) {
                logger.error("", ex);
            }
            if (mekFileParser == null) {
                continue;
            }
            Entity en = mekFileParser.getEntity();
            pw1.println("\t<custom>");
            pw1.println("\t\t<name>" + name + "</name>");
            if (en instanceof Mek) {
                pw1.print("\t\t<mtf><![CDATA[");
                pw1.print(((Mek) en).getMtf());
                pw1.println("]]></mtf>");
            } else {
                try {
                    BuildingBlock blk = BLKFile.getBlock(en);
                    pw1.print("\t\t<blk><![CDATA[");
                    for (String s : blk.getAllDataAsString()) {
                        if (s.isEmpty()) {
                            continue;
                        }
                        pw1.println(s);
                    }
                    pw1.println("]]></blk>");
                } catch (EntitySavingException e) {
                    logger.error("Failed to save custom entity {}", en.getDisplayName(), e);
                }
            }
            pw1.println("\t</custom>");
        }
    }

    public ArrayList<PlanetarySystem> getSystems() {
        ArrayList<PlanetarySystem> systems = new ArrayList<>();
        for (String key : Systems.getInstance().getSystems().keySet()) {
            systems.add(Systems.getInstance().getSystems().get(key));
        }
        return systems;
    }

    public PlanetarySystem getSystemById(String id) {
        return Systems.getInstance().getSystemById(id);
    }

    public Vector<String> getSystemNames() {
        Vector<String> systemNames = new Vector<>();
        for (PlanetarySystem key : Systems.getInstance().getSystems().values()) {
            systemNames.add(key.getPrintableName(getLocalDate()));
        }
        return systemNames;
    }

    public PlanetarySystem getSystemByName(String name) {
        return Systems.getInstance().getSystemByName(name, getLocalDate());
    }

    // region Ranks
    public RankSystem getRankSystem() {
        return rankSystem;
    }

    public void setRankSystem(final @Nullable RankSystem rankSystem) {
        // If they are the same object, there hasn't been a change and thus don't need
        // to process further
        if (Objects.equals(getRankSystem(), rankSystem)) {
            return;
        }

        // Then, we need to validate the rank system. Null isn't valid to be set but may
        // be the
        // result of a cancelled load. However, validation will prevent that
        final RankValidator rankValidator = new RankValidator();
        if (!rankValidator.validate(rankSystem, false)) {
            return;
        }

        // We need to know the old campaign rank system for personnel processing
        final RankSystem oldRankSystem = getRankSystem();

        // And with that, we can set the rank system
        setRankSystemDirect(rankSystem);

        // Finally, we fix all personnel ranks and ensure they are properly set
        getPersonnel().stream()
              .filter(person -> person.getRankSystem().equals(oldRankSystem))
              .forEach(person -> person.setRankSystem(rankValidator, rankSystem));
    }

    public void setRankSystemDirect(final RankSystem rankSystem) {
        this.rankSystem = rankSystem;
    }
    // endregion Ranks

    public void setFinances(Finances f) {
        finances = f;
    }

    public Finances getFinances() {
        return finances;
    }

    public Accountant getAccountant() {
        return new Accountant(this);
    }

    /**
     * Calculates and returns a {@code JumpPath} between two planetary systems, using default parameters for jump range
     * and travel safety.
     *
     * <p>This method provides a convenient way to compute the most likely or optimal jump path from the specified
     * starting system to the destination system. Internal behavior and constraints are determined by the method's
     * default parameter settings.</p>
     *
     * @param start the starting {@link PlanetarySystem}
     * @param end   the destination {@link PlanetarySystem}
     *
     * @return the calculated {@link JumpPath} between the two systems
     */
    public JumpPath calculateJumpPath(PlanetarySystem start, PlanetarySystem end) {
        return calculateJumpPath(start, end, true, true);
    }

    /**
     * Calculates the optimal jump path between two planetary systems using the A* algorithm.
     *
     * <p>This implementation minimizes a combination of jump counts and recharge times to find the most efficient
     * route between systems. The algorithm uses a heuristic based on straight-line distance combined with actual path
     * costs from the starting system.</p>
     *
     * <p>The algorithm will optionally avoid systems without population when the {@code
     * isAvoidingEmptySystems} flag equals {@code true}.</p>
     *
     * <p>Implementation is based on:
     * <a href="http://www.policyalmanac.org/games/aStarTutorial.htm">Policy Almanac A* Tutorial</a></p>
     *
     * @param start The starting planetary system
     * @param end   The destination planetary system
     * @param skipAccessCheck   {@code true} to skip checking for Outlaw status in system, {@code false} otherwise.
     *                                      Should be {@code false} when determining contract-related jump paths as
     *                                      system access is guaranteed for contract target systems.
     * @param skipEmptySystemCheck   {@code true} to skip checking for empty system status, {@code false} otherwise.
     *                                      Should be {@code false} when determining contract-related jump paths.
     *
     * @return A {@link JumpPath} containing the sequence of systems to traverse, or {@code null} if no valid path
     *       exists between the systems. If start and end are the same system, returns a path containing only that
     *       system.
     */
    public JumpPath calculateJumpPath(PlanetarySystem start, PlanetarySystem end, boolean skipAccessCheck,
          boolean skipEmptySystemCheck) {
        // Handle edge cases
        if (null == start) {
            return new JumpPath();
        }

        if ((null == end) || start.getId().equals(end.getId())) {
            JumpPath jumpPath = new JumpPath();
            jumpPath.addSystem(start);
            return jumpPath;
        }

        // Shortcuts to ensure we're not processing a lot of data when we're unable to reach the target system
        if (!skipEmptySystemCheck
                  && isAvoidingEmptySystems
                  && end.getPopulation(currentDay) == 0) {
            new ImmersiveDialogSimple(this, getSeniorAdminPerson(AdministratorSpecialization.TRANSPORT), null,
                  String.format(resources.getString("unableToEnterSystem.abandoned.ic"), getCommanderAddress(false)),
                  null, resources.getString("unableToEnterSystem.abandoned.ooc"), null, false);

            return new JumpPath();
        }

        List<AtBContract> activeAtBContracts = getActiveAtBContracts();

        if (!skipAccessCheck
                  && campaignOptions.isUseFactionStandingOutlawedSafe()) {
            FactionHints factionHints = FactionHints.defaultFactionHints();
            boolean canAccessSystem = FactionStandingUtilities.canEnterTargetSystem(faction, factionStandings,
                  getCurrentSystem(), end, currentDay, activeAtBContracts, factionHints);
            if (!canAccessSystem) {
                new ImmersiveDialogSimple(this, getSeniorAdminPerson(AdministratorSpecialization.TRANSPORT), null,
                      String.format(resources.getString("unableToEnterSystem.outlawed.ic"), getCommanderAddress(false)),
                      null, resources.getString("unableToEnterSystem.outlawed.ooc"), null, false);

                return new JumpPath();
            }
        }

        // Initialize A* algorithm variables
        String startKey = start.getId();
        String endKey = end.getId();

        Set<String> closed = new HashSet<>();
        Set<String> open = new HashSet<>();

        Map<String, String> parent = new HashMap<>();
        Map<String, Double> scoreH = new HashMap<>(); // Heuristic scores (estimated cost to goal)
        Map<String, Double> scoreG = new HashMap<>(); // Path costs from start

        // Precompute heuristics
        Systems systemsInstance = Systems.getInstance();
        Map<String, PlanetarySystem> allSystems = systemsInstance.getSystems();

        for (Entry<String, PlanetarySystem> entry : allSystems.entrySet()) {
            scoreH.put(entry.getKey(), end.getDistanceTo(entry.getValue()));
        }

        // Initialize starting node
        String current = startKey;
        scoreG.put(current, 0.0);
        closed.add(current);

        FactionHints factionHints = FactionHints.defaultFactionHints();

        // A* search
        final int MAX_JUMPS = 10000;
        for (int jumps = 0; jumps < MAX_JUMPS; jumps++) {
            PlanetarySystem currentSystem = systemsInstance.getSystemById(current);

            boolean isUseCommandCircuits =
                  FactionStandingUtilities.isUseCommandCircuit(isOverridingCommandCircuitRequirements, gmMode,
                  campaignOptions.isUseFactionStandingCommandCircuitSafe(), factionStandings, getActiveAtBContracts());

            // Get current node's information
            double currentG = scoreG.get(current) + currentSystem.getRechargeTime(getLocalDate(), isUseCommandCircuits);
            final String localCurrent = current;

            // Explore neighbors
            systemsInstance.visitNearbySystems(currentSystem, 30, neighborSystem -> {
                String neighborId = neighborSystem.getId();

                // Skip systems without population if avoiding empty systems
                if (isAvoidingEmptySystems && neighborSystem.getPopulation(currentDay) == 0) {
                    return;
                }

                // Skip systems where the campaign is outlawed
                if (!skipAccessCheck
                          && campaignOptions.isUseFactionStandingOutlawedSafe()) {
                    boolean canAccessSystem = FactionStandingUtilities.canEnterTargetSystem(faction, factionStandings,
                          getCurrentSystem(), neighborSystem, currentDay, activeAtBContracts, factionHints);
                    if (!canAccessSystem) {
                        return;
                    }
                }

                if (closed.contains(neighborId)) {
                    return; // Already evaluated
                }

                if (open.contains(neighborId)) {
                    // Check if this path is better than the previously found one
                    if (currentG < scoreG.get(neighborId)) {
                        scoreG.put(neighborId, currentG);
                        parent.put(neighborId, localCurrent);
                    }
                } else {
                    // Discover a new node
                    scoreG.put(neighborId, currentG);
                    parent.put(neighborId, localCurrent);
                    open.add(neighborId);
                }
            });

            // Find the open node with the lowest f score
            String bestMatch = findNodeWithLowestFScore(open, scoreG, scoreH);

            if (bestMatch == null) {
                break; // No path exists
            }

            // Move to the best node
            current = bestMatch;
            closed.add(current);
            open.remove(current);

            // Check if we've reached the destination
            if (current.equals(endKey)) {
                return reconstructPath(current, parent, systemsInstance);
            }
        }

        // No path found or maximum jumps reached
        return reconstructPath(current, parent, systemsInstance);
    }

    /**
     * Finds the node in the open set with the lowest f-score (g + h).
     *
     * @param openSet The set of nodes to evaluate
     * @param gScores Map of path costs from start
     * @param hScores Map of heuristic distances to goal
     *
     * @return The node with the lowest f-score, or null if openSet is empty
     */
    private String findNodeWithLowestFScore(Set<String> openSet, Map<String, Double> gScores,
          Map<String, Double> hScores) {
        String bestMatch = null;
        double bestF = Double.POSITIVE_INFINITY;

        for (String candidate : openSet) {
            double f = gScores.get(candidate) + hScores.get(candidate);
            if (f < bestF) {
                bestMatch = candidate;
                bestF = f;
            }
        }

        return bestMatch;
    }

    /**
     * Reconstructs the path from the parent map.
     *
     * @param current         The final node in the path
     * @param parent          Map of parent nodes
     * @param systemsInstance The systems registry
     *
     * @return A JumpPath containing the sequence of systems
     */
    private JumpPath reconstructPath(String current, Map<String, String> parent, Systems systemsInstance) {
        // Reconstruct path
        List<PlanetarySystem> path = new ArrayList<>();
        String nextKey = current;

        while (nextKey != null) {
            path.add(systemsInstance.getSystemById(nextKey));
            nextKey = parent.get(nextKey);
        }

        // Create the final path in the correct order (start to end)
        JumpPath finalPath = new JumpPath();
        for (int i = path.size() - 1; i >= 0; i--) {
            finalPath.addSystem(path.get(i));
        }

        return finalPath;
    }

    /**
     * This method calculates the cost per jump for interstellar travel. It operates by fitting the part of the force
     * not transported in owned DropShips into a number of prototypical DropShips of a few standard configurations, then
     * adding the JumpShip charges on top. It remains fairly hacky, but improves slightly on the prior implementation as
     * far as following the rulebooks goes.
     * <p>
     * It can be used to calculate total travel costs in the style of FM:Mercs (excludeOwnTransports and
     * campaignOpsCosts set to false), to calculate leased/rented travel costs only in the style of FM:Mercs
     * (excludeOwnTransports true, campaignOpsCosts false), or to calculate travel costs for CampaignOps-style costs
     * (excludeOwnTransports true, campaignOpsCosts true).
     *
     * @param excludeOwnTransports If true, do not display maintenance costs in the calculated travel cost.
     * @param campaignOpsCosts     If true, use the Campaign Ops method for calculating travel cost. (DropShip monthly
     *                             fees of 0.5% of purchase cost, 100,000 C-bills per collar.)
     */
    public Money calculateCostPerJump(boolean excludeOwnTransports, boolean campaignOpsCosts) {
        HangarStatistics stats = getHangarStatistics();
        CargoStatistics cargoStats = getCargoStatistics();

        Money collarCost = Money.of(campaignOpsCosts ? 100000 : 50000);

        // first we need to get the total number of units by type
        int nMek = stats.getNumberOfUnitsByType(Entity.ETYPE_MEK);
        int nLVee = stats.getNumberOfUnitsByType(Entity.ETYPE_TANK, false, true);
        int nHVee = stats.getNumberOfUnitsByType(Entity.ETYPE_TANK);
        int nAero = stats.getNumberOfUnitsByType(Entity.ETYPE_AEROSPACEFIGHTER);
        int nSC = stats.getNumberOfUnitsByType(Entity.ETYPE_SMALL_CRAFT);
        int nCF = stats.getNumberOfUnitsByType(Entity.ETYPE_CONV_FIGHTER);
        int nBA = stats.getNumberOfUnitsByType(Entity.ETYPE_BATTLEARMOR);
        int nMekInf = 0;
        int nMotorInf = 0;
        int nFootInf = 0;
        int nProto = stats.getNumberOfUnitsByType(Entity.ETYPE_PROTOMEK);
        int nDropship = stats.getNumberOfUnitsByType(Entity.ETYPE_DROPSHIP);
        int nCollars = stats.getTotalDockingCollars();
        double nCargo = cargoStats.getTotalCargoCapacity(); // ignoring refrigerated/insulated/etc.

        // get cargo tonnage including parts in transit, then get mothballed unit tonnage
        double carriedCargo = cargoStats.getCargoTonnage(true, false) + cargoStats.getCargoTonnage(false, true);

        // calculate the number of units left not transported
        int noMek = max(nMek - stats.getOccupiedBays(Entity.ETYPE_MEK), 0);
        int noDS = max(nDropship - stats.getOccupiedBays(Entity.ETYPE_DROPSHIP), 0);
        int noSC = max(nSC - stats.getOccupiedBays(Entity.ETYPE_SMALL_CRAFT), 0);
        int noCF = max(nCF - stats.getOccupiedBays(Entity.ETYPE_CONV_FIGHTER), 0);
        int noASF = max(nAero - stats.getOccupiedBays(Entity.ETYPE_AEROSPACEFIGHTER), 0);
        int nolv = max(nLVee - stats.getOccupiedBays(Entity.ETYPE_TANK, true), 0);
        int nohv = max(nHVee - stats.getOccupiedBays(Entity.ETYPE_TANK), 0);
        //TODO: Do capacity calculations for Infantry, too.
        int noinf = max(stats.getNumberOfUnitsByType(Entity.ETYPE_INFANTRY) -
                              stats.getOccupiedBays(Entity.ETYPE_INFANTRY), 0);
        int noBA = max(nBA - stats.getOccupiedBays(Entity.ETYPE_BATTLEARMOR), 0);
        int noProto = max(nProto - stats.getOccupiedBays(Entity.ETYPE_PROTOMEK), 0);
        int freehv = max(stats.getTotalHeavyVehicleBays() - stats.getOccupiedBays(Entity.ETYPE_TANK), 0);
        int freeinf = max(stats.getTotalInfantryBays() - stats.getOccupiedBays(Entity.ETYPE_INFANTRY), 0);
        int freeba = max(stats.getTotalBattleArmorBays() - stats.getOccupiedBays(Entity.ETYPE_BATTLEARMOR), 0);
        int freeSC = max(stats.getTotalSmallCraftBays() - stats.getOccupiedBays(Entity.ETYPE_SMALL_CRAFT), 0);
        int noCargo = (int) Math.ceil(max(carriedCargo - nCargo, 0));

        int newNoASF = max(noASF - freeSC, 0);
        int placedASF = max(noASF - newNoASF, 0);
        freeSC -= placedASF;

        int newNolv = max(nolv - freehv, 0);
        int placedlv = max(nolv - newNolv, 0);
        freehv -= placedlv;
        int noVehicles = (nohv + newNolv);

        Money dropshipCost;
        // The cost-figuring process: using prototypical drop-ships, figure out how many collars are required. Charge
        // for the prototypical drop-ships and the docking collar, based on the rules selected. Allow prototypical
        // drop-ships to be leased in 1/2 increments; designs of roughly 1/2 size exist for all the prototypical
        // variants chosen.

        // DropShip costs are for the duration of the trip for FM:Mercs rules, and per month for Campaign Ops. The
        // prior implementation here assumed the FM:Mercs costs were per jump, which seems reasonable. To avoid
        // having to add a bunch of code to remember the total length of the current jump path, CamOps costs are
        // normalized to per-jump, using 175 hours charge time as a baseline.

        // Roughly an Overlord
        int largeMekDropshipMekCapacity = 36;
        int largeMekDropshipASFCapacity = 6;
        int largeMekDropshipCargoCapacity = 120;
        Money largeMekDropshipCost = Money.of(campaignOpsCosts ? (1750000.0 / 4.2) : 400000);

        // Roughly a Union
        int averageMekDropshipMekCapacity = 12;
        int averageMekDropshipASFCapacity = 2;
        int averageMekDropshipCargoCapacity = 75;
        Money averageMekDropshipCost = Money.of(campaignOpsCosts ? (1450000.0 / 4.2) : 150000);

        // Roughly a Leopard
        int smallMekDropshipMekCapacity = 4;
        int smallMekDropshipASFCapacity = 2;
        int smallMekDropshipCargoCapacity = 5;
        Money smallMekDropshipCost = Money.of(campaignOpsCosts ? (750000.0 / 4.2) : 60000);

        // Roughly a Leopard CV
        int smallASFDropshipASFCapacity = 6;
        int smallASFDropshipCargoCapacity = 90;
        Money smallASFDropshipCost = Money.of(campaignOpsCosts ? (900000.0 / 4.2) : 80000);

        // Roughly a Triumph
        int largeVehicleDropshipVehicleCapacity = 50;
        int largeVehicleDropshipCargoCapacity = 750;
        Money largeVehicleDropshipCost = Money.of(campaignOpsCosts ? (1750000.0 / 4.2) : 430000);

        // Roughly a Gazelle
        int avgVehicleDropshipVehicleCapacity = 15;
        int avgVehicleDropshipCargoCapacity = 65;
        Money avgVehicleDropshipCost = Money.of(campaignOpsCosts ? (900000.0 / 4.2) : 40000);

        // Roughly a Mule
        int largeCargoDropshipCargoCapacity = 8000;
        Money largeCargoDropshipCost = Money.of(campaignOpsCosts ? (750000.0 / 4.2) : 800000);

        // Roughly a Buccaneer
        int avgCargoDropshipCargoCapacity = 2300;
        Money cargoDropshipCost = Money.of(campaignOpsCosts ? (550000.0 / 4.2) : 250000);

        int mekCollars = 0;
        double leasedLargeMekDropships = 0;
        double leasedAverageMekDropships = 0;
        double leasedSmallMekDropships = 0;

        int asfCollars = 0;
        double leasedSmallASFDropships = 0;

        int vehicleCollars = 0;
        double leasedLargeVehicleDropships = 0;
        double leasedAvgVehicleDropships = 0;

        int cargoCollars = 0;
        double leasedLargeCargoDropships = 0;
        double leasedAverageCargoDropships = 0;

        int leasedASFCapacity = 0;
        int leasedCargoCapacity = 0;

        // For each type we're concerned with, calculate the number of drop-ships needed to transport the force.
        // Smaller drop-ships are represented by half-dropships.

        // If we're transporting more than a company, Overlord or half-Overlord analogues are more efficient.
        if (noMek > largeMekDropshipMekCapacity / 3) {
            leasedLargeMekDropships = Math.round(2 * noMek / (double) largeMekDropshipMekCapacity) / 2.0;
            noMek -= (int) (leasedLargeMekDropships * largeMekDropshipMekCapacity);
            mekCollars += (int) Math.ceil(leasedLargeMekDropships);

            // If there's more than a company left over, lease another Overlord. Otherwise, fall through and get a Union.
            if (noMek > largeMekDropshipMekCapacity / 3) {
                if (noMek > largeMekDropshipMekCapacity / 2) {
                    leasedLargeMekDropships += 1;
                    noMek -= largeMekDropshipMekCapacity;
                    mekCollars += 1;
                } else {
                    leasedLargeMekDropships += 0.5;
                    noMek -= (int) (largeMekDropshipMekCapacity / 0.5);
                    mekCollars += 1;
                }
            }

            leasedASFCapacity += (int) floor(leasedLargeMekDropships * largeMekDropshipASFCapacity);
            leasedCargoCapacity += largeMekDropshipCargoCapacity;
        }

        // Unions
        if (noMek > 4) {
            leasedAverageMekDropships = Math.round(2 * noMek / (double) averageMekDropshipMekCapacity) / 2.0;
            noMek -= (int) (leasedAverageMekDropships * averageMekDropshipMekCapacity);
            mekCollars += (int) Math.ceil(leasedAverageMekDropships);

            // If we can fit in a smaller DropShip, lease one of those instead.
            if ((noMek > 0) && (noMek < (averageMekDropshipMekCapacity / 2))) {
                leasedAverageMekDropships += 0.5;
                mekCollars += 1;
            } else if (noMek > 0) {
                leasedAverageMekDropships += 1;
                mekCollars += 1;
            }

            // Our Union-ish DropShip can carry some ASFs and cargo.
            leasedASFCapacity += (int) floor(leasedAverageMekDropships * averageMekDropshipASFCapacity);
            leasedCargoCapacity += (int) floor(leasedAverageMekDropships * averageMekDropshipCargoCapacity);
        }

        // Leopards for the rest, no halvsies here
        if (noMek > 0) {
            leasedSmallMekDropships = Math.ceil(noMek / (double) smallMekDropshipMekCapacity);
            noMek -= (int) (leasedSmallMekDropships * smallMekDropshipMekCapacity);
            mekCollars += (int) Math.ceil(leasedSmallMekDropships);
        }
        leasedASFCapacity += (int) floor(leasedSmallMekDropships * smallMekDropshipASFCapacity);
        leasedCargoCapacity += (int) floor(leasedSmallMekDropships * smallMekDropshipCargoCapacity);

        // Leopard CVs are (generally) the most efficient for raw wing transports even with collar fees
        if (noASF > leasedASFCapacity) {
            noASF -= leasedASFCapacity;

            if (noASF > 0) {
                leasedSmallASFDropships = Math.round(2 * noASF / (double) smallASFDropshipASFCapacity) / 2.0;
                noASF -= (int) (leasedSmallASFDropships * smallASFDropshipASFCapacity);
                asfCollars += (int) Math.ceil(leasedSmallASFDropships);

                if ((noASF > 0) && (noASF < (smallASFDropshipASFCapacity / 2))) {
                    leasedSmallASFDropships += 0.5;
                    asfCollars += 1;
                } else if (noASF > 0) {
                    leasedSmallASFDropships += 1;
                    asfCollars += 1;
                }
            }

            // Our Leopard-ish DropShip can carry some cargo.
            leasedCargoCapacity += (int) floor(leasedSmallASFDropships * smallASFDropshipCargoCapacity);
        }

        // Triumphs
        if (noVehicles > avgVehicleDropshipVehicleCapacity) {
            leasedLargeVehicleDropships = Math.round(2 * noVehicles / (double) largeVehicleDropshipVehicleCapacity) /
                                                2.0;
            noVehicles -= (int) (leasedLargeVehicleDropships * largeVehicleDropshipVehicleCapacity);
            vehicleCollars += (int) Math.ceil(leasedLargeVehicleDropships);

            if (noVehicles > avgVehicleDropshipVehicleCapacity) {
                leasedLargeVehicleDropships += 1;
                noVehicles -= largeVehicleDropshipVehicleCapacity;
                vehicleCollars += 1;
            }

            leasedCargoCapacity += (int) floor(leasedLargeVehicleDropships * largeVehicleDropshipCargoCapacity);
        }

        // Gazelles
        // Gazelles are pretty minimal, so no halfsies.
        if (noVehicles > 0) {
            leasedAvgVehicleDropships = Math.ceil((nohv + newNolv) / (double) avgVehicleDropshipVehicleCapacity);
            noVehicles = (int) ((nohv + newNolv) - leasedAvgVehicleDropships * avgVehicleDropshipVehicleCapacity);
            vehicleCollars += (int) Math.ceil(leasedAvgVehicleDropships);

            if (noVehicles > 0) { //shouldn't be necessary, but check?
                leasedAvgVehicleDropships += 1;
                noVehicles -= avgVehicleDropshipVehicleCapacity;
                vehicleCollars += 1;
            }

            // Our Gazelle-ish DropShip can carry some cargo.
            leasedCargoCapacity += (int) floor(avgVehicleDropshipCargoCapacity * leasedAvgVehicleDropships);
        }

        // Do we have any leftover cargo?
        noCargo -= leasedCargoCapacity;

        // Mules
        if (noCargo > avgCargoDropshipCargoCapacity) {
            leasedLargeCargoDropships = Math.round(2 * noCargo / (double) largeCargoDropshipCargoCapacity) / 2.0;
            noCargo -= (int) (leasedLargeCargoDropships * largeCargoDropshipCargoCapacity);
            cargoCollars += (int) Math.ceil(leasedLargeCargoDropships);

            if (noCargo > avgCargoDropshipCargoCapacity) {
                leasedLargeCargoDropships += 1;
                noCargo -= largeCargoDropshipCargoCapacity;
                cargoCollars += 1;
            }
        }

        // Buccaneers
        if (noCargo > 0) {
            leasedAverageCargoDropships = Math.round(2 * noCargo / (double) avgCargoDropshipCargoCapacity) / 2.0;
            cargoCollars += (int) Math.ceil(leasedAverageCargoDropships);
            noCargo -= (int) (leasedAverageCargoDropships * avgCargoDropshipCargoCapacity);

            if (noCargo > 0 && noCargo < (avgCargoDropshipCargoCapacity / 2)) {
                leasedAverageCargoDropships += 0.5;
                cargoCollars += 1;
            } else if (noCargo > 0) {
                leasedAverageCargoDropships += 1;
                cargoCollars += 1;
            }
        }

        dropshipCost = largeMekDropshipCost.multipliedBy(leasedLargeMekDropships);
        dropshipCost = dropshipCost.plus(averageMekDropshipCost.multipliedBy(leasedAverageMekDropships));
        dropshipCost = dropshipCost.plus(smallMekDropshipCost.multipliedBy(leasedSmallMekDropships));

        dropshipCost = dropshipCost.plus(smallASFDropshipCost.multipliedBy(leasedSmallASFDropships));

        dropshipCost = dropshipCost.plus(avgVehicleDropshipCost.multipliedBy(leasedAvgVehicleDropships));
        dropshipCost = dropshipCost.plus(largeVehicleDropshipCost.multipliedBy(leasedLargeVehicleDropships));

        dropshipCost = dropshipCost.plus(cargoDropshipCost.multipliedBy(leasedAverageCargoDropships));
        dropshipCost = dropshipCost.plus(largeCargoDropshipCost.multipliedBy(leasedLargeCargoDropships));

        // Smaller/half-DropShips are cheaper to rent, but still take one collar each
        int collarsNeeded = mekCollars + asfCollars + vehicleCollars + cargoCollars;

        // add owned DropShips
        collarsNeeded += nDropship;

        // now factor in owned JumpShips
        collarsNeeded = max(0, collarsNeeded - nCollars);

        Money totalCost = dropshipCost.plus(collarCost.multipliedBy(collarsNeeded));

        // FM:Mercs reimburses for owned transport (CamOps handles it in peacetime
        // costs)
        if (!excludeOwnTransports) {
            Money ownDropshipCost = Money.zero();
            Money ownJumpshipCost = Money.zero();
            for (Unit u : getUnits()) {
                if (!u.isMothballed()) {
                    Entity e = u.getEntity();
                    if ((e.getEntityType() & Entity.ETYPE_DROPSHIP) != 0) {
                        ownDropshipCost = ownDropshipCost.plus(averageMekDropshipCost.multipliedBy(u.getMekCapacity())
                                                                     .dividedBy(averageMekDropshipMekCapacity));
                        ownDropshipCost = ownDropshipCost.plus(smallASFDropshipCost.multipliedBy(u.getASFCapacity())
                                                                     .dividedBy(smallASFDropshipASFCapacity));
                        ownDropshipCost = ownDropshipCost.plus(avgVehicleDropshipCost.multipliedBy(u.getHeavyVehicleCapacity() +
                                                                                                         u.getLightVehicleCapacity())
                                                                     .dividedBy(avgVehicleDropshipVehicleCapacity));
                        ownDropshipCost = ownDropshipCost.plus(cargoDropshipCost.multipliedBy(u.getCargoCapacity())
                                                                     .dividedBy(avgCargoDropshipCargoCapacity));
                    } else if ((e.getEntityType() & Entity.ETYPE_JUMPSHIP) != 0) {
                        ownJumpshipCost = ownDropshipCost.plus(collarCost.multipliedBy(e.getDockingCollars().size()));
                    }
                }
            }

            totalCost = totalCost.plus(ownDropshipCost).plus(ownJumpshipCost);
        }

        Person negotiator = getSeniorAdminPerson(AdministratorSpecialization.TRANSPORT);
        if (negotiator != null) {
            PersonnelOptions options = negotiator.getOptions();
            if (options.booleanOption(ADMIN_INTERSTELLAR_NEGOTIATOR) && totalCost.isPositive()) {
                totalCost = totalCost.multipliedBy(0.85);
            }
        }

        return totalCost;
    }

    /**
     * Calculates simplified travel time. Travel time is calculated by dividing distance (in LY) by 20 and multiplying
     * the result by 7.
     *
     * @param destination the planetary system being traveled to
     *
     * @return the simplified travel time in days
     */
    public int getSimplifiedTravelTime(PlanetarySystem destination) {
        if (Objects.equals(getCurrentSystem(), destination)) {
            return 0;
        } else {
            // I came to the value of 20 by eyeballing the average distance between planets within the Inner Sphere.
            // It looked to be around 15-20LY, so 20LY seemed a good gauge
            return (int) ((getCurrentSystem().getDistanceTo(destination) / 20) * 7);
        }
    }

    public void personUpdated(Person p) {
        Unit u = p.getUnit();
        if (null != u) {
            u.resetPilotAndEntity();
        }

        Force force = getForceFor(p);
        if (force != null) {
            force.updateCommander(this);
        }

        MekHQ.triggerEvent(new PersonChangedEvent(p));
    }

    /**
     * Calculates the {@link TargetRoll} required for a technician to work on a specific part task.
     *
     * <p>This method determines task difficulty and eligibility by evaluating the technician's skills, penalties due
     * to work mode, unit and part constraints, time availability, helper modifiers, and campaign options. It produces
     * context-specific messages when tasks are impossible due to skill, resource, or situation limitations.</p>
     *
     * <p>The result will reflect all applicable modifiers (such as overtime or era-based penalties) and communicates
     * if a task is impossible, or has automatic success (e.g., for infantry refits).</p>
     *
     * @param partWork the part work task to be performed
     * @param tech     the technician assigned to the task
     *
     * @return a {@link TargetRoll} capturing the total target value and reason for success or impossibility
     */
    public TargetRoll getTargetFor(final IPartWork partWork, final Person tech) {
        final Skill skill = tech.getSkillForWorkingOn(partWork);
        int modePenalty = partWork.getMode().expReduction;

        int actualSkillLevel = EXP_NONE;
        if (skill != null) {
            actualSkillLevel = skill.getExperienceLevel(tech.getOptions(), tech.getATOWAttributes());
        }
        int effectiveSkillLevel = actualSkillLevel - modePenalty;

        if ((partWork.getUnit() != null) && !partWork.getUnit().isAvailable(partWork instanceof Refit)) {
            return new TargetRoll(TargetRoll.IMPOSSIBLE, "This unit is not currently available!");
        } else if ((partWork.getTech() != null) && !partWork.getTech().equals(tech)) {
            return new TargetRoll(TargetRoll.IMPOSSIBLE, "Already being worked on by another team");
        } else if (skill == null) {
            return new TargetRoll(TargetRoll.IMPOSSIBLE, "Assigned tech does not have the right skills");
        } else if (!getCampaignOptions().isDestroyByMargin() && (partWork.getSkillMin() > effectiveSkillLevel)) {
            return new TargetRoll(TargetRoll.IMPOSSIBLE, "Task is beyond this tech's skill level");
        } else if (partWork.getSkillMin() > SkillType.EXP_LEGENDARY) {
            return new TargetRoll(TargetRoll.IMPOSSIBLE, "Task is impossible.");
        } else if (!partWork.needsFixing() && !partWork.isSalvaging()) {
            return new TargetRoll(TargetRoll.IMPOSSIBLE, "Task is not needed.");
        } else if ((partWork instanceof MissingPart) && (((MissingPart) partWork).findReplacement(false) == null)) {
            return new TargetRoll(TargetRoll.IMPOSSIBLE, "Replacement part not available.");
        }

        final int techTime = isOvertimeAllowed() ?
                                   tech.getMinutesLeft() + tech.getOvertimeLeft() :
                                   tech.getMinutesLeft();
        if (!(partWork instanceof Refit) && (techTime <= 0)) {
            return new TargetRoll(TargetRoll.IMPOSSIBLE, "The tech has no time left.");
        }

        final String notFixable = partWork.checkFixable();
        if (notFixable != null) {
            return new TargetRoll(TargetRoll.IMPOSSIBLE, notFixable);
        }

        // if this is an infantry refit, then automatic success
        if ((partWork instanceof Refit) &&
                  (partWork.getUnit() != null) &&
                  partWork.getUnit().isConventionalInfantry()) {
            return new TargetRoll(TargetRoll.AUTOMATIC_SUCCESS, "infantry refit");
        }

        // If we are using the MoF rule, then we will ignore mode penalty here
        // and instead assign it as a straight penalty
        if (getCampaignOptions().isDestroyByMargin()) {
            modePenalty = 0;
        }

        // this is ugly, if the mode penalty drops you to green, you drop two
        // levels instead of two
        int value = skill.getFinalSkillValue(tech.getOptions(), tech.getATOWAttributes()) + modePenalty;
        if ((modePenalty > 0) && (SkillType.EXP_GREEN == effectiveSkillLevel)) {
            value++;
        }
        final TargetRoll target = new TargetRoll(value, SkillType.getExperienceLevelName(effectiveSkillLevel));
        if (target.getValue() == TargetRoll.IMPOSSIBLE) {
            return target;
        }

        target.append(partWork.getAllMods(tech));

        if (getCampaignOptions().isUseEraMods()) {
            target.addModifier(getFaction().getEraMod(getGameYear()), "era");
        }

        final boolean isOvertime;
        if (isOvertimeAllowed() && (tech.isTaskOvertime(partWork) || partWork.hasWorkedOvertime())) {
            target.addModifier(3, "overtime");
            isOvertime = true;
        } else {
            isOvertime = false;
        }

        final int minutes = Math.min(partWork.getTimeLeft(), techTime);
        if (minutes <= 0) {
            logger.error("Attempting to get the target number for a part with zero time left.");
            return new TargetRoll(TargetRoll.AUTOMATIC_SUCCESS, "No part repair time remaining.");
        }

        int helpMod;
        if ((partWork.getUnit() != null) && partWork.getUnit().isSelfCrewed()) {
            helpMod = getShorthandedModForCrews(partWork.getUnit().getEntity().getCrew());
        } else {
            final int helpers = getAvailableAstechs(minutes, isOvertime);
            helpMod = getShorthandedMod(helpers, false);
            // we may have just gone overtime with our helpers
            if (!isOvertime && (astechPoolMinutes < (minutes * helpers))) {
                target.addModifier(3, "overtime astechs");
            }
        }

        if (partWork.getShorthandedMod() > helpMod) {
            helpMod = partWork.getShorthandedMod();
        }

        if (helpMod > 0) {
            target.addModifier(helpMod, "shorthanded");
        }
        return target;
    }

    public TargetRoll getTargetForMaintenance(IPartWork partWork, Person tech, int asTechsUsed) {
        int value = 10;
        String skillLevel = "Unmaintained";
        if (null != tech) {
            Skill skill = tech.getSkillForWorkingOn(partWork);
            if (null != skill) {
                value = skill.getFinalSkillValue(tech.getOptions(), tech.getATOWAttributes());
                skillLevel = skill.getSkillLevel(tech.getOptions(), tech.getATOWAttributes()).toString();
            }
        }

        TargetRoll target = new TargetRoll(value, skillLevel);
        if (target.getValue() == TargetRoll.IMPOSSIBLE) {
            return target;
        }

        target.append(partWork.getAllModsForMaintenance());

        if (getCampaignOptions().isUseEraMods()) {
            target.addModifier(getFaction().getEraMod(getGameYear()), "era");
        }

        if (partWork.getUnit().getSite() < SITE_FACILITY_BASIC) {
            if (getLocation().isOnPlanet() && campaignOptions.isUsePlanetaryModifiers()) {
                Planet planet = getLocation().getPlanet();
                Atmosphere atmosphere = planet.getAtmosphere(getLocalDate());
                megamek.common.planetaryconditions.Atmosphere planetaryConditions = planet.getPressure(getLocalDate());
                int temperature = planet.getTemperature(getLocalDate());

                if (planet.getGravity() < 0.8) {
                    target.addModifier(2, "Low Gravity");
                } else if (planet.getGravity() >= 2.0) {
                    target.addModifier(4, "Very High Gravity");
                } else if (planet.getGravity() > 1.2) {
                    target.addModifier(1, "High Gravity");
                }

                if (atmosphere.isTainted() || atmosphere.isToxic()) {
                    target.addModifier(2, "Tainted or Toxic Atmosphere");
                } else if (planetaryConditions.isVacuum()) {
                    target.addModifier(2, "Vacuum");
                }

                if (planetaryConditions.isTrace() || planetaryConditions.isVeryHigh()) {
                    target.addModifier(1, "Trace or Very High Pressure Atmosphere");
                }

                if (temperature < -30 || temperature > 50) {
                    target.addModifier(1, "Extreme Temperature");
                }
            }
        }

        if (null != partWork.getUnit() && null != tech) {
            // the astech issue is crazy, because you can actually be better off
            // not maintaining
            // than going it short-handed, but that is just the way it is.
            // Still, there is also some fuzziness about what happens if you are
            // short astechs
            // for part of the cycle.
            final int helpMod;
            if (partWork.getUnit().isSelfCrewed()) {
                helpMod = getShorthandedModForCrews(partWork.getUnit().getEntity().getCrew());
            } else {
                helpMod = getShorthandedMod(asTechsUsed, false);
            }

            if (helpMod > 0) {
                target.addModifier(helpMod, "shorthanded");
            }

            // like repairs, per CamOps page 208 extra time gives a
            // reduction to the TN based on x2, x3, x4
            if (partWork.getUnit().getMaintenanceMultiplier() > 1) {
                target.addModifier(-(partWork.getUnit().getMaintenanceMultiplier() - 1), "extra time");
            }
        }

        return target;
    }

    public TargetRoll getTargetForAcquisition(final IAcquisitionWork acquisition) {
        return getTargetForAcquisition(acquisition, getLogisticsPerson());
    }

    public TargetRoll getTargetForAcquisition(final IAcquisitionWork acquisition, final @Nullable Person person) {
        return getTargetForAcquisition(acquisition, person, false);
    }

    public PlanetaryConditions getCurrentPlanetaryConditions(Scenario scenario) {
            PlanetaryConditions planetaryConditions = new PlanetaryConditions();
            if (scenario instanceof AtBScenario atBScenario) {
                if (getCampaignOptions().isUseLightConditions()) {
                    planetaryConditions.setLight(atBScenario.getLight());
                }
                if (getCampaignOptions().isUseWeatherConditions()) {
                    planetaryConditions.setWeather(atBScenario.getWeather());
                    planetaryConditions.setWind(atBScenario.getWind());
                    planetaryConditions.setFog(atBScenario.getFog());
                    planetaryConditions.setEMI(atBScenario.getEMI());
                    planetaryConditions.setBlowingSand(atBScenario.getBlowingSand());
                    planetaryConditions.setTemperature(atBScenario.getModifiedTemperature());

                }
                if (getCampaignOptions().isUsePlanetaryConditions()) {
                    planetaryConditions.setAtmosphere(atBScenario.getAtmosphere());
                    planetaryConditions.setGravity(atBScenario.getGravity());
                }
            } else {
                planetaryConditions = scenario.createPlanetaryConditions();
            }

            return planetaryConditions;

    }

    /**
     * Determines the target roll required for successfully acquiring a specific part or unit based on various campaign
     * settings, the acquisition details, and the person attempting the acquisition.
     *
     * <p>
     * This method evaluates multiple conditions and factors to calculate the target roll, returning one of the
     * following outcomes:
     * <ul>
     * <li>{@code TargetRoll.AUTOMATIC_SUCCESS} if acquisitions are set to be
     * automatic in the campaign options.</li>
     * <li>{@code TargetRoll.IMPOSSIBLE} if the acquisition is not permitted based
     * on campaign settings,
     * such as missing personnel, parts restrictions, or unavailable
     * technology.</li>
     * <li>A calculated target roll value based on the skill of the assigned person,
     * acquisition modifiers,
     * and adjustments for specific campaign rules (e.g., {@code AtB}
     * restrictions).</li>
     * </ul>
     *
     * @param acquisition the {@link IAcquisitionWork} object containing details about the requested part or supply,
     *                    such as tech base, technology level, and availability.
     *
     * @return a {@link TargetRoll} object representing the roll required to successfully acquire the requested item, or
     *       an impossible/automatic result under specific circumstances.
     */
    public TargetRoll getTargetForAcquisition(final IAcquisitionWork acquisition, final @Nullable Person person,
          final boolean checkDaysToWait) {
        if (getCampaignOptions().getAcquisitionSkill().equals(S_AUTO)) {
            return new TargetRoll(TargetRoll.AUTOMATIC_SUCCESS, "Automatic Success");
        }

        if (null == person) {
            return new TargetRoll(TargetRoll.IMPOSSIBLE,
                  "Your procurement personnel have used up all their acquisition attempts for this period");
        }
        final Skill skill = person.getSkillForWorkingOn(getCampaignOptions().getAcquisitionSkill());
        if (null != getShoppingList().getShoppingItem(acquisition.getNewEquipment()) && checkDaysToWait) {
            return new TargetRoll(TargetRoll.AUTOMATIC_FAIL,
                  "You must wait until the new cycle to check for this part. Further" +
                        " attempts will be added to the shopping list.");
        }
        if (acquisition.getTechBase() == Part.TechBase.CLAN && !getCampaignOptions().isAllowClanPurchases()) {
            return new TargetRoll(TargetRoll.IMPOSSIBLE, "You cannot acquire clan parts");
        }
        if (acquisition.getTechBase() == Part.TechBase.IS && !getCampaignOptions().isAllowISPurchases()) {
            return new TargetRoll(TargetRoll.IMPOSSIBLE, "You cannot acquire inner sphere parts");
        }
        if (getCampaignOptions().getTechLevel() < Utilities.getSimpleTechLevel(acquisition.getTechLevel())) {
            return new TargetRoll(TargetRoll.IMPOSSIBLE, "You cannot acquire parts of this tech level");
        }
        if (getCampaignOptions().isLimitByYear() &&
                  !acquisition.isIntroducedBy(getGameYear(), useClanTechBase(), getTechFaction())) {
            return new TargetRoll(TargetRoll.IMPOSSIBLE, "It has not been invented yet!");
        }
        if (getCampaignOptions().isDisallowExtinctStuff() &&
                  (acquisition.isExtinctIn(getGameYear(), useClanTechBase(), getTechFaction()) ||
                         acquisition.getAvailability().equals(AvailabilityValue.X))) {
            return new TargetRoll(TargetRoll.IMPOSSIBLE, "It is extinct!");
        }

        int adjustedReputation = person.getAdjustedReputation(campaignOptions.isUseAgeEffects(),
              isClanCampaign(),
              currentDay,
              person.getRankLevel());

        TargetRoll target = new TargetRoll(skill.getFinalSkillValue(person.getOptions(), person.getATOWAttributes()),
              skill.getSkillLevel(person.getOptions(), person.getATOWAttributes(), adjustedReputation).toString());
        target.append(acquisition.getAllAcquisitionMods());

        if (getCampaignOptions().isUseAtB() && getCampaignOptions().isRestrictPartsByMission()) {
            int contractAvailability = findAtBPartsAvailabilityLevel();

            if (contractAvailability != 0) {
                target.addModifier(contractAvailability, "Contract");
            }
        }

        if (isGrayMonday(currentDay, campaignOptions.isSimulateGrayMonday())) {
            target.addModifier(4, "Gray Monday");
        }

        return target;
    }

    public int findAtBPartsAvailabilityLevel() {
        Integer availabilityModifier = null;
        for (AtBContract contract : getActiveAtBContracts()) {
            int contractAvailability = contract.getPartsAvailabilityLevel();

            if (availabilityModifier == null || contractAvailability < availabilityModifier) {
                availabilityModifier = contractAvailability;
            }
        }

        return Objects.requireNonNullElse(availabilityModifier, 0);
    }

    public void resetAstechMinutes() {
        astechPoolMinutes = Person.PRIMARY_ROLE_SUPPORT_TIME * getNumberPrimaryAstechs() +
                                  Person.PRIMARY_ROLE_OVERTIME_SUPPORT_TIME * getNumberSecondaryAstechs();
        astechPoolOvertime = Person.SECONDARY_ROLE_SUPPORT_TIME * getNumberPrimaryAstechs() +
                                   Person.SECONDARY_ROLE_OVERTIME_SUPPORT_TIME * getNumberSecondaryAstechs();
    }

    public void setAstechPoolMinutes(int minutes) {
        astechPoolMinutes = minutes;
    }

    public int getAstechPoolMinutes() {
        return astechPoolMinutes;
    }

    public void setAstechPoolOvertime(int overtime) {
        astechPoolOvertime = overtime;
    }

    public int getAstechPoolOvertime() {
        return astechPoolOvertime;
    }

    public int getPossibleAstechPoolMinutes() {
        return 480 * getNumberPrimaryAstechs() + 240 * getNumberSecondaryAstechs();
    }

    public int getPossibleAstechPoolOvertime() {
        return 240 * getNumberPrimaryAstechs() + 120 * getNumberSecondaryAstechs();
    }

    public void setAstechPool(int size) {
        astechPool = size;
    }

    public int getAstechPool() {
        return astechPool;
    }

    public void setMedicPool(int size) {
        medicPool = size;
    }

    public int getMedicPool() {
        return medicPool;
    }

    public boolean requiresAdditionalAstechs() {
        return getAstechNeed() > 0;
    }

    public int getAstechNeed() {
        return (Math.toIntExact(getActivePersonnel(true).stream().filter(Person::isTech).count()) * MHQConstants.ASTECH_TEAM_SIZE) -
                     getNumberAstechs();
    }

    public void increaseAstechPool(int i) {
        astechPool += i;
        astechPoolMinutes += (480 * i);
        astechPoolOvertime += (240 * i);
        MekHQ.triggerEvent(new AstechPoolChangedEvent(this, i));
    }

    public void fillAstechPool() {
        final int need = getAstechNeed();
        if (need > 0) {
            increaseAstechPool(need);
        }
    }

    public void decreaseAstechPool(int i) {
        astechPool = max(0, astechPool - i);
        // always assume that we fire the ones who have not yet worked
        astechPoolMinutes = max(0, astechPoolMinutes - 480 * i);
        astechPoolOvertime = max(0, astechPoolOvertime - 240 * i);
        MekHQ.triggerEvent(new AstechPoolChangedEvent(this, -i));
    }

    public int getNumberAstechs() {
        return getNumberPrimaryAstechs() + getNumberSecondaryAstechs();
    }

    /**
     * Returns the total number of primary astechs available.
     * <p>
     * This method calculates the number of astechs by adding the base astech pool to the count of active personnel
     * whose primary role is an astech, who are not currently deployed, and are employed.
     * </p>
     *
     * @return the total number of primary astechs
     */
    public int getNumberPrimaryAstechs() {
        int astechs = getAstechPool();
        for (Person person : getActivePersonnel(false)) {
            if (person.getPrimaryRole().isAstech() && !person.isDeployed()) {
                astechs++;
            }
        }
        return astechs;
    }

    /**
     * Returns the total number of secondary astechs available.
     * <p>
     * This method calculates the number of astechs by adding the base astech pool to the count of active personnel
     * whose secondary role is an astech, who are not currently deployed, and are employed.
     * </p>
     *
     * @return the total number of secondary astechs
     */
    public int getNumberSecondaryAstechs() {
        int astechs = 0;
        for (Person person : getActivePersonnel(false)) {
            if (person.getSecondaryRole().isAstech() && !person.isDeployed()) {
                astechs++;
            }
        }
        return astechs;
    }

    public int getAvailableAstechs(final int minutes, final boolean alreadyOvertime) {
        if (minutes == 0) {
            // If 0 Astechs are assigned to the task, return 0 minutes used
            return 0;
        }

        int availableHelp = (int) floor(((double) astechPoolMinutes) / minutes);
        if (isOvertimeAllowed() && (availableHelp < MHQConstants.ASTECH_TEAM_SIZE)) {
            // if we are less than fully staffed, then determine whether
            // we should dip into overtime or just continue as short-staffed
            final int shortMod = getShorthandedMod(availableHelp, false);
            final int remainingMinutes = astechPoolMinutes - availableHelp * minutes;
            final int extraHelp = (remainingMinutes + astechPoolOvertime) / minutes;
            final int helpNeeded = MHQConstants.ASTECH_TEAM_SIZE - availableHelp;
            if (alreadyOvertime && (shortMod > 0)) {
                // then add whatever we can
                availableHelp += extraHelp;
            } else if (shortMod > 3) {
                // only dip in if we can bring ourselves up to full
                if (extraHelp >= helpNeeded) {
                    availableHelp = MHQConstants.ASTECH_TEAM_SIZE;
                }
            }
        }
        return Math.min(Math.min(availableHelp, MHQConstants.ASTECH_TEAM_SIZE), getNumberAstechs());
    }

    public int getShorthandedMod(int availableHelp, boolean medicalStaff) {
        if (medicalStaff) {
            availableHelp += 2;
        }
        int helpMod = 0;
        if (availableHelp == 0) {
            helpMod = 4;
        } else if (availableHelp == 1) {
            helpMod = 3;
        } else if (availableHelp < 4) {
            helpMod = 2;
        } else if (availableHelp < 6) {
            helpMod = 1;
        }
        return helpMod;
    }

    public int getShorthandedModForCrews(final @Nullable Crew crew) {
        final int hits = (crew == null) ? 5 : crew.getHits();
        if (hits >= 5) {
            return 4;
        } else if (hits == 4) {
            return 3;
        } else if (hits == 3) {
            return 2;
        } else if (hits > 0) {
            return 1;
        } else {
            return 0;
        }
    }

    public int getMedicsPerDoctor() {
        int ndocs = getDoctors().size();
        int nmedics = getNumberMedics();
        if (ndocs == 0) {
            return 0;
        }
        // TODO: figure out what to do with fractions
        return Math.min(nmedics / ndocs, 4);
    }

    /**
     * @return the number of medics in the campaign including any in the temporary medic pool
     */
    public int getNumberMedics() {
        int count = 0;
        for (Person person : getActivePersonnel(false)) {
            if ((person.getPrimaryRole().isMedic() || person.getSecondaryRole().isMedic()) &&
                      !person.isDeployed() &&
                      person.isEmployed()) {
                count++;
            }
        }
        return getMedicPool() + count;
    }

    public boolean requiresAdditionalMedics() {
        return getMedicsNeed() > 0;
    }

    public int getMedicsNeed() {
        return (getDoctors().size() * 4) - getNumberMedics();
    }

    public void increaseMedicPool(int i) {
        medicPool += i;
        MekHQ.triggerEvent(new MedicPoolChangedEvent(this, i));
    }

    public void fillMedicPool() {
        final int need = getMedicsNeed();
        if (need > 0) {
            increaseMedicPool(need);
        }
    }

    public void decreaseMedicPool(int i) {
        medicPool = max(0, medicPool - i);
        MekHQ.triggerEvent(new MedicPoolChangedEvent(this, -i));
    }

    public GameOptions getGameOptions() {
        return gameOptions;
    }

    public Vector<IBasicOption> getGameOptionsVector() {
        Vector<IBasicOption> options = new Vector<>();
        for (Enumeration<IOptionGroup> i = gameOptions.getGroups(); i.hasMoreElements(); ) {
            IOptionGroup group = i.nextElement();
            for (Enumeration<IOption> j = group.getOptions(); j.hasMoreElements(); ) {
                IOption option = j.nextElement();
                options.add(option);
            }
        }
        return options;
    }

    public void setGameOptions(final GameOptions gameOptions) {
        this.gameOptions = gameOptions;
    }

    public void setGameOptions(final Vector<IBasicOption> options) {
        for (final IBasicOption option : options) {
            getGameOptions().getOption(option.getName()).setValue(option.getValue());
        }
        campaignOptions.updateCampaignOptionsFromGameOptions(gameOptions);
        MekHQ.triggerEvent(new OptionsChangedEvent(this));
    }

    /**
     * Imports a {@link Kill} into a campaign.
     *
     * @param k A {@link Kill} to import into the campaign.
     */
    public void importKill(Kill k) {
        if (!kills.containsKey(k.getPilotId())) {
            kills.put(k.getPilotId(), new ArrayList<>());
        }

        kills.get(k.getPilotId()).add(k);
    }

    public void addKill(Kill k) {
        importKill(k);

        if ((getCampaignOptions().getKillsForXP() > 0) && (getCampaignOptions().getKillXPAward() > 0)) {
            if ((getKillsFor(k.getPilotId()).size() % getCampaignOptions().getKillsForXP()) == 0) {
                Person p = getPerson(k.getPilotId());
                if (null != p) {
                    p.awardXP(this, getCampaignOptions().getKillXPAward());
                    MekHQ.triggerEvent(new PersonChangedEvent(p));
                }
            }
        }
    }

    public List<Kill> getKills() {
        List<Kill> flattenedKills = new ArrayList<>();
        for (List<Kill> personKills : kills.values()) {
            flattenedKills.addAll(personKills);
        }

        return Collections.unmodifiableList(flattenedKills);
    }

    public List<Kill> getKillsFor(UUID pid) {
        List<Kill> personalKills = kills.get(pid);

        if (personalKills == null) {
            return Collections.emptyList();
        }

        personalKills.sort(Comparator.comparing(Kill::getDate));
        return personalKills;
    }

    public PartsStore getPartsStore() {
        return partsStore;
    }

    public void addCustom(String name) {
        customs.add(name);
    }

    public boolean isCustom(Unit u) {
        return customs.contains(u.getEntity().getShortNameRaw());
    }

    /**
     * borrowed from {@see megamek.MegaMek.Client}
     */
    private synchronized void checkDuplicateNamesDuringAdd(Entity entity) {
        unitNameTracker.add(entity);
    }

    /**
     * If we remove a unit, we may need to update the duplicate identifier.
     *
     * @param entity This is the entity whose name is checked for any duplicates
     */
    private synchronized void checkDuplicateNamesDuringDelete(Entity entity) {
        unitNameTracker.remove(entity, e -> {
            // Regenerate entity names after a deletion
            e.generateShortName();
            e.generateDisplayName();
        });
    }

    /**
     * Returns the text representation of the unit rating based on the selected unit rating method. If the unit rating
     * method is FMMR, the unit rating value is returned. If the unit rating method is Campaign Operations, the
     * reputation rating and unit rating modification are combined and returned. If the unit rating method is neither
     * FMMR nor Campaign Operations, "N/A" is returned.
     *
     * @return The text representation of the unit rating
     */
    public String getUnitRatingText() {
        UnitRatingMethod unitRatingMethod = campaignOptions.getUnitRatingMethod();

        if (unitRatingMethod.isFMMR()) {
            return getUnitRating().getUnitRating();
        } else if (unitRatingMethod.isCampaignOperations()) {
            return String.valueOf(reputation.getReputationRating());
        } else {
            return "N/A";
        }
    }

    /**
     * Retrieves the unit rating modifier based on campaign options. If the unit rating method is not enabled, it
     * returns the default value of IUnitRating.DRAGOON_C. If the unit rating method uses FMMR, it returns the unit
     * rating as an integer. Otherwise, it calculates the modifier using the getAtBModifier method.
     *
     * @return The unit rating modifier based on the campaign options.
     */
    public int getAtBUnitRatingMod() {
        if (!getCampaignOptions().getUnitRatingMethod().isEnabled()) {
            return IUnitRating.DRAGOON_C;
        }

        return getCampaignOptions().getUnitRatingMethod().isFMMR() ?
                     getUnitRating().getUnitRatingAsInteger() :
                     reputation.getAtbModifier();
    }

    /**
     * Returns the Strategy skill of the designated commander in the campaign.
     *
     * @return The value of the commander's strategy skill if a commander exists, otherwise 0.
     */
    public int getCommanderStrategy() {
        int commanderStrategy = 0;
        Person commander = getCommander();

        if (commander == null || !commander.hasSkill(S_STRATEGY)) {
            return commanderStrategy;
        }

        Skill strategy = commander.getSkill(S_STRATEGY);

        return strategy.getTotalSkillLevel(commander.getOptions(), commander.getATOWAttributes());
    }

    public RandomSkillPreferences getRandomSkillPreferences() {
        return rskillPrefs;
    }

    public void setRandomSkillPreferences(RandomSkillPreferences prefs) {
        rskillPrefs = prefs;
    }

    /**
     * @param planet the starting planet, or null to use the faction default
     */
    public void setStartingSystem(final @Nullable Planet planet) {
        PlanetarySystem startingSystem;
        if (planet == null) {
            final Map<String, PlanetarySystem> systemList = Systems.getInstance().getSystems();
            startingSystem = systemList.get(getFaction().getStartingPlanet(getLocalDate()));

            if (startingSystem == null) {
                startingSystem = systemList.get(JOptionPane.showInputDialog(
                      "This faction does not have a starting planet for this era. Please choose a planet."));
                while (startingSystem == null) {
                    startingSystem = systemList.get(JOptionPane.showInputDialog(
                          "This planet you entered does not exist. Please choose a valid planet."));
                }
            }
        } else {
            startingSystem = planet.getParentSystem();
        }
        setLocation(new CurrentLocation(startingSystem, 0));
    }

    /**
     * Assigns a random portrait to a {@link Person}.
     *
     * @param person The {@link Person} who should receive a randomized portrait.
     */
    public void assignRandomPortraitFor(final Person person) {
        final Boolean allowDuplicatePortraits = getCampaignOptions().isAllowDuplicatePortraits();
        final Portrait portrait = RandomPortraitGenerator.generate(getPersonnel(), person, allowDuplicatePortraits);
        if (!portrait.isDefault()) {
            person.setPortrait(portrait);
        }
    }

    /**
     * Assigns a random origin to a {@link Person}.
     *
     * @param person The {@link Person} who should receive a randomized origin.
     */
    public void assignRandomOriginFor(final Person person) {
        final Faction faction = getFactionSelector().selectFaction(this);
        if (faction != null) {
            person.setOriginFaction(faction);
        }

        final Planet planet = getPlanetSelector().selectPlanet(this, faction);
        if (planet != null) {
            person.setOriginPlanet(planet);
        }
    }

    /**
     * Clears Transient Game Data for an Entity
     *
     * @param entity the entity to clear the game data for
     */
    public void clearGameData(Entity entity) {
        // First, lets remove any improvised clubs picked up during the combat
        entity.removeMisc(EquipmentTypeLookup.LIMB_CLUB);
        entity.removeMisc(EquipmentTypeLookup.GIRDER_CLUB);
        entity.removeMisc(EquipmentTypeLookup.TREE_CLUB);

        // Then reset mounted equipment
        for (Mounted<?> m : entity.getEquipment()) {
            m.setUsedThisRound(false);
            m.resetJam();
        }

        // And clear out all the flags
        entity.setDeployed(false);
        entity.setElevation(0);
        entity.setPassedThrough(new Vector<>());
        entity.resetFiringArcs();
        entity.resetBays();
        entity.setEvading(false);
        entity.setFacing(0);
        entity.setPosition(null);
        entity.setProne(false);
        entity.setHullDown(false);
        entity.heat = 0;
        entity.heatBuildup = 0;
        entity.underwaterRounds = 0;
        entity.setTransportId(Entity.NONE);
        entity.resetTransporter();
        entity.setDeployRound(0);
        entity.setSwarmAttackerId(Entity.NONE);
        entity.setSwarmTargetId(Entity.NONE);
        entity.setUnloaded(false);
        entity.setDone(false);
        entity.setLastTarget(Entity.NONE);
        entity.setNeverDeployed(true);
        entity.setStuck(false);
        entity.resetCoolantFailureAmount();
        entity.setConversionMode(0);
        entity.setDoomed(false);
        entity.setDestroyed(false);
        entity.setHidden(false);
        entity.clearNarcAndiNarcPods();
        entity.setShutDown(false);
        entity.setSearchlightState(false);

        if (!entity.getSensors().isEmpty()) {
            if (entity.hasBAP()) {
                entity.setNextSensor(entity.getSensors().lastElement());
            } else {
                entity.setNextSensor(entity.getSensors().firstElement());
            }
        }

        if (entity instanceof IBomber bomber) {
            List<BombMounted> mountedBombs = bomber.getBombs();
            if (!mountedBombs.isEmpty()) {
                // These should return an int[] filled with 0's
                BombLoadout intBombChoices = bomber.getIntBombChoices();
                BombLoadout extBombChoices = bomber.getExtBombChoices();
                for (BombMounted m : mountedBombs) {
                    if (m.getBaseShotsLeft() == 1) {
                        if (m.isInternalBomb()) {
                            intBombChoices.addBombs(m.getType().getBombType(), 1);
                        } else {
                            extBombChoices.addBombs(m.getType().getBombType(), 1);
                        }
                    }
                }
                bomber.setIntBombChoices(intBombChoices);
                bomber.setExtBombChoices(extBombChoices);
                bomber.clearBombs();
            }
        }

        if (entity instanceof Mek m) {
            m.setCoolingFlawActive(false);
        } else if (entity instanceof Aero a) {

            if (a.isSpheroid()) {
                entity.setMovementMode(EntityMovementMode.SPHEROID);
            } else {
                entity.setMovementMode(EntityMovementMode.AERODYNE);
            }
            a.setAltitude(5);
            a.setCurrentVelocity(0);
            a.setNextVelocity(0);
        } else if (entity instanceof Tank t) {
            t.unjamTurret(t.getLocTurret());
            t.unjamTurret(t.getLocTurret2());
            t.resetJammedWeapons();
        }
        entity.getSecondaryPositions().clear();
        // TODO: still a lot of stuff to do here, but oh well
        entity.setOwner(player);
        entity.setGame(game);
    }

    public void refreshNetworks() {
        for (Unit unit : getUnits()) {
            // we are going to rebuild the c3, nc3 and c3i networks based on
            // the c3UUIDs
            // TODO: can we do this more efficiently?
            // this code is cribbed from megamek.server#receiveEntityAdd
            Entity entity = unit.getEntity();
            if (null != entity && (entity.hasC3() || entity.hasC3i() || entity.hasNavalC3())) {
                boolean C3iSet = false;
                boolean NC3Set = false;

                for (Entity e : game.getEntitiesVector()) {
                    // C3 Checks
                    if (entity.hasC3()) {
                        if ((entity.getC3MasterIsUUIDAsString() != null) &&
                                  entity.getC3MasterIsUUIDAsString().equals(e.getC3UUIDAsString())) {
                            entity.setC3Master(e, false);
                            break;
                        }
                    }
                    // Naval C3 checks
                    if (entity.hasNavalC3() && !NC3Set) {
                        entity.setC3NetIdSelf();
                        int pos = 0;
                        // Well, they're the same value of 6...
                        while (pos < Entity.MAX_C3i_NODES) {
                            // We've found a network, join it.
                            if ((entity.getNC3NextUUIDAsString(pos) != null) &&
                                      (e.getC3UUIDAsString() != null) &&
                                      entity.getNC3NextUUIDAsString(pos).equals(e.getC3UUIDAsString())) {
                                entity.setC3NetId(e);
                                NC3Set = true;
                                break;
                            }

                            pos++;
                        }
                    }
                    // C3i Checks
                    if (entity.hasC3i() && !C3iSet) {
                        entity.setC3NetIdSelf();
                        int pos = 0;
                        while (pos < Entity.MAX_C3i_NODES) {
                            // We've found a network, join it.
                            if ((entity.getC3iNextUUIDAsString(pos) != null) &&
                                      (e.getC3UUIDAsString() != null) &&
                                      entity.getC3iNextUUIDAsString(pos).equals(e.getC3UUIDAsString())) {
                                entity.setC3NetId(e);
                                C3iSet = true;
                                break;
                            }

                            pos++;
                        }
                    }
                }
            }
        }
    }

    public void disbandNetworkOf(Unit u) {
        // collect all the other units on this network to rebuild the uuids
        Vector<Unit> networkedUnits = new Vector<>();
        for (Unit unit : getUnits()) {
            if (null != unit.getEntity().getC3NetId() &&
                      unit.getEntity().getC3NetId().equals(u.getEntity().getC3NetId())) {
                networkedUnits.add(unit);
            }
        }
        for (int pos = 0; pos < Entity.MAX_C3i_NODES; pos++) {
            for (Unit nUnit : networkedUnits) {
                if (nUnit.getEntity().hasNavalC3()) {
                    nUnit.getEntity().setNC3NextUUIDAsString(pos, null);
                } else {
                    nUnit.getEntity().setC3iNextUUIDAsString(pos, null);
                }
            }
        }
        refreshNetworks();
        MekHQ.triggerEvent(new NetworkChangedEvent(networkedUnits));
    }

    public void removeUnitsFromNetwork(Vector<Unit> removedUnits) {
        // collect all the other units on this network to rebuild the uuids
        Vector<String> uuids = new Vector<>();
        Vector<Unit> networkedUnits = new Vector<>();
        String network = removedUnits.get(0).getEntity().getC3NetId();
        for (Unit unit : getUnits()) {
            if (removedUnits.contains(unit)) {
                continue;
            }
            if (null != unit.getEntity().getC3NetId() && unit.getEntity().getC3NetId().equals(network)) {
                networkedUnits.add(unit);
                uuids.add(unit.getEntity().getC3UUIDAsString());
            }
        }
        for (int pos = 0; pos < Entity.MAX_C3i_NODES; pos++) {
            for (Unit u : removedUnits) {
                if (u.getEntity().hasNavalC3()) {
                    u.getEntity().setNC3NextUUIDAsString(pos, null);
                } else {
                    u.getEntity().setC3iNextUUIDAsString(pos, null);
                }
            }
            for (Unit nUnit : networkedUnits) {
                if (pos < uuids.size()) {
                    if (nUnit.getEntity().hasNavalC3()) {
                        nUnit.getEntity().setNC3NextUUIDAsString(pos, uuids.get(pos));
                    } else {
                        nUnit.getEntity().setC3iNextUUIDAsString(pos, uuids.get(pos));
                    }
                } else {
                    if (nUnit.getEntity().hasNavalC3()) {
                        nUnit.getEntity().setNC3NextUUIDAsString(pos, null);
                    } else {
                        nUnit.getEntity().setC3iNextUUIDAsString(pos, null);
                    }
                }
            }
        }
        refreshNetworks();
    }

    public void addUnitsToNetwork(Vector<Unit> addedUnits, String netid) {
        // collect all the other units on this network to rebuild the uuids
        Vector<String> uuids = new Vector<>();
        Vector<Unit> networkedUnits = new Vector<>();
        for (Unit u : addedUnits) {
            uuids.add(u.getEntity().getC3UUIDAsString());
            networkedUnits.add(u);
        }
        for (Unit unit : getUnits()) {
            if (addedUnits.contains(unit)) {
                continue;
            }
            if (null != unit.getEntity().getC3NetId() && unit.getEntity().getC3NetId().equals(netid)) {
                networkedUnits.add(unit);
                uuids.add(unit.getEntity().getC3UUIDAsString());
            }
        }
        for (int pos = 0; pos < Entity.MAX_C3i_NODES; pos++) {
            for (Unit nUnit : networkedUnits) {
                if (pos < uuids.size()) {
                    if (nUnit.getEntity().hasNavalC3()) {
                        nUnit.getEntity().setNC3NextUUIDAsString(pos, uuids.get(pos));
                    } else {
                        nUnit.getEntity().setC3iNextUUIDAsString(pos, uuids.get(pos));
                    }
                } else {
                    if (nUnit.getEntity().hasNavalC3()) {
                        nUnit.getEntity().setNC3NextUUIDAsString(pos, null);
                    } else {
                        nUnit.getEntity().setC3iNextUUIDAsString(pos, null);
                    }
                }
            }
        }
        refreshNetworks();
        MekHQ.triggerEvent(new NetworkChangedEvent(addedUnits));
    }

    public Vector<String[]> getAvailableC3iNetworks() {
        Vector<String[]> networks = new Vector<>();
        Vector<String> networkNames = new Vector<>();

        for (Unit u : getUnits()) {

            if (u.getForceId() < 0) {
                // only units currently in the TO&E
                continue;
            }
            Entity en = u.getEntity();
            if (null == en) {
                continue;
            }
            if (en.hasC3i() && en.calculateFreeC3Nodes() < 5 && en.calculateFreeC3Nodes() > 0) {
                String[] network = new String[2];
                network[0] = en.getC3NetId();
                network[1] = "" + en.calculateFreeC3Nodes();
                if (!networkNames.contains(network[0])) {
                    networks.add(network);
                    networkNames.add(network[0]);
                }
            }
        }
        return networks;
    }

    /**
     * @return returns a Vector of the unique name Strings of all Naval C3 networks that have at least 1 free node
     *       Adapted from getAvailableC3iNetworks() as the two technologies have very similar workings
     */
    public Vector<String[]> getAvailableNC3Networks() {
        Vector<String[]> networks = new Vector<>();
        Vector<String> networkNames = new Vector<>();

        for (Unit u : getUnits()) {

            if (u.getForceId() < 0) {
                // only units currently in the TO&E
                continue;
            }
            Entity en = u.getEntity();
            if (null == en) {
                continue;
            }
            if (en.hasNavalC3() && en.calculateFreeC3Nodes() < 5 && en.calculateFreeC3Nodes() > 0) {
                String[] network = new String[2];
                network[0] = en.getC3NetId();
                network[1] = "" + en.calculateFreeC3Nodes();
                if (!networkNames.contains(network[0])) {
                    networks.add(network);
                    networkNames.add(network[0]);
                }
            }
        }
        return networks;
    }

    public Vector<String[]> getAvailableC3MastersForSlaves() {
        Vector<String[]> networks = new Vector<>();
        Vector<String> networkNames = new Vector<>();

        for (Unit u : getUnits()) {

            if (u.getForceId() < 0) {
                // only units currently in the TO&E
                continue;
            }
            Entity en = u.getEntity();
            if (null == en) {
                continue;
            }
            // count of free c3 nodes for single company-level masters
            // will not be right so skip
            if (en.hasC3M() && !en.hasC3MM() && en.C3MasterIs(en)) {
                continue;
            }
            if (en.calculateFreeC3Nodes() > 0) {
                String[] network = new String[3];
                network[0] = en.getC3UUIDAsString();
                network[1] = "" + en.calculateFreeC3Nodes();
                network[2] = en.getShortName();
                if (!networkNames.contains(network[0])) {
                    networks.add(network);
                    networkNames.add(network[0]);
                }
            }
        }

        return networks;
    }

    public Vector<String[]> getAvailableC3MastersForMasters() {
        Vector<String[]> networks = new Vector<>();
        Vector<String> networkNames = new Vector<>();

        for (Unit u : getUnits()) {

            if (u.getForceId() < 0) {
                // only units currently in the TO&E
                continue;
            }
            Entity en = u.getEntity();
            if (null == en) {
                continue;
            }
            if (en.calculateFreeC3MNodes() > 0) {
                String[] network = new String[3];
                network[0] = en.getC3UUIDAsString();
                network[1] = "" + en.calculateFreeC3MNodes();
                network[2] = en.getShortName();
                if (!networkNames.contains(network[0])) {
                    networks.add(network);
                    networkNames.add(network[0]);
                }
            }
        }

        return networks;
    }

    public void removeUnitsFromC3Master(Unit master) {
        List<Unit> removed = new ArrayList<>();
        for (Unit unit : getUnits()) {
            if (null != unit.getEntity().getC3MasterIsUUIDAsString() &&
                      unit.getEntity().getC3MasterIsUUIDAsString().equals(master.getEntity().getC3UUIDAsString())) {
                unit.getEntity().setC3MasterIsUUIDAsString(null);
                unit.getEntity().setC3Master(null, true);
                removed.add(unit);
            }
        }
        refreshNetworks();
        MekHQ.triggerEvent(new NetworkChangedEvent(removed));
    }

    /**
     * This function reloads the game entities into the game at the end of scenario resolution, so that entities are
     * properly updated and destroyed ones removed
     */
    public void reloadGameEntities() {
        game.reset();
        getHangar().forEachUnit(u -> {
            Entity en = u.getEntity();
            if (null != en) {
                game.addEntity(en, false);
            }
        });
    }

    public void completeMission(@Nullable Mission mission, MissionStatus status) {
        if (mission == null) {
            return;
        }
        mission.setStatus(status);
        if (mission instanceof Contract contract) {
            Money remainingMoney = Money.zero();
            // check for money in escrow According to FMM(r) pg 179, both failure and breach lead to no further
            // payment even though this seems foolish
            if (contract.getStatus().isSuccess()) {
                remainingMoney = contract.getMonthlyPayOut().multipliedBy(contract.getMonthsLeft(getLocalDate()));

                if (contract instanceof AtBContract) {
                    Money routedPayout = ((AtBContract) contract).getRoutedPayout();

                    remainingMoney = routedPayout == null ? remainingMoney : routedPayout;
                }
            }

            // If overage repayment is enabled, we first need to check if the salvage
            // percent is
            // under 100. 100 means you cannot have an overage.
            // Then, we check if the salvage percent is less than the percent salvaged by
            // the
            // unit in question. If it is, then they owe the assigner some cash
            if (getCampaignOptions().isOverageRepaymentInFinalPayment() && (contract.getSalvagePct() < 100.0)) {
                final double salvagePercent = contract.getSalvagePct() / 100.0;
                final Money maxSalvage = contract.getSalvagedByEmployer()
                                               .multipliedBy(salvagePercent / (1 - salvagePercent));
                if (contract.getSalvagedByUnit().isGreaterThan(maxSalvage)) {
                    final Money amountToRepay = contract.getSalvagedByUnit().minus(maxSalvage);
                    remainingMoney = remainingMoney.minus(amountToRepay);
                    contract.subtractSalvageByUnit(amountToRepay);
                }
            }

            if (getCampaignOptions().isUseShareSystem()) {
                ResourceBundle financeResources = ResourceBundle.getBundle("mekhq.resources.Finances",
                      MekHQ.getMHQOptions().getLocale());

                if (remainingMoney.isGreaterThan(Money.zero())) {
                    Money shares = remainingMoney.multipliedBy(contract.getSharesPercent()).dividedBy(100);
                    remainingMoney = remainingMoney.minus(shares);

                    if (getFinances().debit(TransactionType.SALARIES,
                          getLocalDate(),
                          shares,
                          String.format(financeResources.getString("ContractSharePayment.text"), contract.getName()))) {
                        addReport(financeResources.getString("DistributedShares.text"),
                              shares.toAmountAndSymbolString());

                        getFinances().payOutSharesToPersonnel(this, shares);
                    }
                }
            }

            if (remainingMoney.isPositive()) {
                getFinances().credit(TransactionType.CONTRACT_PAYMENT,
                      getLocalDate(),
                      remainingMoney,
                      "Remaining payment for " + contract.getName());
                addReport("Your account has been credited for " +
                                remainingMoney.toAmountAndSymbolString() +
                                " for the remaining payout from contract " +
                                contract.getHyperlinkedName());
            } else if (remainingMoney.isNegative()) {
                getFinances().credit(TransactionType.CONTRACT_PAYMENT,
                      getLocalDate(),
                      remainingMoney,
                      "Repaying payment overages for " + contract.getName());
                addReport("Your account has been debited for " +
                                remainingMoney.absolute().toAmountAndSymbolString() +
                                " to repay payment overages occurred during the contract " +
                                contract.getHyperlinkedName());
            }

            // This relies on the mission being a Contract, and AtB to be on
            if (getCampaignOptions().isUseAtB()) {
                setHasActiveContract();
            }
        }
    }

    /***
     * Calculate transit time for supplies based on what planet they are shipping from. To prevent extra computation.
     * This method does not calculate an exact jump path but rather determines the number of jumps crudely by
     * dividing distance in light years by 30 and then rounding up. Total part-time is determined by several by
     * adding the following:
     * - (number of jumps - 1) * 7 days with a minimum value of zero.
     * - transit times from current planet and planet of supply origins in cases where the supply planet is not the
     * same as current planet.
     * - a random 1d6 days for each jump plus 1d6 to simulate all the other
     * logistics of delivery.
     *
     * @param system - A <code>PlanetarySystem</code> object where the supplies are
     *               shipping from
     * @return the number of days that supplies will take to arrive.
     */
    public int calculatePartTransitTime(PlanetarySystem system) {
        // calculate number of jumps by light year distance as the crow flies divided by
        // 30
        // the basic formula assumes 7 days per jump + system transit time on each side
        // + random days equal
        // to (1 + number of jumps) d6
        double distance = system.getDistanceTo(getCurrentSystem());
        // calculate number of jumps by dividing by 30
        int jumps = (int) Math.ceil(distance / 30.0);
        // you need a recharge except for the first jump
        int recharges = max(jumps - 1, 0);
        // if you are delivering from the same planet then no transit times
        int currentTransitTime = (distance > 0) ? (int) Math.ceil(getCurrentSystem().getTimeToJumpPoint(1.0)) : 0;
        int originTransitTime = (distance > 0) ? (int) Math.ceil(system.getTimeToJumpPoint(1.0)) : 0;

        // CO 51 (errata) has much longer average part times.
        // Let's adjust amazonFreeShipping
        // based on what getUnitTransitTime is set in
        // the options in an attempt to get some
        // delivery times more in line with RAW's two-month minimum.
        // Default campaign option is TRANSIT_UNIT_MONTH
        int amazonFreeShipping = switch (campaignOptions.getUnitTransitTime()) {
            case TRANSIT_UNIT_MONTH -> 30 + (d6(14 * (1 + jumps)));
            case TRANSIT_UNIT_WEEK -> 7 + (d6(4 * (1 + jumps)));
            default -> d6(1 + jumps);
        };
        return (recharges * 7) + currentTransitTime + originTransitTime + amazonFreeShipping;
    }

    /**
     * Calculates the transit time for the arrival of parts or supplies based on the availability of the item, a random
     * roll, and campaign-specific transit time settings.
     *
     * <p>
     * The transit time is calculated using the following factors:
     * <ul>
     * <li>A fixed base modifier value defined by campaign rules.</li>
     * <li>A random roll of 1d6 to add variability to the calculation.</li>
     * <li>The availability value of the requested parts or supplies from the
     * acquisition details.</li>
     * </ul>
     *
     * <p>
     * The calculated duration is applied in units (days, weeks, or months) based on
     * the campaign's
     * configuration for transit time.
     * </p>
     *
     * @param availability the availability code of the part or unit being acquired as an integer.
     *
     * @return the number of days required for the parts or units to arrive based on the calculated transit time.
     */
    public int calculatePartTransitTime(int availability) {
        // This is accurate as of the latest rules. It was (BASE_MODIFIER - (roll + availability) / 4) months in the
        // older version.
        final int BASE_MODIFIER = 7; // CamOps p51
        final int roll = d6(1);
        final int total = max(1, (BASE_MODIFIER + roll + availability) / 4); // CamOps p51

        // now step forward through the calendar
        LocalDate arrivalDate = currentDay;
        arrivalDate = switch (campaignOptions.getUnitTransitTime()) {
            case TRANSIT_UNIT_MONTH -> arrivalDate.plusMonths(total);
            case TRANSIT_UNIT_WEEK -> arrivalDate.plusWeeks(total);
            default -> arrivalDate.plusDays(total);
        };

        return Math.toIntExact(ChronoUnit.DAYS.between(getLocalDate(), arrivalDate));
    }
    /**
     * Calculates the transit time for the arrival of parts or supplies based on the availability of the item, a random
     * roll, and campaign-specific transit time settings.
     *
     * <p>
     * The transit time is calculated using the following factors:
     * <ul>
     * <li>A fixed base modifier value defined by campaign rules.</li>
     * <li>A random roll of 1d6 to add variability to the calculation.</li>
     * <li>The availability value of the requested parts or supplies from the
     * acquisition details.</li>
     * </ul>
     *
     * <p>
     * The calculated duration is applied in units (days, weeks, or months) based on
     * the campaign's
     * configuration for transit time.
     * </p>
     *
     * @param availability the Availability of the part
     *
     * @return the number of days required for the parts or units to arrive based on the calculated transit time.
     */
    public int calculatePartTransitTime(AvailabilityValue availability) {
        return calculatePartTransitTime(availability.getIndex());
    }

    /**
     * This returns a PartInventory object detailing the current count for a part on hand, in transit, and ordered.
     *
     * @param part A part to look up its current inventory.
     *
     * @return A PartInventory object detailing the current counts of the part on hand, in transit, and ordered.
     *
     * @see PartInventory
     */
    public PartInventory getPartInventory(Part part) {
        PartInventory inventory = new PartInventory();

        int nSupply = 0;
        int nTransit = 0;
        for (Part p : getParts()) {
            if (!p.isSpare()) {
                continue;
            }
            if (part.isSamePartType(p)) {
                if (p.isPresent()) {
                    if (p instanceof Armor) { // ProtomekArmor and BaArmor are derived from Armor
                        nSupply += ((Armor) p).getAmount();
                    } else if (p instanceof AmmoStorage) {
                        nSupply += ((AmmoStorage) p).getShots();
                    } else {
                        nSupply += p.getQuantity();
                    }
                } else {
                    if (p instanceof Armor) { // ProtomekArmor and BaArmor are derived from Armor
                        nTransit += ((Armor) p).getAmount();
                    } else if (p instanceof AmmoStorage) {
                        nTransit += ((AmmoStorage) p).getShots();
                    } else {
                        nTransit += p.getQuantity();
                    }
                }
            }
        }

        inventory.setSupply(nSupply);
        inventory.setTransit(nTransit);

        int nOrdered = 0;
        IAcquisitionWork onOrder = getShoppingList().getShoppingItem(part);
        if (null != onOrder) {
            if (onOrder instanceof Armor) { // ProtoMek Armor and BaArmor are derived from Armor
                nOrdered += ((Armor) onOrder).getAmount() * ((Armor) onOrder).getQuantity();
            } else if (onOrder instanceof AmmoStorage) {
                nOrdered += ((AmmoStorage) onOrder).getShots();
            } else {
                nOrdered += onOrder.getQuantity();
            }
        }

        inventory.setOrdered(nOrdered);

        String countModifier = "";
        if (part instanceof Armor) { // ProtoMek Armor and BaArmor are derived from Armor
            countModifier = "points";
        }
        if (part instanceof AmmoStorage) {
            countModifier = "shots";
        }

        inventory.setCountModifier(countModifier);
        return inventory;
    }

    public void addLoan(Loan loan) {
        addReport("You have taken out loan " +
                        loan +
                        ". Your account has been credited " +
                        loan.getPrincipal().toAmountAndSymbolString() +
                        " for the principal amount.");
        finances.addLoan(loan);
        MekHQ.triggerEvent(new LoanNewEvent(loan));
        finances.credit(TransactionType.LOAN_PRINCIPAL,
              getLocalDate(),
              loan.getPrincipal(),
              "Loan principal for " + loan);
    }

    public void payOffLoan(Loan loan) {
        if (finances.debit(TransactionType.LOAN_PAYMENT,
              getLocalDate(),
              loan.determineRemainingValue(),
              "Loan payoff for " + loan)) {
            addReport("You have paid off the remaining loan balance of " +
                            loan.determineRemainingValue().toAmountAndSymbolString() +
                            " on " +
                            loan);
            finances.removeLoan(loan);
            MekHQ.triggerEvent(new LoanPaidEvent(loan));
        } else {
            addReport("<font color='" +
                            ReportingUtilities.getNegativeColor() +
                            "'>You do not have enough funds to pay off " +
                            loan +
                            "</font>");
        }
    }

    private CampaignTransporterMap getCampaignTransporterMap(CampaignTransportType campaignTransportType) {
        if (campaignTransportType.isTacticalTransport()) {
            return tacticalTransporters;
        } else if (campaignTransportType.isShipTransport()) {
            return shipTransporters;
        } else if (campaignTransportType.isTowTransport()) {
            return towTransporters;
        }
        return null;
    }

    /**
     * Returns a Map that maps Transporter types to another Map that maps capacity (Double) to UUID of transports for
     * the specific TransportedUnitSummary type
     *
     * @param campaignTransportType type (Enum) of TransportedUnitSummary
     *
     * @return the full map for that campaign transport type
     */
    public Map<TransporterType, Map<Double, Set<UUID>>> getTransports(CampaignTransportType campaignTransportType) {
        return Objects.requireNonNull(getCampaignTransporterMap(campaignTransportType)).getTransporters();
    }

    /**
     * Returns list of transports that have the provided TransporterType and CampaignTransportType
     *
     * @param campaignTransportType type of campaign transport
     * @param transporterType       type of Transporter
     *
     * @return units that have that transport type
     */
    public Set<Unit> getTransportsByType(CampaignTransportType campaignTransportType, TransporterType transporterType) {
        // include transports with no remaining capacity
        return Objects.requireNonNull(getCampaignTransporterMap(campaignTransportType))
                     .getTransportsByType(transporterType, -1.0);
    }

    /**
     * Returns list of transports for the specified AbstractTransportedUnitSummary class/subclass that has transport
     * capacity for the Transporter class/subclass For example, getTransportsByType(SHIP_TRANSPORT, MEK_BAY, 3.0) would
     * return all transports that have 3 or more Mek Bay slots open for the SHIP_TRANSPORT type of assignment.
     *
     * @param campaignTransportType type (Enum) of TransportedUnitSummary
     * @param transporterType       type (Enum) of Transporter
     * @param unitSize              capacity that the transport must be capable of
     *
     * @return units that have that transport type
     */
    public Set<Unit> getTransportsByType(CampaignTransportType campaignTransportType, TransporterType transporterType,
          double unitSize) {
        return Objects.requireNonNull(getCampaignTransporterMap(campaignTransportType))
                     .getTransportsByType(transporterType, unitSize);
    }

    private boolean hasTacticalTransports() {
        return tacticalTransporters.hasTransporters();
    }

    private boolean hasShipTransports() {
        return shipTransporters.hasTransporters();
    }

    private boolean hasTowTransports() {
        return towTransporters.hasTransporters();
    }

    /**
     * Do we have transports for the kind of transport?
     *
     * @param campaignTransportType class of the TransportDetail
     *
     * @return true if it has transporters, false otherwise
     */
    public boolean hasTransports(CampaignTransportType campaignTransportType) {
        if (campaignTransportType.isTacticalTransport()) {
            return hasTacticalTransports();
        } else if (campaignTransportType.isShipTransport()) {
            return hasShipTransports();
        } else if (campaignTransportType.isTowTransport()) {
            return hasTowTransports();
        }
        return false;
    }

    public void doMaintenance(Unit unit) {
        if (!unit.requiresMaintenance() || !campaignOptions.isCheckMaintenance()) {
            return;
        }
        // let's start by checking times
        int minutesUsed = unit.getMaintenanceTime();
        int asTechsUsed = 0;
        boolean maintained = false;
        boolean paidMaintenance = true;

        unit.incrementDaysSinceMaintenance(this, maintained, asTechsUsed);

        int ruggedMultiplier = 1;
        if (unit.getEntity().hasQuirk(OptionsConstants.QUIRK_POS_RUGGED_1)) {
            ruggedMultiplier = 2;
        }

        if (unit.getEntity().hasQuirk(OptionsConstants.QUIRK_POS_RUGGED_2)) {
            ruggedMultiplier = 3;
        }

        if (unit.getDaysSinceMaintenance() >= (getCampaignOptions().getMaintenanceCycleDays() * ruggedMultiplier)) {
            Person tech = unit.getTech();
            if (tech != null) {
                int availableMinutes = tech.getMinutesLeft();
                maintained = (availableMinutes >= minutesUsed);

                if (!maintained) {
                    // At this point, insufficient minutes is the only reason why this would be failed.
                    addReport(String.format(resources.getString("maintenanceNotAvailable.text"), unit.getName()));
                } else {
                    maintained = !tech.isMothballing();
                }

                if (maintained) {
                    tech.setMinutesLeft(availableMinutes - minutesUsed);
                    asTechsUsed = getAvailableAstechs(minutesUsed, false);
                    astechPoolMinutes -= asTechsUsed * minutesUsed;
                }
            }

            // maybe use the money
            if (campaignOptions.isPayForMaintain()) {
                if (!(finances.debit(TransactionType.MAINTENANCE,
                      getLocalDate(),
                      unit.getMaintenanceCost(),
                      "Maintenance for " + unit.getName()))) {
                    addReport("<font color='" +
                                    ReportingUtilities.getNegativeColor() +
                                    "'><b>You cannot afford to pay maintenance costs for " +
                                    unit.getHyperlinkedName() +
                                    "!</b></font>");
                    paidMaintenance = false;
                }
            }
            // it is time for a maintenance check
            PartQuality qualityOrig = unit.getQuality();
            String techName = "Nobody";
            String techNameLinked = techName;
            if (null != tech) {
                techName = tech.getFullTitle();
                techNameLinked = tech.getHyperlinkedFullTitle();
            }
            // don't do actual damage until we clear the for loop to avoid
            // concurrent mod problems
            // put it into a hash - 4 points of damage will mean destruction
            Map<Part, Integer> partsToDamage = new HashMap<>();
            StringBuilder maintenanceReport = new StringBuilder("<strong>" +
                                                                      techName +
                                                                      " performing maintenance</strong><br><br>");
            for (Part part : unit.getParts()) {
                try {
                    String partReport = doMaintenanceOnUnitPart(unit,
                          part,
                          partsToDamage,
                          paidMaintenance,
                          asTechsUsed);
                    if (partReport != null) {
                        maintenanceReport.append(partReport).append("<br>");
                    }
                } catch (Exception ex) {
                    logger.error(ex,
                          "Could not perform maintenance on part {} ({}) for {} ({}) due to an error",
                          part.getName(),
                          part.getId(),
                          unit.getName(),
                          unit.getId().toString());
                    addReport(String.format(
                          "ERROR: An error occurred performing maintenance on %s for unit %s, check the log",
                          part.getName(),
                          unit.getName()));
                }
            }

            int nDamage = 0;
            int nDestroy = 0;
            for (Entry<Part, Integer> p : partsToDamage.entrySet()) {
                int damage = p.getValue();
                if (damage > 3) {
                    nDestroy++;
                    p.getKey().remove(false);
                } else {
                    p.getKey().doMaintenanceDamage(damage);
                    nDamage++;
                }
            }

            unit.setLastMaintenanceReport(maintenanceReport.toString());

            if (getCampaignOptions().isLogMaintenance()) {
                logger.info(maintenanceReport.toString());
            }

            PartQuality quality = unit.getQuality();
            String qualityString;
            boolean reverse = getCampaignOptions().isReverseQualityNames();
            if (quality.toNumeric() > qualityOrig.toNumeric()) {
                qualityString = ReportingUtilities.messageSurroundedBySpanWithColor(MekHQ.getMHQOptions()
                                                                                          .getFontColorPositiveHexColor(),
                      "Overall quality improves from " +
                            qualityOrig.toName(reverse) +
                            " to " +
                            quality.toName(reverse));
            } else if (quality.toNumeric() < qualityOrig.toNumeric()) {
                qualityString = ReportingUtilities.messageSurroundedBySpanWithColor(MekHQ.getMHQOptions()
                                                                                          .getFontColorNegativeHexColor(),
                      "Overall quality declines from " +
                            qualityOrig.toName(reverse) +
                            " to " +
                            quality.toName(reverse));
            } else {
                qualityString = "Overall quality remains " + quality.toName(reverse);
            }
            String damageString = "";
            if (nDamage > 0) {
                damageString += nDamage + " parts were damaged. ";
            }
            if (nDestroy > 0) {
                damageString += nDestroy + " parts were destroyed.";
            }
            if (!damageString.isEmpty()) {
                damageString = "<b><font color='" +
                                     ReportingUtilities.getNegativeColor() +
                                     "'>" +
                                     damageString +
                                     "</b></font> [<a href='REPAIR|" +
                                     unit.getId() +
                                     "'>Repair bay</a>]";
            }
            String paidString = "";
            if (!paidMaintenance) {
                paidString = "<font color='" +
                                   ReportingUtilities.getNegativeColor() +
                                   "'>Could not afford maintenance costs, so check is at a penalty.</font>";
            }
            addReport(techNameLinked +
                            " performs maintenance on " +
                            unit.getHyperlinkedName() +
                            ". " +
                            paidString +
                            qualityString +
                            ". " +
                            damageString +
                            " [<a href='MAINTENANCE|" +
                            unit.getId() +
                            "'>Get details</a>]");

            unit.resetDaysSinceMaintenance();
        }
    }

    private String doMaintenanceOnUnitPart(Unit unit, Part part, Map<Part, Integer> partsToDamage,
          boolean paidMaintenance, int asTechsUsed) {
        String partReport = "<b>" + part.getName() + "</b> (Quality " + part.getQualityName() + ')';
        if (!part.needsMaintenance()) {
            return null;
        }
        PartQuality oldQuality = part.getQuality();
        TargetRoll target = getTargetForMaintenance(part, unit.getTech(), asTechsUsed);
        if (!paidMaintenance) {
            // TODO : Make this modifier user inputable
            target.addModifier(1, "did not pay for maintenance");
        }

        partReport += ", TN " + target.getValue() + '[' + target.getDesc() + ']';
        int roll = d6(2);
        int margin = roll - target.getValue();
        partReport += " rolled a " + roll + ", margin of " + margin;

        switch (part.getQuality()) {
            case QUALITY_A: {
                if (margin >= 4) {
                    part.improveQuality();
                }
                if (!campaignOptions.isUseUnofficialMaintenance()) {
                    if (margin < -6) {
                        partsToDamage.put(part, 4);
                    } else if (margin < -4) {
                        partsToDamage.put(part, 3);
                    } else if (margin == -4) {
                        partsToDamage.put(part, 2);
                    } else if (margin < -1) {
                        partsToDamage.put(part, 1);
                    }
                } else if (margin < -6) {
                    partsToDamage.put(part, 1);
                }
                break;
            }
            case QUALITY_B: {
                if (margin >= 4) {
                    part.improveQuality();
                } else if (margin < -5) {
                    part.reduceQuality();
                }
                if (!campaignOptions.isUseUnofficialMaintenance()) {
                    if (margin < -6) {
                        partsToDamage.put(part, 2);
                    } else if (margin < -2) {
                        partsToDamage.put(part, 1);
                    }
                }
                break;
            }
            case QUALITY_C: {
                if (margin < -4) {
                    part.reduceQuality();
                } else if (margin >= 5) {
                    part.improveQuality();
                }
                if (!campaignOptions.isUseUnofficialMaintenance()) {
                    if (margin < -6) {
                        partsToDamage.put(part, 2);
                    } else if (margin < -3) {
                        partsToDamage.put(part, 1);
                    }
                }
                break;
            }
            case QUALITY_D: {
                if (margin < -3) {
                    part.reduceQuality();
                    if ((margin < -4) && !campaignOptions.isUseUnofficialMaintenance()) {
                        partsToDamage.put(part, 1);
                    }
                } else if (margin >= 5) {
                    part.improveQuality();
                }
                break;
            }
            case QUALITY_E:
                if (margin < -2) {
                    part.reduceQuality();
                    if ((margin < -5) && !campaignOptions.isUseUnofficialMaintenance()) {
                        partsToDamage.put(part, 1);
                    }
                } else if (margin >= 6) {
                    part.improveQuality();
                }
                break;
            case QUALITY_F:
            default:
                if (margin < -2) {
                    part.reduceQuality();
                    if (margin < -6 && !campaignOptions.isUseUnofficialMaintenance()) {
                        partsToDamage.put(part, 1);
                    }
                }

                break;
        }
        if (part.getQuality().toNumeric() > oldQuality.toNumeric()) {
            partReport += ": " +
                                ReportingUtilities.messageSurroundedBySpanWithColor(MekHQ.getMHQOptions()
                                                                                          .getFontColorPositiveHexColor(),
                                      "new quality is " + part.getQualityName());
        } else if (part.getQuality().toNumeric() < oldQuality.toNumeric()) {
            partReport += ": " +
                                ReportingUtilities.messageSurroundedBySpanWithColor(MekHQ.getMHQOptions()
                                                                                          .getFontColorNegativeHexColor(),
                                      "new quality is " + part.getQualityName());
        } else {
            partReport += ": quality remains " + part.getQualityName();
        }
        if (null != partsToDamage.get(part)) {
            if (partsToDamage.get(part) > 3) {
                partReport += ", " +
                                    ReportingUtilities.messageSurroundedBySpanWithColor(MekHQ.getMHQOptions()
                                                                                              .getFontColorNegativeHexColor(),
                                          "<b>part destroyed</b>");
            } else {
                partReport += ", " +
                                    ReportingUtilities.messageSurroundedBySpanWithColor(MekHQ.getMHQOptions()
                                                                                              .getFontColorNegativeHexColor(),
                                          "<b>part damaged</b>");
            }
        }

        return partReport;
    }

    public void initTimeInService() {
        for (Person p : getPersonnel()) {
            if (!p.getPrimaryRole().isDependent() && p.getPrisonerStatus().isFree()) {
                LocalDate join = null;
                for (LogEntry e : p.getPersonalLog()) {
                    if (join == null) {
                        // If by some nightmare there is no Joined date just use the first entry.
                        join = e.getDate();
                    }
                    if (e.getDesc().startsWith("Joined ") || e.getDesc().startsWith("Freed ")) {
                        join = e.getDate();
                        break;
                    }
                }

                p.setRecruitment((join != null) ? join : getLocalDate().minusYears(1));
            }
        }
    }

    public void initTimeInRank() {
        for (Person p : getPersonnel()) {
            if (!p.getPrimaryRole().isDependent() && p.getPrisonerStatus().isFree()) {
                LocalDate join = null;
                for (LogEntry e : p.getPersonalLog()) {
                    if (join == null) {
                        // If by some nightmare there is no date from the below, just use the first
                        // entry.
                        join = e.getDate();
                    }

                    if (e.getDesc().startsWith("Joined ") ||
                              e.getDesc().startsWith("Freed ") ||
                              e.getDesc().startsWith("Promoted ") ||
                              e.getDesc().startsWith("Demoted ")) {
                        join = e.getDate();
                    }
                }

                // For that one in a billion chance the log is empty. Clone today's date and
                // subtract a year
                p.setLastRankChangeDate((join != null) ? join : getLocalDate().minusYears(1));
            }
        }
    }

    public void initTurnover() {
        getRetirementDefectionTracker().setLastRetirementRoll(getLocalDate());
    }

    public void initAtB(boolean newCampaign) {
        if (!newCampaign) {
            /*
             * Switch all contracts to AtBContract's
             */
            for (Entry<Integer, Mission> me : missions.entrySet()) {
                Mission m = me.getValue();
                if (m instanceof Contract && !(m instanceof AtBContract)) {
                    me.setValue(new AtBContract((Contract) m, this));
                }
            }

            /*
             * Go through all the personnel records and assume the earliest date is the date
             * the unit was founded.
             */
            LocalDate founding = null;
            for (Person p : getPersonnel()) {
                for (LogEntry e : p.getPersonalLog()) {
                    if ((founding == null) || e.getDate().isBefore(founding)) {
                        founding = e.getDate();
                    }
                }
            }
            /*
             * Go through the personnel records again and assume that any person who joined the unit on the founding
             * date is one of the founding members. Also assume that MWs assigned to a non-Assault `Mek on the date
             * they joined came with that `Mek (which is a less certain assumption)
             */
            for (Person p : getPersonnel()) {
                LocalDate join = p.getPersonalLog()
                                       .stream()
                                       .filter(e -> e.getDesc().startsWith("Joined "))
                                       .findFirst()
                                       .map(LogEntry::getDate)
                                       .orElse(null);
                if ((join != null) && join.equals(founding)) {
                    p.setFounder(true);
                }
                if (p.getPrimaryRole().isMekWarrior() ||
                          (p.getPrimaryRole().isAerospacePilot() && getCampaignOptions().isAeroRecruitsHaveUnits()) ||
                          p.getPrimaryRole().isProtoMekPilot()) {
                    for (LogEntry e : p.getPersonalLog()) {
                        if (e.getDate().equals(join) && e.getDesc().startsWith("Assigned to ")) {
                            String mek = e.getDesc().substring(12);
                            MekSummary ms = MekSummaryCache.getInstance().getMek(mek);
                            if (null != ms &&
                                      (p.isFounder() || ms.getWeightClass() < EntityWeightClass.WEIGHT_ASSAULT)) {
                                p.setOriginalUnitWeight(ms.getWeightClass());
                                if (ms.isClan()) {
                                    p.setOriginalUnitTech(Person.TECH_CLAN);
                                } else if (ms.getYear() > 3050) {
                                    // TODO : Fix this so we aren't using a hack that just assumes IS2
                                    p.setOriginalUnitTech(Person.TECH_IS2);
                                }
                                if ((null != p.getUnit()) &&
                                          ms.getName().equals(p.getUnit().getEntity().getShortNameRaw())) {
                                    p.setOriginalUnitId(p.getUnit().getId());
                                }
                            }
                        }
                    }
                }
            }

            addAllCombatTeams(this.forces);

            // Determine whether there is an active contract
            setHasActiveContract();
        }

        setAtBConfig(AtBConfiguration.loadFromXml());
        RandomFactionGenerator.getInstance().startup(this);
        getContractMarket().generateContractOffers(this, newCampaign); // TODO : AbstractContractMarket : Remove
        setAtBEventProcessor(new AtBEventProcessor(this));
    }

    /**
     * Stop processing AtB events and release memory.
     */
    public void shutdownAtB() {
        RandomFactionGenerator.getInstance().dispose();
        atbEventProcessor.shutdown();
    }

    /**
     * Checks if an employee turnover prompt should be displayed based on campaign options, current date, and other
     * conditions (like transit status and campaign start date).
     *
     * <p>The turnover prompt is triggered based on the configured turnover frequency (weekly, monthly, quarterly, or
     * annually), but only after the campaign has been running for at least 6 days and when not in transit.<p>
     *
     * <p>The dialog will show different messages depending on whether there are pending retirees.</p>
     *
     * @return An integer representing the outcome: -1 if turnover prompt should not be displayed, 0 if user selected
     *       "Employee Turnover", 1 if user selected "Advance Day Regardless", 2 if user selected "Cancel Advance Day"
     */
    public int checkTurnoverPrompt() {
        if (!location.isOnPlanet()) {
            return -1;
        }

        if (getLocalDate().isBefore(getCampaignStartDate().plusDays(6))) {
            return -1;
        }

        boolean triggerTurnoverPrompt;
        switch (campaignOptions.getTurnoverFrequency()) {
            case WEEKLY:
                triggerTurnoverPrompt = getLocalDate().getDayOfWeek().equals(DayOfWeek.MONDAY);
                break;
            case MONTHLY:
                triggerTurnoverPrompt = getLocalDate().getDayOfMonth() == getLocalDate().lengthOfMonth();
                break;
            case QUARTERLY:
                triggerTurnoverPrompt = (getLocalDate().getDayOfMonth() == getLocalDate().lengthOfMonth()) &&
                                              (List.of(Month.MARCH, Month.JUNE, Month.SEPTEMBER, Month.DECEMBER)
                                                     .contains(getLocalDate().getMonth()));
                break;
            case ANNUALLY:
                triggerTurnoverPrompt = getLocalDate().getDayOfYear() == getLocalDate().lengthOfYear();
                break;
            default:
                return -1;
        }

        if (!triggerTurnoverPrompt) {
            return -1;
        }

        String dialogTitle;
        String dialogBody;

        if (getRetirementDefectionTracker().getRetirees().isEmpty()) {
            dialogTitle = resources.getString("turnoverRollRequired.text");
            dialogBody = resources.getString("turnoverDialogDescription.text");
        } else {
            dialogTitle = resources.getString("turnoverFinalPayments.text");
            dialogBody = resources.getString("turnoverPersonnelKilled.text");
        }

        Object[] options = { resources.getString("turnoverEmployeeTurnoverDialog.text"),
                             resources.getString("turnoverAdvanceRegardless"),
                             resources.getString("turnoverCancel.text") };

        return JOptionPane.showOptionDialog(null,
              dialogBody,
              dialogTitle,
              JOptionPane.YES_NO_CANCEL_OPTION,
              JOptionPane.INFORMATION_MESSAGE,
              null,
              options,
              options[0]);
    }

    /**
     * Checks if there are any scenarios that are due based on the current date.
     *
     * @return {@code true} if there are scenarios due, {@code false} otherwise
     */
    public boolean checkScenariosDue() {
        return getActiveMissions(true).stream()
                     .flatMap(m -> m.getCurrentScenarios().stream())
                     .anyMatch(s -> (s.getDate() != null) &&
                                          !(s instanceof AtBScenario) &&
                                          !getLocalDate().isBefore(s.getDate()));
    }

    /**
     * Sets the type of rating method used.
     */
    public void setUnitRating(IUnitRating rating) {
        unitRating = rating;
    }

    /**
     * Returns the type of rating method as selected in the Campaign Options dialog. Lazy-loaded for performance.
     * Default is CampaignOpsReputation
     */
    public IUnitRating getUnitRating() {
        // if we switched unit rating methods,
        if (unitRating != null && (unitRating.getUnitRatingMethod() != getCampaignOptions().getUnitRatingMethod())) {
            unitRating = null;
        }

        if (unitRating == null) {
            UnitRatingMethod method = getCampaignOptions().getUnitRatingMethod();

            if (UnitRatingMethod.FLD_MAN_MERCS_REV.equals(method)) {
                unitRating = new FieldManualMercRevDragoonsRating(this);
            }
        }

        return unitRating;
    }

    @Override
    public int getTechIntroYear() {
        if (getCampaignOptions().isLimitByYear()) {
            return getGameYear();
        } else {
            return Integer.MAX_VALUE;
        }
    }

    @Override
    public int getGameYear() {
        return getLocalDate().getYear();
    }

    @Override
    public ITechnology.Faction getTechFaction() {
        return techFaction;
    }

    public void updateTechFactionCode() {
        if (campaignOptions.isFactionIntroDate()) {
            for (ITechnology.Faction f : ITechnology.Faction.values()) {
                if (f.equals(ITechnology.Faction.NONE)) {
                    continue;
                }
                if (f.getCodeMM().equals(getFaction().getShortName())) {
                    techFaction = f;
                    UnitTechProgression.loadFaction(techFaction);
                    return;
                }
            }
            // If the tech progression data does not include the current faction,
            // use a generic.
            if (getFaction().isClan()) {
                techFaction = ITechnology.Faction.CLAN;
            } else if (getFaction().isPeriphery()) {
                techFaction = ITechnology.Faction.PER;
            } else {
                techFaction = ITechnology.Faction.IS;
            }
        } else {
            techFaction = ITechnology.Faction.NONE;
        }
        // Unit tech level will be calculated if the code has changed.
        UnitTechProgression.loadFaction(techFaction);
    }

    @Override
    public boolean useClanTechBase() {
        return getFaction().isClan();
    }

    @Override
    public boolean useMixedTech() {
        if (useClanTechBase()) {
            return campaignOptions.isAllowISPurchases();
        } else {
            return campaignOptions.isAllowClanPurchases();
        }
    }

    @Override
    public SimpleTechLevel getTechLevel() {
        for (SimpleTechLevel lvl : SimpleTechLevel.values()) {
            if (campaignOptions.getTechLevel() == lvl.ordinal()) {
                return lvl;
            }
        }
        return SimpleTechLevel.UNOFFICIAL;
    }

    @Override
    public boolean unofficialNoYear() {
        return false;
    }

    @Override
    public boolean useVariableTechLevel() {
        return campaignOptions.isVariableTechLevel();
    }

    @Override
    public boolean showExtinct() {
        return !campaignOptions.isDisallowExtinctStuff();
    }

    public BehaviorSettings getAutoResolveBehaviorSettings() {
        return autoResolveBehaviorSettings;
    }

    public void setAutoResolveBehaviorSettings(BehaviorSettings settings) {
        autoResolveBehaviorSettings = settings;
    }

    /**
     * Retrieves the address or title for the commanding officer, either in a formal or informal format.
     *
     * <p>
     * This method checks for the presence of a flagged commander. If no commander is found, a general fallback address
     * is returned based on the specified formality. If a commander is present, it further tailors the address based on
     * the gender of the commander (for informal styles) or their rank and surname (for formal styles).
     * </p>
     *
     * @param isInformal A boolean flag indicating whether the address should be informal (true for informal, false for
     *                   formal).
     *
     * @return A {@link String} representing the appropriate address for the commander, either formal or informal.
     */
    public String getCommanderAddress(boolean isInformal) {
        Person commander = getCommander();

        if (commander == null) {
            if (isInformal) {
                return resources.getString("generalFallbackAddressInformal.text");
            } else {
                return resources.getString("generalFallbackAddress.text");
            }
        }

        if (isInformal) {
            Gender commanderGender = commander.getGender();

            return switch (commanderGender) {
                case MALE -> resources.getString("informalAddressMale.text");
                case FEMALE -> resources.getString("informalAddressFemale.text");
                case OTHER_MALE, OTHER_FEMALE, RANDOMIZE -> resources.getString("generalFallbackAddressInformal.text");
            };
        }

        String commanderRank = commander.getRankName();

        if (commanderRank.equalsIgnoreCase("None") || commanderRank.equalsIgnoreCase("-") || commanderRank.isBlank()) {
            return resources.getString("generalFallbackAddress.text");
        }

        return commanderRank;
    }

    public int stockUpPartsInUse(Set<PartInUse> partsInUse) {
        int bought = 0;
        for (PartInUse partInUse : partsInUse) {
            int toBuy = findStockUpAmount(partInUse);
            if (toBuy > 0) {
                IAcquisitionWork partToBuy = partInUse.getPartToBuy();
                getShoppingList().addShoppingItem(partToBuy, toBuy, this);
                bought += 1;
            }
        }
        return bought;
    }

    public void stockUpPartsInUseGM(Set<PartInUse> partsInUse) {
        for (PartInUse partInUse : partsInUse) {
            int toBuy = findStockUpAmount(partInUse);
            while (toBuy > 0) {
                IAcquisitionWork partToBuy = partInUse.getPartToBuy();
                getQuartermaster().addPart((Part) partToBuy.getNewEquipment(), 0, true);
                --toBuy;
            }
        }
    }

    private int findStockUpAmount(PartInUse PartInUse) {
        int inventory = PartInUse.getStoreCount() + PartInUse.getTransferCount() + PartInUse.getPlannedCount();
        int needed = (int) Math.ceil(PartInUse.getRequestedStock() / 100.0 * PartInUse.getUseCount());
        int toBuy = needed - inventory;

        if (PartInUse.getIsBundle()) {
            toBuy = (int) Math.ceil((float) toBuy * PartInUse.getTonnagePerItem() / 5);
            // special case for armor only, as it's bought in 5 ton blocks. Armor is the
            // only kind of item that's assigned isBundle()
        }

        return toBuy;
    }

    public boolean isProcessProcurement() {
        return processProcurement;
    }

    public void setProcessProcurement(boolean processProcurement) {
        this.processProcurement = processProcurement;
    }

    // Simple getters and setters for our stock map
    public Map<String, Double> getPartsInUseRequestedStockMap() {
        return partsInUseRequestedStockMap;
    }

    public void setPartsInUseRequestedStockMap(Map<String, Double> partsInUseRequestedStockMap) {
        this.partsInUseRequestedStockMap = partsInUseRequestedStockMap;
    }

    public boolean getIgnoreMothballed() {
        return ignoreMothballed;
    }

    public void setIgnoreMothballed(boolean ignoreMothballed) {
        this.ignoreMothballed = ignoreMothballed;
    }

    public boolean getTopUpWeekly() {
        return topUpWeekly;
    }

    public void setTopUpWeekly(boolean topUpWeekly) {
        this.topUpWeekly = topUpWeekly;
    }

    public PartQuality getIgnoreSparesUnderQuality() {
        return ignoreSparesUnderQuality;
    }

    public void setIgnoreSparesUnderQuality(PartQuality ignoreSparesUnderQuality) {
        this.ignoreSparesUnderQuality = ignoreSparesUnderQuality;
    }

    public void writePartInUseToXML(final PrintWriter pw, int indent) {
        MHQXMLUtility.writeSimpleXMLTag(pw, indent, "ignoreMothBalled", ignoreMothballed);
        MHQXMLUtility.writeSimpleXMLTag(pw, indent, "topUpWeekly", topUpWeekly);
        MHQXMLUtility.writeSimpleXMLTag(pw, indent, "ignoreSparesUnderQuality", ignoreSparesUnderQuality.name());
        MHQXMLUtility.writeSimpleXMLOpenTag(pw, indent++, "partInUseMap");
        writePartInUseMapToXML(pw, indent);
        MHQXMLUtility.writeSimpleXMLCloseTag(pw, --indent, "partInUseMap");
    }

    public void writePartInUseMapToXML(final PrintWriter pw, int indent) {
        for (String key : partsInUseRequestedStockMap.keySet()) {
            MHQXMLUtility.writeSimpleXMLOpenTag(pw, indent++, "partInUseMapEntry");
            MHQXMLUtility.writeSimpleXMLTag(pw, indent, "partInUseMapKey", key);
            MHQXMLUtility.writeSimpleXMLTag(pw, indent, "partInUseMapVal", partsInUseRequestedStockMap.get(key));
            MHQXMLUtility.writeSimpleXMLCloseTag(pw, --indent, "partInUseMapEntry");
        }
    }

    /**
     * Wipes the Parts in use map for the purpose of resetting all values to their default
     */
    public void wipePartsInUseMap() {
        this.partsInUseRequestedStockMap.clear();
    }

    /**
     * Retrieves the campaign faction icon for the specified {@link Campaign}. If a custom icon is defined in the
     * campaign's unit icon configuration, that icon is used. Otherwise, a default faction logo is fetched based on the
     * campaign's faction short name.
     *
     * @return An {@link ImageIcon} representing the faction icon for the given campaign.
     */
    public ImageIcon getCampaignFactionIcon() {
        ImageIcon icon;
        StandardForceIcon campaignIcon = getUnitIcon();

        if (campaignIcon.getFilename() == null) {
            icon = getFactionLogo(currentDay.getYear(), getFaction().getShortName());
        } else {
            icon = campaignIcon.getImageIcon();
        }
        return icon;
    }

    /**
     * Checks if another active scenario has this scenarioID as it's linkedScenarioID and returns true if it finds one.
     */
    public boolean checkLinkedScenario(int scenarioID) {
        for (Scenario scenario : getScenarios()) {
            if ((scenario.getLinkedScenario() == scenarioID) &&
                      (getScenario(scenario.getId()).getStatus().isCurrent())) {
                return true;
            }
        }
        return false;
    }

    /**
     * Returns a list of entities (units) from all combat forces.
     *
     * @return a list of entities representing all combat units in the player force
     */
    public List<Entity> getAllCombatEntities() {
        List<Entity> units = new ArrayList<>();
        for (Force force : getAllForces()) {
            if (!force.isForceType(ForceType.STANDARD)) {
                continue;
            }
            for (UUID unitID : force.getUnits()) {
                units.add(getUnit(unitID).getEntity());
            }
        }
        return units;
    }


    /**
     * Determines the appropriate starting planet for a new campaign.
     *
     * <p>This method first attempts to obtain the starting planet from the campaign's primary method. If no valid
     * system is found, or if the result is "Terra" (which is the default value used when no system is set), it selects
     * a fallback faction's starting planet using the following logic:</p>
     *
     * <ul>
     *     <li>If the faction is "PIR", a random pirate faction (other than "PIR" itself) with an available starting
     *     planet is chosen, if available.</li>
     *     <li>If the faction is a clan, the generic "CLAN" faction is used as the fallback.</li>
     *     <li>If the faction is mercenary, 75% of the time the campaign will begin on the mercenary faction
     *     capital. Otherwise, they will begin on the capital of another playable faction.</li>
     *     <li>Otherwise, the default faction (Mercenary) is used as the fallback.</li>
     * </ul>
     *
     * <p>The returned result is always the system's primary planet.</p>
     *
     * @return the {@link Planet} object representing the new campaign's starting planet
     *
     * @author Illiani
     * @since 0.50.07
     */
    public Planet getNewCampaignStartingPlanet() {
        Factions factions = Factions.getInstance();

        PlanetarySystem startingSystem = faction.getStartingPlanet(this, currentDay);

        if (startingSystem == null) {
            Faction fallbackFaction = factions.getDefaultFaction();
            startingSystem = fallbackFaction.getStartingPlanet(this, currentDay);
        } else if (startingSystem.getId().equalsIgnoreCase("Terra")) {
            Faction fallbackFaction = factions.getDefaultFaction();

            if (faction.getShortName().equalsIgnoreCase("PIR")) {
                List<Faction> pirateFactions = new ArrayList<>();
                for (Faction activeFaction : factions.getActiveFactions(currentDay)) {
                    if (activeFaction.isPirate() &&
                              !activeFaction.getShortName().equalsIgnoreCase("PIR")) {
                        pirateFactions.add(activeFaction);
                    }
                }

                if (!pirateFactions.isEmpty()) {
                    fallbackFaction = ObjectUtility.getRandomItem(pirateFactions);
                }
            } else if (faction.isClan()) {
                fallbackFaction = factions.getFaction("CLAN");
            } else if (faction.getShortName().equalsIgnoreCase("MERC")) {
                // Most of the time, mercenary campaigns will begin on their faction capital (Galatea, etc.).
                // However, there is a 25% chance they begin in another faction's territory
                int roll = randomInt(4);

                if (roll == 0) {
                    fallbackFaction = factions.getFaction("MERC");
                } else {
                    List<Faction> recruitingFaction = new ArrayList<>();
                    for (Faction activeFaction : factions.getActiveFactions(currentDay)) {
                        if (activeFaction.isPlayable() && !activeFaction.isClan() && !activeFaction.isDeepPeriphery()) {
                            recruitingFaction.add(activeFaction);
                        }
                    }

                    if (!recruitingFaction.isEmpty()) {
                        fallbackFaction = ObjectUtility.getRandomItem(recruitingFaction);
                    }
                }
            }

            startingSystem = fallbackFaction.getStartingPlanet(this, currentDay);
        }

        return startingSystem.getPrimaryPlanet();
    }
}<|MERGE_RESOLUTION|>--- conflicted
+++ resolved
@@ -3604,93 +3604,33 @@
     }
 
     /**
-<<<<<<< HEAD
-     * Determines the commander of the unit.
-     *
-     * <p>If a flagged commander exists, that person is returned. Otherwise, the highest-ranking member among the
-     * unit's active personnel is selected as commander. In case of a rank tie, a skill-based tiebreaker is used to
-     * determine precedence.</p>
-     *
-     * @return the {@link Person} serving as commander, or {@code null} if no eligible personnel are found.
-=======
      * Retrieves the current campaign commander.
      *
      * <p>If a commander is specifically flagged, that person will be returned. Otherwise, the highest-ranking member
      * among the unit's active personnel is selected.</p>
      *
      * @return the {@link Person} who is the commander, or {@code null} if there are no suitable candidates.
->>>>>>> ae3518b9
      *
      * @author Illiani
      * @since 0.50.07
      */
     public @Nullable Person getCommander() {
-<<<<<<< HEAD
-        Person commander = getFlaggedCommander();
-
-        if (commander != null) {
-            return commander;
-        }
-
-        for (Person person : getActivePersonnel(false)) {
-            if (commander == null) {
-                commander = person;
-                continue;
-            }
-
-            if (person.outRanksUsingSkillTiebreaker(this, commander)) {
-                commander = person;
-            }
-        }
-
-        return commander;
-=======
         return findTopCommanders()[0];
->>>>>>> ae3518b9
     }
 
     /**
      * Retrieves the second-in-command among the unit's active personnel.
      *
      * <p>The second-in-command is determined as the highest-ranking active personnel member who is not the flagged
-<<<<<<< HEAD
-     * commander. If more than one candidate has the same rank, a skill-based tiebreaker is used to determine which
-     * person outranks the others.</p>
-     *
-     * @return the {@link Person} who is considered the second-in-command, or {@code null} if there are no suitable
-     *       candidates.
-=======
      * commander (if one exists). If multiple candidates have the same rank, a skill-based tiebreaker is used.</p>
      *
      * @return the {@link Person} who is considered the second-in-command, or {@code null} if there are no suitable
      * candidates.
->>>>>>> ae3518b9
      *
      * @author Illiani
      * @since 0.50.07
      */
     public @Nullable Person getSecondInCommand() {
-<<<<<<< HEAD
-        Person commander = getCommander();
-
-        Person secondInCommand = null;
-        for (Person person : getActivePersonnel(false)) {
-            if (person.equals(commander)) {
-                continue;
-            }
-
-            if (secondInCommand == null) {
-                secondInCommand = person;
-                continue;
-            }
-
-            if (person.outRanksUsingSkillTiebreaker(this, secondInCommand)) {
-                secondInCommand = person;
-            }
-        }
-
-        return secondInCommand;
-=======
         return findTopCommanders()[1];
     }
 
@@ -3736,7 +3676,6 @@
         }
 
         return new Person[] { commander, secondInCommand};
->>>>>>> ae3518b9
     }
 
     /**
