--- conflicted
+++ resolved
@@ -5303,7 +5303,11 @@
                     processFatigueRecovery(this, person);
                 }
 
-<<<<<<< HEAD
+                String gamblingReport = person.gambleWealth();
+                if (!gamblingReport.isBlank()) {
+                    addReport(gamblingReport);
+                }
+
                 if (personnelOptions.booleanOption(MADNESS_REGRESSION)) {
                     int modifier = getCompulsionCheckModifier(MADNESS_REGRESSION);
                     boolean failedWillpowerCheck = !performQuickAttributeCheck(person, SkillAttribute.WILLPOWER, null,
@@ -5315,11 +5319,6 @@
                     if (!report.isBlank()) {
                         addReport(report);
                     }
-=======
-                String gamblingReport = person.gambleWealth();
-                if (!gamblingReport.isBlank()) {
-                    addReport(gamblingReport);
->>>>>>> ce2a65ee
                 }
             }
 
