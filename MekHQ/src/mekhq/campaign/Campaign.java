/*
 * Campaign.java
 *
 * Copyright (c) 2009 Jay Lawson <jaylawson39 at yahoo.com>. All rights reserved.
 *
 * This file is part of MekHQ.
 *
 * MekHQ is free software: you can redistribute it and/or modify
 * it under the terms of the GNU General Public License as published by
 * the Free Software Foundation, either version 3 of the License, or
 * (at your option) any later version.
 *
 * MekHQ is distributed in the hope that it will be useful,
 * but WITHOUT ANY WARRANTY; without even the implied warranty of
 * MERCHANTABILITY or FITNESS FOR A PARTICULAR PURPOSE. See the
 * GNU General Public License for more details.
 *
 * You should have received a copy of the GNU General Public License
 * along with MekHQ. If not, see <http://www.gnu.org/licenses/>.
 */
package mekhq.campaign;

import java.io.PrintWriter;
import java.io.Serializable;
import java.text.MessageFormat;
import java.time.DayOfWeek;
import java.time.LocalDate;
import java.time.temporal.ChronoUnit;
import java.util.*;
import java.util.stream.Collectors;

import javax.swing.JOptionPane;

import megamek.client.ui.swing.util.PlayerColour;
import megamek.common.icons.AbstractIcon;
import megamek.common.icons.Camouflage;
import megamek.common.icons.Portrait;
import megamek.common.util.EncodeControl;
import megamek.utils.MegaMekXmlUtil;
import mekhq.*;
import mekhq.campaign.againstTheBot.AtBConfiguration;
import mekhq.campaign.event.*;
import mekhq.campaign.finances.enums.TransactionType;
import mekhq.campaign.mission.enums.AtBLanceRole;
import mekhq.campaign.finances.*;
import mekhq.campaign.log.*;
import mekhq.campaign.market.unitMarket.AbstractUnitMarket;
import mekhq.campaign.market.unitMarket.EmptyUnitMarket;
import mekhq.campaign.mission.enums.MissionStatus;
import mekhq.campaign.mission.enums.ScenarioStatus;
import mekhq.campaign.personnel.*;
import mekhq.campaign.personnel.enums.PersonnelRole;
import mekhq.campaign.personnel.enums.PersonnelStatus;
import mekhq.campaign.personnel.enums.Phenotype;
import mekhq.campaign.personnel.enums.PrisonerStatus;
import mekhq.campaign.personnel.generator.AbstractPersonnelGenerator;
import mekhq.campaign.personnel.generator.DefaultPersonnelGenerator;
import mekhq.campaign.personnel.generator.RandomPortraitGenerator;
import mekhq.campaign.personnel.procreation.AbstractProcreation;
import mekhq.campaign.personnel.procreation.DisabledRandomProcreation;
import mekhq.campaign.personnel.ranks.RankSystem;
import mekhq.campaign.personnel.ranks.RankValidator;
import mekhq.campaign.personnel.ranks.Ranks;
import mekhq.campaign.universe.eras.Eras;
import mekhq.gui.sorter.PersonTitleSorter;
import mekhq.service.AutosaveService;
import mekhq.service.IAutosaveService;

import megamek.common.*;
import megamek.common.enums.Gender;
import megamek.client.generator.RandomNameGenerator;
import megamek.client.generator.RandomUnitGenerator;
import megamek.client.generator.RandomGenderGenerator;
import megamek.common.annotations.Nullable;
import megamek.common.loaders.BLKFile;
import megamek.common.loaders.EntityLoadingException;
import megamek.common.options.GameOptions;
import megamek.common.options.IBasicOption;
import megamek.common.options.IOption;
import megamek.common.options.IOptionGroup;
import megamek.common.options.OptionsConstants;
import megamek.common.util.BuildingBlock;
import mekhq.campaign.force.Force;
import mekhq.campaign.force.Lance;
import mekhq.campaign.market.ContractMarket;
import mekhq.campaign.market.PartsStore;
import mekhq.campaign.market.PersonnelMarket;
import mekhq.campaign.market.ShoppingList;
import mekhq.campaign.mission.AtBContract;
import mekhq.campaign.mission.AtBDynamicScenario;
import mekhq.campaign.mission.AtBScenario;
import mekhq.campaign.mission.Contract;
import mekhq.campaign.mission.Mission;
import mekhq.campaign.mission.Scenario;
import mekhq.campaign.mission.atb.AtBScenarioFactory;
import mekhq.campaign.mod.am.InjuryUtil;
import mekhq.campaign.parts.AmmoStorage;
import mekhq.campaign.parts.Armor;
import mekhq.campaign.parts.BaArmor;
import mekhq.campaign.parts.MekLocation;
import mekhq.campaign.parts.MissingMekActuator;
import mekhq.campaign.parts.MissingPart;
import mekhq.campaign.parts.OmniPod;
import mekhq.campaign.parts.Part;
import mekhq.campaign.parts.PartInUse;
import mekhq.campaign.parts.PartInventory;
import mekhq.campaign.parts.ProtomekArmor;
import mekhq.campaign.parts.Refit;
import mekhq.campaign.parts.SpacecraftCoolingSystem;
import mekhq.campaign.parts.StructuralIntegrity;
import mekhq.campaign.parts.equipment.AmmoBin;
import mekhq.campaign.parts.equipment.EquipmentPart;
import mekhq.campaign.parts.equipment.MissingEquipmentPart;
import mekhq.campaign.rating.CampaignOpsReputation;
import mekhq.campaign.rating.FieldManualMercRevDragoonsRating;
import mekhq.campaign.rating.IUnitRating;
import mekhq.campaign.rating.UnitRatingMethod;
import mekhq.campaign.stratcon.StratconContractInitializer;
import mekhq.campaign.stratcon.StratconRulesManager;
import mekhq.campaign.stratcon.StratconTrackState;
import mekhq.campaign.unit.CargoStatistics;
import mekhq.campaign.unit.CrewType;
import mekhq.campaign.unit.HangarStatistics;
import mekhq.campaign.unit.TestUnit;
import mekhq.campaign.unit.Unit;
import mekhq.campaign.unit.UnitOrder;
import mekhq.campaign.unit.UnitTechProgression;
import mekhq.campaign.universe.AbstractFactionSelector;
import mekhq.campaign.universe.AbstractPlanetSelector;
import mekhq.campaign.universe.DefaultFactionSelector;
import mekhq.campaign.universe.DefaultPlanetSelector;
import mekhq.campaign.universe.eras.Era;
import mekhq.campaign.universe.Faction;
import mekhq.campaign.universe.Factions;
import mekhq.campaign.universe.IUnitGenerator;
import mekhq.campaign.universe.News;
import mekhq.campaign.universe.NewsItem;
import mekhq.campaign.universe.Planet;
import mekhq.campaign.universe.PlanetarySystem;
import mekhq.campaign.universe.RATGeneratorConnector;
import mekhq.campaign.universe.RATManager;
import mekhq.campaign.universe.RandomFactionGenerator;
import mekhq.campaign.universe.RangedFactionSelector;
import mekhq.campaign.universe.RangedPlanetSelector;
import mekhq.campaign.universe.Systems;
import mekhq.campaign.work.IAcquisitionWork;
import mekhq.campaign.work.IPartWork;
import mekhq.module.atb.AtBEventProcessor;
import mekhq.service.MassRepairService;

/**
 * The main campaign class, keeps track of teams and units
 * @author Taharqa
 */
public class Campaign implements Serializable, ITechManager {
    public static final String REPORT_LINEBREAK = "<br/><br/>";

    private static final long serialVersionUID = -6312434701389973056L;

    private UUID id;

    // we have three things to track: (1) teams, (2) units, (3) repair tasks
    // we will use the same basic system (borrowed from MegaMek) for tracking
    // all three
    // OK now we have more, parts, personnel, forces, missions, and scenarios.
    // and more still - we're tracking DropShips and WarShips in a separate set so that we can assign units to transports
    private Hangar units = new Hangar();
    private Set<Unit> transportShips = new HashSet<>();
    private Map<UUID, Person> personnel = new LinkedHashMap<>();
    private Warehouse parts = new Warehouse();
    private TreeMap<Integer, Force> forceIds = new TreeMap<>();
    private TreeMap<Integer, Mission> missions = new TreeMap<>();
    private TreeMap<Integer, Scenario> scenarios = new TreeMap<>();
    private Map<UUID, List<Kill>> kills = new HashMap<>();

    private final UnitNameTracker unitNameTracker = new UnitNameTracker();

    private int astechPool;
    private int astechPoolMinutes;
    private int astechPoolOvertime;
    private int medicPool;

    private int lastForceId;
    private int lastMissionId;
    private int lastScenarioId;

    // I need to put a basic game object in campaign so that I can
    // assign it to the entities, otherwise some entity methods may get NPE
    // if they try to call up game options
    private Game game;
    private Player player;

    private GameOptions gameOptions;

    private String name;
    private LocalDate currentDay;

    // hierarchically structured Force object to define TO&E
    private Force forces;
    private Hashtable<Integer, Lance> lances; //AtB

    private String factionCode;
    private int techFactionCode;
    private String retainerEmployerCode; //AtB
    private RankSystem rankSystem;

    private ArrayList<String> currentReport;
    private transient String currentReportHTML;
    private transient List<String> newReports;

    //this is updated and used per gaming session, it is enabled/disabled via the Campaign options
    //we're re-using the LogEntry class that is used to store Personnel entries
    public LinkedList<LogEntry> inMemoryLogHistory = new LinkedList<>();

    private boolean overtime;
    private boolean gmMode;
    private transient boolean overviewLoadingValue = true;

    private Camouflage camouflage = new Camouflage(Camouflage.COLOUR_CAMOUFLAGE, PlayerColour.BLUE.name());
    private PlayerColour colour = PlayerColour.BLUE;

    //unit icon
    private String iconCategory = AbstractIcon.ROOT_CATEGORY;
    private String iconFileName = AbstractIcon.DEFAULT_ICON_FILENAME;

    private Finances finances;

    private CurrentLocation location;

    private News news;

    private PartsStore partsStore;

    private List<String> customs;

    private CampaignOptions campaignOptions;
    private RandomSkillPreferences rskillPrefs = new RandomSkillPreferences();
    private MekHQ app;

    private ShoppingList shoppingList;

    private PersonnelMarket personnelMarket;
    private ContractMarket contractMarket; //AtB
    private AbstractUnitMarket unitMarket;

    private transient AbstractProcreation procreation;

    private RetirementDefectionTracker retirementDefectionTracker; // AtB
    private int fatigueLevel; //AtB
    private AtBConfiguration atbConfig; //AtB
    private AtBEventProcessor atbEventProcessor; //AtB
    private LocalDate shipSearchStart; //AtB
    private int shipSearchType;
    private String shipSearchResult; //AtB
    private LocalDate shipSearchExpiration; //AtB
    private IUnitGenerator unitGenerator;
    private IUnitRating unitRating;
    private CampaignSummary campaignSummary;
    private final Quartermaster quartermaster;

    private final ResourceBundle resources = ResourceBundle.getBundle("mekhq.resources.Campaign", new EncodeControl());

    /** This is used to determine if the player has an active AtB Contract, and is recalculated on load */
    private transient boolean hasActiveContract;

    private final IAutosaveService autosaveService;

    public Campaign() {
        id = UUID.randomUUID();
        game = new Game();
        player = new Player(0, "self");
        game.addPlayer(0, player);
        currentDay = LocalDate.ofYearDay(3067, 1);
        CurrencyManager.getInstance().setCampaign(this);
        location = new CurrentLocation(Systems.getInstance().getSystems().get("Outreach"), 0);
        campaignOptions = new CampaignOptions();
        currentReport = new ArrayList<>();
        currentReportHTML = "";
        newReports = new ArrayList<>();
        name = "My Campaign";
        overtime = false;
        gmMode = false;
        factionCode = "MERC";
        techFactionCode = ITechnology.F_MERC;
        retainerEmployerCode = null;
        setRankSystemDirect(Ranks.getRankSystemFromCode(Ranks.DEFAULT_SYSTEM_CODE));
        forces = new Force(name);
        forceIds.put(0, forces);
        lances = new Hashtable<>();
        finances = new Finances();
        SkillType.initializeTypes();
        SpecialAbility.initializeSPA();
        astechPool = 0;
        medicPool = 0;
        resetAstechMinutes();
        partsStore = new PartsStore(this);
        gameOptions = new GameOptions();
        gameOptions.getOption(OptionsConstants.ALLOWED_YEAR).setValue(getGameYear());
        game.setOptions(gameOptions);
        customs = new ArrayList<>();
        shoppingList = new ShoppingList();
        news = new News(getGameYear(), id.getLeastSignificantBits());
        setPersonnelMarket(new PersonnelMarket());
        setContractMarket(new ContractMarket());
        setUnitMarket(new EmptyUnitMarket());
        setProcreation(new DisabledRandomProcreation(getCampaignOptions()));
        retirementDefectionTracker = new RetirementDefectionTracker();
        fatigueLevel = 0;
        atbConfig = null;
        autosaveService = new AutosaveService();
        hasActiveContract = false;
        campaignSummary = new CampaignSummary(this);
        quartermaster = new Quartermaster(this);
    }

    /**
     * @return the app
     */
    public MekHQ getApp() {
        return app;
    }

    /**
     * @param app the app to set
     */
    public void setApp(MekHQ app) {
        this.app = app;
    }

    /**
     * @return the overviewLoadingValue
     */
    public boolean isOverviewLoadingValue() {
        return overviewLoadingValue;
    }

    /**
     * @param overviewLoadingValue the overviewLoadingValue to set
     */
    public void setOverviewLoadingValue(boolean overviewLoadingValue) {
        this.overviewLoadingValue = overviewLoadingValue;
    }

    public Game getGame() {
        return game;
    }

    public Player getPlayer() {
        return player;
    }

    public void setId(UUID id) {
        this.id = id;
    }

    public UUID getId() {
        return id;
    }

    public String getName() {
        return name;
    }

    public void setName(String s) {
        this.name = s;
    }

    public Era getEra() {
        return Eras.getInstance().getEra(getLocalDate());
    }

    public String getTitle() {
        return getName() + " (" + getFactionName() + ")" + " - "
                + MekHQ.getMekHQOptions().getLongDisplayFormattedDate(getLocalDate())
                + " (" + getEra() + ")";
    }

    public LocalDate getLocalDate() {
        return currentDay;
    }

    public void setLocalDate(LocalDate currentDay) {
        this.currentDay = currentDay;
    }

    public PlanetarySystem getCurrentSystem() {
        return location.getCurrentSystem();
    }

    public Money getFunds() {
        return finances.getBalance();
    }

    public void setForces(Force f) {
        forces = f;
    }

    public Force getForces() {
        return forces;
    }

    public List<Force> getAllForces() {
        return new ArrayList<>(forceIds.values());
    }

    public void importLance(Lance l) {
        lances.put(l.getForceId(), l);
    }

    public Hashtable<Integer, Lance> getLances() {
        return lances;
    }

    public ArrayList<Lance> getLanceList() {
        ArrayList<Lance> retVal = new ArrayList<>();
        for (Lance l : lances.values()) {
            if (forceIds.containsKey(l.getForceId())) {
                retVal.add(l);
            }
        }
        return retVal;
    }

    public void setShoppingList(ShoppingList sl) {
        shoppingList = sl;
    }

    public ShoppingList getShoppingList() {
        return shoppingList;
    }

    //region Markets
    public PersonnelMarket getPersonnelMarket() {
        return personnelMarket;
    }

    public void setPersonnelMarket(final PersonnelMarket personnelMarket) {
        this.personnelMarket = personnelMarket;
    }

    // TODO : AbstractContractMarket : Swap to AbstractContractMarket
    public ContractMarket getContractMarket() {
        return contractMarket;
    }

    // TODO : AbstractContractMarket : Swap to AbstractContractMarket
    public void setContractMarket(final ContractMarket contractMarket) {
        this.contractMarket = contractMarket;
    }

    public AbstractUnitMarket getUnitMarket() {
        return unitMarket;
    }

    public void setUnitMarket(final AbstractUnitMarket unitMarket) {
        this.unitMarket = unitMarket;
    }
    //endregion Markets

    public AbstractProcreation getProcreation() {
        return procreation;
    }

    public void setProcreation(final AbstractProcreation procreation) {
        this.procreation = procreation;
    }

    public void setRetirementDefectionTracker(RetirementDefectionTracker rdt) {
        retirementDefectionTracker = rdt;
    }

    public RetirementDefectionTracker getRetirementDefectionTracker() {
        return retirementDefectionTracker;
    }

    public void setFatigueLevel(int fl) {
        fatigueLevel = fl;
    }

    public int getFatigueLevel() {
        return fatigueLevel;
    }

    /**
     * Initializes the unit generator based on the method chosen in campaignOptions.
     * Called when the unit generator is first used or when the method has been
     * changed in campaignOptions.
     */
    public void initUnitGenerator() {
        if (unitGenerator != null && unitGenerator instanceof RATManager) {
            MekHQ.unregisterHandler(unitGenerator);
        }
        if (campaignOptions.isUseStaticRATs()) {
            RATManager rm = new RATManager();
            while (!RandomUnitGenerator.getInstance().isInitialized()) {
                try {
                    Thread.sleep(50);
                } catch (InterruptedException e) {
                    MekHQ.getLogger().error(e);
                }
            }
            rm.setSelectedRATs(campaignOptions.getRATs());
            rm.setIgnoreRatEra(campaignOptions.isIgnoreRATEra());
            unitGenerator = rm;
        } else {
            unitGenerator = new RATGeneratorConnector(getGameYear());
        }
    }

    /**
     * @return - the class responsible for generating random units
     */
    public IUnitGenerator getUnitGenerator() {
        if (unitGenerator == null) {
            initUnitGenerator();
        }
        return unitGenerator;
    }

    public void setAtBEventProcessor(AtBEventProcessor processor) {
        atbEventProcessor = processor;
    }

    public void setAtBConfig(AtBConfiguration config) {
        atbConfig = config;
    }

    public AtBConfiguration getAtBConfig() {
        if (atbConfig == null) {
            atbConfig = AtBConfiguration.loadFromXml();
        }
        return atbConfig;
    }

    //region Ship Search
    /**
     * Sets the date a ship search was started, or null if no search is in progress.
     */
    public void setShipSearchStart(@Nullable LocalDate shipSearchStart) {
        this.shipSearchStart = shipSearchStart;
    }

    /**
     * @return The date a ship search was started, or null if none is in progress.
     */
    public LocalDate getShipSearchStart() {
        return shipSearchStart;
    }

    /**
     * Sets the lookup name of the available ship, or null if none were found.
     */
    public void setShipSearchResult(@Nullable String result) {
        shipSearchResult = result;
    }

    /**
     * @return The lookup name of the available ship, or null if none is available
     */
    public String getShipSearchResult() {
        return shipSearchResult;
    }

    /**
     * @return The date the ship is no longer available, if there is one.
     */
    public LocalDate getShipSearchExpiration() {
        return shipSearchExpiration;
    }

    public void setShipSearchExpiration(LocalDate shipSearchExpiration) {
        this.shipSearchExpiration = shipSearchExpiration;
    }

    /**
     * Sets the unit type to search for.
     */
    public void setShipSearchType(int unitType) {
        shipSearchType = unitType;
    }

    public void startShipSearch(int unitType) {
        setShipSearchStart(getLocalDate());
        setShipSearchType(unitType);
    }

    private void processShipSearch() {
        if (getShipSearchStart() == null) {
            return;
        }
        StringBuilder report = new StringBuilder();
        if (getFinances().debit(TransactionType.UNIT_PURCHASE, getLocalDate(),
                getAtBConfig().shipSearchCostPerWeek(), "Ship Search")) {
            report.append(getAtBConfig().shipSearchCostPerWeek().toAmountAndSymbolString())
                    .append(" deducted for ship search.");
        } else {
            addReport("<font color=\"red\">Insufficient funds for ship search.</font>");
            setShipSearchStart(null);
            return;
        }
        long numDays = ChronoUnit.DAYS.between(getShipSearchStart(), getLocalDate());
        if (numDays > 21) {
            int roll = Compute.d6(2);
            TargetRoll target = getAtBConfig().shipSearchTargetRoll(shipSearchType, this);
            setShipSearchStart(null);
            report.append("<br/>Ship search target: ").append(target.getValueAsString()).append(" roll: ")
                    .append(roll);
            // TODO: mos zero should make ship available on retainer
            if (roll >= target.getValue()) {
                report.append("<br/>Search successful. ");
                MechSummary ms = unitGenerator.generate(getFactionCode(), shipSearchType, -1,
                        getGameYear(), getUnitRatingMod());
                if (ms == null) {
                    ms = getAtBConfig().findShip(shipSearchType);
                }
                if (ms != null) {
                    setShipSearchResult(ms.getName());
                    setShipSearchExpiration(getLocalDate().plusDays(31));
                    report.append(getShipSearchResult()).append(" is available for purchase for ")
                            .append(Money.of(ms.getCost()).toAmountAndSymbolString())
                            .append(" until ")
                            .append(MekHQ.getMekHQOptions().getDisplayFormattedDate(getShipSearchExpiration()));
                } else {
                    report.append(" <font color=\"red\">Could not determine ship type.</font>");
                }
            } else {
                report.append("<br/>Ship search unsuccessful.");
            }
        }
        addReport(report.toString());
    }

    public void purchaseShipSearchResult() {
        MechSummary ms = MechSummaryCache.getInstance().getMech(getShipSearchResult());
        if (ms == null) {
            MekHQ.getLogger().error("Cannot find entry for " + getShipSearchResult());
            return;
        }

        Money cost = Money.of(ms.getCost());

        if (getFunds().isLessThan(cost)) {
            addReport("<font color='red'><b> You cannot afford this unit. Transaction cancelled</b>.</font>");
            return;
        }

        MechFileParser mechFileParser;
        try {
            mechFileParser = new MechFileParser(ms.getSourceFile(), ms.getEntryName());
        } catch (Exception ex) {
            MekHQ.getLogger().error("Unable to load unit: " + ms.getEntryName(), ex);
            return;
        }
        Entity en = mechFileParser.getEntity();

        int transitDays = getCampaignOptions().getInstantUnitMarketDelivery() ? 0
                : calculatePartTransitTime(Compute.d6(2) - 2);

        getFinances().debit(TransactionType.UNIT_PURCHASE, getLocalDate(), cost, "Purchased " + en.getShortName());
        addNewUnit(en, true, transitDays);
        if (!getCampaignOptions().getInstantUnitMarketDelivery()) {
            addReport("<font color='green'>Unit will be delivered in " + transitDays + " days.</font>");
        }
        setShipSearchResult(null);
        setShipSearchExpiration(null);
    }
    //endregion Ship Search

    /**
     * Process retirements for retired personnel, if any.
     * @param totalPayout The total retirement payout.
     * @param unitAssignments List of unit assignments.
     * @return False if there were payments AND they were unable to be processed, true otherwise.
     */
    public boolean applyRetirement(Money totalPayout, HashMap<UUID, UUID> unitAssignments) {
        if ((totalPayout.isPositive()) || (null != getRetirementDefectionTracker().getRetirees())) {
            if (getFinances().debit(TransactionType.RETIREMENT, getLocalDate(), totalPayout, "Final Payout")) {
                for (UUID pid : getRetirementDefectionTracker().getRetirees()) {
                    if (getPerson(pid).getStatus().isActive()) {
<<<<<<< HEAD
                        getPerson(pid).changeStatus(this, PersonnelStatus.RETIRED, getLocalDate());
=======
                        getPerson(pid).changeStatus(this, getLocalDate(), PersonnelStatus.RETIRED);
>>>>>>> bad86c42
                        addReport(getPerson(pid).getFullName() + " has retired.");
                    }
                    if (!getRetirementDefectionTracker().getPayout(pid).getRecruitRole().isNone()) {
                        getPersonnelMarket().addPerson(newPerson(getRetirementDefectionTracker().getPayout(pid).getRecruitRole()));
                    }
                    if (getRetirementDefectionTracker().getPayout(pid).hasHeir()) {
                        Person p = newPerson(getPerson(pid).getPrimaryRole());
                        p.setOriginalUnitWeight(getPerson(pid).getOriginalUnitWeight());
                        p.setOriginalUnitTech(getPerson(pid).getOriginalUnitTech());
                        p.setOriginalUnitId(getPerson(pid).getOriginalUnitId());
                        if (unitAssignments.containsKey(pid)) {
                            getPersonnelMarket().addPerson(p, getHangar().getUnit(unitAssignments.get(pid)).getEntity());
                        } else {
                            getPersonnelMarket().addPerson(p);
                        }
                    }
                    if (getCampaignOptions().canAtBAddDependents()) {
                        int dependents = getRetirementDefectionTracker().getPayout(pid).getDependents();
                        while (dependents > 0) {
                            Person person = newDependent(false);
                            if (recruitPerson(person)) {
                                dependents--;
                            } else {
                                dependents = 0;
                            }
                        }
                    }
                    if (unitAssignments.containsKey(pid)) {
                        removeUnit(unitAssignments.get(pid));
                    }
                }
                getRetirementDefectionTracker().resolveAllContracts();
                return true;
            } else {
                addReport("<font color='red'>You cannot afford to make the final payments.</font>");
                return false;
            }
        }

        return true;
    }

    public CampaignSummary getCampaignSummary() {
        return campaignSummary;
    }

    public News getNews() {
        return news;
    }

    /**
     * Add force to an existing superforce. This method will also assign the force an id and place it in the forceId hash
     *
     * @param force      - the Force to add
     * @param superForce - the superforce to add the new force to
     */
    public void addForce(Force force, Force superForce) {
        int id = lastForceId + 1;
        force.setId(id);
        superForce.addSubForce(force, true);
        force.setScenarioId(superForce.getScenarioId());
        forceIds.put(id, force);
        lastForceId = id;

        if (campaignOptions.getUseAtB() && force.getUnits().size() > 0) {
            if (null == lances.get(id)) {
                lances.put(id, new Lance(force.getId(), this));
            }
        }
    }

    public void moveForce(Force force, Force superForce) {
        Force parentForce = force.getParentForce();
        if (null != parentForce) {
            parentForce.removeSubForce(force.getId());
        }
        superForce.addSubForce(force, true);
        force.setScenarioId(superForce.getScenarioId());
        for (Object o : force.getAllChildren(this)) {
            if (o instanceof Unit) {
                ((Unit) o).setScenarioId(superForce.getScenarioId());
            } else if (o instanceof Force) {
                ((Force) o).setScenarioId(superForce.getScenarioId());
            }
        }
    }

    /**
     * This is used by the XML loader. The id should already be set for this force so dont increment
     *
     * @param force
     */
    public void importForce(Force force) {
        lastForceId = Math.max(lastForceId, force.getId());
        forceIds.put(force.getId(), force);
    }

    /**
     * This is used by the XML loader. The id should already be set for this scenario so dont increment
     *
     * @param scenario
     */
    public void importScenario(Scenario scenario) {
        lastScenarioId = Math.max(lastScenarioId, scenario.getId());
        scenarios.put(scenario.getId(), scenario);
    }

    public void addUnitToForce(final @Nullable Unit unit, final Force force) {
        addUnitToForce(unit, force.getId());
    }

    /**
     * Add unit to an existing force. This method will also assign that force's id to the unit.
     *
     * @param u
     * @param id
     */
    public void addUnitToForce(@Nullable Unit u, int id) {
        if (u == null) {
            return;
        }
        Force prevForce = forceIds.get(u.getForceId());
        if (null != prevForce) {
            prevForce.removeUnit(u.getId());
            MekHQ.triggerEvent(new OrganizationChangedEvent(prevForce, u));
            if (null != prevForce.getTechID()) {
                u.removeTech();
            }
        }
        Force force = forceIds.get(id);
        if (null != force) {
            u.setForceId(id);
            force.addUnit(u.getId());
            u.setScenarioId(force.getScenarioId());
            MekHQ.triggerEvent(new OrganizationChangedEvent(force, u));
            if (null != force.getTechID()) {
                Person forceTech = getPerson(force.getTechID());
                if (forceTech.canTech(u.getEntity())) {
                    if (null != u.getTech()) {
                        u.removeTech();
                    }

                    u.setTech(forceTech);
                } else {
                    String cantTech = forceTech.getFullName() + " cannot maintain " + u.getName() + "\n"
                            + "You will need to assign a tech manually.";
                    JOptionPane.showMessageDialog(null, cantTech, "Warning", JOptionPane.WARNING_MESSAGE);
                }
            }
        }

        if (campaignOptions.getUseAtB()) {
            if (null != prevForce && prevForce.getUnits().size() == 0) {
                lances.remove(prevForce.getId());
            }
            if (null == lances.get(id) && null != force) {
                lances.put(id, new Lance(force.getId(), this));
            }
        }
    }

    /** Adds force and all its subforces to the AtB lance table
     */

    private void addAllLances(Force force) {
        if (force.getUnits().size() > 0) {
            lances.put(force.getId(), new Lance(force.getId(), this));
        }
        for (Force f : force.getSubForces()) {
            addAllLances(f);
        }
    }

    //region Missions/Contracts
    /**
     * Add a mission to the campaign
     *
     * @param m The mission to be added
     */
    public void addMission(Mission m) {
        int id = lastMissionId + 1;
        m.setId(id);
        missions.put(id, m);
        lastMissionId = id;
        MekHQ.triggerEvent(new MissionNewEvent(m));
    }

    /**
     * Imports a {@link Mission} into a campaign.
     * @param mission Mission to import into the campaign.
     */
    public void importMission(final Mission mission) {
        // add scenarios to the scenarioId hash
        mission.getScenarios().forEach(this::importScenario);
        addMissionWithoutId(mission);
        StratconContractInitializer.restoreTransientStratconInformation(mission, this);
    }

    private void addMissionWithoutId(Mission m) {
        lastMissionId = Math.max(lastMissionId, m.getId());
        missions.put(m.getId(), m);
        MekHQ.triggerEvent(new MissionNewEvent(m));
    }

    /**
     * @param id the mission's id
     * @return the mission in question
     */
    public @Nullable Mission getMission(int id) {
        return missions.get(id);
    }

    /**
     * @return an <code>Collection</code> of missions in the campaign
     */
    public Collection<Mission> getMissions() {
        return missions.values();
    }

    /**
     * @return missions List sorted with complete missions at the bottom
     */
    public List<Mission> getSortedMissions() {
        return getMissions().stream()
                .sorted(Comparator.comparing(Mission::getStatus).thenComparing(m ->
                        (m instanceof Contract) ? ((Contract) m).getStartDate() : LocalDate.now()))
                .collect(Collectors.toList());
    }

    public List<Mission> getActiveMissions() {
        return getMissions().stream()
                .filter(m -> m.isActiveOn(getLocalDate()))
                .collect(Collectors.toList());
    }

    public List<Mission> getCompletedMissions() {
        return getMissions().stream()
                .filter(m -> m.getStatus().isCompleted())
                .collect(Collectors.toList());
    }

    /**
     * @return a list of all currently active contracts
     */
    public List<Contract> getActiveContracts() {
        return getMissions().stream()
                .filter(c -> (c instanceof Contract) && c.isActiveOn(getLocalDate()))
                .map(c -> (Contract) c)
                .collect(Collectors.toList());
    }

    public List<AtBContract> getAtBContracts() {
        return getMissions().stream()
                .filter(c -> c instanceof AtBContract)
                .map(c -> (AtBContract) c)
                .collect(Collectors.toList());
    }

    public List<AtBContract> getActiveAtBContracts() {
        return getActiveAtBContracts(false);
    }

    public List<AtBContract> getActiveAtBContracts(boolean excludeEndDateCheck) {
        return getMissions().stream()
                .filter(c -> (c instanceof AtBContract) && c.isActiveOn(getLocalDate(), excludeEndDateCheck))
                .map(c -> (AtBContract) c)
                .collect(Collectors.toList());
    }

    public List<AtBContract> getCompletedAtBContracts() {
        return getMissions().stream()
                .filter(c -> (c instanceof AtBContract) && c.getStatus().isCompleted())
                .map(c -> (AtBContract) c)
                .collect(Collectors.toList());
    }

    /**
     * @return whether or not the current campaign has an active contract for the current date
     */
    public boolean hasActiveContract() {
        return hasActiveContract;
    }

    /**
     * This is used to check if the current campaign has one or more active contacts, and sets the
     * value of hasActiveContract based on that check. This value should not be set elsewhere
     */
    public void setHasActiveContract() {
        hasActiveContract = getMissions().stream()
                .anyMatch(c -> (c instanceof Contract) && c.isActiveOn(getLocalDate()));
    }
    //endregion Missions/Contracts

    /**
     * Adds scenario to existing mission, generating a report.
     */
    public void addScenario(Scenario s, Mission m) {
        addScenario(s, m, false);
    }

    /**
     * Add scenario to an existing mission. This method will also assign the scenario an id, provided
     * that it is a new scenario. It then adds the scenario to the scenarioId hash.
     *
     * Scenarios with previously set ids can be sent to this mission, allowing one to remove
     * and then re-add scenarios if needed. This functionality is used in the
     * <code>AtBScenarioFactory</code> class in method <code>createScenariosForNewWeek</code> to
     * ensure that scenarios are generated properly.
     *
     * @param s - the Scenario to add
     * @param m - the mission to add the new scenario to
     * @param suppressReport - whether or not to suppress the campaign report
     */
    public void addScenario(Scenario s, Mission m, boolean suppressReport) {
        final boolean newScenario = s.getId() == Scenario.S_DEFAULT_ID;
        final int id = newScenario ? ++lastScenarioId : s.getId();
        s.setId(id);
        m.addScenario(s);
        scenarios.put(id, s);

        if (newScenario && !suppressReport) {
            addReport(MessageFormat.format(
                    resources.getString("newAtBMission.format"),
                    s.getName(), MekHQ.getMekHQOptions().getDisplayFormattedDate(s.getDate())));
        }

        MekHQ.triggerEvent(new ScenarioNewEvent(s));
    }

    public Scenario getScenario(int id) {
        return scenarios.get(id);
    }

    public void setLocation(CurrentLocation l) {
        location = l;
    }

    /**
     * Moves immediately to a {@link PlanetarySystem}.
     * @param s The {@link PlanetarySystem} the campaign
     *          has been moved to.
     */
    public void moveToPlanetarySystem(PlanetarySystem s) {
        setLocation(new CurrentLocation(s, 0.0));
        MekHQ.triggerEvent(new LocationChangedEvent(getLocation(), false));
    }

    public CurrentLocation getLocation() {
        return location;
    }

    /**
     * Imports a {@link Unit} into a campaign.
     *
     * @param u A {@link Unit} to import into the campaign.
     */
    public void importUnit(Unit u) {
        Objects.requireNonNull(u);

        MekHQ.getLogger().debug("Importing unit: (" + u.getId() + "): " + u.getName());

        getHangar().addUnit(u);

        checkDuplicateNamesDuringAdd(u.getEntity());

        //If this is a ship, add it to the list of potential transports
        //Jumpships and space stations are intentionally ignored at present, because this functionality is being
        //used to auto-load ground units into bays, and doing this for large craft that can't transit is pointless.
        if ((u.getEntity() instanceof Dropship) || (u.getEntity() instanceof Warship)) {
            addTransportShip(u);
        }

        // Assign an entity ID to our new unit
        if (Entity.NONE == u.getEntity().getId()) {
            u.getEntity().setId(game.getNextEntityId());
        }

        game.addEntity(u.getEntity().getId(), u.getEntity());
    }

    /**
     * Adds an entry to the list of transit-capable transport ships. We'll use this
     * to look for empty bays that ground units can be assigned to
     * @param unit - The ship we want to add to this Set
     */
    public void addTransportShip(Unit unit) {
        MekHQ.getLogger().debug("Adding DropShip/WarShip: " + unit.getId());

        transportShips.add(Objects.requireNonNull(unit));
    }

    /**
     * Deletes an entry from the list of transit-capable transport ships. This gets updated when
     * the ship is removed from the campaign for one reason or another
     * @param unit - The ship we want to remove from this Set
     */
    public void removeTransportShip(Unit unit) {
        // If we remove a transport ship from the campaign,
        // we need to remove any transported units from it
        if (transportShips.remove(unit)
                && unit.hasTransportedUnits()) {
            List<Unit> transportedUnits = new ArrayList<>(unit.getTransportedUnits());
            for (Unit transportedUnit : transportedUnits) {
                unit.removeTransportedUnit(transportedUnit);
            }
        }
    }

    /**
     * This is for adding a TestUnit that was previously created and had parts added to
     * it. We need to do the normal stuff, but we also need to take the existing parts and
     * add them to the campaign.
     * @param tu
     */
    public void addTestUnit(TestUnit tu) {
        // we really just want the entity and the parts so lets just wrap that around a
        // new
        // unit.
        Unit unit = new Unit(tu.getEntity(), this);
        getHangar().addUnit(unit);

        // we decided we like the test unit so much we are going to keep it
        unit.getEntity().setOwner(player);
        unit.getEntity().setGame(game);
        unit.getEntity().setExternalIdAsString(unit.getId().toString());

        // now lets grab the parts from the test unit and set them up with this unit
        for (Part p : tu.getParts()) {
            unit.addPart(p);
            getQuartermaster().addPart(p, 0);
        }

        unit.resetPilotAndEntity();

        if (!unit.isRepairable()) {
            unit.setSalvage(true);
        }

        // Assign an entity ID to our new unit
        if (Entity.NONE == unit.getEntity().getId()) {
            unit.getEntity().setId(game.getNextEntityId());
        }
        game.addEntity(unit.getEntity().getId(), unit.getEntity());

        checkDuplicateNamesDuringAdd(unit.getEntity());
        addReport(unit.getHyperlinkedName() + " has been added to the unit roster.");
    }

    /**
     * Add a new unit to the campaign.
     *
     * @param en An <code>Entity</code> object that the new unit will be wrapped around
     */
    public Unit addNewUnit(Entity en, boolean allowNewPilots, int days) {
        Unit unit = new Unit(en, this);
        getHangar().addUnit(unit);

        // reset the game object
        en.setOwner(player);
        en.setGame(game);
        en.setExternalIdAsString(unit.getId().toString());

        unit.initializeBaySpace();
        removeUnitFromForce(unit); // Added to avoid the 'default force bug'
        // when calculating cargo

        //If this is a ship, add it to the list of potential transports
        //Jumpships and space stations are intentionally ignored at present, because this functionality is being
        //used to auto-load ground units into bays, and doing this for large craft that can't transit is pointless.
        if ((unit.getEntity() instanceof Dropship) || (unit.getEntity() instanceof Warship)) {
            addTransportShip(unit);
        }

        unit.initializeParts(true);
        unit.runDiagnostic(false);
        if (!unit.isRepairable()) {
            unit.setSalvage(true);
        }
        unit.setDaysToArrival(days);

        if (allowNewPilots) {
            Map<CrewType, Collection<Person>> newCrew = Utilities.genRandomCrewWithCombinedSkill(this, unit, getFactionCode());
            newCrew.forEach((type, personnel) -> personnel.forEach(p -> type.addMethod.accept(unit, p)));
        }
        unit.resetPilotAndEntity();

        // Assign an entity ID to our new unit
        if (Entity.NONE == en.getId()) {
            en.setId(game.getNextEntityId());
        }
        game.addEntity(en.getId(), en);

        checkDuplicateNamesDuringAdd(en);
        addReport(unit.getHyperlinkedName() + " has been added to the unit roster.");
        MekHQ.triggerEvent(new UnitNewEvent(unit));

        return unit;
    }

    /**
     * Gets the current hangar containing the player's units.
     */
    public Hangar getHangar() {
        return units;
    }

    /**
     * Gets statistics related to units in the hangar.
     */
    public HangarStatistics getHangarStatistics() {
        return new HangarStatistics(getHangar());
    }

    /**
     * Gets statistics related to cargo in the hangar.
     */
    public CargoStatistics getCargoStatistics() {
        return new CargoStatistics(this);
    }

    public Collection<Unit> getUnits() {
        return getHangar().getUnits();
    }

    public ArrayList<Entity> getEntities() {
        ArrayList<Entity> entities = new ArrayList<>();
        for (Unit unit : getUnits()) {
            entities.add(unit.getEntity());
        }
        return entities;
    }

    public Unit getUnit(UUID id) {
        return getHangar().getUnit(id);
    }

    //region Personnel
    //region Person Creation
    /**
     * @return A new {@link Person}, who is a dependent.
     */
    public Person newDependent(boolean baby) {
        Person person;

        if (!baby && campaignOptions.getRandomizeDependentOrigin()) {
            person = newPerson(PersonnelRole.DEPENDENT);
        } else {
            person = newPerson(PersonnelRole.DEPENDENT, PersonnelRole.NONE, new DefaultFactionSelector(),
                    new DefaultPlanetSelector(), Gender.RANDOMIZE);
        }

        return person;
    }

    /**
     * Generate a new Person of the given role using whatever randomization options have been given
     * in the CampaignOptions
     *
     * @param role The primary role
     * @return A new {@link Person}.
     */
    public Person newPerson(PersonnelRole role) {
        return newPerson(role, PersonnelRole.NONE);
    }

    /**
     * Generate a new Person of the given role using whatever randomization options have been given
     * in the CampaignOptions
     *
     * @param primaryRole The primary role
     * @param secondaryRole A secondary role
     * @return A new {@link Person}.
     */
    public Person newPerson(PersonnelRole primaryRole, PersonnelRole secondaryRole) {
        return newPerson(primaryRole, secondaryRole, getFactionSelector(), getPlanetSelector(), Gender.RANDOMIZE);
    }

    /**
     * Generate a new Person of the given role using whatever randomization options have been given
     * in the CampaignOptions
     *
     * @param primaryRole The primary role
     * @param factionCode The code for the faction this person is to be generated from
     * @param gender The gender of the person to be generated, or a randomize it value
     * @return A new {@link Person}.
     */
    public Person newPerson(final PersonnelRole primaryRole, final String factionCode, final Gender gender) {
        return newPerson(primaryRole, PersonnelRole.NONE, new DefaultFactionSelector(factionCode), getPlanetSelector(), gender);
    }

    /**
     * Generate a new Person of the given role using whatever randomization options have been given
     * in the CampaignOptions
     *
     * @param primaryRole The primary role
     * @param secondaryRole A secondary role
     * @param factionSelector The faction selector to use for the person.
     * @param planetSelector The planet selector for the person.
     * @param gender The gender of the person to be generated, or a randomize it value
     * @return A new {@link Person}.
     */
    public Person newPerson(final PersonnelRole primaryRole, final PersonnelRole secondaryRole,
                            final AbstractFactionSelector factionSelector,
                            final AbstractPlanetSelector planetSelector, Gender gender) {
        AbstractPersonnelGenerator personnelGenerator = getPersonnelGenerator(factionSelector, planetSelector);
        return newPerson(primaryRole, secondaryRole, personnelGenerator, gender);
    }

    /**
     * Generate a new {@link Person} of the given role, using the supplied {@link AbstractPersonnelGenerator}
     * @param primaryRole The primary role of the {@link Person}.
     * @param personnelGenerator The {@link AbstractPersonnelGenerator} to use when creating the {@link Person}.
     * @return A new {@link Person} configured using {@code personnelGenerator}.
     */
    public Person newPerson(final PersonnelRole primaryRole, final AbstractPersonnelGenerator personnelGenerator) {
        return newPerson(primaryRole, PersonnelRole.NONE, personnelGenerator, Gender.RANDOMIZE);
    }

    /**
     * Generate a new {@link Person} of the given role, using the supplied {@link AbstractPersonnelGenerator}
     * @param primaryRole The primary role of the {@link Person}.
     * @param secondaryRole The secondary role of the {@link Person}.
     * @param personnelGenerator The {@link AbstractPersonnelGenerator} to use when creating the {@link Person}.
     * @param gender The gender of the person to be generated, or a randomize it value
     * @return A new {@link Person} configured using {@code personnelGenerator}.
     */
    public Person newPerson(final PersonnelRole primaryRole, final PersonnelRole secondaryRole,
                            final AbstractPersonnelGenerator personnelGenerator, final Gender gender) {
        Person person = personnelGenerator.generate(this, primaryRole, secondaryRole, gender);

        // Assign a random portrait after we generate a new person
        if (getCampaignOptions().usePortraitForRole(primaryRole)) {
            assignRandomPortraitFor(person);
        }

        return person;
    }
    //endregion Person Creation

    //region Personnel Recruitment
    /**
     * @param p         the person being added
     * @return          true if the person is hired successfully, otherwise false
     */
    public boolean recruitPerson(Person p) {
        return recruitPerson(p, p.getPrisonerStatus(), false, true);
    }

    /**
     * @param p         the person being added
     * @param gmAdd     false means that they need to pay to hire this person, provided that
     *                  the campaign option to pay for new hires is set, while
     *                  true means they are added without paying
     * @return          true if the person is hired successfully, otherwise false
     */
    public boolean recruitPerson(Person p, boolean gmAdd) {
        return recruitPerson(p, p.getPrisonerStatus(), gmAdd, true);
    }

    /**
     *
     * @param p              the person being added
     * @param prisonerStatus the person's prisoner status upon recruitment
     * @return               true if the person is hired successfully, otherwise false
     */
    public boolean recruitPerson(Person p, PrisonerStatus prisonerStatus) {
        return recruitPerson(p, prisonerStatus, false, true);
    }

    /**
     * @param p              the person being added
     * @param prisonerStatus the person's prisoner status upon recruitment
     * @param gmAdd          false means that they need to pay to hire this person, true means it is added without paying
     * @param log            whether or not to write to logs
     * @return               true if the person is hired successfully, otherwise false
     */
    public boolean recruitPerson(Person p, PrisonerStatus prisonerStatus, boolean gmAdd, boolean log) {
        if (p == null) {
            return false;
        }
        // Only pay if option set, they weren't GM added, and they aren't a dependent, prisoner or bondsman
        if (getCampaignOptions().payForRecruitment() && !p.getPrimaryRole().isDependent()
                && !gmAdd && prisonerStatus.isFree()) {
            if (!getFinances().debit(TransactionType.RECRUITMENT, getLocalDate(),
                    p.getSalary().multipliedBy(2), "Recruitment of " + p.getFullName())) {
                addReport("<font color='red'><b>Insufficient funds to recruit "
                        + p.getFullName() + "</b></font>");
                return false;
            }
        }

        personnel.put(p.getId(), p);

        if (log) {
            String add = !prisonerStatus.isFree() ? (prisonerStatus.isBondsman() ? " as a bondsman" : " as a prisoner") : "";
            addReport(String.format("%s has been added to the personnel roster%s.", p.getHyperlinkedName(), add));
        }

        if (p.getPrimaryRole().isAstech()) {
            astechPoolMinutes += Person.PRIMARY_ROLE_SUPPORT_TIME;
            astechPoolOvertime += Person.PRIMARY_ROLE_OVERTIME_SUPPORT_TIME;
        } else if (p.getSecondaryRole().isAstech()) {
            astechPoolMinutes += Person.SECONDARY_ROLE_SUPPORT_TIME;
            astechPoolOvertime += Person.SECONDARY_ROLE_OVERTIME_SUPPORT_TIME;
        }

        p.setPrisonerStatus(prisonerStatus, log);

        MekHQ.triggerEvent(new PersonNewEvent(p));
        return true;
    }
    //endregion Personnel Recruitment

    //region Bloodnames
    /**
     * If the person does not already have a bloodname, assigns a chance of having one based on
     * skill and rank. If the roll indicates there should be a bloodname, one is assigned as
     * appropriate to the person's phenotype and the player's faction.
     *
     * @param person     The Bloodname candidate
     * @param ignoreDice If true, skips the random roll and assigns a Bloodname automatically
     */
    public void checkBloodnameAdd(Person person, boolean ignoreDice) {
        // if a non-clanner or a clanner without a phenotype is here, we can just return
        if (!person.isClanner() || (person.getPhenotype() == Phenotype.NONE)) {
            return;
        }

        // Person already has a bloodname, we open up the dialog to ask if they want to keep the
        // current bloodname or assign a new one
        if (person.getBloodname().length() > 0) {
            int result = JOptionPane.showConfirmDialog(null,
                    person.getFullTitle() + " already has the bloodname " + person.getBloodname()
                            + "\nDo you wish to remove that bloodname and generate a new one?",
                    "Already Has Bloodname", JOptionPane.YES_NO_OPTION, JOptionPane.QUESTION_MESSAGE);
            if (result == JOptionPane.NO_OPTION) {
                return;
            } else {
                ignoreDice = true;
            }
        }

        // Go ahead and generate a new bloodname
        int bloodnameTarget = 6;
        if (!ignoreDice) {
            switch (person.getPhenotype()) {
                case MECHWARRIOR: {
                    bloodnameTarget += person.hasSkill(SkillType.S_GUN_MECH)
                            ? person.getSkill(SkillType.S_GUN_MECH).getFinalSkillValue()
                            : TargetRoll.AUTOMATIC_FAIL;
                    bloodnameTarget += person.hasSkill(SkillType.S_PILOT_MECH)
                            ? person.getSkill(SkillType.S_PILOT_MECH).getFinalSkillValue()
                            : TargetRoll.AUTOMATIC_FAIL;
                    break;
                }
                case AEROSPACE: {
                    bloodnameTarget += person.hasSkill(SkillType.S_GUN_AERO)
                            ? person.getSkill(SkillType.S_GUN_AERO).getFinalSkillValue()
                            : TargetRoll.AUTOMATIC_FAIL;
                    bloodnameTarget += person.hasSkill(SkillType.S_PILOT_AERO)
                            ? person.getSkill(SkillType.S_PILOT_AERO).getFinalSkillValue()
                            : TargetRoll.AUTOMATIC_FAIL;
                    break;
                }
                case ELEMENTAL: {
                    bloodnameTarget += person.hasSkill(SkillType.S_GUN_BA)
                            ? person.getSkill(SkillType.S_GUN_BA).getFinalSkillValue()
                            : TargetRoll.AUTOMATIC_FAIL;
                    bloodnameTarget += person.hasSkill(SkillType.S_ANTI_MECH)
                            ? person.getSkill(SkillType.S_ANTI_MECH).getFinalSkillValue()
                            : TargetRoll.AUTOMATIC_FAIL;
                    break;
                }
                case VEHICLE: {
                    bloodnameTarget += person.hasSkill(SkillType.S_GUN_VEE)
                            ? person.getSkill(SkillType.S_GUN_VEE).getFinalSkillValue()
                            : TargetRoll.AUTOMATIC_FAIL;
                    switch (person.getPrimaryRole()) {
                        case GROUND_VEHICLE_DRIVER:
                            bloodnameTarget += person.hasSkill(SkillType.S_PILOT_GVEE)
                                    ? person.getSkill(SkillType.S_PILOT_GVEE).getFinalSkillValue()
                                    : TargetRoll.AUTOMATIC_FAIL;
                            break;
                        case NAVAL_VEHICLE_DRIVER:
                            bloodnameTarget += person.hasSkill(SkillType.S_PILOT_NVEE)
                                    ? person.getSkill(SkillType.S_PILOT_NVEE).getFinalSkillValue()
                                    : TargetRoll.AUTOMATIC_FAIL;
                            break;
                        case VTOL_PILOT:
                            bloodnameTarget += person.hasSkill(SkillType.S_PILOT_VTOL)
                                    ? person.getSkill(SkillType.S_PILOT_VTOL).getFinalSkillValue()
                                    : TargetRoll.AUTOMATIC_FAIL;
                            break;
                        default:
                            break;
                    }
                    break;
                }
                case PROTOMECH: {
                    bloodnameTarget += 2 * (person.hasSkill(SkillType.S_GUN_PROTO)
                            ? person.getSkill(SkillType.S_GUN_PROTO).getFinalSkillValue()
                            : TargetRoll.AUTOMATIC_FAIL);
                    break;
                }
                case NAVAL: {
                    switch (person.getPrimaryRole()) {
                        case VESSEL_PILOT:
                            bloodnameTarget += 2 * (person.hasSkill(SkillType.S_PILOT_SPACE)
                                    ? person.getSkill(SkillType.S_PILOT_SPACE).getFinalSkillValue()
                                    : TargetRoll.AUTOMATIC_FAIL);
                            break;
                        case VESSEL_GUNNER:
                            bloodnameTarget += 2 * (person.hasSkill(SkillType.S_GUN_SPACE)
                                    ? person.getSkill(SkillType.S_GUN_SPACE).getFinalSkillValue()
                                    : TargetRoll.AUTOMATIC_FAIL);
                            break;
                        case VESSEL_CREW:
                            bloodnameTarget += 2 * (person.hasSkill(SkillType.S_TECH_VESSEL)
                                    ? person.getSkill(SkillType.S_TECH_VESSEL).getFinalSkillValue()
                                    : TargetRoll.AUTOMATIC_FAIL);
                            break;
                        case VESSEL_NAVIGATOR:
                            bloodnameTarget += 2 * (person.hasSkill(SkillType.S_NAV)
                                    ? person.getSkill(SkillType.S_NAV).getFinalSkillValue()
                                    : TargetRoll.AUTOMATIC_FAIL);
                            break;
                        default:
                            break;
                    }
                    break;
                }
                default: {
                    break;
                }
            }
            // Higher rated units are more likely to have Bloodnamed
            if (getCampaignOptions().getUnitRatingMethod().isEnabled()) {
                IUnitRating rating = getUnitRating();
                bloodnameTarget += IUnitRating.DRAGOON_C - (getCampaignOptions().getUnitRatingMethod().equals(
                        mekhq.campaign.rating.UnitRatingMethod.FLD_MAN_MERCS_REV)
                        ? rating.getUnitRatingAsInteger() : rating.getModifier());
            }

            // Reavings diminish the number of available Bloodrights in later eras
            int year = getGameYear();
            if (year <= 2950) {
                bloodnameTarget--;
            }

            if (year > 3055) {
                bloodnameTarget++;
            }

            if (year > 3065) {
                bloodnameTarget++;
            }

            if (year > 3080) {
                bloodnameTarget++;
            }

            // Officers have better chance; no penalty for non-officer
            bloodnameTarget += Math.min(0, getRankSystem().getOfficerCut() - person.getRankNumeric());
        }

        if (ignoreDice || (Compute.d6(2) >= bloodnameTarget)) {
            Phenotype phenotype = person.getPhenotype();
            if (phenotype == Phenotype.NONE) {
                phenotype = Phenotype.GENERAL;
            }

            Bloodname bloodname = Bloodname.randomBloodname(
                    (getFaction().isClan() ? getFaction() : person.getOriginFaction()).getShortName(),
                    phenotype, getGameYear());
            if (bloodname != null) {
                person.setBloodname(bloodname.getName());
                personUpdated(person);
            }
        }
    }
    //endregion Bloodnames

    //region Other Personnel Methods
    /**
     * Imports a {@link Person} into a campaign.
     * @param p A {@link Person} to import into the campaign.
     */
    public void importPerson(Person p) {
        personnel.put(p.getId(), p);
        MekHQ.triggerEvent(new PersonNewEvent(p));
    }

    public Person getPerson(UUID id) {
        return personnel.get(id);
    }

    public Collection<Person> getPersonnel() {
        return personnel.values();
    }

    /**
     * Provides a filtered list of personnel including only active Persons.
     * @return List<Person>
     */
    public List<Person> getActivePersonnel() {
        List<Person> activePersonnel = new ArrayList<>();
        for (Person p : getPersonnel()) {
            if (p.getStatus().isActive()) {
                activePersonnel.add(p);
            }
        }
        return activePersonnel;
    }
    //endregion Other Personnel Methods

    //region Personnel Selectors and Generators
    /**
     * Gets the {@link AbstractFactionSelector} to use with this campaign.
     * @return An {@link AbstractFactionSelector} to use when selecting a {@link Faction}.
     */
    public AbstractFactionSelector getFactionSelector() {
        if (getCampaignOptions().randomizeOrigin()) {
            RangedFactionSelector selector = new RangedFactionSelector(getCampaignOptions().getOriginSearchRadius());
            selector.setDistanceScale(getCampaignOptions().getOriginDistanceScale());
            return selector;
        } else {
            return new DefaultFactionSelector();
        }
    }

    /**
     * Gets the {@link AbstractPlanetSelector} to use with this campaign.
     * @return An {@link AbstractPlanetSelector} to use when selecting a {@link Planet}.
     */
    public AbstractPlanetSelector getPlanetSelector() {
        if (getCampaignOptions().randomizeOrigin()) {
            RangedPlanetSelector selector =
                    new RangedPlanetSelector(getCampaignOptions().getOriginSearchRadius(),
                            getCampaignOptions().extraRandomOrigin());
            selector.setDistanceScale(getCampaignOptions().getOriginDistanceScale());
            return selector;
        } else {
            return new DefaultPlanetSelector();
        }
    }

    /**
     * Gets the {@link AbstractPersonnelGenerator} to use with this campaign.
     * @param factionSelector The {@link AbstractFactionSelector} to use when choosing a {@link Faction}.
     * @param planetSelector The {@link AbstractPlanetSelector} to use when choosing a {@link Planet}.
     * @return An {@link AbstractPersonnelGenerator} to use when creating new personnel.
     */
    public AbstractPersonnelGenerator getPersonnelGenerator(AbstractFactionSelector factionSelector, AbstractPlanetSelector planetSelector) {
        DefaultPersonnelGenerator generator = new DefaultPersonnelGenerator(factionSelector, planetSelector);
        generator.setNameGenerator(RandomNameGenerator.getInstance());
        generator.setSkillPreferences(getRandomSkillPreferences());
        return generator;
    }
    //endregion Personnel Selectors and Generators
    //endregion Personnel

    public List<Person> getPatients() {
        List<Person> patients = new ArrayList<>();
        for (Person p : getPersonnel()) {
            if (p.needsFixing()
                    || (getCampaignOptions().useAdvancedMedical() && p.hasInjuries(true) && p.getStatus().isActive())) {
                patients.add(p);
            }
        }
        return patients;
    }

    /**
     * List of all units that can show up in the repair bay.
     */
    public List<Unit> getServiceableUnits() {
        List<Unit> service = new ArrayList<>();
        for (Unit u : getUnits()) {
            if (u.isAvailable() && u.isServiceable() && !StratconRulesManager.isUnitDeployedToStratCon(u)) {
                service.add(u);
            }
        }
        return service;
    }

    /**
     * Imports a collection of parts into the campaign.
     *
     * @param newParts The collection of {@link Part} instances
     *                 to import into the campaign.
     */
    public void importParts(Collection<Part> newParts) {
        Objects.requireNonNull(newParts);

        for (Part p : newParts) {
            if ((p instanceof MissingPart) && (null == p.getUnit())) {
                // Let's not import missing parts without a valid unit.
                continue;
            }

            // Track this part as part of our Campaign
            p.setCampaign(this);

            // Add the part to the campaign, but do not
            // merge it with any existing parts
            parts.addPart(p, false);
        }
    }

    /**
     * Gets the Warehouse which stores parts.
     */
    public Warehouse getWarehouse() {
        return parts;
    }

    /**
     * Sets the Warehouse which stores parts for the campaign.
     * @param warehouse The warehouse in which to store parts.
     */
    public void setWarehouse(Warehouse warehouse) {
        parts = Objects.requireNonNull(warehouse);
    }

    public Quartermaster getQuartermaster() {
        return quartermaster;
    }

    /**
     * @return A collection of parts in the Warehouse.
     */
    @Deprecated
    public Collection<Part> getParts() {
        return parts.getParts();
    }

    private int getQuantity(Part p) {
        if (p instanceof Armor) {
            return ((Armor) p).getAmount();
        }
        if (p instanceof AmmoStorage) {
            return ((AmmoStorage) p).getShots();
        }
        return (p.getUnit() != null) ? 1 : p.getQuantity();
    }

    private PartInUse getPartInUse(Part p) {
        // SI isn't a proper "part"
        if (p instanceof StructuralIntegrity) {
            return null;
        }
        // Skip out on "not armor" (as in 0 point armer on men or field guns)
        if ((p instanceof Armor) && ((Armor) p).getType() == EquipmentType.T_ARMOR_UNKNOWN) {
            return null;
        }
        // Makes no sense buying those separately from the chasis
        if((p instanceof EquipmentPart)
                && ((EquipmentPart) p).getType() != null
                && (((EquipmentPart) p).getType().hasFlag(MiscType.F_CHASSIS_MODIFICATION))) {
            return null;
        }
        // Replace a "missing" part with a corresponding "new" one.
        if (p instanceof MissingPart) {
            p = ((MissingPart) p).getNewPart();
        }
        PartInUse result = new PartInUse(p);
        return (null != result.getPartToBuy()) ? result : null;
    }

    private void updatePartInUseData(PartInUse piu, Part p) {
        if ((p.getUnit() != null) || (p instanceof MissingPart)) {
            piu.setUseCount(piu.getUseCount() + getQuantity(p));
        } else {
            if (p.isPresent()) {
                piu.setStoreCount(piu.getStoreCount() + getQuantity(p));
            } else {
                piu.setTransferCount(piu.getTransferCount() + getQuantity(p));
            }
        }
    }

    /** Update the piu with the current campaign data */
    public void updatePartInUse(PartInUse piu) {
        piu.setUseCount(0);
        piu.setStoreCount(0);
        piu.setTransferCount(0);
        piu.setPlannedCount(0);
        getWarehouse().forEachPart(p -> {
            PartInUse newPiu = getPartInUse(p);
            if (piu.equals(newPiu)) {
                updatePartInUseData(piu, p);
            }
        });
        for (IAcquisitionWork maybePart : shoppingList.getPartList()) {
            PartInUse newPiu = getPartInUse((Part) maybePart);
            if (piu.equals(newPiu)) {
                piu.setPlannedCount(piu.getPlannedCount()
                        + getQuantity((maybePart instanceof MissingPart) ? ((MissingPart) maybePart).getNewPart()
                                : (Part) maybePart) * maybePart.getQuantity());
            }
        }
    }

    public Set<PartInUse> getPartsInUse() {
        // java.util.Set doesn't supply a get(Object) method, so we have to use a java.util.Map
        Map<PartInUse, PartInUse> inUse = new HashMap<>();
        getWarehouse().forEachPart(p -> {
            PartInUse piu = getPartInUse(p);
            if (null == piu) {
                return;
            }
            if (inUse.containsKey(piu)) {
                piu = inUse.get(piu);
            } else {
                inUse.put(piu, piu);
            }
            updatePartInUseData(piu, p);
        });
        for (IAcquisitionWork maybePart : shoppingList.getPartList()) {
            if (!(maybePart instanceof Part)) {
                continue;
            }
            PartInUse piu = getPartInUse((Part) maybePart);
            if (null == piu) {
                continue;
            }
            if ( inUse.containsKey(piu) ) {
                piu = inUse.get(piu);
            } else {
                inUse.put(piu, piu);
            }
            piu.setPlannedCount(piu.getPlannedCount()
                    + getQuantity((maybePart instanceof MissingPart) ? ((MissingPart) maybePart).getNewPart()
                            : (Part) maybePart) * maybePart.getQuantity());

        }
        return inUse.keySet();
    }

    @Deprecated
    public Part getPart(int id) {
        return parts.getPart(id);
    }

    @Nullable
    public Force getForce(int id) {
        return forceIds.get(id);
    }

    public List<String> getCurrentReport() {
        return currentReport;
    }

    public void setCurrentReportHTML(String html) {
        currentReportHTML = html;
    }

    public String getCurrentReportHTML() {
        return currentReportHTML;
    }

    public void setNewReports(List<String> reports) {
        newReports = reports;
    }

    public List<String> fetchAndClearNewReports() {
        List<String> oldReports = newReports;
        setNewReports(new ArrayList<>());
        return oldReports;
    }

    /**
     * Finds the active person in a particular role with the highest level in a
     * given, with an optional secondary skill to break ties.
     *
     * @param role One of the PersonnelRole enum values
     * @param primary The skill to use for comparison.
     * @param secondary
     *            If not null and there is more than one person tied for the most
     *            the highest, preference will be given to the one with a higher
     *            level in the secondary skill.
     * @return The person in the designated role with the most experience.
     */
    public Person findBestInRole(PersonnelRole role, String primary, String secondary) {
        int highest = 0;
        Person retVal = null;
        for (Person p : getActivePersonnel()) {
            if (((p.getPrimaryRole() == role) || (p.getSecondaryRole() == role)) && (p.getSkill(primary) != null)) {
                if (p.getSkill(primary).getLevel() > highest) {
                    retVal = p;
                    highest = p.getSkill(primary).getLevel();
                } else if (secondary != null && p.getSkill(primary).getLevel() == highest &&
                /*
                 * If the skill level of the current person is the same as the previous highest,
                 * select the current instead under the following conditions:
                 */
                        (retVal == null || // None has been selected yet (current has level 0)
                                retVal.getSkill(secondary) == null || // Previous selection does not have secondary
                                                                      // skill
                                (p.getSkill(secondary) != null // Current has secondary skill and it is higher than the
                                                               // previous.
                                        && p.getSkill(secondary).getLevel() > retVal.getSkill(secondary).getLevel()))) {
                    retVal = p;
                }
            }
        }
        return retVal;
    }

    public Person findBestInRole(PersonnelRole role, String skill) {
        return findBestInRole(role, skill, null);
    }

    /**
     * @return The list of all active {@link Person}s who qualify as technicians ({@link Person#isTech()}));
     */
    public List<Person> getTechs() {
        return getTechs(false);
    }

    public List<Person> getTechs(boolean noZeroMinute) {
        return getTechs(noZeroMinute, null, false);
    }

    /**
     * Returns a list of active technicians.
     *
     * @param noZeroMinute If TRUE, then techs with no time remaining will be excluded from the list.
     * @param firstTechId The ID of the tech that should appear first in the list (assuming
     *                    active and satisfies the noZeroMinute argument)
     * @param eliteFirst If TRUE and sorted also TRUE, then return the list sorted from best to worst
     * @return The list of active {@link Person}s who qualify as technicians ({@link Person#isTech()}).
     */
    public List<Person> getTechs(final boolean noZeroMinute, final @Nullable UUID firstTechId,
                                 final boolean eliteFirst) {
        List<Person> techs = new ArrayList<>();

        // Get the first tech.
        Person firstTech = getPerson(firstTechId);
        if ((firstTech != null) && firstTech.isTech() && firstTech.getStatus().isActive()
                && (!noZeroMinute || (firstTech.getMinutesLeft() > 0))) {
            techs.add(firstTech);
        }

        for (final Person person : getActivePersonnel()) {
            if (person.isTech() && !person.equals(firstTech)
                    && (!noZeroMinute || (person.getMinutesLeft() > 0))) {
                techs.add(person);
            }
        }
        // also need to loop through and collect engineers on self-crewed vessels
        for (final Unit unit : getUnits()) {
            if (unit.isSelfCrewed() && !(unit.getEntity() instanceof Infantry) && (unit.getEngineer() != null)) {
                techs.add(unit.getEngineer());
            }
        }

        // Return the tech collection sorted worst to best Skill Level, or reversed if we want
        // elites first
        Comparator<Person> techSorter = Comparator.comparingInt(person ->
                person.getExperienceLevel(!person.getPrimaryRole().isTech()
                        && person.getSecondaryRole().isTechSecondary()));

        if (eliteFirst) {
            techSorter = techSorter.reversed().thenComparing(Comparator
                    .comparingInt(Person::getDailyAvailableTechTime).reversed());
        } else {
            techSorter = techSorter.thenComparing(Comparator.comparingInt(Person::getMinutesLeft).reversed());
        }

        techSorter = techSorter.thenComparing(new PersonTitleSorter());

        if (firstTechId == null) {
            techs.sort(techSorter);
        } else if (techs.size() > 1) {
            techs.subList(1, techs.size()).sort(techSorter);
        }
        return techs;
    }

    public List<Person> getAdmins() {
        List<Person> admins = new ArrayList<>();
        for (Person p : getActivePersonnel()) {
            if (p.isAdministrator()) {
                admins.add(p);
            }
        }
        return admins;
    }

    public boolean isWorkingOnRefit(Person p) {
        Objects.requireNonNull(p);

        Unit unit = getHangar().findUnit(u ->
            u.isRefitting() && p.equals(u.getRefit().getTech()));
        return unit != null;
    }

    public List<Person> getDoctors() {
        List<Person> docs = new ArrayList<>();
        for (Person p : getActivePersonnel()) {
            if (p.isDoctor()) {
                docs.add(p);
            }
        }
        return docs;
    }

    public int getPatientsFor(Person doctor) {
        int patients = 0;
        for (Person person : getActivePersonnel()) {
            if ((null != person.getDoctorId()) && person.getDoctorId().equals(doctor.getId())) {
                patients++;
            }
        }
        return patients;
    }

    public String healPerson(Person medWork, Person doctor) {
        if (getCampaignOptions().useAdvancedMedical()) {
            return "";
        }
        String report = "";
        report += doctor.getHyperlinkedFullTitle() + " attempts to heal "
                + medWork.getFullName();
        TargetRoll target = getTargetFor(medWork, doctor);
        int roll = Compute.d6(2);
        report = report + ",  needs " + target.getValueAsString()
                + " and rolls " + roll + ":";
        int xpGained = 0;
        //If we get a natural 2 that isn't an automatic success, reroll if Edge is available and in use.
        if (getCampaignOptions().useSupportEdge()
                && doctor.getOptions().booleanOption(PersonnelOptions.EDGE_MEDICAL)) {
            if ((roll == 2) && (doctor.getCurrentEdge() > 0) && (target.getValue() != TargetRoll.AUTOMATIC_SUCCESS)) {
                doctor.changeCurrentEdge(-1);
                roll = Compute.d6(2);
                report += medWork.fail() + "\n" + doctor.getHyperlinkedFullTitle() + " uses Edge to reroll:"
                        + " rolls " + roll + ":";
            }
        }
        if (roll >= target.getValue()) {
            report = report + medWork.succeed();
            Unit u = medWork.getUnit();
            if (null != u) {
                u.resetPilotAndEntity();
            }
            if (roll == 12 && target.getValue() != TargetRoll.AUTOMATIC_SUCCESS) {
                xpGained += getCampaignOptions().getSuccessXP();
            }
            if (target.getValue() != TargetRoll.AUTOMATIC_SUCCESS) {
                doctor.setNTasks(doctor.getNTasks() + 1);
            }
            if (doctor.getNTasks() >= getCampaignOptions().getNTasksXP()) {
                xpGained += getCampaignOptions().getTaskXP();
                doctor.setNTasks(0);
            }
        } else {
            report = report + medWork.fail();
            if (roll == 2 && target.getValue() != TargetRoll.AUTOMATIC_FAIL) {
                xpGained += getCampaignOptions().getMistakeXP();
            }
        }
        if (xpGained > 0) {
            doctor.awardXP(this, xpGained);
            report += " (" + xpGained + "XP gained) ";
        }
        medWork.setDaysToWaitForHealing(getCampaignOptions()
                .getHealingWaitingPeriod());
        return report;
    }

    public TargetRoll getTargetFor(Person medWork, Person doctor) {
        Skill skill = doctor.getSkill(SkillType.S_DOCTOR);
        if (null == skill) {
            return new TargetRoll(TargetRoll.IMPOSSIBLE, doctor.getFullName()
                    + " isn't a doctor, he just plays one on TV.");
        }
        if (medWork.getDoctorId() != null
                && !medWork.getDoctorId().equals(doctor.getId())) {
            return new TargetRoll(TargetRoll.IMPOSSIBLE,
                    medWork.getFullName() + " is already being tended by another doctor");
        }
        if (!medWork.needsFixing()
                && !(getCampaignOptions().useAdvancedMedical() && medWork.needsAMFixing())) {
            return new TargetRoll(TargetRoll.IMPOSSIBLE,
                    medWork.getFullName() + " does not require healing.");
        }
        if (getPatientsFor(doctor) > 25) {
            return new TargetRoll(TargetRoll.IMPOSSIBLE, doctor.getFullName()
                    + " already has 25 patients.");
        }
        TargetRoll target = new TargetRoll(skill.getFinalSkillValue(),
                SkillType.getExperienceLevelName(skill.getExperienceLevel()));
        if (target.getValue() == TargetRoll.IMPOSSIBLE) {
            return target;
        }
        // understaffed mods
        int helpMod = getShorthandedMod(getMedicsPerDoctor(), true);
        if (helpMod > 0) {
            target.addModifier(helpMod, "shorthanded");
        }
        target.append(medWork.getHealingMods());
        return target;
    }

    public Person getLogisticsPerson() {
        int bestSkill = -1;
        int maxAcquisitions = getCampaignOptions().getMaxAcquisitions();
        Person admin = null;
        String skill = getCampaignOptions().getAcquisitionSkill();
        if (skill.equals(CampaignOptions.S_AUTO)) {
            return null;
        } else if (skill.equals(CampaignOptions.S_TECH)) {
            for (Person p : getActivePersonnel()) {
                if (getCampaignOptions().isAcquisitionSupportStaffOnly() && !p.hasSupportRole(true)) {
                    continue;
                }
                if (maxAcquisitions > 0 && (p.getAcquisitions() >= maxAcquisitions)) {
                    continue;
                }
                if ((p.getBestTechSkill() != null) && p.getBestTechSkill().getLevel() > bestSkill) {
                    admin = p;
                    bestSkill = p.getBestTechSkill().getLevel();
                }
            }
        } else {
            for (Person p : getActivePersonnel()) {
                if (getCampaignOptions().isAcquisitionSupportStaffOnly() && !p.hasSupportRole(true)) {
                    continue;
                }
                if (maxAcquisitions > 0 && (p.getAcquisitions() >= maxAcquisitions)) {
                    continue;
                }
                if (p.hasSkill(skill) && (p.getSkill(skill).getLevel() > bestSkill)) {
                    admin = p;
                    bestSkill = p.getSkill(skill).getLevel();
                }
            }
        }
        return admin;
    }

    /**
     * Gets a list of applicable logistics personnel, or an empty list
     * if acquisitions automatically succeed.
     * @return A {@see List} of personnel who can perform logistical actions.
     */
    public List<Person> getLogisticsPersonnel() {
        String skill = getCampaignOptions().getAcquisitionSkill();
        if (skill.equals(CampaignOptions.S_AUTO)) {
            return Collections.emptyList();
        } else {
            List<Person> logisticsPersonnel = new ArrayList<>();
            int maxAcquisitions = getCampaignOptions().getMaxAcquisitions();
            for (Person p : getActivePersonnel()) {
                if (getCampaignOptions().isAcquisitionSupportStaffOnly() && !p.hasSupportRole(true)) {
                    continue;
                }
                if ((maxAcquisitions > 0) && (p.getAcquisitions() >= maxAcquisitions)) {
                    continue;
                }
                if (skill.equals(CampaignOptions.S_TECH)) {
                    if (null != p.getBestTechSkill()) {
                        logisticsPersonnel.add(p);
                    }
                } else if (p.hasSkill(skill)) {
                    logisticsPersonnel.add(p);
                }
            }

            // Sort by their skill level, descending.
            logisticsPersonnel.sort((a, b) -> {
                if (skill.equals(CampaignOptions.S_TECH)) {
                    return Integer.compare(b.getBestTechSkill().getLevel(), a.getBestTechSkill().getLevel());
                } else {
                    return Integer.compare(b.getSkill(skill).getLevel(), a.getSkill(skill).getLevel());
                }
            });

            return logisticsPersonnel;
        }
    }

    /***
     * This is the main function for getting stuff (parts, units, etc.) All non-GM
     * acquisition should go through this function to ensure the campaign rules for
     * acquisition are followed.
     *
     * @param sList - A <code>ShoppingList</code> object including items that need
     *              to be purchased
     * @return A <code>ShoppingList</code> object that includes all items that were
     *         not successfully acquired
     */
    public ShoppingList goShopping(ShoppingList sList) {
        // loop through shopping items and decrement days to wait
        for (IAcquisitionWork shoppingItem : sList.getShoppingList()) {
            shoppingItem.decrementDaysToWait();
        }

        if (getCampaignOptions().getAcquisitionSkill().equals(CampaignOptions.S_AUTO)) {
            return goShoppingAutomatically(sList);
        } else if (!getCampaignOptions().usesPlanetaryAcquisition()) {
            return goShoppingStandard(sList);
        } else {
            return goShoppingByPlanet(sList);
        }
    }

    /**
     * Shops for items on the {@link ShoppingList}, where each acquisition
     * automatically succeeds.
     *
     * @param sList The shopping list to use when shopping.
     * @return The new shopping list containing the items that were not
     *         acquired.
     */
    private ShoppingList goShoppingAutomatically(ShoppingList sList) {
        List<IAcquisitionWork> currentList = new ArrayList<>(sList.getShoppingList());

        List<IAcquisitionWork> remainingItems = new ArrayList<>(currentList.size());
        for (IAcquisitionWork shoppingItem : currentList) {
            if (shoppingItem.getDaysToWait() <= 0) {
                while (shoppingItem.getQuantity() > 0) {
                    if (!acquireEquipment(shoppingItem, null)) {
                        shoppingItem.resetDaysToWait();
                        break;
                    }
                }
            }
            if (shoppingItem.getQuantity() > 0 || shoppingItem.getDaysToWait() > 0) {
                remainingItems.add(shoppingItem);
            }
        }

        return new ShoppingList(remainingItems);
    }

    /**
     * Shops for items on the {@link ShoppingList}, where each acquisition
     * is performed by available logistics personnel.
     *
     * @param sList The shopping list to use when shopping.
     * @return The new shopping list containing the items that were not
     *         acquired.
     */
    private ShoppingList goShoppingStandard(ShoppingList sList) {
        List<Person> logisticsPersonnel = getLogisticsPersonnel();
        if (logisticsPersonnel.isEmpty()) {
            addReport("Your force has no one capable of acquiring equipment.");
            return sList;
        }

        List<IAcquisitionWork> currentList = new ArrayList<>(sList.getShoppingList());
        for (Person person : logisticsPersonnel) {
            if (currentList.isEmpty()) {
                // Nothing left to shop for!
                break;
            }

            List<IAcquisitionWork> remainingItems = new ArrayList<>(currentList.size());
            for (IAcquisitionWork shoppingItem : currentList) {
                if (shoppingItem.getDaysToWait() <= 0) {
                    while (canAcquireParts(person) && shoppingItem.getQuantity() > 0) {
                        if (!acquireEquipment(shoppingItem, person)) {
                            shoppingItem.resetDaysToWait();
                            break;
                        }
                    }
                }
                if (shoppingItem.getQuantity() > 0 || shoppingItem.getDaysToWait() > 0) {
                    remainingItems.add(shoppingItem);
                }
            }

            currentList = remainingItems;
        }

        return new ShoppingList(currentList);
    }

    /**
     * Shops for items on the {@link ShoppingList}, where each acquisition
     * is attempted on nearby planets by available logistics personnel.
     *
     * @param sList The shopping list to use when shopping.
     * @return The new shopping list containing the items that were not
     *         acquired.
     */
    private ShoppingList goShoppingByPlanet(ShoppingList sList) {
        List<Person> logisticsPersonnel = getLogisticsPersonnel();
        if (logisticsPersonnel.isEmpty()) {
            addReport("Your force has no one capable of acquiring equipment.");
            return sList;
        }

        // we are shopping by planets, so more involved
        List<IAcquisitionWork> currentList = sList.getShoppingList();
        LocalDate currentDate = getLocalDate();

        // a list of items than can be taken out of the search and put back on the
        // shopping list
        List<IAcquisitionWork> shelvedItems = new ArrayList<>();

        //find planets within a certain radius - the function will weed out dead planets
        List<PlanetarySystem> systems = Systems.getInstance().getShoppingSystems(getCurrentSystem(),
                getCampaignOptions().getMaxJumpsPlanetaryAcquisition(), currentDate);

        for (Person person : logisticsPersonnel) {
            if (currentList.isEmpty()) {
                // Nothing left to shop for!
                break;
            }

            String personTitle = person.getHyperlinkedFullTitle() + " ";

            for (PlanetarySystem system: systems) {
                if (currentList.isEmpty()) {
                    // Nothing left to shop for!
                    break;
                }

                List<IAcquisitionWork> remainingItems = new ArrayList<>();

                //loop through shopping list. If its time to check, then check as appropriate. Items not
                //found get added to the remaining item list. Rotate through personnel
                boolean done = false;
                for (IAcquisitionWork shoppingItem : currentList) {
                    if (!canAcquireParts(person)) {
                        remainingItems.add(shoppingItem);
                        done = true;
                        continue;
                    }

                    if (shoppingItem.getDaysToWait() <= 0) {
                        if (findContactForAcquisition(shoppingItem, person, system)) {
                            int transitTime = calculatePartTransitTime(system);
                            int totalQuantity = 0;
                            while (shoppingItem.getQuantity() > 0
                                    && canAcquireParts(person)
                                    && acquireEquipment(shoppingItem, person, system, transitTime)) {
                                totalQuantity++;
                            }
                            if (totalQuantity > 0) {
                                addReport(personTitle + "<font color='green'><b> found "
                                        + shoppingItem.getQuantityName(totalQuantity)
                                        + " on "
                                        + system.getPrintableName(currentDate)
                                        + ". Delivery in " + transitTime + " days.</b></font>");
                            }
                        }
                    }
                    // if we didn't find everything on this planet, then add to the remaining list
                    if (shoppingItem.getQuantity() > 0 || shoppingItem.getDaysToWait() > 0) {
                        // if we can't afford it, then don't keep searching for it on other planets
                        if (!canPayFor(shoppingItem)) {
                            if (!getCampaignOptions().usePlanetAcquisitionVerboseReporting()) {
                                addReport("<font color='red'><b>You cannot afford to purchase another "
                                        + shoppingItem.getAcquisitionName() + "</b></font>");
                            }
                            shelvedItems.add(shoppingItem);
                        } else {
                            remainingItems.add(shoppingItem);
                        }
                    }
                }

                // we are done with this planet. replace our current list with the remaining items
                currentList = remainingItems;

                if (done) {
                    break;
                }
            }
        }

        // add shelved items back to the currentlist
        currentList.addAll(shelvedItems);

        // loop through and reset waiting time on all items on the remaining shopping
        // list if they have no waiting time left
        for (IAcquisitionWork shoppingItem : currentList) {
            if (shoppingItem.getDaysToWait() <= 0) {
                shoppingItem.resetDaysToWait();
            }
        }

        return new ShoppingList(currentList);
    }

    /**
     * Gets a value indicating if {@code person} can acquire parts.
     * @param person The {@link Person} to check if they have remaining
     *               time to perform acquisitions.
     * @return True if {@code person} could acquire another part, otherwise false.
     */
    public boolean canAcquireParts(@Nullable Person person) {
        if (person == null) {
            // CAW: in this case we're using automatic success
            //      and the logistics person will be null.
            return true;
        }
        int maxAcquisitions = getCampaignOptions().getMaxAcquisitions();
        return maxAcquisitions <= 0
            || person.getAcquisitions() < maxAcquisitions;
    }

    /***
     * Checks whether the campaign can pay for a given <code>IAcquisitionWork</code> item. This will check
     * both whether the campaign is required to pay for a given type of acquisition by the options and
     * if so whether it has enough money to afford it.
     * @param acquisition - An <code>IAcquisitionWork<code> object
     * @return true if the campaign can pay for the acquisition; false if it cannot.
     */
    public boolean canPayFor(IAcquisitionWork acquisition) {
        //SHOULD we check to see if this acquisition needs to be paid for
        if ( (acquisition instanceof UnitOrder && getCampaignOptions().payForUnits())
                ||(acquisition instanceof Part && getCampaignOptions().payForParts()) ) {
            //CAN the acquisition actually be paid for
            return getFunds().isGreaterOrEqualThan(acquisition.getBuyCost());
        }
        return true;
    }

    /**
     * Make an acquisition roll for a given planet to see if you can identify a contact. Used for planetary based acquisition.
     * @param acquisition - The <code> IAcquisitionWork</code> being acquired.
     * @param person - The <code>Person</code> object attempting to do the acquiring.  may be null if no one on the force has the skill or the user is using automatic acquisition.
     * @param system - The <code>PlanetarySystem</code> object where the acquisition is being attempted. This may be null if the user is not using planetary acquisition.
     * @return true if your target roll succeeded.
     */
    public boolean findContactForAcquisition(IAcquisitionWork acquisition, Person person, PlanetarySystem system) {
        TargetRoll target = getTargetForAcquisition(acquisition, person);
        target = system.getPrimaryPlanet().getAcquisitionMods(target, getLocalDate(), getCampaignOptions(), getFaction(),
                acquisition.getTechBase() == Part.T_CLAN);

        if (target.getValue() == TargetRoll.IMPOSSIBLE) {
            if (getCampaignOptions().usePlanetAcquisitionVerboseReporting()) {
                addReport("<font color='red'><b>Can't search for " + acquisition.getAcquisitionName()
                        + " on " + system.getPrintableName(getLocalDate()) + " because:</b></font> " + target.getDesc());
            }
            return false;
        }
        if (Compute.d6(2) < target.getValue()) {
            //no contacts on this planet, move along
            if (getCampaignOptions().usePlanetAcquisitionVerboseReporting()) {
                addReport("<font color='red'><b>No contacts available for " + acquisition.getAcquisitionName()
                        + " on " + system.getPrintableName(getLocalDate()) + "</b></font>");
            }
            return false;
        } else {
            if (getCampaignOptions().usePlanetAcquisitionVerboseReporting()) {
                addReport("<font color='green'>Possible contact for " + acquisition.getAcquisitionName()
                        + " on " + system.getPrintableName(getLocalDate()) + "</font>");
            }
            return true;
        }
    }

    /***
     * Attempt to acquire a given <code>IAcquisitionWork</code> object.
     * This is the default method used by for non-planetary based acquisition.
     * @param acquisition  - The <code> IAcquisitionWork</code> being acquired.
     * @param person - The <code>Person</code> object attempting to do the acquiring.  may be null if no one on the force has the skill or the user is using automatic acquisition.
     * @return a boolean indicating whether the attempt to acquire equipment was successful.
     */
    public boolean acquireEquipment(IAcquisitionWork acquisition, Person person) {
        return acquireEquipment(acquisition, person, null, -1);
    }

    /***
     * Attempt to acquire a given <code>IAcquisitionWork</code> object.
     * @param acquisition - The <code> IAcquisitionWork</code> being acquired.
     * @param person - The <code>Person</code> object attempting to do the acquiring.  may be null if no one on the force has the skill or the user is using automatic acquisition.
     * @param system - The <code>PlanetarySystem</code> object where the acquisition is being attempted. This may be null if the user is not using planetary acquisition.
     * @param transitDays - The number of days that the part should take to be delivered. If this value is entered as -1, then this method will determine transit time based on the users campaign options.
     * @return a boolean indicating whether the attempt to acquire equipment was successful.
     */
    private boolean acquireEquipment(IAcquisitionWork acquisition, Person person, PlanetarySystem system, int transitDays) {
        boolean found = false;
        String report = "";

        if (null != person) {
            report += person.getHyperlinkedFullTitle() + " ";
        }

        TargetRoll target = getTargetForAcquisition(acquisition, person);

        //check on funds
        if (!canPayFor(acquisition)) {
            target.addModifier(TargetRoll.IMPOSSIBLE, "Cannot afford this purchase");
        }

        if (null != system) {
            target = system.getPrimaryPlanet().getAcquisitionMods(target, getLocalDate(),
                    getCampaignOptions(), getFaction(), acquisition.getTechBase() == Part.T_CLAN);
        }
        report += "attempts to find " + acquisition.getAcquisitionName();

        //if impossible then return
        if (target.getValue() == TargetRoll.IMPOSSIBLE) {
            report += ":<font color='red'><b> " + target.getDesc() + "</b></font>";
            if (!getCampaignOptions().usesPlanetaryAcquisition() || getCampaignOptions().usePlanetAcquisitionVerboseReporting()) {
                addReport(report);
            }
            return false;
        }


        int roll = Compute.d6(2);
        report += "  needs " + target.getValueAsString();
        report += " and rolls " + roll + ":";
        //Edge reroll, if applicable
        if (getCampaignOptions().useSupportEdge() && (roll < target.getValue()) && (person != null)
                && person.getOptions().booleanOption(PersonnelOptions.EDGE_ADMIN_ACQUIRE_FAIL)
                && (person.getCurrentEdge() > 0)) {
            person.changeCurrentEdge(-1);
            roll = Compute.d6(2);
            report += " <b>failed!</b> but uses Edge to reroll...getting a " + roll + ": ";
        }
        int mos = roll - target.getValue();
        if (target.getValue() == TargetRoll.AUTOMATIC_SUCCESS) {
            mos = roll - 2;
        }
        int xpGained = 0;
        if (roll >= target.getValue()) {
            if (transitDays < 0) {
                transitDays = calculatePartTransitTime(mos);
            }
            report = report + acquisition.find(transitDays);
            found = true;
            if (person != null) {
                if (roll == 12
                        && target.getValue() != TargetRoll.AUTOMATIC_SUCCESS) {
                    xpGained += getCampaignOptions().getSuccessXP();
                }
                if (target.getValue() != TargetRoll.AUTOMATIC_SUCCESS) {
                    person.setNTasks(person.getNTasks() + 1);
                }
                if (person.getNTasks() >= getCampaignOptions().getNTasksXP()) {
                    xpGained += getCampaignOptions().getTaskXP();
                    person.setNTasks(0);
                }
            }
        } else {
            report = report + acquisition.failToFind();
            if (person != null && roll == 2
                    && target.getValue() != TargetRoll.AUTOMATIC_FAIL) {
                xpGained += getCampaignOptions().getMistakeXP();
            }
        }

        if (null != person) {
            // The person should have their acquisitions incremented
            person.incrementAcquisition();

            if (xpGained > 0) {
                person.awardXP(this, xpGained);
                report += " (" + xpGained + "XP gained) ";
            }
        }

        if (found) {
            acquisition.decrementQuantity();
            MekHQ.triggerEvent(new AcquisitionEvent(acquisition));
        }
        if (!getCampaignOptions().usesPlanetaryAcquisition() || getCampaignOptions().usePlanetAcquisitionVerboseReporting()) {
            addReport(report);
        }
        return found;
    }

    /**
     * Performs work to either mothball or activate a unit.
     * @param u The unit to either work towards mothballing or activation.
     */
    public void workOnMothballingOrActivation(Unit u) {
        if (u.isMothballed()) {
            activate(u);
        } else {
            mothball(u);
        }
    }

    /**
     * Performs work to mothball a unit.
     * @param u The unit on which to perform mothball work.
     */
    public void mothball(Unit u) {
        if (u.isMothballed()) {
            MekHQ.getLogger().warning("Unit is already mothballed, cannot mothball.");
            return;
        }

        Person tech = u.getTech();
        if (null == tech) {
            //uh-oh
            addReport("No tech assigned to the mothballing of " + u.getHyperlinkedName());
            return;
        }

        //don't allow overtime minutes for mothballing because its cheating
        //since you don't roll
        int minutes = Math.min(tech.getMinutesLeft(), u.getMothballTime());

        //check astech time
        if (!u.isSelfCrewed() && astechPoolMinutes < minutes * 6) {
            //uh-oh
            addReport("Not enough astechs to work on mothballing of " + u.getHyperlinkedName());
            return;
        }

        u.setMothballTime(u.getMothballTime() - minutes);

        String report = tech.getHyperlinkedFullTitle() + " spent " + minutes + " minutes mothballing " + u.getHyperlinkedName();
        if (!u.isMothballing()) {
            u.completeMothball();
            report += ". Mothballing complete.";
        } else {
            report += ". " + u.getMothballTime() + " minutes remaining.";
        }

        tech.setMinutesLeft(tech.getMinutesLeft() - minutes);

        if (!u.isSelfCrewed()) {
            astechPoolMinutes -= 6 * minutes;
        }

        addReport(report);
    }

    /**
     * Performs work to activate a unit.
     * @param u The unit on which to perform activation work.
     */
    public void activate(Unit u) {
        if (!u.isMothballed()) {
            MekHQ.getLogger().warning("Unit is already activated, cannot activate.");
            return;
        }

        Person tech = u.getTech();
        if (null == tech) {
            //uh-oh
            addReport("No tech assigned to the activation of " + u.getHyperlinkedName());
            return;
        }

        //don't allow overtime minutes for activation because its cheating
        //since you don't roll
        int minutes = Math.min(tech.getMinutesLeft(), u.getMothballTime());

        //check astech time
        if (!u.isSelfCrewed() && astechPoolMinutes < minutes * 6) {
            //uh-oh
            addReport("Not enough astechs to work on activation of " + u.getHyperlinkedName());
            return;
        }

        u.setMothballTime(u.getMothballTime() - minutes);

        String report = tech.getHyperlinkedFullTitle() + " spent " + minutes + " minutes activating " + u.getHyperlinkedName();

        tech.setMinutesLeft(tech.getMinutesLeft() - minutes);
        if (!u.isSelfCrewed()) {
            astechPoolMinutes -= 6 * minutes;
        }

        if (!u.isMothballing()) {
            u.completeActivation();
            report += ". Activation complete.";
        } else {
            report += ". " + u.getMothballTime() + " minutes remaining.";
        }

        addReport(report);
    }

    public void refit(Refit r) {
        Person tech = (r.getUnit().getEngineer() == null) ? r.getTech() : r.getUnit().getEngineer();
        if (tech == null) {
            addReport("No tech is assigned to refit " + r.getOriginalEntity().getShortName() + ". Refit cancelled.");
            r.cancel();
            return;
        }
        TargetRoll target = getTargetFor(r, tech);
        // check that all parts have arrived
        if (!r.acquireParts()) {
            return;
        }
        String report = tech.getHyperlinkedFullTitle() + " works on " + r.getPartName();
        int minutes = r.getTimeLeft();
        // FIXME: Overtime?
        if (minutes > tech.getMinutesLeft()) {
            r.addTimeSpent(tech.getMinutesLeft());
            tech.setMinutesLeft(0);
            report = report + ", " + r.getTimeLeft() + " minutes left.";
        } else {
            tech.setMinutesLeft(tech.getMinutesLeft() - minutes);
            r.addTimeSpent(minutes);
            if (r.hasFailedCheck()) {
                report = report + ", " + r.succeed();
            } else {
                int roll;
                String wrongType = "";
                if (tech.isRightTechTypeFor(r)) {
                    roll = Compute.d6(2);
                } else {
                    roll = Utilities.roll3d6();
                    wrongType = " <b>Warning: wrong tech type for this refit.</b>";
                }
                report = report + ",  needs " + target.getValueAsString() + " and rolls " + roll + ": ";
                if (getCampaignOptions().useSupportEdge() && (roll < target.getValue())
                        && tech.getOptions().booleanOption(PersonnelOptions.EDGE_REPAIR_FAILED_REFIT)
                        && (tech.getCurrentEdge() > 0)) {
                    tech.changeCurrentEdge(-1);
                    roll = tech.isRightTechTypeFor(r) ? Compute.d6(2) : Utilities.roll3d6();
                    // This is needed to update the edge values of individual crewmen
                    if (tech.isEngineer()) {
                        tech.setEdgeUsed(tech.getEdgeUsed() - 1);
                    }
                    report += " <b>failed!</b> but uses Edge to reroll...getting a " + roll + ": ";
                }

                if (roll >= target.getValue()) {
                    report += r.succeed();
                } else {
                    report += r.fail(SkillType.EXP_GREEN);
                    // try to refit again in case the tech has any time left
                    if (!r.isBeingRefurbished()) {
                        refit(r);
                    }
                }
                report += wrongType;
            }
        }
        MekHQ.triggerEvent(new PartWorkEvent(tech, r));
        addReport(report);
    }

    public Part fixWarehousePart(Part part, Person tech) {
        // get a new cloned part to work with and decrement original
        Part repairable = part.clone();
        part.decrementQuantity();

        fixPart(repairable, tech);
        if (!(repairable instanceof OmniPod)) {
            getQuartermaster().addPart(repairable, 0);
        }

        // If there is at least one remaining unit of the part
        // then we need to notify interested parties that we have
        // changed the quantity of the spare part.
        if (part.getQuantity() > 0) {
            MekHQ.triggerEvent(new PartChangedEvent(part));
        }

        return repairable;
    }

    /**
     * Attempt to fix a part, which may have all kinds of effect depending on part type.
     * @param partWork - the {@link IPartWork} to be fixed
     * @param tech - the {@link Person} who will attempt to fix the part
     * @return a <code>String</code> of the report that summarizes the outcome of the attempt to fix the part
     */
    public String fixPart(IPartWork partWork, Person tech) {
        TargetRoll target = getTargetFor(partWork, tech);
        String report = "";
        String action = " fix ";

        // TODO: this should really be a method on its own class
        if (partWork instanceof AmmoBin) {
            action = " reload ";
        }
        if (partWork.isSalvaging()) {
            action = " salvage ";
        }
        if (partWork instanceof MissingPart) {
            action = " replace ";
        }
        if (partWork instanceof MekLocation) {
            if (((MekLocation) partWork).isBlownOff()) {
                action = " re-attach ";
            } else if (((MekLocation) partWork).isBreached()) {
                action = " seal ";
            }
        }
        if ((partWork instanceof Armor) && !partWork.isSalvaging()) {
            if (!((Armor) partWork).isInSupply()) {
                report += "<b>Not enough armor remaining.  Task suspended.</b>";
                addReport(report);
                return report;
            }
        }
        if ((partWork instanceof ProtomekArmor) && !partWork.isSalvaging()) {
            if (!((ProtomekArmor) partWork).isInSupply()) {
                report += "<b>Not enough Protomech armor remaining.  Task suspended.</b>";
                addReport(report);
                return report;
            }
        }
        if ((partWork instanceof BaArmor) && !partWork.isSalvaging()) {
            if (!((BaArmor) partWork).isInSupply()) {
                report += "<b>Not enough BA armor remaining.  Task suspended.</b>";
                addReport(report);
                return report;
            }
        }
        if (partWork instanceof SpacecraftCoolingSystem) {
            //Change the string since we're not working on the part itself
            report += tech.getHyperlinkedFullTitle() + " attempts to" + action
                    + "a heat sink";
        } else {
            report += tech.getHyperlinkedFullTitle() + " attempts to" + action
                    + partWork.getPartName();
        }
        if (null != partWork.getUnit()) {
            report += " on " + partWork.getUnit().getName();
        }

        int minutes = partWork.getTimeLeft();
        int minutesUsed = minutes;
        boolean usedOvertime = false;
        if (minutes > tech.getMinutesLeft()) {
            minutes -= tech.getMinutesLeft();
            // check for overtime first
            if (isOvertimeAllowed() && minutes <= tech.getOvertimeLeft()) {
                // we are working overtime
                usedOvertime = true;
                partWork.setWorkedOvertime(true);
                tech.setMinutesLeft(0);
                tech.setOvertimeLeft(tech.getOvertimeLeft() - minutes);
            } else {
                // we need to finish the task tomorrow
                minutesUsed = tech.getMinutesLeft();
                int overtimeUsed = 0;
                if (isOvertimeAllowed()) {
                    // Can't use more overtime than there are minutes remaining on the part
                    overtimeUsed = Math.min(minutes, tech.getOvertimeLeft());
                    minutesUsed += overtimeUsed;
                    partWork.setWorkedOvertime(true);
                    usedOvertime = true;
                }
                partWork.addTimeSpent(minutesUsed);
                tech.setMinutesLeft(0);
                tech.setOvertimeLeft(tech.getOvertimeLeft() - overtimeUsed);
                int helpMod = getShorthandedMod(
                        getAvailableAstechs(minutesUsed, usedOvertime), false);
                if ((null != partWork.getUnit())
                        && ((partWork.getUnit().getEntity() instanceof Dropship)
                                || (partWork.getUnit().getEntity() instanceof Jumpship))) {
                    helpMod = 0;
                }
                if (partWork.getShorthandedMod() < helpMod) {
                    partWork.setShorthandedMod(helpMod);
                }
                partWork.setTech(tech);
                partWork.reservePart();
                report += " - <b>Not enough time, the remainder of the task";
                if (null != partWork.getUnit()) {
                    report += " on " + partWork.getUnit().getName();
                }
                if (minutesUsed > 0) {
                    report += " will be finished tomorrow.</b>";
                } else {
                    report += " cannot be finished because there was no time left after maintenance tasks.</b>";
                    partWork.resetTimeSpent();
                    partWork.resetOvertime();
                    partWork.setTech(null);
                    partWork.cancelReservation();
                }
                MekHQ.triggerEvent(new PartWorkEvent(tech, partWork));
                addReport(report);
                return report;
            }
        } else {
            tech.setMinutesLeft(tech.getMinutesLeft() - minutes);
        }
        int astechMinutesUsed = minutesUsed
                * getAvailableAstechs(minutesUsed, usedOvertime);
        if (astechPoolMinutes < astechMinutesUsed) {
            astechMinutesUsed -= astechPoolMinutes;
            astechPoolMinutes = 0;
            astechPoolOvertime -= astechMinutesUsed;
        } else {
            astechPoolMinutes -= astechMinutesUsed;
        }
        // check for the type
        int roll;
        String wrongType = "";
        if (tech.isRightTechTypeFor(partWork)) {
            roll = Compute.d6(2);
        } else {
            roll = Utilities.roll3d6();
            wrongType = " <b>Warning: wrong tech type for this repair.</b>";
        }
        report = report + ",  needs " + target.getValueAsString()
                + " and rolls " + roll + ":";
        int xpGained = 0;
        //if we fail and would break a part, here's a chance to use Edge for a reroll...
        if (getCampaignOptions().useSupportEdge()
                && tech.getOptions().booleanOption(PersonnelOptions.EDGE_REPAIR_BREAK_PART)
                && (tech.getCurrentEdge() > 0)
                && (target.getValue() != TargetRoll.AUTOMATIC_SUCCESS)) {
            if ((getCampaignOptions().isDestroyByMargin()
                    && (getCampaignOptions().getDestroyMargin() <= (target.getValue() - roll)))
                    || (!getCampaignOptions().isDestroyByMargin()
                            //if an elite, primary tech and destroy by margin is NOT on
                            && ((tech.getExperienceLevel(false) == SkillType.EXP_ELITE)
                                    || tech.getPrimaryRole().isVehicleCrew())) // For vessel crews
                    && (roll < target.getValue())) {
                tech.changeCurrentEdge(-1);
                roll = tech.isRightTechTypeFor(partWork) ? Compute.d6(2) : Utilities.roll3d6();
                //This is needed to update the edge values of individual crewmen
                if (tech.isEngineer()) {
                    tech.setEdgeUsed(tech.getEdgeUsed() + 1);
                }
                report += " <b>failed!</b> and would destroy the part, but uses Edge to reroll...getting a " + roll + ":";
            }
        }

        if (roll >= target.getValue()) {
            report = report + partWork.succeed();
            if (getCampaignOptions().payForRepairs()
                    && action.equals(" fix ")
                    && !(partWork instanceof Armor)) {
                Money cost = ((Part) partWork).getStickerPrice().multipliedBy(0.2);
                report += "<br>Repairs cost " +
                        cost.toAmountAndSymbolString() +
                        " worth of parts.";
                finances.debit(TransactionType.REPAIRS, getLocalDate(), cost,
                        "Repair of " + partWork.getPartName());
            }
            if ((roll == 12) && (target.getValue() != TargetRoll.AUTOMATIC_SUCCESS)) {
                xpGained += getCampaignOptions().getSuccessXP();
            }
            if (target.getValue() != TargetRoll.AUTOMATIC_SUCCESS) {
                tech.setNTasks(tech.getNTasks() + 1);
            }
            if (tech.getNTasks() >= getCampaignOptions().getNTasksXP()) {
                xpGained += getCampaignOptions().getTaskXP();
                tech.setNTasks(0);
            }
        } else {
            int modePenalty = partWork.getMode().expReduction;
            int effectiveSkillLvl = tech.getSkillForWorkingOn(partWork).getExperienceLevel() - modePenalty;
            if (getCampaignOptions().isDestroyByMargin()) {
                if (getCampaignOptions().getDestroyMargin() > (target.getValue() - roll)) {
                    // not destroyed - set the effective level as low as
                    // possible
                    effectiveSkillLvl = SkillType.EXP_ULTRA_GREEN;
                } else {
                    // destroyed - set the effective level to elite
                    effectiveSkillLvl = SkillType.EXP_ELITE;
                }
            }
            report = report + partWork.fail(effectiveSkillLvl);

            if ((roll == 2) && (target.getValue() != TargetRoll.AUTOMATIC_FAIL)) {
                xpGained += getCampaignOptions().getMistakeXP();
            }
        }

        if (xpGained > 0) {
            tech.awardXP(this, xpGained);
            report += " (" + xpGained + "XP gained) ";
        }
        report += wrongType;
        partWork.resetTimeSpent();
        partWork.resetOvertime();
        partWork.setTech(null);
        partWork.cancelReservation();
        MekHQ.triggerEvent(new PartWorkEvent(tech, partWork));
        addReport(report);
        return report;
    }

    /**
     * Parses news file and loads news items for the current year.
     */
    public void reloadNews() {
        news.loadNewsFor(getGameYear(), id.getLeastSignificantBits());
    }

    /**
     * Checks for a news item for the current date. If found, adds it to the daily report.
     */
    public void readNews() {
        //read the news
        for (NewsItem article : news.fetchNewsFor(getLocalDate())) {
            addReport(article.getHeadlineForReport());
        }
        for (NewsItem article : Systems.getInstance().getPlanetaryNews(getLocalDate())) {
            addReport(article.getHeadlineForReport());
        }
    }

    /**
     * TODO : I should be part of AtBContract, not Campaign
     * @param contract an active AtBContract
     * @return the current deployment deficit for the contract
     */
    public int getDeploymentDeficit(AtBContract contract) {
        if (!contract.isActiveOn(getLocalDate()) || contract.getStartDate().isEqual(getLocalDate())) {
            // Do not check for deficits if the contract has not started or
            // it is the first day of the contract, as players won't have
            // had time to assign forces to the contract yet
            return 0;
        }

        int total = -contract.getRequiredLances();
        int role = -Math.max(1, contract.getRequiredLances() / 2);

        final AtBLanceRole requiredLanceRole = contract.getContractType().getRequiredLanceRole();
        for (Lance l : lances.values()) {
            if (!l.getRole().isUnassigned() && (l.getMissionId() == contract.getId())) {
                total++;
                if (l.getRole() == requiredLanceRole) {
                    role++;
                }
            }
        }

        if (total >= 0 && role >= 0) {
            return 0;
        }
        return Math.abs(Math.min(total, role));
    }

    private void processNewDayATBScenarios() {
        // First, we get the list of all active AtBContracts
        List<AtBContract> contracts = getActiveAtBContracts(true);

        // Second, we process them and any already generated scenarios
        for (AtBContract contract : contracts) {
            /*
             * Situations like a delayed start or running out of funds during transit can
             * delay arrival until after the contract start. In that case, shift the
             * starting and ending dates before making any battle rolls. We check that the
             * unit is actually on route to the planet in case the user is using a custom
             * system for transport or splitting the unit, etc.
             */
            if (!getLocation().isOnPlanet() && !getLocation().getJumpPath().isEmpty()
                    && getLocation().getJumpPath().getLastSystem().getId().equals(contract.getSystemId())) {
                // transitTime is measured in days; so we round up to the next whole day
                contract.setStartAndEndDate(getLocalDate().plusDays((int) Math.ceil(getLocation().getTransitTime())));
                addReport("The start and end dates of " + contract.getName() + " have been shifted to reflect the current ETA.");
                continue;
            }

            if (getLocalDate().getDayOfWeek() == DayOfWeek.MONDAY) {
                int deficit = getDeploymentDeficit(contract);
                if (deficit > 0) {
                    contract.addPlayerMinorBreaches(deficit);
                    addReport("Failure to meet " + contract.getName() + " requirements resulted in " + deficit
                            + ((deficit == 1) ? " minor contract breach" : " minor contract breaches"));
                }
            }

            for (final Scenario scenario : contract.getCurrentAtBScenarios()) {
                if ((scenario.getDate() != null) && scenario.getDate().isBefore(getLocalDate())) {
                    if (getCampaignOptions().getUseStratCon() && (scenario instanceof AtBDynamicScenario)) {
                        final boolean stub = StratconRulesManager.processIgnoredScenario(
                                (AtBDynamicScenario) scenario, contract.getStratconCampaignState());

                        if (stub) {
                            scenario.convertToStub(this, ScenarioStatus.DEFEAT);
                            addReport("Failure to deploy for " + scenario.getName() + " resulted in defeat.");
                        } else {
                            scenario.clearAllForcesAndPersonnel(this);
                        }
                    } else {
                        scenario.convertToStub(this, ScenarioStatus.DEFEAT);
                        contract.addPlayerMinorBreach();

                        addReport("Failure to deploy for " + scenario.getName()
                            + " resulted in defeat and a minor contract breach.");
                    }
                }
            }
        }

        // Third, on Mondays we generate new scenarios for the week
        if (getLocalDate().getDayOfWeek() == DayOfWeek.MONDAY) {
            AtBScenarioFactory.createScenariosForNewWeek(this);
        }

        // Fourth, we look at deployments for pre-existing and new scenarios
        for (AtBContract contract : contracts) {
            contract.checkEvents(this);

            // If there is a standard battle set for today, deploy the lance.
            for (final AtBScenario s : contract.getCurrentAtBScenarios()) {
                if ((s.getDate() != null) && s.getDate().equals(getLocalDate())) {
                    int forceId = s.getLanceForceId();
                    if ((lances.get(forceId) != null) && !forceIds.get(forceId).isDeployed()) {
                        // If any unit in the force is under repair, don't deploy the force
                        // Merely removing the unit from deployment would break with user expectation
                        boolean forceUnderRepair = false;
                        for (UUID uid : forceIds.get(forceId).getAllUnits(true)) {
                            Unit u = getHangar().getUnit(uid);
                            if ((u != null) && u.isUnderRepair()) {
                                forceUnderRepair = true;
                                break;
                            }
                        }

                        if (!forceUnderRepair) {
                            forceIds.get(forceId).setScenarioId(s.getId());
                            s.addForces(forceId);
                            for (UUID uid : forceIds.get(forceId).getAllUnits(true)) {
                                Unit u = getHangar().getUnit(uid);
                                if (u != null) {
                                    u.setScenarioId(s.getId());
                                }
                            }

                            addReport(MessageFormat.format(
                                    resources.getString("atbMissionTodayWithForce.format"),
                                    s.getName(), forceIds.get(forceId).getName()));
                            MekHQ.triggerEvent(new DeploymentChangedEvent(forceIds.get(forceId), s));
                        } else {
                            addReport(MessageFormat.format(
                                    resources.getString("atbMissionToday.format"), s.getName()));
                        }
                    } else {
                        addReport(MessageFormat.format(
                                resources.getString("atbMissionToday.format"), s.getName()));
                    }
                }
            }
        }
    }

    private void processNewDayATBFatigue() {
        boolean inContract = false;
        for (final AtBContract contract : getActiveAtBContracts()) {
            fatigueLevel += contract.getContractType().getFatigue();
            inContract = true;
        }

        if (!inContract && location.isOnPlanet()) {
            fatigueLevel -= 2;
        }
        fatigueLevel = Math.max(fatigueLevel, 0);
    }

    private void processNewDayATB() {
        contractMarket.generateContractOffers(this); // TODO : AbstractContractMarket : Remove

        if ((getShipSearchExpiration() != null) && !getShipSearchExpiration().isAfter(getLocalDate())) {
            setShipSearchExpiration(null);
            if (getShipSearchResult() != null) {
                addReport("Opportunity for purchase of " + getShipSearchResult() + " has expired.");
                setShipSearchResult(null);
            }
        }

        if (getLocalDate().getDayOfWeek() == DayOfWeek.MONDAY) {
            processShipSearch();

            // Training Experience - Award to eligible training lances on active contracts
            getLances().values().stream()
                    .filter(lance -> lance.getRole().isTraining()
                            && (lance.getContract(this) != null) && lance.isEligible(this)
                            && lance.getContract(this).isActiveOn(getLocalDate(), true))
                    .forEach(this::awardTrainingXP);
        }

        // Add or remove dependents - only if one of the two options makes this possible is enabled
        if ((getLocalDate().getDayOfYear() == 1)
                && (!getCampaignOptions().getDependentsNeverLeave() || getCampaignOptions().canAtBAddDependents())) {
            int numPersonnel = 0;
            List<Person> dependents = new ArrayList<>();
            for (Person p : getActivePersonnel()) {
                numPersonnel++;
                if (p.getPrimaryRole().isDependent() && p.getGenealogy().isEmpty()) {
                    dependents.add(p);
                }
            }
            int roll = Compute.d6(2) + getUnitRatingMod() - 2;
            if (roll < 2) {
                roll = 2;
            } else if (roll > 12) {
                roll = 12;
            }
            int change = numPersonnel * (roll - 5) / 100;
            if (change < 0) {
                if (!getCampaignOptions().getDependentsNeverLeave()) {
                    while ((change < 0) && !dependents.isEmpty()) {
                        final Person person = Utilities.getRandomItem(dependents);
                        addReport(String.format(resources.getString("dependentLeavesForce.text"),
                                person.getFullTitle()));
                        removePerson(person, false);
                        dependents.remove(person);
                        change++;
                    }
                }
            } else {
                if (getCampaignOptions().canAtBAddDependents()) {
                    for (int i = 0; i < change; i++) {
                        final Person person = newDependent(false);
                        recruitPerson(person, PrisonerStatus.FREE, true, false);
                        addReport(String.format(resources.getString("dependentJoinsForce.text"),
                                person.getFullTitle()));
                    }
                }
            }
        }

        if (getLocalDate().getDayOfMonth() == 1) {
            /*
             * First of the month; roll morale, track unit fatigue.
             */
            IUnitRating rating = getUnitRating();
            rating.reInitialize();

            for (AtBContract contract : getActiveAtBContracts()) {
                contract.checkMorale(getLocalDate(), getUnitRatingMod());
                addReport("Enemy morale is now " + contract.getMoraleLevel()
                        + " on contract " + contract.getName());
            }

            // Account for fatigue
            if (getCampaignOptions().getTrackUnitFatigue()) {
                processNewDayATBFatigue();
            }
        }

        processNewDayATBScenarios();
    }

    public void processNewDayPersonnel() {
        // This MUST use getActivePersonnel as we only want to process active personnel, and
        // furthermore this allows us to add and remove personnel without issue
        for (Person p : getActivePersonnel()) {
            // Random Death

            // Random Marriages
            if (getCampaignOptions().useRandomMarriages()) {
                p.randomMarriage(this, getLocalDate());
            }

            p.resetMinutesLeft();
            // Reset acquisitions made to 0
            p.setAcquisition(0);
            if (p.needsFixing() && !getCampaignOptions().useAdvancedMedical()) {
                p.decrementDaysToWaitForHealing();
                Person doctor = getPerson(p.getDoctorId());
                if ((doctor != null) && doctor.isDoctor()) {
                    if (p.getDaysToWaitForHealing() <= 0) {
                        addReport(healPerson(p, doctor));
                    }
                } else if (p.checkNaturalHealing(15)) {
                    addReport(p.getHyperlinkedFullTitle() + " heals naturally!");
                    Unit u = p.getUnit();
                    if (u != null) {
                        u.resetPilotAndEntity();
                    }
                }
            }
            // TODO Advanced Medical needs to go away from here later on
            if (getCampaignOptions().useAdvancedMedical()) {
                InjuryUtil.resolveDailyHealing(this, p);
                Unit u = p.getUnit();
                if (u != null) {
                    u.resetPilotAndEntity();
                }
            }

            // TODO : Reset this based on hasSupportRole(false) instead of checking for each type
            // TODO : p.isEngineer will need to stay, however
            // Reset edge points to the purchased value each week. This should only
            // apply for support personnel - combat troops reset with each new mm game
            if ((p.isAdministrator() || p.isDoctor() || p.isEngineer() || p.isTech())
                    && (getLocalDate().getDayOfWeek() == DayOfWeek.MONDAY)) {
                p.resetCurrentEdge();
            }

            if ((getCampaignOptions().getIdleXP() > 0) && (getLocalDate().getDayOfMonth() == 1)
                    && !p.getPrisonerStatus().isPrisoner()) { // Prisoners can't gain XP, while Bondsmen can gain xp
                p.setIdleMonths(p.getIdleMonths() + 1);
                if (p.getIdleMonths() >= getCampaignOptions().getMonthsIdleXP()) {
                    if (Compute.d6(2) >= getCampaignOptions().getTargetIdleXP()) {
                        p.awardXP(this, getCampaignOptions().getIdleXP());
                        addReport(p.getHyperlinkedFullTitle() + " has gained "
                                + getCampaignOptions().getIdleXP() + " XP");
                    }
                    p.setIdleMonths(0);
                }
            }

            // Procreation
<<<<<<< HEAD
            if (p.getGender().isFemale()) {
                if (p.isPregnant()) {
                    if (getCampaignOptions().useProcreation()) {
                        if (getLocalDate().compareTo((p.getDueDate())) == 0) {
                            p.birth(this, getLocalDate());
                        }
                    } else {
                        p.removePregnancy();
                    }
                } else if (getCampaignOptions().useProcreation()) {
                    p.procreate(this, getLocalDate());
                }
            }
=======
            getProcreation().processNewDay(this, getLocalDate(), p);
>>>>>>> bad86c42
        }
    }

    public void processNewDayUnits() {
        // need to loop through units twice, the first time to do all maintenance and
        // the second time to do whatever else. Otherwise, maintenance minutes might
        // get sucked up by other stuff. This is also a good place to ensure that a
        // unit's engineer gets reset and updated.
        for (Unit u : getUnits()) {
            // do maintenance checks
            try {
                u.resetEngineer();
                if (null != u.getEngineer()) {
                    u.getEngineer().resetMinutesLeft();
                }

                doMaintenance(u);
            } catch (Exception e) {
                MekHQ.getLogger().error(String.format(
                        "Unable to perform maintenance on %s (%s) due to an error",
                        u.getName(), u.getId().toString()), e);
                addReport(String.format("ERROR: An error occurred performing maintenance on %s, check the log",
                        u.getName()));
            }
        }

        // need to check for assigned tasks in two steps to avoid
        // concurrent modification problems
        List<Part> assignedParts = new ArrayList<>();
        List<Part> arrivedParts = new ArrayList<>();
        getWarehouse().forEachPart(part -> {
            if (part instanceof Refit) {
                return;
            }

            if (part.getTech() != null) {
                assignedParts.add(part);
            }

            // If the part is currently in-transit...
            if (!part.isPresent()) {
                // ... decrement the number of days until it arrives...
                part.setDaysToArrival(part.getDaysToArrival() - 1);

                if (part.isPresent()) {
                    // ... and mark the part as arrived if it is now here.
                    arrivedParts.add(part);
                }
            }
        });

        // arrive parts before attempting refit or parts will not get reserved that day
        for (Part part : arrivedParts) {
            getQuartermaster().arrivePart(part);
        }

        // finish up any overnight assigned tasks
        for (Part part : assignedParts) {
            Person tech;
            if ((part.getUnit() != null) && (part.getUnit().getEngineer() != null)) {
                tech = part.getUnit().getEngineer();
            } else {
                tech = part.getTech();
            }

            if (null != tech) {
                if (null != tech.getSkillForWorkingOn(part)) {
                    try {
                        fixPart(part, tech);
                    } catch (Exception e) {
                        MekHQ.getLogger().error(String.format(
                                "Could not perform overnight maintenance on %s (%d) due to an error",
                                part.getName(), part.getId()), e);
                        addReport(String.format("ERROR: an error occurred performing overnight maintenance on %s, check the log",
                                part.getName()));
                    }
                } else {
                    addReport(String.format(
                            "%s looks at %s, recalls his total lack of skill for working with such technology, then slowly puts the tools down before anybody gets hurt.",
                            tech.getHyperlinkedFullTitle(), part.getName()));
                    part.setTech(null);
                }
            } else {
                JOptionPane.showMessageDialog(null,
                        "Could not find tech for part: " + part.getName() + " on unit: "
                                + part.getUnit().getHyperlinkedName(),
                        "Invalid Auto-continue", JOptionPane.ERROR_MESSAGE);
            }

            // check to see if this part can now be combined with other spare parts
            if (part.isSpare() && (part.getQuantity() > 0)) {
                getQuartermaster().addPart(part, 0);
            }
        }

        // ok now we can check for other stuff we might need to do to units
        List<UUID> unitsToRemove = new ArrayList<>();
        for (Unit u : getUnits()) {
            if (u.isRefitting()) {
                refit(u.getRefit());
            }
            if (u.isMothballing()) {
                workOnMothballingOrActivation(u);
            }
            if (!u.isPresent()) {
                u.checkArrival();
            }
            if (!u.isRepairable() && !u.hasSalvageableParts()) {
                unitsToRemove.add(u.getId());
            }
        }
        // Remove any unrepairable, unsalvageable units
        unitsToRemove.forEach(this::removeUnit);

        // Finally, run Mass Repair Mass Salvage if desired
        if (MekHQ.getMekHQOptions().getNewDayMRMS()) {
            try {
                MassRepairService.massRepairSalvageAllUnits(this);
            } catch (Exception e) {
                MekHQ.getLogger().error("Could not perform mass repair/salvage on units due to an error", e);
                addReport("ERROR: an error occurred performing mass repair/salvage on units, check the log");
            }
        }
    }

    /**
     * @return <code>true</code> if the new day arrived
     */
    public boolean newDay() {
        // Refill Automated Pools, if the options are selected
        if (MekHQ.getMekHQOptions().getNewDayAstechPoolFill() && requiresAdditionalAstechs()) {
            fillAstechPool();
        }

        if (MekHQ.getMekHQOptions().getNewDayMedicPoolFill() && requiresAdditionalMedics()) {
            fillMedicPool();
        }

        // Ensure we don't have anything that would prevent the new day
        if (MekHQ.triggerEvent(new DayEndingEvent(this))) {
            return false;
        }

        // Autosave based on the previous day's information
        autosaveService.requestDayAdvanceAutosave(this);

        // Advance the day by one
        currentDay = currentDay.plus(1, ChronoUnit.DAYS);

        // Determine if we have an active contract or not, as this can get used elsewhere before
        // we actually hit the AtB new day (e.g. personnel market)
        if (getCampaignOptions().getUseAtB()) {
            setHasActiveContract();
        }

        // Clear Reports
        getCurrentReport().clear();
        setCurrentReportHTML("");
        newReports.clear();
        beginReport("<b>" + MekHQ.getMekHQOptions().getLongDisplayFormattedDate(getLocalDate()) + "</b>");

        // New Year Changes
        if (getLocalDate().getDayOfYear() == 1) {
            // News is reloaded
            reloadNews();

            // Change Year Game Option
            getGameOptions().getOption(OptionsConstants.ALLOWED_YEAR).setValue(getGameYear());
        }

        readNews();

        getLocation().newDay(this);

        // Manage the Markets
        getPersonnelMarket().generatePersonnelForDay(this);

        // TODO : AbstractContractMarket : Uncomment
        //getContractMarket().processNewDay(this);
        getUnitMarket().processNewDay(this);

        // Process New Day for AtB
        if (getCampaignOptions().getUseAtB()) {
            processNewDayATB();
        }

        processNewDayPersonnel();

        resetAstechMinutes();

        processNewDayUnits();

        setShoppingList(goShopping(getShoppingList()));

        // check for anything in finances
        getFinances().newDay(this);

        MekHQ.triggerEvent(new NewDayEvent(this));
        return true;
    }

    public Person getFlaggedCommander() {
        for (Person p : getPersonnel()) {
            if (p.isCommander()) {
                return p;
            }
        }
        return null;
    }

    public void removeUnit(UUID id) {
        Unit unit = getHangar().getUnit(id);

        // remove all parts for this unit as well
        for (Part p : unit.getParts()) {
            getWarehouse().removePart(p);
        }

        // remove any personnel from this unit
        for (Person p : unit.getCrew()) {
            unit.remove(p, true);
        }

        Person tech = unit.getTech();
        if (null != tech) {
            unit.remove(tech, true);
        }

        // remove unit from any forces
        removeUnitFromForce(unit);

        // If this is a ship, remove it from the list of potential transports
        removeTransportShip(unit);

        // If this unit was assigned to a transport ship, remove it from the transport
        if (unit.hasTransportShipAssignment()) {
            unit.getTransportShipAssignment()
                    .getTransportShip()
                    .unloadFromTransportShip(unit);
        }

        // finally remove the unit
        getHangar().removeUnit(unit.getId());

        checkDuplicateNamesDuringDelete(unit.getEntity());
        addReport(unit.getName() + " has been removed from the unit roster.");
        MekHQ.triggerEvent(new UnitRemovedEvent(unit));
    }

    public void removePerson(final @Nullable Person person) {
        removePerson(person, true);
    }

    public void removePerson(final @Nullable Person person, final boolean log) {
        if (person == null) {
            return;
        }

        person.getGenealogy().clearGenealogy();

        final Unit unit = person.getUnit();
        if (unit != null) {
            unit.remove(person, true);
        }
        removeAllPatientsFor(person);
        person.removeAllTechJobs(this);
        removeKillsFor(person.getId());
        getRetirementDefectionTracker().removePerson(person);

        if (log) {
            addReport(person.getFullTitle() + " has been removed from the personnel roster.");
        }

        personnel.remove(person.getId());

        // Deal with Astech Pool Minutes
        if (person.getPrimaryRole().isAstech()) {
            astechPoolMinutes = Math.max(0, astechPoolMinutes - Person.PRIMARY_ROLE_SUPPORT_TIME);
            astechPoolOvertime = Math.max(0, astechPoolOvertime - Person.PRIMARY_ROLE_OVERTIME_SUPPORT_TIME);
        } else if (person.getSecondaryRole().isAstech()) {
            astechPoolMinutes = Math.max(0, astechPoolMinutes - Person.SECONDARY_ROLE_SUPPORT_TIME);
            astechPoolOvertime = Math.max(0, astechPoolOvertime - Person.SECONDARY_ROLE_OVERTIME_SUPPORT_TIME);
        }
        MekHQ.triggerEvent(new PersonRemovedEvent(person));
    }

    /**
     * Awards XP to the lance based on the maximum experience level of its commanding officer and
     * the minimum experience level of the unit's members.
     * @param l The {@link Lance} to calculate XP to award for training.
     */
    private void awardTrainingXP(final Lance l) {
        for (UUID trainerId : forceIds.get(l.getForceId()).getAllUnits(true)) {
            Unit trainerUnit = getHangar().getUnit(trainerId);

            // not sure how this occurs, but it probably shouldn't halt processing of a new day.
            if (trainerUnit == null) {
                continue;
            }

            Person commander = trainerUnit.getCommander();
            // AtB 2.31: Training lance – needs a officer with Veteran skill levels
            //           and adds 1xp point to every Green skilled unit.
            if (commander != null && commander.getRank().isOfficer()) {
                // Take the maximum of the commander's Primary and Secondary Role
                // experience to calculate their experience level...
                int commanderExperience = Math.max(commander.getExperienceLevel(false),
                        commander.getExperienceLevel(true));
                if (commanderExperience > SkillType.EXP_REGULAR) {
                    // ...and if the commander is better than a veteran, find all of
                    // the personnel under their command...
                    for (UUID traineeId : forceIds.get(l.getForceId()).getAllUnits(true)) {
                        Unit traineeUnit = getHangar().getUnit(traineeId);

                        if (traineeUnit == null) {
                            continue;
                        }

                        for (Person p : traineeUnit.getCrew()) {
                            if (p.equals(commander)) {
                                continue;
                            }
                            // ...and if their weakest role is Green or Ultra-Green
                            int experienceLevel = Math.min(p.getExperienceLevel(false),
                                    !p.getSecondaryRole().isNone()
                                            ? p.getExperienceLevel(true)
                                            : SkillType.EXP_ELITE);
                            if (experienceLevel >= 0 && experienceLevel < SkillType.EXP_REGULAR) {
                                // ...add one XP.
                                p.awardXP(this, 1);
                                addReport(p.getHyperlinkedName() + " has gained 1 XP from training.");
                            }
                        }
                    }
                    break;
                }
            }
        }
    }

    public void removeAllPatientsFor(Person doctor) {
        for (Person p : getPersonnel()) {
            if (null != p.getDoctorId()
                    && p.getDoctorId().equals(doctor.getId())) {
                p.setDoctorId(null, getCampaignOptions()
                        .getNaturalHealingWaitingPeriod());
            }
        }
    }

    public void removeScenario(final Scenario scenario) {
        scenario.clearAllForcesAndPersonnel(this);
        final Mission mission = getMission(scenario.getMissionId());
        if (mission != null) {
            mission.getScenarios().remove(scenario);

            // if we GM-remove the scenario and it's attached to a StratCon scenario
            // then pretend like we let the StratCon scenario expire
            if ((mission instanceof AtBContract) &&
                    (((AtBContract) mission).getStratconCampaignState() != null) &&
                    (scenario instanceof AtBDynamicScenario)) {
                StratconRulesManager.processIgnoredScenario(
                        (AtBDynamicScenario) scenario, ((AtBContract) mission).getStratconCampaignState());
            }
        }
        scenarios.remove(scenario.getId());
        MekHQ.triggerEvent(new ScenarioRemovedEvent(scenario));
    }

    public void removeMission(final Mission mission) {
        // Loop through scenarios here! We need to remove them as well.
        for (Scenario scenario : mission.getScenarios()) {
            scenario.clearAllForcesAndPersonnel(this);
            scenarios.remove(scenario.getId());
        }
        mission.clearScenarios();

        missions.remove(mission.getId());
        MekHQ.triggerEvent(new MissionRemovedEvent(mission));
    }

    public void removeKill(Kill k) {
        if (kills.containsKey(k.getPilotId())) {
            kills.get(k.getPilotId()).remove(k);
        }
    }

    public void removeKillsFor(UUID personID) {
        kills.remove(personID);
    }

    public void removeForce(Force force) {
        int fid = force.getId();
        forceIds.remove(fid);
        // clear forceIds of all personnel with this force
        for (UUID uid : force.getUnits()) {
            Unit u = getHangar().getUnit(uid);
            if (null == u) {
                continue;
            }
            if (u.getForceId() == fid) {
                u.setForceId(-1);
                if (force.isDeployed()) {
                    u.setScenarioId(-1);
                }
            }
        }
        MekHQ.triggerEvent(new OrganizationChangedEvent(force));
        // also remove this force's id from any scenarios
        if (force.isDeployed()) {
            Scenario s = getScenario(force.getScenarioId());
            s.removeForce(fid);
        }

        if (campaignOptions.getUseAtB()) {
            lances.remove(fid);
        }

        if (null != force.getParentForce()) {
            force.getParentForce().removeSubForce(fid);
        }

        // clear out StratCon force assignments
        for (AtBContract contract : getActiveAtBContracts()) {
            if (contract.getStratconCampaignState() != null) {
                for (StratconTrackState track : contract.getStratconCampaignState().getTracks()) {
                    track.unassignForce(fid);
                }
            }
        }

        ArrayList<Force> subs = new ArrayList<>(force.getSubForces());
        for (Force sub : subs) {
            removeForce(sub);
            MekHQ.triggerEvent(new OrganizationChangedEvent(sub));
        }
    }

    public void removeUnitFromForce(Unit u) {
        Force force = getForce(u.getForceId());
        if (null != force) {
            force.removeUnit(u.getId());
            u.setForceId(Force.FORCE_NONE);
            u.setScenarioId(-1);
            if (u.getEntity().hasNavalC3()
                    && u.getEntity().calculateFreeC3Nodes() < 5) {
                Vector<Unit> removedUnits = new Vector<>();
                removedUnits.add(u);
                removeUnitsFromNetwork(removedUnits);
                u.getEntity().setC3MasterIsUUIDAsString(null);
                u.getEntity().setC3Master(null, true);
                refreshNetworks();
            } else if (u.getEntity().hasC3i()
                    && u.getEntity().calculateFreeC3Nodes() < 5) {
                Vector<Unit> removedUnits = new Vector<>();
                removedUnits.add(u);
                removeUnitsFromNetwork(removedUnits);
                u.getEntity().setC3MasterIsUUIDAsString(null);
                u.getEntity().setC3Master(null, true);
                refreshNetworks();
            }
            if (u.getEntity().hasC3M()) {
                removeUnitsFromC3Master(u);
                u.getEntity().setC3MasterIsUUIDAsString(null);
                u.getEntity().setC3Master(null, true);
            }


            if (campaignOptions.getUseAtB() && force.getUnits().size() == 0) {
                lances.remove(force.getId());
            }
        }
    }

    public Force getForceFor(Unit u) {
        return getForce(u.getForceId());
    }

    public Force getForceFor(Person p) {
        Unit u = p.getUnit();
        if (u != null) {
            return getForceFor(u);
        } else if (p.isTech()) {
            for (Force force : forceIds.values()) {
                if (p.getId().equals(force.getTechID())) {
                    return force;
                }
            }
        }

        return null;
    }

    public void restore() {
        // if we fail to restore equipment parts then remove them
        // and possibly re-initialize and diagnose unit
        List<Part> partsToRemove = new ArrayList<>();
        Set<Unit> unitsToCheck = new HashSet<>();

        for (Part part : getParts()) {
            if (part instanceof EquipmentPart) {
                ((EquipmentPart) part).restore();
                if (null == ((EquipmentPart) part).getType()) {
                    partsToRemove.add(part);
                }
            }
            if (part instanceof MissingEquipmentPart) {
                ((MissingEquipmentPart) part).restore();
                if (null == ((MissingEquipmentPart) part).getType()) {
                    partsToRemove.add(part);
                }
            }
        }

        for (Part remove : partsToRemove) {
            if (remove.getUnit() != null) {
                unitsToCheck.add(remove.getUnit());
            }
            getWarehouse().removePart(remove);
        }

        for (Unit unit : getUnits()) {
            if (null != unit.getEntity()) {
                unit.getEntity().setOwner(player);
                unit.getEntity().setGame(game);
                unit.getEntity().restore();

                // Aerospace parts have changed after 0.45.4. Reinitialize parts for Small Craft and up
                if (unit.getEntity().hasETypeFlag(Entity.ETYPE_JUMPSHIP)
                        || unit.getEntity().hasETypeFlag(Entity.ETYPE_SMALL_CRAFT)) {
                    unitsToCheck.add(unit);
                }
            }

            unit.resetEngineer();
        }

        for (Unit u : unitsToCheck) {
            u.initializeParts(true);
            u.runDiagnostic(false);
        }

        shoppingList.restore();

        if (getCampaignOptions().getUseAtB()) {
            RandomFactionGenerator.getInstance().startup(this);

            int loops = 0;
            while (!RandomUnitGenerator.getInstance().isInitialized()) {
                try {
                    Thread.sleep(50);
                    if (++loops > 20) {
                        // Wait for up to a second
                        break;
                    }
                } catch (InterruptedException ignore) {
                }
            }
        }
    }

    /**
     * Cleans incongruent data present in the campaign
     */
    public void cleanUp() {
        // Cleans non-existing spouses
        for (Person p : personnel.values()) {
            if (p.getGenealogy().hasSpouse()) {
                if (!personnel.containsKey(p.getGenealogy().getSpouse().getId())) {
                    p.getGenealogy().setSpouse(null);
                    if (!getCampaignOptions().getKeepMarriedNameUponSpouseDeath()
                            && (p.getMaidenName() != null)) {
                        p.setSurname(p.getMaidenName());
                    }
                    p.setMaidenName(null);
                }
            }
        }

        // clean up non-existent unit references in force unit lists
        for (Force force : forceIds.values()) {
            List<UUID> orphanForceUnitIDs = new ArrayList<>();

            for (UUID unitID : force.getUnits()) {
                if (getHangar().getUnit(unitID) == null) {
                    orphanForceUnitIDs.add(unitID);
                }
            }

            for (UUID unitID : orphanForceUnitIDs) {
                force.removeUnit(unitID);
            }
        }

        // clean up units that are assigned to non-existing scenarios
        for (Unit unit : this.getUnits()) {
            if (this.getScenario(unit.getScenarioId()) == null) {
                unit.setScenarioId(Scenario.S_DEFAULT_ID);
            }
        }
    }

    public boolean isOvertimeAllowed() {
        return overtime;
    }

    public void setOvertime(boolean b) {
        this.overtime = b;
        MekHQ.triggerEvent(new OvertimeModeEvent(b));
    }

    public boolean isGM() {
        return gmMode;
    }

    public void setGMMode(boolean b) {
        this.gmMode = b;
        MekHQ.triggerEvent(new GMModeEvent(b));
    }

    public Faction getFaction() {
        return Factions.getInstance().getFaction(getFactionCode());
    }

    public String getFactionName() {
        return getFaction().getFullName(getGameYear());
    }

    public void setFactionCode(String i) {
        this.factionCode = i;
        updateTechFactionCode();
    }

    public String getFactionCode() {
        return factionCode;
    }

    public Faction getRetainerEmployer() {
        return Factions.getInstance().getFaction(getRetainerEmployerCode());
    }

    public String getRetainerEmployerCode() {
        return retainerEmployerCode;
    }

    public void setRetainerEmployerCode(String code) {
        retainerEmployerCode = code;
    }

    private void addInMemoryLogHistory(LogEntry le) {
        if (inMemoryLogHistory.size() != 0) {
            while (ChronoUnit.DAYS.between(inMemoryLogHistory.get(0).getDate(), le.getDate()) > MekHqConstants.MAX_HISTORICAL_LOG_DAYS) {
                //we've hit the max size for the in-memory based on the UI display limit prune the oldest entry
                inMemoryLogHistory.remove(0);
            }
        }
        inMemoryLogHistory.add(le);
    }

    /**
     * Starts a new day for the daily log
     * @param r - the report String
     */
    public void beginReport(String r) {
        if (MekHQ.getMekHQOptions().getHistoricalDailyLog()) {
            //add the new items to our in-memory cache
            addInMemoryLogHistory(new HistoricalLogEntry(getLocalDate(), ""));
        }
        addReportInternal(r);
    }

    /**
     * Adds a report to the daily log
     * @param r - the report String
     */
    public void addReport(String r) {
        if (MekHQ.getMekHQOptions().getHistoricalDailyLog()) {
            addInMemoryLogHistory(new HistoricalLogEntry(getLocalDate(), r));
        }
        addReportInternal(r);
    }

    private void addReportInternal(String r) {
        currentReport.add(r);
        if ( currentReportHTML.length() > 0 ) {
            currentReportHTML = currentReportHTML + REPORT_LINEBREAK + r;
            newReports.add(REPORT_LINEBREAK);
        } else {
            currentReportHTML = r;
        }
        newReports.add(r);
        MekHQ.triggerEvent(new ReportEvent(this, r));
    }

    public void addReports(ArrayList<String> reports) {
        for (String r : reports) {
            addReport(r);
        }
    }

    public Camouflage getCamouflage() {
        return camouflage;
    }

    public void setCamouflage(Camouflage camouflage) {
        this.camouflage = camouflage;
    }

    public PlayerColour getColour() {
        return colour;
    }

    public void setColour(PlayerColour colour) {
        this.colour = Objects.requireNonNull(colour, "Colour cannot be set to null");
    }

    public String getIconCategory() {
        return iconCategory;
    }

    public void setIconCategory(String s) {
        this.iconCategory = s;
    }

    public String getIconFileName() {
        return iconFileName;
    }

    public void setIconFileName(String s) {
        this.iconFileName = s;
    }

    public void addFunds(final Money quantity) {
        addFunds(TransactionType.MISCELLANEOUS, quantity, null);
    }

    public void addFunds(final TransactionType type, final Money quantity,
                         @Nullable String description) {
        if ((description == null) || description.isEmpty()) {
            description = "Rich Uncle";
        }

        finances.credit(type, getLocalDate(), quantity, description);
        String quantityString = quantity.toAmountAndSymbolString();
        addReport("Funds added : " + quantityString + " (" + description + ")");
    }

    public CampaignOptions getCampaignOptions() {
        return campaignOptions;
    }

    public void setCampaignOptions(CampaignOptions options) {
        campaignOptions = options;
    }

    public void writeToXml(PrintWriter pw1) {
        int indent = 1;

        // File header
        pw1.println("<?xml version=\"1.0\" encoding=\"UTF-8\"?>");

        // Start the XML root.
        pw1.println("<campaign version=\"" + MekHqConstants.VERSION + "\">");

        //region Basic Campaign Info
        MekHqXmlUtil.writeSimpleXMLOpenIndentedLine(pw1, indent, "info");

        MekHqXmlUtil.writeSimpleXmlTag(pw1, indent + 1, "id", id.toString());
        MekHqXmlUtil.writeSimpleXmlTag(pw1, indent + 1, "name", name);
        MekHqXmlUtil.writeSimpleXmlTag(pw1, indent + 1, "faction", factionCode);
        if (retainerEmployerCode != null) {
            MekHqXmlUtil.writeSimpleXmlTag(pw1, indent + 1, "retainerEmployerCode", retainerEmployerCode);
        }

        getRankSystem().writeToXML(pw1, indent + 1, false);

        MekHqXmlUtil.writeSimpleXmlTag(pw1, indent + 1, "nameGen",
                RandomNameGenerator.getInstance().getChosenFaction());
        MekHqXmlUtil.writeSimpleXmlTag(pw1, indent + 1, "percentFemale",
                RandomGenderGenerator.getPercentFemale());
        MekHqXmlUtil.writeSimpleXmlTag(pw1, indent + 1, "overtime", overtime);
        MekHqXmlUtil.writeSimpleXmlTag(pw1, indent + 1, "gmMode", gmMode);
        MekHqXmlUtil.writeSimpleXmlTag(pw1, indent + 1, "astechPool", astechPool);
        MekHqXmlUtil.writeSimpleXmlTag(pw1, indent + 1, "astechPoolMinutes",
                astechPoolMinutes);
        MekHqXmlUtil.writeSimpleXmlTag(pw1, indent + 1, "astechPoolOvertime",
                astechPoolOvertime);
        MekHqXmlUtil.writeSimpleXmlTag(pw1, indent + 1, "medicPool", medicPool);
        getCamouflage().writeToXML(pw1, indent + 1);
        MekHqXmlUtil.writeSimpleXmlTag(pw1, indent + 1, "iconCategory", iconCategory);
        MekHqXmlUtil.writeSimpleXmlTag(pw1, indent + 1, "iconFileName", iconFileName);
        MekHqXmlUtil.writeSimpleXmlTag(pw1, indent + 1, "colour", getColour().name());
        MekHqXmlUtil.writeSimpleXmlTag(pw1, indent + 1, "lastForceId", lastForceId);
        MekHqXmlUtil.writeSimpleXmlTag(pw1, indent + 1, "lastMissionId", lastMissionId);
        MekHqXmlUtil.writeSimpleXmlTag(pw1, indent + 1, "lastScenarioId", lastScenarioId);
        MekHqXmlUtil.writeSimpleXmlTag(pw1, indent + 1, "calendar",
                MegaMekXmlUtil.saveFormattedDate(getLocalDate()));
        MekHqXmlUtil.writeSimpleXmlTag(pw1, indent + 1, "fatigueLevel", fatigueLevel);

        MekHqXmlUtil.writeSimpleXMLOpenIndentedLine(pw1, indent + 1, "nameGen");
        MekHqXmlUtil.writeSimpleXmlTag(pw1, indent + 2, "faction", RandomNameGenerator.getInstance().getChosenFaction());
        MekHqXmlUtil.writeSimpleXmlTag(pw1, indent + 2, "percentFemale", RandomGenderGenerator.getPercentFemale());
        MekHqXmlUtil.writeSimpleXMLCloseIndentedLine(pw1, indent + 1, "nameGen");

        MekHqXmlUtil.writeSimpleXMLOpenIndentedLine(pw1, indent + 1, "currentReport");
        for (String s : currentReport) {
            // This cannot use the MekHQXMLUtil as it cannot be escaped
            pw1.println(MekHqXmlUtil.indentStr(indent + 2) + "<reportLine><![CDATA[" + s + "]]></reportLine>");
        }
        MekHqXmlUtil.writeSimpleXMLCloseIndentedLine(pw1, indent + 1, "currentReport");

        MekHqXmlUtil.writeSimpleXMLCloseIndentedLine(pw1, indent, "info");
        //endregion Basic Campaign Info

        //region Campaign Options
        if (getCampaignOptions() != null) {
            getCampaignOptions().writeToXml(pw1, indent);
        }
        //endregion Campaign Options

        // Lists of objects:
        units.writeToXml(pw1, indent, "units"); // Units

        MekHqXmlUtil.writeSimpleXMLOpenIndentedLine(pw1, indent++, "personnel");
        for (final Person person : getPersonnel()) {
            person.writeToXML(this, pw1, indent);
        }
        MekHqXmlUtil.writeSimpleXMLCloseIndentedLine(pw1, --indent, "personnel");

        writeMapToXml(pw1, indent, "missions", missions); // Missions
        // the forces structure is hierarchical, but that should be handled
        // internally from with writeToXML function for Force
        MekHqXmlUtil.writeSimpleXMLOpenIndentedLine(pw1, indent, "forces");
        forces.writeToXml(pw1, indent + 1);
        MekHqXmlUtil.writeSimpleXMLCloseIndentedLine(pw1, indent, "forces");
        finances.writeToXml(pw1, indent);
        location.writeToXml(pw1, indent);
        shoppingList.writeToXml(pw1, indent);

        MekHqXmlUtil.writeSimpleXMLOpenIndentedLine(pw1, indent, "kills");
        for (List<Kill> kills : kills.values()) {
            for (Kill k : kills) {
                k.writeToXml(pw1, indent + 1);
            }
        }
        MekHqXmlUtil.writeSimpleXMLCloseIndentedLine(pw1, indent, "kills");
        MekHqXmlUtil.writeSimpleXMLOpenIndentedLine(pw1, indent, "skillTypes");
        for (final String skillName : SkillType.skillList) {
            final SkillType type = SkillType.getType(skillName);
            if (type != null) {
                type.writeToXml(pw1, indent + 1);
            }
        }
        MekHqXmlUtil.writeSimpleXMLCloseIndentedLine(pw1, indent, "skillTypes");
        MekHqXmlUtil.writeSimpleXMLOpenIndentedLine(pw1, indent, "specialAbilities");
        for (String key : SpecialAbility.getAllSpecialAbilities().keySet()) {
            SpecialAbility.getAbility(key).writeToXml(pw1, indent + 1);
        }
        MekHqXmlUtil.writeSimpleXMLCloseIndentedLine(pw1, indent, "specialAbilities");
        rskillPrefs.writeToXml(pw1, indent);
        // parts is the biggest so it goes last
        parts.writeToXml(pw1, indent, "parts"); // Parts

        getGameOptions().writeToXML(pw1, indent);

        // Markets
        getPersonnelMarket().writeToXML(this, pw1, indent);

        // TODO : AbstractContractMarket : Uncomment
        // CAW: implicit DEPENDS-ON to the <missions> and <campaignOptions> node, do not move this above it
        //getContractMarket().writeToXML(pw1, indent);

        // Windchild: implicit DEPENDS-ON to the <campaignOptions> node, do not move this above it
        getUnitMarket().writeToXML(pw1, indent);

        // Against the Bot
        if (getCampaignOptions().getUseAtB()) {
            // TODO : AbstractContractMarket : Remove next two lines
            // CAW: implicit DEPENDS-ON to the <missions> node, do not move this above it
            contractMarket.writeToXml(pw1, indent);

            if (lances.size() > 0)   {
                MekHqXmlUtil.writeSimpleXMLOpenIndentedLine(pw1, indent, "lances");
                for (Lance l : lances.values()) {
                    if (forceIds.containsKey(l.getForceId())) {
                        l.writeToXml(pw1, indent + 1);
                    }
                }
                MekHqXmlUtil.writeSimpleXMLCloseIndentedLine(pw1, indent, "lances");
            }
            retirementDefectionTracker.writeToXml(pw1, indent);
            if (shipSearchStart != null) {
                MekHqXmlUtil.writeSimpleXmlTag(pw1, indent, "shipSearchStart",
                        MekHqXmlUtil.saveFormattedDate(getShipSearchStart()));
            }
            MekHqXmlUtil.writeSimpleXmlTag(pw1, indent, "shipSearchType", shipSearchType);
            MekHqXmlUtil.writeSimpleXmlTag(pw1, indent, "shipSearchResult", shipSearchResult);
            if (shipSearchExpiration != null) {
                MekHqXmlUtil.writeSimpleXmlTag(pw1, indent, "shipSearchExpiration",
                        MekHqXmlUtil.saveFormattedDate(getShipSearchExpiration()));
            }
        }

        // Customised planetary events
        MekHqXmlUtil.writeSimpleXMLOpenIndentedLine(pw1, indent, "customPlanetaryEvents");
        for (PlanetarySystem psystem : Systems.getInstance().getSystems().values()) {
            //first check for system-wide events
            List<PlanetarySystem.PlanetarySystemEvent> customSysEvents = new ArrayList<>();
            for (PlanetarySystem.PlanetarySystemEvent event : psystem.getEvents()) {
                if (event.custom) {
                    customSysEvents.add(event);
                }
            }
            boolean startedSystem = false;
            if (!customSysEvents.isEmpty()) {
                MekHqXmlUtil.writeSimpleXMLOpenIndentedLine(pw1, indent + 1, "system");
                MekHqXmlUtil.writeSimpleXmlTag(pw1, indent + 2, "id", psystem.getId());
                for (PlanetarySystem.PlanetarySystemEvent event : customSysEvents) {
                    Systems.getInstance().writePlanetarySystemEvent(pw1, event);
                    pw1.println();
                }
                startedSystem = true;
            }
            //now check for planetary events
            for (Planet p : psystem.getPlanets()) {
                List<Planet.PlanetaryEvent> customEvents = p.getCustomEvents();
                if (!customEvents.isEmpty()) {
                    if (!startedSystem) {
                        //only write this if we haven't already started the system
                        MekHqXmlUtil.writeSimpleXMLOpenIndentedLine(pw1, indent + 1, "system");
                        MekHqXmlUtil.writeSimpleXmlTag(pw1, indent + 2, "id", psystem.getId());
                    }
                    MekHqXmlUtil.writeSimpleXMLOpenIndentedLine(pw1, indent + 2, "planet");
                    MekHqXmlUtil.writeSimpleXmlTag(pw1, indent + 3, "sysPos", p.getSystemPosition());
                    for (Planet.PlanetaryEvent event : customEvents) {
                        Systems.getInstance().writePlanetaryEvent(pw1, event);
                        pw1.println();
                    }
                    MekHqXmlUtil.writeSimpleXMLCloseIndentedLine(pw1, indent + 2, "planet");
                    startedSystem = true;
                }
            }
            if (startedSystem) {
                //close the system
                MekHqXmlUtil.writeSimpleXMLCloseIndentedLine(pw1, indent + 1, "system");
            }
        }
        MekHqXmlUtil.writeSimpleXMLCloseIndentedLine(pw1, indent, "customPlanetaryEvents");

        if (MekHQ.getMekHQOptions().getWriteCustomsToXML()) {
            writeCustoms(pw1);
        }

        // Okay, we're done.
        // Close everything out and be done with it.
        MekHqXmlUtil.writeSimpleXMLCloseIndentedLine(pw1, --indent, "campaign");
    }

    /**
     * A helper function to encapsulate writing the map entries out to XML.
     *
     * @param <keyType> The key type of the map.
     * @param <valueType> The object type of the map. Must implement MekHqXmlSerializable.
     * @param pw1       The PrintWriter to output XML to.
     * @param indent    The indentation level to use for writing XML (purely for neatness).
     * @param tag       The name of the tag to use to encapsulate it.
     * @param map       The map of objects to write out.
     */
    private <keyType, valueType extends MekHqXmlSerializable> void writeMapToXml(PrintWriter pw1,
            int indent, String tag, Map<keyType, valueType> map) {
        pw1.println(MekHqXmlUtil.indentStr(indent) + "<" + tag + ">");

        for (Map.Entry<keyType, valueType> x : map.entrySet()) {
            x.getValue().writeToXml(pw1, indent + 1);
        }

        pw1.println(MekHqXmlUtil.indentStr(indent) + "</" + tag + ">");
    }

    private void writeCustoms(PrintWriter pw1) {
        for (String name : customs) {
            MechSummary ms = MechSummaryCache.getInstance().getMech(name);
            if (ms == null) {
                continue;
            }

            MechFileParser mechFileParser = null;
            try {
                mechFileParser = new MechFileParser(ms.getSourceFile());
            } catch (EntityLoadingException ex) {
                MekHQ.getLogger().error(ex);
            }
            if (mechFileParser == null) {
                continue;
            }
            Entity en = mechFileParser.getEntity();
            pw1.println("\t<custom>");
            pw1.println("\t\t<name>" + name + "</name>");
            if (en instanceof Mech) {
                pw1.print("\t\t<mtf><![CDATA[");
                pw1.print(((Mech) en).getMtf());
                pw1.println("]]></mtf>");
            } else {
                pw1.print("\t\t<blk><![CDATA[");

                BuildingBlock blk = BLKFile.getBlock(en);
                for (String s : blk.getAllDataAsString()) {
                    if (s.isEmpty()) {
                        continue;
                    }
                    pw1.println(s);
                }
                pw1.println("]]></blk>");
            }
            pw1.println("\t</custom>");
        }
    }

    public ArrayList<PlanetarySystem> getSystems() {
        ArrayList<PlanetarySystem> systems = new ArrayList<>();
        for (String key : Systems.getInstance().getSystems().keySet()) {
            systems.add(Systems.getInstance().getSystems().get(key));
        }
        return systems;
    }

    public PlanetarySystem getSystemById(String id) {
        return Systems.getInstance().getSystemById(id);
    }

    public Vector<String> getSystemNames() {
        Vector<String> systemNames = new Vector<>();
        for (PlanetarySystem key : Systems.getInstance().getSystems().values()) {
            systemNames.add(key.getPrintableName(getLocalDate()));
        }
        return systemNames;
    }

    public PlanetarySystem getSystemByName(String name) {
        return Systems.getInstance().getSystemByName(name, getLocalDate());
    }

    //region Ranks
    public RankSystem getRankSystem() {
        return rankSystem;
    }

    public void setRankSystem(final @Nullable RankSystem rankSystem) {
        // If they are the same object, there hasn't been a change and thus don't need to process further
        if (getRankSystem() == rankSystem) {
            return;
        }

        // Then, we need to validate the rank system. Null isn't valid to be set but may be the
        // result of a cancelled load. However, validation will prevent that
        final RankValidator rankValidator = new RankValidator();
        if (!rankValidator.validate(rankSystem, false)) {
            return;
        }

        // We need to know the old campaign rank system for personnel processing
        final RankSystem oldRankSystem = getRankSystem();

        // And with that, we can set the rank system
        setRankSystemDirect(rankSystem);

        // Finally, we fix all personnel ranks and ensure they are properly set
        getPersonnel().stream().filter(person -> person.getRankSystem().equals(oldRankSystem))
                .forEach(person -> person.setRankSystem(rankValidator, rankSystem));
    }

    public void setRankSystemDirect(final RankSystem rankSystem) {
        this.rankSystem = rankSystem;
    }
    //endregion Ranks

    public void setFinances(Finances f) {
        finances = f;
    }

    public Finances getFinances() {
        return finances;
    }

    public Accountant getAccountant() {
        return new Accountant(this);
    }

    /**
     * Use an A* algorithm to find the best path between two planets For right now, we are just going to minimize the number
     * of jumps but we could extend this to take advantage of recharge information or other variables as well Based on
     * http://www.policyalmanac.org/games/aStarTutorial.htm
     *
     * @param start
     * @param end
     * @return
     */
    public JumpPath calculateJumpPath(PlanetarySystem start, PlanetarySystem end) {
        if (null == start) {
            return null;
        }
        if ((null == end) || start.getId().equals(end.getId())) {
            JumpPath jpath = new JumpPath();
            jpath.addSystem(start);
            return jpath;
        }

        String startKey = start.getId();
        String endKey = end.getId();

        String current = startKey;
        Set<String> closed = new HashSet<>();
        Set<String> open = new HashSet<>();
        boolean found = false;
        int jumps = 0;

        // we are going to through and set up some hashes that will make our
        // work easier
        // hash of parent key
        Map<String, String> parent = new HashMap<>();
        // hash of H for each planet which will not change
        Map<String, Double> scoreH = new HashMap<>();
        // hash of G for each planet which might change
        Map<String, Double> scoreG = new HashMap<>();

        for (String key : Systems.getInstance().getSystems().keySet()) {
            scoreH.put(key, end.getDistanceTo(Systems.getInstance().getSystems().get(key)));
        }
        scoreG.put(current, 0.0);
        closed.add(current);

        while (!found && jumps < 10000) {
            jumps++;
            double currentG = scoreG.get(current) + Systems.getInstance().getSystemById(current).getRechargeTime(getLocalDate());

            final String localCurrent = current;
            Systems.getInstance().visitNearbySystems(Systems.getInstance().getSystemById(current), 30, p -> {
                if (closed.contains(p.getId())) {
                    return;
                } else if (open.contains(p.getId())) {
                    // is the current G better than the existing G
                    if (currentG < scoreG.get(p.getId())) {
                        // then change G and parent
                        scoreG.put(p.getId(), currentG);
                        parent.put(p.getId(), localCurrent);
                    }
                } else {
                    // put the current G for this one in memory
                    scoreG.put(p.getId(), currentG);
                    // put the parent in memory
                    parent.put(p.getId(), localCurrent);
                    open.add(p.getId());
                }
            });

            String bestMatch = null;
            double bestF = Double.POSITIVE_INFINITY;
            for (String possible : open) {
                // calculate F
                double currentF = scoreG.get(possible) + scoreH.get(possible);
                if (currentF < bestF) {
                    bestMatch = possible;
                    bestF = currentF;
                }
            }

            current = bestMatch;
            if (null == current) {
                // We're done - probably failed to find anything
                break;
            }

            closed.add(current);
            open.remove(current);
            if (current.equals(endKey)) {
                found = true;
            }
        }

        // now we just need to back up from the last current by parents until we
        // hit null
        List<PlanetarySystem> path = new ArrayList<>();
        String nextKey = current;
        while (null != nextKey) {
            path.add(Systems.getInstance().getSystemById(nextKey));
            // MekHQApp.logMessage(nextKey);
            nextKey = parent.get(nextKey);
        }

        // now reverse the direction
        JumpPath finalPath = new JumpPath();
        for (int i = (path.size() - 1); i >= 0; i--) {
            finalPath.addSystem(path.get(i));
        }

        return finalPath;
    }

    public List<PlanetarySystem> getAllReachableSystemsFrom(PlanetarySystem system) {
        return Systems.getInstance().getNearbySystems(system, 30);
    }

    /**
     * This method calculates the cost per jump for interstellar travel. It operates by fitting the part
     * of the force not transported in owned DropShips into a number of prototypical DropShips of a few
     * standard configurations, then adding the JumpShip charges on top. It remains fairly hacky, but
     * improves slightly on the prior implementation as far as following the rulebooks goes.
     *
     * It can be used to calculate total travel costs in the style of FM:Mercs (excludeOwnTransports
     * and campaignOpsCosts set to false), to calculate leased/rented travel costs only in the style
     * of FM:Mercs (excludeOwnTransports true, campaignOpsCosts false), or to calculate travel costs
     * for CampaignOps-style costs (excludeOwnTransports true, campaignOpsCosts true).
     *
     *  @param excludeOwnTransports If true, do not display maintenance costs in the calculated travel cost.
     * @param campaignOpsCosts If true, use the Campaign Ops method for calculating travel cost. (DropShip monthly fees
     *                         of 0.5% of purchase cost, 100,000 C-bills per collar.)
     */
    @SuppressWarnings("unused") // FIXME: Waiting for Dylan to finish re-writing
    public Money calculateCostPerJump(boolean excludeOwnTransports, boolean campaignOpsCosts) {
        HangarStatistics stats = getHangarStatistics();
        CargoStatistics cargoStats = getCargoStatistics();

        Money collarCost = Money.of(campaignOpsCosts ? 100000 : 50000);

        // first we need to get the total number of units by type
        int nMech = stats.getNumberOfUnitsByType(Entity.ETYPE_MECH);
        int nLVee = stats.getNumberOfUnitsByType(Entity.ETYPE_TANK, false, true);
        int nHVee = stats.getNumberOfUnitsByType(Entity.ETYPE_TANK);
        int nAero = stats.getNumberOfUnitsByType(Entity.ETYPE_AERO);
        int nSC = stats.getNumberOfUnitsByType(Entity.ETYPE_SMALL_CRAFT);
        int nCF = stats.getNumberOfUnitsByType(Entity.ETYPE_CONV_FIGHTER);
        int nBA = stats.getNumberOfUnitsByType(Entity.ETYPE_BATTLEARMOR);
        int nMechInf = 0;
        int nMotorInf = 0;
        int nFootInf = 0;
        int nProto = stats.getNumberOfUnitsByType(Entity.ETYPE_PROTOMECH);
        int nDropship = stats.getNumberOfUnitsByType(Entity.ETYPE_DROPSHIP);
        int nCollars = stats.getTotalDockingCollars();
        double nCargo = cargoStats.getTotalCargoCapacity(); // ignoring refrigerated/insulated/etc.

        // get cargo tonnage including parts in transit, then get mothballed unit
        // tonnage
        double carriedCargo = cargoStats.getCargoTonnage(true, false) + cargoStats.getCargoTonnage(false, true);

        // calculate the number of units left untransported
        int noMech = Math.max(nMech - stats.getOccupiedBays(Entity.ETYPE_MECH), 0);
        int noDS = Math.max(nDropship - stats.getOccupiedBays(Entity.ETYPE_DROPSHIP), 0);
        int noSC = Math.max(nSC - stats.getOccupiedBays(Entity.ETYPE_SMALL_CRAFT), 0);
        int noCF = Math.max(nCF - stats.getOccupiedBays(Entity.ETYPE_CONV_FIGHTER), 0);
        int noASF = Math.max(nAero - stats.getOccupiedBays(Entity.ETYPE_AERO), 0);
        int nolv = Math.max(nLVee - stats.getOccupiedBays(Entity.ETYPE_TANK, true), 0);
        int nohv = Math.max(nHVee - stats.getOccupiedBays(Entity.ETYPE_TANK), 0);
        int noinf = Math.max(stats.getNumberOfUnitsByType(Entity.ETYPE_INFANTRY) - stats.getOccupiedBays(Entity.ETYPE_INFANTRY), 0);
        int noBA = Math.max(nBA - stats.getOccupiedBays(Entity.ETYPE_BATTLEARMOR), 0);
        int noProto = Math.max(nProto - stats.getOccupiedBays(Entity.ETYPE_PROTOMECH), 0);
        int freehv = Math.max(stats.getTotalHeavyVehicleBays() - stats.getOccupiedBays(Entity.ETYPE_TANK), 0);
        int freeinf = Math.max(stats.getTotalInfantryBays() - stats.getOccupiedBays(Entity.ETYPE_INFANTRY), 0);
        int freeba = Math.max(stats.getTotalBattleArmorBays() - stats.getOccupiedBays(Entity.ETYPE_BATTLEARMOR), 0);
        int freeSC = Math.max(stats.getTotalSmallCraftBays() - stats.getOccupiedBays(Entity.ETYPE_SMALL_CRAFT), 0);
        int noCargo = (int) Math.ceil(Math.max(carriedCargo - nCargo, 0));

        int newNoASF = Math.max(noASF - freeSC, 0);
        int placedASF = Math.max(noASF - newNoASF, 0);
        freeSC -= placedASF;

        int newNolv = Math.max(nolv - freehv, 0);
        int placedlv = Math.max(nolv - newNolv, 0);
        freehv -= placedlv;
        int noVehicles = (nohv + newNolv);

        Money dropshipCost;
        // The cost-figuring process: using prototypical dropships, figure out how
        // many collars are required. Charge for the prototypical dropships and
        // the docking collar, based on the rules selected. Allow prototypical
        // dropships to be leased in 1/2 increments; designs of roughly 1/2
        // size exist for all of the prototypical variants chosen.

        // DropShip costs are for the duration of the trip for FM:Mercs rules,
        // and per month for Campaign Ops. The prior implementation here assumed
        // the FM:Mercs costs were per jump, which seems reasonable. To avoid having
        // to add a bunch of code to remember the total length of the current
        // jump path, CamOps costs are normalized to per-jump, using 175 hours charge
        // time as a baseline.

        // Roughly an Overlord
        int largeDropshipMechCapacity = 36;
        int largeMechDropshipASFCapacity = 6;
        int largeMechDropshipCargoCapacity = 120;
        Money largeMechDropshipCost = Money.of(campaignOpsCosts ? (1750000.0 / 4.2) : 400000);

        // Roughly a Union
        int averageDropshipMechCapacity = 12;
        int mechDropshipASFCapacity = 2;
        int mechDropshipCargoCapacity = 75;
        Money mechDropshipCost = Money.of(campaignOpsCosts ? (1450000.0 / 4.2) : 150000);

        // Roughly a Leopard CV
        int averageDropshipASFCapacity = 6;
        int asfDropshipCargoCapacity = 90;
        Money asfDropshipCost = Money.of(campaignOpsCosts ? (900000.0 / 4.2) : 80000);

        // Roughly a Triumph
        int largeDropshipVehicleCapacity = 50;
        int largeVehicleDropshipCargoCapacity = 750;
        Money largeVehicleDropshipCost = Money.of(campaignOpsCosts ? (1750000.0 / 4.2) : 430000);

        // Roughly a Gazelle
        int averageDropshipVehicleCapacity = 15;
        int vehicleDropshipCargoCapacity = 65;
        Money vehicleDropshipCost = Money.of(campaignOpsCosts ? (900000.0 / 4.2): 40000);

        // Roughly a Mule
        int largeDropshipCargoCapacity = 8000;
        Money largeCargoDropshipCost = Money.of(campaignOpsCosts ? (750000.0 / 4.2) : 800000);

        // Roughly a Buccaneer
        int averageDropshipCargoCapacity = 2300;
        Money cargoDropshipCost = Money.of(campaignOpsCosts ? (550000.0 / 4.2) : 250000);

        int mechCollars = 0;
        double leasedLargeMechDropships = 0;
        double leasedAverageMechDropships = 0;

        int asfCollars = 0;
        double leasedAverageASFDropships = 0;

        int vehicleCollars = 0;
        double leasedLargeVehicleDropships = 0;
        double leasedAverageVehicleDropships = 0;

        int cargoCollars = 0;
        double leasedLargeCargoDropships = 0;
        double leasedAverageCargoDropships = 0;

        int leasedASFCapacity = 0;
        int leasedCargoCapacity = 0;

        // For each type we're concerned with, calculate the number of dropships needed
        // to transport the force. Smaller dropships are represented by half-dropships.

        // If we're transporting more than a company, Overlord analogues are more efficient.
        if (noMech > 12) {
            leasedLargeMechDropships = noMech / (double) largeDropshipMechCapacity;
            noMech -= leasedLargeMechDropships * largeDropshipMechCapacity;
            mechCollars += (int) Math.ceil(leasedLargeMechDropships);

            // If there's more than a company left over, lease another Overlord. Otherwise
            // fall through and get a Union.
            if (noMech > 12) {
                leasedLargeMechDropships += 1;
                noMech -= largeDropshipMechCapacity;
                mechCollars += 1;
            }

            leasedASFCapacity += (int) Math.floor(leasedLargeMechDropships * largeMechDropshipASFCapacity);
            leasedCargoCapacity += (int) Math.floor(largeMechDropshipCargoCapacity);
        }

        // Unions
        if (noMech > 0) {
            leasedAverageMechDropships = noMech / (double) averageDropshipMechCapacity;
            noMech -= leasedAverageMechDropships * averageDropshipMechCapacity;
            mechCollars += (int) Math.ceil(leasedAverageMechDropships);

            // If we can fit in a smaller DropShip, lease one of those instead.
            if ((noMech > 0) && (noMech < (averageDropshipMechCapacity / 2))) {
                leasedAverageMechDropships += 0.5;
                mechCollars += 1;
            } else if (noMech > 0) {
                leasedAverageMechDropships += 1;
                mechCollars += 1;
            }

            // Our Union-ish DropShip can carry some ASFs and cargo.
            leasedASFCapacity += (int) Math.floor(leasedAverageMechDropships * mechDropshipASFCapacity);
            leasedCargoCapacity += (int) Math.floor(leasedAverageMechDropships * mechDropshipCargoCapacity);
        }

        // Leopard CVs
        if (noASF > leasedASFCapacity) {
            noASF -= leasedASFCapacity;

            if (noASF > 0) {
                leasedAverageASFDropships = noASF / (double) averageDropshipASFCapacity;
                noASF -= leasedAverageASFDropships * averageDropshipASFCapacity;
                asfCollars += (int) Math.ceil(leasedAverageASFDropships);

                if ((noASF > 0) && (noASF < (averageDropshipASFCapacity / 2))) {
                    leasedAverageASFDropships += 0.5;
                    asfCollars += 1;
                } else if (noASF > 0) {
                    leasedAverageASFDropships += 1;
                    asfCollars += 1;
                }
            }

            // Our Leopard-ish DropShip can carry some cargo.
            leasedCargoCapacity += (int) Math.floor(asfDropshipCargoCapacity * leasedAverageASFDropships);
        }

        // Triumphs
        if (noVehicles > averageDropshipVehicleCapacity) {
            leasedLargeVehicleDropships = noVehicles / (double) largeDropshipVehicleCapacity;
            noVehicles -= leasedLargeVehicleDropships * largeDropshipVehicleCapacity;
            vehicleCollars += (int) Math.ceil(leasedLargeVehicleDropships);

            if (noVehicles > averageDropshipVehicleCapacity) {
                leasedLargeVehicleDropships += 1;
                noVehicles -= largeDropshipVehicleCapacity;
                vehicleCollars += 1;
            }

            leasedCargoCapacity += (int) Math.floor(leasedLargeVehicleDropships * largeVehicleDropshipCargoCapacity);
        }

        // Gazelles
        if (noVehicles > 0) {
            leasedAverageVehicleDropships = (nohv + newNolv) / (double) averageDropshipVehicleCapacity;
            noVehicles = (int) ((nohv + newNolv) - leasedAverageVehicleDropships * averageDropshipVehicleCapacity);
            vehicleCollars += (int) Math.ceil(leasedAverageVehicleDropships);

            // Gazelles are pretty minimal, so no half-measures.
            if (noVehicles > 0) {
                leasedAverageVehicleDropships += 1;
                noVehicles -= averageDropshipVehicleCapacity;
                vehicleCollars += 1;
            }

            // Our Gazelle-ish DropShip can carry some cargo.
            leasedCargoCapacity += (int) Math.floor(vehicleDropshipCargoCapacity * leasedAverageVehicleDropships);
        }

        // Do we have any leftover cargo?
        noCargo -= leasedCargoCapacity;

        // Mules
        if (noCargo > averageDropshipCargoCapacity) {
            leasedLargeCargoDropships = noCargo / (double) largeDropshipCargoCapacity;
            noCargo -= leasedLargeCargoDropships * largeDropshipCargoCapacity;
            cargoCollars += (int) Math.ceil(leasedLargeCargoDropships);

            if (noCargo > averageDropshipCargoCapacity) {
                leasedLargeCargoDropships += 1;
                noCargo -= largeDropshipCargoCapacity;
                cargoCollars += 1;
            }
        }

        // Buccaneers
        if (noCargo > 0) {
            leasedAverageCargoDropships = noCargo / (double) averageDropshipCargoCapacity;
            cargoCollars += (int) Math.ceil(leasedAverageCargoDropships);
            noCargo -= leasedAverageCargoDropships * averageDropshipCargoCapacity;

            if (noCargo > 0 && noCargo < (averageDropshipCargoCapacity / 2)) {
                leasedAverageCargoDropships += 0.5;
                cargoCollars += 1;
            } else if (noCargo > 0) {
                leasedAverageCargoDropships += 1;
                cargoCollars += 1;
            }
        }

        dropshipCost = mechDropshipCost.multipliedBy(leasedAverageMechDropships);
        dropshipCost = dropshipCost.plus(largeMechDropshipCost.multipliedBy(leasedLargeMechDropships ));

        dropshipCost = dropshipCost.plus(asfDropshipCost.multipliedBy(leasedAverageASFDropships));

        dropshipCost = dropshipCost.plus(vehicleDropshipCost.multipliedBy(leasedAverageVehicleDropships));
        dropshipCost = dropshipCost.plus(largeVehicleDropshipCost.multipliedBy(leasedLargeVehicleDropships));

        dropshipCost = dropshipCost.plus(cargoDropshipCost.multipliedBy(leasedAverageCargoDropships));
        dropshipCost = dropshipCost.plus(largeCargoDropshipCost.multipliedBy(leasedLargeCargoDropships));

        // Smaller/half-DropShips are cheaper to rent, but still take one collar each
        int collarsNeeded = mechCollars + asfCollars + vehicleCollars + cargoCollars;

        // add owned DropShips
        collarsNeeded += nDropship;

        // now factor in owned JumpShips
        collarsNeeded = Math.max(0, collarsNeeded - nCollars);

        Money totalCost = dropshipCost.plus(collarCost.multipliedBy(collarsNeeded));

        // FM:Mercs reimburses for owned transport (CamOps handles it in peacetime costs)
        if (!excludeOwnTransports) {
            Money ownDropshipCost = Money.zero();
            Money ownJumpshipCost = Money.zero();
            for (Unit u : getUnits()) {
                if (!u.isMothballed()) {
                    Entity e = u.getEntity();
                    if ((e.getEntityType() & Entity.ETYPE_DROPSHIP) != 0) {
                        ownDropshipCost = ownDropshipCost.plus(mechDropshipCost.multipliedBy(u.getMechCapacity()).dividedBy(averageDropshipMechCapacity));
                        ownDropshipCost = ownDropshipCost.plus(asfDropshipCost.multipliedBy(u.getASFCapacity()).dividedBy(averageDropshipASFCapacity));
                        ownDropshipCost = ownDropshipCost.plus(vehicleDropshipCost.multipliedBy(u.getHeavyVehicleCapacity() + u.getLightVehicleCapacity()).dividedBy(averageDropshipVehicleCapacity));
                        ownDropshipCost = ownDropshipCost.plus(cargoDropshipCost.multipliedBy(u.getCargoCapacity()).dividedBy(averageDropshipCargoCapacity));
                    } else if ((e.getEntityType() & Entity.ETYPE_JUMPSHIP) != 0) {
                        ownJumpshipCost = ownDropshipCost.plus(collarCost.multipliedBy(e.getDockingCollars().size()));
                    }
                }
            }

            totalCost = totalCost.plus(ownDropshipCost).plus(ownJumpshipCost);
        }

        return totalCost;
    }

    public void personUpdated(Person p) {
        Unit u = p.getUnit();
        if (null != u) {
            u.resetPilotAndEntity();
        }
        MekHQ.triggerEvent(new PersonChangedEvent(p));
    }

    public TargetRoll getTargetFor(final IPartWork partWork, final Person tech) {
        final Skill skill = tech.getSkillForWorkingOn(partWork);
        int modePenalty = partWork.getMode().expReduction;

        if ((partWork.getUnit() != null) && !partWork.getUnit().isAvailable(partWork instanceof Refit)) {
            return new TargetRoll(TargetRoll.IMPOSSIBLE, "This unit is not currently available!");
        } else if ((partWork.getTech() != null) && !partWork.getTech().equals(tech)) {
            return new TargetRoll(TargetRoll.IMPOSSIBLE, "Already being worked on by another team");
        } else if (skill == null) {
            return new TargetRoll(TargetRoll.IMPOSSIBLE, "Assigned tech does not have the right skills");
        } else if (!getCampaignOptions().isDestroyByMargin()
                && (partWork.getSkillMin() > (skill.getExperienceLevel() - modePenalty))) {
            return new TargetRoll(TargetRoll.IMPOSSIBLE, "Task is beyond this tech's skill level");
        } else if (partWork.getSkillMin() > SkillType.EXP_ELITE) {
            return new TargetRoll(TargetRoll.IMPOSSIBLE, "Task is impossible.");
        } else if (!partWork.needsFixing() && !partWork.isSalvaging()) {
            return new TargetRoll(TargetRoll.IMPOSSIBLE, "Task is not needed.");
        } else if ((partWork instanceof MissingPart)
                && (((MissingPart) partWork).findReplacement(false) == null)) {
            return new TargetRoll(TargetRoll.IMPOSSIBLE, "Replacement part not available.");
        }

        final int techTime = isOvertimeAllowed() ? tech.getMinutesLeft() + tech.getOvertimeLeft()
                : tech.getMinutesLeft();
        if (!(partWork instanceof Refit) && (techTime <= 0)) {
            return new TargetRoll(TargetRoll.IMPOSSIBLE, "The tech has no time left.");
        }

        final String notFixable = partWork.checkFixable();
        if (notFixable != null) {
            return new TargetRoll(TargetRoll.IMPOSSIBLE, notFixable);
        }

        // if this is an infantry refit, then automatic success
        if ((partWork instanceof Refit) && (partWork.getUnit() != null)
                && partWork.getUnit().isConventionalInfantry()) {
            return new TargetRoll(TargetRoll.AUTOMATIC_SUCCESS, "infantry refit");
        }

        // If we are using the MoF rule, then we will ignore mode penalty here
        // and instead assign it as a straight penalty
        if (getCampaignOptions().isDestroyByMargin()) {
            modePenalty = 0;
        }

        // this is ugly, if the mode penalty drops you to green, you drop two
        // levels instead of two
        int value = skill.getFinalSkillValue() + modePenalty;
        if ((modePenalty > 0)
                && (SkillType.EXP_GREEN == (skill.getExperienceLevel() - modePenalty))) {
            value++;
        }
        final TargetRoll target = new TargetRoll(value,
                SkillType.getExperienceLevelName(skill.getExperienceLevel() - modePenalty));
        if (target.getValue() == TargetRoll.IMPOSSIBLE) {
            return target;
        }

        target.append(partWork.getAllMods(tech));

        if (getCampaignOptions().useEraMods()) {
            target.addModifier(getFaction().getEraMod(getGameYear()), "era");
        }

        final boolean isOvertime;
        if (isOvertimeAllowed()
                && (tech.isTaskOvertime(partWork) || partWork.hasWorkedOvertime())) {
            target.addModifier(3, "overtime");
            isOvertime = true;
        } else {
            isOvertime = false;
        }

        final int minutes = Math.min(partWork.getTimeLeft(), techTime);
        if (minutes <= 0) {
            MekHQ.getLogger().error("Attempting to get the target number for a part with zero time left.");
            return new TargetRoll(TargetRoll.AUTOMATIC_SUCCESS, "No part repair time remaining.");
        }

        int helpMod;
        if ((partWork.getUnit() != null) && partWork.getUnit().isSelfCrewed()) {
            helpMod = getShorthandedModForCrews(partWork.getUnit().getEntity().getCrew());
        } else {
            final int helpers = getAvailableAstechs(minutes, isOvertime);
            helpMod = getShorthandedMod(helpers, false);
            // we may have just gone overtime with our helpers
            if (!isOvertime && (astechPoolMinutes < (minutes * helpers))) {
                target.addModifier(3, "overtime astechs");
            }
        }

        if (partWork.getShorthandedMod() > helpMod) {
            helpMod = partWork.getShorthandedMod();
        }

        if (helpMod > 0) {
            target.addModifier(helpMod, "shorthanded");
        }
        return target;
    }

    public TargetRoll getTargetForMaintenance(IPartWork partWork, Person tech) {
        int value = 10;
        String skillLevel = "Unmaintained";
        if (null != tech) {
            Skill skill = tech.getSkillForWorkingOn(partWork);
            if (null != skill) {
                value = skill.getFinalSkillValue();
                skillLevel = SkillType.getExperienceLevelName(skill
                        .getExperienceLevel());
            }
        }

        TargetRoll target = new TargetRoll(value, skillLevel);
        if (target.getValue() == TargetRoll.IMPOSSIBLE) {
            return target;
        }

        target.append(partWork.getAllModsForMaintenance());

        if (getCampaignOptions().useEraMods()) {
            target.addModifier(getFaction().getEraMod(getGameYear()), "era");
        }

        if (null != partWork.getUnit() && null != tech) {
            // we have no official rules for what happens when a tech is only
            // assigned
            // for part of the maintenance cycle, so we will create our own
            // penalties
            if (partWork.getUnit().getMaintainedPct() < .5) {
                target.addModifier(2, "partial maintenance");
            } else if (partWork.getUnit().getMaintainedPct() < 1) {
                target.addModifier(1, "partial maintenance");
            }

            // the astech issue is crazy, because you can actually be better off
            // not maintaining
            // than going it short-handed, but that is just the way it is.
            // Still, there is also some fuzziness about what happens if you are
            // short astechs
            // for part of the cycle. We will keep keep track of the total
            // "astech days" used over
            // the cycle and take the average per day rounding down as our team
            // size
            final int helpMod;
            if (partWork.getUnit().isSelfCrewed()) {
                helpMod = getShorthandedModForCrews(partWork.getUnit().getEntity().getCrew());
            } else {
                helpMod = getShorthandedMod(partWork.getUnit().getAstechsMaintained(), false);
            }

            if (helpMod > 0) {
                target.addModifier(helpMod, "shorthanded");
            }

            // like repairs, per CamOps page 208 extra time gives a
            // reduction to the TN based on x2, x3, x4
            if (partWork.getUnit().getMaintenanceMultiplier() > 1) {
                target.addModifier(-(partWork.getUnit().getMaintenanceMultiplier() - 1), "extra time");
            }
        }

        return target;
    }

    public TargetRoll getTargetForAcquisition(final IAcquisitionWork acquisition) {
        return getTargetForAcquisition(acquisition, getLogisticsPerson());
    }

    public TargetRoll getTargetForAcquisition(final IAcquisitionWork acquisition,
                                              final @Nullable Person person) {
        return getTargetForAcquisition(acquisition, person, false);
    }

    public TargetRoll getTargetForAcquisition(final IAcquisitionWork acquisition,
                                              final @Nullable Person person,
                                              final boolean checkDaysToWait) {
        if (getCampaignOptions().getAcquisitionSkill().equals(CampaignOptions.S_AUTO)) {
            return new TargetRoll(TargetRoll.AUTOMATIC_SUCCESS, "Automatic Success");
        }

        if (null == person) {
            return new TargetRoll(TargetRoll.IMPOSSIBLE,
                    "No one on your force is capable of acquiring parts");
        }
        final Skill skill = person.getSkillForWorkingOn(getCampaignOptions().getAcquisitionSkill());
        if (null != getShoppingList().getShoppingItem(
                acquisition.getNewEquipment())
                && checkDaysToWait) {
            return new TargetRoll(
                    TargetRoll.AUTOMATIC_FAIL,
                    "You must wait until the new cycle to check for this part. Further attempts will be added to the shopping list.");
        }
        if (acquisition.getTechBase() == Part.T_CLAN
                && !getCampaignOptions().allowClanPurchases()) {
            return new TargetRoll(TargetRoll.IMPOSSIBLE,
                    "You cannot acquire clan parts");
        }
        if (acquisition.getTechBase() == Part.T_IS
                && !getCampaignOptions().allowISPurchases()) {
            return new TargetRoll(TargetRoll.IMPOSSIBLE,
                    "You cannot acquire inner sphere parts");
        }
        if (getCampaignOptions().getTechLevel() < Utilities
                .getSimpleTechLevel(acquisition.getTechLevel())) {
            return new TargetRoll(TargetRoll.IMPOSSIBLE,
                    "You cannot acquire parts of this tech level");
        }
        if (getCampaignOptions().limitByYear()
                && !acquisition.isIntroducedBy(getGameYear(), useClanTechBase(), getTechFaction())) {
            return new TargetRoll(TargetRoll.IMPOSSIBLE,
                    "It has not been invented yet!");
        }
        if (getCampaignOptions().disallowExtinctStuff() &&
                (acquisition.isExtinctIn(getGameYear(), useClanTechBase(), getTechFaction())
                        || acquisition.getAvailability() == EquipmentType.RATING_X)) {
            return new TargetRoll(TargetRoll.IMPOSSIBLE,
                    "It is extinct!");
        }
        if (getCampaignOptions().getUseAtB() &&
                getCampaignOptions().getRestrictPartsByMission() && acquisition instanceof Part) {
            int partAvailability = ((Part) acquisition).getAvailability();
            EquipmentType et = null;
            if (acquisition instanceof EquipmentPart) {
                et = ((EquipmentPart) acquisition).getType();
            } else if (acquisition instanceof MissingEquipmentPart) {
                et = ((MissingEquipmentPart) acquisition).getType();
            }

            StringBuilder partAvailabilityLog = new StringBuilder();
            partAvailabilityLog.append("Part Rating Level: " + partAvailability)
                                .append("(" + EquipmentType.ratingNames[partAvailability] + ")");

            /*
             * Even if we can acquire Clan parts, they have a minimum availability of F for
             * non-Clan units
             */
            if (acquisition.getTechBase() == Part.T_CLAN && !getFaction().isClan()) {
                partAvailability = Math.max(partAvailability, EquipmentType.RATING_F);
                partAvailabilityLog.append(";[clan part for non clan faction]");
            } else if (et != null) {
                /*
                 * AtB rules do not simply affect difficulty of obtaining parts, but whether
                 * they can be obtained at all. Changing the system to use availability codes
                 * can have a serious effect on game play, so we apply a few tweaks to keep some
                 * of the more basic items from becoming completely unobtainable, while applying
                 * a minimum for non-flamer energy weapons, which was the reason this rule was
                 * included in AtB to begin with.
                 */
                if (et instanceof megamek.common.weapons.lasers.EnergyWeapon
                        && !(et instanceof megamek.common.weapons.flamers.FlamerWeapon)
                        && partAvailability < EquipmentType.RATING_C) {
                    partAvailability = EquipmentType.RATING_C;
                    partAvailabilityLog.append(";(non-flamer lasers)");
                }
                if (et instanceof megamek.common.weapons.autocannons.ACWeapon) {
                    partAvailability -= 2;
                    partAvailabilityLog.append(";(autocannon): -2");
                }
                if (et instanceof megamek.common.weapons.gaussrifles.GaussWeapon
                        || et instanceof megamek.common.weapons.flamers.FlamerWeapon) {
                    partAvailability--;
                    partAvailabilityLog.append(";(gauss rifle or flamer): -1");
                }
                if (et instanceof megamek.common.AmmoType) {
                    switch (((megamek.common.AmmoType) et).getAmmoType()) {
                        case megamek.common.AmmoType.T_AC:
                            partAvailability -= 2;
                            partAvailabilityLog.append(";(autocannon ammo): -2");
                            break;
                        case megamek.common.AmmoType.T_GAUSS:
                            partAvailability -= 1;
                            partAvailabilityLog.append(";(gauss ammo): -1");
                            break;
                    }
                    if (((megamek.common.AmmoType) et).getMunitionType() == megamek.common.AmmoType.M_STANDARD) {
                        partAvailability--;
                        partAvailabilityLog.append(";(standard ammo): -1");
                    }
                }
            }

            if (((getGameYear() < 2950) || (getGameYear() > 3040))
                    && (acquisition instanceof Armor || acquisition instanceof MissingMekActuator
                            || acquisition instanceof mekhq.campaign.parts.MissingMekCockpit
                            || acquisition instanceof mekhq.campaign.parts.MissingMekLifeSupport
                            || acquisition instanceof mekhq.campaign.parts.MissingMekLocation
                            || acquisition instanceof mekhq.campaign.parts.MissingMekSensor)) {
                partAvailability--;
                partAvailabilityLog.append("(Mek part prior to 2950 or after 3040): - 1");
            }

            int AtBPartsAvailability = findAtBPartsAvailabilityLevel(acquisition, null);
            partAvailabilityLog.append("; Total part availability: " + partAvailability)
                            .append("; Current campaign availability: " + AtBPartsAvailability);
            if (partAvailability > AtBPartsAvailability) {
                return new TargetRoll(TargetRoll.IMPOSSIBLE, partAvailabilityLog.toString());
            }
        }
        TargetRoll target = new TargetRoll(skill.getFinalSkillValue(),
                SkillType.getExperienceLevelName(skill.getExperienceLevel()));// person.getTarget(Modes.MODE_NORMAL);
        target.append(acquisition.getAllAcquisitionMods());
        return target;
    }

    public AtBContract getAttachedAtBContract(Unit unit) {
        if (null != unit && null != lances.get(unit.getForceId())) {
            return lances.get(unit.getForceId()).getContract(this);
        }
        return null;
    }

    /**
     * AtB: count all available bonus parts
     * @return the total <code>int</code> number of bonus parts for all active contracts
     */
    public int totalBonusParts() {
        int retVal = 0;
        if (hasActiveContract()) {
            for (Contract c : getActiveContracts()) {
                if (c instanceof AtBContract) {
                    retVal += ((AtBContract) c).getNumBonusParts();
                }
            }
        }
        return retVal;
    }

    public void spendBonusPart(IAcquisitionWork targetWork) {
        // Can only spend from active contracts, so if there are none we can't spend a bonus part
        if (!hasActiveContract()) {
            return;
        }

        String report = targetWork.find(0);

        if (report.endsWith("0 days.")) {
            // First, try to spend from the contact the Acquisition's unit is attached to
            AtBContract contract = getAttachedAtBContract(targetWork.getUnit());

            if (contract == null) {
                // Then, just the first free one that is active
                for (Contract c : getActiveContracts()) {
                    if (((AtBContract) c).getNumBonusParts() > 0) {
                        contract = (AtBContract) c;
                        break;
                    }
                }
            }

            if (contract == null) {
                MekHQ.getLogger().error("AtB: used bonus part but no contract has bonus parts available.");
            } else {
                addReport(resources.getString("bonusPartLog.text") + " " + targetWork.getAcquisitionPart().getPartName());
                contract.useBonusPart();
            }
        }
    }

    public int findAtBPartsAvailabilityLevel(IAcquisitionWork acquisition, StringBuilder reportBuilder) {
        AtBContract contract = (acquisition != null) ? getAttachedAtBContract(acquisition.getUnit()) : null;

        /*
         * If the unit is not assigned to a contract, use the least restrictive active
         * contract. Don't restrict parts availability by contract if it has not started.
         */
        if (hasActiveContract()) {
            for (final AtBContract c : getActiveAtBContracts()) {
                if ((contract == null)
                        || (c.getPartsAvailabilityLevel() > contract.getPartsAvailabilityLevel())) {
                    contract = c;
                }
            }
        }

        // if we have a contract and it has started
        if ((null != contract) && contract.isActiveOn(getLocalDate(), true)) {
            if (reportBuilder != null) {
                reportBuilder.append(contract.getPartsAvailabilityLevel()).append(" (").append(contract.getType()).append(")");
            }
            return contract.getPartsAvailabilityLevel();
        }

        /* If contract is still null, the unit is not in a contract. */
        final Person person = getLogisticsPerson();
        int experienceLevel = (person == null) ? SkillType.EXP_ULTRA_GREEN
                : person.getSkill(getCampaignOptions().getAcquisitionSkill()).getExperienceLevel();
        int modifier = experienceLevel - SkillType.EXP_REGULAR;

        if (reportBuilder != null) {
            reportBuilder.append(getUnitRatingMod()).append("(unit rating)");
            if (person != null) {
                reportBuilder.append(modifier).append("(").append(person.getFullName()).append(", logistics admin)");
            } else {
                reportBuilder.append(modifier).append("(no logistics admin)");
            }
        }

        return getUnitRatingMod() + modifier;
    }

    public void resetAstechMinutes() {
        astechPoolMinutes = Person.PRIMARY_ROLE_SUPPORT_TIME * getNumberPrimaryAstechs()
                + Person.PRIMARY_ROLE_OVERTIME_SUPPORT_TIME * getNumberSecondaryAstechs();
        astechPoolOvertime = Person.SECONDARY_ROLE_SUPPORT_TIME * getNumberPrimaryAstechs()
                + Person.SECONDARY_ROLE_OVERTIME_SUPPORT_TIME * getNumberSecondaryAstechs();
    }

    public void setAstechPoolMinutes(int minutes) {
        astechPoolMinutes = minutes;
    }

    public int getAstechPoolMinutes() {
        return astechPoolMinutes;
    }

    public void setAstechPoolOvertime(int overtime) {
        astechPoolOvertime = overtime;
    }

    public int getAstechPoolOvertime() {
        return astechPoolOvertime;
    }

    public int getPossibleAstechPoolMinutes() {
        return 480 * getNumberPrimaryAstechs() + 240 * getNumberSecondaryAstechs();
    }

    public int getPossibleAstechPoolOvertime() {
        return 240 * getNumberPrimaryAstechs() + 120 * getNumberSecondaryAstechs();
    }

    public void setAstechPool(int size) {
        astechPool = size;
    }

    public int getAstechPool() {
        return astechPool;
    }

    public void setMedicPool(int size) {
        medicPool = size;
    }

    public int getMedicPool() {
        return medicPool;
    }

    public boolean requiresAdditionalAstechs() {
        return getAstechNeed() > 0;
    }

    public int getAstechNeed() {
        return (Math.toIntExact(getActivePersonnel().stream().filter(Person::isTech).count()) * 6)
                - getNumberAstechs();
    }

    public void increaseAstechPool(int i) {
        astechPool += i;
        astechPoolMinutes += (480 * i);
        astechPoolOvertime += (240 * i);
        MekHQ.triggerEvent(new AstechPoolChangedEvent(this, i));
    }

    public void fillAstechPool() {
        final int need = getAstechNeed();
        if (need > 0) {
            increaseAstechPool(need);
        }
    }

    public void decreaseAstechPool(int i) {
        astechPool = Math.max(0, astechPool - i);
        // always assume that we fire the ones who have not yet worked
        astechPoolMinutes = Math.max(0, astechPoolMinutes - 480 * i);
        astechPoolOvertime = Math.max(0, astechPoolOvertime - 240 * i);
        MekHQ.triggerEvent(new AstechPoolChangedEvent(this, -i));
    }

    public int getNumberAstechs() {
        return getNumberPrimaryAstechs() + getNumberSecondaryAstechs();
    }

    public int getNumberPrimaryAstechs() {
        int astechs = getAstechPool();
        for (Person p : getActivePersonnel()) {
            if (p.getPrimaryRole().isAstech() && !p.isDeployed()) {
                astechs++;
            }
        }
        return astechs;
    }

    public int getNumberSecondaryAstechs() {
        int astechs = 0;
        for (Person p : getActivePersonnel()) {
            if (p.getSecondaryRole().isAstech() && !p.isDeployed()) {
                astechs++;
            }
        }
        return astechs;
    }

    public int getAvailableAstechs(final int minutes, final boolean alreadyOvertime) {
        if (minutes == 0) {
            MekHQ.getLogger().error("Tried to getAvailableAstechs with 0 minutes. Returning 0 Astechs.");
            return 0;
        }

        int availableHelp = (int) Math.floor(((double) astechPoolMinutes) / minutes);
        if (isOvertimeAllowed() && (availableHelp < MekHqConstants.ASTECH_TEAM_SIZE)) {
            // if we are less than fully staffed, then determine whether
            // we should dip into overtime or just continue as short-staffed
            final int shortMod = getShorthandedMod(availableHelp, false);
            final int remainingMinutes = astechPoolMinutes - availableHelp * minutes;
            final int extraHelp = (remainingMinutes + astechPoolOvertime) / minutes;
            final int helpNeeded = MekHqConstants.ASTECH_TEAM_SIZE - availableHelp;
            if (alreadyOvertime && (shortMod > 0)) {
                // then add whatever we can
                availableHelp += extraHelp;
            } else if (shortMod > 3) {
                // only dip in if we can bring ourselves up to full
                if (extraHelp >= helpNeeded) {
                    availableHelp = MekHqConstants.ASTECH_TEAM_SIZE;
                }
            }
        }

        return Math.min(Math.min(availableHelp, MekHqConstants.ASTECH_TEAM_SIZE), getNumberAstechs());
    }

    public int getShorthandedMod(int availableHelp, boolean medicalStaff) {
        if (medicalStaff) {
            availableHelp += 2;
        }
        int helpMod = 0;
        if (availableHelp == 0) {
            helpMod = 4;
        } else if (availableHelp == 1) {
            helpMod = 3;
        } else if (availableHelp < 4) {
            helpMod = 2;
        } else if (availableHelp < 6) {
            helpMod = 1;
        }
        return helpMod;
    }

    public int getShorthandedModForCrews(final @Nullable Crew crew) {
        final int hits = (crew == null) ? 5 : crew.getHits();
        if (hits >= 5) {
            return 4;
        } else if (hits == 4) {
            return  3;
        } else if (hits == 3) {
            return 2;
        } else if (hits > 0) {
            return 1;
        } else {
            return 0;
        }
    }

    public int getMedicsPerDoctor() {
        int ndocs = getDoctors().size();
        int nmedics = getNumberMedics();
        if (ndocs == 0) {
            return 0;
        }
        // TODO: figure out what to do with fractions
        return Math.min(nmedics / ndocs, 4);
    }

    /**
     * @return the number of medics in the campaign including any in the temporary medic pool
     */
    public int getNumberMedics() {
        int medics = getMedicPool(); // this uses a getter for unit testing
        for (Person p : getActivePersonnel()) {
            if ((p.getPrimaryRole().isMedic() || p.getSecondaryRole().isMedic()) && !p.isDeployed()) {
                medics++;
            }
        }
        return medics;
    }

    public boolean requiresAdditionalMedics() {
        return getMedicsNeed() > 0;
    }

    public int getMedicsNeed() {
        return (getDoctors().size() * 4) - getNumberMedics();
    }

    public void increaseMedicPool(int i) {
        medicPool += i;
        MekHQ.triggerEvent(new MedicPoolChangedEvent(this, i));
    }

    public void fillMedicPool() {
        final int need = getMedicsNeed();
        if (need > 0) {
            increaseMedicPool(need);
        }
    }

    public void decreaseMedicPool(int i) {
        medicPool = Math.max(0, medicPool - i);
        MekHQ.triggerEvent(new MedicPoolChangedEvent(this, -i));
    }

    public GameOptions getGameOptions() {
        return gameOptions;
    }

    public Vector<IBasicOption> getGameOptionsVector() {
        Vector<IBasicOption> options = new Vector<>();
        for (Enumeration<IOptionGroup> i = gameOptions.getGroups(); i.hasMoreElements(); ) {
            IOptionGroup group = i.nextElement();
            for (Enumeration<IOption> j = group.getOptions(); j.hasMoreElements(); ) {
                IOption option = j.nextElement();
                options.add(option);
            }
        }
        return options;
    }

    public void setGameOptions(final GameOptions gameOptions) {
        this.gameOptions = gameOptions;
    }

    public void setGameOptions(final Vector<IBasicOption> options) {
        for (final IBasicOption option : options) {
            getGameOptions().getOption(option.getName()).setValue(option.getValue());
        }
        updateCampaignOptionsFromGameOptions();
    }

    public void updateCampaignOptionsFromGameOptions() {
        getCampaignOptions().setUseTactics(getGameOptions().getOption(OptionsConstants.RPG_COMMAND_INIT).booleanValue());
        getCampaignOptions().setUseInitiativeBonus(getGameOptions().getOption(OptionsConstants.RPG_INDIVIDUAL_INITIATIVE).booleanValue());
        getCampaignOptions().setUseToughness(getGameOptions().getOption(OptionsConstants.RPG_TOUGHNESS).booleanValue());
        getCampaignOptions().setUseArtillery(getGameOptions().getOption(OptionsConstants.RPG_ARTILLERY_SKILL).booleanValue());
        getCampaignOptions().setUseAbilities(getGameOptions().getOption(OptionsConstants.RPG_PILOT_ADVANTAGES).booleanValue());
        getCampaignOptions().setUseEdge(getGameOptions().getOption(OptionsConstants.EDGE).booleanValue());
        getCampaignOptions().setUseImplants(getGameOptions().getOption(OptionsConstants.RPG_MANEI_DOMINI).booleanValue());
        getCampaignOptions().setQuirks(getGameOptions().getOption(OptionsConstants.ADVANCED_STRATOPS_QUIRKS).booleanValue());
        getCampaignOptions().setAllowCanonOnly(getGameOptions().getOption(OptionsConstants.ALLOWED_CANON_ONLY).booleanValue());
        getCampaignOptions().setTechLevel(TechConstants.getSimpleLevel(getGameOptions().getOption(OptionsConstants.ALLOWED_TECHLEVEL).stringValue()));
        MekHQ.triggerEvent(new OptionsChangedEvent(this));
    }

    /**
     * Imports a {@link Kill} into a campaign.
     * @param k A {@link Kill} to import into the campaign.
     */
    public void importKill(Kill k) {
        if (!kills.containsKey(k.getPilotId())) {
            kills.put(k.getPilotId(), new ArrayList<>());
        }

        kills.get(k.getPilotId()).add(k);
    }

    public void addKill(Kill k) {
        importKill(k);

        if ((getCampaignOptions().getKillsForXP() > 0) && (getCampaignOptions().getKillXPAward() > 0)) {
            if ((getKillsFor(k.getPilotId()).size() % getCampaignOptions().getKillsForXP()) == 0) {
                Person p = getPerson(k.getPilotId());
                if (null != p) {
                    p.awardXP(this, getCampaignOptions().getKillXPAward());
                    MekHQ.triggerEvent(new PersonChangedEvent(p));
                }
            }
        }
    }

    public List<Kill> getKills() {
        List<Kill> flattenedKills = new ArrayList<>();
        for (List<Kill> personKills : kills.values()) {
            flattenedKills.addAll(personKills);
        }

        return Collections.unmodifiableList(flattenedKills);
    }

    public List<Kill> getKillsFor(UUID pid) {
        List<Kill> personalKills = kills.get(pid);

        if (personalKills == null) {
            return Collections.emptyList();
        }

        personalKills.sort(Comparator.comparing(Kill::getDate));
        return personalKills;
    }

    public PartsStore getPartsStore() {
        return partsStore;
    }

    public void addCustom(String name) {
        customs.add(name);
    }

    public boolean isCustom(Unit u) {
        return customs.contains(u.getEntity().getChassis() + " "
                + u.getEntity().getModel());
    }

    /**
     * borrowed from megamek.client
     */
    private synchronized void checkDuplicateNamesDuringAdd(Entity entity) {
        unitNameTracker.add(entity);
    }

    /**
     * If we remove a unit, we may need to update the duplicate identifier.
     *
     * @param entity This is the entity whose name is checked for any duplicates
     */
    private synchronized void checkDuplicateNamesDuringDelete(Entity entity) {
        unitNameTracker.remove(entity, e -> {
            // Regenerate entity names after a deletion
            e.generateShortName();
            e.generateDisplayName();
        });
    }

    public String getUnitRatingText() {
        return getUnitRating().getUnitRating();
    }

    /**
     * Against the Bot Calculates and returns dragoon rating if that is the chosen
     * method; for IOps method, returns unit reputation / 10. If the player chooses
     * not to use unit rating at all, use a default value of C. Note that the AtB
     * system is designed for use with FMMerc dragoon rating, and use of the IOps
     * Beta system may have unsatisfactory results, but we follow the options set by
     * the user here.
     */
    public int getUnitRatingMod() {
        if (!getCampaignOptions().getUnitRatingMethod().isEnabled()) {
            return IUnitRating.DRAGOON_C;
        }
        IUnitRating rating = getUnitRating();
        return getCampaignOptions().getUnitRatingMethod().isFMMR() ? rating.getUnitRatingAsInteger()
                : rating.getModifier();
    }

    /**
     * This is a better method for pairing AtB with IOpts with regards to Prisoner Capture
     */
    public int getUnitRatingAsInteger() {
        return getCampaignOptions().getUnitRatingMethod().isEnabled()
                ? getUnitRating().getUnitRatingAsInteger() : IUnitRating.DRAGOON_C;
    }

    public RandomSkillPreferences getRandomSkillPreferences() {
        return rskillPrefs;
    }

    public void setRandomSkillPreferences(RandomSkillPreferences prefs) {
        rskillPrefs = prefs;
    }

    /**
     * @param planet the starting planet, or null to use the faction default
     */
    public void setStartingSystem(final @Nullable Planet planet) {
        PlanetarySystem startingSystem;
        if (planet == null) {
            final Map<String, PlanetarySystem> systemList = Systems.getInstance().getSystems();
            startingSystem = systemList.get(getFaction().getStartingPlanet(getLocalDate()));

            if (startingSystem == null) {
                startingSystem = systemList.get(JOptionPane.showInputDialog(
                        "This faction does not have a starting planet for this era. Please choose a planet."));
                while (startingSystem == null) {
                    startingSystem = systemList.get(JOptionPane.showInputDialog(
                            "This planet you entered does not exist. Please choose a valid planet."));
                }
            }
        } else {
            startingSystem = planet.getParentSystem();
        }
        setLocation(new CurrentLocation(startingSystem, 0));
    }

    /**
     * Assigns a random portrait to a {@link Person}.
     * @param person The {@link Person} who should receive a randomized portrait.
     */
    public void assignRandomPortraitFor(final Person person) {
        final Portrait portrait = RandomPortraitGenerator.generate(getPersonnel(), person);
        if (!portrait.isDefault()) {
            person.setPortrait(portrait);
        }
    }

    /**
     * Assigns a random origin to a {@link Person}.
     * @param p The {@link Person} who should receive a randomized origin.
     */
    public void assignRandomOriginFor(Person p) {
        AbstractFactionSelector factionSelector = getFactionSelector();
        AbstractPlanetSelector planetSelector = getPlanetSelector();

        Faction faction = factionSelector.selectFaction(this);
        Planet planet = planetSelector.selectPlanet(this, faction);

        p.setOriginFaction(faction);
        p.setOriginPlanet(planet);
    }

    /**
     * Clears Transient Game Data for an Entity
     * @param entity the entity to clear the game data for
     */
    public void clearGameData(Entity entity) {
        for (Mounted m : entity.getEquipment()) {
            m.setUsedThisRound(false);
            m.resetJam();
        }
        entity.setDeployed(false);
        entity.setElevation(0);
        entity.setPassedThrough(new Vector<>());
        entity.resetFiringArcs();
        entity.resetBays();
        entity.setEvading(false);
        entity.setFacing(0);
        entity.setPosition(null);
        entity.setProne(false);
        entity.setHullDown(false);
        entity.heat = 0;
        entity.heatBuildup = 0;
        entity.setTransportId(Entity.NONE);
        entity.resetTransporter();
        entity.setDeployRound(0);
        entity.setSwarmAttackerId(Entity.NONE);
        entity.setSwarmTargetId(Entity.NONE);
        entity.setUnloaded(false);
        entity.setDone(false);
        entity.setLastTarget(Entity.NONE);
        entity.setNeverDeployed(true);
        entity.setStuck(false);
        entity.resetCoolantFailureAmount();
        entity.setConversionMode(0);
        entity.setDoomed(false);
        entity.setHidden(false);
        entity.clearNarcAndiNarcPods();

        if (!entity.getSensors().isEmpty()) {
            entity.setNextSensor(entity.getSensors().firstElement());
        }

        if (entity instanceof IBomber) {
            IBomber bomber = (IBomber) entity;
            List<Mounted> mountedBombs = bomber.getBombs();
            if (mountedBombs.size() > 0) {
                //This should return an int[] filled with 0's
                int[] bombChoices = bomber.getBombChoices();
                for (Mounted m : mountedBombs) {
                    if (!(m.getType() instanceof BombType)) {
                        continue;
                    }
                    if (m.getBaseShotsLeft() == 1) {
                        bombChoices[BombType.getBombTypeFromInternalName(m.getType().getInternalName())] += 1;
                    }
                }
                bomber.setBombChoices(bombChoices);
                bomber.clearBombs();
            }
        }

        if (entity instanceof Mech) {
            Mech m = (Mech) entity;
            m.setCoolingFlawActive(false);
        } else if (entity instanceof Aero) {
            Aero a = (Aero) entity;

            if (a.isSpheroid()) {
                entity.setMovementMode(EntityMovementMode.SPHEROID);
            } else {
                entity.setMovementMode(EntityMovementMode.AERODYNE);
            }
            a.setAltitude(5);
            a.setCurrentVelocity(0);
            a.setNextVelocity(0);
        } else if (entity instanceof Tank) {
            Tank t = (Tank) entity;
            t.unjamTurret(t.getLocTurret());
            t.unjamTurret(t.getLocTurret2());
            t.resetJammedWeapons();
        }
        entity.getSecondaryPositions().clear();
        // TODO: still a lot of stuff to do here, but oh well
        entity.setOwner(player);
        entity.setGame(game);
    }

    public void refreshNetworks() {
        for (Unit unit : getUnits()) {
            // we are going to rebuild the c3, nc3 and c3i networks based on
            // the c3UUIDs
            // TODO: can we do this more efficiently?
            // this code is cribbed from megamek.server#receiveEntityAdd
            Entity entity = unit.getEntity();
            if (null != entity && (entity.hasC3() || entity.hasC3i() || entity.hasNavalC3())) {
                boolean C3iSet = false;
                boolean NC3Set = false;

                for (Entity e : game.getEntitiesVector()) {
                    // C3 Checks
                    if (entity.hasC3()) {
                        if ((entity.getC3MasterIsUUIDAsString() != null)
                                && entity.getC3MasterIsUUIDAsString().equals(e.getC3UUIDAsString())) {
                            entity.setC3Master(e, false);
                            break;
                        }
                    }
                    //Naval C3 checks
                    if (entity.hasNavalC3() && !NC3Set) {
                        entity.setC3NetIdSelf();
                        int pos = 0;
                        //Well, they're the same value of 6...
                        while (pos < Entity.MAX_C3i_NODES) {
                            // We've found a network, join it.
                            if ((entity.getNC3NextUUIDAsString(pos) != null)
                                    && (e.getC3UUIDAsString() != null)
                                    && entity.getNC3NextUUIDAsString(pos).equals(e.getC3UUIDAsString())) {
                                entity.setC3NetId(e);
                                NC3Set = true;
                                break;
                            }

                            pos++;
                        }
                    }
                    // C3i Checks
                    if (entity.hasC3i() && !C3iSet) {
                        entity.setC3NetIdSelf();
                        int pos = 0;
                        while (pos < Entity.MAX_C3i_NODES) {
                            // We've found a network, join it.
                            if ((entity.getC3iNextUUIDAsString(pos) != null)
                                    && (e.getC3UUIDAsString() != null)
                                    && entity.getC3iNextUUIDAsString(pos).equals(e.getC3UUIDAsString())) {
                                entity.setC3NetId(e);
                                C3iSet = true;
                                break;
                            }

                            pos++;
                        }
                    }
                }
            }
        }
    }

    public void disbandNetworkOf(Unit u) {
        // collect all of the other units on this network to rebuild the uuids
        Vector<Unit> networkedUnits = new Vector<>();
        for (Unit unit : getUnits()) {
            if (null != unit.getEntity().getC3NetId()
                    && unit.getEntity().getC3NetId().equals(u.getEntity().getC3NetId())) {
                networkedUnits.add(unit);
            }
        }
        for (int pos = 0; pos < Entity.MAX_C3i_NODES; pos++) {
            for (Unit nUnit : networkedUnits) {
                if (nUnit.getEntity().hasNavalC3()) {
                    nUnit.getEntity().setNC3NextUUIDAsString(pos, null);
                } else {
                    nUnit.getEntity().setC3iNextUUIDAsString(pos, null);
                }
            }
        }
        refreshNetworks();
        MekHQ.triggerEvent(new NetworkChangedEvent(networkedUnits));
    }

    public void removeUnitsFromNetwork(Vector<Unit> removedUnits) {
        // collect all of the other units on this network to rebuild the uuids
        Vector<String> uuids = new Vector<>();
        Vector<Unit> networkedUnits = new Vector<>();
        String network = removedUnits.get(0).getEntity().getC3NetId();
        for (Unit unit : getUnits()) {
            if (removedUnits.contains(unit)) {
                continue;
            }
            if (null != unit.getEntity().getC3NetId()
                    && unit.getEntity().getC3NetId().equals(network)) {
                networkedUnits.add(unit);
                uuids.add(unit.getEntity().getC3UUIDAsString());
            }
        }
        for (int pos = 0; pos < Entity.MAX_C3i_NODES; pos++) {
            for (Unit u : removedUnits) {
                if (u.getEntity().hasNavalC3()) {
                    u.getEntity().setNC3NextUUIDAsString(pos, null);
                } else {
                    u.getEntity().setC3iNextUUIDAsString(pos, null);
                }
            }
            for (Unit nUnit : networkedUnits) {
                if (pos < uuids.size()) {
                    if (nUnit.getEntity().hasNavalC3()) {
                        nUnit.getEntity().setNC3NextUUIDAsString(pos,
                                uuids.get(pos));
                    } else {
                        nUnit.getEntity().setC3iNextUUIDAsString(pos,
                                uuids.get(pos));
                    }
                } else {
                    if (nUnit.getEntity().hasNavalC3()) {
                        nUnit.getEntity().setNC3NextUUIDAsString(pos, null);
                    } else {
                        nUnit.getEntity().setC3iNextUUIDAsString(pos, null);
                    }
                }
            }
        }
        refreshNetworks();
    }

    public void addUnitsToNetwork(Vector<Unit> addedUnits, String netid) {
        // collect all of the other units on this network to rebuild the uuids
        Vector<String> uuids = new Vector<>();
        Vector<Unit> networkedUnits = new Vector<>();
        for (Unit u : addedUnits) {
            uuids.add(u.getEntity().getC3UUIDAsString());
            networkedUnits.add(u);
        }
        for (Unit unit : getUnits()) {
            if (addedUnits.contains(unit)) {
                continue;
            }
            if (null != unit.getEntity().getC3NetId()
                    && unit.getEntity().getC3NetId().equals(netid)) {
                networkedUnits.add(unit);
                uuids.add(unit.getEntity().getC3UUIDAsString());
            }
        }
        for (int pos = 0; pos < Entity.MAX_C3i_NODES; pos++) {
            for (Unit nUnit : networkedUnits) {
                if (pos < uuids.size()) {
                    if (nUnit.getEntity().hasNavalC3()) {
                        nUnit.getEntity().setNC3NextUUIDAsString(pos,
                                uuids.get(pos));
                    } else {
                        nUnit.getEntity().setC3iNextUUIDAsString(pos,
                                uuids.get(pos));
                    }
                } else {
                    if (nUnit.getEntity().hasNavalC3()) {
                        nUnit.getEntity().setNC3NextUUIDAsString(pos, null);
                    } else {
                        nUnit.getEntity().setC3iNextUUIDAsString(pos, null);
                    }
                }
            }
        }
        refreshNetworks();
        MekHQ.triggerEvent(new NetworkChangedEvent(addedUnits));
    }

    public Vector<String[]> getAvailableC3iNetworks() {
        Vector<String[]> networks = new Vector<>();
        Vector<String> networkNames = new Vector<>();

        for (Unit u : getUnits()) {

            if (u.getForceId() < 0) {
                // only units currently in the TO&E
                continue;
            }
            Entity en = u.getEntity();
            if (null == en) {
                continue;
            }
            if (en.hasC3i() && en.calculateFreeC3Nodes() < 5
                    && en.calculateFreeC3Nodes() > 0) {
                String[] network = new String[2];
                network[0] = en.getC3NetId();
                network[1] = "" + en.calculateFreeC3Nodes();
                if (!networkNames.contains(network[0])) {
                    networks.add(network);
                    networkNames.add(network[0]);
                }
            }
        }
        return networks;
    }

    /**
     * Method that returns a Vector of the unique name Strings of all Naval C3 networks that have at least 1 free node
     * Adapted from getAvailableC3iNetworks() as the two technologies have very similar workings
     * @return
     */
    public Vector<String[]> getAvailableNC3Networks() {
        Vector<String[]> networks = new Vector<>();
        Vector<String> networkNames = new Vector<>();

        for (Unit u : getUnits()) {

            if (u.getForceId() < 0) {
                // only units currently in the TO&E
                continue;
            }
            Entity en = u.getEntity();
            if (null == en) {
                continue;
            }
            if (en.hasNavalC3() && en.calculateFreeC3Nodes() < 5
                    && en.calculateFreeC3Nodes() > 0) {
                String[] network = new String[2];
                network[0] = en.getC3NetId();
                network[1] = "" + en.calculateFreeC3Nodes();
                if (!networkNames.contains(network[0])) {
                    networks.add(network);
                    networkNames.add(network[0]);
                }
            }
        }
        return networks;
    }

    public Vector<String[]> getAvailableC3MastersForSlaves() {
        Vector<String[]> networks = new Vector<>();
        Vector<String> networkNames = new Vector<>();

        for (Unit u : getUnits()) {

            if (u.getForceId() < 0) {
                // only units currently in the TO&E
                continue;
            }
            Entity en = u.getEntity();
            if (null == en) {
                continue;
            }
            // count of free c3 nodes for single company-level masters
            // will not be right so skip
            if (en.hasC3M() && !en.hasC3MM() && en.C3MasterIs(en)) {
                continue;
            }
            if (en.calculateFreeC3Nodes() > 0) {
                String[] network = new String[3];
                network[0] = en.getC3UUIDAsString();
                network[1] = "" + en.calculateFreeC3Nodes();
                network[2] = "" + en.getShortName();
                if (!networkNames.contains(network[0])) {
                    networks.add(network);
                    networkNames.add(network[0]);
                }
            }
        }

        return networks;
    }

    public Vector<String[]> getAvailableC3MastersForMasters() {
        Vector<String[]> networks = new Vector<>();
        Vector<String> networkNames = new Vector<>();

        for (Unit u : getUnits()) {

            if (u.getForceId() < 0) {
                // only units currently in the TO&E
                continue;
            }
            Entity en = u.getEntity();
            if (null == en) {
                continue;
            }
            if (en.calculateFreeC3MNodes() > 0) {
                String[] network = new String[3];
                network[0] = en.getC3UUIDAsString();
                network[1] = "" + en.calculateFreeC3MNodes();
                network[2] = "" + en.getShortName();
                if (!networkNames.contains(network[0])) {
                    networks.add(network);
                    networkNames.add(network[0]);
                }
            }
        }

        return networks;
    }

    public void removeUnitsFromC3Master(Unit master) {
        List<Unit> removed = new ArrayList<>();
        for (Unit unit : getUnits()) {
            if (null != unit.getEntity().getC3MasterIsUUIDAsString()
                    && unit.getEntity().getC3MasterIsUUIDAsString().equals(master.getEntity().getC3UUIDAsString())) {
                unit.getEntity().setC3MasterIsUUIDAsString(null);
                unit.getEntity().setC3Master(null, true);
                removed.add(unit);
            }
        }
        refreshNetworks();
        MekHQ.triggerEvent(new NetworkChangedEvent(removed));
    }

    /**
     * This function reloads the game entities into the game at the end of scenario resolution, so that entities are
     * properly updated and destroyed ones removed
     */
    public void reloadGameEntities() {
        game.reset();
        getHangar().forEachUnit(u -> {
            Entity en = u.getEntity();
            if (null != en) {
                game.addEntity(en.getId(), en);
            }
        });
    }

    public void completeMission(@Nullable Mission mission, MissionStatus status) {
        if (mission == null) {
            return;
        }
        mission.setStatus(status);
        if (mission instanceof Contract) {
            Contract contract = (Contract) mission;
            Money remainingMoney = Money.zero();
            // check for money in escrow
            // According to FMM(r) pg 179, both failure and breach lead to no
            // further payment even though this seems stupid
            if ((contract.getStatus().isSuccess())
                    && (contract.getMonthsLeft(getLocalDate()) > 0)) {
                remainingMoney = contract.getMonthlyPayOut()
                        .multipliedBy(contract.getMonthsLeft(getLocalDate()));
            }

            // If overage repayment is enabled, we first need to check if the salvage percent is
            // under 100. 100 means you cannot have a overage.
            // Then, we check if the salvage percent is less than the percent salvaged by the
            // unit in question. If it is, then they owe the assigner some cash
            if (getCampaignOptions().getOverageRepaymentInFinalPayment()
                    && (contract.getSalvagePct() < 100.0)) {
                final double salvagePercent = contract.getSalvagePct() / 100.0;
                final Money maxSalvage = contract.getSalvagedByEmployer().multipliedBy(salvagePercent / (1 - salvagePercent));
                if (contract.getSalvagedByUnit().isGreaterThan(maxSalvage)) {
                    final Money amountToRepay = contract.getSalvagedByUnit().minus(maxSalvage);
                    remainingMoney = remainingMoney.minus(amountToRepay);
                    contract.subtractSalvageByUnit(amountToRepay);
                }
            }

            if (remainingMoney.isPositive()) {
                getFinances().credit(TransactionType.CONTRACT_PAYMENT, getLocalDate(), remainingMoney,
                        "Remaining payment for " + contract.getName());
                addReport("Your account has been credited for " + remainingMoney.toAmountAndSymbolString()
                        + " for the remaining payout from contract " + contract.getName());
            } else if (remainingMoney.isNegative()) {
                getFinances().credit(TransactionType.CONTRACT_PAYMENT, getLocalDate(), remainingMoney,
                        "Repaying payment overages for " + contract.getName());
                addReport("Your account has been debited for " + remainingMoney.absolute().toAmountAndSymbolString()
                        + " to replay payment overages occurred during the contract " + contract.getName());
            }

            // This relies on the mission being a Contract, and AtB to be on
            if (getCampaignOptions().getUseAtB()) {
                setHasActiveContract();
            }
        }
    }

    /***
     * Calculate transit time for supplies based on what planet they are shipping from. To prevent extra
     * computation. This method does not calculate an exact jump path but rather determines the number of jumps
     * crudely by dividing distance in light years by 30 and then rounding up. Total part time is determined by
     * several by adding the following:
     * - (number of jumps - 1) * 7 days with a minimum value of zero.
     * - transit times from current planet and planet of supply origins in cases where the supply planet is not the same as current planet.
     * - a random 1d6 days for each jump plus 1d6 to simulate all of the other logistics of delivery.
     * @param system - A <code>PlanetarySystem</code> object where the supplies are shipping from
     * @return the number of days that supplies will take to arrive.
     */
    public int calculatePartTransitTime(PlanetarySystem system) {
        //calculate number of jumps by light year distance as the crow flies divided by 30
        //the basic formula assumes 7 days per jump + system transit time on each side + random days equal
        //to (1 + number of jumps) d6
        double distance = system.getDistanceTo(getCurrentSystem());
        //calculate number of jumps by dividing by 30
        int jumps = (int) Math.ceil(distance / 30.0);
        //you need a recharge except for the first jump
        int recharges = Math.max(jumps - 1, 0);
        //if you are delivering from the same planet then no transit times
        int currentTransitTime = (distance > 0) ? (int) Math.ceil(getCurrentSystem().getTimeToJumpPoint(1.0)) : 0;
        int originTransitTime = (distance > 0) ? (int) Math.ceil(system.getTimeToJumpPoint(1.0)) : 0;
        int amazonFreeShipping = Compute.d6(1 + jumps);
        return (recharges * 7) + currentTransitTime+originTransitTime + amazonFreeShipping;
    }

    /***
     * Calculate transit times based on the margin of success from an acquisition roll. The values here
     * are all based on what the user entered for the campaign options.
     * @param mos - an integer of the margin of success of an acquisition roll
     * @return the number of days that supplies will take to arrive.
     */
    public int calculatePartTransitTime(int mos) {
        int nDice = getCampaignOptions().getNDiceTransitTime();
        int time = getCampaignOptions().getConstantTransitTime();
        if (nDice > 0) {
            time += Compute.d6(nDice);
        }
        // now step forward through the calendar
        LocalDate arrivalDate = getLocalDate();
        switch (getCampaignOptions().getUnitTransitTime()) {
            case CampaignOptions.TRANSIT_UNIT_MONTH:
                arrivalDate = arrivalDate.plusMonths(time);
                break;
            case CampaignOptions.TRANSIT_UNIT_WEEK:
                arrivalDate = arrivalDate.plusWeeks(time);
                break;
            case CampaignOptions.TRANSIT_UNIT_DAY:
            default:
                arrivalDate = arrivalDate.plusDays(time);
                break;
        }

        // now adjust for MoS and minimums
        int mosBonus = getCampaignOptions().getAcquireMosBonus() * mos;
        switch (getCampaignOptions().getAcquireMosUnit()) {
            case CampaignOptions.TRANSIT_UNIT_MONTH:
                arrivalDate = arrivalDate.minusMonths(mosBonus);
                break;
            case CampaignOptions.TRANSIT_UNIT_WEEK:
                arrivalDate = arrivalDate.minusWeeks(mosBonus);
                break;
            case CampaignOptions.TRANSIT_UNIT_DAY:
            default:
                arrivalDate = arrivalDate.minusDays(mosBonus);
                break;
        }

        // now establish minimum date and if this is before
        LocalDate minimumDate = getLocalDate();
        switch (getCampaignOptions().getAcquireMinimumTimeUnit()) {
            case CampaignOptions.TRANSIT_UNIT_MONTH:
                minimumDate = minimumDate.plusMonths(getCampaignOptions().getAcquireMinimumTime());
                break;
            case CampaignOptions.TRANSIT_UNIT_WEEK:
                minimumDate = minimumDate.plusWeeks(getCampaignOptions().getAcquireMinimumTime());
                break;
            case CampaignOptions.TRANSIT_UNIT_DAY:
            default:
                minimumDate = minimumDate.plusDays(getCampaignOptions().getAcquireMinimumTime());
                break;
        }

        if (arrivalDate.isBefore(minimumDate)) {
            return Math.toIntExact(ChronoUnit.DAYS.between(getLocalDate(), minimumDate));
        } else {
            return Math.toIntExact(ChronoUnit.DAYS.between(getLocalDate(), arrivalDate));
        }
    }

    /**
     * This returns a PartInventory object detailing the current count
     * for a part on hand, in transit, and ordered.
     *
     * @param part A part to lookup its current inventory.
     * @return A PartInventory object detailing the current counts of
     * the part on hand, in transit, and ordered.
     * @see mekhq.campaign.parts.PartInventory
     */
    public PartInventory getPartInventory(Part part) {
        PartInventory inventory = new PartInventory();

        int nSupply = 0;
        int nTransit = 0;
        for (Part p : getParts()) {
            if (!p.isSpare()) {
                continue;
            }
            if (part.isSamePartType(p)) {
                if (p.isPresent()) {
                    if (p instanceof Armor) { // ProtomekArmor and BaArmor are derived from Armor
                        nSupply += ((Armor) p).getAmount();
                    } else if (p instanceof AmmoStorage) {
                        nSupply += ((AmmoStorage) p).getShots();
                    } else {
                        nSupply += p.getQuantity();
                    }
                } else {
                    if (p instanceof Armor) { // ProtomekArmor and BaArmor are derived from Armor
                        nTransit += ((Armor) p).getAmount();
                    } else if (p instanceof AmmoStorage) {
                        nTransit += ((AmmoStorage) p).getShots();
                    } else {
                        nTransit += p.getQuantity();
                    }
                }
            }
        }

        inventory.setSupply(nSupply);
        inventory.setTransit(nTransit);

        int nOrdered = 0;
        IAcquisitionWork onOrder = getShoppingList().getShoppingItem(part);
        if (null != onOrder) {
            if (onOrder instanceof Armor) { // ProtoMech Armor and BaArmor are derived from Armor
                nOrdered += ((Armor) onOrder).getAmount();
            } else if (onOrder instanceof AmmoStorage) {
                nOrdered += ((AmmoStorage) onOrder).getShots();
            } else {
                nOrdered += onOrder.getQuantity();
            }
        }

        inventory.setOrdered(nOrdered);

        String countModifier = "";
        if (part instanceof Armor) { // ProtoMech Armor and BaArmor are derived from Armor
            countModifier = "points";
        }
        if (part instanceof AmmoStorage) {
            countModifier = "shots";
        }

        inventory.setCountModifier(countModifier);
        return inventory;
    }

    public void addLoan(Loan loan) {
        addReport("You have taken out loan " + loan
                + ". Your account has been credited "
                + loan.getPrincipal().toAmountAndSymbolString()
                + " for the principal amount.");
        finances.addLoan(loan);
        MekHQ.triggerEvent(new LoanNewEvent(loan));
        finances.credit(TransactionType.LOAN_PRINCIPAL, getLocalDate(), loan.getPrincipal(),
                "Loan principal for " + loan);
    }

    public void payOffLoan(Loan loan) {
        if (finances.debit(TransactionType.LOAN_PAYMENT, getLocalDate(), loan.determineRemainingValue(),
                "Loan payoff for " + loan)) {
            addReport("You have paid off the remaining loan balance of "
                    + loan.determineRemainingValue().toAmountAndSymbolString()
                    + "on " + loan);
            finances.removeLoan(loan);
            MekHQ.triggerEvent(new LoanPaidEvent(loan));
        } else {
            addReport("<font color='red'>You do not have enough funds to pay off "
                    + loan + "</font>");
        }

    }

    public void setHealingTimeOptions(int newHeal, int newNaturalHeal) {
        // we need to check the current values and then if necessary change the
        // times for all
        // personnel, giving them credit for their current waiting time
        int currentHeal = getCampaignOptions().getHealingWaitingPeriod();
        int currentNaturalHeal = getCampaignOptions()
                .getNaturalHealingWaitingPeriod();

        getCampaignOptions().setHealingWaitingPeriod(newHeal);
        getCampaignOptions().setNaturalHealingWaitingPeriod(newNaturalHeal);

        int healDiff = newHeal - currentHeal;
        int naturalDiff = newNaturalHeal - currentNaturalHeal;

        if (healDiff != 0 || naturalDiff != 0) {
            for (Person p : getPersonnel()) {
                if (p.getDoctorId() != null) {
                    p.setDaysToWaitForHealing(Math.max(
                            p.getDaysToWaitForHealing() + healDiff, 1));
                } else {
                    p.setDaysToWaitForHealing(Math.max(
                            p.getDaysToWaitForHealing() + naturalDiff, 1));
                }
            }
        }
    }

    /**
     * Returns our list of potential transport ships
     * @return
     */
    public Set<Unit> getTransportShips() {
        return Collections.unmodifiableSet(transportShips);
    }

    public void doMaintenance(Unit u) {
        if (!u.requiresMaintenance() || !campaignOptions.checkMaintenance()) {
            return;
        }
        // lets start by checking times
        Person tech = u.getTech();
        int minutesUsed = u.getMaintenanceTime();
        int astechsUsed = getAvailableAstechs(minutesUsed, false);
        boolean maintained = ((tech != null) && (tech.getMinutesLeft() >= minutesUsed)
                && !tech.isMothballing());
        boolean paidMaintenance = true;
        if (maintained) {
            // use the time
            tech.setMinutesLeft(tech.getMinutesLeft() - minutesUsed);
            astechPoolMinutes -= astechsUsed * minutesUsed;
        }
        u.incrementDaysSinceMaintenance(maintained, astechsUsed);

        int ruggedMultiplier = 1;
        if (u.getEntity().hasQuirk(OptionsConstants.QUIRK_POS_RUGGED_1)) {
            ruggedMultiplier = 2;
        }

        if (u.getEntity().hasQuirk(OptionsConstants.QUIRK_POS_RUGGED_2)) {
            ruggedMultiplier = 3;
        }

        if (u.getDaysSinceMaintenance() >= (getCampaignOptions().getMaintenanceCycleDays() * ruggedMultiplier)) {
            // maybe use the money
            if (campaignOptions.payForMaintain()) {
                if (!(finances.debit(TransactionType.MAINTENANCE, getLocalDate(), u.getMaintenanceCost(),
                        "Maintenance for " + u.getName()))) {
                    addReport("<font color='red'><b>You cannot afford to pay maintenance costs for "
                            + u.getHyperlinkedName() + "!</b></font>");
                    paidMaintenance = false;
                }
            }
            // it is time for a maintenance check
            int qualityOrig = u.getQuality();
            String techName = "Nobody";
            String techNameLinked = techName;
            if (null != tech) {
                techName = tech.getFullTitle();
                techNameLinked = tech.getHyperlinkedFullTitle();
            }
            // don't do actual damage until we clear the for loop to avoid
            // concurrent mod problems
            // put it into a hash - 4 points of damage will mean destruction
            Map<Part, Integer> partsToDamage = new HashMap<>();
            StringBuilder maintenanceReport = new StringBuilder("<emph>" + techName + " performing maintenance</emph><br><br>");
            for (Part p : u.getParts()) {
                try {
                    String partReport = doMaintenanceOnUnitPart(u, p, partsToDamage, paidMaintenance);
                    if (partReport != null) {
                        maintenanceReport.append(partReport).append("<br>");
                    }
                } catch (Exception e) {
                    MekHQ.getLogger().error(String.format(
                            "Could not perform maintenance on part %s (%d) for %s (%s) due to an error",
                            p.getName(), p.getId(), u.getName(), u.getId().toString()), e);
                    addReport(String.format("ERROR: An error occurred performing maintenance on %s for unit %s, check the log",
                            p.getName(), u.getName()));
                }
            }

            int nDamage = 0;
            int nDestroy = 0;
            for (Map.Entry<Part, Integer> p : partsToDamage.entrySet()) {
                int damage = p.getValue();
                if (damage > 3) {
                    nDestroy++;
                    p.getKey().remove(false);
                } else {
                    p.getKey().doMaintenanceDamage(damage);
                    nDamage++;
                }
            }

            u.setLastMaintenanceReport(maintenanceReport.toString());

            if (getCampaignOptions().logMaintenance()) {
                MekHQ.getLogger().info(maintenanceReport.toString());
            }

            int quality = u.getQuality();
            String qualityString;
            boolean reverse = getCampaignOptions().reverseQualityNames();
            if (quality > qualityOrig) {
                qualityString = "<font color='green'>Overall quality improves from "
                        + Part.getQualityName(qualityOrig, reverse) + " to " + Part.getQualityName(quality, reverse)
                        + "</font>";
            } else if (quality < qualityOrig) {
                qualityString = "<font color='red'>Overall quality declines from "
                        + Part.getQualityName(qualityOrig, reverse) + " to " + Part.getQualityName(quality, reverse)
                        + "</font>";
            } else {
                qualityString = "Overall quality remains " + Part.getQualityName(quality, reverse);
            }
            String damageString = "";
            if (nDamage > 0) {
                damageString += nDamage + " parts were damaged. ";
            }
            if (nDestroy > 0) {
                damageString += nDestroy + " parts were destroyed.";
            }
            if (!damageString.isEmpty()) {
                damageString = "<b><font color='red'>" + damageString + "</b></font> [<a href='REPAIR|" + u.getId()
                        + "'>Repair bay</a>]";
            }
            String paidString = "";
            if (!paidMaintenance) {
                paidString = "<font color='red'>Could not afford maintenance costs, so check is at a penalty.</font>";
            }
            addReport(techNameLinked + " performs maintenance on " + u.getHyperlinkedName() + ". " + paidString
                    + qualityString + ". " + damageString + " [<a href='MAINTENANCE|" + u.getId()
                    + "'>Get details</a>]");

            u.resetDaysSinceMaintenance();
        }
    }

    private String doMaintenanceOnUnitPart(Unit u, Part p, Map<Part, Integer> partsToDamage, boolean paidMaintenance) {
        String partReport = "<b>" + p.getName() + "</b> (Quality " + p.getQualityName() + ")";
        if (!p.needsMaintenance()) {
            return null;
        }
        int oldQuality = p.getQuality();
        TargetRoll target = getTargetForMaintenance(p, u.getTech());
        if (!paidMaintenance) {
            // TODO : Make this modifier user inputtable
            target.addModifier(1, "did not pay for maintenance");
        }

        partReport += ", TN " + target.getValue() + "[" + target.getDesc() + "]";
        int roll = Compute.d6(2);
        int margin = roll - target.getValue();
        partReport += " rolled a " + roll + ", margin of " + margin;

        switch (p.getQuality()) {
            case Part.QUALITY_A: {
                if (margin >= 4) {
                    p.improveQuality();
                }
                if (!campaignOptions.useUnofficialMaintenance()) {
                    if (margin < -6) {
                        partsToDamage.put(p, 4);
                    } else if (margin < -4) {
                        partsToDamage.put(p, 3);
                    } else if (margin == -4) {
                        partsToDamage.put(p, 2);
                    } else if (margin < -1) {
                        partsToDamage.put(p, 1);
                    }
                } else if (margin < -6) {
                    partsToDamage.put(p, 1);
                }
                break;
            }
            case Part.QUALITY_B: {
                if (margin >= 4) {
                    p.improveQuality();
                } else if (margin < -5) {
                    p.decreaseQuality();
                }
                if (!campaignOptions.useUnofficialMaintenance()) {
                    if (margin < -6) {
                        partsToDamage.put(p, 2);
                    } else if (margin < -2) {
                        partsToDamage.put(p, 1);
                    }
                }
                break;
            }
            case Part.QUALITY_C: {
                if (margin < -4) {
                    p.decreaseQuality();
                } else if (margin >= 5) {
                    p.improveQuality();
                }
                if (!campaignOptions.useUnofficialMaintenance()) {
                    if (margin < -6) {
                        partsToDamage.put(p, 2);
                    } else if (margin < -3) {
                        partsToDamage.put(p, 1);
                    }
                }
                break;
            }
            case Part.QUALITY_D: {
                if (margin < -3) {
                    p.decreaseQuality();
                    if ((margin < -4) && !campaignOptions.useUnofficialMaintenance()) {
                        partsToDamage.put(p, 1);
                    }
                } else if (margin >= 5) {
                    p.improveQuality();
                }
                break;
            }
            case Part.QUALITY_E:
                if (margin < -2) {
                    p.decreaseQuality();
                    if ((margin < -5) && !campaignOptions.useUnofficialMaintenance()) {
                        partsToDamage.put(p, 1);
                    }
                } else if (margin >= 6) {
                    p.improveQuality();
                }
                break;
            case Part.QUALITY_F:
            default:
                if (margin < -2) {
                    p.decreaseQuality();
                    if (margin < -6 && !campaignOptions.useUnofficialMaintenance()) {
                        partsToDamage.put(p, 1);
                    }
                }
                // TODO: award XP point if margin >= 6 (make this optional)
                //if (margin >= 6) {
                //
                //}
                break;
        }
        if (p.getQuality() > oldQuality) {
            partReport += ": <font color='green'>new quality is " + p.getQualityName() + "</font>";
        } else if (p.getQuality() < oldQuality) {
            partReport += ": <font color='red'>new quality is " + p.getQualityName() + "</font>";
        } else {
            partReport += ": quality remains " + p.getQualityName();
        }
        if (null != partsToDamage.get(p)) {
            if (partsToDamage.get(p) > 3) {
                partReport += ", <font color='red'><b>part destroyed</b></font>";
            } else {
                partReport += ", <font color='red'><b>part damaged</b></font>";
            }
        }

        return partReport;
    }

    public void initTimeInService() {
        for (Person p : getPersonnel()) {
            if (!p.getPrimaryRole().isDependent() && p.getPrisonerStatus().isFree()) {
                LocalDate join = null;
                for (LogEntry e : p.getPersonnelLog()) {
                    if (join == null) {
                        // If by some nightmare there is no Joined date just use the first entry.
                        join = e.getDate();
                    }
                    if (e.getDesc().startsWith("Joined ") || e.getDesc().startsWith("Freed ")) {
                        join = e.getDate();
                        break;
                    }
                }

                p.setRecruitment((join != null) ? join : getLocalDate().minusYears(1));
            }
        }
    }

    public void initTimeInRank() {
        for (Person p : getPersonnel()) {
            if (!p.getPrimaryRole().isDependent() && p.getPrisonerStatus().isFree()) {
                LocalDate join = null;
                for (LogEntry e : p.getPersonnelLog()) {
                    if (join == null) {
                        // If by some nightmare there is no date from the below, just use the first entry.
                        join = e.getDate();
                    }

                    if (e.getDesc().startsWith("Joined ") || e.getDesc().startsWith("Freed ")
                            || e.getDesc().startsWith("Promoted ") || e.getDesc().startsWith("Demoted ")) {
                        join = e.getDate();
                    }
                }

                // For that one in a billion chance the log is empty. Clone today's date and subtract a year
                p.setLastRankChangeDate((join != null) ? join : getLocalDate().minusYears(1));
            }
        }
    }

    public void initRetirementDateTracking() {
        for (Person person : getPersonnel()) {
            if (person.getStatus().isRetired()) {
                LocalDate retired = null;
                LocalDate lastLoggedDate = null;
                for (LogEntry entry : person.getPersonnelLog()) {
                    lastLoggedDate = entry.getDate();
                    if (entry.getDesc().startsWith("Retired")) {
                        retired = entry.getDate();
                    }
                }

                if (retired == null) {
                    retired = lastLoggedDate;
                }

                // For that one in a billion chance the log is empty. Clone today's date and subtract a year
                person.setRetirement((retired != null) ? retired : getLocalDate().minusYears(1));
            }
        }
    }

    public void initAtB(boolean newCampaign) {
        getRetirementDefectionTracker().setLastRetirementRoll(getLocalDate());

        if (!newCampaign) {
            /*
            * Switch all contracts to AtBContract's
            */
            for (Map.Entry<Integer, Mission> me : missions.entrySet()) {
                Mission m = me.getValue();
                if (m instanceof Contract && !(m instanceof AtBContract)) {
                    me.setValue(new AtBContract((Contract) m, this));
                }
            }

            /*
            * Go through all the personnel records and assume the earliest date is the date
            * the unit was founded.
            */
            LocalDate founding = null;
            for (Person p : getPersonnel()) {
                for (LogEntry e : p.getPersonnelLog()) {
                    if ((founding == null) || e.getDate().isBefore(founding)) {
                        founding = e.getDate();
                    }
                }
            }
            /*
            * Go through the personnel records again and assume that any person who joined
            * the unit on the founding date is one of the founding members. Also assume
            * that MWs assigned to a non-Assault 'Mech on the date they joined came with
            * that 'Mech (which is a less certain assumption)
            */
            for (Person p : getPersonnel()) {
                LocalDate join = null;
                for (LogEntry e : p.getPersonnelLog()) {
                    if (e.getDesc().startsWith("Joined ")) {
                        join = e.getDate();
                        break;
                    }
                }
                if ((join != null) && join.equals(founding)) {
                    p.setFounder(true);
                }
                if (p.getPrimaryRole().isMechWarrior()
                        || (p.getPrimaryRole().isAerospacePilot() && getCampaignOptions().getAeroRecruitsHaveUnits())
                        || p.getPrimaryRole().isProtoMechPilot()) {
                    for (LogEntry e : p.getPersonnelLog()) {
                        if (e.getDate().equals(join) && e.getDesc().startsWith("Assigned to ")) {
                            String mech = e.getDesc().substring(12);
                            MechSummary ms = MechSummaryCache.getInstance().getMech(mech);
                            if (null != ms && (p.isFounder()
                                    || ms.getWeightClass() < megamek.common.EntityWeightClass.WEIGHT_ASSAULT)) {
                                p.setOriginalUnitWeight(ms.getWeightClass());
                                if (ms.isClan()) {
                                    p.setOriginalUnitTech(Person.TECH_CLAN);
                                } else if (ms.getYear() > 3050) {
                                    // TODO : Fix this so we aren't using a hack that just assumes IS2
                                    p.setOriginalUnitTech(Person.TECH_IS2);
                                }
                                if ((null != p.getUnit())
                                        && ms.getName().equals(p.getUnit().getEntity().getShortNameRaw())) {
                                    p.setOriginalUnitId(p.getUnit().getId());
                                }
                            }
                        }
                    }
                }
            }

            addAllLances(this.forces);

            // Determine whether or not there is an active contract
            setHasActiveContract();
        }

        setAtBConfig(AtBConfiguration.loadFromXml());
        RandomFactionGenerator.getInstance().startup(this);
        getContractMarket().generateContractOffers(this, newCampaign); // TODO : AbstractContractMarket : Remove
        setAtBEventProcessor(new AtBEventProcessor(this));
    }

    /**
     * Stop processing AtB events and release memory.
     */
    public void shutdownAtB() {
        RandomFactionGenerator.getInstance().dispose();
        RandomUnitGenerator.getInstance().dispose();
        atbEventProcessor.shutdown();
    }

    public boolean checkOverDueLoans() {
        Money overdueAmount = getFinances().checkOverdueLoanPayments(this);
        if (overdueAmount.isPositive()) {
            JOptionPane.showMessageDialog(
                    null,
                    "You have overdue loan payments totaling "
                            + overdueAmount.toAmountAndSymbolString()
                            + "\nYou must deal with these payments before advancing the day.\nHere are some options:\n  - Sell off equipment to generate funds.\n  - Pay off the collateral on the loan.\n  - Default on the loan.\n  - Just cheat and remove the loan via GM mode.",
                            "Overdue Loan Payments",
                            JOptionPane.WARNING_MESSAGE);
            return true;
        }
        return false;
    }

    public boolean checkRetirementDefections() {
        if (getRetirementDefectionTracker().getRetirees().size() > 0) {
            Object[] options = { "Show Payout Dialog", "Cancel" };
            return JOptionPane.YES_OPTION == JOptionPane
                    .showOptionDialog(
                            null,
                            "You have personnel who have left the unit or been killed in action but have not received their final payout.\nYou must deal with these payments before advancing the day.\nHere are some options:\n  - Sell off equipment to generate funds.\n  - Pay one or more personnel in equipment.\n  - Just cheat and use GM mode to edit the settlement.",
                            "Unresolved Final Payments",
                            JOptionPane.OK_CANCEL_OPTION,
                            JOptionPane.WARNING_MESSAGE, null, options,
                            options[0]);
        }
        return false;
    }

    public boolean checkYearlyRetirements() {
        if (getCampaignOptions().getUseAtB()
                && (ChronoUnit.DAYS.between(getRetirementDefectionTracker().getLastRetirementRoll(),
                getLocalDate()) == getRetirementDefectionTracker().getLastRetirementRoll().lengthOfYear())) {
            Object[] options = { "Show Retirement Dialog", "Not Now" };
            return JOptionPane.YES_OPTION == JOptionPane
                    .showOptionDialog(
                            null,
                            "It has been a year since the last retirement/defection roll, and it is time to do another.",
                            "Retirement/Defection roll required",
                            JOptionPane.OK_CANCEL_OPTION,
                            JOptionPane.WARNING_MESSAGE, null, options,
                            options[0]);
        }
        return false;
    }

    /**
     * Sets the type of rating method used.
     */
    public void setUnitRating(IUnitRating rating) {
        unitRating = rating;
    }

    /**
     * Returns the type of rating method as selected in the Campaign Options dialog.
     * Lazy-loaded for performance. Default is CampaignOpsReputation
     */
    public IUnitRating getUnitRating() {
        // if we switched unit rating methods,
        if (unitRating != null && (unitRating.getUnitRatingMethod() != getCampaignOptions().getUnitRatingMethod())) {
            unitRating = null;
        }

        if (unitRating == null) {
            UnitRatingMethod method = getCampaignOptions().getUnitRatingMethod();

            if (UnitRatingMethod.FLD_MAN_MERCS_REV.equals(method)) {
                unitRating = new FieldManualMercRevDragoonsRating(this);
            } else {
                unitRating = new CampaignOpsReputation(this);
            }
        }

        return unitRating;
    }

    @Override
    public int getTechIntroYear() {
        if (getCampaignOptions().limitByYear()) {
            return getGameYear();
        } else {
            return Integer.MAX_VALUE;
        }
    }

    @Override
    public int getGameYear() {
        return getLocalDate().getYear();
    }

    @Override
    public int getTechFaction() {
        return techFactionCode;
    }

    public void updateTechFactionCode() {
        if (campaignOptions.useFactionIntroDate()) {
            for (int i = 0; i < ITechnology.MM_FACTION_CODES.length; i++) {
                if (ITechnology.MM_FACTION_CODES[i].equals(factionCode)) {
                    techFactionCode = i;
                    UnitTechProgression.loadFaction(techFactionCode);
                    return;
                }
            }
            // If the tech progression data does not include the current faction,
            // use a generic.
            if (getFaction().isClan()) {
                techFactionCode = ITechnology.F_CLAN;
            } else if (getFaction().isPeriphery()) {
                techFactionCode = ITechnology.F_PER;
            } else {
                techFactionCode = ITechnology.F_IS;
            }
        } else {
            techFactionCode = ITechnology.F_NONE;
        }
        // Unit tech level will be calculated if the code has changed.
        UnitTechProgression.loadFaction(techFactionCode);
    }

    @Override
    public boolean useClanTechBase() {
        return getFaction().isClan();
    }

    @Override
    public boolean useMixedTech() {
        if (useClanTechBase()) {
            return campaignOptions.allowISPurchases();
        } else {
            return campaignOptions.allowClanPurchases();
        }
    }

    @Override
    public SimpleTechLevel getTechLevel() {
        for (SimpleTechLevel lvl : SimpleTechLevel.values()) {
            if (campaignOptions.getTechLevel() == lvl.ordinal()) {
                return lvl;
            }
        }
        return SimpleTechLevel.UNOFFICIAL;
    }

    @Override
    public boolean unofficialNoYear() {
        return false;
    }

    @Override
    public boolean useVariableTechLevel() {
        return campaignOptions.useVariableTechLevel();
    }

    @Override
    public boolean showExtinct() {
        return !campaignOptions.disallowExtinctStuff();
    }
}<|MERGE_RESOLUTION|>--- conflicted
+++ resolved
@@ -677,11 +677,7 @@
             if (getFinances().debit(TransactionType.RETIREMENT, getLocalDate(), totalPayout, "Final Payout")) {
                 for (UUID pid : getRetirementDefectionTracker().getRetirees()) {
                     if (getPerson(pid).getStatus().isActive()) {
-<<<<<<< HEAD
-                        getPerson(pid).changeStatus(this, PersonnelStatus.RETIRED, getLocalDate());
-=======
                         getPerson(pid).changeStatus(this, getLocalDate(), PersonnelStatus.RETIRED);
->>>>>>> bad86c42
                         addReport(getPerson(pid).getFullName() + " has retired.");
                     }
                     if (!getRetirementDefectionTracker().getPayout(pid).getRecruitRole().isNone()) {
@@ -3275,23 +3271,7 @@
             }
 
             // Procreation
-<<<<<<< HEAD
-            if (p.getGender().isFemale()) {
-                if (p.isPregnant()) {
-                    if (getCampaignOptions().useProcreation()) {
-                        if (getLocalDate().compareTo((p.getDueDate())) == 0) {
-                            p.birth(this, getLocalDate());
-                        }
-                    } else {
-                        p.removePregnancy();
-                    }
-                } else if (getCampaignOptions().useProcreation()) {
-                    p.procreate(this, getLocalDate());
-                }
-            }
-=======
             getProcreation().processNewDay(this, getLocalDate(), p);
->>>>>>> bad86c42
         }
     }
 
