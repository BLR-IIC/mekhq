--- conflicted
+++ resolved
@@ -6795,130 +6795,6 @@
         return target;
     }
 
-<<<<<<< HEAD
-=======
-    public TargetRoll getTargetForMaintenance(IPartWork partWork, Person tech, int asTechsUsed) {
-        int value = 10;
-        String skillLevel = "Unmaintained";
-        SkillModifierData skillModifierData;
-        if (null != tech) {
-            skillModifierData = tech.getSkillModifierData();
-            Skill skill = tech.getSkillForWorkingOn(partWork);
-            if (null != skill) {
-                value = skill.getFinalSkillValue(skillModifierData);
-                skillLevel = skill.getSkillLevel(skillModifierData).toString();
-            }
-        } else {
-            skillModifierData = new SkillModifierData(new PersonnelOptions(), new Attributes(), 0, false);
-        }
-
-        TargetRoll target = new TargetRoll(value, skillLevel);
-        if (target.getValue() == TargetRoll.IMPOSSIBLE) {
-            return target;
-        }
-
-        target.append(partWork.getAllModsForMaintenance());
-
-        if (getCampaignOptions().isUseEraMods()) {
-            target.addModifier(getFaction().getEraMod(getGameYear()), "era");
-        }
-
-        if (partWork.getUnit().getSite() < SITE_FACILITY_BASIC) {
-            if (getLocation().isOnPlanet() && campaignOptions.isUsePlanetaryModifiers()) {
-                Planet planet = getLocation().getPlanet();
-                Atmosphere atmosphere = planet.getAtmosphere(getLocalDate());
-                megamek.common.planetaryConditions.Atmosphere planetaryConditions = planet.getPressure(getLocalDate());
-                int temperature = planet.getTemperature(getLocalDate());
-
-                Skill zeroGSkill = tech == null ? null : tech.getSkill(S_ZERO_G_OPERATIONS);
-                int zeroGSkillLevel = 0;
-                if (zeroGSkill != null) {
-                    zeroGSkillLevel = zeroGSkill.getTotalSkillLevel(skillModifierData);
-                }
-
-                if (planet.getGravity() < 0.8) {
-                    int modifier = 2;
-                    target.addModifier(modifier, "Low Gravity");
-                    addZeroGOperationsModifier(zeroGSkillLevel, modifier, target);
-                } else if (planet.getGravity() >= 2.0) {
-                    int modifier = 4;
-                    target.addModifier(modifier, "Very High Gravity");
-                    addZeroGOperationsModifier(zeroGSkillLevel, modifier, target);
-                } else if (planet.getGravity() > 1.2) {
-                    int modifier = 1;
-                    target.addModifier(modifier, "High Gravity");
-                    addZeroGOperationsModifier(zeroGSkillLevel, modifier, target);
-                }
-
-                if (atmosphere.isTainted() || atmosphere.isToxic()) {
-                    target.addModifier(2, "Tainted or Toxic Atmosphere");
-                } else if (planetaryConditions.isVacuum()) {
-                    target.addModifier(2, "Vacuum");
-                }
-
-                if (planetaryConditions.isTrace() || planetaryConditions.isVeryHigh()) {
-                    target.addModifier(1, "Trace or Very High Pressure Atmosphere");
-                }
-
-                if (temperature < -30 || temperature > 50) {
-                    target.addModifier(1, "Extreme Temperature");
-                }
-            }
-        }
-
-        if (null != partWork.getUnit() && null != tech) {
-            // the AsTech issue is crazy, because you can actually be better off
-            // not maintaining
-            // than going it short-handed, but that is just the way it is.
-            // Still, there is also some fuzziness about what happens if you are
-            // short AsTechs
-            // for part of the cycle.
-            final int helpMod;
-            if (partWork.getUnit().isSelfCrewed()) {
-                helpMod = getShorthandedModForCrews(partWork.getUnit().getEntity().getCrew());
-            } else {
-                helpMod = getShorthandedMod(asTechsUsed, false);
-            }
-
-            if (helpMod > 0) {
-                target.addModifier(helpMod, "shorthanded");
-            }
-
-            // like repairs, per CamOps page 208 extra time gives a
-            // reduction to the TN based on x2, x3, x4
-            if (partWork.getUnit().getMaintenanceMultiplier() > 1) {
-                target.addModifier(-(partWork.getUnit().getMaintenanceMultiplier() - 1), "extra time");
-            }
-        }
-
-        return target;
-    }
-
-    /**
-     * Applies a Zero-G Operations skill gravityModifier to the specified {@link TargetRoll}, offsetting a penalty
-     * gravityModifier.
-     *
-     * <ul>
-     *   <li>If {@code zeroGSkillLevel} >= {@code gravityModifier}, does nothing.</li>
-     *   <li>If {@code zeroGSkillLevel} < {@code gravityModifier}, applies {@code -zeroGSkillLevel}.</li>
-     * </ul>
-     *
-     * @param zeroGSkillLevel the Zero-G Operations skill level, which negates up to that much penalty from the
-     *                        gravityModifier
-     * @param gravityModifier the penalty modifier value to offset
-     * @param target          the {@link TargetRoll} instance to modify
-     */
-    private static void addZeroGOperationsModifier(int zeroGSkillLevel, int gravityModifier, TargetRoll target) {
-        if (zeroGSkillLevel > 0) {
-            int effectiveModifier = zeroGSkillLevel >= gravityModifier ? 0 : -zeroGSkillLevel;
-
-            if (effectiveModifier < 0) {
-                target.addModifier(effectiveModifier, "Zero-G Operations");
-            }
-        }
-    }
-
->>>>>>> b80d1d0b
     /**
      * Calculates the target roll for acquiring the specified item or unit using the default campaign logistics person,
      * applying all standard campaign rules and options.
