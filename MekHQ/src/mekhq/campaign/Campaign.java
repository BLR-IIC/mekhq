/*
 * Copyright (c) 2009 - Jay Lawson (jaylawson39 at yahoo.com). All Rights Reserved.
 * Copyright (C) 2022-2025 The MegaMek Team. All Rights Reserved.
 *
 * This file is part of MekHQ.
 *
 * MekHQ is free software: you can redistribute it and/or modify
 * it under the terms of the GNU General Public License (GPL),
 * version 3 or (at your option) any later version,
 * as published by the Free Software Foundation.
 *
 * MekHQ is distributed in the hope that it will be useful,
 * but WITHOUT ANY WARRANTY; without even the implied warranty
 * of MERCHANTABILITY or FITNESS FOR A PARTICULAR PURPOSE.
 * See the GNU General Public License for more details.
 *
 * A copy of the GPL should have been included with this project;
 * if not, see <https://www.gnu.org/licenses/>.
 *
 * NOTICE: The MegaMek organization is a non-profit group of volunteers
 * creating free software for the BattleTech community.
 *
 * MechWarrior, BattleMech, `Mech and AeroTech are registered trademarks
 * of The Topps Company, Inc. All Rights Reserved.
 *
 * Catalyst Game Labs and the Catalyst Game Labs logo are trademarks of
 * InMediaRes Productions, LLC.
 *
 * MechWarrior Copyright Microsoft Corporation. MekHQ was created under
 * Microsoft's "Game Content Usage Rules"
 * <https://www.xbox.com/en-US/developers/rules> and it is not endorsed by or
 * affiliated with Microsoft.
 */
package mekhq.campaign;

import static java.lang.Math.floor;
import static java.lang.Math.max;
import static megamek.common.Compute.d6;
import static megamek.common.Compute.randomInt;
import static mekhq.campaign.CampaignOptions.S_AUTO;
import static mekhq.campaign.CampaignOptions.S_TECH;
import static mekhq.campaign.CampaignOptions.TRANSIT_UNIT_MONTH;
import static mekhq.campaign.CampaignOptions.TRANSIT_UNIT_WEEK;
import static mekhq.campaign.force.CombatTeam.recalculateCombatTeams;
import static mekhq.campaign.force.Force.FORCE_NONE;
import static mekhq.campaign.force.Force.FORCE_ORIGIN;
import static mekhq.campaign.force.Force.NO_ASSIGNED_SCENARIO;
import static mekhq.campaign.market.contractMarket.ContractAutomation.performAutomatedActivation;
import static mekhq.campaign.market.personnelMarket.enums.PersonnelMarketStyle.MEKHQ;
import static mekhq.campaign.market.personnelMarket.enums.PersonnelMarketStyle.PERSONNEL_MARKET_DISABLED;
import static mekhq.campaign.mission.AtBContract.pickRandomCamouflage;
import static mekhq.campaign.mission.resupplyAndCaches.PerformResupply.performResupply;
import static mekhq.campaign.mission.resupplyAndCaches.Resupply.isProhibitedUnitType;
import static mekhq.campaign.mission.resupplyAndCaches.ResupplyUtilities.processAbandonedConvoy;
import static mekhq.campaign.parts.enums.PartQuality.QUALITY_A;
import static mekhq.campaign.personnel.Bloodmark.getBloodhuntSchedule;
import static mekhq.campaign.personnel.DiscretionarySpending.performDiscretionarySpending;
import static mekhq.campaign.personnel.PersonnelOptions.ADMIN_INTERSTELLAR_NEGOTIATOR;
import static mekhq.campaign.personnel.PersonnelOptions.ADMIN_LOGISTICIAN;
import static mekhq.campaign.personnel.PersonnelOptions.ATOW_ALTERNATE_ID;
import static mekhq.campaign.personnel.PersonnelOptions.COMPULSION_ADDICTION;
<<<<<<< HEAD
import static mekhq.campaign.personnel.PersonnelOptions.MADNESS_SPLIT_PERSONALITY;
=======
import static mekhq.campaign.personnel.PersonnelOptions.MADNESS_FLASHBACKS;
>>>>>>> 0a588cf2
import static mekhq.campaign.personnel.PersonnelOptions.getCompulsionCheckModifier;
import static mekhq.campaign.personnel.backgrounds.BackgroundsController.randomMercenaryCompanyNameGenerator;
import static mekhq.campaign.personnel.education.EducationController.getAcademy;
import static mekhq.campaign.personnel.education.TrainingCombatTeams.processTrainingCombatTeams;
import static mekhq.campaign.personnel.enums.BloodmarkLevel.BLOODMARK_ZERO;
import static mekhq.campaign.personnel.lifeEvents.CommandersDayAnnouncement.isCommandersDay;
import static mekhq.campaign.personnel.lifeEvents.FreedomDayAnnouncement.isFreedomDay;
import static mekhq.campaign.personnel.lifeEvents.NewYearsDayAnnouncement.isNewYear;
import static mekhq.campaign.personnel.lifeEvents.WinterHolidayAnnouncement.isWinterHolidayMajorDay;
import static mekhq.campaign.personnel.skills.Aging.applyAgingSPA;
import static mekhq.campaign.personnel.skills.Aging.getMilestone;
import static mekhq.campaign.personnel.skills.Aging.updateAllSkillAgeModifiers;
import static mekhq.campaign.personnel.skills.AttributeCheckUtility.performQuickAttributeCheck;
import static mekhq.campaign.personnel.skills.SkillType.EXP_NONE;
import static mekhq.campaign.personnel.skills.SkillType.S_STRATEGY;
import static mekhq.campaign.personnel.skills.SkillType.getType;
import static mekhq.campaign.personnel.turnoverAndRetention.Fatigue.areFieldKitchensWithinCapacity;
import static mekhq.campaign.personnel.turnoverAndRetention.Fatigue.checkFieldKitchenCapacity;
import static mekhq.campaign.personnel.turnoverAndRetention.Fatigue.checkFieldKitchenUsage;
import static mekhq.campaign.personnel.turnoverAndRetention.Fatigue.processFatigueRecovery;
import static mekhq.campaign.personnel.turnoverAndRetention.RetirementDefectionTracker.Payout.isBreakingContract;
import static mekhq.campaign.personnel.turnoverAndRetention.RetirementDefectionTracker.RETIREMENT_AGE;
import static mekhq.campaign.randomEvents.GrayMonday.GRAY_MONDAY_EVENTS_BEGIN;
import static mekhq.campaign.randomEvents.GrayMonday.GRAY_MONDAY_EVENTS_END;
import static mekhq.campaign.randomEvents.GrayMonday.isGrayMonday;
import static mekhq.campaign.randomEvents.prisoners.PrisonerEventManager.DEFAULT_TEMPORARY_CAPACITY;
import static mekhq.campaign.randomEvents.prisoners.PrisonerEventManager.MINIMUM_TEMPORARY_CAPACITY;
import static mekhq.campaign.randomEvents.prisoners.enums.PrisonerStatus.BONDSMAN;
import static mekhq.campaign.stratcon.StratconRulesManager.processIgnoredDynamicScenario;
import static mekhq.campaign.stratcon.SupportPointNegotiation.negotiateAdditionalSupportPoints;
import static mekhq.campaign.unit.Unit.SITE_FACILITY_BASIC;
import static mekhq.campaign.unit.Unit.TECH_WORK_DAY;
import static mekhq.campaign.universe.Faction.MERCENARY_FACTION_CODE;
import static mekhq.campaign.universe.Faction.PIRATE_FACTION_CODE;
import static mekhq.campaign.universe.Factions.getFactionLogo;
import static mekhq.campaign.universe.factionStanding.FactionStandingUtilities.PIRACY_SUCCESS_INDEX_FACTION_CODE;
import static mekhq.gui.campaignOptions.enums.ProcurementPersonnelPick.isIneligibleToPerformProcurement;
import static mekhq.utilities.ReportingUtilities.CLOSING_SPAN_TAG;
import static mekhq.utilities.ReportingUtilities.spanOpeningWithCustomColor;

import java.io.PrintWriter;
import java.text.MessageFormat;
import java.time.DayOfWeek;
import java.time.LocalDate;
import java.time.Month;
import java.time.temporal.ChronoUnit;
import java.util.*;
import java.util.Map.Entry;
import java.util.stream.Collectors;
import javax.swing.ImageIcon;
import javax.swing.JOptionPane;

import megamek.Version;
import megamek.client.bot.princess.BehaviorSettings;
import megamek.client.bot.princess.BehaviorSettingsFactory;
import megamek.client.generator.RandomGenderGenerator;
import megamek.client.generator.RandomNameGenerator;
import megamek.client.generator.RandomUnitGenerator;
import megamek.client.ui.util.PlayerColour;
import megamek.codeUtilities.ObjectUtility;
import megamek.common.*;
import megamek.common.ITechnology.AvailabilityValue;
import megamek.common.annotations.Nullable;
import megamek.common.enums.Gender;
import megamek.common.equipment.BombMounted;
import megamek.common.icons.Camouflage;
import megamek.common.icons.Portrait;
import megamek.common.loaders.BLKFile;
import megamek.common.loaders.EntityLoadingException;
import megamek.common.loaders.EntitySavingException;
import megamek.common.options.GameOptions;
import megamek.common.options.IBasicOption;
import megamek.common.options.IOption;
import megamek.common.options.IOptionGroup;
import megamek.common.options.OptionsConstants;
import megamek.common.planetaryconditions.PlanetaryConditions;
import megamek.common.util.BuildingBlock;
import megamek.logging.MMLogger;
import mekhq.MHQConstants;
import mekhq.MekHQ;
import mekhq.Utilities;
import mekhq.campaign.Quartermaster.PartAcquisitionResult;
import mekhq.campaign.againstTheBot.AtBConfiguration;
import mekhq.campaign.enums.CampaignTransportType;
import mekhq.campaign.event.*;
import mekhq.campaign.finances.Accountant;
import mekhq.campaign.finances.CurrencyManager;
import mekhq.campaign.finances.Finances;
import mekhq.campaign.finances.Loan;
import mekhq.campaign.finances.Money;
import mekhq.campaign.finances.enums.TransactionType;
import mekhq.campaign.force.CombatTeam;
import mekhq.campaign.force.Force;
import mekhq.campaign.force.ForceType;
import mekhq.campaign.icons.StandardForceIcon;
import mekhq.campaign.icons.UnitIcon;
import mekhq.campaign.log.HistoricalLogEntry;
import mekhq.campaign.log.LogEntry;
import mekhq.campaign.log.ServiceLogger;
import mekhq.campaign.market.PartsStore;
import mekhq.campaign.market.PersonnelMarket;
import mekhq.campaign.market.ShoppingList;
import mekhq.campaign.market.contractMarket.AbstractContractMarket;
import mekhq.campaign.market.contractMarket.AtbMonthlyContractMarket;
import mekhq.campaign.market.personnelMarket.enums.PersonnelMarketStyle;
import mekhq.campaign.market.personnelMarket.markets.NewPersonnelMarket;
import mekhq.campaign.market.unitMarket.AbstractUnitMarket;
import mekhq.campaign.market.unitMarket.DisabledUnitMarket;
import mekhq.campaign.mission.AtBContract;
import mekhq.campaign.mission.AtBDynamicScenario;
import mekhq.campaign.mission.AtBScenario;
import mekhq.campaign.mission.Contract;
import mekhq.campaign.mission.Mission;
import mekhq.campaign.mission.Scenario;
import mekhq.campaign.mission.atb.AtBScenarioFactory;
import mekhq.campaign.mission.enums.AtBMoraleLevel;
import mekhq.campaign.mission.enums.CombatRole;
import mekhq.campaign.mission.enums.MissionStatus;
import mekhq.campaign.mission.enums.ScenarioStatus;
import mekhq.campaign.mission.enums.ScenarioType;
import mekhq.campaign.mission.resupplyAndCaches.Resupply;
import mekhq.campaign.mission.resupplyAndCaches.Resupply.ResupplyType;
import mekhq.campaign.parts.*;
import mekhq.campaign.parts.enums.PartQuality;
import mekhq.campaign.parts.equipment.AmmoBin;
import mekhq.campaign.parts.equipment.EquipmentPart;
import mekhq.campaign.parts.equipment.HeatSink;
import mekhq.campaign.parts.equipment.JumpJet;
import mekhq.campaign.parts.equipment.MissingEquipmentPart;
import mekhq.campaign.personnel.Bloodmark;
import mekhq.campaign.personnel.Bloodname;
import mekhq.campaign.personnel.Person;
import mekhq.campaign.personnel.PersonnelOptions;
import mekhq.campaign.personnel.RandomDependents;
import mekhq.campaign.personnel.SpecialAbility;
import mekhq.campaign.personnel.autoAwards.AutoAwardsController;
import mekhq.campaign.personnel.death.RandomDeath;
import mekhq.campaign.personnel.divorce.AbstractDivorce;
import mekhq.campaign.personnel.divorce.DisabledRandomDivorce;
import mekhq.campaign.personnel.education.Academy;
import mekhq.campaign.personnel.education.EducationController;
import mekhq.campaign.personnel.enums.BloodmarkLevel;
import mekhq.campaign.personnel.enums.PersonnelRole;
import mekhq.campaign.personnel.enums.PersonnelStatus;
import mekhq.campaign.personnel.enums.Phenotype;
import mekhq.campaign.personnel.enums.SplittingSurnameStyle;
import mekhq.campaign.personnel.generator.AbstractPersonnelGenerator;
import mekhq.campaign.personnel.generator.AbstractSkillGenerator;
import mekhq.campaign.personnel.generator.AbstractSpecialAbilityGenerator;
import mekhq.campaign.personnel.generator.DefaultPersonnelGenerator;
import mekhq.campaign.personnel.generator.DefaultSkillGenerator;
import mekhq.campaign.personnel.generator.DefaultSpecialAbilityGenerator;
import mekhq.campaign.personnel.generator.RandomPortraitGenerator;
import mekhq.campaign.personnel.generator.SingleSpecialAbilityGenerator;
import mekhq.campaign.personnel.lifeEvents.ComingOfAgeAnnouncement;
import mekhq.campaign.personnel.lifeEvents.CommandersDayAnnouncement;
import mekhq.campaign.personnel.lifeEvents.FreedomDayAnnouncement;
import mekhq.campaign.personnel.lifeEvents.NewYearsDayAnnouncement;
import mekhq.campaign.personnel.lifeEvents.WinterHolidayAnnouncement;
import mekhq.campaign.personnel.marriage.AbstractMarriage;
import mekhq.campaign.personnel.marriage.DisabledRandomMarriage;
import mekhq.campaign.personnel.medical.MedicalController;
import mekhq.campaign.personnel.procreation.AbstractProcreation;
import mekhq.campaign.personnel.procreation.DisabledRandomProcreation;
import mekhq.campaign.personnel.ranks.RankSystem;
import mekhq.campaign.personnel.ranks.RankValidator;
import mekhq.campaign.personnel.ranks.Ranks;
import mekhq.campaign.personnel.skills.Attributes;
import mekhq.campaign.personnel.skills.RandomSkillPreferences;
import mekhq.campaign.personnel.skills.Skill;
import mekhq.campaign.personnel.skills.SkillType;
import mekhq.campaign.personnel.skills.enums.AgingMilestone;
import mekhq.campaign.personnel.skills.enums.SkillAttribute;
import mekhq.campaign.personnel.turnoverAndRetention.RetirementDefectionTracker;
import mekhq.campaign.randomEvents.GrayMonday;
import mekhq.campaign.randomEvents.RandomEventLibraries;
import mekhq.campaign.randomEvents.prisoners.PrisonerEventManager;
import mekhq.campaign.randomEvents.prisoners.RecoverMIAPersonnel;
import mekhq.campaign.randomEvents.prisoners.enums.PrisonerStatus;
import mekhq.campaign.rating.CamOpsReputation.ReputationController;
import mekhq.campaign.rating.FieldManualMercRevDragoonsRating;
import mekhq.campaign.rating.IUnitRating;
import mekhq.campaign.rating.UnitRatingMethod;
import mekhq.campaign.storyarc.StoryArc;
import mekhq.campaign.stratcon.StratconCampaignState;
import mekhq.campaign.stratcon.StratconContractInitializer;
import mekhq.campaign.stratcon.StratconRulesManager;
import mekhq.campaign.stratcon.StratconTrackState;
import mekhq.campaign.unit.CargoStatistics;
import mekhq.campaign.unit.CrewType;
import mekhq.campaign.unit.HangarStatistics;
import mekhq.campaign.unit.TestUnit;
import mekhq.campaign.unit.Unit;
import mekhq.campaign.unit.UnitOrder;
import mekhq.campaign.unit.UnitTechProgression;
import mekhq.campaign.unit.enums.TransporterType;
import mekhq.campaign.universe.*;
import mekhq.campaign.universe.enums.HiringHallLevel;
import mekhq.campaign.universe.eras.Era;
import mekhq.campaign.universe.eras.Eras;
import mekhq.campaign.universe.factionStanding.*;
import mekhq.campaign.universe.fameAndInfamy.FameAndInfamyController;
import mekhq.campaign.universe.selectors.factionSelectors.AbstractFactionSelector;
import mekhq.campaign.universe.selectors.factionSelectors.DefaultFactionSelector;
import mekhq.campaign.universe.selectors.factionSelectors.RangedFactionSelector;
import mekhq.campaign.universe.selectors.planetSelectors.AbstractPlanetSelector;
import mekhq.campaign.universe.selectors.planetSelectors.DefaultPlanetSelector;
import mekhq.campaign.universe.selectors.planetSelectors.RangedPlanetSelector;
import mekhq.campaign.utilities.AutomatedPersonnelCleanUp;
import mekhq.campaign.work.IAcquisitionWork;
import mekhq.campaign.work.IPartWork;
import mekhq.gui.baseComponents.immersiveDialogs.ImmersiveDialogSimple;
import mekhq.gui.baseComponents.immersiveDialogs.ImmersiveDialogWidth;
import mekhq.gui.campaignOptions.enums.ProcurementPersonnelPick;
import mekhq.gui.dialog.factionStanding.factionJudgment.FactionJudgmentDialog;
import mekhq.module.atb.AtBEventProcessor;
import mekhq.service.AutosaveService;
import mekhq.service.IAutosaveService;
import mekhq.service.mrms.MRMSService;
import mekhq.utilities.MHQXMLUtility;
import mekhq.utilities.ReportingUtilities;

/**
 * The main campaign class, keeps track of teams and units
 *
 * @author Taharqa
 */
public class Campaign implements ITechManager {
    private static final MMLogger logger = MMLogger.create(Campaign.class);

    public static final String REPORT_LINEBREAK = "<br/><br/>";

    private UUID id;
    private Version version; // this is dynamically populated on load and doesn't need to be saved

    // we have three things to track: (1) teams, (2) units, (3) repair tasks
    // we will use the same basic system (borrowed from MegaMek) for tracking
    // all three
    // OK now we have more, parts, personnel, forces, missions, and scenarios.
    // and more still - we're tracking DropShips and WarShips in a separate set so
    // that we can assign units to transports
    private final Hangar units = new Hangar();
    CampaignTransporterMap shipTransporters = new CampaignTransporterMap(this, CampaignTransportType.SHIP_TRANSPORT);
    CampaignTransporterMap tacticalTransporters = new CampaignTransporterMap(this,
          CampaignTransportType.TACTICAL_TRANSPORT);
    CampaignTransporterMap towTransporters = new CampaignTransporterMap(this, CampaignTransportType.TOW_TRANSPORT);
    private final Map<UUID, Person> personnel = new LinkedHashMap<>();
    private Warehouse parts = new Warehouse();
    private final TreeMap<Integer, Force> forceIds = new TreeMap<>();
    private final TreeMap<Integer, Mission> missions = new TreeMap<>();
    private final TreeMap<Integer, Scenario> scenarios = new TreeMap<>();
    private final Map<UUID, List<Kill>> kills = new HashMap<>();

    // This maps PartInUse ToString() results to doubles, representing a mapping
    // of parts in use to their requested stock percentages to make these values
    // persistent
    private Map<String, Double> partsInUseRequestedStockMap = new LinkedHashMap<>();

    private transient final UnitNameTracker unitNameTracker = new UnitNameTracker();

    private int astechPool;
    private int astechPoolMinutes;
    private int astechPoolOvertime;
    private int medicPool;

    private int lastForceId;
    private int lastMissionId;
    private int lastScenarioId;

    // I need to put a basic game object in campaign so that I can
    // assign it to the entities, otherwise some entity methods may get NPE
    // if they try to call up game options
    private final Game game;
    private final Player player;

    private GameOptions gameOptions;

    private String name;
    private LocalDate currentDay;
    private LocalDate campaignStartDate;

    // hierarchically structured Force object to define TO&E
    private Force forces;
    private Hashtable<Integer, CombatTeam> combatTeams; // AtB

    private Faction faction;
    private ITechnology.Faction techFaction;
    private String retainerEmployerCode; // AtB
    private LocalDate retainerStartDate; // AtB
    private RankSystem rankSystem;

    private final ArrayList<String> currentReport;
    private transient String currentReportHTML;
    private transient List<String> newReports;

    private Boolean fieldKitchenWithinCapacity;

    // this is updated and used per gaming session, it is enabled/disabled via the
    // Campaign options
    // we're re-using the LogEntry class that is used to store Personnel entries
    public LinkedList<LogEntry> inMemoryLogHistory = new LinkedList<>();

    private boolean overtime;
    private boolean gmMode;
    private transient boolean overviewLoadingValue = true;

    private Camouflage camouflage = pickRandomCamouflage(3025, "Root");
    private PlayerColour colour = PlayerColour.BLUE;
    private StandardForceIcon unitIcon = new UnitIcon(null, null);

    private Finances finances;

    private CurrentLocation location;
    private boolean isAvoidingEmptySystems;
    private boolean isOverridingCommandCircuitRequirements;

    private final News news;

    private final PartsStore partsStore;

    private final List<String> customs;

    private CampaignOptions campaignOptions;
    private RandomSkillPreferences rskillPrefs = new RandomSkillPreferences();
    private MekHQ app;

    private ShoppingList shoppingList;

    private NewPersonnelMarket newPersonnelMarket;

    @Deprecated(since = "0.50.06", forRemoval = false)
    private PersonnelMarket personnelMarket;

    private AbstractContractMarket contractMarket;
    private AbstractUnitMarket unitMarket;

    private RandomDeath randomDeath;
    private transient AbstractDivorce divorce;
    private transient AbstractMarriage marriage;
    private transient AbstractProcreation procreation;
    private List<Person> personnelWhoAdvancedInXP;

    private RetirementDefectionTracker retirementDefectionTracker;
    private List<String> turnoverRetirementInformation;

    private AtBConfiguration atbConfig; // AtB
    private AtBEventProcessor atbEventProcessor; // AtB
    private LocalDate shipSearchStart; // AtB
    private int shipSearchType;
    private String shipSearchResult; // AtB
    private LocalDate shipSearchExpiration; // AtB
    private IUnitGenerator unitGenerator; // deprecated
    private IUnitRating unitRating; // deprecated
    private ReputationController reputation;
    private int crimeRating;
    private int crimePirateModifier;
    private LocalDate dateOfLastCrime;
    private FactionStandings factionStandings;
    private int initiativeBonus;
    private int initiativeMaxBonus;
    private final CampaignSummary campaignSummary;
    private final Quartermaster quartermaster;
    private StoryArc storyArc;
    private BehaviorSettings autoResolveBehaviorSettings;
    private List<UUID> automatedMothballUnits;
    private int temporaryPrisonerCapacity;
    private boolean processProcurement;

    // options relating to parts in use and restock
    private boolean ignoreMothballed;
    private boolean topUpWeekly;
    private PartQuality ignoreSparesUnderQuality;

    // Libraries
    // We deliberately don't write this data to the save file as we want it rebuilt
    // every time the campaign loads. This ensures updates can be applied and there is no risk of
    // bugs being permanently locked into the campaign file.
    RandomEventLibraries randomEventLibraries;
    FactionStandingUltimatumsLibrary factionStandingUltimatumsLibrary;

    /**
     * Represents the different types of administrative specializations. Each specialization corresponds to a distinct
     * administrative role within the organization.
     *
     * <p>
     * These specializations are used to determine administrative roles and responsibilities, such as by identifying the
     * most senior administrator for a given role.
     * </p>
     */
    public enum AdministratorSpecialization {
        COMMAND, LOGISTICS, TRANSPORT, HR
    }

    private final transient ResourceBundle resources = ResourceBundle.getBundle("mekhq.resources.Campaign",
          MekHQ.getMHQOptions().getLocale());

    /**
     * This is used to determine if the player has an active AtB Contract, and is recalculated on load
     */
    private transient boolean hasActiveContract;

    private final IAutosaveService autosaveService;

    public Campaign() {
        id = UUID.randomUUID();
        game = new Game();
        player = new Player(0, "self");
        game.addPlayer(0, player);
        currentDay = LocalDate.ofYearDay(3067, 1);
        campaignStartDate = null;
        campaignOptions = new CampaignOptions();
        setFaction(Factions.getInstance().getDefaultFaction());
        techFaction = ITechnology.Faction.MERC;
        CurrencyManager.getInstance().setCampaign(this);
        location = new CurrentLocation(Systems.getInstance().getSystems().get("Galatea"), 0);
        isAvoidingEmptySystems = true;
        isOverridingCommandCircuitRequirements = false;
        currentReport = new ArrayList<>();
        currentReportHTML = "";
        newReports = new ArrayList<>();
        name = randomMercenaryCompanyNameGenerator(null);
        overtime = false;
        gmMode = false;
        retainerEmployerCode = null;
        retainerStartDate = null;
        reputation = null;
        factionStandings = new FactionStandings();
        crimeRating = 0;
        crimePirateModifier = 0;
        dateOfLastCrime = null;
        initiativeBonus = 0;
        initiativeMaxBonus = 1;
        setRankSystemDirect(Ranks.getRankSystemFromCode(Ranks.DEFAULT_SYSTEM_CODE));
        forces = new Force(name);
        forceIds.put(0, forces);
        combatTeams = new Hashtable<>();
        finances = new Finances();
        astechPool = 0;
        medicPool = 0;
        resetAstechMinutes();
        partsStore = new PartsStore(this);
        gameOptions = new GameOptions();
        gameOptions.getOption(OptionsConstants.ALLOWED_YEAR).setValue(getGameYear());
        game.setOptions(gameOptions);
        customs = new ArrayList<>();
        shoppingList = new ShoppingList();
        newPersonnelMarket = new NewPersonnelMarket(this);
        news = new News(getGameYear(), id.getLeastSignificantBits());
        setPersonnelMarket(new PersonnelMarket());
        setContractMarket(new AtbMonthlyContractMarket());
        setUnitMarket(new DisabledUnitMarket());
        randomDeath = new RandomDeath(this);
        setDivorce(new DisabledRandomDivorce(getCampaignOptions()));
        setMarriage(new DisabledRandomMarriage(getCampaignOptions()));
        setProcreation(new DisabledRandomProcreation(getCampaignOptions()));
        personnelWhoAdvancedInXP = new ArrayList<>();
        retirementDefectionTracker = new RetirementDefectionTracker();
        turnoverRetirementInformation = new ArrayList<>();
        atbConfig = null;
        autosaveService = new AutosaveService();
        hasActiveContract = false;
        campaignSummary = new CampaignSummary(this);
        quartermaster = new Quartermaster(this);
        fieldKitchenWithinCapacity = false;
        autoResolveBehaviorSettings = BehaviorSettingsFactory.getInstance().DEFAULT_BEHAVIOR;
        automatedMothballUnits = new ArrayList<>();
        temporaryPrisonerCapacity = DEFAULT_TEMPORARY_CAPACITY;
        processProcurement = true;
        topUpWeekly = false;
        ignoreMothballed = true;
        ignoreSparesUnderQuality = QUALITY_A;

        // Library initialization
        randomEventLibraries = new RandomEventLibraries();
        factionStandingUltimatumsLibrary = new FactionStandingUltimatumsLibrary();
    }

    /**
     * @return the app
     */
    public MekHQ getApp() {
        return app;
    }

    /**
     * @param app the app to set
     */
    public void setApp(MekHQ app) {
        this.app = app;
    }

    /**
     * @param overviewLoadingValue the overviewLoadingValue to set
     */
    public void setOverviewLoadingValue(boolean overviewLoadingValue) {
        this.overviewLoadingValue = overviewLoadingValue;
    }

    public Game getGame() {
        return game;
    }

    public Player getPlayer() {
        return player;
    }

    public void setId(UUID id) {
        this.id = id;
    }

    public UUID getId() {
        return id;
    }

    public void setVersion(Version version) {
        this.version = version;
    }

    public @Nullable Version getVersion() {
        return version;
    }

    public String getName() {
        return name;
    }

    public void setName(String s) {
        this.name = s;
    }

    public Era getEra() {
        return Eras.getInstance().getEra(getLocalDate());
    }

    public String getTitle() {
        return getName() +
                     " (" +
                     getFaction().getFullName(getGameYear()) +
                     ')' +
                     " - " +
                     MekHQ.getMHQOptions().getLongDisplayFormattedDate(getLocalDate()) +
                     " (" +
                     getEra() +
                     ')';
    }

    public LocalDate getLocalDate() {
        return currentDay;
    }

    public void setLocalDate(LocalDate currentDay) {
        this.currentDay = currentDay;
    }

    public LocalDate getCampaignStartDate() {
        return campaignStartDate;
    }

    public void setCampaignStartDate(LocalDate campaignStartDate) {
        this.campaignStartDate = campaignStartDate;
    }

    public PlanetarySystem getCurrentSystem() {
        return location.getCurrentSystem();
    }

    public boolean isAvoidingEmptySystems() {
        return isAvoidingEmptySystems;
    }

    public void setIsAvoidingEmptySystems(boolean isAvoidingEmptySystems) {
        this.isAvoidingEmptySystems = isAvoidingEmptySystems;
    }

    public boolean isOverridingCommandCircuitRequirements() {
        return isOverridingCommandCircuitRequirements;
    }

    public void setIsOverridingCommandCircuitRequirements(boolean isOverridingCommandCircuitRequirements) {
        this.isOverridingCommandCircuitRequirements = isOverridingCommandCircuitRequirements;
    }

    /**
     * Returns the Hiring Hall level from the force's current system on the current date. If there is no hiring hall
     * present, the level is HiringHallLevel.NONE.
     *
     * @return The Hiring Hall level of the current system at the present date.
     */
    public HiringHallLevel getSystemHiringHallLevel() {
        return getCurrentSystem().getHiringHallLevel(getLocalDate());
    }

    public Money getFunds() {
        return finances.getBalance();
    }

    public void setForces(Force f) {
        forces = f;
    }

    public Force getForces() {
        return forces;
    }

    public List<Force> getAllForces() {
        return new ArrayList<>(forceIds.values());
    }

    /**
     * Retrieves all units in the Table of Organization and Equipment (TOE).
     *
     * <p>This method provides a list of unique identifiers for all units currently included in the force's TOE
     * structure.</p>
     *
     * @param standardForcesOnly if {@code true}, returns only units in {@link ForceType#STANDARD} forces; if
     *                           {@code false}, returns all units.
     *
     * @return a List of UUID objects representing all units in the TOE according to the specified filter
     *
     * @author Illiani
     * @since 0.50.05
     */
    public List<UUID> getAllUnitsInTheTOE(boolean standardForcesOnly) {
        return forces.getAllUnits(standardForcesOnly);
    }

    /**
     * Adds a {@link CombatTeam} to the {@code combatTeams} {@link Hashtable} using {@code forceId} as the key.
     *
     * @param combatTeam the {@link CombatTeam} to be added to the {@link Hashtable}
     */
    public void addCombatTeam(CombatTeam combatTeam) {
        combatTeams.put(combatTeam.getForceId(), combatTeam);
    }

    /**
     * Removes a {@link CombatTeam} from the {@code combatTeams} {@link Hashtable} using {@code forceId} as the key.
     *
     * @param forceId the key of the {@link CombatTeam} to be removed from the {@link Hashtable}
     */
    public void removeCombatTeam(final int forceId) {
        this.combatTeams.remove(forceId);
    }

    /**
     * Returns the {@link Hashtable} using the combatTeam's {@code forceId} as the key and containing all the
     * {@link CombatTeam} objects after removing the ineligible ones. Although sanitization might not be necessary, it
     * ensures that there is no need for {@code isEligible()} checks when fetching the {@link Hashtable}.
     *
     * @return the sanitized {@link Hashtable} of {@link CombatTeam} objects stored in the current campaign.
     */
    public Hashtable<Integer, CombatTeam> getCombatTeamsTable() {
        // Here we sanitize the list, ensuring ineligible formations have been removed
        // before
        // returning the hashtable. In theory, this shouldn't be necessary, however,
        // having this
        // sanitizing step should remove the need for isEligible() checks whenever we
        // fetch the
        // hashtable.
        for (Force force : getAllForces()) {
            int forceId = force.getId();
            if (combatTeams.containsKey(forceId)) {
                CombatTeam combatTeam = combatTeams.get(forceId);

                if (combatTeam.isEligible(this)) {
                    continue;
                }
            } else {
                CombatTeam combatTeam = new CombatTeam(forceId, this);

                if (combatTeam.isEligible(this)) {
                    combatTeams.put(forceId, combatTeam);
                    continue;
                }
            }

            combatTeams.remove(forceId);
        }

        return combatTeams;
    }

    /**
     * Returns an {@link ArrayList} of all {@link CombatTeam} objects in the {@code combatTeams} {@link Hashtable}.
     * Calls the {@code getCombatTeamsTable()} method to sanitize the {@link Hashtable} before conversion to
     * {@link ArrayList}.
     *
     * @return an {@link ArrayList} of all the {@link CombatTeam} objects in the {@code combatTeams} {@link Hashtable}
     */
    public ArrayList<CombatTeam> getAllCombatTeams() {
        // This call allows us to utilize the self-sanitizing feature of
        // getCombatTeamsTable(),
        // without needing to directly include the code here, too.
        combatTeams = getCombatTeamsTable();

        return combatTeams.values()
                     .stream()
                     .filter(l -> forceIds.containsKey(l.getForceId()))
                     .collect(Collectors.toCollection(ArrayList::new));
    }

    public void setShoppingList(ShoppingList sl) {
        shoppingList = sl;
    }

    public ShoppingList getShoppingList() {
        return shoppingList;
    }

    // region Markets
    public PersonnelMarket getPersonnelMarket() {
        return personnelMarket;
    }

    public void setPersonnelMarket(final PersonnelMarket personnelMarket) {
        this.personnelMarket = personnelMarket;
    }

    public AbstractContractMarket getContractMarket() {
        return contractMarket;
    }

    public void setContractMarket(final AbstractContractMarket contractMarket) {
        this.contractMarket = contractMarket;
    }

    public AbstractUnitMarket getUnitMarket() {
        return unitMarket;
    }

    public void setUnitMarket(final AbstractUnitMarket unitMarket) {
        this.unitMarket = unitMarket;
    }

    public NewPersonnelMarket getNewPersonnelMarket() {
        return newPersonnelMarket;
    }

    public void setNewPersonnelMarket(final NewPersonnelMarket newPersonnelMarket) {
        this.newPersonnelMarket = newPersonnelMarket;
    }
    // endregion Markets

    // region Personnel Modules
    public void resetRandomDeath() {
        this.randomDeath = new RandomDeath(this);
    }

    public AbstractDivorce getDivorce() {
        return divorce;
    }

    public void setDivorce(final AbstractDivorce divorce) {
        this.divorce = divorce;
    }

    public AbstractMarriage getMarriage() {
        return marriage;
    }

    public void setMarriage(final AbstractMarriage marriage) {
        this.marriage = marriage;
    }

    public AbstractProcreation getProcreation() {
        return procreation;
    }

    public void setProcreation(final AbstractProcreation procreation) {
        this.procreation = procreation;
    }
    // endregion Personnel Modules

    public void setRetirementDefectionTracker(RetirementDefectionTracker rdt) {
        retirementDefectionTracker = rdt;
    }

    public RetirementDefectionTracker getRetirementDefectionTracker() {
        return retirementDefectionTracker;
    }

    /**
     * Sets the list of personnel who have advanced in experience points (XP) via vocational xp.
     *
     * @param personnelWhoAdvancedInXP a {@link List} of {@link Person} objects representing personnel who have gained
     *                                 XP.
     */
    public void setPersonnelWhoAdvancedInXP(List<Person> personnelWhoAdvancedInXP) {
        this.personnelWhoAdvancedInXP = personnelWhoAdvancedInXP;
    }

    /**
     * Retrieves the list of personnel who have advanced in experience points (XP) via vocational xp.
     *
     * @return a {@link List} of {@link Person} objects representing personnel who have gained XP.
     */
    public List<Person> getPersonnelWhoAdvancedInXP() {
        return personnelWhoAdvancedInXP;
    }

    /**
     * Initializes the unit generator based on the method chosen in campaignOptions. Called when the unit generator is
     * first used or when the method has been changed in campaignOptions.
     */
    public void initUnitGenerator() {
        if (unitGenerator != null && unitGenerator instanceof RATManager) {
            MekHQ.unregisterHandler(unitGenerator);
        }
        if (campaignOptions.isUseStaticRATs()) {
            RATManager rm = new RATManager();
            while (!RandomUnitGenerator.getInstance().isInitialized()) {
                try {
                    Thread.sleep(50);
                } catch (InterruptedException e) {
                    logger.error("", e);
                }
            }
            rm.setSelectedRATs(campaignOptions.getRATs());
            rm.setIgnoreRatEra(campaignOptions.isIgnoreRATEra());
            unitGenerator = rm;
        } else {
            unitGenerator = new RATGeneratorConnector(getGameYear());
        }
    }

    /**
     * @return - the class responsible for generating random units
     */
    public IUnitGenerator getUnitGenerator() {
        if (unitGenerator == null) {
            initUnitGenerator();
        }
        return unitGenerator;
    }

    public void setAtBEventProcessor(AtBEventProcessor processor) {
        atbEventProcessor = processor;
    }

    public void setAtBConfig(AtBConfiguration config) {
        atbConfig = config;
    }

    public AtBConfiguration getAtBConfig() {
        if (atbConfig == null) {
            atbConfig = AtBConfiguration.loadFromXml();
        }
        return atbConfig;
    }

    // region Ship Search

    /**
     * Sets the date a ship search was started, or null if no search is in progress.
     */
    public void setShipSearchStart(@Nullable LocalDate shipSearchStart) {
        this.shipSearchStart = shipSearchStart;
    }

    /**
     * @return The date a ship search was started, or null if none is in progress.
     */
    public LocalDate getShipSearchStart() {
        return shipSearchStart;
    }

    /**
     * Sets the lookup name of the available ship, or null if none were found.
     */
    public void setShipSearchResult(@Nullable String result) {
        shipSearchResult = result;
    }

    /**
     * @return The lookup name of the available ship, or null if none is available
     */
    public String getShipSearchResult() {
        return shipSearchResult;
    }

    /**
     * @return The date the ship is no longer available, if there is one.
     */
    public LocalDate getShipSearchExpiration() {
        return shipSearchExpiration;
    }

    public void setShipSearchExpiration(LocalDate shipSearchExpiration) {
        this.shipSearchExpiration = shipSearchExpiration;
    }

    /**
     * Sets the unit type to search for.
     */
    public void setShipSearchType(int unitType) {
        shipSearchType = unitType;
    }

    public void startShipSearch(int unitType) {
        setShipSearchStart(getLocalDate());
        setShipSearchType(unitType);
    }

    private void processShipSearch() {
        if (getShipSearchStart() == null) {
            return;
        }

        StringBuilder report = new StringBuilder();
        if (getFinances().debit(TransactionType.UNIT_PURCHASE,
              getLocalDate(),
              getAtBConfig().shipSearchCostPerWeek(),
              "Ship Search")) {
            report.append(getAtBConfig().shipSearchCostPerWeek().toAmountAndSymbolString())
                  .append(" deducted for ship search.");
        } else {
            addReport("<font color=" +
                            ReportingUtilities.getNegativeColor() +
                            ">Insufficient funds for ship search.</font>");
            setShipSearchStart(null);
            return;
        }

        long numDays = ChronoUnit.DAYS.between(getShipSearchStart(), getLocalDate());
        if (numDays > 21) {
            int roll = d6(2);
            TargetRoll target = getAtBConfig().shipSearchTargetRoll(shipSearchType, this);
            setShipSearchStart(null);
            report.append("<br/>Ship search target: ").append(target.getValueAsString()).append(" roll: ").append(roll);
            // TODO : mos zero should make ship available on retainer
            if (roll >= target.getValue()) {
                report.append("<br/>Search successful. ");

                MekSummary ms = getUnitGenerator().generate(getFaction().getShortName(),
                      shipSearchType,
                      -1,
                      getGameYear(),
                      getAtBUnitRatingMod());

                if (ms == null) {
                    ms = getAtBConfig().findShip(shipSearchType);
                }

                if (ms != null) {
                    setShipSearchResult(ms.getName());
                    setShipSearchExpiration(getLocalDate().plusDays(31));
                    report.append(getShipSearchResult())
                          .append(" is available for purchase for ")
                          .append(Money.of(ms.getCost()).toAmountAndSymbolString())
                          .append(" until ")
                          .append(MekHQ.getMHQOptions().getDisplayFormattedDate(getShipSearchExpiration()));
                } else {
                    report.append(" <font color=")
                          .append(ReportingUtilities.getNegativeColor())
                          .append(">Could not determine ship type.</font>");
                }
            } else {
                report.append("<br/>Ship search unsuccessful.");
            }
        }
        addReport(report.toString());
    }

    public void purchaseShipSearchResult() {
        MekSummary ms = MekSummaryCache.getInstance().getMek(getShipSearchResult());
        if (ms == null) {
            logger.error("Cannot find entry for {}", getShipSearchResult());
            return;
        }

        Money cost = Money.of(ms.getCost());

        if (getFunds().isLessThan(cost)) {
            addReport("<font color='" +
                            ReportingUtilities.getNegativeColor() +
                            "'><b> You cannot afford this unit. Transaction cancelled</b>.</font>");
            return;
        }

        MekFileParser mekFileParser;

        try {
            mekFileParser = new MekFileParser(ms.getSourceFile(), ms.getEntryName());
        } catch (Exception ex) {
            logger.error("Unable to load unit: {}", ms.getEntryName(), ex);
            return;
        }

        Entity en = mekFileParser.getEntity();

        int transitDays = getCampaignOptions().isInstantUnitMarketDelivery() ?
                                0 :
                                calculatePartTransitTime(en.calcYearAvailability(getGameYear(),
                                      useClanTechBase(),
                                      getTechFaction()));

        getFinances().debit(TransactionType.UNIT_PURCHASE, getLocalDate(), cost, "Purchased " + en.getShortName());
        PartQuality quality = PartQuality.QUALITY_D;

        if (campaignOptions.isUseRandomUnitQualities()) {
            quality = Unit.getRandomUnitQuality(0);
        }

        addNewUnit(en, true, transitDays, quality);

        if (!getCampaignOptions().isInstantUnitMarketDelivery()) {
            addReport("<font color='" +
                            ReportingUtilities.getPositiveColor() +
                            "'>Unit will be delivered in " +
                            transitDays +
                            " days.</font>");
        }
        setShipSearchResult(null);
        setShipSearchExpiration(null);
    }
    // endregion Ship Search

    /**
     * Process retirements for retired personnel, if any.
     *
     * @param totalPayout     The total retirement payout.
     * @param unitAssignments List of unit assignments.
     *
     * @return False if there were payments AND they were unable to be processed, true otherwise.
     */
    public boolean applyRetirement(Money totalPayout, Map<UUID, UUID> unitAssignments) {
        turnoverRetirementInformation.clear();

        if ((totalPayout.isPositive()) || (null != getRetirementDefectionTracker().getRetirees())) {
            if (getFinances().debit(TransactionType.PAYOUT, getLocalDate(), totalPayout, "Final Payout")) {
                for (UUID pid : getRetirementDefectionTracker().getRetirees()) {
                    Person person = getPerson(pid);
                    boolean wasKilled = getRetirementDefectionTracker().getPayout(pid).isWasKilled();
                    boolean wasSacked = getRetirementDefectionTracker().getPayout(pid).isWasSacked();

                    if ((!wasKilled) && (!wasSacked)) {
                        if (!person.getPermanentInjuries().isEmpty()) {
                            person.changeStatus(this, getLocalDate(), PersonnelStatus.RETIRED);
                        }
                        if (isBreakingContract(person,
                              getLocalDate(),
                              getCampaignOptions().getServiceContractDuration())) {
                            if (!getActiveContracts().isEmpty()) {
                                int roll = randomInt(20);

                                if (roll == 0) {
                                    person.changeStatus(this, getLocalDate(), PersonnelStatus.DEFECTED);
                                }
                            } else {
                                person.changeStatus(this, getLocalDate(), PersonnelStatus.RESIGNED);
                            }
                        } else if (person.getAge(getLocalDate()) >= 50) {
                            person.changeStatus(this, getLocalDate(), PersonnelStatus.RETIRED);
                        } else {
                            person.changeStatus(this, getLocalDate(), PersonnelStatus.RESIGNED);
                        }
                    }

                    if (!person.getStatus().isActive()) {
                        turnoverRetirementInformation.add(String.format(person.getStatus().getReportText(),
                              person.getHyperlinkedFullTitle()));
                    }

                    if (wasSacked) {
                        if (person.getPermanentInjuries().isEmpty()) {
                            person.changeStatus(this, getLocalDate(), PersonnelStatus.SACKED);
                        } else {
                            person.changeStatus(this, getLocalDate(), PersonnelStatus.RETIRED);
                        }
                    }

                    // civilian spouses follow their partner in departing
                    Person spouse = person.getGenealogy().getSpouse();

                    if ((spouse != null) && (spouse.getPrimaryRole().isCivilian())) {
                        addReport(spouse.getHyperlinkedFullTitle() +
                                        ' ' +
                                        resources.getString("turnoverJointDeparture.text"));
                        spouse.changeStatus(this, getLocalDate(), PersonnelStatus.LEFT);

                        turnoverRetirementInformation.add(spouse.getHyperlinkedFullTitle() +
                                                                ' ' +
                                                                resources.getString("turnoverJointDeparture.text"));
                    }

                    // non-civilian spouses may divorce the remaining partner
                    if ((person.getAge(getLocalDate()) >= 50) && (!campaignOptions.getRandomDivorceMethod().isNone())) {
                        if ((spouse != null) && (spouse.isDivorceable()) && (!spouse.getPrimaryRole().isCivilian())) {
                            if ((person.getStatus().isDefected()) || (randomInt(6) == 0)) {
                                getDivorce().divorce(this, getLocalDate(), person, SplittingSurnameStyle.WEIGHTED);

                                turnoverRetirementInformation.add(String.format(resources.getString("divorce.text"),
                                      person.getHyperlinkedFullTitle(),
                                      spouse.getHyperlinkedFullTitle()));
                            }
                        }
                    }

                    // This ensures children have a chance of following their parent into departure
                    // This needs to be after spouses, to ensure joint-departure spouses are
                    // factored in
                    for (Person child : person.getGenealogy().getChildren()) {
                        if ((child.isChild(getLocalDate())) && (!child.getStatus().isDepartedUnit())) {
                            boolean hasRemainingParent = child.getGenealogy()
                                                               .getParents()
                                                               .stream()
                                                               .anyMatch(parent -> (!parent.getStatus()
                                                                                           .isDepartedUnit()) &&
                                                                                         (!parent.getStatus()
                                                                                                 .isAbsent()));

                            // if there is a remaining parent, there is a 50/50 chance the child departs
                            if ((hasRemainingParent) && (randomInt(2) == 0)) {
                                addReport(child.getHyperlinkedFullTitle() +
                                                ' ' +
                                                resources.getString("turnoverJointDepartureChild.text"));
                                child.changeStatus(this, getLocalDate(), PersonnelStatus.LEFT);

                                turnoverRetirementInformation.add(child.getHyperlinkedFullTitle() +
                                                                        ' ' +
                                                                        resources.getString(
                                                                              "turnoverJointDepartureChild.text"));
                            }

                            // if there is no remaining parent, the child will always depart, unless the
                            // parents are dead
                            if ((!hasRemainingParent) && (child.getGenealogy().hasLivingParents())) {
                                addReport(child.getHyperlinkedFullTitle() +
                                                ' ' +
                                                resources.getString("turnoverJointDepartureChild.text"));
                                child.changeStatus(this, getLocalDate(), PersonnelStatus.LEFT);

                                turnoverRetirementInformation.add(child.getHyperlinkedFullTitle() +
                                                                        ' ' +
                                                                        resources.getString(
                                                                              "turnoverJointDepartureChild.text"));
                            } else if (!child.getGenealogy().hasLivingParents()) {
                                addReport(child.getHyperlinkedFullTitle() + ' ' + resources.getString("orphaned.text"));

                                turnoverRetirementInformation.add(child.getHyperlinkedFullTitle() +
                                                                        ' ' +
                                                                        resources.getString("orphaned.text"));
                                ServiceLogger.orphaned(person, getLocalDate());
                            }
                        }
                    }

                    if (unitAssignments.containsKey(pid)) {
                        removeUnit(unitAssignments.get(pid));
                    }
                }
                getRetirementDefectionTracker().resolveAllContracts();
                return true;
            }
        } else {
            addReport("<font color='" +
                            ReportingUtilities.getNegativeColor() +
                            "'>You cannot afford to make the final payments.</font>");
            return false;
        }

        return true;
    }

    public CampaignSummary getCampaignSummary() {
        return campaignSummary;
    }

    public News getNews() {
        return news;
    }

    /**
     * Add force to an existing superforce. This method will also assign the force an id and place it in the forceId
     * hash
     *
     * @param force      - the Force to add
     * @param superForce - the superforce to add the new force to
     */
    public void addForce(Force force, Force superForce) {
        int id = lastForceId + 1;
        force.setId(id);
        superForce.addSubForce(force, true);
        force.setScenarioId(superForce.getScenarioId(), this);
        forceIds.put(id, force);
        lastForceId = id;

        force.updateCommander(this);

        if (campaignOptions.isUseAtB()) {
            recalculateCombatTeams(this);
        }
    }

    public void moveForce(Force force, Force superForce) {
        Force parentForce = force.getParentForce();

        if (null != parentForce) {
            parentForce.removeSubForce(force.getId());
        }

        superForce.addSubForce(force, true);
        force.setScenarioId(superForce.getScenarioId(), this);

        // repopulate formation levels across the TO&E
        Force.populateFormationLevelsFromOrigin(this);
    }

    /**
     * This is used by the XML loader. The id should already be set for this force so don't increment
     *
     * @param force Force to add
     */
    public void importForce(Force force) {
        lastForceId = max(lastForceId, force.getId());
        forceIds.put(force.getId(), force);
    }

    /**
     * This is used by the XML loader. The id should already be set for this scenario so don't increment
     *
     * @param scenario Scenario to Add.
     */
    public void importScenario(Scenario scenario) {
        lastScenarioId = max(lastScenarioId, scenario.getId());
        scenarios.put(scenario.getId(), scenario);
    }

    public void addUnitToForce(final @Nullable Unit unit, final Force force) {
        addUnitToForce(unit, force.getId());
    }

    /**
     * Add unit to an existing force. This method will also assign that force's id to the unit.
     *
     * @param unit Unit to add to the existing force.
     * @param id   Force ID to add unit to
     */
    public void addUnitToForce(@Nullable Unit unit, int id) {
        if (unit == null) {
            return;
        }

        Force force = forceIds.get(id);
        Force prevForce = forceIds.get(unit.getForceId());
        boolean useTransfers = false;
        boolean transferLog = !getCampaignOptions().isUseTransfers();

        if (null != prevForce) {
            if (null != prevForce.getTechID()) {
                unit.removeTech();
            }
            // We log removal if we don't use transfers or if it can't be assigned to a new
            // force
            prevForce.removeUnit(this, unit.getId(), transferLog || (force == null));
            useTransfers = !transferLog;
            MekHQ.triggerEvent(new OrganizationChangedEvent(this, prevForce, unit));
        }

        if (null != force) {
            unit.setForceId(id);
            unit.setScenarioId(force.getScenarioId());
            if (null != force.getTechID()) {
                Person forceTech = getPerson(force.getTechID());
                if (forceTech.canTech(unit.getEntity())) {
                    if (null != unit.getTech()) {
                        unit.removeTech();
                    }

                    unit.setTech(forceTech);
                } else {
                    String cantTech = forceTech.getFullName() +
                                            " cannot maintain " +
                                            unit.getName() +
                                            '\n' +
                                            "You will need to assign a tech manually.";
                    JOptionPane.showMessageDialog(null, cantTech, "Warning", JOptionPane.WARNING_MESSAGE);
                }
            }
            force.addUnit(this, unit.getId(), useTransfers, prevForce);
            MekHQ.triggerEvent(new OrganizationChangedEvent(this, force, unit));
        }

        if (campaignOptions.isUseAtB()) {
            recalculateCombatTeams(this);
        }
    }

    /**
     * Adds force and all its sub-forces to the Combat Teams table
     */
    private void addAllCombatTeams(Force force) {
        recalculateCombatTeams(this);

        for (Force subForce : force.getSubForces()) {
            addAllCombatTeams(subForce);
        }
    }

    // region Missions/Contracts

    /**
     * Add a mission to the campaign
     *
     * @param mission The mission to be added
     */
    public void addMission(Mission mission) {
        int missionID = lastMissionId + 1;
        mission.setId(missionID);
        missions.put(missionID, mission);
        lastMissionId = missionID;
        MekHQ.triggerEvent(new MissionNewEvent(mission));
    }

    /**
     * Imports a {@link Mission} into a campaign.
     *
     * @param mission Mission to import into the campaign.
     */
    public void importMission(final Mission mission) {
        mission.getScenarios().forEach(this::importScenario);
        addMissionWithoutId(mission);
        StratconContractInitializer.restoreTransientStratconInformation(mission, this);
    }

    private void addMissionWithoutId(Mission m) {
        lastMissionId = max(lastMissionId, m.getId());
        missions.put(m.getId(), m);
        MekHQ.triggerEvent(new MissionNewEvent(m));
    }

    /**
     * @param id the mission's id
     *
     * @return the mission in question
     */
    public @Nullable Mission getMission(int id) {
        return missions.get(id);
    }

    /**
     * @return an <code>Collection</code> of missions in the campaign
     */
    public Collection<Mission> getMissions() {
        return missions.values();
    }

    /**
     * @return missions List sorted with complete missions at the bottom
     */
    public List<Mission> getSortedMissions() {
        return getMissions().stream()
                     .sorted(Comparator.comparing(Mission::getStatus)
                                   .thenComparing(m -> (m instanceof Contract) ?
                                                             ((Contract) m).getStartDate() :
                                                             LocalDate.now()))
                     .collect(Collectors.toList());
    }

    public List<Mission> getActiveMissions(final boolean excludeEndDateCheck) {
        return getMissions().stream()
                     .filter(m -> m.isActiveOn(getLocalDate(), excludeEndDateCheck))
                     .collect(Collectors.toList());
    }

    public List<Mission> getCompletedMissions() {
        return getMissions().stream().filter(m -> m.getStatus().isCompleted()).collect(Collectors.toList());
    }

    /**
     * Retrieves a list of currently active contracts.
     *
     * <p>This method is a shorthand for {@link #getActiveContracts(boolean)} with {@code includeFutureContracts}
     * set to {@code false}. It fetches all contracts from the list of missions and filters them for those that are
     * currently active on the current local date.</p>
     *
     * @return A list of {@link Contract} objects that are currently active.
     */
    public List<Contract> getActiveContracts() {
        return getActiveContracts(false);
    }

    /**
     * Retrieves a list of active contracts, with an option to include future contracts.
     *
     * <p>This method iterates through all missions and checks if they are instances of {@link Contract}.
     * If so, it filters them based on their active status, as determined by the
     * {@link Contract#isActiveOn(LocalDate, boolean)} method.</p>
     *
     * @param includeFutureContracts If {@code true}, contracts that are scheduled to start in the future will also be
     *                               included in the final result. If {@code false}, only contracts active on the
     *                               current local date are included.
     *
     * @return A list of {@link Contract} objects that match the active criteria.
     */
    public List<Contract> getActiveContracts(boolean includeFutureContracts) {
        List<Contract> activeContracts = new ArrayList<>();

        for (Mission mission : getMissions()) {
            // Skip if the mission is not a Contract
            if (!(mission instanceof Contract contract)) {
                continue;
            }

            if (contract.isActiveOn(getLocalDate(), includeFutureContracts)) {
                activeContracts.add(contract);
            }
        }

        return activeContracts;
    }

    /**
     * Retrieves a list of future contracts.
     *
     * <p>This method fetches all missions and checks if they are instances of {@link Contract}. It filters the
     * contracts where the start date is after the current day.</p>
     *
     * @return A list of {@link Contract} objects whose start dates are in the future.
     */
    public List<Contract> getFutureContracts() {
        List<Contract> activeContracts = new ArrayList<>();

        for (Mission mission : getMissions()) {
            // Skip if the mission is not a Contract
            if (!(mission instanceof Contract contract)) {
                continue;
            }

            if (contract.getStartDate().isAfter(currentDay)) {
                activeContracts.add(contract);
            }
        }

        return activeContracts;
    }

    public List<AtBContract> getAtBContracts() {
        return getMissions().stream()
                     .filter(c -> c instanceof AtBContract)
                     .map(c -> (AtBContract) c)
                     .collect(Collectors.toList());
    }

    /**
     * Determines whether there is an active AtB (Against the Bot) contract. This method checks if there are contracts
     * currently active. Optionally, it can also consider future contracts that have been accepted but have not yet
     * started.
     *
     * @param includeFutureContracts a boolean indicating whether contracts that have been accepted but have not yet
     *                               started should also be considered as active.
     *
     * @return {@code true} if there is any currently active AtB contract, or if {@code includeFutureContracts} is
     *       {@code true} and there are future contracts starting after the current date. Otherwise, {@code false}.
     *
     * @see #hasFutureAtBContract()
     */
    public boolean hasActiveAtBContract(boolean includeFutureContracts) {
        if (!getActiveAtBContracts().isEmpty()) {
            return true;
        }

        if (includeFutureContracts) {
            return hasFutureAtBContract();
        }

        return false;
    }

    /**
     * Checks if there is at least one active AtB (Against the Bot) contract, using the default search parameters.
     *
     * @return {@code true} if an active AtB contract exists; {@code false} otherwise
     *
     * @author Illiani
     * @since 0.50.06
     */
    public boolean hasActiveAtBContract() {
        return hasActiveAtBContract(false);
    }

    /**
     * Determines whether there are any future AtB (Against the Bot) contracts. A future contract is defined as a
     * contract that has been accepted but has a start date later than the current day.
     *
     * @return true if there is at least one future AtB contract (accepted but starting after the current date).
     *       Otherwise, false.
     */
    public boolean hasFutureAtBContract() {
        List<AtBContract> contracts = getAtBContracts();

        for (AtBContract contract : contracts) {
            // This catches any contracts that have been accepted, but haven't yet started
            if (contract.getStartDate().isAfter(currentDay)) {
                return true;
            }
        }

        return false;
    }

    public List<AtBContract> getActiveAtBContracts() {
        return getActiveAtBContracts(false);
    }

    public List<AtBContract> getActiveAtBContracts(boolean excludeEndDateCheck) {
        return getMissions().stream()
                     .filter(c -> (c instanceof AtBContract) && c.isActiveOn(getLocalDate(), excludeEndDateCheck))
                     .map(c -> (AtBContract) c)
                     .collect(Collectors.toList());
    }

    public List<AtBContract> getCompletedAtBContracts() {
        return getMissions().stream()
                     .filter(c -> (c instanceof AtBContract) && c.getStatus().isCompleted())
                     .map(c -> (AtBContract) c)
                     .collect(Collectors.toList());
    }

    /**
     * @return whether the current campaign has an active contract for the current date
     */
    public boolean hasActiveContract() {
        return hasActiveContract;
    }

    /**
     * This is used to check if the current campaign has one or more active contacts, and sets the value of
     * hasActiveContract based on that check. This value should not be set elsewhere
     */
    public void setHasActiveContract() {
        hasActiveContract = getMissions().stream()
                                  .anyMatch(c -> (c instanceof Contract) && c.isActiveOn(getLocalDate()));
    }
    // endregion Missions/Contracts

    /**
     * Adds scenario to existing mission, generating a report.
     */
    public void addScenario(Scenario s, Mission m) {
        addScenario(s, m, false);
    }

    /**
     * Add scenario to an existing mission. This method will also assign the scenario an id, provided that it is a new
     * scenario. It then adds the scenario to the scenarioId hash.
     * <p>
     * Scenarios with previously set ids can be sent to this mission, allowing one to remove and then re-add scenarios
     * if needed. This functionality is used in the
     * <code>AtBScenarioFactory</code> class in method
     * <code>createScenariosForNewWeek</code> to
     * ensure that scenarios are generated properly.
     *
     * @param s              - the Scenario to add
     * @param m              - the mission to add the new scenario to
     * @param suppressReport - whether to suppress the campaign report
     */
    public void addScenario(Scenario s, Mission m, boolean suppressReport) {
        final boolean newScenario = s.getId() == Scenario.S_DEFAULT_ID;
        final int id = newScenario ? ++lastScenarioId : s.getId();
        s.setId(id);
        m.addScenario(s);
        scenarios.put(id, s);

        if (newScenario && !suppressReport) {
            addReport(MessageFormat.format(resources.getString("newAtBScenario.format"),
                  s.getHyperlinkedName(),
                  MekHQ.getMHQOptions().getDisplayFormattedDate(s.getDate())));
        }

        MekHQ.triggerEvent(new ScenarioNewEvent(s));
    }

    public Scenario getScenario(int id) {
        return scenarios.get(id);
    }

    public Collection<Scenario> getScenarios() {
        return scenarios.values();
    }

    public void setLocation(CurrentLocation l) {
        location = l;
    }

    /**
     * Moves immediately to a {@link PlanetarySystem}.
     *
     * @param s The {@link PlanetarySystem} the campaign has been moved to.
     */
    public void moveToPlanetarySystem(PlanetarySystem s) {
        setLocation(new CurrentLocation(s, 0.0));
        MekHQ.triggerEvent(new LocationChangedEvent(getLocation(), false));
    }

    public CurrentLocation getLocation() {
        return location;
    }

    /**
     * Imports a {@link Unit} into a campaign.
     *
     * @param unit A {@link Unit} to import into the campaign.
     */
    public void importUnit(Unit unit) {
        Objects.requireNonNull(unit);

        logger.debug("Importing unit: ({}): {}", unit.getId(), unit.getName());

        getHangar().addUnit(unit);

        checkDuplicateNamesDuringAdd(unit.getEntity());

        // Assign an entity ID to our new unit
        if (Entity.NONE == unit.getEntity().getId()) {
            unit.getEntity().setId(game.getNextEntityId());
        }

        // Entity should exist before we initialize transport space
        game.addEntity(unit.getEntity());

        unit.initializeAllTransportSpace();

        if (!unit.isMothballed()) {
            for (CampaignTransportType campaignTransportType : CampaignTransportType.values()) {
                if (!unit.getTransportCapabilities(campaignTransportType).isEmpty()) {
                    addCampaignTransport(campaignTransportType, unit);
                }
            }
        }

    }

    /**
     * Adds a transport (Unit) to the list specified transporters map. This transporters map is used to store
     * transports, the kinds of transporters they have, and their remaining capacity. The transporters map is meant to
     * be utilized by the GUI.
     *
     * @param campaignTransportType Transport Type (enum) we're adding to
     * @param unit                  unit with transport capabilities
     *
     * @see CampaignTransporterMap
     */
    public void addCampaignTransport(CampaignTransportType campaignTransportType, Unit unit) {
        if (campaignTransportType.isShipTransport()) {
            shipTransporters.addTransporter(unit);
        } else if (campaignTransportType.isTacticalTransport()) {
            tacticalTransporters.addTransporter(unit);
        } else if (campaignTransportType.isTowTransport()) {
            towTransporters.addTransporter(unit);
        }
    }

    /**
     * This will update the transport in the transports list with current capacities. When a unit is added or removed
     * from a transport, that information needs updated in the campaign transport map. This method will update the map
     * for every {@code CampaignTransportType} for the given transport.
     *
     * @param transport Unit
     *
     * @see Campaign#updateTransportInTransports(CampaignTransportType, Unit)
     */
    public void updateTransportInTransports(Unit transport) {
        for (CampaignTransportType campaignTransportType : CampaignTransportType.values()) {
            updateTransportInTransports(campaignTransportType, transport);
        }
    }

    /**
     * This will update the transport in the transports list with current capacities. When a unit is added or removed
     * from a transport, that information needs updated in the campaign transport map. This method takes the
     * CampaignTransportType and transport as inputs and updates the map with the current capacities of the transport.
     *
     * @param campaignTransportType type (Enum) of TransportedUnitsSummary we're interested in
     * @param transport             Unit
     */
    public void updateTransportInTransports(CampaignTransportType campaignTransportType, Unit transport) {
        Objects.requireNonNull(getCampaignTransporterMap(campaignTransportType))
              .updateTransportInTransporterMap(transport);
    }

    /**
     * Deletes an entry from the list of specified list of transports. This gets updated when the transport should no
     * longer be in the CampaignTransporterMap, such as when Transport is mothballed or removed from the campaign.
     *
     * @param campaignTransportType Transport Type (enum) we're checking
     * @param unit                  - The ship we want to remove from this Set
     *
     * @see CampaignTransporterMap
     */
    public void removeCampaignTransporter(CampaignTransportType campaignTransportType, Unit unit) {
        if (campaignTransportType.isShipTransport()) {
            shipTransporters.removeTransport(unit);
        } else if (campaignTransportType.isTacticalTransport()) {
            tacticalTransporters.removeTransport(unit);
        } else if (campaignTransportType.isTowTransport()) {
            towTransporters.removeTransport(unit);
        }
    }

    /**
     * This is for adding a TestUnit that was previously created and had parts added to it. We need to do the normal
     * stuff, but we also need to take the existing parts and add them to the campaign.
     *
     * @param testUnit TestUnit to add.
     */
    public void addTestUnit(TestUnit testUnit) {
        // we really just want the entity and the parts so let's just wrap that around a new unit.
        Unit unit = new Unit(testUnit.getEntity(), this);
        getHangar().addUnit(unit);

        // we decided we like the test unit so much we are going to keep it
        unit.getEntity().setOwner(player);
        unit.getEntity().setGame(game);
        unit.getEntity().setExternalIdAsString(unit.getId().toString());
        unit.setMaintenanceMultiplier(getCampaignOptions().getDefaultMaintenanceTime());

        // now lets grab the parts from the test unit and set them up with this unit
        for (Part p : testUnit.getParts()) {
            unit.addPart(p);
            getQuartermaster().addPart(p, 0);
        }

        unit.resetPilotAndEntity();

        if (!unit.isRepairable()) {
            unit.setSalvage(true);
        }

        // Assign an entity ID to our new unit
        if (Entity.NONE == unit.getEntity().getId()) {
            unit.getEntity().setId(game.getNextEntityId());
        }
        game.addEntity(unit.getEntity());

        checkDuplicateNamesDuringAdd(unit.getEntity());
        addReport(unit.getHyperlinkedName() + " has been added to the unit roster.");
    }

    /**
     * Add a new unit to the campaign and set its quality to D.
     *
     * @param en             An <code>Entity</code> object that the new unit will be wrapped around
     * @param allowNewPilots A boolean indicating whether to add new pilots for the unit
     * @param days           The number of days for the new unit to arrive
     *
     * @return The newly added unit
     */
    public Unit addNewUnit(Entity en, boolean allowNewPilots, int days) {
        return addNewUnit(en, allowNewPilots, days, PartQuality.QUALITY_D);
    }

    /**
     * Add a new unit to the campaign and set its quality.
     *
     * @param en             An <code>Entity</code> object that the new unit will be wrapped around
     * @param allowNewPilots A boolean indicating whether to add new pilots for the unit
     * @param days           The number of days for the new unit to arrive
     * @param quality        The quality of the new unit (0-5)
     *
     * @return The newly added unit
     *
     * @throws IllegalArgumentException If the quality is not within the valid range (0-5)
     */
    public Unit addNewUnit(Entity en, boolean allowNewPilots, int days, PartQuality quality) {
        Unit unit = new Unit(en, this);
        unit.setMaintenanceMultiplier(getCampaignOptions().getDefaultMaintenanceTime());
        getHangar().addUnit(unit);

        // reset the game object
        en.setOwner(player);
        en.setGame(game);
        en.setExternalIdAsString(unit.getId().toString());

        // Added to avoid the 'default force bug' when calculating cargo
        removeUnitFromForce(unit);

        unit.initializeParts(true);
        unit.runDiagnostic(false);
        if (!unit.isRepairable()) {
            unit.setSalvage(true);
        }

        unit.setDaysToArrival(days);

        if (days > 0) {
            unit.setMothballed(campaignOptions.isMothballUnitMarketDeliveries());
        }

        if (allowNewPilots) {
            Map<CrewType, Collection<Person>> newCrew = Utilities.genRandomCrewWithCombinedSkill(this,
                  unit,
                  getFaction().getShortName());
            newCrew.forEach((type, personnel) -> personnel.forEach(p -> type.getAddMethod().accept(unit, p)));
        }

        unit.resetPilotAndEntity();

        unit.setQuality(quality);

        // Assign an entity ID to our new unit
        if (Entity.NONE == en.getId()) {
            en.setId(game.getNextEntityId());
        }
        game.addEntity(en);

        unit.initializeAllTransportSpace();

        if (!unit.isMothballed()) {
            for (CampaignTransportType campaignTransportType : CampaignTransportType.values()) {
                if (!unit.getTransportCapabilities(campaignTransportType).isEmpty()) {
                    addCampaignTransport(campaignTransportType, unit);
                }
            }
        }

        checkDuplicateNamesDuringAdd(en);
        addReport(unit.getHyperlinkedName() + " has been added to the unit roster.");
        MekHQ.triggerEvent(new UnitNewEvent(unit));

        return unit;
    }

    /**
     * @return the current hangar containing the player's units.
     */
    public Hangar getHangar() {
        return units;
    }

    /**
     * Gets statistics related to units in the hangar.
     */
    public HangarStatistics getHangarStatistics() {
        return new HangarStatistics(getHangar());
    }

    /**
     * Gets statistics related to cargo in the hangar.
     */
    public CargoStatistics getCargoStatistics() {
        return new CargoStatistics(this);
    }

    public Collection<Unit> getUnits() {
        return getHangar().getUnits();
    }

    /**
     * Retrieves a collection of units that are not mothballed or being salvaged.
     *
     * @return a collection of active units
     */
    public Collection<Unit> getActiveUnits() {
        return getHangar().getUnits().stream().filter(unit -> !unit.isMothballed() && !unit.isSalvage()).toList();
    }

    public List<Entity> getEntities() {
        return getUnits().stream().map(Unit::getEntity).collect(Collectors.toList());
    }

    public Unit getUnit(UUID id) {
        return getHangar().getUnit(id);
    }

    // region Personnel
    // region Person Creation

    /**
     * Creates a new dependent with given gender. The origin faction and planet are set to null.
     *
     * @param gender The {@link Gender} of the new dependent.
     *
     * @return Return a {@link Person} object representing the new dependent.
     */
    public Person newDependent(Gender gender) {
        return newDependent(gender, null, null);
    }

    /**
     * Creates a new dependent with the given gender, origin faction, and origin planet.
     *
     * @param gender        The {@link Gender} of the new dependent.
     * @param originFaction The {@link Faction} that represents the origin faction for the new dependent. This can be
     *                      null, suggesting the faction will be chosen based on campaign options.
     * @param originPlanet  The {@link Planet} that represents the origin planet for the new dependent. This can be
     *                      null, suggesting the planet will be chosen based on campaign options.
     *
     * @return Return a {@link Person} object representing the new dependent.
     */
    public Person newDependent(Gender gender, @Nullable Faction originFaction, @Nullable Planet originPlanet) {
        PersonnelRole civilianProfession = PersonnelRole.MISCELLANEOUS_JOB;

        int dependentProfessionDieSize = campaignOptions.getDependentProfessionDieSize();
        if (dependentProfessionDieSize == 0 || randomInt(dependentProfessionDieSize) == 0) {
            civilianProfession = PersonnelRole.DEPENDENT;
        }

        int civilianProfessionDieSize = campaignOptions.getCivilianProfessionDieSize();
        if (civilianProfessionDieSize > 0) { // A value of 0 denotes that this system has been disabled
            if (randomInt(civilianProfessionDieSize) == 0) {
                List<PersonnelRole> civilianRoles = PersonnelRole.getCivilianRolesExceptNone();
                civilianProfession = ObjectUtility.getRandomItem(civilianRoles);
            }
        }

        // When a character is generated we include age checks to ensure they're old enough for the profession
        // chosen, so we don't need to include age-checks here.

        return newPerson(civilianProfession,
              PersonnelRole.NONE,
              new DefaultFactionSelector(getCampaignOptions().getRandomOriginOptions(), originFaction),
              new DefaultPlanetSelector(getCampaignOptions().getRandomOriginOptions(), originPlanet),
              gender);
    }

    /**
     * Generate a new Person of the given role using whatever randomization options have been given in the
     * CampaignOptions
     *
     * @param role The primary role
     *
     * @return A new {@link Person}.
     */
    public Person newPerson(final PersonnelRole role) {
        return newPerson(role, PersonnelRole.NONE);
    }

    /**
     * Generate a new Person of the given role using whatever randomization options have been given in the
     * CampaignOptions
     *
     * @param primaryRole   The primary role
     * @param secondaryRole A secondary role
     *
     * @return A new {@link Person}.
     */
    public Person newPerson(final PersonnelRole primaryRole, final PersonnelRole secondaryRole) {
        return newPerson(primaryRole, secondaryRole, getFactionSelector(), getPlanetSelector(), Gender.RANDOMIZE);
    }

    /**
     * Generate a new Person of the given role using whatever randomization options have been given in the
     * CampaignOptions
     *
     * @param primaryRole The primary role
     * @param factionCode The code for the faction this person is to be generated from
     * @param gender      The gender of the person to be generated, or a randomize it value
     *
     * @return A new {@link Person}.
     */
    public Person newPerson(final PersonnelRole primaryRole, final String factionCode, final Gender gender) {
        return newPerson(primaryRole,
              PersonnelRole.NONE,
              new DefaultFactionSelector(getCampaignOptions().getRandomOriginOptions(),
                    (factionCode == null) ? null : Factions.getInstance().getFaction(factionCode)),
              getPlanetSelector(),
              gender);
    }

    /**
     * Generate a new Person of the given role using whatever randomization options have been given in the
     * CampaignOptions
     *
     * @param primaryRole     The primary role
     * @param secondaryRole   A secondary role
     * @param factionSelector The faction selector to use for the person.
     * @param planetSelector  The planet selector for the person.
     * @param gender          The gender of the person to be generated, or a randomize it value
     *
     * @return A new {@link Person}.
     */
    public Person newPerson(final PersonnelRole primaryRole, final PersonnelRole secondaryRole,
          final AbstractFactionSelector factionSelector, final AbstractPlanetSelector planetSelector,
          final Gender gender) {
        return newPerson(primaryRole, secondaryRole, getPersonnelGenerator(factionSelector, planetSelector), gender);
    }

    /**
     * Generate a new {@link Person} of the given role, using the supplied {@link AbstractPersonnelGenerator}
     *
     * @param primaryRole        The primary role of the {@link Person}.
     * @param personnelGenerator The {@link AbstractPersonnelGenerator} to use when creating the {@link Person}.
     *
     * @return A new {@link Person} configured using {@code personnelGenerator}.
     */
    public Person newPerson(final PersonnelRole primaryRole, final AbstractPersonnelGenerator personnelGenerator) {
        return newPerson(primaryRole, PersonnelRole.NONE, personnelGenerator, Gender.RANDOMIZE);
    }

    /**
     * Generate a new {@link Person} of the given role, using the supplied {@link AbstractPersonnelGenerator}
     *
     * @param primaryRole        The primary role of the {@link Person}.
     * @param secondaryRole      The secondary role of the {@link Person}.
     * @param personnelGenerator The {@link AbstractPersonnelGenerator} to use when creating the {@link Person}.
     * @param gender             The gender of the person to be generated, or a randomize it value
     *
     * @return A new {@link Person} configured using {@code personnelGenerator}.
     */
    public Person newPerson(final PersonnelRole primaryRole, final PersonnelRole secondaryRole,
          final AbstractPersonnelGenerator personnelGenerator, final Gender gender) {
        final Person person = personnelGenerator.generate(this, primaryRole, secondaryRole, gender);

        // Assign a random portrait after we generate a new person
        if (getCampaignOptions().isUsePortraitForRole(primaryRole)) {
            assignRandomPortraitFor(person);
        }

        return person;
    }

    public Boolean getFieldKitchenWithinCapacity() {
        return fieldKitchenWithinCapacity;
    }
    // endregion Person Creation

    // region Personnel Recruitment

    /**
     * Recruits a person into the campaign roster using their current prisoner status, assuming recruitment is not
     * performed by a game master that recruitment actions should be logged, and the character should be employed.
     *
     * @param person the person to recruit; must not be {@code null}
     *
     * @return {@code true} if recruitment was successful and the person was added or employed; {@code false} otherwise
     *
     * @see #recruitPerson(Person, PrisonerStatus, boolean, boolean, boolean)
     */
    public boolean recruitPerson(Person person) {
        return recruitPerson(person, person.getPrisonerStatus(), false, true, true);
    }

    /**
     * @deprecated use {@link #recruitPerson(Person, boolean, boolean)} instead
     */
    @Deprecated(since = "0.50.06", forRemoval = true)
    public boolean recruitPerson(Person person, boolean gmAdd) {
        return recruitPerson(person, person.getPrisonerStatus(), gmAdd, true);
    }

    /**
     * Recruits a person into the campaign roster using their current prisoner status, allowing specification of both
     * game master and employment flags.
     * <p>
     * This is a convenience overload that enables logging and allows caller to choose whether the person is employed
     * upon recruitment.
     * </p>
     *
     * @param person the person to recruit; must not be {@code null}
     * @param gmAdd  if {@code true}, recruitment is performed by a game master (bypassing funds check)
     * @param employ if {@code true}, the person is marked as employed in the campaign
     *
     * @return {@code true} if recruitment was successful and personnel was added or employed; {@code false} otherwise
     *
     * @see #recruitPerson(Person, PrisonerStatus, boolean, boolean, boolean)
     */
    public boolean recruitPerson(Person person, boolean gmAdd, boolean employ) {
        return recruitPerson(person, person.getPrisonerStatus(), gmAdd, true, employ);
    }

    /**
     * @deprecated use {@link #recruitPerson(Person, PrisonerStatus, boolean)} instead
     */
    @Deprecated(since = "0.50.06", forRemoval = true)
    public boolean recruitPerson(Person person, PrisonerStatus prisonerStatus) {
        return recruitPerson(person, prisonerStatus, false, true);
    }

    /**
     * Recruits a person into the campaign roster with default parameters for game master and logging options.
     * <p>
     * This is a convenience overload that assumes recruitment is not performed by a game master and that recruitment
     * actions should be logged. If successful, the person is marked as employed based on the given flag.
     * </p>
     *
     * @param person         the person to recruit; must not be {@code null}
     * @param prisonerStatus the prison status to assign to the person
     * @param employ         if {@code true}, the person is marked as employed in the campaign
     *
     * @return {@code true} if recruitment was successful and personnel was added or employed; {@code false} otherwise
     *
     * @see #recruitPerson(Person, PrisonerStatus, boolean, boolean, boolean)
     */
    public boolean recruitPerson(Person person, PrisonerStatus prisonerStatus, boolean employ) {
        return recruitPerson(person, prisonerStatus, false, true, employ);
    }

    /**
     * @deprecated use {@link #recruitPerson(Person, PrisonerStatus, boolean, boolean, boolean)} instead.
     */
    @Deprecated(since = "0.50.06", forRemoval = true)
    public boolean recruitPerson(Person person, PrisonerStatus prisonerStatus, boolean gmAdd, boolean log) {
        return recruitPerson(person, prisonerStatus, gmAdd, log, true);
    }

    /**
     * Recruits a person into the campaign roster, handling employment status, prisoner status, finances, logging, and
     * optional relationship simulation.
     *
     * <p>If the {@code employ} parameter is {@code true} and the person is not already employed, this method
     * optionally deducts recruitment costs from campaign finances (unless performed by a game master). The person's
     * status and campaign logs are updated accordingly.</p>
     *
     * <p>If the person is a new recruit, their joining date and personnel entry are initialized, and relationship
     * history may be simulated based on campaign options and role.</p>
     *
     * <p>The method also manages staff role-specific timing pools and can log recruitment events.</p>
     *
     * @param person         the person to recruit; must not be {@code null}
     * @param prisonerStatus the prison status to assign to the person
     * @param gmAdd          if {@code true}, indicates the recruitment is being performed by a game master (bypassing
     *                       funds check)
     * @param log            if {@code true}, a record of the recruitment will be added to campaign logs
     * @param employ         if {@code true}, the person is marked as employed in the campaign
     *
     * @return {@code true} if recruitment was successful and personnel was added or employed; {@code false} on failure
     *       or insufficient funds
     */
    public boolean recruitPerson(Person person, PrisonerStatus prisonerStatus, boolean gmAdd, boolean log,
          boolean employ) {
        if (person == null) {
            logger.warn("A null person was passed into recruitPerson.");
            return false;
        }

        if (employ && !person.isEmployed()) {
            if (getCampaignOptions().isPayForRecruitment() && !gmAdd) {
                if (!getFinances().debit(TransactionType.RECRUITMENT,
                      getLocalDate(),
                      person.getSalary(this).multipliedBy(2),
                      String.format(resources.getString("personnelRecruitmentFinancesReason.text"),
                            person.getFullName()))) {
                    addReport(String.format(resources.getString("personnelRecruitmentInsufficientFunds.text"),
                          ReportingUtilities.getNegativeColor(),
                          person.getFullName()));
                    return false;
                }
            }
        }

        String formerSurname = person.getSurname();

        if (!personnel.containsValue(person)) {
            person.setJoinedCampaign(currentDay);
            personnel.put(person.getId(), person);

            if (getCampaignOptions().isUseSimulatedRelationships()) {
                if ((prisonerStatus.isFree()) &&
                          (!person.getOriginFaction().isClan()) &&
                          // We don't simulate for civilians, otherwise MekHQ will try to simulate the entire
                          // relationship history of everyone the recruit has ever married or birthed. This will
                          // cause a StackOverflow. -- Illiani, May/21/2025
                          (!person.getPrimaryRole().isCivilian())) {
                    simulateRelationshipHistory(person);
                }
            }
        }

        if (employ) {
            person.setEmployed(true);
            if (person.getPrimaryRole().isAstech()) {
                astechPoolMinutes += Person.PRIMARY_ROLE_SUPPORT_TIME;
                astechPoolOvertime += Person.PRIMARY_ROLE_OVERTIME_SUPPORT_TIME;
            } else if (person.getSecondaryRole().isAstech()) {
                astechPoolMinutes += Person.SECONDARY_ROLE_SUPPORT_TIME;
                astechPoolOvertime += Person.SECONDARY_ROLE_OVERTIME_SUPPORT_TIME;
            }
        } else {
            person.setEmployed(false);
        }

        person.setPrisonerStatus(this, prisonerStatus, log);

        if (log) {
            formerSurname = person.getSurname().equals(formerSurname) ?
                                  "" :
                                  ' ' +
                                        String.format(resources.getString("personnelRecruitmentFormerSurname.text") +
                                                            ' ', formerSurname);
            String add = !prisonerStatus.isFree() ?
                               (' ' +
                                      resources.getString(prisonerStatus.isBondsman() ?
                                                                "personnelRecruitmentBondsman.text" :
                                                                "personnelRecruitmentPrisoner.text")) :
                               "";
            addReport(String.format(resources.getString("personnelRecruitmentAddedToRoster.text"),
                  person.getHyperlinkedFullTitle(),
                  formerSurname,
                  add));
        }

        MekHQ.triggerEvent(new PersonNewEvent(person));
        return true;
    }

    private void simulateRelationshipHistory(Person person) {
        // how many weeks should the simulation run?
        LocalDate localDate = getLocalDate();
        long weeksBetween = ChronoUnit.WEEKS.between(person.getDateOfBirth().plusYears(18), localDate);

        // this means there is nothing to simulate
        if (weeksBetween == 0) {
            return;
        }

        Person babysFather = null;
        Person spousesBabysFather = null;
        List<Person> currentChildren = new ArrayList<>(); // Children that join with the character
        List<Person> priorChildren = new ArrayList<>(); // Children that were lost during divorce

        Person currentSpouse = null; // The current spouse
        List<Person> allSpouses = new ArrayList<>(); // All spouses current or divorced


        // run the simulation
        for (long weeksRemaining = weeksBetween; weeksRemaining >= 0; weeksRemaining--) {
            LocalDate currentDate = getLocalDate().minusWeeks(weeksRemaining);

            // first, we check for old relationships ending and new relationships beginning
            if (currentSpouse != null) {
                getDivorce().processNewWeek(this, currentDate, person, true);

                if (!person.getGenealogy().hasSpouse()) {
                    List<Person> toRemove = new ArrayList<>();

                    // there is a chance a departing spouse might take some of their children with
                    // them
                    for (Person child : currentChildren) {
                        if (child.getGenealogy().getParents().contains(currentSpouse)) {
                            if (randomInt(2) == 0) {
                                toRemove.add(child);
                            }
                        }
                    }

                    currentChildren.removeAll(toRemove);

                    priorChildren.addAll(toRemove);

                    currentSpouse = null;
                }
            } else {
                getMarriage().processBackgroundMarriageRolls(this, currentDate, person);

                if (person.getGenealogy().hasSpouse()) {
                    currentSpouse = person.getGenealogy().getSpouse();
                    allSpouses.add(currentSpouse);
                }
            }

            // then we check for children
            if ((person.getGender().isFemale()) && (!person.isPregnant())) {
                getProcreation().processRandomProcreationCheck(this,
                      localDate.minusWeeks(weeksRemaining),
                      person,
                      true);

                if (person.isPregnant()) {

                    if ((currentSpouse != null) && (currentSpouse.getGender().isMale())) {
                        babysFather = currentSpouse;
                    }
                }
            }

            if ((currentSpouse != null) && (currentSpouse.getGender().isFemale()) && (!currentSpouse.isPregnant())) {
                getProcreation().processRandomProcreationCheck(this,
                      localDate.minusWeeks(weeksRemaining),
                      currentSpouse,
                      true);

                if (currentSpouse.isPregnant()) {
                    if (person.getGender().isMale()) {
                        spousesBabysFather = person;
                    }
                }
            }

            if ((person.isPregnant()) && (currentDate.isAfter(person.getDueDate()))) {
                currentChildren.addAll(getProcreation().birthHistoric(this, currentDate, person, babysFather));
                babysFather = null;
            }

            if ((currentSpouse != null) &&
                      (currentSpouse.isPregnant()) &&
                      (currentDate.isAfter(currentSpouse.getDueDate()))) {
                currentChildren.addAll(getProcreation().birthHistoric(this,
                      currentDate,
                      currentSpouse,
                      spousesBabysFather));
                spousesBabysFather = null;
            }
        }

        // with the simulation concluded, we add the current spouse (if any) and any
        // remaining children to the unit
        for (Person spouse : allSpouses) {
            recruitPerson(spouse, PrisonerStatus.FREE, true, false, false);

            if (currentSpouse == spouse) {
                addReport(String.format(resources.getString("relativeJoinsForce.text"),
                      spouse.getHyperlinkedFullTitle(),
                      person.getHyperlinkedFullTitle(),
                      resources.getString("relativeJoinsForceSpouse.text")));
            } else {
                spouse.setStatus(PersonnelStatus.BACKGROUND_CHARACTER);
            }

            MekHQ.triggerEvent(new PersonChangedEvent(spouse));
        }

        List<Person> allChildren = new ArrayList<>();
        allChildren.addAll(currentChildren);
        allChildren.addAll(priorChildren);

        for (Person child : allChildren) {
            child.setOriginFaction(person.getOriginFaction());
            child.setOriginPlanet(person.getOriginPlanet());

            int age = child.getAge(localDate);

            // Limit skills by age for children and adolescents
            if (age < 16) {
                child.removeAllSkills();
            } else if (age < 18) {
                child.limitSkills(0);
            }

            // re-roll SPAs to include in any age and skill adjustments
            Enumeration<IOption> options = new PersonnelOptions().getOptions(PersonnelOptions.LVL3_ADVANTAGES);

            for (IOption option : Collections.list(options)) {
                child.getOptions().getOption(option.getName()).clearValue();
            }

            int experienceLevel = child.getExperienceLevel(this, false);

            // set loyalty
            if (experienceLevel <= 0) {
                person.setLoyalty(d6(3) + 2);
            } else if (experienceLevel == 1) {
                person.setLoyalty(d6(3) + 1);
            } else {
                person.setLoyalty(d6(3));
            }

            if (experienceLevel >= 0) {
                AbstractSpecialAbilityGenerator specialAbilityGenerator = new DefaultSpecialAbilityGenerator();
                specialAbilityGenerator.setSkillPreferences(new RandomSkillPreferences());
                specialAbilityGenerator.generateSpecialAbilities(this, child, experienceLevel);
            }

            recruitPerson(child, PrisonerStatus.FREE, true, false, false);

            if (currentChildren.contains(child)) {
                addReport(String.format(resources.getString("relativeJoinsForce.text"),
                      child.getHyperlinkedFullTitle(),
                      person.getHyperlinkedFullTitle(),
                      resources.getString("relativeJoinsForceChild.text")));
            } else {
                child.setStatus(PersonnelStatus.BACKGROUND_CHARACTER);
            }

            MekHQ.triggerEvent(new PersonChangedEvent(child));
        }

        MekHQ.triggerEvent(new PersonChangedEvent(person));
    }
    // endregion Personnel Recruitment

    // region Bloodnames

    /**
     * If the person does not already have a bloodname, assigns a chance of having one based on skill and rank. If the
     * roll indicates there should be a bloodname, one is assigned as appropriate to the person's phenotype and the
     * player's faction.
     *
     * @param person     The Bloodname candidate
     * @param ignoreDice If true, skips the random roll and assigns a Bloodname automatically
     */
    public void checkBloodnameAdd(Person person, boolean ignoreDice) {
        // if person is non-clan or does not have a phenotype
        if (!person.isClanPersonnel() || person.getPhenotype().isNone()) {
            return;
        }

        // Person already has a bloodname, we open up the dialog to ask if they want to
        // keep the
        // current bloodname or assign a new one
        if (!person.getBloodname().isEmpty()) {
            int result = JOptionPane.showConfirmDialog(null,
                  person.getFullTitle() +
                        " already has the bloodname " +
                        person.getBloodname() +
                        "\nDo you wish to remove that bloodname and generate a new one?",
                  "Already Has Bloodname",
                  JOptionPane.YES_NO_OPTION,
                  JOptionPane.QUESTION_MESSAGE);
            if (result == JOptionPane.NO_OPTION) {
                return;
            } else {
                ignoreDice = true;
            }
        }

        // Go ahead and generate a new bloodname
        int bloodnameTarget = 6;
        PersonnelOptions options = person.getOptions();
        Attributes attributes = person.getATOWAttributes();
        if (!ignoreDice) {
            switch (person.getPhenotype()) {
                case MEKWARRIOR: {
                    bloodnameTarget += person.hasSkill(SkillType.S_GUN_MEK) ?
                                             person.getSkill(SkillType.S_GUN_MEK)
                                                   .getFinalSkillValue(options, attributes) :
                                             TargetRoll.AUTOMATIC_FAIL;
                    bloodnameTarget += person.hasSkill(SkillType.S_PILOT_MEK) ?
                                             person.getSkill(SkillType.S_PILOT_MEK)
                                                   .getFinalSkillValue(options, attributes) :
                                             TargetRoll.AUTOMATIC_FAIL;
                    break;
                }
                case AEROSPACE: {
                    bloodnameTarget += person.hasSkill(SkillType.S_GUN_AERO) ?
                                             person.getSkill(SkillType.S_GUN_AERO)
                                                   .getFinalSkillValue(options, attributes) :
                                             TargetRoll.AUTOMATIC_FAIL;
                    bloodnameTarget += person.hasSkill(SkillType.S_PILOT_AERO) ?
                                             person.getSkill(SkillType.S_PILOT_AERO)
                                                   .getFinalSkillValue(options, attributes) :
                                             TargetRoll.AUTOMATIC_FAIL;
                    break;
                }
                case ELEMENTAL: {
                    bloodnameTarget += person.hasSkill(SkillType.S_GUN_BA) ?
                                             person.getSkill(SkillType.S_GUN_BA)
                                                   .getFinalSkillValue(options, attributes) :
                                             TargetRoll.AUTOMATIC_FAIL;
                    bloodnameTarget += person.hasSkill(SkillType.S_ANTI_MEK) ?
                                             person.getSkill(SkillType.S_ANTI_MEK)
                                                   .getFinalSkillValue(options, attributes) :
                                             TargetRoll.AUTOMATIC_FAIL;
                    break;
                }
                case VEHICLE: {
                    bloodnameTarget += person.hasSkill(SkillType.S_GUN_VEE) ?
                                             person.getSkill(SkillType.S_GUN_VEE)
                                                   .getFinalSkillValue(options, attributes) :
                                             TargetRoll.AUTOMATIC_FAIL;
                    switch (person.getPrimaryRole()) {
                        case GROUND_VEHICLE_DRIVER:
                            bloodnameTarget += person.hasSkill(SkillType.S_PILOT_GVEE) ?
                                                     person.getSkill(SkillType.S_PILOT_GVEE)
                                                           .getFinalSkillValue(options, attributes) :
                                                     TargetRoll.AUTOMATIC_FAIL;
                            break;
                        case NAVAL_VEHICLE_DRIVER:
                            bloodnameTarget += person.hasSkill(SkillType.S_PILOT_NVEE) ?
                                                     person.getSkill(SkillType.S_PILOT_NVEE)
                                                           .getFinalSkillValue(options, attributes) :
                                                     TargetRoll.AUTOMATIC_FAIL;
                            break;
                        case VTOL_PILOT:
                            bloodnameTarget += person.hasSkill(SkillType.S_PILOT_VTOL) ?
                                                     person.getSkill(SkillType.S_PILOT_VTOL)
                                                           .getFinalSkillValue(options, attributes) :
                                                     TargetRoll.AUTOMATIC_FAIL;
                            break;
                        default:
                            break;
                    }
                    break;
                }
                case PROTOMEK: {
                    bloodnameTarget += 2 *
                                             (person.hasSkill(SkillType.S_GUN_PROTO) ?
                                                    person.getSkill(SkillType.S_GUN_PROTO)
                                                          .getFinalSkillValue(options, attributes) :
                                                    TargetRoll.AUTOMATIC_FAIL);
                    break;
                }
                case NAVAL: {
                    switch (person.getPrimaryRole()) {
                        case VESSEL_PILOT:
                            bloodnameTarget += 2 *
                                                     (person.hasSkill(SkillType.S_PILOT_SPACE) ?
                                                            person.getSkill(SkillType.S_PILOT_SPACE)
                                                                  .getFinalSkillValue(options, attributes) :
                                                            TargetRoll.AUTOMATIC_FAIL);
                            break;
                        case VESSEL_GUNNER:
                            bloodnameTarget += 2 *
                                                     (person.hasSkill(SkillType.S_GUN_SPACE) ?
                                                            person.getSkill(SkillType.S_GUN_SPACE)
                                                                  .getFinalSkillValue(options, attributes) :
                                                            TargetRoll.AUTOMATIC_FAIL);
                            break;
                        case VESSEL_CREW:
                            bloodnameTarget += 2 *
                                                     (person.hasSkill(SkillType.S_TECH_VESSEL) ?
                                                            person.getSkill(SkillType.S_TECH_VESSEL)
                                                                  .getFinalSkillValue(options, attributes) :
                                                            TargetRoll.AUTOMATIC_FAIL);
                            break;
                        case VESSEL_NAVIGATOR:
                            bloodnameTarget += 2 *
                                                     (person.hasSkill(SkillType.S_NAVIGATION) ?
                                                            person.getSkill(SkillType.S_NAVIGATION)
                                                                  .getFinalSkillValue(options, attributes) :
                                                            TargetRoll.AUTOMATIC_FAIL);
                            break;
                        default:
                            break;
                    }
                    break;
                }
                default: {
                    break;
                }
            }
            // Higher-rated units are more likely to have Bloodnamed
            if (getCampaignOptions().getUnitRatingMethod().isEnabled()) {
                bloodnameTarget += IUnitRating.DRAGOON_C - getAtBUnitRatingMod();
            }

            // Reavings diminish the number of available Bloodrights in later eras
            int year = getGameYear();
            if (year <= 2950) {
                bloodnameTarget--;
            }

            if (year > 3055) {
                bloodnameTarget++;
            }

            if (year > 3065) {
                bloodnameTarget++;
            }

            if (year > 3080) {
                bloodnameTarget++;
            }

            // Officers have better chance; no penalty for non-officer
            bloodnameTarget += Math.min(0, getRankSystem().getOfficerCut() - person.getRankNumeric());
        }

        if (ignoreDice || (d6(2) >= bloodnameTarget)) {
            final Phenotype phenotype = person.getPhenotype().isNone() ? Phenotype.GENERAL : person.getPhenotype();

            final Bloodname bloodname = Bloodname.randomBloodname((getFaction().isClan() ?
                                                                         getFaction() :
                                                                         person.getOriginFaction()).getShortName(),
                  phenotype,
                  getGameYear());
            if (bloodname != null) {
                person.setBloodname(bloodname.getName());
                personUpdated(person);
            }
        }
    }
    // endregion Bloodnames

    // region Other Personnel Methods

    /**
     * Imports a {@link Person} into a campaign.
     *
     * @param person A {@link Person} to import into the campaign.
     */
    public void importPerson(Person person) {
        personnel.put(person.getId(), person);
        MekHQ.triggerEvent(new PersonNewEvent(person));
    }

    public @Nullable Person getPerson(final UUID id) {
        return personnel.get(id);
    }

    public Collection<Person> getPersonnel() {
        return personnel.values();
    }

    /**
     * Retrieves a list of personnel, excluding those whose status indicates they have left the unit.
     * <p>
     * This method filters the personnel collection to only include individuals who are still part of the unit, as
     * determined by their status.
     * </p>
     *
     * @return a {@code List} of {@link Person} objects who have not left the unit
     */
    public List<Person> getPersonnelFilteringOutDeparted() {
        return getPersonnel().stream()
                     .filter(person -> !person.getStatus().isDepartedUnit())
                     .collect(Collectors.toList());
    }

    /**
     * Retrieves a list of active personnel in the campaign, optionally including prisoners.
     *
     * <p>
     * This method iterates through all personnel and filters out inactive members. It then further filters prisoners
     * based on the provided parameter:
     * </p>
     * <ul>
     * <li>If {@code includePrisoners} is {@code true}, all active personnel,
     * including prisoners,
     * are included in the result.</li>
     * <li>If {@code includePrisoners} is {@code false}, only active personnel who
     * are either
     * free or classified as bondsmen are included.</li>
     * </ul>
     *
     * @param includePrisoners {@code true} to include all active prisoners in the result, {@code false} to exclude them
     *                         unless they are free or bondsmen.
     *
     * @return A {@link List} of {@link Person} objects representing the filtered active personnel.
     */
    public List<Person> getActivePersonnel(boolean includePrisoners) {
        List<Person> activePersonnel = new ArrayList<>();

        for (Person person : getPersonnel()) {
            if (!person.getStatus().isActive()) {
                continue;
            }

            PrisonerStatus prisonerStatus = person.getPrisonerStatus();
            if (includePrisoners || prisonerStatus.isFreeOrBondsman()) {
                activePersonnel.add(person);
            }
        }

        return activePersonnel;
    }

    /**
     * @return a list of people who are currently eligible to receive a salary.
     *
     * @author Illiani
     * @since 0.50.06
     */
    public List<Person> getSalaryEligiblePersonnel() {
        return getActivePersonnel(false).stream()
                     .filter(person -> person.getStatus().isSalaryEligible())
                     .collect(Collectors.toList());
    }

    /**
     * Retrieves a filtered list of personnel who have at least one combat profession.
     * <p>
     * This method filters the list of all personnel to include only those whose primary or secondary role is designated
     * as a combat role.
     * </p>
     *
     * @return a {@link List} of {@link Person} objects representing combat-capable personnel
     */
    public List<Person> getActiveCombatPersonnel() {
        return getActivePersonnel(true).stream()
                     .filter(p -> p.getPrimaryRole().isCombat() || p.getSecondaryRole().isCombat())
                     .collect(Collectors.toList());
    }

    /**
     * Provides a filtered list of personnel including only active Dependents.
     *
     * @return a {@link Person} <code>List</code> containing all active personnel
     */
    public List<Person> getActiveDependents() {
        return getPersonnel().stream()
                     .filter(person -> person.getPrimaryRole().isDependent())
                     .filter(person -> person.getStatus().isActive())
                     .collect(Collectors.toList());
    }

    /**
     * Provides a filtered list of personnel including only active prisoners.
     *
     * @return a {@link Person} <code>List</code> containing all active personnel
     */
    public List<Person> getCurrentPrisoners() {
        return getActivePersonnel(true).stream()
                     .filter(person -> person.getPrisonerStatus().isCurrentPrisoner())
                     .collect(Collectors.toList());
    }

    /**
     * Provides a filtered list of personnel including only active prisoners who are willing to defect.
     *
     * @return a {@link Person} <code>List</code> containing all active personnel
     */
    public List<Person> getPrisonerDefectors() {
        return getActivePersonnel(false).stream()
                     .filter(person -> person.getPrisonerStatus().isPrisonerDefector())
                     .collect(Collectors.toList());
    }

    /**
     * Provides a filtered list of personnel including only friendly PoWs.
     *
     * @return a {@link Person} <code>List</code> containing all active personnel
     */
    public List<Person> getFriendlyPrisoners() {
        return getPersonnel().stream().filter(p -> p.getStatus().isPoW()).collect(Collectors.toList());
    }

    /**
     * Provides a filtered list of personnel including only Persons with the Student status.
     *
     * @return a {@link Person} <code>List</code> containing all active personnel
     */
    public List<Person> getStudents() {
        return getPersonnel().stream().filter(p -> p.getStatus().isStudent()).collect(Collectors.toList());
    }
    // endregion Other Personnel Methods

    // region Personnel Selectors and Generators

    /**
     * Gets the {@link AbstractFactionSelector} to use with this campaign.
     *
     * @return An {@link AbstractFactionSelector} to use when selecting a {@link Faction}.
     */
    public AbstractFactionSelector getFactionSelector() {
        return getFactionSelector(getCampaignOptions().getRandomOriginOptions());
    }

    /**
     * Gets the {@link AbstractFactionSelector} to use
     *
     * @param options the random origin options to use
     *
     * @return An {@link AbstractFactionSelector} to use when selecting a {@link Faction}.
     */
    public AbstractFactionSelector getFactionSelector(final RandomOriginOptions options) {
        return options.isRandomizeOrigin() ? new RangedFactionSelector(options) : new DefaultFactionSelector(options);
    }

    /**
     * Gets the {@link AbstractPlanetSelector} to use with this campaign.
     *
     * @return An {@link AbstractPlanetSelector} to use when selecting a {@link Planet}.
     */
    public AbstractPlanetSelector getPlanetSelector() {
        return getPlanetSelector(getCampaignOptions().getRandomOriginOptions());
    }

    /**
     * Gets the {@link AbstractPlanetSelector} to use
     *
     * @param options the random origin options to use
     *
     * @return An {@link AbstractPlanetSelector} to use when selecting a {@link Planet}.
     */
    public AbstractPlanetSelector getPlanetSelector(final RandomOriginOptions options) {
        return options.isRandomizeOrigin() ? new RangedPlanetSelector(options) : new DefaultPlanetSelector(options);
    }

    /**
     * Gets the {@link AbstractPersonnelGenerator} to use with this campaign.
     *
     * @param factionSelector The {@link AbstractFactionSelector} to use when choosing a {@link Faction}.
     * @param planetSelector  The {@link AbstractPlanetSelector} to use when choosing a {@link Planet}.
     *
     * @return An {@link AbstractPersonnelGenerator} to use when creating new personnel.
     */
    public AbstractPersonnelGenerator getPersonnelGenerator(final AbstractFactionSelector factionSelector,
          final AbstractPlanetSelector planetSelector) {
        final DefaultPersonnelGenerator generator = new DefaultPersonnelGenerator(factionSelector, planetSelector);
        generator.setNameGenerator(RandomNameGenerator.getInstance());
        generator.setSkillPreferences(getRandomSkillPreferences());
        return generator;
    }
    // endregion Personnel Selectors and Generators
    // endregion Personnel

    public List<Person> getPatients() {
        List<Person> patients = new ArrayList<>();
        for (Person person : getPersonnel()) {
            if (person.needsFixing() ||
                      (getCampaignOptions().isUseAdvancedMedical() &&
                             person.hasInjuries(true) &&
                             person.getStatus().isActive())) {
                patients.add(person);
            }
        }
        return patients;
    }

    /**
     * List of all units that can show up in the repair bay.
     */
    public List<Unit> getServiceableUnits() {
        List<Unit> service = new ArrayList<>();
        for (Unit u : getUnits()) {
            if (u.isAvailable() && u.isServiceable() && !StratconRulesManager.isUnitDeployedToStratCon(u)) {
                service.add(u);
            }
        }
        return service;
    }

    /**
     * Imports a collection of parts into the campaign.
     *
     * @param newParts The collection of {@link Part} instances to import into the campaign.
     */
    public void importParts(Collection<Part> newParts) {
        Objects.requireNonNull(newParts);

        for (Part p : newParts) {
            if ((p instanceof MissingPart) && (null == p.getUnit())) {
                // Let's not import missing parts without a valid unit.
                continue;
            }

            // Track this part as part of our Campaign
            p.setCampaign(this);

            // Add the part to the campaign, but do not
            // merge it with any existing parts
            parts.addPart(p, false);
        }
    }

    /**
     * Gets the Warehouse which stores parts.
     */
    public Warehouse getWarehouse() {
        return parts;
    }

    /**
     * Sets the Warehouse which stores parts for the campaign.
     *
     * @param warehouse The warehouse in which to store parts.
     */
    public void setWarehouse(Warehouse warehouse) {
        parts = Objects.requireNonNull(warehouse);
    }

    public Quartermaster getQuartermaster() {
        return quartermaster;
    }

    /**
     * @return A collection of parts in the Warehouse.
     */
    public Collection<Part> getParts() {
        return parts.getParts();
    }

    private int getQuantity(Part part) {
        return getWarehouse().getPartQuantity(part);
    }

    private PartInUse getPartInUse(Part part) {
        // SI isn't a proper "part"
        if (part instanceof StructuralIntegrity) {
            return null;
        }
        // Skip out on "not armor" (as in 0 point armer on men or field guns)
        if ((part instanceof Armor armor) && (armor.getType() == EquipmentType.T_ARMOR_UNKNOWN)) {
            return null;
        }
        // Makes no sense buying those separately from the chasis
        if ((part instanceof EquipmentPart equipmentPart) &&
                  (equipmentPart.getType() instanceof MiscType miscType) &&
                  (miscType.hasFlag(MiscType.F_CHASSIS_MODIFICATION))) {
            return null;
        }
        // Replace a "missing" part with a corresponding "new" one.
        if (part instanceof MissingPart missingPart) {
            part = missingPart.getNewPart();
        }
        PartInUse result = new PartInUse(part);
        result.setRequestedStock(getDefaultStockPercent(part));
        return (null != result.getPartToBuy()) ? result : null;
    }

    /**
     * Determines the default stock percentage for a given part type.
     *
     * <p>
     * This method uses the type of the provided {@link Part} to decide which default stock percentage to return. The
     * values for each part type are retrieved from the campaign options.
     * </p>
     *
     * @param part The {@link Part} for which the default stock percentage is to be determined. The part must not be
     *             {@code null}.
     *
     * @return An {@code int} representing the default stock percentage for the given part type, as defined in the
     *       campaign options.
     */
    private int getDefaultStockPercent(Part part) {
        if (part instanceof HeatSink) {
            return campaignOptions.getAutoLogisticsHeatSink();
        } else if (part instanceof MekLocation) {
            if (((MekLocation) part).getLoc() == Mek.LOC_HEAD) {
                return campaignOptions.getAutoLogisticsMekHead();
            }

            if (((MekLocation) part).getLoc() == Mek.LOC_CT) {
                return campaignOptions.getAutoLogisticsNonRepairableLocation();
            }

            return campaignOptions.getAutoLogisticsMekLocation();
        } else if (part instanceof TankLocation) {
            return campaignOptions.getAutoLogisticsNonRepairableLocation();
        } else if (part instanceof AmmoBin || part instanceof AmmoStorage) {
            return campaignOptions.getAutoLogisticsAmmunition();
        } else if (part instanceof Armor) {
            return campaignOptions.getAutoLogisticsArmor();
        } else if (part instanceof MekActuator) {
            return campaignOptions.getAutoLogisticsActuators();
        } else if (part instanceof JumpJet) {
            return campaignOptions.getAutoLogisticsJumpJets();
        } else if (part instanceof EnginePart) {
            return campaignOptions.getAutoLogisticsEngines();
        } else if (part instanceof EquipmentPart equipmentPart) {
            if (equipmentPart.getType() instanceof WeaponType) {
                return campaignOptions.getAutoLogisticsWeapons();
            }
        }

        return campaignOptions.getAutoLogisticsOther();
    }

    /**
     * Updates a {@link PartInUse} record with data from an incoming {@link Part}.
     *
     * <p>
     * This method processes the incoming part to update the usage, storage, or transfer count of the specified part in
     * use, based on the type, quality, and associated unit of the incoming part. Certain parts are ignored based on
     * their state or configuration, such as being part of conventional infantry, salvage, or mothballed units.
     * </p>
     *
     * @param partInUse                the {@link PartInUse} record to update.
     * @param incomingPart             the new {@link Part} that is being processed for this record.
     * @param ignoreMothballedUnits    if {@code true}, parts belonging to mothballed units are excluded.
     * @param ignoreSparesUnderQuality spares with a quality lower than this threshold are excluded from counting.
     */
    private void updatePartInUseData(PartInUse partInUse, Part incomingPart, boolean ignoreMothballedUnits,
          PartQuality ignoreSparesUnderQuality) {
        Unit unit = incomingPart.getUnit();
        if (unit != null) {
            // Ignore conventional infantry
            if (unit.isConventionalInfantry()) {
                return;
            }

            // Ignore parts if they are from mothballed units and the flag is set
            if (ignoreMothballedUnits && incomingPart.getUnit() != null && incomingPart.getUnit().isMothballed()) {
                return;
            }

            // Ignore units set to salvage
            if (unit.isSalvage()) {
                return;
            }
        }

        // Case 1: Part is associated with a unit or is a MissingPart
        if ((unit != null) || (incomingPart instanceof MissingPart)) {
            partInUse.setUseCount(partInUse.getUseCount() + getQuantity(incomingPart));
            return;
        }

        // Case 2: Part is present and meets quality requirements
        if (incomingPart.isPresent()) {
            if (incomingPart.getQuality().toNumeric() >= ignoreSparesUnderQuality.toNumeric()) {
                partInUse.setStoreCount(partInUse.getStoreCount() + getQuantity(incomingPart));
                partInUse.addSpare(incomingPart);
            }
            return;
        }

        // Case 3: Part is not present, update transfer count
        partInUse.setTransferCount(partInUse.getTransferCount() + getQuantity(incomingPart));
    }

    /**
     * Find all the parts that match this PartInUse and update their data
     *
     * @param partInUse                part in use record to update
     * @param ignoreMothballedUnits    don't count parts in mothballed units
     * @param ignoreSparesUnderQuality don't count spare parts lower than this quality
     */
    public void updatePartInUse(PartInUse partInUse, boolean ignoreMothballedUnits,
          PartQuality ignoreSparesUnderQuality) {
        partInUse.setUseCount(0);
        partInUse.setStoreCount(0);
        partInUse.setTransferCount(0);
        partInUse.setPlannedCount(0);
        getWarehouse().forEachPart(incomingPart -> {
            PartInUse newPartInUse = getPartInUse(incomingPart);
            if (partInUse.equals(newPartInUse)) {
                updatePartInUseData(partInUse, incomingPart, ignoreMothballedUnits, ignoreSparesUnderQuality);
            }
        });
        for (IAcquisitionWork maybePart : shoppingList.getPartList()) {
            PartInUse newPartInUse = getPartInUse((Part) maybePart);
            if (partInUse.equals(newPartInUse)) {
                partInUse.setPlannedCount(partInUse.getPlannedCount() +
                                                getQuantity((maybePart instanceof MissingPart) ?
                                                                  ((MissingPart) maybePart).getNewPart() :
                                                                  (Part) maybePart) * maybePart.getQuantity());
            }
        }
    }

    /**
     * Analyzes the warehouse inventory and returns a data set that summarizes the usage state of all parts, including
     * their use counts, store counts, and planned counts, while filtering based on specific conditions.
     *
     * <p>
     * This method aggregates all parts currently in use or available as spares, while taking into account constraints
     * like ignoring mothballed units or filtering spares below a specific quality. It uses a map structure to
     * efficiently track and update parts during processing.
     * </p>
     *
     * @param ignoreMothballedUnits    If {@code true}, parts from mothballed units will not be included in the
     *                                 results.
     * @param isResupply               If {@code true}, specific units (e.g., prohibited unit types) are skipped based
     *                                 on the current context as defined in {@code Resupply.isProhibitedUnitType()}.
     * @param ignoreSparesUnderQuality Spare parts of a lower quality than the specified value will be excluded from the
     *                                 results.
     *
     * @return A {@link Set} of {@link PartInUse} objects detailing the state of each relevant part, including:
     *       <ul>
     *       <li>Use count: How many of this part are currently in use.</li>
     *       <li>Store count: How many of this part are available as spares in the
     *       warehouse.</li>
     *       <li>Planned count: The quantity of this part included in acquisition
     *       orders or
     *       planned procurement.</li>
     *       <li>Requested stock: The target or default quantity to maintain, as
     *       derived from
     *       settings or requests.</li>
     *       </ul>
     *       Only parts with non-zero counts (use, store, or planned) will be
     *       included in the
     *       result.
     */

    public Set<PartInUse> getPartsInUse(boolean ignoreMothballedUnits, boolean isResupply,
          PartQuality ignoreSparesUnderQuality) {
        // java.util.Set doesn't supply a get(Object) method, so we have to use a
        // java.util.Map
        Map<PartInUse, PartInUse> inUse = new HashMap<>();
        getWarehouse().forEachPart(incomingPart -> {
            if (isResupply) {
                Unit unit = incomingPart.getUnit();

                Entity entity = null;
                if (unit != null) {
                    entity = unit.getEntity();
                }

                if (entity != null) {
                    if (isProhibitedUnitType(entity, false, false)) {
                        return;
                    }
                }
            }

            PartInUse partInUse = getPartInUse(incomingPart);
            if (null == partInUse) {
                return;
            }
            if (inUse.containsKey(partInUse)) {
                partInUse = inUse.get(partInUse);
            } else {
                if (partsInUseRequestedStockMap.containsKey(partInUse.getDescription())) {
                    partInUse.setRequestedStock(partsInUseRequestedStockMap.get(partInUse.getDescription()));
                } else {
                    partInUse.setRequestedStock(getDefaultStockPercent(incomingPart));
                }
                inUse.put(partInUse, partInUse);
            }
            updatePartInUseData(partInUse, incomingPart, ignoreMothballedUnits, ignoreSparesUnderQuality);
        });
        for (IAcquisitionWork maybePart : shoppingList.getPartList()) {
            if (!(maybePart instanceof Part)) {
                continue;
            }
            PartInUse partInUse = getPartInUse((Part) maybePart);
            if (null == partInUse) {
                continue;
            }
            if (inUse.containsKey(partInUse)) {
                partInUse = inUse.get(partInUse);
            } else {
                if (partsInUseRequestedStockMap.containsKey(partInUse.getDescription())) {
                    partInUse.setRequestedStock(partsInUseRequestedStockMap.get(partInUse.getDescription()));
                } else {
                    partInUse.setRequestedStock(getDefaultStockPercent((Part) maybePart));
                }
                inUse.put(partInUse, partInUse);
            }
            partInUse.setPlannedCount(partInUse.getPlannedCount() +
                                            getQuantity((maybePart instanceof MissingPart) ?
                                                              ((MissingPart) maybePart).getNewPart() :
                                                              (Part) maybePart) * maybePart.getQuantity());

        }
        return inUse.keySet()
                     .stream()
                     // Hacky but otherwise we end up with zero lines when filtering things out
                     .filter(p -> p.getUseCount() != 0 || p.getStoreCount() != 0 || p.getPlannedCount() != 0)
                     .collect(Collectors.toSet());
    }

    public Part getPart(int id) {
        return parts.getPart(id);
    }

    @Nullable
    public Force getForce(int id) {
        return forceIds.get(id);
    }

    public List<String> getCurrentReport() {
        return currentReport;
    }

    public void setCurrentReportHTML(String html) {
        currentReportHTML = html;
    }

    public String getCurrentReportHTML() {
        return currentReportHTML;
    }

    public void setNewReports(List<String> reports) {
        newReports = reports;
    }

    public List<String> fetchAndClearNewReports() {
        List<String> oldReports = newReports;
        setNewReports(new ArrayList<>());
        return oldReports;
    }

    /**
     * Finds the active person in a particular role with the highest level in a given, with an optional secondary skill
     * to break ties.
     *
     * @param role      One of the PersonnelRole enum values
     * @param primary   The skill to use for comparison.
     * @param secondary If not null and there is more than one person tied for the most the highest, preference will be
     *                  given to the one with a higher level in the secondary skill.
     *
     * @return The person in the designated role with the most experience.
     */
    public Person findBestInRole(PersonnelRole role, String primary, @Nullable String secondary) {
        int highest = 0;
        Person bestInRole = null;

        boolean isUseAgingEffects = campaignOptions.isUseAgeEffects();
        boolean isClanCampaign = isClanCampaign();

        for (Person person : getActivePersonnel(false)) {
            int adjustedReputation = person.getAdjustedReputation(isUseAgingEffects,
                  isClanCampaign,
                  currentDay,
                  person.getRankNumeric());

            if (((person.getPrimaryRole() == role) || (person.getSecondaryRole() == role)) &&
                      (person.getSkill(primary) != null)) {
                Skill primarySkill = person.getSkill(primary);
                int currentSkillLevel = Integer.MIN_VALUE;

                if (primarySkill != null) {
                    currentSkillLevel = primarySkill.getTotalSkillLevel(person.getOptions(),
                          person.getATOWAttributes(),
                          adjustedReputation);
                }

                if (bestInRole == null || currentSkillLevel > highest) {
                    bestInRole = person;
                    highest = currentSkillLevel;
                } else if (secondary != null && currentSkillLevel == highest) {
                    Skill secondarySkill = person.getSkill(secondary);

                    if (secondarySkill == null) {
                        continue;
                    }

                    currentSkillLevel = secondarySkill.getTotalSkillLevel(person.getOptions(),
                          person.getATOWAttributes(),
                          adjustedReputation);

                    int bestInRoleSecondarySkill = Integer.MIN_VALUE;
                    if (bestInRole.hasSkill(secondary)) {
                        int bestInRoleAdjustedReputation = bestInRole.getAdjustedReputation(isUseAgingEffects,
                              isClanCampaign,
                              currentDay,
                              bestInRole.getRankNumeric());
                        bestInRoleSecondarySkill = secondarySkill.getTotalSkillLevel(bestInRole.getOptions(),
                              bestInRole.getATOWAttributes(),
                              bestInRoleAdjustedReputation);
                    }

                    if (currentSkillLevel > bestInRoleSecondarySkill) {
                        bestInRole = person;
                    }
                }
            }
        }
        return bestInRole;
    }

    public Person findBestInRole(PersonnelRole role, String skill) {
        return findBestInRole(role, skill, null);
    }

    /**
     * Finds and returns the {@link Person} with the highest total skill level for a specified skill.
     *
     * <p>This method iterates over all active personnel, calculates each individual's total skill level
     * for the given skill (taking into account campaign options, reputation modifiers, and attributes), and determines
     * who possesses the highest skill value. If none are found, {@code null} is returned.</p>
     *
     * @param skillName the name of the skill to evaluate among all active personnel
     *
     * @return the {@link Person} with the highest calculated total skill level in the specified skill, or {@code null}
     *       if no qualifying person is found
     */
    public @Nullable Person findBestAtSkill(String skillName) {
        Person bestAtSkill = null;
        int highest = 0;
        for (Person person : getActivePersonnel(false)) {
            int adjustedReputation = person.getAdjustedReputation(campaignOptions.isUseAgeEffects(),
                  isClanCampaign(),
                  currentDay,
                  person.getRankNumeric());
            Skill skill = person.getSkill(skillName);

            int totalSkillLevel = Integer.MIN_VALUE;
            if (skill != null) {
                totalSkillLevel = skill.getTotalSkillLevel(person.getOptions(),
                      person.getATOWAttributes(),
                      adjustedReputation);
            }

            if (totalSkillLevel > highest) {
                highest = totalSkillLevel;
                bestAtSkill = person;
            }
        }
        return bestAtSkill;
    }

    /**
     * @return The list of all active {@link Person}s who qualify as technicians ({@link Person#isTech()});
     */
    public List<Person> getTechs() {
        return getTechs(false);
    }

    public List<Person> getTechs(final boolean noZeroMinute) {
        return getTechs(noZeroMinute, false);
    }

    public List<Person> getTechsExpanded() {
        return getTechsExpanded(false, false, true);
    }

    public List<Person> getTechs(final boolean noZeroMinute, final boolean eliteFirst) {
        return getTechsExpanded(noZeroMinute, eliteFirst, false);
    }

    /**
     * Retrieves a list of active technicians, with options to include only those with time remaining, prioritize elite
     * technicians, and expand the search to include technicians with additional roles.
     *
     * <p>The resulting list includes {@link Person} objects who qualify as technicians ({@link Person#isTech()})
     * or, if specified, as expanded technicians ({@link Person#isTechExpanded()}). If the person is part of a
     * self-crewed unit (e.g., an engineer on a self-crewed vessel), they are also included in the list.</p>
     *
     * <p>The returned list can be customized and sorted based on a variety of criteria:</p>
     * <ul>
     *   <li>Technicians with no remaining available time can be excluded if {@code noZeroMinute} is set to {@code true}.</li>
     *   <li>The list can be sorted from elite (best) to least skilled if {@code eliteFirst} is set to {@code true}.</li>
     *   <li>When {@code expanded} is set to {@code true}, technicians with expanded roles (e.g., dual skill sets) are included
     *       in addition to regular technicians.</li>
     *   <li>The list is further sorted in the following order:
     *     <ol>
     *       <li>By skill level (default: lowest to highest, or highest to lowest if elite-first enabled).</li>
     *       <li>By available daily tech time (highest to lowest).</li>
     *       <li>By rank (lowest to highest).</li>
     *     </ol>
     *   </li>
     * </ul>
     *
     * @param noZeroMinute If {@code true}, excludes technicians with no remaining available minutes.
     * @param eliteFirst   If {@code true}, sorts the list to place the most skilled technicians at the top.
     * @param expanded     If {@code true}, includes technicians with expanded roles (e.g., those qualifying under
     *                     {@link Person#isTechExpanded()}).
     *
     * @return A list of active {@link Person} objects who qualify as technicians or expanded technicians, sorted by
     *       skill, available time, and rank as specified by the input parameters.
     */
    public List<Person> getTechsExpanded(final boolean noZeroMinute, final boolean eliteFirst, final boolean expanded) {
        final List<Person> techs = getActivePersonnel(true).stream()
                                         .filter(person -> (expanded ? person.isTechExpanded() : person.isTech()) &&
                                                                 (!noZeroMinute || (person.getMinutesLeft() > 0)))
                                         .collect(Collectors.toList());

        // also need to loop through and collect engineers on self-crewed vessels
        for (final Unit unit : getUnits()) {
            if (unit.isSelfCrewed() && !(unit.getEntity() instanceof Infantry) && (unit.getEngineer() != null)) {
                techs.add(unit.getEngineer());
            }
        }

        // Return the tech collection sorted worst to best Skill Level, or reversed if we want elites first
        techs.sort(Comparator.comparingInt(person -> person.getSkillLevel(this,
              !person.getPrimaryRole().isTech() && person.getSecondaryRole().isTechSecondary()).ordinal()));

        if (eliteFirst) {
            Collections.reverse(techs);
        }

        // sort based on available minutes (highest -> lowest)
        techs.sort(Comparator.comparingInt(person -> -person.getDailyAvailableTechTime(false)));

        // finally, sort based on rank (lowest -> highest)
        techs.sort((person1, person2) -> {
            if (person1.outRanks(person2)) {
                return 1; // person1 outranks person2 -> person2 should come first
            } else if (person2.outRanks(person1)) {
                return -1; // person2 outranks person1 -> person1 should come first
            } else {
                return 0; // They are considered equal
            }
        });

        return techs;
    }

    public List<Person> getAdmins() {
        List<Person> admins = new ArrayList<>();
        for (Person person : getActivePersonnel(true)) {
            if (person.isAdministrator()) {
                admins.add(person);
            }
        }
        return admins;
    }

    public boolean isWorkingOnRefit(Person person) {
        Objects.requireNonNull(person);

        Unit unit = getHangar().findUnit(u -> u.isRefitting() && person.equals(u.getRefit().getTech()));
        return unit != null;
    }

    public List<Person> getDoctors() {
        List<Person> docs = new ArrayList<>();
        for (Person person : getActivePersonnel(true)) {
            if (person.isDoctor()) {
                docs.add(person);
            }
        }
        return docs;
    }

    public int getPatientsFor(Person doctor) {
        int patients = 0;
        for (Person person : getActivePersonnel(true)) {
            if ((null != person.getDoctorId()) && person.getDoctorId().equals(doctor.getId())) {
                patients++;
            }
        }
        return patients;
    }

    /**
     * Retrieves the best logistics person based on the acquisition skill, personnel category, and maximum acquisitions
     * allowed for the campaign.
     *
     * <p>This method evaluates all active personnel to determine the most suitable candidate
     * for logistics tasks, depending on the specified acquisition skill and rules. The determination is made according
     * to the following logic:</p>
     * <ul>
     *   <li>If the skill is {@code S_AUTO}, the method immediately returns {@code null}.</li>
     *   <li>If the skill is {@code S_TECH}, the method evaluates personnel based on their technical
     *       skill level, ignoring those who are ineligible for procurement or who exceed
     *       the maximum acquisition limit.</li>
     *   <li>For all other skills, the method evaluates personnel who possess the specified skill,
     *       ensuring their eligibility for procurement and checking that they have not exceeded
     *       the maximum acquisition limit.</li>
     * </ul>
     *
     * <p>The "best" logistics person is selected as the one with the highest skill level (based on the skill being
     * evaluated). If no suitable candidate is found, the method returns {@code null}.
     *
     * @return The {@link Person} representing the best logistics character, or {@code null} if no suitable person is
     *       found.
     */
    public @Nullable Person getLogisticsPerson() {
        final String skillName = campaignOptions.getAcquisitionSkill();
        final ProcurementPersonnelPick acquisitionCategory = campaignOptions.getAcquisitionPersonnelCategory();
        final int defaultMaxAcquisitions = campaignOptions.getMaxAcquisitions();

        int bestSkill = -1;
        Person procurementCharacter = null;
        if (skillName.equals(S_AUTO)) {
            return null;
        } else if (skillName.equals(S_TECH)) {
            for (Person person : getActivePersonnel(false)) {
                int effectiveMaxAcquisitions = defaultMaxAcquisitions;

                PersonnelOptions options = person.getOptions();
                if (isIneligibleToPerformProcurement(person, acquisitionCategory)) {
                    continue;
                }

                if (defaultMaxAcquisitions > 0 && (person.getAcquisitions() >= effectiveMaxAcquisitions)) {
                    continue;
                }

                int adjustedReputation = person.getAdjustedReputation(campaignOptions.isUseAgeEffects(),
                      isClanCampaign(),
                      currentDay,
                      person.getRankNumeric());
                Skill skill = person.getSkill(skillName);

                int totalSkillLevel = Integer.MIN_VALUE;
                if (skill != null) {
                    totalSkillLevel = skill.getTotalSkillLevel(person.getOptions(),
                          person.getATOWAttributes(),
                          adjustedReputation);
                }

                if (totalSkillLevel > bestSkill) {
                    procurementCharacter = person;
                    bestSkill = totalSkillLevel;
                }
            }
        } else {
            for (Person person : getActivePersonnel(false)) {
                int effectiveMaxAcquisitions = defaultMaxAcquisitions;

                if (isIneligibleToPerformProcurement(person, acquisitionCategory)) {
                    continue;
                }

                if (defaultMaxAcquisitions > 0 && (person.getAcquisitions() >= effectiveMaxAcquisitions)) {
                    continue;
                }

                int adjustedReputation = person.getAdjustedReputation(campaignOptions.isUseAgeEffects(),
                      isClanCampaign(),
                      currentDay,
                      person.getRankNumeric());
                Skill skill = person.getSkill(skillName);

                int totalSkillLevel = Integer.MIN_VALUE;
                if (skill != null) {
                    totalSkillLevel = skill.getTotalSkillLevel(person.getOptions(),
                          person.getATOWAttributes(),
                          adjustedReputation);
                }

                if (totalSkillLevel > bestSkill) {
                    procurementCharacter = person;
                    bestSkill = totalSkillLevel;
                }
            }
        }

        return procurementCharacter;
    }

    /**
     * Finds and returns the most senior administrator for a specific type of administrative role. Seniority is
     * determined using the {@link Person#outRanksUsingSkillTiebreaker} method when there are multiple eligible
     * administrators for the specified role.
     *
     * <p>
     * The method evaluates both the primary and secondary roles of each administrator against the provided
     * {@link AdministratorSpecialization} type.
     * </p>
     *
     * <p>
     * The valid types of administrative roles are represented by the {@link AdministratorSpecialization} enum:
     * </p>
     * <ul>
     * <li>{@link AdministratorSpecialization#COMMAND} - Command Administrator</li>
     * <li>{@link AdministratorSpecialization#LOGISTICS} - Logistics
     * Administrator</li>
     * <li>{@link AdministratorSpecialization#TRANSPORT} - Transport
     * Administrator</li>
     * <li>{@link AdministratorSpecialization#HR} - HR Administrator</li>
     * </ul>
     *
     * @param type the {@link AdministratorSpecialization} representing the administrative role to check for. Passing a
     *             {@code null} type will result in an {@link IllegalStateException}.
     *
     * @return the most senior {@link Person} with the specified administrative role, or {@code null} if no eligible
     *       administrator is found.
     *
     *       <p>
     *       <b>Behavior:</b>
     *       </p>
     *       <ul>
     *       <li>The method iterates through all administrators retrieved by
     *       {@link #getAdmins()}.</li>
     *       <li>For each {@link Person}, it checks if their primary or secondary
     *       role matches the specified type
     *       via utility methods like
     *       {@code AdministratorRole#isAdministratorCommand}.</li>
     *       <li>If no eligible administrators exist, the method returns
     *       {@code null}.</li>
     *       <li>If multiple administrators are eligible, the one with the highest
     *       seniority is returned.</li>
     *       <li>Seniority is determined by the
     *       {@link Person#outRanksUsingSkillTiebreaker} method,
     *       which uses a skill-based tiebreaker when necessary.</li>
     *       </ul>
     *
     * @throws IllegalStateException if {@code type} is null or an unsupported value.
     */
    public @Nullable Person getSeniorAdminPerson(AdministratorSpecialization type) {
        Person seniorAdmin = null;

        for (Person person : getAdmins()) {
            boolean isEligible = switch (type) {
                case COMMAND -> person.getPrimaryRole().isAdministratorCommand() ||
                                      person.getSecondaryRole().isAdministratorCommand();
                case LOGISTICS -> person.getPrimaryRole().isAdministratorLogistics() ||
                                        person.getSecondaryRole().isAdministratorLogistics();
                case TRANSPORT -> person.getPrimaryRole().isAdministratorTransport() ||
                                        person.getSecondaryRole().isAdministratorTransport();
                case HR -> person.getPrimaryRole().isAdministratorHR() || person.getSecondaryRole().isAdministratorHR();
            };

            if (isEligible) {
                if (seniorAdmin == null) {
                    seniorAdmin = person;
                    continue;
                }

                if (person.outRanksUsingSkillTiebreaker(this, seniorAdmin)) {
                    seniorAdmin = person;
                }
            }
        }
        return seniorAdmin;
    }

    /**
     * Retrieves the current campaign commander.
     *
     * <p>If a commander is specifically flagged, that person will be returned. Otherwise, the highest-ranking member
     * among the unit's active personnel is selected.</p>
     *
     * @return the {@link Person} who is the commander, or {@code null} if there are no suitable candidates.
     *
     * @author Illiani
     * @since 0.50.07
     */
    public @Nullable Person getCommander() {
        return findTopCommanders()[0];
    }

    /**
     * Retrieves the second-in-command among the unit's active personnel.
     *
     * <p>The second-in-command is determined as the highest-ranking active personnel member who is not the flagged
     * commander (if one exists). If multiple candidates have the same rank, a skill-based tiebreaker is used.</p>
     *
     * @return the {@link Person} who is considered the second-in-command, or {@code null} if there are no suitable
     * candidates.
     *
     * @author Illiani
     * @since 0.50.07
     */
    public @Nullable Person getSecondInCommand() {
        return findTopCommanders()[1];
    }

    /**
     * Finds the current top two candidates for command among active personnel.
     *
     * <p>In a single pass, this method determines the commander and the second-in-command using a flagged commander
     * if one is specified, otherwise relying on rank and skill tiebreakers.</p>
     *
     * @return an array where index 0 is the commander (may be the flagged commander), and index 1 is the
     *       second-in-command; either or both may be {@code null} if no suitable personnel are available.
     *
     * @author Illiani
     * @since 0.50.07
     */
    private Person[] findTopCommanders() {
        Person flaggedCommander = getFlaggedCommander();
        Person commander = flaggedCommander;
        Person secondInCommand = null;

        for (Person person : getActivePersonnel(false)) {
            // If we have a flagged commander, skip them
            if (flaggedCommander != null) {
                if (person.equals(flaggedCommander)) {
                    continue;
                }
                // Second in command is best among non-flagged
                if (secondInCommand == null || person.outRanksUsingSkillTiebreaker(this, secondInCommand)) {
                    secondInCommand = person;
                }
            } else {
                if (commander == null) {
                    commander = person;
                } else if (person.outRanksUsingSkillTiebreaker(this, commander)) {
                    secondInCommand = commander;
                    commander = person;
                } else if (secondInCommand == null || person.outRanksUsingSkillTiebreaker(this, secondInCommand)) {
                    if (!person.equals(commander)) {
                        secondInCommand = person;
                    }
                }
            }
        }

        return new Person[] { commander, secondInCommand};
    }

    /**
     * Retrieves a list of eligible logistics personnel who can perform procurement actions based on the current
     * campaign options. If acquisitions are set to automatically succeed, an empty list is returned.
     *
     * <p>This method evaluates active personnel to determine who is eligible for procurement
     * actions under the current campaign configuration. Personnel are filtered and sorted based on specific
     * criteria:</p>
     * <ul>
     *   <li><strong>Automatic Success:</strong> If the acquisition skill equals {@code S_AUTO},
     *       an empty list is immediately returned.</li>
     *   <li><strong>Eligibility Filtering:</strong> The following checks are applied to filter personnel:
     *       <ul>
     *          <li>Personnel must not be ineligible based on the {@link ProcurementPersonnelPick} category.</li>
     *          <li>Personnel must not have exceeded the maximum acquisition limit, if specified.</li>
     *          <li>If the skill is {@code S_TECH}, the person must have a valid technical skill.</li>
     *          <li>For other skills, the person must have the specified skill.</li>
     *       </ul>
     *    </li>
     *   <li><b>Sorting:</b> The resulting list is sorted in descending order by skill level:
     *       <ul>
     *          <li>When the skill is {@code S_TECH}, sorting is based on the person's best technical skill level.</li>
     *          <li>For other skills, sorting is based on the level of the specified skill.</li>
     *       </ul>
     *   </li>
     * </ul>
     *
     * @return A {@link List} of {@link Person} objects who are eligible and sorted to perform logistical actions, or an
     *       empty list if acquisitions automatically succeed.
     */
    public List<Person> getLogisticsPersonnel() {
        final String skillName = getCampaignOptions().getAcquisitionSkill();

        if (skillName.equals(S_AUTO)) {
            return Collections.emptyList();
        } else {
            final int maxAcquisitions = campaignOptions.getMaxAcquisitions();
            final ProcurementPersonnelPick acquisitionCategory = campaignOptions.getAcquisitionPersonnelCategory();
            List<Person> logisticsPersonnel = new ArrayList<>();

            for (Person person : getActivePersonnel(true)) {
                if (isIneligibleToPerformProcurement(person, acquisitionCategory)) {
                    continue;
                }

                if ((maxAcquisitions > 0) && (person.getAcquisitions() >= maxAcquisitions)) {
                    continue;
                }
                if (skillName.equals(S_TECH)) {
                    if (null != person.getBestTechSkill()) {
                        logisticsPersonnel.add(person);
                    }
                } else if (person.hasSkill(skillName)) {
                    logisticsPersonnel.add(person);
                }
            }

            // Sort by their skill level, descending.
            logisticsPersonnel.sort((person1, person2) -> {
                if (skillName.equals(S_TECH)) {
                    // Person 1
                    int adjustedReputation = person1.getAdjustedReputation(campaignOptions.isUseAgeEffects(),
                          isClanCampaign(),
                          currentDay,
                          person1.getRankNumeric());
                    Skill skill = person1.getBestTechSkill();

                    int person1SkillLevel = Integer.MIN_VALUE;
                    if (skill != null) {
                        person1SkillLevel = skill.getTotalSkillLevel(person1.getOptions(),
                              person1.getATOWAttributes(),
                              adjustedReputation);
                    }

                    // Person 2
                    adjustedReputation = person2.getAdjustedReputation(campaignOptions.isUseAgeEffects(),
                          isClanCampaign(),
                          currentDay,
                          person2.getRankNumeric());
                    skill = person2.getBestTechSkill();

                    int person2SkillLevel = Integer.MIN_VALUE;
                    if (skill != null) {
                        person2SkillLevel = skill.getTotalSkillLevel(person2.getOptions(),
                              person2.getATOWAttributes(),
                              adjustedReputation);
                    }

                    return Integer.compare(person1SkillLevel, person2SkillLevel);
                } else {
                    // Person 1
                    int adjustedReputation = person1.getAdjustedReputation(campaignOptions.isUseAgeEffects(),
                          isClanCampaign(),
                          currentDay,
                          person1.getRankNumeric());
                    Skill skill = person1.getSkill(S_TECH);

                    int person1SkillLevel = Integer.MIN_VALUE;
                    if (skill != null) {
                        person1SkillLevel = skill.getTotalSkillLevel(person1.getOptions(),
                              person1.getATOWAttributes(),
                              adjustedReputation);
                    }

                    // Person 2
                    adjustedReputation = person2.getAdjustedReputation(campaignOptions.isUseAgeEffects(),
                          isClanCampaign(),
                          currentDay,
                          person2.getRankNumeric());
                    skill = person2.getSkill(S_TECH);

                    int person2SkillLevel = Integer.MIN_VALUE;
                    if (skill != null) {
                        person2SkillLevel = skill.getTotalSkillLevel(person2.getOptions(),
                              person2.getATOWAttributes(),
                              adjustedReputation);
                    }

                    return Integer.compare(person1SkillLevel, person2SkillLevel);
                }
            });

            return logisticsPersonnel;
        }
    }

    /***
     * This is the main function for getting stuff (parts, units, etc.) All non-GM
     * acquisition should go through this function to ensure the campaign rules for
     * acquisition are followed.
     *
     * @param sList - A <code>ShoppingList</code> object including items that need
     *              to be purchased
     * @return A <code>ShoppingList</code> object that includes all items that were
     *         not successfully acquired
     */
    public ShoppingList goShopping(ShoppingList sList) {
        // loop through shopping items and decrement days to wait
        for (IAcquisitionWork shoppingItem : sList.getShoppingList()) {
            shoppingItem.decrementDaysToWait();
        }

        if (getCampaignOptions().getAcquisitionSkill().equals(S_AUTO)) {
            return goShoppingAutomatically(sList);
        } else if (!getCampaignOptions().isUsePlanetaryAcquisition()) {
            return goShoppingStandard(sList);
        } else {
            return goShoppingByPlanet(sList);
        }
    }

    /**
     * Shops for items on the {@link ShoppingList}, where each acquisition automatically succeeds.
     *
     * @param sList The shopping list to use when shopping.
     *
     * @return The new shopping list containing the items that were not acquired.
     */
    private ShoppingList goShoppingAutomatically(ShoppingList sList) {
        List<IAcquisitionWork> currentList = new ArrayList<>(sList.getShoppingList());

        List<IAcquisitionWork> remainingItems = new ArrayList<>(currentList.size());
        for (IAcquisitionWork shoppingItem : currentList) {
            if (shoppingItem.getDaysToWait() <= 0) {
                while (shoppingItem.getQuantity() > 0) {
                    if (!acquireEquipment(shoppingItem, null)) {
                        shoppingItem.resetDaysToWait();
                        break;
                    }
                }
            }
            if (shoppingItem.getQuantity() > 0 || shoppingItem.getDaysToWait() > 0) {
                remainingItems.add(shoppingItem);
            }
        }

        return new ShoppingList(remainingItems);
    }

    /**
     * Shops for items on the {@link ShoppingList}, where each acquisition is performed by available logistics
     * personnel.
     *
     * @param sList The shopping list to use when shopping.
     *
     * @return The new shopping list containing the items that were not acquired.
     */
    private ShoppingList goShoppingStandard(ShoppingList sList) {
        List<Person> logisticsPersonnel = getLogisticsPersonnel();
        if (logisticsPersonnel.isEmpty()) {
            addReport("Your force has no one capable of acquiring equipment.");
            return sList;
        }

        List<IAcquisitionWork> currentList = new ArrayList<>(sList.getShoppingList());
        for (Person person : logisticsPersonnel) {
            if (currentList.isEmpty()) {
                // Nothing left to shop for!
                break;
            }

            List<IAcquisitionWork> remainingItems = new ArrayList<>(currentList.size());
            for (IAcquisitionWork shoppingItem : currentList) {
                if (shoppingItem.getDaysToWait() <= 0) {
                    while (canAcquireParts(person) && shoppingItem.getQuantity() > 0) {
                        if (!acquireEquipment(shoppingItem, person)) {
                            shoppingItem.resetDaysToWait();
                            break;
                        }
                    }
                }
                if (shoppingItem.getQuantity() > 0 || shoppingItem.getDaysToWait() > 0) {
                    remainingItems.add(shoppingItem);
                }
            }

            currentList = remainingItems;
        }

        return new ShoppingList(currentList);
    }

    /**
     * Shops for items on the {@link ShoppingList}, where each acquisition is attempted on nearby planets by available
     * logistics personnel.
     *
     * @param sList The shopping list to use when shopping.
     *
     * @return The new shopping list containing the items that were not acquired.
     */
    private ShoppingList goShoppingByPlanet(ShoppingList sList) {
        List<Person> logisticsPersonnel = getLogisticsPersonnel();
        if (logisticsPersonnel.isEmpty()) {
            addReport("Your force has no one capable of acquiring equipment.");
            return sList;
        }

        // we are shopping by planets, so more involved
        List<IAcquisitionWork> currentList = sList.getShoppingList();
        LocalDate currentDate = getLocalDate();

        // a list of items than can be taken out of the search and put back on the
        // shopping list
        List<IAcquisitionWork> shelvedItems = new ArrayList<>();

        // find planets within a certain radius - the function will weed out dead
        // planets
        List<PlanetarySystem> systems = Systems.getInstance()
                                              .getShoppingSystems(getCurrentSystem(),
                                                    getCampaignOptions().getMaxJumpsPlanetaryAcquisition(),
                                                    currentDate);

        for (Person person : logisticsPersonnel) {
            if (currentList.isEmpty()) {
                // Nothing left to shop for!
                break;
            }

            String personTitle = person.getHyperlinkedFullTitle() + ' ';

            for (PlanetarySystem system : systems) {
                if (currentList.isEmpty()) {
                    // Nothing left to shop for!
                    break;
                }

                List<IAcquisitionWork> remainingItems = new ArrayList<>();

                // loop through shopping list. If it's time to check, then check as appropriate.
                // Items not
                // found get added to the remaining item list. Rotate through personnel
                boolean done = false;
                for (IAcquisitionWork shoppingItem : currentList) {
                    if (!canAcquireParts(person)) {
                        remainingItems.add(shoppingItem);
                        done = true;
                        continue;
                    }

                    if (shoppingItem.getDaysToWait() <= 0) {
                        PartAcquisitionResult result = findContactForAcquisition(shoppingItem, person, system);
                        if (result == PartAcquisitionResult.Success) {
                            int transitTime = calculatePartTransitTime(system);

                            PersonnelOptions options = person.getOptions();
                            double logisticianModifier = options.booleanOption(ADMIN_LOGISTICIAN) ? 0.9 : 1.0;
                            transitTime = (int) Math.round(transitTime * logisticianModifier);

                            int totalQuantity = 0;
                            while (shoppingItem.getQuantity() > 0 &&
                                         canAcquireParts(person) &&
                                         acquireEquipment(shoppingItem, person, system, transitTime)) {
                                totalQuantity++;
                            }
                            if (totalQuantity > 0) {
                                addReport(personTitle +
                                                "<font color='" +
                                                ReportingUtilities.getPositiveColor() +
                                                "'><b> found " +
                                                shoppingItem.getQuantityName(totalQuantity) +
                                                " on " +
                                                system.getPrintableName(currentDate) +
                                                ". Delivery in " +
                                                transitTime +
                                                " days.</b></font>");
                            }
                        } else if (result == PartAcquisitionResult.PartInherentFailure) {
                            shelvedItems.add(shoppingItem);
                            continue;
                        }
                    }

                    // if we didn't find everything on this planet, then add to the remaining list
                    if (shoppingItem.getQuantity() > 0 || shoppingItem.getDaysToWait() > 0) {
                        // if we can't afford it, then don't keep searching for it on other planets
                        if (!canPayFor(shoppingItem)) {
                            if (!getCampaignOptions().isPlanetAcquisitionVerbose()) {
                                addReport("<font color='" +
                                                ReportingUtilities.getNegativeColor() +
                                                "'><b>You cannot afford to purchase another " +
                                                shoppingItem.getAcquisitionName() +
                                                "</b></font>");
                            }
                            shelvedItems.add(shoppingItem);
                        } else {
                            remainingItems.add(shoppingItem);
                        }
                    }
                }

                // we are done with this planet. replace our current list with the remaining
                // items
                currentList = remainingItems;

                if (done) {
                    break;
                }
            }
        }

        // add shelved items back to the currentlist
        currentList.addAll(shelvedItems);

        // loop through and reset waiting time on all items on the remaining shopping
        // list if they have no waiting time left
        for (IAcquisitionWork shoppingItem : currentList) {
            if (shoppingItem.getDaysToWait() <= 0) {
                shoppingItem.resetDaysToWait();
            }
        }

        return new ShoppingList(currentList);
    }

    /**
     * Gets a value indicating if {@code person} can acquire parts.
     *
     * @param person The {@link Person} to check if they have remaining time to perform acquisitions.
     *
     * @return True if {@code person} could acquire another part, otherwise false.
     */
    public boolean canAcquireParts(@Nullable Person person) {
        if (person == null) {
            // CAW: in this case we're using automatic success
            // and the logistics person will be null.
            return true;
        }
        int maxAcquisitions = getCampaignOptions().getMaxAcquisitions();
        return maxAcquisitions <= 0 || person.getAcquisitions() < maxAcquisitions;
    }

    /***
     * Checks whether the campaign can pay for a given <code>IAcquisitionWork</code>
     * item. This will check
     * both whether the campaign is required to pay for a given type of acquisition
     * by the options and
     * if so whether it has enough money to afford it.
     *
     * @param acquisition - An <code>IAcquisitionWork</code> object
     * @return true if the campaign can pay for the acquisition; false if it cannot.
     */
    public boolean canPayFor(IAcquisitionWork acquisition) {
        // SHOULD we check to see if this acquisition needs to be paid for
        if ((acquisition instanceof UnitOrder && getCampaignOptions().isPayForUnits()) ||
                  (acquisition instanceof Part && getCampaignOptions().isPayForParts())) {
            // CAN the acquisition actually be paid for
            return getFunds().isGreaterOrEqualThan(acquisition.getBuyCost());
        }
        return true;
    }

    /**
     * Make an acquisition roll for a given planet to see if you can identify a contact. Used for planetary based
     * acquisition.
     *
     * @param acquisition - The <code> IAcquisitionWork</code> being acquired.
     * @param person      - The <code>Person</code> object attempting to do the acquiring. may be null if no one on the
     *                    force has the skill or the user is using automatic acquisition.
     * @param system      - The <code>PlanetarySystem</code> object where the acquisition is being attempted. This may
     *                    be null if the user is not using planetary acquisition.
     *
     * @return The result of the rolls.
     */
    public PartAcquisitionResult findContactForAcquisition(IAcquisitionWork acquisition, Person person,
          PlanetarySystem system) {
        TargetRoll target = getTargetForAcquisition(acquisition, person);

        String impossibleSentencePrefix = person == null ?
                                                "Can't search for " :
                                                person.getFullName() + " can't search for ";
        String failedSentencePrefix = person == null ?
                                            "No contacts available for " :
                                            person.getFullName() + " is unable to find contacts for ";
        String succeededSentencePrefix = person == null ?
                                               "Possible contact for " :
                                               person.getFullName() + " has found a contact for ";

        // if it's already impossible, don't bother with the rest
        if (target.getValue() == TargetRoll.IMPOSSIBLE) {
            if (getCampaignOptions().isPlanetAcquisitionVerbose()) {
                addReport("<font color='" +
                                ReportingUtilities.getNegativeColor() +
                                "'><b>" +
                                impossibleSentencePrefix +
                                acquisition.getAcquisitionName() +
                                " on " +
                                system.getPrintableName(getLocalDate()) +
                                " because:</b></font> " +
                                target.getDesc());
            }
            return PartAcquisitionResult.PartInherentFailure;
        }

        target = system.getPrimaryPlanet()
                       .getAcquisitionMods(target,
                             getLocalDate(),
                             getCampaignOptions(),
                             getFaction(),
                             acquisition.getTechBase() == Part.TechBase.CLAN);

        if (target.getValue() == TargetRoll.IMPOSSIBLE) {
            if (getCampaignOptions().isPlanetAcquisitionVerbose()) {
                addReport("<font color='" +
                                ReportingUtilities.getNegativeColor() +
                                "'><b>" +
                                impossibleSentencePrefix +
                                acquisition.getAcquisitionName() +
                                " on " +
                                system.getPrintableName(getLocalDate()) +
                                " because:</b></font> " +
                                target.getDesc());
            }
            return PartAcquisitionResult.PlanetSpecificFailure;
        }
        SocioIndustrialData socioIndustrial = system.getPrimaryPlanet().getSocioIndustrial(getLocalDate());
        CampaignOptions options = getCampaignOptions();
        int techBonus = options.getPlanetTechAcquisitionBonus(socioIndustrial.tech);
        int industryBonus = options.getPlanetIndustryAcquisitionBonus(socioIndustrial.industry);
        int outputsBonus = options.getPlanetOutputAcquisitionBonus(socioIndustrial.output);
        if (d6(2) < target.getValue()) {
            // no contacts on this planet, move along
            if (getCampaignOptions().isPlanetAcquisitionVerbose()) {
                addReport("<font color='" +
                                ReportingUtilities.getNegativeColor() +
                                "'><b>" +
                                failedSentencePrefix +
                                acquisition.getAcquisitionName() +
                                " on " +
                                system.getPrintableName(getLocalDate()) +
                                " at TN: " +
                                target.getValue() +
                                " - Modifiers (Tech: " +
                                (techBonus > 0 ? "+" : "") +
                                techBonus +
                                ", Industry: " +
                                (industryBonus > 0 ? "+" : "") +
                                industryBonus +
                                ", Outputs: " +
                                (outputsBonus > 0 ? "+" : "") +
                                outputsBonus +
                                ") </font>");
            }
            return PartAcquisitionResult.PlanetSpecificFailure;
        } else {
            if (getCampaignOptions().isPlanetAcquisitionVerbose()) {
                addReport("<font color='" +
                                ReportingUtilities.getPositiveColor() +
                                "'>" +
                                succeededSentencePrefix +
                                acquisition.getAcquisitionName() +
                                " on " +
                                system.getPrintableName(getLocalDate()) +
                                " at TN: " +
                                target.getValue() +
                                " - Modifiers (Tech: " +
                                (techBonus > 0 ? "+" : "") +
                                techBonus +
                                ", Industry: " +
                                (industryBonus > 0 ? "+" : "") +
                                industryBonus +
                                ", Outputs: " +
                                (outputsBonus > 0 ? "+" : "") +
                                outputsBonus +
                                ") </font>");
            }
            return PartAcquisitionResult.Success;
        }
    }

    /***
     * Attempt to acquire a given <code>IAcquisitionWork</code> object.
     * This is the default method used by for non-planetary based acquisition.
     *
     * @param acquisition - The <code> IAcquisitionWork</code> being acquired.
     * @param person      - The <code>Person</code> object attempting to do the
     *                    acquiring. may be null if no one on the force has the
     *                    skill or the user is using automatic acquisition.
     * @return a boolean indicating whether the attempt to acquire equipment was
     *         successful.
     */
    public boolean acquireEquipment(IAcquisitionWork acquisition, Person person) {
        return acquireEquipment(acquisition, person, null, -1);
    }

    /***
     * Attempt to acquire a given <code>IAcquisitionWork</code> object.
     *
     * @param acquisition - The <code> IAcquisitionWork</code> being acquired.
     * @param person      - The <code>Person</code> object attempting to do the
     *                    acquiring. may be null if no one on the force has the
     *                    skill or the user is using automatic acquisition.
     * @param system      - The <code>PlanetarySystem</code> object where the
     *                    acquisition is being attempted. This may be null if the
     *                    user is not using planetary acquisition.
     * @param transitDays - The number of days that the part should take to be
     *                    delivered. If this value is entered as -1, then this
     *                    method will determine transit time based on the users
     *                    campaign options.
     * @return a boolean indicating whether the attempt to acquire equipment was
     *         successful.
     */
    private boolean acquireEquipment(IAcquisitionWork acquisition, Person person, PlanetarySystem system,
          int transitDays) {
        boolean found = false;
        String report = "";

        if (null != person) {
            report += person.getHyperlinkedFullTitle() + ' ';
        }

        TargetRoll target = getTargetForAcquisition(acquisition, person);

        // check on funds
        if (!canPayFor(acquisition)) {
            target.addModifier(TargetRoll.IMPOSSIBLE, "Cannot afford this purchase");
        }

        if (null != system) {
            target = system.getPrimaryPlanet()
                           .getAcquisitionMods(target,
                                 getLocalDate(),
                                 getCampaignOptions(),
                                 getFaction(),
                                 acquisition.getTechBase() == Part.TechBase.CLAN);
        }
        report += "attempts to find " + acquisition.getAcquisitionName();

        // if impossible, then return
        if (target.getValue() == TargetRoll.IMPOSSIBLE) {
            report += ":<font color='" +
                            ReportingUtilities.getNegativeColor() +
                            "'><b> " +
                            target.getDesc() +
                            "</b></font>";
            if (!getCampaignOptions().isUsePlanetaryAcquisition() ||
                      getCampaignOptions().isPlanetAcquisitionVerbose()) {
                addReport(report);
            }
            return false;
        }

        int roll = d6(2);
        report += "  needs " + target.getValueAsString();
        report += " and rolls " + roll + ':';
        // Edge reroll, if applicable
        if (getCampaignOptions().isUseSupportEdge() &&
                  (roll < target.getValue()) &&
                  (person != null) &&
                  person.getOptions().booleanOption(PersonnelOptions.EDGE_ADMIN_ACQUIRE_FAIL) &&
                  (person.getCurrentEdge() > 0)) {
            person.changeCurrentEdge(-1);
            roll = d6(2);
            report += " <b>failed!</b> but uses Edge to reroll...getting a " + roll + ": ";
        }
        int xpGained = 0;
        if (roll >= target.getValue()) {
            if (transitDays < 0) {
                transitDays = calculatePartTransitTime(acquisition.getAvailability());
            }
            report = report + acquisition.find(transitDays);
            found = true;
            if (person != null) {
                if (roll == 12 && target.getValue() != TargetRoll.AUTOMATIC_SUCCESS) {
                    xpGained += getCampaignOptions().getSuccessXP();
                }
                if (target.getValue() != TargetRoll.AUTOMATIC_SUCCESS) {
                    person.setNTasks(person.getNTasks() + 1);
                }
                if (person.getNTasks() >= getCampaignOptions().getNTasksXP()) {
                    xpGained += getCampaignOptions().getTaskXP();
                    person.setNTasks(0);
                }
            }
        } else {
            report = report + acquisition.failToFind();
            if (person != null && roll == 2 && target.getValue() != TargetRoll.AUTOMATIC_FAIL) {
                xpGained += getCampaignOptions().getMistakeXP();
            }
        }

        if (null != person) {
            // The person should have their acquisitions incremented
            person.incrementAcquisition();

            if (xpGained > 0) {
                person.awardXP(this, xpGained);
                report += " (" + xpGained + "XP gained) ";
            }
        }

        if (found) {
            acquisition.decrementQuantity();
            MekHQ.triggerEvent(new AcquisitionEvent(acquisition));
        }
        if (!getCampaignOptions().isUsePlanetaryAcquisition() || getCampaignOptions().isPlanetAcquisitionVerbose()) {
            addReport(report);
        }
        return found;
    }

    /**
     * Performs work to either mothball or activate a unit.
     *
     * @param unit The unit to either work towards mothballing or activation.
     */
    public void workOnMothballingOrActivation(Unit unit) {
        if (unit.isMothballed()) {
            activate(unit);
        } else {
            mothball(unit);
        }
    }

    /**
     * Performs work to mothball a unit, preparing it for long-term storage.
     *
     * <p>Mothballing process varies based on unit type:</p>
     * <ul>
     *   <li>Non-Infantry Units:
     *     <ul>
     *       <li>Requires an assigned tech</li>
     *       <li>Consumes tech work minutes</li>
     *       <li>Requires astech support time (6 minutes per tech minute)</li>
     *     </ul>
     *   </li>
     *   <li>Infantry Units:
     *     <ul>
     *       <li>Uses standard work day time</li>
     *       <li>No tech required</li>
     *     </ul>
     *   </li>
     * </ul>
     * <p>
     * The process tracks progress and can span multiple work periods until complete.
     *
     * @param unit The unit to mothball. Must be active (not already mothballed)
     */
    public void mothball(Unit unit) {
        if (unit.isMothballed()) {
            logger.warn("Unit is already mothballed, cannot mothball.");
            return;
        }

        String report;
        if (!unit.isConventionalInfantry()) {
            Person tech = unit.getTech();
            if (null == tech) {
                // uh-oh
                addReport(String.format(resources.getString("noTech.mothballing"), unit.getHyperlinkedName()));
                unit.cancelMothballOrActivation();
                return;
            }

            // don't allow overtime minutes for mothballing because it's cheating since you don't roll
            int minutes = Math.min(tech.getMinutesLeft(), unit.getMothballTime());

            // check astech time
            if (!unit.isSelfCrewed() && astechPoolMinutes < minutes * 6) {
                // uh-oh
                addReport(String.format(resources.getString("notEnoughAstechTime.mothballing"),
                      unit.getHyperlinkedName()));
                return;
            }

            unit.setMothballTime(unit.getMothballTime() - minutes);

            tech.setMinutesLeft(tech.getMinutesLeft() - minutes);
            if (!unit.isSelfCrewed()) {
                astechPoolMinutes -= 6 * minutes;
            }

            report = String.format(resources.getString("timeSpent.mothballing.tech"),
                  tech.getHyperlinkedFullTitle(),
                  minutes,
                  unit.getHyperlinkedName());
        } else {
            unit.setMothballTime(unit.getMothballTime() - TECH_WORK_DAY);

            report = String.format(resources.getString("timeSpent.mothballing.noTech"),
                  TECH_WORK_DAY,
                  unit.getHyperlinkedName());
        }

        if (!unit.isMothballing()) {
            unit.completeMothball();
            report += String.format(resources.getString("complete.mothballing"));
        } else {
            report += String.format(resources.getString("remaining.text"), unit.getMothballTime());
        }

        addReport(report);
    }

    /**
     * Performs work to activate a unit from its mothballed state. This process requires either:
     *
     * <ul>
     *   <li>A tech and sufficient astech support time for non-self-crewed units</li>
     *   <li>Only time for self-crewed units</li>
     * </ul>
     *
     * <p>The activation process:</p>
     * <ol>
     *   <li>Verifies the unit is mothballed</li>
     *   <li>For non-self-crewed units:
     *     <ul>
     *       <li>Checks for assigned tech</li>
     *       <li>Verifies sufficient tech and astech time</li>
     *       <li>Consumes tech and astech time</li>
     *     </ul>
     *   </li>
     *   <li>For self-crewed units:
     *     <ul>
     *       <li>Uses standard work day time</li>
     *     </ul>
     *   </li>
     *   <li>Updates mothball status</li>
     *   <li>Reports progress or completion</li>
     * </ol>
     *
     * @param unit The unit to activate. Must be mothballed for activation to proceed.
     */
    public void activate(Unit unit) {
        if (!unit.isMothballed()) {
            logger.warn("Unit is already activated, cannot activate.");
            return;
        }

        String report;
        if (!unit.isConventionalInfantry()) {
            Person tech = unit.getTech();
            if (null == tech) {
                // uh-oh
                addReport(String.format(resources.getString("noTech.activation"), unit.getHyperlinkedName()));
                unit.cancelMothballOrActivation();
                return;
            }

            // don't allow overtime minutes for activation because it's cheating since you don't roll
            int minutes = Math.min(tech.getMinutesLeft(), unit.getMothballTime());

            // check astech time
            if (!unit.isSelfCrewed() && astechPoolMinutes < minutes * 6) {
                // uh-oh
                addReport(String.format(resources.getString("notEnoughAstechTime.activation"),
                      unit.getHyperlinkedName()));
                return;
            }

            unit.setMothballTime(unit.getMothballTime() - minutes);

            tech.setMinutesLeft(tech.getMinutesLeft() - minutes);
            if (!unit.isSelfCrewed()) {
                astechPoolMinutes -= 6 * minutes;
            }

            report = String.format(resources.getString("timeSpent.activation.tech"),
                  tech.getHyperlinkedFullTitle(),
                  minutes,
                  unit.getHyperlinkedName());
        } else {
            unit.setMothballTime(unit.getMothballTime() - TECH_WORK_DAY);

            report = String.format(resources.getString("timeSpent.activation.noTech"),
                  TECH_WORK_DAY,
                  unit.getHyperlinkedName());
        }

        if (!unit.isMothballing()) {
            unit.completeActivation();
            report += String.format(resources.getString("complete.activation"));
        } else {
            report += String.format(resources.getString("remaining.text"), unit.getMothballTime());
        }

        addReport(report);
    }

    public void refit(Refit theRefit) {
        Person tech = (theRefit.getUnit().getEngineer() == null) ?
                            theRefit.getTech() :
                            theRefit.getUnit().getEngineer();
        if (tech == null) {
            addReport("No tech is assigned to refit " +
                            theRefit.getOriginalEntity().getShortName() +
                            ". Refit cancelled.");
            theRefit.cancel();
            return;
        }
        TargetRoll target = getTargetFor(theRefit, tech);
        // check that all parts have arrived
        if (!theRefit.acquireParts()) {
            return;
        }
        String report = tech.getHyperlinkedFullTitle() + " works on " + theRefit.getPartName();
        int minutes = theRefit.getTimeLeft();
        // FIXME: Overtime?
        if (minutes > tech.getMinutesLeft()) {
            theRefit.addTimeSpent(tech.getMinutesLeft());
            tech.setMinutesLeft(0);
            report = report + ", " + theRefit.getTimeLeft() + " minutes left. Completion ";
            int daysLeft = (int) Math.ceil((double) theRefit.getTimeLeft() /
                                                 (double) tech.getDailyAvailableTechTime(campaignOptions.isTechsUseAdministration()));
            if (daysLeft == 1) {
                report += " tomorrow.</b>";
            } else {
                report += " in " + daysLeft + " days.</b>";
            }
        } else {
            tech.setMinutesLeft(tech.getMinutesLeft() - minutes);
            theRefit.addTimeSpent(minutes);
            if (theRefit.hasFailedCheck()) {
                report = report + ", " + theRefit.succeed();
            } else {
                int roll;
                String wrongType = "";
                if (tech.isRightTechTypeFor(theRefit)) {
                    roll = d6(2);
                } else {
                    roll = Utilities.roll3d6();
                    wrongType = " <b>Warning: wrong tech type for this refit.</b>";
                }
                report = report + ",  needs " + target.getValueAsString() + " and rolls " + roll + ": ";
                if (getCampaignOptions().isUseSupportEdge() &&
                          (roll < target.getValue()) &&
                          tech.getOptions().booleanOption(PersonnelOptions.EDGE_REPAIR_FAILED_REFIT) &&
                          (tech.getCurrentEdge() > 0)) {
                    tech.changeCurrentEdge(-1);
                    roll = tech.isRightTechTypeFor(theRefit) ? d6(2) : Utilities.roll3d6();
                    // This is needed to update the edge values of individual crewmen
                    if (tech.isEngineer()) {
                        tech.setEdgeUsed(tech.getEdgeUsed() - 1);
                    }
                    report += " <b>failed!</b> but uses Edge to reroll...getting a " + roll + ": ";
                }

                if (roll >= target.getValue()) {
                    report += theRefit.succeed();
                } else {
                    report += theRefit.fail(SkillType.EXP_GREEN);
                    // try to refit again in case the tech has any time left
                    if (!theRefit.isBeingRefurbished()) {
                        refit(theRefit);
                        report += " Completion ";
                        int daysLeft = (int) Math.ceil((double) theRefit.getTimeLeft() /
                                                             (double) tech.getDailyAvailableTechTime(campaignOptions.isTechsUseAdministration()));
                        if (daysLeft == 1) {
                            report += " tomorrow.</b>";
                        } else {
                            report += " in " + daysLeft + " days.</b>";
                        }
                    }
                }
                report += wrongType;
            }
        }
        MekHQ.triggerEvent(new PartWorkEvent(tech, theRefit));
        addReport(report);
    }

    /**
     * Repairs a specified part from the warehouse by creating a clone of it, decrementing the quantity in stock,
     * repairing the cloned part, and optionally adding the repaired part back to the warehouse inventory.
     *
     * <p>If the original part's quantity drops to zero or below, no event notification is triggered.
     * Otherwise, an event is triggered to update the system about changes in the spare part's stock.</p>
     *
     * @param part The {@link Part} object to be repaired. Its quantity is decremented by one during this operation.
     * @param tech The {@link Person} who is performing the repair.
     *
     * @return A new repaired {@link Part} cloned from the original.
     */
    public Part fixWarehousePart(Part part, Person tech) {
        // get a new cloned part to work with and decrement original
        Part repairable = part.clone();
        part.changeQuantity(-1);

        fixPart(repairable, tech);
        if (!(repairable instanceof OmniPod)) {
            getQuartermaster().addPart(repairable, 0, false);
        }

        // If there is at least one remaining unit of the part
        // then we need to notify interested parties that we have
        // changed the quantity of the spare part.
        if (part.getQuantity() > 0) {
            MekHQ.triggerEvent(new PartChangedEvent(part));
        }

        return repairable;
    }

    /**
     * Attempt to fix a part, which may have all kinds of effect depending on part type.
     *
     * @param partWork - the {@link IPartWork} to be fixed
     * @param tech     - the {@link Person} who will attempt to fix the part
     *
     * @return a <code>String</code> of the report that summarizes the outcome of the attempt to fix the part
     */
    public String fixPart(IPartWork partWork, Person tech) {
        TargetRoll target = getTargetFor(partWork, tech);
        String report = "";
        String action = " fix ";

        // TODO: this should really be a method on its own class
        if (partWork instanceof AmmoBin) {
            action = " reload ";
        }
        if (partWork.isSalvaging()) {
            action = " salvage ";
        }
        if (partWork instanceof MissingPart) {
            action = " replace ";
        }
        if (partWork instanceof MekLocation) {
            if (((MekLocation) partWork).isBlownOff()) {
                action = " re-attach ";
            } else if (((MekLocation) partWork).isBreached()) {
                action = " seal ";
            }
        }
        if ((partWork instanceof Armor) && !partWork.isSalvaging()) {
            if (!((Armor) partWork).isInSupply()) {
                report += "<b>Not enough armor remaining.  Task suspended.</b>";
                addReport(report);
                return report;
            }
        }
        if ((partWork instanceof ProtoMekArmor) && !partWork.isSalvaging()) {
            if (!((ProtoMekArmor) partWork).isInSupply()) {
                report += "<b>Not enough Protomek armor remaining.  Task suspended.</b>";
                addReport(report);
                return report;
            }
        }
        if ((partWork instanceof BaArmor) && !partWork.isSalvaging()) {
            if (!((BaArmor) partWork).isInSupply()) {
                report += "<b>Not enough BA armor remaining.  Task suspended.</b>";
                addReport(report);
                return report;
            }
        }
        if (partWork instanceof SpacecraftCoolingSystem) {
            // Change the string since we're not working on the part itself
            report += tech.getHyperlinkedFullTitle() + " attempts to" + action + "a heat sink";
        } else {
            report += tech.getHyperlinkedFullTitle() + " attempts to" + action + partWork.getPartName();
        }
        if (null != partWork.getUnit()) {
            report += " on " + partWork.getUnit().getName();
        }

        int minutes = partWork.getTimeLeft();
        int minutesUsed = minutes;
        boolean usedOvertime = false;
        if (minutes > tech.getMinutesLeft()) {
            minutes -= tech.getMinutesLeft();
            // check for overtime first
            if (isOvertimeAllowed() && minutes <= tech.getOvertimeLeft()) {
                // we are working overtime
                usedOvertime = true;
                partWork.setWorkedOvertime(true);
                tech.setMinutesLeft(0);
                tech.setOvertimeLeft(tech.getOvertimeLeft() - minutes);
            } else {
                // we need to finish the task tomorrow
                minutesUsed = tech.getMinutesLeft();
                int overtimeUsed = 0;
                if (isOvertimeAllowed()) {
                    // Can't use more overtime than there are minutes remaining on the part
                    overtimeUsed = Math.min(minutes, tech.getOvertimeLeft());
                    minutesUsed += overtimeUsed;
                    partWork.setWorkedOvertime(true);
                    usedOvertime = true;
                }
                partWork.addTimeSpent(minutesUsed);
                tech.setMinutesLeft(0);
                tech.setOvertimeLeft(tech.getOvertimeLeft() - overtimeUsed);
                int helpMod = getShorthandedMod(getAvailableAstechs(minutesUsed, usedOvertime), false);
                if ((null != partWork.getUnit()) &&
                          ((partWork.getUnit().getEntity() instanceof Dropship) ||
                                 (partWork.getUnit().getEntity() instanceof Jumpship))) {
                    helpMod = 0;
                }

                if (partWork.getShorthandedMod() < helpMod) {
                    partWork.setShorthandedMod(helpMod);
                }
                partWork.setTech(tech);
                partWork.reservePart();
                report += " - <b>";
                report += partWork.getTimeLeft();
                report += " minutes left. Work";
                if ((minutesUsed > 0) &&
                          (tech.getDailyAvailableTechTime(campaignOptions.isTechsUseAdministration()) > 0)) {
                    report += " will be finished ";
                    int daysLeft = (int) Math.ceil((double) partWork.getTimeLeft() /
                                                         (double) tech.getDailyAvailableTechTime(campaignOptions.isTechsUseAdministration()));
                    if (daysLeft == 1) {
                        report += " tomorrow.</b>";
                    } else {
                        report += " in " + daysLeft + " days.</b>";
                    }
                } else {
                    report += " cannot be finished because there was no time left after maintenance tasks.</b>";
                    partWork.cancelAssignment(true);
                }
                MekHQ.triggerEvent(new PartWorkEvent(tech, partWork));
                addReport(report);
                return report;
            }
        } else {
            tech.setMinutesLeft(tech.getMinutesLeft() - minutes);
        }
        int astechMinutesUsed = minutesUsed * getAvailableAstechs(minutesUsed, usedOvertime);
        if (astechPoolMinutes < astechMinutesUsed) {
            astechMinutesUsed -= astechPoolMinutes;
            astechPoolMinutes = 0;
            astechPoolOvertime -= astechMinutesUsed;
        } else {
            astechPoolMinutes -= astechMinutesUsed;
        }
        // check for the type
        int roll;
        String wrongType = "";
        if (tech.isRightTechTypeFor(partWork)) {
            roll = d6(2);
        } else {
            roll = Utilities.roll3d6();
            wrongType = " <b>Warning: wrong tech type for this repair.</b>";
        }
        report = report + ",  needs " + target.getValueAsString() + " and rolls " + roll + ':';
        int xpGained = 0;
        // if we fail and would break apart, here's a chance to use Edge for a
        // re-roll...
        if (getCampaignOptions().isUseSupportEdge() &&
                  tech.getOptions().booleanOption(PersonnelOptions.EDGE_REPAIR_BREAK_PART) &&
                  (tech.getCurrentEdge() > 0) &&
                  (target.getValue() != TargetRoll.AUTOMATIC_SUCCESS)) {
            if ((getCampaignOptions().isDestroyByMargin() &&
                       (getCampaignOptions().getDestroyMargin() <= (target.getValue() - roll))) ||
                      (!getCampaignOptions().isDestroyByMargin()
                             // if a legendary, primary tech and destroy by margin is NOT on
                             &&
                             ((tech.getExperienceLevel(this, false) == SkillType.EXP_LEGENDARY) ||
                                    tech.getPrimaryRole().isVesselCrew())) // For vessel crews
                            && (roll < target.getValue())) {
                tech.changeCurrentEdge(-1);
                roll = tech.isRightTechTypeFor(partWork) ? d6(2) : Utilities.roll3d6();
                // This is needed to update the edge values of individual crewmen
                if (tech.isEngineer()) {
                    tech.setEdgeUsed(tech.getEdgeUsed() + 1);
                }
                report += " <b>failed!</b> and would destroy the part, but uses Edge to reroll...getting a " +
                                roll +
                                ':';
            }
        }

        if (roll >= target.getValue()) {
            report = report + partWork.succeed();
            if (getCampaignOptions().isPayForRepairs() && action.equals(" fix ") && !(partWork instanceof Armor)) {
                Money cost = partWork.getUndamagedValue().multipliedBy(0.2);
                report += "<br>Repairs cost " + cost.toAmountAndSymbolString() + " worth of parts.";
                finances.debit(TransactionType.REPAIRS, getLocalDate(), cost, "Repair of " + partWork.getPartName());
            }
            if ((roll == 12) && (target.getValue() != TargetRoll.AUTOMATIC_SUCCESS)) {
                xpGained += getCampaignOptions().getSuccessXP();
            }
            if (target.getValue() != TargetRoll.AUTOMATIC_SUCCESS) {
                tech.setNTasks(tech.getNTasks() + 1);
            }
            if (tech.getNTasks() >= getCampaignOptions().getNTasksXP()) {
                xpGained += getCampaignOptions().getTaskXP();
                tech.setNTasks(0);
            }
        } else {
            int modePenalty = partWork.getMode().expReduction;
            Skill relevantSkill = tech.getSkillForWorkingOn(partWork);
            int actualSkillLevel = EXP_NONE;

            if (relevantSkill != null) {
                actualSkillLevel = relevantSkill.getExperienceLevel(tech.getOptions(), tech.getATOWAttributes());
            }
            int effectiveSkillLevel = actualSkillLevel - modePenalty;
            if (getCampaignOptions().isDestroyByMargin()) {
                if (getCampaignOptions().getDestroyMargin() > (target.getValue() - roll)) {
                    // not destroyed - set the effective level as low as
                    // possible
                    effectiveSkillLevel = SkillType.EXP_ULTRA_GREEN;
                } else {
                    // destroyed - set the effective level to legendary
                    effectiveSkillLevel = SkillType.EXP_LEGENDARY;
                }
            }
            report = report + partWork.fail(effectiveSkillLevel);

            if ((roll == 2) && (target.getValue() != TargetRoll.AUTOMATIC_FAIL)) {
                xpGained += getCampaignOptions().getMistakeXP();
            }
        }

        if (xpGained > 0) {
            tech.awardXP(this, xpGained);
            report += " (" + xpGained + "XP gained) ";
        }
        report += wrongType;
        partWork.cancelAssignment(true);
        MekHQ.triggerEvent(new PartWorkEvent(tech, partWork));
        addReport(report);
        return report;
    }

    /**
     * Parses news file and loads news items for the current year.
     */
    public void reloadNews() {
        news.loadNewsFor(getGameYear(), id.getLeastSignificantBits());
    }

    /**
     * Checks for a news item for the current date. If found, adds it to the daily report.
     */
    public void readNews() {
        // read the news
        for (NewsItem article : news.fetchNewsFor(getLocalDate())) {
            addReport(article.getHeadlineForReport());
        }

        for (NewsItem article : Systems.getInstance().getPlanetaryNews(getLocalDate())) {
            addReport(article.getHeadlineForReport());
        }
    }

    /**
     * TODO : I should be part of AtBContract, not Campaign
     *
     * @param contract an active AtBContract
     *
     * @return the current deployment deficit for the contract
     */
    public int getDeploymentDeficit(AtBContract contract) {
        if (!contract.isActiveOn(getLocalDate()) || contract.getStartDate().isEqual(getLocalDate())) {
            // Do not check for deficits if the contract has not started, or
            // it is the first day of the contract, as players won't have
            // had time to assign forces to the contract yet
            return 0;
        }

        int total = -contract.getRequiredCombatElements();
        int role = -max(1, contract.getRequiredCombatElements() / 2);

        final CombatRole requiredLanceRole = contract.getContractType().getRequiredCombatRole();
        for (CombatTeam combatTeam : combatTeams.values()) {
            CombatRole combatRole = combatTeam.getRole();

            if (!combatRole.isReserve() && !combatRole.isAuxiliary()) {
                if ((combatTeam.getMissionId() == contract.getId())) {
                    if (!combatRole.isTraining() || contract.getContractType().isCadreDuty()) {
                        total += combatTeam.getSize(this);
                    }
                }

                if (combatRole == requiredLanceRole) {
                    role += combatTeam.getSize(this);
                }
            }
        }

        if (total >= 0 && role >= 0) {
            return 0;
        }
        return Math.abs(Math.min(total, role));
    }

    private void processNewDayATBScenarios() {
        // First, we get the list of all active AtBContracts
        List<AtBContract> contracts = getActiveAtBContracts(true);

        // Second, we process them and any already generated scenarios
        for (AtBContract contract : contracts) {
            /*
             * Situations like a delayed start or running out of funds during transit can
             * delay arrival until after the contract start. In that case, shift the
             * starting and ending dates before making any battle rolls. We check that the
             * unit is actually on route to the planet in case the user is using a custom
             * system for transport or splitting the unit, etc.
             */
            if (!getLocation().isOnPlanet() &&
                      !getLocation().getJumpPath().isEmpty() &&
                      getLocation().getJumpPath().getLastSystem().getId().equals(contract.getSystemId())) {
                // transitTime is measured in days; so we round up to the next whole day
                contract.setStartAndEndDate(getLocalDate().plusDays((int) Math.ceil(getLocation().getTransitTime())));
                addReport("The start and end dates of " +
                                contract.getHyperlinkedName() +
                                " have been shifted to reflect the current ETA.");

                if (campaignOptions.isUseStratCon() && contract.getMoraleLevel().isRouted()) {
                    LocalDate newRoutEndDate = contract.getStartDate().plusMonths(max(1, d6() - 3)).minusDays(1);
                    contract.setRoutEndDate(newRoutEndDate);
                }

                continue;
            }

            if (getLocalDate().equals(contract.getStartDate())) {
                getUnits().forEach(unit -> unit.setSite(contract.getRepairLocation(getAtBUnitRatingMod())));
            }

            if (getLocalDate().getDayOfWeek() == DayOfWeek.MONDAY) {
                int deficit = getDeploymentDeficit(contract);
                StratconCampaignState campaignState = contract.getStratconCampaignState();

                if (campaignState != null && deficit > 0) {
                    addReport(String.format(resources.getString("contractBreach.text"),
                          contract.getHyperlinkedName(),
                          spanOpeningWithCustomColor(ReportingUtilities.getNegativeColor()),
                          CLOSING_SPAN_TAG));

                    campaignState.updateVictoryPoints(-1);
                } else if (deficit > 0) {
                    contract.addPlayerMinorBreaches(deficit);
                    addReport("Failure to meet " +
                                    contract.getHyperlinkedName() +
                                    " requirements resulted in " +
                                    deficit +
                                    ((deficit == 1) ? " minor contract breach" : " minor contract breaches"));
                }
            }

            if (Objects.equals(location.getCurrentSystem(), contract.getSystem())) {
                if (!automatedMothballUnits.isEmpty()) {
                    performAutomatedActivation(this);
                }
            }

            for (final Scenario scenario : contract.getCurrentAtBScenarios()) {
                if ((scenario.getDate() != null) && scenario.getDate().isBefore(getLocalDate())) {
                    if (getCampaignOptions().isUseStratCon() && (scenario instanceof AtBDynamicScenario)) {
                        StratconCampaignState campaignState = contract.getStratconCampaignState();

                        if (campaignState == null) {
                            return;
                        }

                        processIgnoredDynamicScenario(scenario.getId(), campaignState);

                        ScenarioType scenarioType = scenario.getStratConScenarioType();
                        if (scenarioType.isResupply()) {
                            processAbandonedConvoy(this, contract, (AtBDynamicScenario) scenario);
                        }

                        scenario.convertToStub(this, ScenarioStatus.REFUSED_ENGAGEMENT);
                        scenario.clearAllForcesAndPersonnel(this);
                    } else {
                        scenario.convertToStub(this, ScenarioStatus.REFUSED_ENGAGEMENT);
                        contract.addPlayerMinorBreach();

                        addReport("Failure to deploy for " +
                                        scenario.getHyperlinkedName() +
                                        " resulted in a minor contract breach.");
                    }
                }
            }
        }

        // Third, on Mondays we generate new scenarios for the week
        if (getLocalDate().getDayOfWeek() == DayOfWeek.MONDAY) {
            AtBScenarioFactory.createScenariosForNewWeek(this);
        }

        // Fourth, we look at deployments for pre-existing and new scenarios
        for (AtBContract contract : contracts) {
            contract.checkEvents(this);

            // If there is a standard battle set for today, deploy the lance.
            for (final AtBScenario atBScenario : contract.getCurrentAtBScenarios()) {
                if ((atBScenario.getDate() != null) && atBScenario.getDate().equals(getLocalDate())) {
                    int forceId = atBScenario.getCombatTeamId();
                    if ((combatTeams.get(forceId) != null) && !forceIds.get(forceId).isDeployed()) {
                        // If any unit in the force is under repair, don't deploy the force
                        // Merely removing the unit from deployment would break with user expectation
                        boolean forceUnderRepair = false;
                        for (UUID uid : forceIds.get(forceId).getAllUnits(true)) {
                            Unit u = getHangar().getUnit(uid);
                            if ((u != null) && u.isUnderRepair()) {
                                forceUnderRepair = true;
                                break;
                            }
                        }

                        if (!forceUnderRepair) {
                            forceIds.get(forceId).setScenarioId(atBScenario.getId(), this);
                            atBScenario.addForces(forceId);

                            addReport(MessageFormat.format(resources.getString("atbScenarioTodayWithForce.format"),
                                  atBScenario.getHyperlinkedName(),
                                  forceIds.get(forceId).getName()));
                            MekHQ.triggerEvent(new DeploymentChangedEvent(forceIds.get(forceId), atBScenario));
                        } else {
                            if (atBScenario.getHasTrack()) {
                                addReport(MessageFormat.format(resources.getString("atbScenarioToday.stratCon"),
                                      atBScenario.getHyperlinkedName()));
                            } else {
                                addReport(MessageFormat.format(resources.getString("atbScenarioToday.atb"),
                                      atBScenario.getHyperlinkedName()));
                            }
                        }
                    } else {
                        if (atBScenario.getHasTrack()) {
                            addReport(MessageFormat.format(resources.getString("atbScenarioToday.stratCon"),
                                  atBScenario.getHyperlinkedName()));
                        } else {
                            addReport(MessageFormat.format(resources.getString("atbScenarioToday.atb"),
                                  atBScenario.getHyperlinkedName()));
                        }
                    }
                }
            }
        }
    }

    /**
     * Processes the new day actions for various AtB systems
     * <p>
     * It generates contract offers in the contract market, updates ship search expiration and results, processes ship
     * search on Mondays, awards training experience to eligible training lances on active contracts on Mondays, adds or
     * removes dependents at the start of the year if the options are enabled, rolls for morale at the start of the
     * month, and processes ATB scenarios.
     */
    private void processNewDayATB() {
        contractMarket.generateContractOffers(this);

        if ((getShipSearchExpiration() != null) && !getShipSearchExpiration().isAfter(getLocalDate())) {
            setShipSearchExpiration(null);
            if (getShipSearchResult() != null) {
                addReport("Opportunity for purchase of " + getShipSearchResult() + " has expired.");
                setShipSearchResult(null);
            }
        }

        if (getLocalDate().getDayOfWeek() == DayOfWeek.MONDAY) {
            processShipSearch();
            processTrainingCombatTeams(this);
        }

        if (getLocalDate().getDayOfMonth() == 1) {
            /*
             * First of the month; roll Morale.
             */
            if (campaignOptions.getUnitRatingMethod().isFMMR()) {
                IUnitRating rating = getUnitRating();
                rating.reInitialize();
            }

            boolean hasHadResupply = false;
            for (AtBContract contract : getActiveAtBContracts()) {
                AtBMoraleLevel oldMorale = contract.getMoraleLevel();

                contract.checkMorale(this, getLocalDate());
                AtBMoraleLevel newMorale = contract.getMoraleLevel();

                String report = "";
                if (contract.getContractType().isGarrisonDuty()) {
                    report = resources.getString("garrisonDutyRouted.text");
                } else if (oldMorale != newMorale) {
                    report = String.format(resources.getString("contractMoraleReport.text"),
                          newMorale,
                          contract.getHyperlinkedName(),
                          newMorale.getToolTipText());
                }

                if (!report.isBlank()) {
                    addReport(report);
                }

                // Resupply
                if (getCampaignOptions().isUseStratCon()) {
                    boolean inLocation = location.isOnPlanet() &&
                                               location.getCurrentSystem().equals(contract.getSystem());

                    if (contract.isSubcontract() || hasHadResupply) {
                        continue;
                    }

                    if (inLocation) {
                        processResupply(contract);
                        hasHadResupply = true;
                    }
                }
            }
        }

        if (campaignOptions.isUseStratCon() && (currentDay.getDayOfWeek() == DayOfWeek.MONDAY)) {
            negotiateAdditionalSupportPoints(this);
        }

        processNewDayATBScenarios();

        for (AtBContract contract : getActiveAtBContracts()) {
            if (campaignOptions.isUseGenericBattleValue() &&
                      !contract.getContractType().isGarrisonType() &&
                      contract.getStartDate().equals(currentDay)) {
                Faction enemyFaction = contract.getEnemy();
                String enemyFactionCode = contract.getEnemyCode();

                boolean allowBatchalls = true;
                if (campaignOptions.isUseFactionStandingBatchallRestrictionsSafe()) {
                    double regard = factionStandings.getRegardForFaction(enemyFactionCode, true);
                    allowBatchalls = FactionStandingUtilities.isBatchallAllowed(regard);
                }

                if (enemyFaction.performsBatchalls() && allowBatchalls) {
                    PerformBatchall batchallDialog = new PerformBatchall(this,
                          contract.getClanOpponent(),
                          contract.getEnemyCode());

                    boolean batchallAccepted = batchallDialog.isBatchallAccepted();
                    contract.setBatchallAccepted(batchallAccepted);

                    if (!batchallAccepted && campaignOptions.isTrackFactionStanding()) {
                        List<String> reports = factionStandings.processRefusedBatchall(faction.getShortName(),
                              enemyFactionCode, currentDay.getYear());

                        for (String report : reports) {
                            addReport(report);
                        }
                    }
                }
            }
        }
    }

    /**
     * Processes the resupply operation for a given contract.
     * <p>
     * This method checks if the contract type is not Guerrilla Warfare or if a d6 roll is greater than 4. If any of
     * these conditions is met, it calculates the maximum resupply size based on the contract's required lances, creates
     * an instance of the {@link Resupply} class, and initiates a resupply action.
     *
     * @param contract The relevant {@link AtBContract}
     */
    private void processResupply(AtBContract contract) {
        boolean isGuerrilla = contract.getContractType().isGuerrillaWarfare();

        if (!isGuerrilla || d6(1) > 4) {
            ResupplyType resupplyType = isGuerrilla ? ResupplyType.RESUPPLY_SMUGGLER : ResupplyType.RESUPPLY_NORMAL;
            Resupply resupply = new Resupply(this, contract, resupplyType);
            performResupply(resupply, contract);
        }
    }

    /**
     * Processes the daily activities and updates for all personnel that haven't already left the campaign.
     * <p>
     * This method iterates through all personnel and performs various daily updates, including health checks, status
     * updates, relationship events, and other daily or periodic tasks.
     * <p>
     * The following tasks are performed for each person:
     * <ul>
     * <li><b>Death Handling:</b> If the person has died, their processing is
     * skipped for the day.</li>
     * <li><b>Relationship Events:</b> Processes relationship-related events, such
     * as marriage or divorce.</li>
     * <li><b>Reset Actions:</b> Resets the person's minutes left for work and sets
     * acquisitions made to 0.</li>
     * <li><b>Medical Events:</b></li>
     * <li>- If advanced medical care is available, processes the person's daily
     * healing.</li>
     * <li>- If advanced medical care is unavailable, decreases the healing wait
     * time and
     * applies natural or doctor-assisted healing.</li>
     * <li><b>Weekly Edge Resets:</b> Resets edge points to their purchased value
     * weekly (applies
     * to support personnel).</li>
     * <li><b>Vocational XP:</b> Awards monthly vocational experience points to the
     * person where
     * applicable.</li>
     * <li><b>Anniversaries:</b> Checks for birthdays or significant anniversaries
     * and announces
     * them as needed.</li>
     * <li><b>autoAwards:</b> On the first day of every month, calculates and awards
     * support
     * points based on roles and experience levels.</li>
     * </ul>
     * <p>
     * <b>Concurrency Note:</b>
     * A separate filtered list of personnel is used to avoid concurrent
     * modification issues during iteration.
     * <p>
     * This method relies on several helper methods to perform specific tasks for
     * each person,
     * separating the responsibilities for modularity and readability.
     *
     * @see #getPersonnelFilteringOutDeparted() Filters out departed personnel before daily processing
     */
    public void processNewDayPersonnel() {
        RecoverMIAPersonnel recovery = new RecoverMIAPersonnel(this, faction, getAtBUnitRatingMod());
        MedicalController medicalController = new MedicalController(this);

        // This list ensures we don't hit a concurrent modification error
        List<Person> personnel = getPersonnelFilteringOutDeparted();

        // Prep some data for vocational xp
        int vocationalXpRate = campaignOptions.getVocationalXP();
        if (hasActiveContract) {
            if (campaignOptions.isUseAtB()) {
                for (AtBContract contract : getActiveAtBContracts()) {
                    if (!contract.getContractType().isGarrisonType()) {
                        vocationalXpRate *= 2;
                        break;
                    }
                }
            } else {
                vocationalXpRate *= 2;
            }
        }

        // Process personnel
        int peopleWhoCelebrateCommandersDay = 0;
        int commanderDayTargetNumber = 5;
        boolean isCommandersDay = isCommandersDay(currentDay) &&
                                        getCommander() != null &&
                                        campaignOptions.isShowLifeEventDialogCelebrations();
        boolean isCampaignPlanetside = location.isOnPlanet();
        boolean isUseAdvancedMedical = campaignOptions.isUseAdvancedMedical();
        boolean isUseFatigue = campaignOptions.isUseFatigue();
        for (Person person : personnel) {
            if (person.getStatus().isDepartedUnit()) {
                continue;
            }

            PersonnelOptions personnelOptions = person.getOptions();

            // Daily events
            if (person.getStatus().isMIA()) {
                recovery.attemptRescueOfPlayerCharacter(person);
            }

            if (person.getPrisonerStatus().isBecomingBondsman()) {
                // We use 'isAfter' to avoid situations where we somehow manage to miss the
                // date.
                // This shouldn't be necessary, but a safety net never hurt
                if (currentDay.isAfter(person.getBecomingBondsmanEndDate().minusDays(1))) {
                    person.setPrisonerStatus(this, BONDSMAN, true);
                    addReport(String.format(resources.getString("becomeBondsman.text"),
                          person.getHyperlinkedName(),
                          spanOpeningWithCustomColor(ReportingUtilities.getPositiveColor()),
                          CLOSING_SPAN_TAG));
                }
            }

            person.resetMinutesLeft(campaignOptions.isTechsUseAdministration());
            person.setAcquisition(0);

            medicalController.processMedicalEvents(person,
                  campaignOptions.isUseAgeEffects(),
                  isClanCampaign(),
                  currentDay);

            processAnniversaries(person);

            // Weekly events
            if (currentDay.getDayOfWeek() == DayOfWeek.MONDAY) {
                if (!randomDeath.processNewWeek(this, getLocalDate(), person)) {
                    // If the character has died, we don't need to process relationship events
                    processWeeklyRelationshipEvents(person);
                }

                person.resetCurrentEdge();

                if (!person.getStatus().isMIA()) {
                    processFatigueRecovery(this, person);
                }

                String gamblingReport = person.gambleWealth();
                if (!gamblingReport.isBlank()) {
                    addReport(gamblingReport);
                }

                if (personnelOptions.booleanOption(COMPULSION_ADDICTION)) {
                    int modifier = getCompulsionCheckModifier(COMPULSION_ADDICTION);
                    boolean failedWillpowerCheck = !performQuickAttributeCheck(person, SkillAttribute.WILLPOWER, null,
                          null, modifier);
                    person.processDiscontinuationSyndrome(this,
                          isUseAdvancedMedical,
                          isUseFatigue,
                          true,
                          failedWillpowerCheck);
                }

<<<<<<< HEAD
                if (personnelOptions.booleanOption(MADNESS_SPLIT_PERSONALITY)) {
                    int modifier = getCompulsionCheckModifier(MADNESS_SPLIT_PERSONALITY);
                    boolean failedWillpowerCheck = !performQuickAttributeCheck(person, SkillAttribute.WILLPOWER, null,
                          null, modifier);
                    String report = person.processSplitPersonality(true,
                          failedWillpowerCheck);
                    if (!report.isBlank()) {
                        addReport(report);
                    }
=======
                if (personnelOptions.booleanOption(MADNESS_FLASHBACKS)) {
                    int modifier = getCompulsionCheckModifier(MADNESS_FLASHBACKS);
                    boolean failedWillpowerCheck = !performQuickAttributeCheck(person, SkillAttribute.WILLPOWER, null,
                          null, modifier);
                    person.processCripplingFlashbacks(this,
                          isUseAdvancedMedical,
                          true,
                          failedWillpowerCheck);
>>>>>>> 0a588cf2
                }
            }

            // Monthly events
            if (currentDay.getDayOfMonth() == 1) {
                processMonthlyAutoAwards(person);

                if (vocationalXpRate > 0) {
                    if (processMonthlyVocationalXp(person, vocationalXpRate)) {
                        personnelWhoAdvancedInXP.add(person);
                    }
                }

                if (person.isCommander() &&
                          campaignOptions.isAllowMonthlyReinvestment() &&
                          !person.isHasPerformedExtremeExpenditure()) {
                    String reportString = performDiscretionarySpending(person, finances, currentDay);
                    if (reportString != null) {
                        addReport(reportString);
                    } else {
                        logger.error("Unable to process discretionary spending for {}", person.getFullTitle());
                    }
                }

                person.setHasPerformedExtremeExpenditure(false);

                int bloodmarkLevel = person.getBloodmark();
                if (bloodmarkLevel > BLOODMARK_ZERO.getLevel()) {
                    BloodmarkLevel bloodmark = BloodmarkLevel.parseBloodmarkLevelFromInt(bloodmarkLevel);
                    boolean hasAlternativeID = person.getOptions().booleanOption(ATOW_ALTERNATE_ID);
                    List<LocalDate> bloodmarkSchedule = getBloodhuntSchedule(bloodmark, currentDay, hasAlternativeID);
                    for (LocalDate assassinationAttempt : bloodmarkSchedule) {
                        person.addBloodhuntDate(assassinationAttempt);
                    }
                }
            }

            if (isCommandersDay && !faction.isClan() && (peopleWhoCelebrateCommandersDay < commanderDayTargetNumber)) {
                int age = person.getAge(currentDay);
                if (age >= 6 && age <= 12) {
                    peopleWhoCelebrateCommandersDay++;
                }
            }

            List<LocalDate> scheduledBloodhunts = person.getBloodhuntSchedule();
            if (!scheduledBloodhunts.isEmpty()) {
                boolean isDayOfBloodhunt = Bloodmark.checkForAssassinationAttempt(person,
                      currentDay,
                      isCampaignPlanetside);

                if (isDayOfBloodhunt) {
                    Bloodmark.performAssassinationAttempt(this, person, currentDay);
                }
            }
        }

        if (!personnelWhoAdvancedInXP.isEmpty()) {
            addReport(String.format(resources.getString("gainedExperience.text"),
                  spanOpeningWithCustomColor(ReportingUtilities.getPositiveColor()),
                  personnelWhoAdvancedInXP.size(),
                  CLOSING_SPAN_TAG));
        }

        // Commander's Day!
        if (isCommandersDay && (peopleWhoCelebrateCommandersDay >= commanderDayTargetNumber)) {
            new CommandersDayAnnouncement(this);
        }

        // Update the force icons based on the end-of-day unit status if desired
        if (MekHQ.getMHQOptions().getNewDayOptimizeMedicalAssignments()) {
            new OptimizeInfirmaryAssignments(this);
        }
    }

    /**
     * Processes the monthly vocational experience (XP) gain for a given person based on their eligibility and the
     * vocational experience rules defined in campaign options.
     *
     * <p>
     * Eligibility for receiving vocational XP is determined by checking the following conditions:
     * <ul>
     * <li>The person must have an <b>active status</b> (e.g., not retired,
     * deceased, or in education).</li>
     * <li>The person must not be a <b>child</b> as of the current date.</li>
     * <li>The person must not be categorized as a <b>dependent</b>.</li>
     * <li>The person must not have the status of a <b>prisoner</b>.</li>
     * <b>Note:</b> Bondsmen are exempt from this restriction and are eligible for
     * vocational XP.
     * </ul>
     *
     * @param person           the {@link Person} whose monthly vocational XP is to be processed
     * @param vocationalXpRate the amount of XP awarded on a successful roll
     *
     * @return {@code true} if XP was successfully awarded during the process, {@code false} otherwise
     */
    private boolean processMonthlyVocationalXp(Person person, int vocationalXpRate) {
        if (!person.getStatus().isActive()) {
            return false;
        }

        if (person.isChild(currentDay)) {
            return false;
        }

        if (person.isDependent()) {
            return false;
        }

        if (person.getPrisonerStatus().isCurrentPrisoner()) {
            // Prisoners can't gain vocational XP, while Bondsmen can
            return false;
        }

        int checkFrequency = campaignOptions.getVocationalXPCheckFrequency();
        int targetNumber = campaignOptions.getVocationalXPTargetNumber();

        person.setVocationalXPTimer(person.getVocationalXPTimer() + 1);
        if (person.getVocationalXPTimer() >= checkFrequency) {
            if (d6(2) >= targetNumber) {
                person.awardXP(this, vocationalXpRate);
                person.setVocationalXPTimer(0);
                return true;
            } else {
                person.setVocationalXPTimer(0);
            }
        }

        return false;
    }

    /**
     * Process weekly relationship events for a given {@link Person} on Monday. This method triggers specific events
     * related to divorce, marriage, procreation, and maternity leave.
     *
     * @param person The {@link Person} for which to process weekly relationship events
     */
    private void processWeeklyRelationshipEvents(Person person) {
        if (currentDay.getDayOfWeek() == DayOfWeek.MONDAY) {
            getDivorce().processNewWeek(this, getLocalDate(), person, false);
            getMarriage().processNewWeek(this, getLocalDate(), person, false);
            getProcreation().processNewWeek(this, getLocalDate(), person);
        }
    }

    /**
     * Process anniversaries for a given person, including birthdays and recruitment anniversaries.
     *
     * @param person The {@link Person} for whom the anniversaries will be processed
     */
    private void processAnniversaries(Person person) {
        LocalDate birthday = person.getBirthday(getGameYear());
        boolean isBirthday = birthday != null && birthday.equals(currentDay);
        int age = person.getAge(currentDay);

        boolean isUseEducation = campaignOptions.isUseEducationModule();
        boolean isUseAgingEffects = campaignOptions.isUseAgeEffects();
        boolean isUseTurnover = campaignOptions.isUseRandomRetirement();

        final int JUNIOR_SCHOOL_AGE = 3;
        final int HIGH_SCHOOL_AGE = 10;
        final int EMPLOYMENT_AGE = 16;

        if ((person.getRank().isOfficer()) || (!campaignOptions.isAnnounceOfficersOnly())) {
            if (isBirthday && campaignOptions.isAnnounceBirthdays()) {
                String report = String.format(resources.getString("anniversaryBirthday.text"),
                      person.getHyperlinkedFullTitle(),
                      spanOpeningWithCustomColor(ReportingUtilities.getPositiveColor()),
                      age,
                      CLOSING_SPAN_TAG);

                // Aging Effects
                AgingMilestone milestone = getMilestone(age);
                String milestoneText = "";
                if (isUseAgingEffects && milestone.getMinimumAge() == age) {
                    String milestoneLabel = milestone.getLabel();
                    milestoneText = String.format(resources.getString("anniversaryBirthday.milestone"), milestoneLabel);
                }
                if (!milestoneText.isBlank()) {
                    report += " " + milestoneText;
                }

                // Special Ages
                String addendum = "";
                if (isUseEducation && age == JUNIOR_SCHOOL_AGE) {
                    addendum = resources.getString("anniversaryBirthday.third");
                } else if (isUseEducation && age == HIGH_SCHOOL_AGE) {
                    addendum = resources.getString("anniversaryBirthday.tenth");
                } else if (age == EMPLOYMENT_AGE) { // This age is always relevant
                    addendum = resources.getString("anniversaryBirthday.sixteenth");
                }

                if (!addendum.isBlank()) {
                    report += " " + addendum;
                }

                // Retirement
                if (isUseTurnover && age >= RETIREMENT_AGE) {
                    report += " " + resources.getString("anniversaryBirthday.retirement");
                }

                addReport(report);
            }

            LocalDate recruitmentDate = person.getRecruitment();
            if (recruitmentDate != null) {
                LocalDate recruitmentAnniversary = recruitmentDate.withYear(getGameYear());
                int yearsOfEmployment = (int) ChronoUnit.YEARS.between(recruitmentDate, currentDay);

                if ((recruitmentAnniversary.isEqual(currentDay)) &&
                          (campaignOptions.isAnnounceRecruitmentAnniversaries())) {
                    addReport(String.format(resources.getString("anniversaryRecruitment.text"),
                          person.getHyperlinkedFullTitle(),
                          spanOpeningWithCustomColor(ReportingUtilities.getPositiveColor()),
                          yearsOfEmployment,
                          CLOSING_SPAN_TAG,
                          name));
                }
            }
        } else if ((person.getAge(getLocalDate()) == 18) && (campaignOptions.isAnnounceChildBirthdays())) {
            if (isBirthday) {
                addReport(String.format(resources.getString("anniversaryBirthday.text"),
                      person.getHyperlinkedFullTitle(),
                      spanOpeningWithCustomColor(ReportingUtilities.getPositiveColor()),
                      person.getAge(getLocalDate()),
                      CLOSING_SPAN_TAG));
            }
        }

        if (campaignOptions.isUseAgeEffects() && isBirthday) {
            // This is where we update all the aging modifiers for the character.
            updateAllSkillAgeModifiers(currentDay, person);
            applyAgingSPA(age, person);
        }

        // Coming of Age Events
        if (isBirthday && (person.getAge(currentDay) == 16)) {
            if (campaignOptions.isRewardComingOfAgeAbilities()) {
                SingleSpecialAbilityGenerator singleSpecialAbilityGenerator = new SingleSpecialAbilityGenerator();
                singleSpecialAbilityGenerator.rollSPA(this, person);
            }

            if (campaignOptions.isRewardComingOfAgeRPSkills()) {
                AbstractSkillGenerator skillGenerator = new DefaultSkillGenerator(rskillPrefs);
                skillGenerator.generateRoleplaySkills(person);
            }

            // We want the event trigger to fire before the dialog is shown, so that the character will have finished
            // updating in the gui before the player has a chance to jump to them
            MekHQ.triggerEvent(new PersonChangedEvent(person));

            if (campaignOptions.isShowLifeEventDialogComingOfAge()) {
                new ComingOfAgeAnnouncement(this, person);
            }
        }
    }

    /**
     * Process monthly auto awards for a given person based on their roles and experience level.
     *
     * @param person the person for whom the monthly auto awards are being processed
     */
    private void processMonthlyAutoAwards(Person person) {
        double multiplier = 0;

        int score = 0;

        if (person.getPrimaryRole().isSupport(true)) {
            int dice = person.getExperienceLevel(this, false);

            if (dice > 0) {
                score = d6(dice);
            }

            multiplier += 0.5;
        }

        if (person.getSecondaryRole().isSupport(true)) {
            int dice = person.getExperienceLevel(this, true);

            if (dice > 0) {
                score += d6(dice);
            }

            multiplier += 0.5;
        } else if (person.getSecondaryRole().isNone()) {
            multiplier += 0.5;
        }

        person.changeAutoAwardSupportPoints((int) (score * multiplier));
    }

    public void processNewDayUnits() {
        // need to loop through units twice, the first time to do all maintenance and
        // the second time to do whatever else. Otherwise, maintenance minutes might
        // get sucked up by other stuff. This is also a good place to ensure that a
        // unit's engineer gets reset and updated.
        for (Unit unit : getUnits()) {
            // do maintenance checks
            try {
                unit.resetEngineer();
                if (null != unit.getEngineer()) {
                    unit.getEngineer().resetMinutesLeft(campaignOptions.isTechsUseAdministration());
                }

                doMaintenance(unit);
            } catch (Exception ex) {
                logger.error(ex,
                      "Unable to perform maintenance on {} ({}) due to an error",
                      unit.getName(),
                      unit.getId().toString());
                addReport(String.format("ERROR: An error occurred performing maintenance on %s, check the log",
                      unit.getName()));
            }
        }

        // need to check for assigned tasks in two steps to avoid
        // concurrent modification problems
        List<Part> assignedParts = new ArrayList<>();
        List<Part> arrivedParts = new ArrayList<>();
        getWarehouse().forEachPart(part -> {
            if (part instanceof Refit) {
                return;
            }

            if (part.getTech() != null) {
                assignedParts.add(part);
            }

            // If the part is currently in-transit...
            if (!part.isPresent()) {
                // ... decrement the number of days until it arrives...
                part.setDaysToArrival(part.getDaysToArrival() - 1);

                if (part.isPresent()) {
                    // ... and mark the part as arrived if it is now here.
                    arrivedParts.add(part);
                }
            }
        });

        // arrive parts before attempting refit or parts will not get reserved that day
        for (Part part : arrivedParts) {
            getQuartermaster().arrivePart(part);
        }

        // finish up any overnight assigned tasks
        for (Part part : assignedParts) {
            Person tech;
            if ((part.getUnit() != null) && (part.getUnit().getEngineer() != null)) {
                tech = part.getUnit().getEngineer();
            } else {
                tech = part.getTech();
            }

            if (null != tech) {
                if (null != tech.getSkillForWorkingOn(part)) {
                    try {
                        fixPart(part, tech);
                    } catch (Exception ex) {
                        logger.error(ex,
                              "Could not perform overnight maintenance on {} ({}) due to an error",
                              part.getName(),
                              part.getId());
                        addReport(String.format(
                              "ERROR: an error occurred performing overnight maintenance on %s, check the log",
                              part.getName()));
                    }
                } else {
                    addReport(String.format(
                          "%s looks at %s, recalls his total lack of skill for working with such technology, then slowly puts the tools down before anybody gets hurt.",
                          tech.getHyperlinkedFullTitle(),
                          part.getName()));
                    part.cancelAssignment(false);
                }
            } else {
                JOptionPane.showMessageDialog(null,
                      "Could not find tech for part: " +
                            part.getName() +
                            " on unit: " +
                            part.getUnit().getHyperlinkedName(),
                      "Invalid Auto-continue",
                      JOptionPane.ERROR_MESSAGE);
            }

            // check to see if this part can now be combined with other spare parts
            if (part.isSpare() && (part.getQuantity() > 0)) {
                getQuartermaster().addPart(part, 0, false);
            }
        }

        // ok now we can check for other stuff we might need to do to units
        List<UUID> unitsToRemove = new ArrayList<>();
        for (Unit unit : getUnits()) {
            if (unit.isRefitting()) {
                refit(unit.getRefit());
            }
            if (unit.isMothballing()) {
                workOnMothballingOrActivation(unit);
            }
            if (!unit.isPresent()) {
                unit.checkArrival();

                // Has unit just been delivered?
                if (unit.isPresent()) {
                    addReport(String.format(resources.getString("unitArrived.text"),
                          unit.getHyperlinkedName(),
                          spanOpeningWithCustomColor(MekHQ.getMHQOptions().getFontColorPositiveHexColor()),
                          CLOSING_SPAN_TAG));
                }
            }

            if (!unit.isRepairable() && !unit.hasSalvageableParts()) {
                unitsToRemove.add(unit.getId());
            }
        }
        // Remove any unrepairable, unsalvageable units
        unitsToRemove.forEach(this::removeUnit);

        // Finally, run Mass Repair Mass Salvage if desired
        if (MekHQ.getMHQOptions().getNewDayMRMS()) {
            try {
                MRMSService.mrmsAllUnits(this);
            } catch (Exception ex) {
                logger.error("Could not perform mass repair/salvage on units due to an error", ex);
                addReport("ERROR: an error occurred performing mass repair/salvage on units, check the log");
            }
        }
    }

    private void processNewDayForces() {
        // update formation levels
        Force.populateFormationLevelsFromOrigin(this);
        recalculateCombatTeams(this);

        // Update the force icons based on the end-of-day unit status if desired
        if (MekHQ.getMHQOptions().getNewDayForceIconOperationalStatus()) {
            getForces().updateForceIconOperationalStatus(this);
        }
    }

    /**
     * @return <code>true</code> if the new day arrived
     */
    public boolean newDay() {
        // clear previous retirement information
        turnoverRetirementInformation.clear();

        // Refill Automated Pools, if the options are selected
        if (MekHQ.getMHQOptions().getNewDayAstechPoolFill() && requiresAdditionalAstechs()) {
            fillAstechPool();
        }

        if (MekHQ.getMHQOptions().getNewDayMedicPoolFill() && requiresAdditionalMedics()) {
            fillMedicPool();
        }

        // Ensure we don't have anything that would prevent the new day
        if (MekHQ.triggerEvent(new DayEndingEvent(this))) {
            return false;
        }

        // Autosave based on the previous day's information
        autosaveService.requestDayAdvanceAutosave(this);

        // Advance the day by one
        final LocalDate yesterday = currentDay;
        currentDay = currentDay.plusDays(1);
        boolean isMonday = currentDay.getDayOfWeek() == DayOfWeek.MONDAY;
        boolean isFirstOfMonth = currentDay.getDayOfMonth() == 1;
        boolean isNewYear = currentDay.getDayOfYear() == 1;

        // Check for important dates
        if (campaignOptions.isShowLifeEventDialogCelebrations()) {
            fetchCelebrationDialogs();
        }

        // Determine if we have an active contract or not, as this can get used
        // elsewhere before we actually hit the AtB new day (e.g., personnel market)
        if (campaignOptions.isUseAtB()) {
            setHasActiveContract();
        }

        // Clear Reports
        currentReport.clear();
        currentReportHTML = "";
        newReports.clear();
        personnelWhoAdvancedInXP.clear();
        beginReport("<b>" + MekHQ.getMHQOptions().getLongDisplayFormattedDate(getLocalDate()) + "</b>");

        // New Year Changes
        if (isNewYear) {
            // News is reloaded
            reloadNews();

            // Change Year Game Option
            getGameOptions().getOption(OptionsConstants.ALLOWED_YEAR).setValue(getGameYear());

            // Degrade Regard
            List<String> degradedRegardReports = factionStandings.processRegardDegradation(faction.getShortName(),
                  currentDay.getYear());
            for (String report : degradedRegardReports) {
                addReport(report);
            }
        }

        readNews();

        location.newDay(this);

        // Manage the Markets
        refreshPersonnelMarkets();

        // TODO : AbstractContractMarket : Uncomment
        // getContractMarket().processNewDay(this);
        unitMarket.processNewDay(this);

        updateFieldKitchenCapacity();

        processNewDayPersonnel();

        // Needs to be before 'processNewDayATB' so that Dependents can't leave the
        // moment they arrive via AtB Bonus Events
        if (location.isOnPlanet() && isFirstOfMonth) {
            RandomDependents randomDependents = new RandomDependents(this);
            randomDependents.processMonthlyRemovalAndAddition();
        }

        // Process New Day for AtB
        if (campaignOptions.isUseAtB()) {
            processNewDayATB();
        }

        if (campaignOptions.getUnitRatingMethod().isCampaignOperations()) {
            processReputationChanges();
        }

        if (campaignOptions.isUseEducationModule()) {
            processEducationNewDay();
        }

        if (campaignOptions.isEnableAutoAwards() && isFirstOfMonth) {
            AutoAwardsController autoAwardsController = new AutoAwardsController();
            autoAwardsController.ManualController(this, false);
        }

        // Prisoner events can occur on Monday or the 1st of the month depending on the
        // type of event
        if (isMonday || isFirstOfMonth) {
            new PrisonerEventManager(this);
        }

        resetAstechMinutes();

        processNewDayUnits();

        processNewDayForces();

        if (processProcurement) {
            setShoppingList(goShopping(getShoppingList()));
        }

        // check for anything in finances
        finances.newDay(this, yesterday, getLocalDate());

        // process removal of old personnel data on the first day of each month
        if (campaignOptions.isUsePersonnelRemoval() && isFirstOfMonth) {
            performPersonnelCleanUp();
        }

        // this duplicates any turnover information so that it is still available on the
        // new day. otherwise, it's only available if the user inspects history records
        if (!turnoverRetirementInformation.isEmpty()) {
            for (String entry : turnoverRetirementInformation) {
                addReport(entry);
            }
        }

        if (topUpWeekly && isMonday) {
            int bought = stockUpPartsInUse(getPartsInUse(ignoreMothballed, false, ignoreSparesUnderQuality));
            addReport(String.format(resources.getString("weeklyStockCheck.text"), bought));
        }

        // Random Events
        if (currentDay.isAfter(GRAY_MONDAY_EVENTS_BEGIN) && currentDay.isBefore(GRAY_MONDAY_EVENTS_END)) {
            new GrayMonday(this, currentDay);
        }

        // Faction Standing
        performFactionStandingChecks(isFirstOfMonth, isNewYear);

        // This must be the last step before returning true
        MekHQ.triggerEvent(new NewDayEvent(this));
        return true;
    }

    /**
     * Performs all daily and periodic standing checks for factions relevant to this campaign.
     *
     * <p>On the first day of the month, this method updates the climate regard for the active campaign faction,
     * storing a summary report. It then iterates once through all faction standings and, for each faction:</p>
     *
     * <ul>
     *     <li>Checks for new ultimatum events.</li>
     *     <li>Checks for new censure actions and handles the creation of related events.</li>
     *     <li>Evaluates for new accolade levels, creating corresponding events.</li>
     *     <li>Warns if any referenced faction cannot be resolved.</li>
     * </ul>
     *
     * <p>Finally, at the end of the checks, it processes censure degradation for all factions.</p>
     *
     * @param isFirstOfMonth {@code true} if called on the first day of the month.
     * @param isNewYear {@code true} if called on the first day of a new year
     *
     * @author Illiani
     * @since 0.50.07
     */
    private void performFactionStandingChecks(boolean isFirstOfMonth, boolean isNewYear) {
        String campaignFactionCode = faction.getShortName();
        if (isNewYear && campaignFactionCode.equals(MERCENARY_FACTION_CODE)) {
            checkForNewMercenaryOrganizationStartUp(false, false);
        }

        if (!campaignOptions.isTrackFactionStanding()) {
            return;
        }

        if (FactionStandingUltimatum.checkUltimatumForDate(currentDay,
              campaignFactionCode,
              factionStandingUltimatumsLibrary)) {
            new FactionStandingUltimatum(currentDay, this, factionStandingUltimatumsLibrary);
        }

        if (isFirstOfMonth) {
            String report = factionStandings.updateClimateRegard(faction, currentDay);
            addReport(report);
        }

        List<Mission> activeMissions = getActiveMissions(false);
        boolean isInTransit = !location.isOnPlanet();
        Factions factions = Factions.getInstance();

        for (Entry<String, Double> standing : new HashMap<>(factionStandings.getAllFactionStandings()).entrySet()) {
            String relevantFactionCode = standing.getKey();
            Faction relevantFaction = factions.getFaction(relevantFactionCode);
            if (relevantFaction == null) {
                logger.warn("Unable to fetch faction standing for faction: {}", relevantFactionCode);
                continue;
            }

            // Censure check
            boolean isMercenarySpecialCase = campaignFactionCode.equals(MERCENARY_FACTION_CODE) &&
                                                   relevantFaction.isMercenaryOrganization();
            boolean isPirateSpecialCase = isPirateCampaign() &&
                                                relevantFactionCode.equals(PIRACY_SUCCESS_INDEX_FACTION_CODE);
            if (relevantFaction.equals(faction) || isMercenarySpecialCase || isPirateSpecialCase) {
                FactionCensureLevel newCensureLevel = factionStandings.checkForCensure(
                      relevantFaction, currentDay, activeMissions, isInTransit);
                if (newCensureLevel != null) {
                    new FactionCensureEvent(this, newCensureLevel, relevantFaction);
                }
            }

            // Accolade check
            boolean ignoreEmployer = relevantFaction.isMercenaryOrganization();
            boolean isOnMission = FactionStandingUtilities.isIsOnMission(
                  !isInTransit,
                  getActiveAtBContracts(),
                  activeMissions,
                  relevantFactionCode,
                  location.getCurrentSystem(),
                  ignoreEmployer);

            FactionAccoladeLevel newAccoladeLevel = factionStandings.checkForAccolade(
                  relevantFaction, currentDay, isOnMission);

            if (newAccoladeLevel != null) {
                new FactionAccoladeEvent(this, relevantFaction, newAccoladeLevel,
                      faction.equals(relevantFaction));
            }
        }

        // Censure degradation
        factionStandings.processCensureDegradation(currentDay);
    }

    /**
     * Use {@link #checkForNewMercenaryOrganizationStartUp(boolean, boolean)} instead
     */
    @Deprecated(since = "0.50.07", forRemoval = true)
    public void checkForNewMercenaryOrganizationStartUp(boolean bypassStartYear) {
        checkForNewMercenaryOrganizationStartUp(bypassStartYear, false);
    }

    /**
     * Checks if a new mercenary organization is starting up in the current game year, and, if so, triggers a welcome
     * dialog introducing the organization's representative.
     *
     * <p>This method examines a prioritized list of known mercenary-related factions for their respective founding
     * (start) years matching the current year. The list is evaluated in the following order: Mercenary Review Board
     * (MRB), Mercenary Review Bonding Commission (MRBC), Mercenary Bonding Authority (MBA), and Mercenary Guild (MG),
     * with MG as the default fallback. If a matching faction is found (and is recognized as a mercenary organization),
     * it generates an appropriate speaker (as either a merchant or military liaison, depending on the faction) and
     * opens a welcome dialog for the player.</p>
     *
     * <p>The dialog serves to introduce the player to the new mercenary organization, using an in-universe character
     * as the spokesperson.</p>
     *
     * @param bypassStartYear {@code true} if the method should be checking if the mercenary organization is currently
     *                        active, rather than just checking whether it was founded in the current game year.
     *
     * @author Illiani
     * @since 0.50.07
     */
    public void checkForNewMercenaryOrganizationStartUp(boolean bypassStartYear, boolean isStartUp) {
        Factions factions = Factions.getInstance();
        int currentYear = getGameYear();
        Faction[] possibleFactions = new Faction[] {
              factions.getFaction("MRB"),
              factions.getFaction("MRBC"),
              factions.getFaction("MBA"),
              factions.getFaction("MG")
        };

        Faction chosenFaction = null;
        for (Faction faction : possibleFactions) {
            if (faction != null) {
                boolean isValidInYear = bypassStartYear && faction.validIn(currentYear);
                boolean isFoundedInYear = !bypassStartYear && faction.getStartYear() == currentYear;

                if (isValidInYear || isFoundedInYear) {
                    chosenFaction = faction;
                    break;
                }
            }
        }

        if (chosenFaction == null) {
            chosenFaction = factions.getFaction("MG"); // fallback
        }

        if (chosenFaction != null
                  && (chosenFaction.getStartYear() == currentYear || isStartUp)
                  && chosenFaction.isMercenaryOrganization()) {
            PersonnelRole role = chosenFaction.isClan() ? PersonnelRole.MERCHANT : PersonnelRole.MILITARY_LIAISON;
            Person speaker = newPerson(role, chosenFaction.getShortName(), Gender.RANDOMIZE);
            new FactionJudgmentDialog(this, speaker, getCommander(),
                  "HELLO", chosenFaction,
                  FactionStandingJudgmentType.WELCOME, ImmersiveDialogWidth.MEDIUM, null, null);
        } else if (chosenFaction == null) {
            logger.warn("Unable to find a suitable faction for a new mercenary organization start up");
        }
    }

    public void refreshPersonnelMarkets() {
        PersonnelMarketStyle marketStyle = campaignOptions.getPersonnelMarketStyle();
        if (marketStyle == PERSONNEL_MARKET_DISABLED) {
            personnelMarket.generatePersonnelForDay(this);
        } else {
            if (currentDay.getDayOfMonth() == 1) {
                boolean blockRecruitment = false;

                if (newPersonnelMarket.getAssociatedPersonnelMarketStyle() == MEKHQ) {
                    blockRecruitment = !location.isOnPlanet();
                }

                if (!blockRecruitment) {
                    newPersonnelMarket.gatherApplications();

                    if (newPersonnelMarket.getHasRarePersonnel()) {
                        ImmersiveDialogSimple dialog = new ImmersiveDialogSimple(this,
                              getSeniorAdminPerson(AdministratorSpecialization.HR),
                              null,
                              resources.getString("personnelMarket.rareProfession.inCharacter"),
                              List.of(resources.getString("personnelMarket.rareProfession.button.later"),
                                    resources.getString("personnelMarket.rareProfession.button.decline"),
                                    resources.getString("personnelMarket.rareProfession.button.immediate")),
                              resources.getString("personnelMarket.rareProfession.outOfCharacter"),
                              null,
                              true);

                        if (dialog.getDialogChoice() == 2) {
                            newPersonnelMarket.showPersonnelMarketDialog();
                        }
                    }
                }
            }
        }
    }

    /**
     * Performs cleanup of departed personnel by identifying and removing eligible personnel records.
     *
     * <p>This method uses the {@link AutomatedPersonnelCleanUp} utility to determine which {@link Person}
     * objects should be removed from the campaign based on current date and campaign configuration options. Identified
     * personnel are then removed, and a report entry is generated if any removals occur.</p>
     *
     * @author Illiani
     * @since 0.50.06
     */
    private void performPersonnelCleanUp() {
        AutomatedPersonnelCleanUp removal = new AutomatedPersonnelCleanUp(currentDay,
              getPersonnel(),
              campaignOptions.isUseRemovalExemptRetirees(),
              campaignOptions.isUseRemovalExemptCemetery());

        List<Person> personnelToRemove = removal.getPersonnelToCleanUp();
        for (Person person : personnelToRemove) {
            removePerson(person, false);
        }

        if (!personnelToRemove.isEmpty()) {
            addReport(resources.getString("personnelRemoval.text"));
        }
    }

    /**
     * Fetches and handles the celebration dialogs specific to the current day.
     *
     * <p><b>Note:</b> Commanders day is handled as a part of the personnel processing, so we don't need to parse
     * personnel twice.</p>
     */
    private void fetchCelebrationDialogs() {
        if (!faction.isClan()) {
            if (isWinterHolidayMajorDay(currentDay)) {
                new WinterHolidayAnnouncement(this);
            }

            if (isFreedomDay(currentDay)) {
                new FreedomDayAnnouncement(this);
            }
        }

        if (isNewYear(currentDay)) {
            new NewYearsDayAnnouncement(this);
        }
    }

    /**
     * Updates the status of whether field kitchens are operating within their required capacity.
     *
     * <p>If fatigue is enabled in the campaign options, this method calculates the total available
     * field kitchen capacity and the required field kitchen usage, then updates the {@code fieldKitchenWithinCapacity}
     * flag to reflect whether the capacity meets the demand. If fatigue is disabled, the capacity is automatically set
     * to {@code false}.</p>
     */
    private void updateFieldKitchenCapacity() {
        if (campaignOptions.isUseFatigue()) {
            int fieldKitchenCapacity = checkFieldKitchenCapacity(getForce(FORCE_ORIGIN).getAllUnitsAsUnits(units,
                  false), campaignOptions.getFieldKitchenCapacity());
            int fieldKitchenUsage = checkFieldKitchenUsage(getActivePersonnel(false),
                  campaignOptions.isUseFieldKitchenIgnoreNonCombatants());
            fieldKitchenWithinCapacity = areFieldKitchensWithinCapacity(fieldKitchenCapacity, fieldKitchenUsage);
        } else {
            fieldKitchenWithinCapacity = false;
        }
    }

    /**
     * Processes reputation changes based on various conditions.
     */
    private void processReputationChanges() {
        if (faction.isPirate()) {
            dateOfLastCrime = currentDay;
            crimePirateModifier = -100;
        }

        if (currentDay.getDayOfMonth() == 1) {
            if (dateOfLastCrime != null) {
                long yearsBetween = ChronoUnit.YEARS.between(currentDay, dateOfLastCrime);

                int remainingCrimeChange = 2;

                if (yearsBetween >= 1) {
                    if (crimePirateModifier < 0) {
                        remainingCrimeChange = max(0, 2 + crimePirateModifier);
                        changeCrimePirateModifier(2); // this is the amount of change specified by CamOps
                    }

                    if (crimeRating < 0 && remainingCrimeChange > 0) {
                        changeCrimeRating(remainingCrimeChange);
                    }
                }
            }
        }

        if (currentDay.getDayOfWeek().equals(DayOfWeek.MONDAY)) {
            reputation.initializeReputation(this);
        }
    }

    public int getInitiativeBonus() {
        return initiativeBonus;
    }

    public void setInitiativeBonus(int bonus) {
        initiativeBonus = bonus;
    }

    public void applyInitiativeBonus(int bonus) {
        if (bonus > initiativeMaxBonus) {
            initiativeMaxBonus = bonus;
        }
        if ((bonus + initiativeBonus) > initiativeMaxBonus) {
            initiativeBonus = initiativeMaxBonus;
        } else {
            initiativeBonus += bonus;
        }
    }

    public void initiativeBonusIncrement(boolean change) {
        if (change) {
            setInitiativeBonus(++initiativeBonus);
        } else {
            setInitiativeBonus(--initiativeBonus);
        }
        if (initiativeBonus > initiativeMaxBonus) {
            initiativeBonus = initiativeMaxBonus;
        }
    }

    public int getInitiativeMaxBonus() {
        return initiativeMaxBonus;
    }

    public void setInitiativeMaxBonus(int bonus) {
        initiativeMaxBonus = bonus;
    }

    /**
     * This method checks if any students in the academy should graduate, and updates their attributes and status
     * accordingly. If any students do graduate, it sends the graduation information to autoAwards.
     */
    private void processEducationNewDay() {
        List<UUID> graduatingPersonnel = new ArrayList<>();
        HashMap<UUID, List<Object>> academyAttributesMap = new HashMap<>();

        for (Person person : getStudents()) {
            List<Object> individualAcademyAttributes = new ArrayList<>();

            if (EducationController.processNewDay(this, person, false)) {
                Academy academy = getAcademy(person.getEduAcademySet(), person.getEduAcademyNameInSet());

                if (academy == null) {
                    logger.debug("Found null academy for {} skipping", person.getFullTitle());
                    continue;
                }

                graduatingPersonnel.add(person.getId());

                individualAcademyAttributes.add(academy.getEducationLevel(person));
                individualAcademyAttributes.add(academy.getType());
                individualAcademyAttributes.add(academy.getName());

                academyAttributesMap.put(person.getId(), individualAcademyAttributes);
            }
        }

        if (!graduatingPersonnel.isEmpty()) {
            AutoAwardsController autoAwardsController = new AutoAwardsController();
            autoAwardsController.PostGraduationController(this, graduatingPersonnel, academyAttributesMap);
        }
    }

    /**
     * Retrieves the flagged commander from the personnel list. If no flagged commander is found returns {@code null}.
     *
     * <p><b>Usage:</b> consider using {@link #getCommander()} instead.</p>
     *
     * @return the flagged commander if present, otherwise {@code null}
     */
    public @Nullable Person getFlaggedCommander() {
        return getPersonnel().stream().filter(Person::isCommander).findFirst().orElse(null);
    }

    /**
     * Use {@link #getCommander()} instead
     */
    @Deprecated(since = "0.50.07", forRemoval = true)
    public Person getSeniorCommander() {
        Person commander = null;
        for (Person person : getActivePersonnel(true)) {
            if (person.isCommander()) {
                return person;
            }
            if (null == commander || person.getRankNumeric() > commander.getRankNumeric()) {
                commander = person;
            }
        }
        return commander;
    }

    public void removeUnit(UUID id) {
        Unit unit = getHangar().getUnit(id);
        if (unit == null) {
            return;
        }

        // remove all parts for this unit as well
        for (Part p : unit.getParts()) {
            getWarehouse().removePart(p);
        }

        // remove any personnel from this unit
        for (Person person : unit.getCrew()) {
            unit.remove(person, true);
        }

        Person tech = unit.getTech();
        if (null != tech) {
            unit.remove(tech, true);
        }

        // remove unit from any forces
        removeUnitFromForce(unit);

        // If this is a transport, remove it from the list of potential transports
        for (CampaignTransportType campaignTransportType : CampaignTransportType.values()) {
            if (hasTransports(campaignTransportType)) {
                removeCampaignTransporter(campaignTransportType, unit);
            }

            // If we remove a transport unit from the campaign,
            // we need to remove any transported units from it
            // and clear the transport assignments for those
            // transported units
            if (unit.getTransportedUnitsSummary(campaignTransportType).hasTransportedUnits()) {
                List<Unit> transportedUnits = new ArrayList<>(unit.getTransportedUnitsSummary(campaignTransportType)
                                                                    .getTransportedUnits());
                for (Unit transportedUnit : transportedUnits) {
                    transportedUnit.unloadFromTransport(campaignTransportType);
                }
            }
        }

        // If this unit was assigned to a transport ship, remove it from the transport
        if (unit.hasTransportShipAssignment()) {
            unit.getTransportShipAssignment().getTransportShip().unloadFromTransportShip(unit);
        }

        // remove from automatic mothballing
        automatedMothballUnits.remove(unit.getId());

        // finally, remove the unit
        getHangar().removeUnit(unit.getId());

        checkDuplicateNamesDuringDelete(unit.getEntity());
        addReport(unit.getName() + " has been removed from the unit roster.");
        MekHQ.triggerEvent(new UnitRemovedEvent(unit));
    }

    public void removePerson(final @Nullable Person person) {
        removePerson(person, true);
    }

    public void removePerson(final @Nullable Person person, final boolean log) {
        if (person == null) {
            return;
        }


        Force force = getForceFor(person);
        if (force != null) {
            force.updateCommander(this);
        }

        person.getGenealogy().clearGenealogyLinks();

        final Unit unit = person.getUnit();
        if (unit != null) {
            unit.remove(person, true);
        }
        removeAllPatientsFor(person);
        person.removeAllTechJobs(this);
        removeKillsFor(person.getId());
        getRetirementDefectionTracker().removePerson(person);
        if (log) {
            addReport(person.getFullTitle() + " has been removed from the personnel roster.");
        }

        personnel.remove(person.getId());

        // Deal with Astech Pool Minutes
        if (person.getPrimaryRole().isAstech()) {
            astechPoolMinutes = max(0, astechPoolMinutes - Person.PRIMARY_ROLE_SUPPORT_TIME);
            astechPoolOvertime = max(0, astechPoolOvertime - Person.PRIMARY_ROLE_OVERTIME_SUPPORT_TIME);
        } else if (person.getSecondaryRole().isAstech()) {
            astechPoolMinutes = max(0, astechPoolMinutes - Person.SECONDARY_ROLE_SUPPORT_TIME);
            astechPoolOvertime = max(0, astechPoolOvertime - Person.SECONDARY_ROLE_OVERTIME_SUPPORT_TIME);
        }
        MekHQ.triggerEvent(new PersonRemovedEvent(person));
    }

    public void removeAllPatientsFor(Person doctor) {
        for (Person person : getPersonnel()) {
            if (null != person.getDoctorId() && person.getDoctorId().equals(doctor.getId())) {
                person.setDoctorId(null, getCampaignOptions().getNaturalHealingWaitingPeriod());
            }
        }
    }

    public void removeScenario(final Scenario scenario) {
        scenario.clearAllForcesAndPersonnel(this);
        final Mission mission = getMission(scenario.getMissionId());
        if (mission != null) {
            mission.getScenarios().remove(scenario);

            // run through the stratcon campaign state where applicable and remove the
            // "parent" scenario as well
            if ((mission instanceof AtBContract) &&
                      (((AtBContract) mission).getStratconCampaignState() != null) &&
                      (scenario instanceof AtBDynamicScenario)) {
                ((AtBContract) mission).getStratconCampaignState().removeStratconScenario(scenario.getId());
            }
        }
        scenarios.remove(scenario.getId());
        MekHQ.triggerEvent(new ScenarioRemovedEvent(scenario));
    }

    public void removeMission(final Mission mission) {
        // Loop through scenarios here! We need to remove them as well.
        for (Scenario scenario : mission.getScenarios()) {
            scenario.clearAllForcesAndPersonnel(this);
            scenarios.remove(scenario.getId());
        }
        mission.clearScenarios();

        missions.remove(mission.getId());
        MekHQ.triggerEvent(new MissionRemovedEvent(mission));
    }

    public void removeKill(Kill k) {
        if (kills.containsKey(k.getPilotId())) {
            kills.get(k.getPilotId()).remove(k);
        }
    }

    public void removeKillsFor(UUID personID) {
        kills.remove(personID);
    }

    public void removeForce(Force force) {
        int fid = force.getId();
        forceIds.remove(fid);
        // clear forceIds of all personnel with this force
        for (UUID uid : force.getUnits()) {
            Unit u = getHangar().getUnit(uid);
            if (null == u) {
                continue;
            }
            if (u.getForceId() == fid) {
                u.setForceId(FORCE_NONE);
                if (force.isDeployed()) {
                    u.setScenarioId(NO_ASSIGNED_SCENARIO);
                }
            }
        }

        // also remove this force's id from any scenarios
        if (force.isDeployed()) {
            Scenario s = getScenario(force.getScenarioId());
            s.removeForce(fid);
        }

        if (null != force.getParentForce()) {
            force.getParentForce().removeSubForce(fid);
        }

        // clear out StratCon force assignments
        for (AtBContract contract : getActiveAtBContracts()) {
            if (contract.getStratconCampaignState() != null) {
                for (StratconTrackState track : contract.getStratconCampaignState().getTracks()) {
                    track.unassignForce(fid);
                }
            }
        }

        if (campaignOptions.isUseAtB()) {
            recalculateCombatTeams(this);
        }
    }

    public void removeUnitFromForce(Unit u) {
        Force force = getForce(u.getForceId());
        if (null != force) {
            force.removeUnit(this, u.getId(), true);
            u.setForceId(FORCE_NONE);
            u.setScenarioId(NO_ASSIGNED_SCENARIO);
            if (u.getEntity().hasNavalC3() && u.getEntity().calculateFreeC3Nodes() < 5) {
                Vector<Unit> removedUnits = new Vector<>();
                removedUnits.add(u);
                removeUnitsFromNetwork(removedUnits);
                u.getEntity().setC3MasterIsUUIDAsString(null);
                u.getEntity().setC3Master(null, true);
                refreshNetworks();
            } else if (u.getEntity().hasC3i() && u.getEntity().calculateFreeC3Nodes() < 5) {
                Vector<Unit> removedUnits = new Vector<>();
                removedUnits.add(u);
                removeUnitsFromNetwork(removedUnits);
                u.getEntity().setC3MasterIsUUIDAsString(null);
                u.getEntity().setC3Master(null, true);
                refreshNetworks();
            }
            if (u.getEntity().hasC3M()) {
                removeUnitsFromC3Master(u);
                u.getEntity().setC3MasterIsUUIDAsString(null);
                u.getEntity().setC3Master(null, true);
            }

            if (campaignOptions.isUseAtB() && force.getUnits().isEmpty()) {
                combatTeams.remove(force.getId());
            }
        }
    }

    public @Nullable Force getForceFor(final @Nullable Unit unit) {
        return (unit == null) ? null : getForce(unit.getForceId());
    }

    public @Nullable Force getForceFor(final Person person) {
        final Unit unit = person.getUnit();
        if (unit != null) {
            return getForceFor(unit);
        } else if (person.isTech()) {
            return forceIds.values()
                         .stream()
                         .filter(force -> person.getId().equals(force.getTechID()))
                         .findFirst()
                         .orElse(null);
        }

        return null;
    }

    public void restore() {
        // if we fail to restore equipment parts then remove them
        // and possibly re-initialize and diagnose unit
        List<Part> partsToRemove = new ArrayList<>();
        Set<Unit> unitsToCheck = new HashSet<>();

        for (Part part : getParts()) {
            if (part instanceof EquipmentPart) {
                ((EquipmentPart) part).restore();
                if (null == ((EquipmentPart) part).getType()) {
                    partsToRemove.add(part);
                }
            }

            if (part instanceof MissingEquipmentPart) {
                ((MissingEquipmentPart) part).restore();
                if (null == ((MissingEquipmentPart) part).getType()) {
                    partsToRemove.add(part);
                }
            }
        }

        for (Part remove : partsToRemove) {
            if (remove.getUnit() != null) {
                unitsToCheck.add(remove.getUnit());
            }
            getWarehouse().removePart(remove);
        }

        for (Unit unit : getUnits()) {
            if (null != unit.getEntity()) {
                unit.getEntity().setOwner(player);
                unit.getEntity().setGame(game);
                unit.getEntity().restore();

                // Aerospace parts have changed after 0.45.4. Reinitialize parts for Small Craft
                // and up
                if (unit.getEntity().hasETypeFlag(Entity.ETYPE_JUMPSHIP) ||
                          unit.getEntity().hasETypeFlag(Entity.ETYPE_SMALL_CRAFT)) {
                    unitsToCheck.add(unit);
                }
            }

            unit.resetEngineer();
        }

        for (Unit u : unitsToCheck) {
            u.initializeParts(true);
            u.runDiagnostic(false);
        }

        shoppingList.restore();

        if (getCampaignOptions().isUseAtB()) {
            RandomFactionGenerator.getInstance().startup(this);

            int loops = 0;
            while (!RandomUnitGenerator.getInstance().isInitialized()) {
                try {
                    Thread.sleep(50);
                    if (++loops > 20) {
                        // Wait for up to a second
                        break;
                    }
                } catch (InterruptedException ignore) {
                }
            }
        }
    }

    /**
     * Cleans incongruent data present in the campaign
     */
    public void cleanUp() {
        // Cleans non-existing spouses
        for (Person person : personnel.values()) {
            if (person.getGenealogy().hasSpouse()) {
                if (!personnel.containsKey(person.getGenealogy().getSpouse().getId())) {
                    person.getGenealogy().setSpouse(null);
                    person.setMaidenName(null);
                }
            }
        }

        // clean up non-existent unit references in force unit lists
        for (Force force : forceIds.values()) {
            List<UUID> orphanForceUnitIDs = new ArrayList<>();

            for (UUID unitID : force.getUnits()) {
                if (getHangar().getUnit(unitID) == null) {
                    orphanForceUnitIDs.add(unitID);
                }
            }

            for (UUID unitID : orphanForceUnitIDs) {
                force.removeUnit(this, unitID, false);
            }
        }

        // clean up units that are assigned to non-existing scenarios
        for (Unit unit : this.getUnits()) {
            if (this.getScenario(unit.getScenarioId()) == null) {
                unit.setScenarioId(Scenario.S_DEFAULT_ID);
            }
        }
    }

    public boolean isOvertimeAllowed() {
        return overtime;
    }

    public void setOvertime(boolean b) {
        this.overtime = b;
        MekHQ.triggerEvent(new OvertimeModeEvent(b));
    }

    public boolean isGM() {
        return gmMode;
    }

    public void setGMMode(boolean b) {
        this.gmMode = b;
        MekHQ.triggerEvent(new GMModeEvent(b));
    }

    public Faction getFaction() {
        return faction;
    }

    /**
     * Determines whether the current campaign is a clan campaign.
     *
     * <p>This method checks if the faction associated with the campaign is a clan, returning {@code true}
     * if it is, and {@code false} otherwise.</p>
     *
     * @return {@code true} if the campaign belongs to a clan faction, {@code false} otherwise.
     *
     * @author Illiani
     * @since 0.50.05
     */
    public boolean isClanCampaign() {
        return faction.isClan();
    }

    /**
     * Determines whether the current campaign is a pirate campaign.
     *
     * <p>This method checks if the faction associated with the campaign is Pirates, returning {@code true} if it is,
     * and {@code false} otherwise.</p>
     *
     * @return {@code true} if the campaign is Pirates, {@code false} otherwise.
     *
     * @author Illiani
     * @since 0.50.07
     */
    public boolean isPirateCampaign() {
        return faction.getShortName().equals(PIRATE_FACTION_CODE);
    }

    /**
     * Determines whether the current campaign is a mercenary campaign.
     *
     * <p>This method checks if the faction associated with the campaign is Mercenary, returning {@code true} if it is,
     * and {@code false} otherwise.</p>
     *
     * @return {@code true} if the campaign is Mercenary, {@code false} otherwise.
     *
     * @author Illiani
     * @since 0.50.07
     */
    public boolean isMercenaryCampaign() {
        return faction.getShortName().equals(MERCENARY_FACTION_CODE);
    }

    public void setFaction(final Faction faction) {
        setFactionDirect(faction);
        updateTechFactionCode();
    }

    public void setFactionDirect(final Faction faction) {
        this.faction = faction;
    }

    public String getRetainerEmployerCode() {
        return retainerEmployerCode;
    }

    public void setRetainerEmployerCode(String code) {
        retainerEmployerCode = code;
    }

    public LocalDate getRetainerStartDate() {
        return retainerStartDate;
    }

    public void setRetainerStartDate(LocalDate retainerStartDate) {
        this.retainerStartDate = retainerStartDate;
    }

    public int getRawCrimeRating() {
        return crimeRating;
    }

    public void setCrimeRating(int crimeRating) {
        this.crimeRating = crimeRating;
    }

    /**
     * Updates the crime rating by the specified change. If improving crime rating, use a positive number, otherwise
     * negative
     *
     * @param change the change to be applied to the crime rating
     */
    public void changeCrimeRating(int change) {
        this.crimeRating = Math.min(0, crimeRating + change);
    }

    public int getCrimePirateModifier() {
        return crimePirateModifier;
    }

    public void setCrimePirateModifier(int crimePirateModifier) {
        this.crimePirateModifier = crimePirateModifier;
    }

    /**
     * Updates the crime pirate modifier by the specified change. If improving the modifier, use a positive number,
     * otherwise negative
     *
     * @param change the change to be applied to the crime modifier
     */
    public void changeCrimePirateModifier(int change) {
        this.crimePirateModifier = Math.min(0, crimePirateModifier + change);
    }

    /**
     * Calculates the adjusted crime rating by adding the crime rating with the pirate modifier.
     *
     * @return The adjusted crime rating.
     */
    public int getAdjustedCrimeRating() {
        return crimeRating + crimePirateModifier;
    }

    public @Nullable LocalDate getDateOfLastCrime() {
        return dateOfLastCrime;
    }

    public void setDateOfLastCrime(LocalDate dateOfLastCrime) {
        this.dateOfLastCrime = dateOfLastCrime;
    }

    public ReputationController getReputation() {
        return reputation;
    }

    public void setReputation(ReputationController reputation) {
        this.reputation = reputation;
    }

    public FactionStandings getFactionStandings() {
        return factionStandings;
    }

    public void setFactionStandings(FactionStandings factionStandings) {
        this.factionStandings = factionStandings;
    }

    private void addInMemoryLogHistory(LogEntry le) {
        Iterator<LogEntry> iterator = inMemoryLogHistory.iterator();
        while (iterator.hasNext() &&
              ChronoUnit.DAYS.between(iterator.next().getDate(), le.getDate()) >
                     MHQConstants.MAX_HISTORICAL_LOG_DAYS) {
            // we've hit the max size for the in-memory based on the UI display limit prune
            // the oldest entry
            iterator.remove();
        }
        inMemoryLogHistory.add(le);
    }

    /**
     * Starts a new day for the daily log
     *
     * @param r - the report String
     */
    public void beginReport(String r) {
        if (MekHQ.getMHQOptions().getHistoricalDailyLog()) {
            // add the new items to our in-memory cache
            addInMemoryLogHistory(new HistoricalLogEntry(getLocalDate(), ""));
        }
        addReportInternal(r);
    }

    /**
     * Formats and then adds a report to the daily log
     *
     * @param format  String with format markers.
     * @param objects Variable list of objects to format into {@code format}
     */
    public void addReport(final String format, final Object... objects) {
        addReport(String.format(format, objects));
    }

    /**
     * Adds a report to the daily log
     *
     * @param r - the report String
     */
    public void addReport(String r) {
        if (MekHQ.getMHQOptions().getHistoricalDailyLog()) {
            addInMemoryLogHistory(new HistoricalLogEntry(getLocalDate(), r));
        }
        addReportInternal(r);
    }

    private void addReportInternal(String r) {
        currentReport.add(r);
        if (!currentReportHTML.isEmpty()) {
            currentReportHTML = currentReportHTML + REPORT_LINEBREAK + r;
            newReports.add(REPORT_LINEBREAK);
        } else {
            currentReportHTML = r;
        }
        newReports.add(r);
        MekHQ.triggerEvent(new ReportEvent(this, r));
    }

    public Camouflage getCamouflage() {
        return camouflage;
    }

    public void setCamouflage(final Camouflage camouflage) {
        this.camouflage = camouflage;
    }

    public PlayerColour getColour() {
        return colour;
    }

    public void setColour(final PlayerColour colour) {
        this.colour = Objects.requireNonNull(colour, "Colour cannot be set to null");
    }

    public StandardForceIcon getUnitIcon() {
        return unitIcon;
    }

    public void setUnitIcon(final StandardForceIcon unitIcon) {
        this.unitIcon = unitIcon;
    }

    public void addFunds(final TransactionType type, final Money quantity, @Nullable String description) {
        if ((description == null) || description.isEmpty()) {
            description = "Rich Uncle";
        }

        finances.credit(type, getLocalDate(), quantity, description);
        String quantityString = quantity.toAmountAndSymbolString();
        addReport("Funds added : " + quantityString + " (" + description + ')');
    }

    public void removeFunds(final TransactionType type, final Money quantity, @Nullable String description) {
        if ((description == null) || description.isEmpty()) {
            description = "Rich Uncle";
        }

        finances.debit(type, getLocalDate(), quantity, description);
        String quantityString = quantity.toAmountAndSymbolString();
        addReport("Funds removed : " + quantityString + " (" + description + ')');
    }

    /**
     * Generic method for paying Personnel (Person) in the company. Debits money from the campaign and if the campaign
     * tracks total earnings it will account for that.
     *
     * @param type              TransactionType being debited
     * @param quantity          total money - it's usually displayed outside of this method
     * @param description       String displayed in the ledger and report
     * @param individualPayouts Map of Person to the Money they're owed
     */
    public void payPersonnel(TransactionType type, Money quantity, String description,
          Map<Person, Money> individualPayouts) {
        getFinances().debit(type,
              getLocalDate(),
              quantity,
              description,
              individualPayouts,
              getCampaignOptions().isTrackTotalEarnings());
        String quantityString = quantity.toAmountAndSymbolString();
        addReport("Funds removed : " + quantityString + " (" + description + ')');

    }

    public CampaignOptions getCampaignOptions() {
        return campaignOptions;
    }

    public void setCampaignOptions(CampaignOptions options) {
        campaignOptions = options;
    }

    public StoryArc getStoryArc() {
        return storyArc;
    }

    public void useStoryArc(StoryArc arc, boolean initiate) {
        arc.setCampaign(this);
        arc.initializeDataDirectories();
        this.storyArc = arc;
        if (initiate) {
            storyArc.begin();
        }
    }

    public void unloadStoryArc() {
        MekHQ.unregisterHandler(storyArc);
        storyArc = null;
    }

    public List<String> getCurrentObjectives() {
        if (null != getStoryArc()) {
            return getStoryArc().getCurrentObjectives();
        }
        return new ArrayList<>();
    }

    @Deprecated(since = "0.50.07", forRemoval = true)
    public FameAndInfamyController getFameAndInfamy() {
        return null;
    }

    /**
     * Retrieves the list of units that are configured for automated mothballing.
     *
     * <p>
     * Automated mothballing is a mechanism where certain units are automatically placed into a mothballed state,
     * reducing their active maintenance costs and operational demands over time.
     * </p>
     *
     * @return A {@link List} of {@link UUID} objects that are set for automated mothballing. Returns an empty list if
     *       no units are configured.
     */
    public List<UUID> getAutomatedMothballUnits() {
        return automatedMothballUnits;
    }

    /**
     * Sets the list of units that are configured for automated mothballing.
     *
     * <p>
     * Replaces the current list of units that have undergone automated mothballing.
     * </p>
     *
     * @param automatedMothballUnits A {@link List} of {@link UUID} objects to configure for automated mothballing.
     */
    public void setAutomatedMothballUnits(List<UUID> automatedMothballUnits) {
        this.automatedMothballUnits = automatedMothballUnits;
    }

    public int getTemporaryPrisonerCapacity() {
        return temporaryPrisonerCapacity;
    }

    public void setTemporaryPrisonerCapacity(int temporaryPrisonerCapacity) {
        this.temporaryPrisonerCapacity = max(MINIMUM_TEMPORARY_CAPACITY, temporaryPrisonerCapacity);
    }

    /**
     * Adjusts the temporary prisoner capacity by the specified delta value.
     *
     * <p>he new capacity is constrained to be at least the minimum allowed temporary capacity, as defined by {@code
     * PrisonerEventManager.MINIMUM_TEMPORARY_CAPACITY}.</p>T
     *
     * @param delta the amount by which to change the temporary prisoner capacity. A positive value increases the
     *              capacity, while a negative value decreases it.
     */
    public void changeTemporaryPrisonerCapacity(int delta) {
        int newCapacity = temporaryPrisonerCapacity + delta;
        temporaryPrisonerCapacity = max(MINIMUM_TEMPORARY_CAPACITY, newCapacity);
    }

    public RandomEventLibraries getRandomEventLibraries() {
        return randomEventLibraries;
    }

    public FactionStandingUltimatumsLibrary getFactionStandingUltimatumsLibrary() {
        return factionStandingUltimatumsLibrary;
    }

    public void writeToXML(final PrintWriter writer) {
        int indent = 0;

        // File header
        writer.println("<?xml version=\"1.0\" encoding=\"UTF-8\"?>");

        // Start the XML root.
        MHQXMLUtility.writeSimpleXMLOpenTag(writer, indent++, "campaign", "version", MHQConstants.VERSION);

        // region Basic Campaign Info
        MHQXMLUtility.writeSimpleXMLOpenTag(writer, indent++, "info");

        MHQXMLUtility.writeSimpleXMLTag(writer, indent, "id", id.toString());
        MHQXMLUtility.writeSimpleXMLTag(writer, indent, "calendar", getLocalDate());
        MHQXMLUtility.writeSimpleXMLTag(writer, indent, "name", name);
        MHQXMLUtility.writeSimpleXMLTag(writer, indent, "faction", getFaction().getShortName());
        if (retainerEmployerCode != null) {
            MHQXMLUtility.writeSimpleXMLTag(writer, indent, "retainerEmployerCode", retainerEmployerCode);
            MHQXMLUtility.writeSimpleXMLTag(writer, indent, "retainerStartDate", retainerStartDate);
        }
        MHQXMLUtility.writeSimpleXMLTag(writer, indent, "crimeRating", crimeRating);
        MHQXMLUtility.writeSimpleXMLTag(writer, indent, "crimePirateModifier", crimePirateModifier);

        if (dateOfLastCrime != null) {
            MHQXMLUtility.writeSimpleXMLTag(writer, indent, "dateOfLastCrime", dateOfLastCrime);
        }

        MHQXMLUtility.writeSimpleXMLOpenTag(writer, indent++, "reputation");
        reputation.writeReputationToXML(writer, indent);
        MHQXMLUtility.writeSimpleXMLCloseTag(writer, --indent, "reputation");
        MHQXMLUtility.writeSimpleXMLOpenTag(writer, indent++, "newPersonnelMarket");
        newPersonnelMarket.writePersonnelMarketDataToXML(writer, indent);
        MHQXMLUtility.writeSimpleXMLCloseTag(writer, --indent, "newPersonnelMarket");

        MHQXMLUtility.writeSimpleXMLOpenTag(writer, indent++, "factionStandings");
        factionStandings.writeFactionStandingsToXML(writer, indent);
        MHQXMLUtility.writeSimpleXMLCloseTag(writer, --indent, "factionStandings");

        // this handles campaigns that predate 49.20
        if (campaignStartDate == null) {
            setCampaignStartDate(getLocalDate());
        }
        MHQXMLUtility.writeSimpleXMLTag(writer, indent, "campaignStartDate", getCampaignStartDate());

        getRankSystem().writeToXML(writer, indent, false);
        MHQXMLUtility.writeSimpleXMLTag(writer, indent, "overtime", overtime);
        MHQXMLUtility.writeSimpleXMLTag(writer, indent, "gmMode", gmMode);
        MHQXMLUtility.writeSimpleXMLTag(writer, indent, "astechPool", astechPool);
        MHQXMLUtility.writeSimpleXMLTag(writer, indent, "astechPoolMinutes", astechPoolMinutes);
        MHQXMLUtility.writeSimpleXMLTag(writer, indent, "astechPoolOvertime", astechPoolOvertime);
        MHQXMLUtility.writeSimpleXMLTag(writer, indent, "medicPool", medicPool);
        getCamouflage().writeToXML(writer, indent);
        MHQXMLUtility.writeSimpleXMLTag(writer, indent, "colour", getColour().name());
        getUnitIcon().writeToXML(writer, indent);
        MHQXMLUtility.writeSimpleXMLTag(writer, indent, "lastForceId", lastForceId);
        MHQXMLUtility.writeSimpleXMLTag(writer, indent, "lastMissionId", lastMissionId);
        MHQXMLUtility.writeSimpleXMLTag(writer, indent, "lastScenarioId", lastScenarioId);
        MHQXMLUtility.writeSimpleXMLTag(writer, indent, "initiativeBonus", initiativeBonus);
        MHQXMLUtility.writeSimpleXMLTag(writer, indent, "initiativeMaxBonus", initiativeMaxBonus);
        MHQXMLUtility.writeSimpleXMLOpenTag(writer, indent++, "nameGen");
        MHQXMLUtility.writeSimpleXMLTag(writer,
              indent,
              "faction",
              RandomNameGenerator.getInstance().getChosenFaction());
        MHQXMLUtility.writeSimpleXMLTag(writer, indent, "percentFemale", RandomGenderGenerator.getPercentFemale());
        MHQXMLUtility.writeSimpleXMLCloseTag(writer, --indent, "nameGen");

        MHQXMLUtility.writeSimpleXMLOpenTag(writer, indent++, "currentReport");
        for (String s : currentReport) {
            // This cannot use the MHQXMLUtility as it cannot be escaped
            writer.println(MHQXMLUtility.indentStr(indent) + "<reportLine><![CDATA[" + s + "]]></reportLine>");
        }
        MHQXMLUtility.writeSimpleXMLCloseTag(writer, --indent, "currentReport");

        MHQXMLUtility.writeSimpleXMLCloseTag(writer, --indent, "info");
        // endregion Basic Campaign Info

        // region Options
        if (getCampaignOptions() != null) {
            getCampaignOptions().writeToXml(writer, indent);
        }
        getGameOptions().writeToXML(writer, indent);
        // endregion Options

        // Lists of objects:
        units.writeToXML(writer, indent, "units"); // Units

        MHQXMLUtility.writeSimpleXMLOpenTag(writer, indent++, "personnel");
        for (final Person person : getPersonnel()) {
            person.writeToXML(writer, indent, this);
        }
        MHQXMLUtility.writeSimpleXMLCloseTag(writer, --indent, "personnel");

        MHQXMLUtility.writeSimpleXMLOpenTag(writer, indent++, "missions");
        for (final Mission mission : getMissions()) {
            mission.writeToXML(this, writer, indent);
        }
        MHQXMLUtility.writeSimpleXMLCloseTag(writer, --indent, "missions");

        // the forces structure is hierarchical, but that should be handled
        // internally from with writeToXML function for Force
        MHQXMLUtility.writeSimpleXMLOpenTag(writer, indent++, "forces");
        forces.writeToXML(writer, indent);
        MHQXMLUtility.writeSimpleXMLCloseTag(writer, --indent, "forces");
        finances.writeToXML(writer, indent);
        location.writeToXML(writer, indent);
        MHQXMLUtility.writeSimpleXMLTag(writer, indent, "isAvoidingEmptySystems", isAvoidingEmptySystems);
        MHQXMLUtility.writeSimpleXMLTag(writer,
              indent,
              "isOverridingCommandCircuitRequirements",
              isOverridingCommandCircuitRequirements);
        shoppingList.writeToXML(writer, indent);
        MHQXMLUtility.writeSimpleXMLOpenTag(writer, indent++, "kills");
        for (List<Kill> kills : kills.values()) {
            for (Kill k : kills) {
                k.writeToXML(writer, indent);
            }
        }
        MHQXMLUtility.writeSimpleXMLCloseTag(writer, --indent, "kills");
        MHQXMLUtility.writeSimpleXMLOpenTag(writer, indent++, "skillTypes");
        for (final String skillName : SkillType.skillList) {
            final SkillType type = getType(skillName);
            if (type != null) {
                type.writeToXML(writer, indent);
            }
        }
        MHQXMLUtility.writeSimpleXMLCloseTag(writer, --indent, "skillTypes");
        MHQXMLUtility.writeSimpleXMLOpenTag(writer, indent++, "specialAbilities");
        for (String key : SpecialAbility.getSpecialAbilities().keySet()) {
            SpecialAbility.getAbility(key).writeToXML(writer, indent);
        }
        MHQXMLUtility.writeSimpleXMLCloseTag(writer, --indent, "specialAbilities");
        rskillPrefs.writeToXML(writer, indent);

        // parts is the biggest so it goes last
        parts.writeToXML(writer, indent, "parts"); // Parts

        // current story arc
        if (null != storyArc) {
            storyArc.writeToXml(writer, indent);
        }

        // Markets
        getPersonnelMarket().writeToXML(writer, indent, this);

        // TODO : AbstractContractMarket : Uncomment
        // CAW: implicit DEPENDS-ON to the <missions> and <campaignOptions> node, do not
        // move this above it
        // getContractMarket().writeToXML(pw, indent);

        // Windchild: implicit DEPENDS-ON to the <campaignOptions> node, do not move
        // this above it
        getUnitMarket().writeToXML(writer, indent);

        // Against the Bot
        if (getCampaignOptions().isUseAtB()) {
            // TODO : AbstractContractMarket : Remove next two lines
            // CAW: implicit DEPENDS-ON to the <missions> node, do not move this above it
            contractMarket.writeToXML(this, writer, indent);

            if (!combatTeams.isEmpty()) {
                MHQXMLUtility.writeSimpleXMLOpenTag(writer, indent++, "combatTeams");
                for (CombatTeam combatTeam : combatTeams.values()) {
                    if (forceIds.containsKey(combatTeam.getForceId())) {
                        combatTeam.writeToXML(writer, indent);
                    }
                }
                MHQXMLUtility.writeSimpleXMLCloseTag(writer, --indent, "combatTeams");
            }
            MHQXMLUtility.writeSimpleXMLTag(writer, indent, "shipSearchStart", getShipSearchStart());
            MHQXMLUtility.writeSimpleXMLTag(writer, indent, "shipSearchType", shipSearchType);
            MHQXMLUtility.writeSimpleXMLTag(writer, indent, "shipSearchResult", shipSearchResult);
            MHQXMLUtility.writeSimpleXMLTag(writer, indent, "shipSearchExpiration", getShipSearchExpiration());
            MHQXMLUtility.writeSimpleXMLTag(writer,
                  indent,
                  "autoResolveBehaviorSettings",
                  autoResolveBehaviorSettings.getDescription());
        }

        retirementDefectionTracker.writeToXML(writer, indent);

        MHQXMLUtility.writeSimpleXMLOpenTag(writer, indent++, "personnelWhoAdvancedInXP");
        for (Person person : personnelWhoAdvancedInXP) {
            MHQXMLUtility.writeSimpleXMLTag(writer, indent, "personWhoAdvancedInXP", person.getId());
        }
        MHQXMLUtility.writeSimpleXMLCloseTag(writer, --indent, "personnelWhoAdvancedInXP");

        MHQXMLUtility.writeSimpleXMLOpenTag(writer, indent++, "automatedMothballUnits");
        for (UUID unitId : automatedMothballUnits) {
            MHQXMLUtility.writeSimpleXMLTag(writer, indent, "mothballedUnit", unitId);
        }
        MHQXMLUtility.writeSimpleXMLCloseTag(writer, --indent, "automatedMothballUnits");
        MHQXMLUtility.writeSimpleXMLTag(writer, indent, "temporaryPrisonerCapacity", temporaryPrisonerCapacity);
        MHQXMLUtility.writeSimpleXMLTag(writer, indent, "processProcurement", processProcurement);

        MHQXMLUtility.writeSimpleXMLOpenTag(writer, ++indent, "partsInUse");
        writePartInUseToXML(writer, indent);
        MHQXMLUtility.writeSimpleXMLCloseTag(writer, --indent, "partsInUse");

        if (MekHQ.getMHQOptions().getWriteCustomsToXML()) {
            writeCustoms(writer);
        }

        // Okay, we're done.
        // Close everything out and be done with it.
        MHQXMLUtility.writeSimpleXMLCloseTag(writer, --indent, "campaign");
    }

    private void writeCustoms(PrintWriter pw1) {
        for (String name : customs) {
            MekSummary ms = MekSummaryCache.getInstance().getMek(name);
            if (ms == null) {
                continue;
            }

            MekFileParser mekFileParser = null;
            try {
                mekFileParser = new MekFileParser(ms.getSourceFile());
            } catch (EntityLoadingException ex) {
                logger.error("", ex);
            }
            if (mekFileParser == null) {
                continue;
            }
            Entity en = mekFileParser.getEntity();
            pw1.println("\t<custom>");
            pw1.println("\t\t<name>" + name + "</name>");
            if (en instanceof Mek) {
                pw1.print("\t\t<mtf><![CDATA[");
                pw1.print(((Mek) en).getMtf());
                pw1.println("]]></mtf>");
            } else {
                try {
                    BuildingBlock blk = BLKFile.getBlock(en);
                    pw1.print("\t\t<blk><![CDATA[");
                    for (String s : blk.getAllDataAsString()) {
                        if (s.isEmpty()) {
                            continue;
                        }
                        pw1.println(s);
                    }
                    pw1.println("]]></blk>");
                } catch (EntitySavingException e) {
                    logger.error("Failed to save custom entity {}", en.getDisplayName(), e);
                }
            }
            pw1.println("\t</custom>");
        }
    }

    public ArrayList<PlanetarySystem> getSystems() {
        ArrayList<PlanetarySystem> systems = new ArrayList<>();
        for (String key : Systems.getInstance().getSystems().keySet()) {
            systems.add(Systems.getInstance().getSystems().get(key));
        }
        return systems;
    }

    public PlanetarySystem getSystemById(String id) {
        return Systems.getInstance().getSystemById(id);
    }

    public Vector<String> getSystemNames() {
        Vector<String> systemNames = new Vector<>();
        for (PlanetarySystem key : Systems.getInstance().getSystems().values()) {
            systemNames.add(key.getPrintableName(getLocalDate()));
        }
        return systemNames;
    }

    public PlanetarySystem getSystemByName(String name) {
        return Systems.getInstance().getSystemByName(name, getLocalDate());
    }

    // region Ranks
    public RankSystem getRankSystem() {
        return rankSystem;
    }

    public void setRankSystem(final @Nullable RankSystem rankSystem) {
        // If they are the same object, there hasn't been a change and thus don't need
        // to process further
        if (Objects.equals(getRankSystem(), rankSystem)) {
            return;
        }

        // Then, we need to validate the rank system. Null isn't valid to be set but may
        // be the
        // result of a cancelled load. However, validation will prevent that
        final RankValidator rankValidator = new RankValidator();
        if (!rankValidator.validate(rankSystem, false)) {
            return;
        }

        // We need to know the old campaign rank system for personnel processing
        final RankSystem oldRankSystem = getRankSystem();

        // And with that, we can set the rank system
        setRankSystemDirect(rankSystem);

        // Finally, we fix all personnel ranks and ensure they are properly set
        getPersonnel().stream()
              .filter(person -> person.getRankSystem().equals(oldRankSystem))
              .forEach(person -> person.setRankSystem(rankValidator, rankSystem));
    }

    public void setRankSystemDirect(final RankSystem rankSystem) {
        this.rankSystem = rankSystem;
    }
    // endregion Ranks

    public void setFinances(Finances f) {
        finances = f;
    }

    public Finances getFinances() {
        return finances;
    }

    public Accountant getAccountant() {
        return new Accountant(this);
    }

    /**
     * Calculates and returns a {@code JumpPath} between two planetary systems, using default parameters for jump range
     * and travel safety.
     *
     * <p>This method provides a convenient way to compute the most likely or optimal jump path from the specified
     * starting system to the destination system. Internal behavior and constraints are determined by the method's
     * default parameter settings.</p>
     *
     * @param start the starting {@link PlanetarySystem}
     * @param end   the destination {@link PlanetarySystem}
     *
     * @return the calculated {@link JumpPath} between the two systems
     */
    public JumpPath calculateJumpPath(PlanetarySystem start, PlanetarySystem end) {
        return calculateJumpPath(start, end, true, true);
    }

    /**
     * Calculates the optimal jump path between two planetary systems using the A* algorithm.
     *
     * <p>This implementation minimizes a combination of jump counts and recharge times to find the most efficient
     * route between systems. The algorithm uses a heuristic based on straight-line distance combined with actual path
     * costs from the starting system.</p>
     *
     * <p>The algorithm will optionally avoid systems without population when the {@code
     * isAvoidingEmptySystems} flag equals {@code true}.</p>
     *
     * <p>Implementation is based on:
     * <a href="http://www.policyalmanac.org/games/aStarTutorial.htm">Policy Almanac A* Tutorial</a></p>
     *
     * @param start The starting planetary system
     * @param end   The destination planetary system
     * @param skipAccessCheck   {@code true} to skip checking for Outlaw status in system, {@code false} otherwise.
     *                                      Should be {@code false} when determining contract-related jump paths as
     *                                      system access is guaranteed for contract target systems.
     * @param skipEmptySystemCheck   {@code true} to skip checking for empty system status, {@code false} otherwise.
     *                                      Should be {@code false} when determining contract-related jump paths.
     *
     * @return A {@link JumpPath} containing the sequence of systems to traverse, or {@code null} if no valid path
     *       exists between the systems. If start and end are the same system, returns a path containing only that
     *       system.
     */
    public JumpPath calculateJumpPath(PlanetarySystem start, PlanetarySystem end, boolean skipAccessCheck,
          boolean skipEmptySystemCheck) {
        // Handle edge cases
        if (null == start) {
            return new JumpPath();
        }

        if ((null == end) || start.getId().equals(end.getId())) {
            JumpPath jumpPath = new JumpPath();
            jumpPath.addSystem(start);
            return jumpPath;
        }

        // Shortcuts to ensure we're not processing a lot of data when we're unable to reach the target system
        if (!skipEmptySystemCheck
                  && isAvoidingEmptySystems
                  && end.getPopulation(currentDay) == 0) {
            new ImmersiveDialogSimple(this, getSeniorAdminPerson(AdministratorSpecialization.TRANSPORT), null,
                  String.format(resources.getString("unableToEnterSystem.abandoned.ic"), getCommanderAddress()),
                  null, resources.getString("unableToEnterSystem.abandoned.ooc"), null, false);

            return new JumpPath();
        }

        List<AtBContract> activeAtBContracts = getActiveAtBContracts();

        if (!skipAccessCheck
                  && campaignOptions.isUseFactionStandingOutlawedSafe()) {
            FactionHints factionHints = FactionHints.defaultFactionHints();
            boolean canAccessSystem = FactionStandingUtilities.canEnterTargetSystem(faction, factionStandings,
                  getCurrentSystem(), end, currentDay, activeAtBContracts, factionHints);
            if (!canAccessSystem) {
                new ImmersiveDialogSimple(this, getSeniorAdminPerson(AdministratorSpecialization.TRANSPORT), null,
                      String.format(resources.getString("unableToEnterSystem.outlawed.ic"), getCommanderAddress()),
                      null, resources.getString("unableToEnterSystem.outlawed.ooc"), null, false);

                return new JumpPath();
            }
        }

        // Initialize A* algorithm variables
        String startKey = start.getId();
        String endKey = end.getId();

        Set<String> closed = new HashSet<>();
        Set<String> open = new HashSet<>();

        Map<String, String> parent = new HashMap<>();
        Map<String, Double> scoreH = new HashMap<>(); // Heuristic scores (estimated cost to goal)
        Map<String, Double> scoreG = new HashMap<>(); // Path costs from start

        // Precompute heuristics
        Systems systemsInstance = Systems.getInstance();
        Map<String, PlanetarySystem> allSystems = systemsInstance.getSystems();

        for (Entry<String, PlanetarySystem> entry : allSystems.entrySet()) {
            scoreH.put(entry.getKey(), end.getDistanceTo(entry.getValue()));
        }

        // Initialize starting node
        String current = startKey;
        scoreG.put(current, 0.0);
        closed.add(current);

        FactionHints factionHints = FactionHints.defaultFactionHints();

        // A* search
        final int MAX_JUMPS = 10000;
        for (int jumps = 0; jumps < MAX_JUMPS; jumps++) {
            PlanetarySystem currentSystem = systemsInstance.getSystemById(current);

            boolean isUseCommandCircuits =
                  FactionStandingUtilities.isUseCommandCircuit(isOverridingCommandCircuitRequirements, gmMode,
                  campaignOptions.isUseFactionStandingCommandCircuitSafe(), factionStandings, getActiveAtBContracts());

            // Get current node's information
            double currentG = scoreG.get(current) + currentSystem.getRechargeTime(getLocalDate(), isUseCommandCircuits);
            final String localCurrent = current;

            // Explore neighbors
            systemsInstance.visitNearbySystems(currentSystem, 30, neighborSystem -> {
                String neighborId = neighborSystem.getId();

                // Skip systems without population if avoiding empty systems
                if (isAvoidingEmptySystems && neighborSystem.getPopulation(currentDay) == 0) {
                    return;
                }

                // Skip systems where the campaign is outlawed
                if (!skipAccessCheck
                          && campaignOptions.isUseFactionStandingOutlawedSafe()) {
                    boolean canAccessSystem = FactionStandingUtilities.canEnterTargetSystem(faction, factionStandings,
                          getCurrentSystem(), neighborSystem, currentDay, activeAtBContracts, factionHints);
                    if (!canAccessSystem) {
                        return;
                    }
                }

                if (closed.contains(neighborId)) {
                    return; // Already evaluated
                }

                if (open.contains(neighborId)) {
                    // Check if this path is better than the previously found one
                    if (currentG < scoreG.get(neighborId)) {
                        scoreG.put(neighborId, currentG);
                        parent.put(neighborId, localCurrent);
                    }
                } else {
                    // Discover a new node
                    scoreG.put(neighborId, currentG);
                    parent.put(neighborId, localCurrent);
                    open.add(neighborId);
                }
            });

            // Find the open node with the lowest f score
            String bestMatch = findNodeWithLowestFScore(open, scoreG, scoreH);

            if (bestMatch == null) {
                break; // No path exists
            }

            // Move to the best node
            current = bestMatch;
            closed.add(current);
            open.remove(current);

            // Check if we've reached the destination
            if (current.equals(endKey)) {
                return reconstructPath(current, parent, systemsInstance);
            }
        }

        // No path found or maximum jumps reached
        return reconstructPath(current, parent, systemsInstance);
    }

    /**
     * Finds the node in the open set with the lowest f-score (g + h).
     *
     * @param openSet The set of nodes to evaluate
     * @param gScores Map of path costs from start
     * @param hScores Map of heuristic distances to goal
     *
     * @return The node with the lowest f-score, or null if openSet is empty
     */
    private String findNodeWithLowestFScore(Set<String> openSet, Map<String, Double> gScores,
          Map<String, Double> hScores) {
        String bestMatch = null;
        double bestF = Double.POSITIVE_INFINITY;

        for (String candidate : openSet) {
            double f = gScores.get(candidate) + hScores.get(candidate);
            if (f < bestF) {
                bestMatch = candidate;
                bestF = f;
            }
        }

        return bestMatch;
    }

    /**
     * Reconstructs the path from the parent map.
     *
     * @param current         The final node in the path
     * @param parent          Map of parent nodes
     * @param systemsInstance The systems registry
     *
     * @return A JumpPath containing the sequence of systems
     */
    private JumpPath reconstructPath(String current, Map<String, String> parent, Systems systemsInstance) {
        // Reconstruct path
        List<PlanetarySystem> path = new ArrayList<>();
        String nextKey = current;

        while (nextKey != null) {
            path.add(systemsInstance.getSystemById(nextKey));
            nextKey = parent.get(nextKey);
        }

        // Create the final path in the correct order (start to end)
        JumpPath finalPath = new JumpPath();
        for (int i = path.size() - 1; i >= 0; i--) {
            finalPath.addSystem(path.get(i));
        }

        return finalPath;
    }

    /**
     * This method calculates the cost per jump for interstellar travel. It operates by fitting the part of the force
     * not transported in owned DropShips into a number of prototypical DropShips of a few standard configurations, then
     * adding the JumpShip charges on top. It remains fairly hacky, but improves slightly on the prior implementation as
     * far as following the rulebooks goes.
     * <p>
     * It can be used to calculate total travel costs in the style of FM:Mercs (excludeOwnTransports and
     * campaignOpsCosts set to false), to calculate leased/rented travel costs only in the style of FM:Mercs
     * (excludeOwnTransports true, campaignOpsCosts false), or to calculate travel costs for CampaignOps-style costs
     * (excludeOwnTransports true, campaignOpsCosts true).
     *
     * @param excludeOwnTransports If true, do not display maintenance costs in the calculated travel cost.
     * @param campaignOpsCosts     If true, use the Campaign Ops method for calculating travel cost. (DropShip monthly
     *                             fees of 0.5% of purchase cost, 100,000 C-bills per collar.)
     */
    public Money calculateCostPerJump(boolean excludeOwnTransports, boolean campaignOpsCosts) {
        HangarStatistics stats = getHangarStatistics();
        CargoStatistics cargoStats = getCargoStatistics();

        Money collarCost = Money.of(campaignOpsCosts ? 100000 : 50000);

        // first we need to get the total number of units by type
        int nMek = stats.getNumberOfUnitsByType(Entity.ETYPE_MEK);
        int nLVee = stats.getNumberOfUnitsByType(Entity.ETYPE_TANK, false, true);
        int nHVee = stats.getNumberOfUnitsByType(Entity.ETYPE_TANK);
        int nAero = stats.getNumberOfUnitsByType(Entity.ETYPE_AEROSPACEFIGHTER);
        int nSC = stats.getNumberOfUnitsByType(Entity.ETYPE_SMALL_CRAFT);
        int nCF = stats.getNumberOfUnitsByType(Entity.ETYPE_CONV_FIGHTER);
        int nBA = stats.getNumberOfUnitsByType(Entity.ETYPE_BATTLEARMOR);
        int nMekInf = 0;
        int nMotorInf = 0;
        int nFootInf = 0;
        int nProto = stats.getNumberOfUnitsByType(Entity.ETYPE_PROTOMEK);
        int nDropship = stats.getNumberOfUnitsByType(Entity.ETYPE_DROPSHIP);
        int nCollars = stats.getTotalDockingCollars();
        double nCargo = cargoStats.getTotalCargoCapacity(); // ignoring refrigerated/insulated/etc.

        // get cargo tonnage including parts in transit, then get mothballed unit tonnage
        double carriedCargo = cargoStats.getCargoTonnage(true, false) + cargoStats.getCargoTonnage(false, true);

        // calculate the number of units left not transported
        int noMek = max(nMek - stats.getOccupiedBays(Entity.ETYPE_MEK), 0);
        int noDS = max(nDropship - stats.getOccupiedBays(Entity.ETYPE_DROPSHIP), 0);
        int noSC = max(nSC - stats.getOccupiedBays(Entity.ETYPE_SMALL_CRAFT), 0);
        int noCF = max(nCF - stats.getOccupiedBays(Entity.ETYPE_CONV_FIGHTER), 0);
        int noASF = max(nAero - stats.getOccupiedBays(Entity.ETYPE_AEROSPACEFIGHTER), 0);
        int nolv = max(nLVee - stats.getOccupiedBays(Entity.ETYPE_TANK, true), 0);
        int nohv = max(nHVee - stats.getOccupiedBays(Entity.ETYPE_TANK), 0);
        //TODO: Do capacity calculations for Infantry, too.
        int noinf = max(stats.getNumberOfUnitsByType(Entity.ETYPE_INFANTRY) -
                              stats.getOccupiedBays(Entity.ETYPE_INFANTRY), 0);
        int noBA = max(nBA - stats.getOccupiedBays(Entity.ETYPE_BATTLEARMOR), 0);
        int noProto = max(nProto - stats.getOccupiedBays(Entity.ETYPE_PROTOMEK), 0);
        int freehv = max(stats.getTotalHeavyVehicleBays() - stats.getOccupiedBays(Entity.ETYPE_TANK), 0);
        int freeinf = max(stats.getTotalInfantryBays() - stats.getOccupiedBays(Entity.ETYPE_INFANTRY), 0);
        int freeba = max(stats.getTotalBattleArmorBays() - stats.getOccupiedBays(Entity.ETYPE_BATTLEARMOR), 0);
        int freeSC = max(stats.getTotalSmallCraftBays() - stats.getOccupiedBays(Entity.ETYPE_SMALL_CRAFT), 0);
        int noCargo = (int) Math.ceil(max(carriedCargo - nCargo, 0));

        int newNoASF = max(noASF - freeSC, 0);
        int placedASF = max(noASF - newNoASF, 0);
        freeSC -= placedASF;

        int newNolv = max(nolv - freehv, 0);
        int placedlv = max(nolv - newNolv, 0);
        freehv -= placedlv;
        int noVehicles = (nohv + newNolv);

        Money dropshipCost;
        // The cost-figuring process: using prototypical drop-ships, figure out how many collars are required. Charge
        // for the prototypical drop-ships and the docking collar, based on the rules selected. Allow prototypical
        // drop-ships to be leased in 1/2 increments; designs of roughly 1/2 size exist for all the prototypical
        // variants chosen.

        // DropShip costs are for the duration of the trip for FM:Mercs rules, and per month for Campaign Ops. The
        // prior implementation here assumed the FM:Mercs costs were per jump, which seems reasonable. To avoid
        // having to add a bunch of code to remember the total length of the current jump path, CamOps costs are
        // normalized to per-jump, using 175 hours charge time as a baseline.

        // Roughly an Overlord
        int largeMekDropshipMekCapacity = 36;
        int largeMekDropshipASFCapacity = 6;
        int largeMekDropshipCargoCapacity = 120;
        Money largeMekDropshipCost = Money.of(campaignOpsCosts ? (1750000.0 / 4.2) : 400000);

        // Roughly a Union
        int averageMekDropshipMekCapacity = 12;
        int averageMekDropshipASFCapacity = 2;
        int averageMekDropshipCargoCapacity = 75;
        Money averageMekDropshipCost = Money.of(campaignOpsCosts ? (1450000.0 / 4.2) : 150000);

        // Roughly a Leopard
        int smallMekDropshipMekCapacity = 4;
        int smallMekDropshipASFCapacity = 2;
        int smallMekDropshipCargoCapacity = 5;
        Money smallMekDropshipCost = Money.of(campaignOpsCosts ? (750000.0 / 4.2) : 60000);

        // Roughly a Leopard CV
        int smallASFDropshipASFCapacity = 6;
        int smallASFDropshipCargoCapacity = 90;
        Money smallASFDropshipCost = Money.of(campaignOpsCosts ? (900000.0 / 4.2) : 80000);

        // Roughly a Triumph
        int largeVehicleDropshipVehicleCapacity = 50;
        int largeVehicleDropshipCargoCapacity = 750;
        Money largeVehicleDropshipCost = Money.of(campaignOpsCosts ? (1750000.0 / 4.2) : 430000);

        // Roughly a Gazelle
        int avgVehicleDropshipVehicleCapacity = 15;
        int avgVehicleDropshipCargoCapacity = 65;
        Money avgVehicleDropshipCost = Money.of(campaignOpsCosts ? (900000.0 / 4.2) : 40000);

        // Roughly a Mule
        int largeCargoDropshipCargoCapacity = 8000;
        Money largeCargoDropshipCost = Money.of(campaignOpsCosts ? (750000.0 / 4.2) : 800000);

        // Roughly a Buccaneer
        int avgCargoDropshipCargoCapacity = 2300;
        Money cargoDropshipCost = Money.of(campaignOpsCosts ? (550000.0 / 4.2) : 250000);

        int mekCollars = 0;
        double leasedLargeMekDropships = 0;
        double leasedAverageMekDropships = 0;
        double leasedSmallMekDropships = 0;

        int asfCollars = 0;
        double leasedSmallASFDropships = 0;

        int vehicleCollars = 0;
        double leasedLargeVehicleDropships = 0;
        double leasedAvgVehicleDropships = 0;

        int cargoCollars = 0;
        double leasedLargeCargoDropships = 0;
        double leasedAverageCargoDropships = 0;

        int leasedASFCapacity = 0;
        int leasedCargoCapacity = 0;

        // For each type we're concerned with, calculate the number of drop-ships needed to transport the force.
        // Smaller drop-ships are represented by half-dropships.

        // If we're transporting more than a company, Overlord or half-Overlord analogues are more efficient.
        if (noMek > largeMekDropshipMekCapacity / 3) {
            leasedLargeMekDropships = Math.round(2 * noMek / (double) largeMekDropshipMekCapacity) / 2.0;
            noMek -= (int) (leasedLargeMekDropships * largeMekDropshipMekCapacity);
            mekCollars += (int) Math.ceil(leasedLargeMekDropships);

            // If there's more than a company left over, lease another Overlord. Otherwise, fall through and get a Union.
            if (noMek > largeMekDropshipMekCapacity / 3) {
                if (noMek > largeMekDropshipMekCapacity / 2) {
                    leasedLargeMekDropships += 1;
                    noMek -= largeMekDropshipMekCapacity;
                    mekCollars += 1;
                } else {
                    leasedLargeMekDropships += 0.5;
                    noMek -= (int) (largeMekDropshipMekCapacity / 0.5);
                    mekCollars += 1;
                }
            }

            leasedASFCapacity += (int) floor(leasedLargeMekDropships * largeMekDropshipASFCapacity);
            leasedCargoCapacity += largeMekDropshipCargoCapacity;
        }

        // Unions
        if (noMek > 4) {
            leasedAverageMekDropships = Math.round(2 * noMek / (double) averageMekDropshipMekCapacity) / 2.0;
            noMek -= (int) (leasedAverageMekDropships * averageMekDropshipMekCapacity);
            mekCollars += (int) Math.ceil(leasedAverageMekDropships);

            // If we can fit in a smaller DropShip, lease one of those instead.
            if ((noMek > 0) && (noMek < (averageMekDropshipMekCapacity / 2))) {
                leasedAverageMekDropships += 0.5;
                mekCollars += 1;
            } else if (noMek > 0) {
                leasedAverageMekDropships += 1;
                mekCollars += 1;
            }

            // Our Union-ish DropShip can carry some ASFs and cargo.
            leasedASFCapacity += (int) floor(leasedAverageMekDropships * averageMekDropshipASFCapacity);
            leasedCargoCapacity += (int) floor(leasedAverageMekDropships * averageMekDropshipCargoCapacity);
        }

        // Leopards for the rest, no halvsies here
        if (noMek > 0) {
            leasedSmallMekDropships = Math.ceil(noMek / (double) smallMekDropshipMekCapacity);
            noMek -= (int) (leasedSmallMekDropships * smallMekDropshipMekCapacity);
            mekCollars += (int) Math.ceil(leasedSmallMekDropships);
        }
        leasedASFCapacity += (int) floor(leasedSmallMekDropships * smallMekDropshipASFCapacity);
        leasedCargoCapacity += (int) floor(leasedSmallMekDropships * smallMekDropshipCargoCapacity);

        // Leopard CVs are (generally) the most efficient for raw wing transports even with collar fees
        if (noASF > leasedASFCapacity) {
            noASF -= leasedASFCapacity;

            if (noASF > 0) {
                leasedSmallASFDropships = Math.round(2 * noASF / (double) smallASFDropshipASFCapacity) / 2.0;
                noASF -= (int) (leasedSmallASFDropships * smallASFDropshipASFCapacity);
                asfCollars += (int) Math.ceil(leasedSmallASFDropships);

                if ((noASF > 0) && (noASF < (smallASFDropshipASFCapacity / 2))) {
                    leasedSmallASFDropships += 0.5;
                    asfCollars += 1;
                } else if (noASF > 0) {
                    leasedSmallASFDropships += 1;
                    asfCollars += 1;
                }
            }

            // Our Leopard-ish DropShip can carry some cargo.
            leasedCargoCapacity += (int) floor(leasedSmallASFDropships * smallASFDropshipCargoCapacity);
        }

        // Triumphs
        if (noVehicles > avgVehicleDropshipVehicleCapacity) {
            leasedLargeVehicleDropships = Math.round(2 * noVehicles / (double) largeVehicleDropshipVehicleCapacity) /
                                                2.0;
            noVehicles -= (int) (leasedLargeVehicleDropships * largeVehicleDropshipVehicleCapacity);
            vehicleCollars += (int) Math.ceil(leasedLargeVehicleDropships);

            if (noVehicles > avgVehicleDropshipVehicleCapacity) {
                leasedLargeVehicleDropships += 1;
                noVehicles -= largeVehicleDropshipVehicleCapacity;
                vehicleCollars += 1;
            }

            leasedCargoCapacity += (int) floor(leasedLargeVehicleDropships * largeVehicleDropshipCargoCapacity);
        }

        // Gazelles
        // Gazelles are pretty minimal, so no halfsies.
        if (noVehicles > 0) {
            leasedAvgVehicleDropships = Math.ceil((nohv + newNolv) / (double) avgVehicleDropshipVehicleCapacity);
            noVehicles = (int) ((nohv + newNolv) - leasedAvgVehicleDropships * avgVehicleDropshipVehicleCapacity);
            vehicleCollars += (int) Math.ceil(leasedAvgVehicleDropships);

            if (noVehicles > 0) { //shouldn't be necessary, but check?
                leasedAvgVehicleDropships += 1;
                noVehicles -= avgVehicleDropshipVehicleCapacity;
                vehicleCollars += 1;
            }

            // Our Gazelle-ish DropShip can carry some cargo.
            leasedCargoCapacity += (int) floor(avgVehicleDropshipCargoCapacity * leasedAvgVehicleDropships);
        }

        // Do we have any leftover cargo?
        noCargo -= leasedCargoCapacity;

        // Mules
        if (noCargo > avgCargoDropshipCargoCapacity) {
            leasedLargeCargoDropships = Math.round(2 * noCargo / (double) largeCargoDropshipCargoCapacity) / 2.0;
            noCargo -= (int) (leasedLargeCargoDropships * largeCargoDropshipCargoCapacity);
            cargoCollars += (int) Math.ceil(leasedLargeCargoDropships);

            if (noCargo > avgCargoDropshipCargoCapacity) {
                leasedLargeCargoDropships += 1;
                noCargo -= largeCargoDropshipCargoCapacity;
                cargoCollars += 1;
            }
        }

        // Buccaneers
        if (noCargo > 0) {
            leasedAverageCargoDropships = Math.round(2 * noCargo / (double) avgCargoDropshipCargoCapacity) / 2.0;
            cargoCollars += (int) Math.ceil(leasedAverageCargoDropships);
            noCargo -= (int) (leasedAverageCargoDropships * avgCargoDropshipCargoCapacity);

            if (noCargo > 0 && noCargo < (avgCargoDropshipCargoCapacity / 2)) {
                leasedAverageCargoDropships += 0.5;
                cargoCollars += 1;
            } else if (noCargo > 0) {
                leasedAverageCargoDropships += 1;
                cargoCollars += 1;
            }
        }

        dropshipCost = largeMekDropshipCost.multipliedBy(leasedLargeMekDropships);
        dropshipCost = dropshipCost.plus(averageMekDropshipCost.multipliedBy(leasedAverageMekDropships));
        dropshipCost = dropshipCost.plus(smallMekDropshipCost.multipliedBy(leasedSmallMekDropships));

        dropshipCost = dropshipCost.plus(smallASFDropshipCost.multipliedBy(leasedSmallASFDropships));

        dropshipCost = dropshipCost.plus(avgVehicleDropshipCost.multipliedBy(leasedAvgVehicleDropships));
        dropshipCost = dropshipCost.plus(largeVehicleDropshipCost.multipliedBy(leasedLargeVehicleDropships));

        dropshipCost = dropshipCost.plus(cargoDropshipCost.multipliedBy(leasedAverageCargoDropships));
        dropshipCost = dropshipCost.plus(largeCargoDropshipCost.multipliedBy(leasedLargeCargoDropships));

        // Smaller/half-DropShips are cheaper to rent, but still take one collar each
        int collarsNeeded = mekCollars + asfCollars + vehicleCollars + cargoCollars;

        // add owned DropShips
        collarsNeeded += nDropship;

        // now factor in owned JumpShips
        collarsNeeded = max(0, collarsNeeded - nCollars);

        Money totalCost = dropshipCost.plus(collarCost.multipliedBy(collarsNeeded));

        // FM:Mercs reimburses for owned transport (CamOps handles it in peacetime
        // costs)
        if (!excludeOwnTransports) {
            Money ownDropshipCost = Money.zero();
            Money ownJumpshipCost = Money.zero();
            for (Unit u : getUnits()) {
                if (!u.isMothballed()) {
                    Entity e = u.getEntity();
                    if ((e.getEntityType() & Entity.ETYPE_DROPSHIP) != 0) {
                        ownDropshipCost = ownDropshipCost.plus(averageMekDropshipCost.multipliedBy(u.getMekCapacity())
                                                                     .dividedBy(averageMekDropshipMekCapacity));
                        ownDropshipCost = ownDropshipCost.plus(smallASFDropshipCost.multipliedBy(u.getASFCapacity())
                                                                     .dividedBy(smallASFDropshipASFCapacity));
                        ownDropshipCost = ownDropshipCost.plus(avgVehicleDropshipCost.multipliedBy(u.getHeavyVehicleCapacity() +
                                                                                                         u.getLightVehicleCapacity())
                                                                     .dividedBy(avgVehicleDropshipVehicleCapacity));
                        ownDropshipCost = ownDropshipCost.plus(cargoDropshipCost.multipliedBy(u.getCargoCapacity())
                                                                     .dividedBy(avgCargoDropshipCargoCapacity));
                    } else if ((e.getEntityType() & Entity.ETYPE_JUMPSHIP) != 0) {
                        ownJumpshipCost = ownDropshipCost.plus(collarCost.multipliedBy(e.getDockingCollars().size()));
                    }
                }
            }

            totalCost = totalCost.plus(ownDropshipCost).plus(ownJumpshipCost);
        }

        Person negotiator = getSeniorAdminPerson(AdministratorSpecialization.TRANSPORT);
        if (negotiator != null) {
            PersonnelOptions options = negotiator.getOptions();
            if (options.booleanOption(ADMIN_INTERSTELLAR_NEGOTIATOR) && totalCost.isPositive()) {
                totalCost = totalCost.multipliedBy(0.85);
            }
        }

        return totalCost;
    }

    /**
     * Calculates simplified travel time. Travel time is calculated by dividing distance (in LY) by 20 and multiplying
     * the result by 7.
     *
     * @param destination the planetary system being traveled to
     *
     * @return the simplified travel time in days
     */
    public int getSimplifiedTravelTime(PlanetarySystem destination) {
        if (Objects.equals(getCurrentSystem(), destination)) {
            return 0;
        } else {
            // I came to the value of 20 by eyeballing the average distance between planets within the Inner Sphere.
            // It looked to be around 15-20LY, so 20LY seemed a good gauge
            return (int) ((getCurrentSystem().getDistanceTo(destination) / 20) * 7);
        }
    }

    public void personUpdated(Person person) {
        Unit u = person.getUnit();
        if (null != u) {
            u.resetPilotAndEntity();
        }

        Force force = getForceFor(person);
        if (force != null) {
            force.updateCommander(this);
        }

        MekHQ.triggerEvent(new PersonChangedEvent(person));
    }

    /**
     * Calculates the {@link TargetRoll} required for a technician to work on a specific part task.
     *
     * <p>This method determines task difficulty and eligibility by evaluating the technician's skills, penalties due
     * to work mode, unit and part constraints, time availability, helper modifiers, and campaign options. It produces
     * context-specific messages when tasks are impossible due to skill, resource, or situation limitations.</p>
     *
     * <p>The result will reflect all applicable modifiers (such as overtime or era-based penalties) and communicates
     * if a task is impossible, or has automatic success (e.g., for infantry refits).</p>
     *
     * @param partWork the part work task to be performed
     * @param tech     the technician assigned to the task
     *
     * @return a {@link TargetRoll} capturing the total target value and reason for success or impossibility
     */
    public TargetRoll getTargetFor(final IPartWork partWork, final Person tech) {
        final Skill skill = tech.getSkillForWorkingOn(partWork);
        int modePenalty = partWork.getMode().expReduction;

        int actualSkillLevel = EXP_NONE;
        if (skill != null) {
            actualSkillLevel = skill.getExperienceLevel(tech.getOptions(), tech.getATOWAttributes());
        }
        int effectiveSkillLevel = actualSkillLevel - modePenalty;

        if ((partWork.getUnit() != null) && !partWork.getUnit().isAvailable(partWork instanceof Refit)) {
            return new TargetRoll(TargetRoll.IMPOSSIBLE, "This unit is not currently available!");
        } else if ((partWork.getTech() != null) && !partWork.getTech().equals(tech)) {
            return new TargetRoll(TargetRoll.IMPOSSIBLE, "Already being worked on by another team");
        } else if (skill == null) {
            return new TargetRoll(TargetRoll.IMPOSSIBLE, "Assigned tech does not have the right skills");
        } else if (!getCampaignOptions().isDestroyByMargin() && (partWork.getSkillMin() > effectiveSkillLevel)) {
            return new TargetRoll(TargetRoll.IMPOSSIBLE, "Task is beyond this tech's skill level");
        } else if (partWork.getSkillMin() > SkillType.EXP_LEGENDARY) {
            return new TargetRoll(TargetRoll.IMPOSSIBLE, "Task is impossible.");
        } else if (!partWork.needsFixing() && !partWork.isSalvaging()) {
            return new TargetRoll(TargetRoll.IMPOSSIBLE, "Task is not needed.");
        } else if ((partWork instanceof MissingPart) && (((MissingPart) partWork).findReplacement(false) == null)) {
            return new TargetRoll(TargetRoll.IMPOSSIBLE, "Replacement part not available.");
        }

        final int techTime = isOvertimeAllowed() ?
                                   tech.getMinutesLeft() + tech.getOvertimeLeft() :
                                   tech.getMinutesLeft();
        if (!(partWork instanceof Refit) && (techTime <= 0)) {
            return new TargetRoll(TargetRoll.IMPOSSIBLE, "The tech has no time left.");
        }

        final String notFixable = partWork.checkFixable();
        if (notFixable != null) {
            return new TargetRoll(TargetRoll.IMPOSSIBLE, notFixable);
        }

        // if this is an infantry refit, then automatic success
        if ((partWork instanceof Refit) &&
                  (partWork.getUnit() != null) &&
                  partWork.getUnit().isConventionalInfantry()) {
            return new TargetRoll(TargetRoll.AUTOMATIC_SUCCESS, "infantry refit");
        }

        // If we are using the MoF rule, then we will ignore mode penalty here
        // and instead assign it as a straight penalty
        if (getCampaignOptions().isDestroyByMargin()) {
            modePenalty = 0;
        }

        // this is ugly, if the mode penalty drops you to green, you drop two
        // levels instead of two
        int value = skill.getFinalSkillValue(tech.getOptions(), tech.getATOWAttributes()) + modePenalty;
        if ((modePenalty > 0) && (SkillType.EXP_GREEN == effectiveSkillLevel)) {
            value++;
        }
        final TargetRoll target = new TargetRoll(value, SkillType.getExperienceLevelName(effectiveSkillLevel));
        if (target.getValue() == TargetRoll.IMPOSSIBLE) {
            return target;
        }

        target.append(partWork.getAllMods(tech));

        if (getCampaignOptions().isUseEraMods()) {
            target.addModifier(getFaction().getEraMod(getGameYear()), "era");
        }

        final boolean isOvertime;
        if (isOvertimeAllowed() && (tech.isTaskOvertime(partWork) || partWork.hasWorkedOvertime())) {
            target.addModifier(3, "overtime");
            isOvertime = true;
        } else {
            isOvertime = false;
        }

        final int minutes = Math.min(partWork.getTimeLeft(), techTime);
        if (minutes <= 0) {
            logger.error("Attempting to get the target number for a part with zero time left.");
            return new TargetRoll(TargetRoll.AUTOMATIC_SUCCESS, "No part repair time remaining.");
        }

        int helpMod;
        if ((partWork.getUnit() != null) && partWork.getUnit().isSelfCrewed()) {
            helpMod = getShorthandedModForCrews(partWork.getUnit().getEntity().getCrew());
        } else {
            final int helpers = getAvailableAstechs(minutes, isOvertime);
            helpMod = getShorthandedMod(helpers, false);
            // we may have just gone overtime with our helpers
            if (!isOvertime && (astechPoolMinutes < (minutes * helpers))) {
                target.addModifier(3, "overtime astechs");
            }
        }

        if (partWork.getShorthandedMod() > helpMod) {
            helpMod = partWork.getShorthandedMod();
        }

        if (helpMod > 0) {
            target.addModifier(helpMod, "shorthanded");
        }
        return target;
    }

    public TargetRoll getTargetForMaintenance(IPartWork partWork, Person tech, int asTechsUsed) {
        int value = 10;
        String skillLevel = "Unmaintained";
        if (null != tech) {
            Skill skill = tech.getSkillForWorkingOn(partWork);
            if (null != skill) {
                value = skill.getFinalSkillValue(tech.getOptions(), tech.getATOWAttributes());
                skillLevel = skill.getSkillLevel(tech.getOptions(), tech.getATOWAttributes()).toString();
            }
        }

        TargetRoll target = new TargetRoll(value, skillLevel);
        if (target.getValue() == TargetRoll.IMPOSSIBLE) {
            return target;
        }

        target.append(partWork.getAllModsForMaintenance());

        if (getCampaignOptions().isUseEraMods()) {
            target.addModifier(getFaction().getEraMod(getGameYear()), "era");
        }

        if (partWork.getUnit().getSite() < SITE_FACILITY_BASIC) {
            if (getLocation().isOnPlanet() && campaignOptions.isUsePlanetaryModifiers()) {
                Planet planet = getLocation().getPlanet();
                Atmosphere atmosphere = planet.getAtmosphere(getLocalDate());
                megamek.common.planetaryconditions.Atmosphere planetaryConditions = planet.getPressure(getLocalDate());
                int temperature = planet.getTemperature(getLocalDate());

                if (planet.getGravity() < 0.8) {
                    target.addModifier(2, "Low Gravity");
                } else if (planet.getGravity() >= 2.0) {
                    target.addModifier(4, "Very High Gravity");
                } else if (planet.getGravity() > 1.2) {
                    target.addModifier(1, "High Gravity");
                }

                if (atmosphere.isTainted() || atmosphere.isToxic()) {
                    target.addModifier(2, "Tainted or Toxic Atmosphere");
                } else if (planetaryConditions.isVacuum()) {
                    target.addModifier(2, "Vacuum");
                }

                if (planetaryConditions.isTrace() || planetaryConditions.isVeryHigh()) {
                    target.addModifier(1, "Trace or Very High Pressure Atmosphere");
                }

                if (temperature < -30 || temperature > 50) {
                    target.addModifier(1, "Extreme Temperature");
                }
            }
        }

        if (null != partWork.getUnit() && null != tech) {
            // the astech issue is crazy, because you can actually be better off
            // not maintaining
            // than going it short-handed, but that is just the way it is.
            // Still, there is also some fuzziness about what happens if you are
            // short astechs
            // for part of the cycle.
            final int helpMod;
            if (partWork.getUnit().isSelfCrewed()) {
                helpMod = getShorthandedModForCrews(partWork.getUnit().getEntity().getCrew());
            } else {
                helpMod = getShorthandedMod(asTechsUsed, false);
            }

            if (helpMod > 0) {
                target.addModifier(helpMod, "shorthanded");
            }

            // like repairs, per CamOps page 208 extra time gives a
            // reduction to the TN based on x2, x3, x4
            if (partWork.getUnit().getMaintenanceMultiplier() > 1) {
                target.addModifier(-(partWork.getUnit().getMaintenanceMultiplier() - 1), "extra time");
            }
        }

        return target;
    }

    public TargetRoll getTargetForAcquisition(final IAcquisitionWork acquisition) {
        return getTargetForAcquisition(acquisition, getLogisticsPerson());
    }

    public TargetRoll getTargetForAcquisition(final IAcquisitionWork acquisition, final @Nullable Person person) {
        return getTargetForAcquisition(acquisition, person, false);
    }

    public PlanetaryConditions getCurrentPlanetaryConditions(Scenario scenario) {
            PlanetaryConditions planetaryConditions = new PlanetaryConditions();
            if (scenario instanceof AtBScenario atBScenario) {
                if (getCampaignOptions().isUseLightConditions()) {
                    planetaryConditions.setLight(atBScenario.getLight());
                }
                if (getCampaignOptions().isUseWeatherConditions()) {
                    planetaryConditions.setWeather(atBScenario.getWeather());
                    planetaryConditions.setWind(atBScenario.getWind());
                    planetaryConditions.setFog(atBScenario.getFog());
                    planetaryConditions.setEMI(atBScenario.getEMI());
                    planetaryConditions.setBlowingSand(atBScenario.getBlowingSand());
                    planetaryConditions.setTemperature(atBScenario.getModifiedTemperature());

                }
                if (getCampaignOptions().isUsePlanetaryConditions()) {
                    planetaryConditions.setAtmosphere(atBScenario.getAtmosphere());
                    planetaryConditions.setGravity(atBScenario.getGravity());
                }
            } else {
                planetaryConditions = scenario.createPlanetaryConditions();
            }

            return planetaryConditions;

    }

    /**
     * Determines the target roll required for successfully acquiring a specific part or unit based on various campaign
     * settings, the acquisition details, and the person attempting the acquisition.
     *
     * <p>
     * This method evaluates multiple conditions and factors to calculate the target roll, returning one of the
     * following outcomes:
     * <ul>
     * <li>{@code TargetRoll.AUTOMATIC_SUCCESS} if acquisitions are set to be
     * automatic in the campaign options.</li>
     * <li>{@code TargetRoll.IMPOSSIBLE} if the acquisition is not permitted based
     * on campaign settings,
     * such as missing personnel, parts restrictions, or unavailable
     * technology.</li>
     * <li>A calculated target roll value based on the skill of the assigned person,
     * acquisition modifiers,
     * and adjustments for specific campaign rules (e.g., {@code AtB}
     * restrictions).</li>
     * </ul>
     *
     * @param acquisition the {@link IAcquisitionWork} object containing details about the requested part or supply,
     *                    such as tech base, technology level, and availability.
     *
     * @return a {@link TargetRoll} object representing the roll required to successfully acquire the requested item, or
     *       an impossible/automatic result under specific circumstances.
     */
    public TargetRoll getTargetForAcquisition(final IAcquisitionWork acquisition, final @Nullable Person person,
          final boolean checkDaysToWait) {
        if (getCampaignOptions().getAcquisitionSkill().equals(S_AUTO)) {
            return new TargetRoll(TargetRoll.AUTOMATIC_SUCCESS, "Automatic Success");
        }

        if (null == person) {
            return new TargetRoll(TargetRoll.IMPOSSIBLE,
                  "Your procurement personnel have used up all their acquisition attempts for this period");
        }
        final Skill skill = person.getSkillForWorkingOn(getCampaignOptions().getAcquisitionSkill());
        if (null != getShoppingList().getShoppingItem(acquisition.getNewEquipment()) && checkDaysToWait) {
            return new TargetRoll(TargetRoll.AUTOMATIC_FAIL,
                  "You must wait until the new cycle to check for this part. Further" +
                        " attempts will be added to the shopping list.");
        }
        if (acquisition.getTechBase() == Part.TechBase.CLAN && !getCampaignOptions().isAllowClanPurchases()) {
            return new TargetRoll(TargetRoll.IMPOSSIBLE, "You cannot acquire clan parts");
        }
        if (acquisition.getTechBase() == Part.TechBase.IS && !getCampaignOptions().isAllowISPurchases()) {
            return new TargetRoll(TargetRoll.IMPOSSIBLE, "You cannot acquire inner sphere parts");
        }
        if (getCampaignOptions().getTechLevel() < Utilities.getSimpleTechLevel(acquisition.getTechLevel())) {
            return new TargetRoll(TargetRoll.IMPOSSIBLE, "You cannot acquire parts of this tech level");
        }
        if (getCampaignOptions().isLimitByYear() &&
                  !acquisition.isIntroducedBy(getGameYear(), useClanTechBase(), getTechFaction())) {
            return new TargetRoll(TargetRoll.IMPOSSIBLE, "It has not been invented yet!");
        }
        if (getCampaignOptions().isDisallowExtinctStuff() &&
                  (acquisition.isExtinctIn(getGameYear(), useClanTechBase(), getTechFaction()) ||
                         acquisition.getAvailability().equals(AvailabilityValue.X))) {
            return new TargetRoll(TargetRoll.IMPOSSIBLE, "It is extinct!");
        }

        int adjustedReputation = person.getAdjustedReputation(campaignOptions.isUseAgeEffects(),
              isClanCampaign(),
              currentDay,
              person.getRankNumeric());

        TargetRoll target = new TargetRoll(skill.getFinalSkillValue(person.getOptions(), person.getATOWAttributes()),
              skill.getSkillLevel(person.getOptions(), person.getATOWAttributes(), adjustedReputation).toString());
        target.append(acquisition.getAllAcquisitionMods());

        if (getCampaignOptions().isUseAtB() && getCampaignOptions().isRestrictPartsByMission()) {
            int contractAvailability = findAtBPartsAvailabilityLevel();

            if (contractAvailability != 0) {
                target.addModifier(contractAvailability, "Contract");
            }
        }

        if (isGrayMonday(currentDay, campaignOptions.isSimulateGrayMonday())) {
            target.addModifier(4, "Gray Monday");
        }

        return target;
    }

    public int findAtBPartsAvailabilityLevel() {
        Integer availabilityModifier = null;
        for (AtBContract contract : getActiveAtBContracts()) {
            int contractAvailability = contract.getPartsAvailabilityLevel();

            if (availabilityModifier == null || contractAvailability < availabilityModifier) {
                availabilityModifier = contractAvailability;
            }
        }

        return Objects.requireNonNullElse(availabilityModifier, 0);
    }

    public void resetAstechMinutes() {
        astechPoolMinutes = Person.PRIMARY_ROLE_SUPPORT_TIME * getNumberPrimaryAstechs() +
                                  Person.PRIMARY_ROLE_OVERTIME_SUPPORT_TIME * getNumberSecondaryAstechs();
        astechPoolOvertime = Person.SECONDARY_ROLE_SUPPORT_TIME * getNumberPrimaryAstechs() +
                                   Person.SECONDARY_ROLE_OVERTIME_SUPPORT_TIME * getNumberSecondaryAstechs();
    }

    public void setAstechPoolMinutes(int minutes) {
        astechPoolMinutes = minutes;
    }

    public int getAstechPoolMinutes() {
        return astechPoolMinutes;
    }

    public void setAstechPoolOvertime(int overtime) {
        astechPoolOvertime = overtime;
    }

    public int getAstechPoolOvertime() {
        return astechPoolOvertime;
    }

    public int getPossibleAstechPoolMinutes() {
        return 480 * getNumberPrimaryAstechs() + 240 * getNumberSecondaryAstechs();
    }

    public int getPossibleAstechPoolOvertime() {
        return 240 * getNumberPrimaryAstechs() + 120 * getNumberSecondaryAstechs();
    }

    public void setAstechPool(int size) {
        astechPool = size;
    }

    public int getAstechPool() {
        return astechPool;
    }

    public void setMedicPool(int size) {
        medicPool = size;
    }

    public int getMedicPool() {
        return medicPool;
    }

    public boolean requiresAdditionalAstechs() {
        return getAstechNeed() > 0;
    }

    public int getAstechNeed() {
        return (Math.toIntExact(getActivePersonnel(true).stream().filter(Person::isTech).count()) * MHQConstants.ASTECH_TEAM_SIZE) -
                     getNumberAstechs();
    }

    public void increaseAstechPool(int i) {
        astechPool += i;
        astechPoolMinutes += (480 * i);
        astechPoolOvertime += (240 * i);
        MekHQ.triggerEvent(new AstechPoolChangedEvent(this, i));
    }

    public void fillAstechPool() {
        final int need = getAstechNeed();
        if (need > 0) {
            increaseAstechPool(need);
        }
    }

    public void decreaseAstechPool(int i) {
        astechPool = max(0, astechPool - i);
        // always assume that we fire the ones who have not yet worked
        astechPoolMinutes = max(0, astechPoolMinutes - 480 * i);
        astechPoolOvertime = max(0, astechPoolOvertime - 240 * i);
        MekHQ.triggerEvent(new AstechPoolChangedEvent(this, -i));
    }

    public int getNumberAstechs() {
        return getNumberPrimaryAstechs() + getNumberSecondaryAstechs();
    }

    /**
     * Returns the total number of primary astechs available.
     * <p>
     * This method calculates the number of astechs by adding the base astech pool to the count of active personnel
     * whose primary role is an astech, who are not currently deployed, and are employed.
     * </p>
     *
     * @return the total number of primary astechs
     */
    public int getNumberPrimaryAstechs() {
        int astechs = getAstechPool();
        for (Person person : getActivePersonnel(false)) {
            if (person.getPrimaryRole().isAstech() && !person.isDeployed()) {
                astechs++;
            }
        }
        return astechs;
    }

    /**
     * Returns the total number of secondary astechs available.
     * <p>
     * This method calculates the number of astechs by adding the base astech pool to the count of active personnel
     * whose secondary role is an astech, who are not currently deployed, and are employed.
     * </p>
     *
     * @return the total number of secondary astechs
     */
    public int getNumberSecondaryAstechs() {
        int astechs = 0;
        for (Person person : getActivePersonnel(false)) {
            if (person.getSecondaryRole().isAstech() && !person.isDeployed()) {
                astechs++;
            }
        }
        return astechs;
    }

    public int getAvailableAstechs(final int minutes, final boolean alreadyOvertime) {
        if (minutes == 0) {
            // If 0 Astechs are assigned to the task, return 0 minutes used
            return 0;
        }

        int availableHelp = (int) floor(((double) astechPoolMinutes) / minutes);
        if (isOvertimeAllowed() && (availableHelp < MHQConstants.ASTECH_TEAM_SIZE)) {
            // if we are less than fully staffed, then determine whether
            // we should dip into overtime or just continue as short-staffed
            final int shortMod = getShorthandedMod(availableHelp, false);
            final int remainingMinutes = astechPoolMinutes - availableHelp * minutes;
            final int extraHelp = (remainingMinutes + astechPoolOvertime) / minutes;
            final int helpNeeded = MHQConstants.ASTECH_TEAM_SIZE - availableHelp;
            if (alreadyOvertime && (shortMod > 0)) {
                // then add whatever we can
                availableHelp += extraHelp;
            } else if (shortMod > 3) {
                // only dip in if we can bring ourselves up to full
                if (extraHelp >= helpNeeded) {
                    availableHelp = MHQConstants.ASTECH_TEAM_SIZE;
                }
            }
        }
        return Math.min(Math.min(availableHelp, MHQConstants.ASTECH_TEAM_SIZE), getNumberAstechs());
    }

    public int getShorthandedMod(int availableHelp, boolean medicalStaff) {
        if (medicalStaff) {
            availableHelp += 2;
        }
        int helpMod = 0;
        if (availableHelp == 0) {
            helpMod = 4;
        } else if (availableHelp == 1) {
            helpMod = 3;
        } else if (availableHelp < 4) {
            helpMod = 2;
        } else if (availableHelp < 6) {
            helpMod = 1;
        }
        return helpMod;
    }

    public int getShorthandedModForCrews(final @Nullable Crew crew) {
        final int hits = (crew == null) ? 5 : crew.getHits();
        if (hits >= 5) {
            return 4;
        } else if (hits == 4) {
            return 3;
        } else if (hits == 3) {
            return 2;
        } else if (hits > 0) {
            return 1;
        } else {
            return 0;
        }
    }

    public int getMedicsPerDoctor() {
        int ndocs = getDoctors().size();
        int nmedics = getNumberMedics();
        if (ndocs == 0) {
            return 0;
        }
        // TODO: figure out what to do with fractions
        return Math.min(nmedics / ndocs, 4);
    }

    /**
     * @return the number of medics in the campaign including any in the temporary medic pool
     */
    public int getNumberMedics() {
        int count = 0;
        for (Person person : getActivePersonnel(false)) {
            if ((person.getPrimaryRole().isMedic() || person.getSecondaryRole().isMedic()) &&
                      !person.isDeployed() &&
                      person.isEmployed()) {
                count++;
            }
        }
        return getMedicPool() + count;
    }

    public boolean requiresAdditionalMedics() {
        return getMedicsNeed() > 0;
    }

    public int getMedicsNeed() {
        return (getDoctors().size() * 4) - getNumberMedics();
    }

    public void increaseMedicPool(int i) {
        medicPool += i;
        MekHQ.triggerEvent(new MedicPoolChangedEvent(this, i));
    }

    public void fillMedicPool() {
        final int need = getMedicsNeed();
        if (need > 0) {
            increaseMedicPool(need);
        }
    }

    public void decreaseMedicPool(int i) {
        medicPool = max(0, medicPool - i);
        MekHQ.triggerEvent(new MedicPoolChangedEvent(this, -i));
    }

    public GameOptions getGameOptions() {
        return gameOptions;
    }

    public Vector<IBasicOption> getGameOptionsVector() {
        Vector<IBasicOption> options = new Vector<>();
        for (Enumeration<IOptionGroup> i = gameOptions.getGroups(); i.hasMoreElements(); ) {
            IOptionGroup group = i.nextElement();
            for (Enumeration<IOption> j = group.getOptions(); j.hasMoreElements(); ) {
                IOption option = j.nextElement();
                options.add(option);
            }
        }
        return options;
    }

    public void setGameOptions(final GameOptions gameOptions) {
        this.gameOptions = gameOptions;
    }

    public void setGameOptions(final Vector<IBasicOption> options) {
        for (final IBasicOption option : options) {
            getGameOptions().getOption(option.getName()).setValue(option.getValue());
        }
        campaignOptions.updateCampaignOptionsFromGameOptions(gameOptions);
        MekHQ.triggerEvent(new OptionsChangedEvent(this));
    }

    /**
     * Imports a {@link Kill} into a campaign.
     *
     * @param k A {@link Kill} to import into the campaign.
     */
    public void importKill(Kill k) {
        if (!kills.containsKey(k.getPilotId())) {
            kills.put(k.getPilotId(), new ArrayList<>());
        }

        kills.get(k.getPilotId()).add(k);
    }

    public void addKill(Kill k) {
        importKill(k);

        if ((getCampaignOptions().getKillsForXP() > 0) && (getCampaignOptions().getKillXPAward() > 0)) {
            if ((getKillsFor(k.getPilotId()).size() % getCampaignOptions().getKillsForXP()) == 0) {
                Person person = getPerson(k.getPilotId());
                if (null != person) {
                    person.awardXP(this, getCampaignOptions().getKillXPAward());
                    MekHQ.triggerEvent(new PersonChangedEvent(person));
                }
            }
        }
    }

    public List<Kill> getKills() {
        List<Kill> flattenedKills = new ArrayList<>();
        for (List<Kill> personKills : kills.values()) {
            flattenedKills.addAll(personKills);
        }

        return Collections.unmodifiableList(flattenedKills);
    }

    public List<Kill> getKillsFor(UUID pid) {
        List<Kill> personalKills = kills.get(pid);

        if (personalKills == null) {
            return Collections.emptyList();
        }

        personalKills.sort(Comparator.comparing(Kill::getDate));
        return personalKills;
    }

    public PartsStore getPartsStore() {
        return partsStore;
    }

    public void addCustom(String name) {
        customs.add(name);
    }

    public boolean isCustom(Unit u) {
        return customs.contains(u.getEntity().getShortNameRaw());
    }

    /**
     * borrowed from {@see megamek.MegaMek.Client}
     */
    private synchronized void checkDuplicateNamesDuringAdd(Entity entity) {
        unitNameTracker.add(entity);
    }

    /**
     * If we remove a unit, we may need to update the duplicate identifier.
     *
     * @param entity This is the entity whose name is checked for any duplicates
     */
    private synchronized void checkDuplicateNamesDuringDelete(Entity entity) {
        unitNameTracker.remove(entity, e -> {
            // Regenerate entity names after a deletion
            e.generateShortName();
            e.generateDisplayName();
        });
    }

    /**
     * Returns the text representation of the unit rating based on the selected unit rating method. If the unit rating
     * method is FMMR, the unit rating value is returned. If the unit rating method is Campaign Operations, the
     * reputation rating and unit rating modification are combined and returned. If the unit rating method is neither
     * FMMR nor Campaign Operations, "N/A" is returned.
     *
     * @return The text representation of the unit rating
     */
    public String getUnitRatingText() {
        UnitRatingMethod unitRatingMethod = campaignOptions.getUnitRatingMethod();

        if (unitRatingMethod.isFMMR()) {
            return getUnitRating().getUnitRating();
        } else if (unitRatingMethod.isCampaignOperations()) {
            return String.valueOf(reputation.getReputationRating());
        } else {
            return "N/A";
        }
    }

    /**
     * Retrieves the unit rating modifier based on campaign options. If the unit rating method is not enabled, it
     * returns the default value of IUnitRating.DRAGOON_C. If the unit rating method uses FMMR, it returns the unit
     * rating as an integer. Otherwise, it calculates the modifier using the getAtBModifier method.
     *
     * @return The unit rating modifier based on the campaign options.
     */
    public int getAtBUnitRatingMod() {
        if (!getCampaignOptions().getUnitRatingMethod().isEnabled()) {
            return IUnitRating.DRAGOON_C;
        }

        return getCampaignOptions().getUnitRatingMethod().isFMMR() ?
                     getUnitRating().getUnitRatingAsInteger() :
                     reputation.getAtbModifier();
    }

    /**
     * Returns the Strategy skill of the designated commander in the campaign.
     *
     * @return The value of the commander's strategy skill if a commander exists, otherwise 0.
     */
    public int getCommanderStrategy() {
        int commanderStrategy = 0;
        Person commander = getCommander();

        if (commander == null || !commander.hasSkill(S_STRATEGY)) {
            return commanderStrategy;
        }

        Skill strategy = commander.getSkill(S_STRATEGY);

        return strategy.getTotalSkillLevel(commander.getOptions(), commander.getATOWAttributes());
    }

    public RandomSkillPreferences getRandomSkillPreferences() {
        return rskillPrefs;
    }

    public void setRandomSkillPreferences(RandomSkillPreferences prefs) {
        rskillPrefs = prefs;
    }

    /**
     * @param planet the starting planet, or null to use the faction default
     */
    public void setStartingSystem(final @Nullable Planet planet) {
        PlanetarySystem startingSystem;
        if (planet == null) {
            final Map<String, PlanetarySystem> systemList = Systems.getInstance().getSystems();
            startingSystem = systemList.get(getFaction().getStartingPlanet(getLocalDate()));

            if (startingSystem == null) {
                startingSystem = systemList.get(JOptionPane.showInputDialog(
                      "This faction does not have a starting planet for this era. Please choose a planet."));
                while (startingSystem == null) {
                    startingSystem = systemList.get(JOptionPane.showInputDialog(
                          "This planet you entered does not exist. Please choose a valid planet."));
                }
            }
        } else {
            startingSystem = planet.getParentSystem();
        }
        setLocation(new CurrentLocation(startingSystem, 0));
    }

    /**
     * Assigns a random portrait to a {@link Person}.
     *
     * @param person The {@link Person} who should receive a randomized portrait.
     */
    public void assignRandomPortraitFor(final Person person) {
        final Boolean allowDuplicatePortraits = getCampaignOptions().isAllowDuplicatePortraits();
        final Portrait portrait = RandomPortraitGenerator.generate(getPersonnel(), person, allowDuplicatePortraits);
        if (!portrait.isDefault()) {
            person.setPortrait(portrait);
        }
    }

    /**
     * Assigns a random origin to a {@link Person}.
     *
     * @param person The {@link Person} who should receive a randomized origin.
     */
    public void assignRandomOriginFor(final Person person) {
        final Faction faction = getFactionSelector().selectFaction(this);
        if (faction != null) {
            person.setOriginFaction(faction);
        }

        final Planet planet = getPlanetSelector().selectPlanet(this, faction);
        if (planet != null) {
            person.setOriginPlanet(planet);
        }
    }

    /**
     * Clears Transient Game Data for an Entity
     *
     * @param entity the entity to clear the game data for
     */
    public void clearGameData(Entity entity) {
        // First, lets remove any improvised clubs picked up during the combat
        entity.removeMisc(EquipmentTypeLookup.LIMB_CLUB);
        entity.removeMisc(EquipmentTypeLookup.GIRDER_CLUB);
        entity.removeMisc(EquipmentTypeLookup.TREE_CLUB);

        // Then reset mounted equipment
        for (Mounted<?> m : entity.getEquipment()) {
            m.setUsedThisRound(false);
            m.resetJam();
        }

        // And clear out all the flags
        entity.setDeployed(false);
        entity.setElevation(0);
        entity.setPassedThrough(new Vector<>());
        entity.resetFiringArcs();
        entity.resetBays();
        entity.setEvading(false);
        entity.setFacing(0);
        entity.setPosition(null);
        entity.setProne(false);
        entity.setHullDown(false);
        entity.heat = 0;
        entity.heatBuildup = 0;
        entity.underwaterRounds = 0;
        entity.setTransportId(Entity.NONE);
        entity.resetTransporter();
        entity.setDeployRound(0);
        entity.setSwarmAttackerId(Entity.NONE);
        entity.setSwarmTargetId(Entity.NONE);
        entity.setUnloaded(false);
        entity.setDone(false);
        entity.setLastTarget(Entity.NONE);
        entity.setNeverDeployed(true);
        entity.setStuck(false);
        entity.resetCoolantFailureAmount();
        entity.setConversionMode(0);
        entity.setDoomed(false);
        entity.setDestroyed(false);
        entity.setHidden(false);
        entity.clearNarcAndiNarcPods();
        entity.setShutDown(false);
        entity.setSearchlightState(false);

        if (!entity.getSensors().isEmpty()) {
            if (entity.hasBAP()) {
                entity.setNextSensor(entity.getSensors().lastElement());
            } else {
                entity.setNextSensor(entity.getSensors().firstElement());
            }
        }

        if (entity instanceof IBomber bomber) {
            List<BombMounted> mountedBombs = bomber.getBombs();
            if (!mountedBombs.isEmpty()) {
                // These should return an int[] filled with 0's
                BombLoadout intBombChoices = bomber.getIntBombChoices();
                BombLoadout extBombChoices = bomber.getExtBombChoices();
                for (BombMounted m : mountedBombs) {
                    if (m.getBaseShotsLeft() == 1) {
                        if (m.isInternalBomb()) {
                            intBombChoices.addBombs(m.getType().getBombType(), 1);
                        } else {
                            extBombChoices.addBombs(m.getType().getBombType(), 1);
                        }
                    }
                }
                bomber.setIntBombChoices(intBombChoices);
                bomber.setExtBombChoices(extBombChoices);
                bomber.clearBombs();
            }
        }

        if (entity instanceof Mek m) {
            m.setCoolingFlawActive(false);
        } else if (entity instanceof Aero a) {

            if (a.isSpheroid()) {
                entity.setMovementMode(EntityMovementMode.SPHEROID);
            } else {
                entity.setMovementMode(EntityMovementMode.AERODYNE);
            }
            a.setAltitude(5);
            a.setCurrentVelocity(0);
            a.setNextVelocity(0);
        } else if (entity instanceof Tank t) {
            t.unjamTurret(t.getLocTurret());
            t.unjamTurret(t.getLocTurret2());
            t.resetJammedWeapons();
        }
        entity.getSecondaryPositions().clear();
        // TODO: still a lot of stuff to do here, but oh well
        entity.setOwner(player);
        entity.setGame(game);
    }

    public void refreshNetworks() {
        for (Unit unit : getUnits()) {
            // we are going to rebuild the c3, nc3 and c3i networks based on
            // the c3UUIDs
            // TODO: can we do this more efficiently?
            // this code is cribbed from megamek.server#receiveEntityAdd
            Entity entity = unit.getEntity();
            if (null != entity && (entity.hasC3() || entity.hasC3i() || entity.hasNavalC3())) {
                boolean C3iSet = false;
                boolean NC3Set = false;

                for (Entity e : game.getEntitiesVector()) {
                    // C3 Checks
                    if (entity.hasC3()) {
                        if ((entity.getC3MasterIsUUIDAsString() != null) &&
                                  entity.getC3MasterIsUUIDAsString().equals(e.getC3UUIDAsString())) {
                            entity.setC3Master(e, false);
                            break;
                        }
                    }
                    // Naval C3 checks
                    if (entity.hasNavalC3() && !NC3Set) {
                        entity.setC3NetIdSelf();
                        int pos = 0;
                        // Well, they're the same value of 6...
                        while (pos < Entity.MAX_C3i_NODES) {
                            // We've found a network, join it.
                            if ((entity.getNC3NextUUIDAsString(pos) != null) &&
                                      (e.getC3UUIDAsString() != null) &&
                                      entity.getNC3NextUUIDAsString(pos).equals(e.getC3UUIDAsString())) {
                                entity.setC3NetId(e);
                                NC3Set = true;
                                break;
                            }

                            pos++;
                        }
                    }
                    // C3i Checks
                    if (entity.hasC3i() && !C3iSet) {
                        entity.setC3NetIdSelf();
                        int pos = 0;
                        while (pos < Entity.MAX_C3i_NODES) {
                            // We've found a network, join it.
                            if ((entity.getC3iNextUUIDAsString(pos) != null) &&
                                      (e.getC3UUIDAsString() != null) &&
                                      entity.getC3iNextUUIDAsString(pos).equals(e.getC3UUIDAsString())) {
                                entity.setC3NetId(e);
                                C3iSet = true;
                                break;
                            }

                            pos++;
                        }
                    }
                }
            }
        }
    }

    public void disbandNetworkOf(Unit u) {
        // collect all the other units on this network to rebuild the uuids
        Vector<Unit> networkedUnits = new Vector<>();
        for (Unit unit : getUnits()) {
            if (null != unit.getEntity().getC3NetId() &&
                      unit.getEntity().getC3NetId().equals(u.getEntity().getC3NetId())) {
                networkedUnits.add(unit);
            }
        }
        for (int pos = 0; pos < Entity.MAX_C3i_NODES; pos++) {
            for (Unit nUnit : networkedUnits) {
                if (nUnit.getEntity().hasNavalC3()) {
                    nUnit.getEntity().setNC3NextUUIDAsString(pos, null);
                } else {
                    nUnit.getEntity().setC3iNextUUIDAsString(pos, null);
                }
            }
        }
        refreshNetworks();
        MekHQ.triggerEvent(new NetworkChangedEvent(networkedUnits));
    }

    public void removeUnitsFromNetwork(Vector<Unit> removedUnits) {
        // collect all the other units on this network to rebuild the uuids
        Vector<String> uuids = new Vector<>();
        Vector<Unit> networkedUnits = new Vector<>();
        String network = removedUnits.get(0).getEntity().getC3NetId();
        for (Unit unit : getUnits()) {
            if (removedUnits.contains(unit)) {
                continue;
            }
            if (null != unit.getEntity().getC3NetId() && unit.getEntity().getC3NetId().equals(network)) {
                networkedUnits.add(unit);
                uuids.add(unit.getEntity().getC3UUIDAsString());
            }
        }
        for (int pos = 0; pos < Entity.MAX_C3i_NODES; pos++) {
            for (Unit u : removedUnits) {
                if (u.getEntity().hasNavalC3()) {
                    u.getEntity().setNC3NextUUIDAsString(pos, null);
                } else {
                    u.getEntity().setC3iNextUUIDAsString(pos, null);
                }
            }
            for (Unit nUnit : networkedUnits) {
                if (pos < uuids.size()) {
                    if (nUnit.getEntity().hasNavalC3()) {
                        nUnit.getEntity().setNC3NextUUIDAsString(pos, uuids.get(pos));
                    } else {
                        nUnit.getEntity().setC3iNextUUIDAsString(pos, uuids.get(pos));
                    }
                } else {
                    if (nUnit.getEntity().hasNavalC3()) {
                        nUnit.getEntity().setNC3NextUUIDAsString(pos, null);
                    } else {
                        nUnit.getEntity().setC3iNextUUIDAsString(pos, null);
                    }
                }
            }
        }
        refreshNetworks();
    }

    public void addUnitsToNetwork(Vector<Unit> addedUnits, String netid) {
        // collect all the other units on this network to rebuild the uuids
        Vector<String> uuids = new Vector<>();
        Vector<Unit> networkedUnits = new Vector<>();
        for (Unit u : addedUnits) {
            uuids.add(u.getEntity().getC3UUIDAsString());
            networkedUnits.add(u);
        }
        for (Unit unit : getUnits()) {
            if (addedUnits.contains(unit)) {
                continue;
            }
            if (null != unit.getEntity().getC3NetId() && unit.getEntity().getC3NetId().equals(netid)) {
                networkedUnits.add(unit);
                uuids.add(unit.getEntity().getC3UUIDAsString());
            }
        }
        for (int pos = 0; pos < Entity.MAX_C3i_NODES; pos++) {
            for (Unit nUnit : networkedUnits) {
                if (pos < uuids.size()) {
                    if (nUnit.getEntity().hasNavalC3()) {
                        nUnit.getEntity().setNC3NextUUIDAsString(pos, uuids.get(pos));
                    } else {
                        nUnit.getEntity().setC3iNextUUIDAsString(pos, uuids.get(pos));
                    }
                } else {
                    if (nUnit.getEntity().hasNavalC3()) {
                        nUnit.getEntity().setNC3NextUUIDAsString(pos, null);
                    } else {
                        nUnit.getEntity().setC3iNextUUIDAsString(pos, null);
                    }
                }
            }
        }
        refreshNetworks();
        MekHQ.triggerEvent(new NetworkChangedEvent(addedUnits));
    }

    public Vector<String[]> getAvailableC3iNetworks() {
        Vector<String[]> networks = new Vector<>();
        Vector<String> networkNames = new Vector<>();

        for (Unit u : getUnits()) {

            if (u.getForceId() < 0) {
                // only units currently in the TO&E
                continue;
            }
            Entity en = u.getEntity();
            if (null == en) {
                continue;
            }
            if (en.hasC3i() && en.calculateFreeC3Nodes() < 5 && en.calculateFreeC3Nodes() > 0) {
                String[] network = new String[2];
                network[0] = en.getC3NetId();
                network[1] = "" + en.calculateFreeC3Nodes();
                if (!networkNames.contains(network[0])) {
                    networks.add(network);
                    networkNames.add(network[0]);
                }
            }
        }
        return networks;
    }

    /**
     * @return returns a Vector of the unique name Strings of all Naval C3 networks that have at least 1 free node
     *       Adapted from getAvailableC3iNetworks() as the two technologies have very similar workings
     */
    public Vector<String[]> getAvailableNC3Networks() {
        Vector<String[]> networks = new Vector<>();
        Vector<String> networkNames = new Vector<>();

        for (Unit u : getUnits()) {

            if (u.getForceId() < 0) {
                // only units currently in the TO&E
                continue;
            }
            Entity en = u.getEntity();
            if (null == en) {
                continue;
            }
            if (en.hasNavalC3() && en.calculateFreeC3Nodes() < 5 && en.calculateFreeC3Nodes() > 0) {
                String[] network = new String[2];
                network[0] = en.getC3NetId();
                network[1] = "" + en.calculateFreeC3Nodes();
                if (!networkNames.contains(network[0])) {
                    networks.add(network);
                    networkNames.add(network[0]);
                }
            }
        }
        return networks;
    }

    public Vector<String[]> getAvailableC3MastersForSlaves() {
        Vector<String[]> networks = new Vector<>();
        Vector<String> networkNames = new Vector<>();

        for (Unit u : getUnits()) {

            if (u.getForceId() < 0) {
                // only units currently in the TO&E
                continue;
            }
            Entity en = u.getEntity();
            if (null == en) {
                continue;
            }
            // count of free c3 nodes for single company-level masters
            // will not be right so skip
            if (en.hasC3M() && !en.hasC3MM() && en.C3MasterIs(en)) {
                continue;
            }
            if (en.calculateFreeC3Nodes() > 0) {
                String[] network = new String[3];
                network[0] = en.getC3UUIDAsString();
                network[1] = "" + en.calculateFreeC3Nodes();
                network[2] = en.getShortName();
                if (!networkNames.contains(network[0])) {
                    networks.add(network);
                    networkNames.add(network[0]);
                }
            }
        }

        return networks;
    }

    public Vector<String[]> getAvailableC3MastersForMasters() {
        Vector<String[]> networks = new Vector<>();
        Vector<String> networkNames = new Vector<>();

        for (Unit u : getUnits()) {

            if (u.getForceId() < 0) {
                // only units currently in the TO&E
                continue;
            }
            Entity en = u.getEntity();
            if (null == en) {
                continue;
            }
            if (en.calculateFreeC3MNodes() > 0) {
                String[] network = new String[3];
                network[0] = en.getC3UUIDAsString();
                network[1] = "" + en.calculateFreeC3MNodes();
                network[2] = en.getShortName();
                if (!networkNames.contains(network[0])) {
                    networks.add(network);
                    networkNames.add(network[0]);
                }
            }
        }

        return networks;
    }

    public void removeUnitsFromC3Master(Unit master) {
        List<Unit> removed = new ArrayList<>();
        for (Unit unit : getUnits()) {
            if (null != unit.getEntity().getC3MasterIsUUIDAsString() &&
                      unit.getEntity().getC3MasterIsUUIDAsString().equals(master.getEntity().getC3UUIDAsString())) {
                unit.getEntity().setC3MasterIsUUIDAsString(null);
                unit.getEntity().setC3Master(null, true);
                removed.add(unit);
            }
        }
        refreshNetworks();
        MekHQ.triggerEvent(new NetworkChangedEvent(removed));
    }

    /**
     * This function reloads the game entities into the game at the end of scenario resolution, so that entities are
     * properly updated and destroyed ones removed
     */
    public void reloadGameEntities() {
        game.reset();
        getHangar().forEachUnit(u -> {
            Entity en = u.getEntity();
            if (null != en) {
                game.addEntity(en, false);
            }
        });
    }

    public void completeMission(@Nullable Mission mission, MissionStatus status) {
        if (mission == null) {
            return;
        }
        mission.setStatus(status);
        if (mission instanceof Contract contract) {
            Money remainingMoney = Money.zero();
            // check for money in escrow According to FMM(r) pg 179, both failure and breach lead to no further
            // payment even though this seems foolish
            if (contract.getStatus().isSuccess()) {
                remainingMoney = contract.getMonthlyPayOut().multipliedBy(contract.getMonthsLeft(getLocalDate()));

                if (contract instanceof AtBContract) {
                    Money routedPayout = ((AtBContract) contract).getRoutedPayout();

                    remainingMoney = routedPayout == null ? remainingMoney : routedPayout;
                }
            }

            // If overage repayment is enabled, we first need to check if the salvage
            // percent is
            // under 100. 100 means you cannot have an overage.
            // Then, we check if the salvage percent is less than the percent salvaged by
            // the
            // unit in question. If it is, then they owe the assigner some cash
            if (getCampaignOptions().isOverageRepaymentInFinalPayment() && (contract.getSalvagePct() < 100.0)) {
                final double salvagePercent = contract.getSalvagePct() / 100.0;
                final Money maxSalvage = contract.getSalvagedByEmployer()
                                               .multipliedBy(salvagePercent / (1 - salvagePercent));
                if (contract.getSalvagedByUnit().isGreaterThan(maxSalvage)) {
                    final Money amountToRepay = contract.getSalvagedByUnit().minus(maxSalvage);
                    remainingMoney = remainingMoney.minus(amountToRepay);
                    contract.subtractSalvageByUnit(amountToRepay);
                }
            }

            if (getCampaignOptions().isUseShareSystem()) {
                ResourceBundle financeResources = ResourceBundle.getBundle("mekhq.resources.Finances",
                      MekHQ.getMHQOptions().getLocale());

                if (remainingMoney.isGreaterThan(Money.zero())) {
                    Money shares = remainingMoney.multipliedBy(contract.getSharesPercent()).dividedBy(100);
                    remainingMoney = remainingMoney.minus(shares);

                    if (getFinances().debit(TransactionType.SALARIES,
                          getLocalDate(),
                          shares,
                          String.format(financeResources.getString("ContractSharePayment.text"), contract.getName()))) {
                        addReport(financeResources.getString("DistributedShares.text"),
                              shares.toAmountAndSymbolString());

                        getFinances().payOutSharesToPersonnel(this, shares);
                    }
                }
            }

            if (remainingMoney.isPositive()) {
                getFinances().credit(TransactionType.CONTRACT_PAYMENT,
                      getLocalDate(),
                      remainingMoney,
                      "Remaining payment for " + contract.getName());
                addReport("Your account has been credited for " +
                                remainingMoney.toAmountAndSymbolString() +
                                " for the remaining payout from contract " +
                                contract.getHyperlinkedName());
            } else if (remainingMoney.isNegative()) {
                getFinances().credit(TransactionType.CONTRACT_PAYMENT,
                      getLocalDate(),
                      remainingMoney,
                      "Repaying payment overages for " + contract.getName());
                addReport("Your account has been debited for " +
                                remainingMoney.absolute().toAmountAndSymbolString() +
                                " to repay payment overages occurred during the contract " +
                                contract.getHyperlinkedName());
            }

            // This relies on the mission being a Contract, and AtB to be on
            if (getCampaignOptions().isUseAtB()) {
                setHasActiveContract();
            }
        }
    }

    /***
     * Calculate transit time for supplies based on what planet they are shipping from. To prevent extra computation.
     * This method does not calculate an exact jump path but rather determines the number of jumps crudely by
     * dividing distance in light years by 30 and then rounding up. Total part-time is determined by several by
     * adding the following:
     * - (number of jumps - 1) * 7 days with a minimum value of zero.
     * - transit times from current planet and planet of supply origins in cases where the supply planet is not the
     * same as current planet.
     * - a random 1d6 days for each jump plus 1d6 to simulate all the other
     * logistics of delivery.
     *
     * @param system - A <code>PlanetarySystem</code> object where the supplies are
     *               shipping from
     * @return the number of days that supplies will take to arrive.
     */
    public int calculatePartTransitTime(PlanetarySystem system) {
        // calculate number of jumps by light year distance as the crow flies divided by
        // 30
        // the basic formula assumes 7 days per jump + system transit time on each side
        // + random days equal
        // to (1 + number of jumps) d6
        double distance = system.getDistanceTo(getCurrentSystem());
        // calculate number of jumps by dividing by 30
        int jumps = (int) Math.ceil(distance / 30.0);
        // you need a recharge except for the first jump
        int recharges = max(jumps - 1, 0);
        // if you are delivering from the same planet then no transit times
        int currentTransitTime = (distance > 0) ? (int) Math.ceil(getCurrentSystem().getTimeToJumpPoint(1.0)) : 0;
        int originTransitTime = (distance > 0) ? (int) Math.ceil(system.getTimeToJumpPoint(1.0)) : 0;

        // CO 51 (errata) has much longer average part times.
        // Let's adjust amazonFreeShipping
        // based on what getUnitTransitTime is set in
        // the options in an attempt to get some
        // delivery times more in line with RAW's two-month minimum.
        // Default campaign option is TRANSIT_UNIT_MONTH
        int amazonFreeShipping = switch (campaignOptions.getUnitTransitTime()) {
            case TRANSIT_UNIT_MONTH -> 30 + (d6(14 * (1 + jumps)));
            case TRANSIT_UNIT_WEEK -> 7 + (d6(4 * (1 + jumps)));
            default -> d6(1 + jumps);
        };
        return (recharges * 7) + currentTransitTime + originTransitTime + amazonFreeShipping;
    }

    /**
     * Calculates the transit time for the arrival of parts or supplies based on the availability of the item, a random
     * roll, and campaign-specific transit time settings.
     *
     * <p>
     * The transit time is calculated using the following factors:
     * <ul>
     * <li>A fixed base modifier value defined by campaign rules.</li>
     * <li>A random roll of 1d6 to add variability to the calculation.</li>
     * <li>The availability value of the requested parts or supplies from the
     * acquisition details.</li>
     * </ul>
     *
     * <p>
     * The calculated duration is applied in units (days, weeks, or months) based on
     * the campaign's
     * configuration for transit time.
     * </p>
     *
     * @param availability the availability code of the part or unit being acquired as an integer.
     *
     * @return the number of days required for the parts or units to arrive based on the calculated transit time.
     */
    public int calculatePartTransitTime(int availability) {
        // This is accurate as of the latest rules. It was (BASE_MODIFIER - (roll + availability) / 4) months in the
        // older version.
        final int BASE_MODIFIER = 7; // CamOps p51
        final int roll = d6(1);
        final int total = max(1, (BASE_MODIFIER + roll + availability) / 4); // CamOps p51

        // now step forward through the calendar
        LocalDate arrivalDate = currentDay;
        arrivalDate = switch (campaignOptions.getUnitTransitTime()) {
            case TRANSIT_UNIT_MONTH -> arrivalDate.plusMonths(total);
            case TRANSIT_UNIT_WEEK -> arrivalDate.plusWeeks(total);
            default -> arrivalDate.plusDays(total);
        };

        return Math.toIntExact(ChronoUnit.DAYS.between(getLocalDate(), arrivalDate));
    }
    /**
     * Calculates the transit time for the arrival of parts or supplies based on the availability of the item, a random
     * roll, and campaign-specific transit time settings.
     *
     * <p>
     * The transit time is calculated using the following factors:
     * <ul>
     * <li>A fixed base modifier value defined by campaign rules.</li>
     * <li>A random roll of 1d6 to add variability to the calculation.</li>
     * <li>The availability value of the requested parts or supplies from the
     * acquisition details.</li>
     * </ul>
     *
     * <p>
     * The calculated duration is applied in units (days, weeks, or months) based on
     * the campaign's
     * configuration for transit time.
     * </p>
     *
     * @param availability the Availability of the part
     *
     * @return the number of days required for the parts or units to arrive based on the calculated transit time.
     */
    public int calculatePartTransitTime(AvailabilityValue availability) {
        return calculatePartTransitTime(availability.getIndex());
    }

    /**
     * This returns a PartInventory object detailing the current count for a part on hand, in transit, and ordered.
     *
     * @param part A part to look up its current inventory.
     *
     * @return A PartInventory object detailing the current counts of the part on hand, in transit, and ordered.
     *
     * @see PartInventory
     */
    public PartInventory getPartInventory(Part part) {
        PartInventory inventory = new PartInventory();

        int nSupply = 0;
        int nTransit = 0;
        for (Part p : getParts()) {
            if (!p.isSpare()) {
                continue;
            }
            if (part.isSamePartType(p)) {
                if (p.isPresent()) {
                    if (p instanceof Armor) { // ProtomekArmor and BaArmor are derived from Armor
                        nSupply += ((Armor) p).getAmount();
                    } else if (p instanceof AmmoStorage) {
                        nSupply += ((AmmoStorage) p).getShots();
                    } else {
                        nSupply += p.getQuantity();
                    }
                } else {
                    if (p instanceof Armor) { // ProtomekArmor and BaArmor are derived from Armor
                        nTransit += ((Armor) p).getAmount();
                    } else if (p instanceof AmmoStorage) {
                        nTransit += ((AmmoStorage) p).getShots();
                    } else {
                        nTransit += p.getQuantity();
                    }
                }
            }
        }

        inventory.setSupply(nSupply);
        inventory.setTransit(nTransit);

        int nOrdered = 0;
        IAcquisitionWork onOrder = getShoppingList().getShoppingItem(part);
        if (null != onOrder) {
            if (onOrder instanceof Armor) { // ProtoMek Armor and BaArmor are derived from Armor
                nOrdered += ((Armor) onOrder).getAmount() * ((Armor) onOrder).getQuantity();
            } else if (onOrder instanceof AmmoStorage) {
                nOrdered += ((AmmoStorage) onOrder).getShots();
            } else {
                nOrdered += onOrder.getQuantity();
            }
        }

        inventory.setOrdered(nOrdered);

        String countModifier = "";
        if (part instanceof Armor) { // ProtoMek Armor and BaArmor are derived from Armor
            countModifier = "points";
        }
        if (part instanceof AmmoStorage) {
            countModifier = "shots";
        }

        inventory.setCountModifier(countModifier);
        return inventory;
    }

    public void addLoan(Loan loan) {
        addReport("You have taken out loan " +
                        loan +
                        ". Your account has been credited " +
                        loan.getPrincipal().toAmountAndSymbolString() +
                        " for the principal amount.");
        finances.addLoan(loan);
        MekHQ.triggerEvent(new LoanNewEvent(loan));
        finances.credit(TransactionType.LOAN_PRINCIPAL,
              getLocalDate(),
              loan.getPrincipal(),
              "Loan principal for " + loan);
    }

    public void payOffLoan(Loan loan) {
        if (finances.debit(TransactionType.LOAN_PAYMENT,
              getLocalDate(),
              loan.determineRemainingValue(),
              "Loan payoff for " + loan)) {
            addReport("You have paid off the remaining loan balance of " +
                            loan.determineRemainingValue().toAmountAndSymbolString() +
                            " on " +
                            loan);
            finances.removeLoan(loan);
            MekHQ.triggerEvent(new LoanPaidEvent(loan));
        } else {
            addReport("<font color='" +
                            ReportingUtilities.getNegativeColor() +
                            "'>You do not have enough funds to pay off " +
                            loan +
                            "</font>");
        }
    }

    private CampaignTransporterMap getCampaignTransporterMap(CampaignTransportType campaignTransportType) {
        if (campaignTransportType.isTacticalTransport()) {
            return tacticalTransporters;
        } else if (campaignTransportType.isShipTransport()) {
            return shipTransporters;
        } else if (campaignTransportType.isTowTransport()) {
            return towTransporters;
        }
        return null;
    }

    /**
     * Returns a Map that maps Transporter types to another Map that maps capacity (Double) to UUID of transports for
     * the specific TransportedUnitSummary type
     *
     * @param campaignTransportType type (Enum) of TransportedUnitSummary
     *
     * @return the full map for that campaign transport type
     */
    public Map<TransporterType, Map<Double, Set<UUID>>> getTransports(CampaignTransportType campaignTransportType) {
        return Objects.requireNonNull(getCampaignTransporterMap(campaignTransportType)).getTransporters();
    }

    /**
     * Returns list of transports that have the provided TransporterType and CampaignTransportType
     *
     * @param campaignTransportType type of campaign transport
     * @param transporterType       type of Transporter
     *
     * @return units that have that transport type
     */
    public Set<Unit> getTransportsByType(CampaignTransportType campaignTransportType, TransporterType transporterType) {
        // include transports with no remaining capacity
        return Objects.requireNonNull(getCampaignTransporterMap(campaignTransportType))
                     .getTransportsByType(transporterType, -1.0);
    }

    /**
     * Returns list of transports for the specified AbstractTransportedUnitSummary class/subclass that has transport
     * capacity for the Transporter class/subclass For example, getTransportsByType(SHIP_TRANSPORT, MEK_BAY, 3.0) would
     * return all transports that have 3 or more Mek Bay slots open for the SHIP_TRANSPORT type of assignment.
     *
     * @param campaignTransportType type (Enum) of TransportedUnitSummary
     * @param transporterType       type (Enum) of Transporter
     * @param unitSize              capacity that the transport must be capable of
     *
     * @return units that have that transport type
     */
    public Set<Unit> getTransportsByType(CampaignTransportType campaignTransportType, TransporterType transporterType,
          double unitSize) {
        return Objects.requireNonNull(getCampaignTransporterMap(campaignTransportType))
                     .getTransportsByType(transporterType, unitSize);
    }

    private boolean hasTacticalTransports() {
        return tacticalTransporters.hasTransporters();
    }

    private boolean hasShipTransports() {
        return shipTransporters.hasTransporters();
    }

    private boolean hasTowTransports() {
        return towTransporters.hasTransporters();
    }

    /**
     * Do we have transports for the kind of transport?
     *
     * @param campaignTransportType class of the TransportDetail
     *
     * @return true if it has transporters, false otherwise
     */
    public boolean hasTransports(CampaignTransportType campaignTransportType) {
        if (campaignTransportType.isTacticalTransport()) {
            return hasTacticalTransports();
        } else if (campaignTransportType.isShipTransport()) {
            return hasShipTransports();
        } else if (campaignTransportType.isTowTransport()) {
            return hasTowTransports();
        }
        return false;
    }

    public void doMaintenance(Unit unit) {
        if (!unit.requiresMaintenance() || !campaignOptions.isCheckMaintenance()) {
            return;
        }
        // let's start by checking times
        int minutesUsed = unit.getMaintenanceTime();
        int asTechsUsed = 0;
        boolean maintained = false;
        boolean paidMaintenance = true;

        unit.incrementDaysSinceMaintenance(this, maintained, asTechsUsed);

        int ruggedMultiplier = 1;
        if (unit.getEntity().hasQuirk(OptionsConstants.QUIRK_POS_RUGGED_1)) {
            ruggedMultiplier = 2;
        }

        if (unit.getEntity().hasQuirk(OptionsConstants.QUIRK_POS_RUGGED_2)) {
            ruggedMultiplier = 3;
        }

        if (unit.getDaysSinceMaintenance() >= (getCampaignOptions().getMaintenanceCycleDays() * ruggedMultiplier)) {
            Person tech = unit.getTech();
            if (tech != null) {
                int availableMinutes = tech.getMinutesLeft();
                maintained = (availableMinutes >= minutesUsed);

                if (!maintained) {
                    // At this point, insufficient minutes is the only reason why this would be failed.
                    addReport(String.format(resources.getString("maintenanceNotAvailable.text"), unit.getName()));
                } else {
                    maintained = !tech.isMothballing();
                }

                if (maintained) {
                    tech.setMinutesLeft(availableMinutes - minutesUsed);
                    asTechsUsed = getAvailableAstechs(minutesUsed, false);
                    astechPoolMinutes -= asTechsUsed * minutesUsed;
                }
            }

            // maybe use the money
            if (campaignOptions.isPayForMaintain()) {
                if (!(finances.debit(TransactionType.MAINTENANCE,
                      getLocalDate(),
                      unit.getMaintenanceCost(),
                      "Maintenance for " + unit.getName()))) {
                    addReport("<font color='" +
                                    ReportingUtilities.getNegativeColor() +
                                    "'><b>You cannot afford to pay maintenance costs for " +
                                    unit.getHyperlinkedName() +
                                    "!</b></font>");
                    paidMaintenance = false;
                }
            }
            // it is time for a maintenance check
            PartQuality qualityOrig = unit.getQuality();
            String techName = "Nobody";
            String techNameLinked = techName;
            if (null != tech) {
                techName = tech.getFullTitle();
                techNameLinked = tech.getHyperlinkedFullTitle();
            }
            // don't do actual damage until we clear the for loop to avoid
            // concurrent mod problems
            // put it into a hash - 4 points of damage will mean destruction
            Map<Part, Integer> partsToDamage = new HashMap<>();
            StringBuilder maintenanceReport = new StringBuilder("<strong>" +
                                                                      techName +
                                                                      " performing maintenance</strong><br><br>");
            for (Part part : unit.getParts()) {
                try {
                    String partReport = doMaintenanceOnUnitPart(unit,
                          part,
                          partsToDamage,
                          paidMaintenance,
                          asTechsUsed);
                    if (partReport != null) {
                        maintenanceReport.append(partReport).append("<br>");
                    }
                } catch (Exception ex) {
                    logger.error(ex,
                          "Could not perform maintenance on part {} ({}) for {} ({}) due to an error",
                          part.getName(),
                          part.getId(),
                          unit.getName(),
                          unit.getId().toString());
                    addReport(String.format(
                          "ERROR: An error occurred performing maintenance on %s for unit %s, check the log",
                          part.getName(),
                          unit.getName()));
                }
            }

            int nDamage = 0;
            int nDestroy = 0;
            for (Entry<Part, Integer> p : partsToDamage.entrySet()) {
                int damage = p.getValue();
                if (damage > 3) {
                    nDestroy++;
                    p.getKey().remove(false);
                } else {
                    p.getKey().doMaintenanceDamage(damage);
                    nDamage++;
                }
            }

            unit.setLastMaintenanceReport(maintenanceReport.toString());

            if (getCampaignOptions().isLogMaintenance()) {
                logger.info(maintenanceReport.toString());
            }

            PartQuality quality = unit.getQuality();
            String qualityString;
            boolean reverse = getCampaignOptions().isReverseQualityNames();
            if (quality.toNumeric() > qualityOrig.toNumeric()) {
                qualityString = ReportingUtilities.messageSurroundedBySpanWithColor(MekHQ.getMHQOptions()
                                                                                          .getFontColorPositiveHexColor(),
                      "Overall quality improves from " +
                            qualityOrig.toName(reverse) +
                            " to " +
                            quality.toName(reverse));
            } else if (quality.toNumeric() < qualityOrig.toNumeric()) {
                qualityString = ReportingUtilities.messageSurroundedBySpanWithColor(MekHQ.getMHQOptions()
                                                                                          .getFontColorNegativeHexColor(),
                      "Overall quality declines from " +
                            qualityOrig.toName(reverse) +
                            " to " +
                            quality.toName(reverse));
            } else {
                qualityString = "Overall quality remains " + quality.toName(reverse);
            }
            String damageString = "";
            if (nDamage > 0) {
                damageString += nDamage + " parts were damaged. ";
            }
            if (nDestroy > 0) {
                damageString += nDestroy + " parts were destroyed.";
            }
            if (!damageString.isEmpty()) {
                damageString = "<b><font color='" +
                                     ReportingUtilities.getNegativeColor() +
                                     "'>" +
                                     damageString +
                                     "</b></font> [<a href='REPAIR|" +
                                     unit.getId() +
                                     "'>Repair bay</a>]";
            }
            String paidString = "";
            if (!paidMaintenance) {
                paidString = "<font color='" +
                                   ReportingUtilities.getNegativeColor() +
                                   "'>Could not afford maintenance costs, so check is at a penalty.</font>";
            }
            addReport(techNameLinked +
                            " performs maintenance on " +
                            unit.getHyperlinkedName() +
                            ". " +
                            paidString +
                            qualityString +
                            ". " +
                            damageString +
                            " [<a href='MAINTENANCE|" +
                            unit.getId() +
                            "'>Get details</a>]");

            unit.resetDaysSinceMaintenance();
        }
    }

    private String doMaintenanceOnUnitPart(Unit unit, Part part, Map<Part, Integer> partsToDamage,
          boolean paidMaintenance, int asTechsUsed) {
        String partReport = "<b>" + part.getName() + "</b> (Quality " + part.getQualityName() + ')';
        if (!part.needsMaintenance()) {
            return null;
        }
        PartQuality oldQuality = part.getQuality();
        TargetRoll target = getTargetForMaintenance(part, unit.getTech(), asTechsUsed);
        if (!paidMaintenance) {
            // TODO : Make this modifier user inputable
            target.addModifier(1, "did not pay for maintenance");
        }

        partReport += ", TN " + target.getValue() + '[' + target.getDesc() + ']';
        int roll = d6(2);
        int margin = roll - target.getValue();
        partReport += " rolled a " + roll + ", margin of " + margin;

        switch (part.getQuality()) {
            case QUALITY_A: {
                if (margin >= 4) {
                    part.improveQuality();
                }
                if (!campaignOptions.isUseUnofficialMaintenance()) {
                    if (margin < -6) {
                        partsToDamage.put(part, 4);
                    } else if (margin < -4) {
                        partsToDamage.put(part, 3);
                    } else if (margin == -4) {
                        partsToDamage.put(part, 2);
                    } else if (margin < -1) {
                        partsToDamage.put(part, 1);
                    }
                } else if (margin < -6) {
                    partsToDamage.put(part, 1);
                }
                break;
            }
            case QUALITY_B: {
                if (margin >= 4) {
                    part.improveQuality();
                } else if (margin < -5) {
                    part.reduceQuality();
                }
                if (!campaignOptions.isUseUnofficialMaintenance()) {
                    if (margin < -6) {
                        partsToDamage.put(part, 2);
                    } else if (margin < -2) {
                        partsToDamage.put(part, 1);
                    }
                }
                break;
            }
            case QUALITY_C: {
                if (margin < -4) {
                    part.reduceQuality();
                } else if (margin >= 5) {
                    part.improveQuality();
                }
                if (!campaignOptions.isUseUnofficialMaintenance()) {
                    if (margin < -6) {
                        partsToDamage.put(part, 2);
                    } else if (margin < -3) {
                        partsToDamage.put(part, 1);
                    }
                }
                break;
            }
            case QUALITY_D: {
                if (margin < -3) {
                    part.reduceQuality();
                    if ((margin < -4) && !campaignOptions.isUseUnofficialMaintenance()) {
                        partsToDamage.put(part, 1);
                    }
                } else if (margin >= 5) {
                    part.improveQuality();
                }
                break;
            }
            case QUALITY_E:
                if (margin < -2) {
                    part.reduceQuality();
                    if ((margin < -5) && !campaignOptions.isUseUnofficialMaintenance()) {
                        partsToDamage.put(part, 1);
                    }
                } else if (margin >= 6) {
                    part.improveQuality();
                }
                break;
            case QUALITY_F:
            default:
                if (margin < -2) {
                    part.reduceQuality();
                    if (margin < -6 && !campaignOptions.isUseUnofficialMaintenance()) {
                        partsToDamage.put(part, 1);
                    }
                }

                break;
        }
        if (part.getQuality().toNumeric() > oldQuality.toNumeric()) {
            partReport += ": " +
                                ReportingUtilities.messageSurroundedBySpanWithColor(MekHQ.getMHQOptions()
                                                                                          .getFontColorPositiveHexColor(),
                                      "new quality is " + part.getQualityName());
        } else if (part.getQuality().toNumeric() < oldQuality.toNumeric()) {
            partReport += ": " +
                                ReportingUtilities.messageSurroundedBySpanWithColor(MekHQ.getMHQOptions()
                                                                                          .getFontColorNegativeHexColor(),
                                      "new quality is " + part.getQualityName());
        } else {
            partReport += ": quality remains " + part.getQualityName();
        }
        if (null != partsToDamage.get(part)) {
            if (partsToDamage.get(part) > 3) {
                partReport += ", " +
                                    ReportingUtilities.messageSurroundedBySpanWithColor(MekHQ.getMHQOptions()
                                                                                              .getFontColorNegativeHexColor(),
                                          "<b>part destroyed</b>");
            } else {
                partReport += ", " +
                                    ReportingUtilities.messageSurroundedBySpanWithColor(MekHQ.getMHQOptions()
                                                                                              .getFontColorNegativeHexColor(),
                                          "<b>part damaged</b>");
            }
        }

        return partReport;
    }

    /**
     * No longer in use
     */
    @Deprecated(since = "0.50.07", forRemoval = true)
    public void initTimeInService() {
        for (Person person : getPersonnel()) {
            if (!person.getPrimaryRole().isDependent() && person.getPrisonerStatus().isFree()) {
                LocalDate join = null;
                for (LogEntry logEntry : person.getPersonalLog()) {
                    if (join == null) {
                        // If by some nightmare there is no Joined date just use the first entry.
                        join = logEntry.getDate();
                    }
                    if (logEntry.getDesc().startsWith("Joined ") || logEntry.getDesc().startsWith("Freed ")) {
                        join = logEntry.getDate();
                        break;
                    }
                }

                person.setRecruitment((join != null) ? join : getLocalDate().minusYears(1));
            }
        }
    }

    /**
     * No longer in use
     */
    @Deprecated(since = "0.50.07", forRemoval = true)
    public void initTimeInRank() {
        for (Person person : getPersonnel()) {
            if (!person.getPrimaryRole().isDependent() && person.getPrisonerStatus().isFree()) {
                LocalDate join = null;
                for (LogEntry logEntry : person.getPersonalLog()) {
                    if (join == null) {
                        // If by some nightmare there is no date from the below, just use the first
                        // entry.
                        join = logEntry.getDate();
                    }

                    if (logEntry.getDesc().startsWith("Joined ") ||
                              logEntry.getDesc().startsWith("Freed ") ||
                              logEntry.getDesc().startsWith("Promoted ") ||
                              logEntry.getDesc().startsWith("Demoted ")) {
                        join = logEntry.getDate();
                    }
                }

                // For that one in a billion chance the log is empty. Clone today's date and
                // subtract a year
                person.setLastRankChangeDate((join != null) ? join : getLocalDate().minusYears(1));
            }
        }
    }

    public void initTurnover() {
        getRetirementDefectionTracker().setLastRetirementRoll(getLocalDate());
    }

    public void initAtB(boolean newCampaign) {
        if (!newCampaign) {
            /*
             * Switch all contracts to AtBContract's
             */
            for (Entry<Integer, Mission> me : missions.entrySet()) {
                Mission m = me.getValue();
                if (m instanceof Contract && !(m instanceof AtBContract)) {
                    me.setValue(new AtBContract((Contract) m, this));
                }
            }

            /*
             * Go through all the personnel records and assume the earliest date is the date
             * the unit was founded.
             */
            LocalDate founding = null;
            for (Person person : getPersonnel()) {
                for (LogEntry logEntry : person.getPersonalLog()) {
                    if ((founding == null) || logEntry.getDate().isBefore(founding)) {
                        founding = logEntry.getDate();
                    }
                }
            }
            /*
             * Go through the personnel records again and assume that any person who joined the unit on the founding
             * date is one of the founding members. Also assume that MWs assigned to a non-Assault `Mek on the date
             * they joined came with that `Mek (which is a less certain assumption)
             */
            for (Person person : getPersonnel()) {
                LocalDate join = person.getPersonalLog()
                                       .stream()
                                       .filter(e -> e.getDesc().startsWith("Joined "))
                                       .findFirst()
                                       .map(LogEntry::getDate)
                                       .orElse(null);
                if ((join != null) && join.equals(founding)) {
                    person.setFounder(true);
                }
                if (person.getPrimaryRole().isMekWarrior() ||
                          (person.getPrimaryRole().isAerospacePilot() && getCampaignOptions().isAeroRecruitsHaveUnits()) ||
                          person.getPrimaryRole().isProtoMekPilot()) {
                    for (LogEntry logEntry : person.getPersonalLog()) {
                        if (logEntry.getDate().equals(join) && logEntry.getDesc().startsWith("Assigned to ")) {
                            String mek = logEntry.getDesc().substring(12);
                            MekSummary ms = MekSummaryCache.getInstance().getMek(mek);
                            if (null != ms &&
                                      (person.isFounder() || ms.getWeightClass() < EntityWeightClass.WEIGHT_ASSAULT)) {
                                person.setOriginalUnitWeight(ms.getWeightClass());
                                if (ms.isClan()) {
                                    person.setOriginalUnitTech(Person.TECH_CLAN);
                                } else if (ms.getYear() > 3050) {
                                    // TODO : Fix this so we aren't using a hack that just assumes IS2
                                    person.setOriginalUnitTech(Person.TECH_IS2);
                                }
                                if ((null != person.getUnit()) &&
                                          ms.getName().equals(person.getUnit().getEntity().getShortNameRaw())) {
                                    person.setOriginalUnitId(person.getUnit().getId());
                                }
                            }
                        }
                    }
                }
            }

            addAllCombatTeams(this.forces);

            // Determine whether there is an active contract
            setHasActiveContract();
        }

        setAtBConfig(AtBConfiguration.loadFromXml());
        RandomFactionGenerator.getInstance().startup(this);
        getContractMarket().generateContractOffers(this, newCampaign); // TODO : AbstractContractMarket : Remove
        setAtBEventProcessor(new AtBEventProcessor(this));
    }

    /**
     * Stop processing AtB events and release memory.
     */
    public void shutdownAtB() {
        RandomFactionGenerator.getInstance().dispose();
        atbEventProcessor.shutdown();
    }

    /**
     * Checks if an employee turnover prompt should be displayed based on campaign options, current date, and other
     * conditions (like transit status and campaign start date).
     *
     * <p>The turnover prompt is triggered based on the configured turnover frequency (weekly, monthly, quarterly, or
     * annually), but only after the campaign has been running for at least 6 days and when not in transit.<p>
     *
     * <p>The dialog will show different messages depending on whether there are pending retirees.</p>
     *
     * @return An integer representing the outcome: -1 if turnover prompt should not be displayed, 0 if user selected
     *       "Employee Turnover", 1 if user selected "Advance Day Regardless", 2 if user selected "Cancel Advance Day"
     */
    public int checkTurnoverPrompt() {
        if (!location.isOnPlanet()) {
            return -1;
        }

        if (getLocalDate().isBefore(getCampaignStartDate().plusDays(6))) {
            return -1;
        }

        boolean triggerTurnoverPrompt;
        switch (campaignOptions.getTurnoverFrequency()) {
            case WEEKLY:
                triggerTurnoverPrompt = getLocalDate().getDayOfWeek().equals(DayOfWeek.MONDAY);
                break;
            case MONTHLY:
                triggerTurnoverPrompt = getLocalDate().getDayOfMonth() == getLocalDate().lengthOfMonth();
                break;
            case QUARTERLY:
                triggerTurnoverPrompt = (getLocalDate().getDayOfMonth() == getLocalDate().lengthOfMonth()) &&
                                              (List.of(Month.MARCH, Month.JUNE, Month.SEPTEMBER, Month.DECEMBER)
                                                     .contains(getLocalDate().getMonth()));
                break;
            case ANNUALLY:
                triggerTurnoverPrompt = getLocalDate().getDayOfYear() == getLocalDate().lengthOfYear();
                break;
            default:
                return -1;
        }

        if (!triggerTurnoverPrompt) {
            return -1;
        }

        String dialogTitle;
        String dialogBody;

        if (getRetirementDefectionTracker().getRetirees().isEmpty()) {
            dialogTitle = resources.getString("turnoverRollRequired.text");
            dialogBody = resources.getString("turnoverDialogDescription.text");
        } else {
            dialogTitle = resources.getString("turnoverFinalPayments.text");
            dialogBody = resources.getString("turnoverPersonnelKilled.text");
        }

        Object[] options = { resources.getString("turnoverEmployeeTurnoverDialog.text"),
                             resources.getString("turnoverAdvanceRegardless"),
                             resources.getString("turnoverCancel.text") };

        return JOptionPane.showOptionDialog(null,
              dialogBody,
              dialogTitle,
              JOptionPane.YES_NO_CANCEL_OPTION,
              JOptionPane.INFORMATION_MESSAGE,
              null,
              options,
              options[0]);
    }

    /**
     * Checks if there are any scenarios that are due based on the current date.
     *
     * @return {@code true} if there are scenarios due, {@code false} otherwise
     */
    public boolean checkScenariosDue() {
        return getActiveMissions(true).stream()
                     .flatMap(m -> m.getCurrentScenarios().stream())
                     .anyMatch(s -> (s.getDate() != null) &&
                                          !(s instanceof AtBScenario) &&
                                          !getLocalDate().isBefore(s.getDate()));
    }

    /**
     * Sets the type of rating method used.
     */
    public void setUnitRating(IUnitRating rating) {
        unitRating = rating;
    }

    /**
     * Returns the type of rating method as selected in the Campaign Options dialog. Lazy-loaded for performance.
     * Default is CampaignOpsReputation
     */
    public IUnitRating getUnitRating() {
        // if we switched unit rating methods,
        if (unitRating != null && (unitRating.getUnitRatingMethod() != getCampaignOptions().getUnitRatingMethod())) {
            unitRating = null;
        }

        if (unitRating == null) {
            UnitRatingMethod method = getCampaignOptions().getUnitRatingMethod();

            if (UnitRatingMethod.FLD_MAN_MERCS_REV.equals(method)) {
                unitRating = new FieldManualMercRevDragoonsRating(this);
            }
        }

        return unitRating;
    }

    @Override
    public int getTechIntroYear() {
        if (getCampaignOptions().isLimitByYear()) {
            return getGameYear();
        } else {
            return Integer.MAX_VALUE;
        }
    }

    @Override
    public int getGameYear() {
        return getLocalDate().getYear();
    }

    @Override
    public ITechnology.Faction getTechFaction() {
        return techFaction;
    }

    public void updateTechFactionCode() {
        if (campaignOptions.isFactionIntroDate()) {
            for (ITechnology.Faction f : ITechnology.Faction.values()) {
                if (f.equals(ITechnology.Faction.NONE)) {
                    continue;
                }
                if (f.getCodeMM().equals(getFaction().getShortName())) {
                    techFaction = f;
                    UnitTechProgression.loadFaction(techFaction);
                    return;
                }
            }
            // If the tech progression data does not include the current faction,
            // use a generic.
            if (getFaction().isClan()) {
                techFaction = ITechnology.Faction.CLAN;
            } else if (getFaction().isPeriphery()) {
                techFaction = ITechnology.Faction.PER;
            } else {
                techFaction = ITechnology.Faction.IS;
            }
        } else {
            techFaction = ITechnology.Faction.NONE;
        }
        // Unit tech level will be calculated if the code has changed.
        UnitTechProgression.loadFaction(techFaction);
    }

    @Override
    public boolean useClanTechBase() {
        return getFaction().isClan();
    }

    @Override
    public boolean useMixedTech() {
        if (useClanTechBase()) {
            return campaignOptions.isAllowISPurchases();
        } else {
            return campaignOptions.isAllowClanPurchases();
        }
    }

    @Override
    public SimpleTechLevel getTechLevel() {
        for (SimpleTechLevel lvl : SimpleTechLevel.values()) {
            if (campaignOptions.getTechLevel() == lvl.ordinal()) {
                return lvl;
            }
        }
        return SimpleTechLevel.UNOFFICIAL;
    }

    @Override
    public boolean unofficialNoYear() {
        return false;
    }

    @Override
    public boolean useVariableTechLevel() {
        return campaignOptions.isVariableTechLevel();
    }

    @Override
    public boolean showExtinct() {
        return !campaignOptions.isDisallowExtinctStuff();
    }

    public BehaviorSettings getAutoResolveBehaviorSettings() {
        return autoResolveBehaviorSettings;
    }

    public void setAutoResolveBehaviorSettings(BehaviorSettings settings) {
        autoResolveBehaviorSettings = settings;
    }

    /**
     * Retrieves the address or form of address for the commander.
     *
     * <p>This method determines the appropriate address based on whether the campaign is considered a pirate campaign.
     * It delegates to {@link #getCommanderAddress(boolean)} with the result of {@code isPirateCampaign()}.</p>
     *
     * @return the string used to address the commander
     */
    public String getCommanderAddress() {
        return getCommanderAddress(isPirateCampaign());
    }

    /**
     * Retrieves the address or title for the commanding officer, either in a formal or informal format.
     *
     * <p>
     * This method checks for the presence of a flagged commander. If no commander is found, a general fallback address
     * is returned based on the specified formality. If a commander is present, it further tailors the address based on
     * the gender of the commander (for informal styles) or their rank and surname (for formal styles).
     * </p>
     *
     * @param isInformal A boolean flag indicating whether the address should be informal (true for informal, false for
     *                   formal).
     *
     * @return A {@link String} representing the appropriate address for the commander, either formal or informal.
     */
    public String getCommanderAddress(boolean isInformal) {
        Person commander = getCommander();

        if (commander == null) {
            if (isInformal) {
                return resources.getString("generalFallbackAddressInformal.text");
            } else {
                return resources.getString("generalFallbackAddress.text");
            }
        }

        if (isInformal) {
            Gender commanderGender = commander.getGender();

            return switch (commanderGender) {
                case MALE -> resources.getString("informalAddressMale.text");
                case FEMALE -> resources.getString("informalAddressFemale.text");
                case OTHER_MALE, OTHER_FEMALE, RANDOMIZE -> resources.getString("generalFallbackAddressInformal.text");
            };
        }

        String commanderRank = commander.getRankName();

        if (commanderRank.equalsIgnoreCase("None") || commanderRank.equalsIgnoreCase("-") || commanderRank.isBlank()) {
            return resources.getString("generalFallbackAddress.text");
        }

        return commanderRank;
    }

    public int stockUpPartsInUse(Set<PartInUse> partsInUse) {
        int bought = 0;
        for (PartInUse partInUse : partsInUse) {
            int toBuy = findStockUpAmount(partInUse);
            if (toBuy > 0) {
                IAcquisitionWork partToBuy = partInUse.getPartToBuy();
                getShoppingList().addShoppingItem(partToBuy, toBuy, this);
                bought += 1;
            }
        }
        return bought;
    }

    public void stockUpPartsInUseGM(Set<PartInUse> partsInUse) {
        for (PartInUse partInUse : partsInUse) {
            int toBuy = findStockUpAmount(partInUse);
            while (toBuy > 0) {
                IAcquisitionWork partToBuy = partInUse.getPartToBuy();
                getQuartermaster().addPart((Part) partToBuy.getNewEquipment(), 0, true);
                --toBuy;
            }
        }
    }

    private int findStockUpAmount(PartInUse PartInUse) {
        int inventory = PartInUse.getStoreCount() + PartInUse.getTransferCount() + PartInUse.getPlannedCount();
        int needed = (int) Math.ceil(PartInUse.getRequestedStock() / 100.0 * PartInUse.getUseCount());
        int toBuy = needed - inventory;

        if (PartInUse.getIsBundle()) {
            toBuy = (int) Math.ceil((float) toBuy * PartInUse.getTonnagePerItem() / 5);
            // special case for armor only, as it's bought in 5 ton blocks. Armor is the
            // only kind of item that's assigned isBundle()
        }

        return toBuy;
    }

    public boolean isProcessProcurement() {
        return processProcurement;
    }

    public void setProcessProcurement(boolean processProcurement) {
        this.processProcurement = processProcurement;
    }

    // Simple getters and setters for our stock map
    public Map<String, Double> getPartsInUseRequestedStockMap() {
        return partsInUseRequestedStockMap;
    }

    public void setPartsInUseRequestedStockMap(Map<String, Double> partsInUseRequestedStockMap) {
        this.partsInUseRequestedStockMap = partsInUseRequestedStockMap;
    }

    public boolean getIgnoreMothballed() {
        return ignoreMothballed;
    }

    public void setIgnoreMothballed(boolean ignoreMothballed) {
        this.ignoreMothballed = ignoreMothballed;
    }

    public boolean getTopUpWeekly() {
        return topUpWeekly;
    }

    public void setTopUpWeekly(boolean topUpWeekly) {
        this.topUpWeekly = topUpWeekly;
    }

    public PartQuality getIgnoreSparesUnderQuality() {
        return ignoreSparesUnderQuality;
    }

    public void setIgnoreSparesUnderQuality(PartQuality ignoreSparesUnderQuality) {
        this.ignoreSparesUnderQuality = ignoreSparesUnderQuality;
    }

    public void writePartInUseToXML(final PrintWriter pw, int indent) {
        MHQXMLUtility.writeSimpleXMLTag(pw, indent, "ignoreMothBalled", ignoreMothballed);
        MHQXMLUtility.writeSimpleXMLTag(pw, indent, "topUpWeekly", topUpWeekly);
        MHQXMLUtility.writeSimpleXMLTag(pw, indent, "ignoreSparesUnderQuality", ignoreSparesUnderQuality.name());
        MHQXMLUtility.writeSimpleXMLOpenTag(pw, indent++, "partInUseMap");
        writePartInUseMapToXML(pw, indent);
        MHQXMLUtility.writeSimpleXMLCloseTag(pw, --indent, "partInUseMap");
    }

    public void writePartInUseMapToXML(final PrintWriter pw, int indent) {
        for (String key : partsInUseRequestedStockMap.keySet()) {
            MHQXMLUtility.writeSimpleXMLOpenTag(pw, indent++, "partInUseMapEntry");
            MHQXMLUtility.writeSimpleXMLTag(pw, indent, "partInUseMapKey", key);
            MHQXMLUtility.writeSimpleXMLTag(pw, indent, "partInUseMapVal", partsInUseRequestedStockMap.get(key));
            MHQXMLUtility.writeSimpleXMLCloseTag(pw, --indent, "partInUseMapEntry");
        }
    }

    /**
     * Wipes the Parts in use map for the purpose of resetting all values to their default
     */
    public void wipePartsInUseMap() {
        this.partsInUseRequestedStockMap.clear();
    }

    /**
     * Retrieves the campaign faction icon for the specified {@link Campaign}. If a custom icon is defined in the
     * campaign's unit icon configuration, that icon is used. Otherwise, a default faction logo is fetched based on the
     * campaign's faction short name.
     *
     * @return An {@link ImageIcon} representing the faction icon for the given campaign.
     */
    public ImageIcon getCampaignFactionIcon() {
        ImageIcon icon;
        StandardForceIcon campaignIcon = getUnitIcon();

        if (campaignIcon.getFilename() == null) {
            icon = getFactionLogo(currentDay.getYear(), getFaction().getShortName());
        } else {
            icon = campaignIcon.getImageIcon();
        }
        return icon;
    }

    /**
     * Checks if another active scenario has this scenarioID as it's linkedScenarioID and returns true if it finds one.
     */
    public boolean checkLinkedScenario(int scenarioID) {
        for (Scenario scenario : getScenarios()) {
            if ((scenario.getLinkedScenario() == scenarioID) &&
                      (getScenario(scenario.getId()).getStatus().isCurrent())) {
                return true;
            }
        }
        return false;
    }

    /**
     * Returns a list of entities (units) from all combat forces.
     *
     * @return a list of entities representing all combat units in the player force
     */
    public List<Entity> getAllCombatEntities() {
        List<Entity> units = new ArrayList<>();
        for (Force force : getAllForces()) {
            if (!force.isForceType(ForceType.STANDARD)) {
                continue;
            }
            for (UUID unitID : force.getUnits()) {
                units.add(getUnit(unitID).getEntity());
            }
        }
        return units;
    }

    /**
     * Determines the appropriate starting planet for a new campaign based on campaign type, faction, and various
     * fallback scenarios.
     *
     * <p>This method first checks if the campaign is classified as a mercenary or pirate campaign. If so, it
     * delegates responsibility to {@link #getMercenaryOrPirateStartingPlanet(Factions, String)}, which implements
     * special logic to handle those campaign types.</p>
     *
     * <p>For all other campaign types, it uses the current campaign's faction to attempt to retrieve that faction’s
     * canonical starting system for the current game date. If no valid system can be found (due to, for example, the
     * faction not having a valid capital), the logic falls back to a default faction’s starting planet, and, if
     * necessary, ultimately falls back to the planet Terra as a default universal location.</p>
     *
     * <p>The method also includes special handling for Clan campaigns: if the fallback logic would result in the
     * campaign starting on Terra but the campaign is clan-based, it attempts to relocate the starting planet to
     * Strana Mechty.</p>
     *
     * @return the {@link Planet} instance where the campaign should start
     *
     * @since 0.50.07
     * @author Illiani
     */
    public Planet getNewCampaignStartingPlanet() {
        Factions factions = Factions.getInstance();

        final String TERRA_ID = "Terra";
        final String CLAN_CODE = "CLAN";

        Faction startingFaction;
        PlanetarySystem startingSystem;

        if (isMercenaryCampaign() || isPirateCampaign()) {
            return getMercenaryOrPirateStartingPlanet(factions, TERRA_ID);
        }

        // Default for non-merc/pirate campaigns
        startingFaction = faction;
        startingSystem = startingFaction.getStartingPlanet(this, currentDay);

        // Fallback if the system is unavailable
        if (startingSystem == null) {
            startingFaction = factions.getDefaultFaction();
            startingSystem = startingFaction.getStartingPlanet(this, currentDay);
            if (startingSystem == null) {
                startingSystem = Systems.getInstance().getSystemById(TERRA_ID);
            }
        }

        // Special case: Clan campaign starting on Terra, swap to Clan homeworld
        if (TERRA_ID.equals(startingSystem.getId()) && isClanCampaign()) {
            Faction clanFaction = factions.getFaction(CLAN_CODE);
            if (clanFaction != null) {
                PlanetarySystem clanSystem = clanFaction.getStartingPlanet(this, currentDay);
                if (clanSystem != null) {
                    startingSystem = clanSystem;
                }
            }
        }

        return startingSystem.getPrimaryPlanet();
    }

    /**
     * Selects a starting planet for mercenary or pirate campaigns by considering eligible factions, campaign date, and
     * appropriate weighting for periphery factions (if pirate).
     *
     * <p>For mercenary campaigns, the designated mercenary faction is used as the initial fallback. For pirate
     * campaigns, the Tortuga Dominions are preferred, but only if they are active at the campaign's start date;
     * otherwise, the game's configured default faction is used (usually Mercenary, but I opted not to hardcode
     * mercenary here incase the default changes).</p>
     *
     * <p>There is a two-thirds probability that the starting faction will be selected from all factions, subject to
     * several filters (playability, not a Clan, not deep periphery). For pirate campaigns, eligible periphery factions
     * are intentionally added multiple times to the selection pool to increase their likelihood of being chosen
     * (weighted randomness).</p>
     *
     * <p>After the faction is chosen, this method attempts to get that faction’s canonical starting world. If no
     * valid system is found, the logic falls back to Terra, ensuring that the campaign always has a valid starting
     * world even in case of missing data.</p>
     *
     * @param factions The {@link Factions} manager supplying access to all faction data.
     * @param TERRA_ID The globally unique identifier for the planet Terra, used for the ultimate fallback.
     *
     * @return the {@link Planet} used as the campaign start location.
     *
     * @author Illiani
     * @since 0.50.07
     */
    private Planet getMercenaryOrPirateStartingPlanet(Factions factions, String TERRA_ID) {
        final String TORTUGA_CODE = "TD";

        PlanetarySystem startingSystem;
        Faction startingFaction;
        // Determine fallback faction for merc/pirate
        startingFaction = isMercenaryCampaign()
                                ? factions.getFaction(MERCENARY_FACTION_CODE)
                                : factions.getFaction(TORTUGA_CODE);

        // If pirate fallback is unavailable at the campaign's start date, use the default faction
        if (isPirateCampaign() && !startingFaction.validIn(currentDay)) {
            startingFaction = factions.getDefaultFaction();
        }

        // 33% chance to start in fallback faction's capital
        if (randomInt(3) != 0) {
            // Pick a random, eligible recruiting faction
            List<Faction> recruitingFactions = new ArrayList<>();
            for (Faction possibleFaction : factions.getActiveFactions(currentDay)) {
                if (possibleFaction.isPlayable() && !possibleFaction.isClan() && !possibleFaction.isDeepPeriphery()) {
                    recruitingFactions.add(possibleFaction);

                    // If we're playing a pirate campaign, we want to triple the chance that we start in the periphery
                    if (possibleFaction.isPeriphery() && isPirateCampaign()) {
                        recruitingFactions.add(possibleFaction);
                        recruitingFactions.add(possibleFaction);
                    }
                }
            }
            if (!recruitingFactions.isEmpty()) {
                startingFaction = ObjectUtility.getRandomItem(recruitingFactions);
            }
        }

        startingSystem = startingFaction.getStartingPlanet(this, currentDay);
        if (startingSystem != null) {
            return startingSystem.getPrimaryPlanet();
        }

        // Fallback if no startingSystem
        startingSystem = Systems.getInstance().getSystemById(TERRA_ID);
        return startingSystem != null ? startingSystem.getPrimaryPlanet() : null;
    }
}<|MERGE_RESOLUTION|>--- conflicted
+++ resolved
@@ -59,11 +59,8 @@
 import static mekhq.campaign.personnel.PersonnelOptions.ADMIN_LOGISTICIAN;
 import static mekhq.campaign.personnel.PersonnelOptions.ATOW_ALTERNATE_ID;
 import static mekhq.campaign.personnel.PersonnelOptions.COMPULSION_ADDICTION;
-<<<<<<< HEAD
 import static mekhq.campaign.personnel.PersonnelOptions.MADNESS_SPLIT_PERSONALITY;
-=======
 import static mekhq.campaign.personnel.PersonnelOptions.MADNESS_FLASHBACKS;
->>>>>>> 0a588cf2
 import static mekhq.campaign.personnel.PersonnelOptions.getCompulsionCheckModifier;
 import static mekhq.campaign.personnel.backgrounds.BackgroundsController.randomMercenaryCompanyNameGenerator;
 import static mekhq.campaign.personnel.education.EducationController.getAcademy;
@@ -5325,7 +5322,16 @@
                           failedWillpowerCheck);
                 }
 
-<<<<<<< HEAD
+                if (personnelOptions.booleanOption(MADNESS_FLASHBACKS)) {
+                    int modifier = getCompulsionCheckModifier(MADNESS_FLASHBACKS);
+                    boolean failedWillpowerCheck = !performQuickAttributeCheck(person, SkillAttribute.WILLPOWER, null,
+                          null, modifier);
+                    person.processCripplingFlashbacks(this,
+                          isUseAdvancedMedical,
+                          true,
+                          failedWillpowerCheck);
+                }
+
                 if (personnelOptions.booleanOption(MADNESS_SPLIT_PERSONALITY)) {
                     int modifier = getCompulsionCheckModifier(MADNESS_SPLIT_PERSONALITY);
                     boolean failedWillpowerCheck = !performQuickAttributeCheck(person, SkillAttribute.WILLPOWER, null,
@@ -5335,16 +5341,6 @@
                     if (!report.isBlank()) {
                         addReport(report);
                     }
-=======
-                if (personnelOptions.booleanOption(MADNESS_FLASHBACKS)) {
-                    int modifier = getCompulsionCheckModifier(MADNESS_FLASHBACKS);
-                    boolean failedWillpowerCheck = !performQuickAttributeCheck(person, SkillAttribute.WILLPOWER, null,
-                          null, modifier);
-                    person.processCripplingFlashbacks(this,
-                          isUseAdvancedMedical,
-                          true,
-                          failedWillpowerCheck);
->>>>>>> 0a588cf2
                 }
             }
 
