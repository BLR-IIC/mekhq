/*
* MegaMek - Copyright (C) 2020 - The MegaMek Team
*
* This program is free software; you can redistribute it and/or modify it under
* the terms of the GNU General Public License as published by the Free Software
* Foundation; either version 2 of the License, or (at your option) any later
* version.
*
* This program is distributed in the hope that it will be useful, but WITHOUT
* ANY WARRANTY; without even the implied warranty of MERCHANTABILITY or FITNESS
* FOR A PARTICULAR PURPOSE. See the GNU General Public License for more
* details.
*/
package mekhq.campaign.stratcon;

import megamek.codeUtilities.ObjectUtility;
import megamek.common.Compute;
import megamek.common.Minefield;
import megamek.common.UnitType;
import megamek.common.annotations.Nullable;
import megamek.common.event.Subscribe;
import mekhq.MHQConstants;
import mekhq.MekHQ;
import mekhq.campaign.Campaign;
import mekhq.campaign.ResolveScenarioTracker;
import mekhq.campaign.event.NewDayEvent;
import mekhq.campaign.event.ScenarioChangedEvent;
import mekhq.campaign.event.StratconDeploymentEvent;
import mekhq.campaign.force.Force;
import mekhq.campaign.force.Lance;
import mekhq.campaign.mission.*;
import mekhq.campaign.mission.ScenarioForceTemplate.ForceAlignment;
import mekhq.campaign.mission.ScenarioForceTemplate.ForceGenerationMethod;
import mekhq.campaign.mission.ScenarioMapParameters.MapLocation;
import mekhq.campaign.mission.atb.AtBScenarioModifier;
import mekhq.campaign.mission.atb.AtBScenarioModifier.EventTiming;
import mekhq.campaign.personnel.SkillType;
import mekhq.campaign.stratcon.StratconContractDefinition.StrategicObjectiveType;
import mekhq.campaign.stratcon.StratconScenario.ScenarioState;
import mekhq.campaign.unit.Unit;
import org.apache.logging.log4j.LogManager;

import java.time.DayOfWeek;
import java.time.LocalDate;
import java.util.*;

/**
 * This class contains "rules" logic for the AtB-Stratcon state
 *
 * @author NickAragua
 */
public class StratconRulesManager {
    /**
     * What makes a particular lance eligible to be reinforcements for a scenario
     */
    public enum ReinforcementEligibilityType {
        /**
         * Nothing
         */
        None,

        /**
         * Lance is already deployed to the track
         */
        ChainedScenario,

        /**
         * We pay a support point or convert a Campaign Victory Point to a support point
         */
        SupportPoint,

        /**
         * The lance's deployment orders are "Fight"
         */
        FightLance
    }

    /**
     * This function potentially generates non-player-initiated scenarios for the given track.
     */
    public static void generateScenariosForTrack(Campaign campaign, AtBContract contract, StratconTrackState track) {
        // maps scenarios to force IDs
        List<StratconScenario> generatedScenarios = new ArrayList<>();
        final boolean autoAssignLances = contract.getCommandRights().isIntegrated();

        // get this list just so we have it available
        List<Integer> availableForceIDs = getAvailableForceIDs(campaign);
        Map<MapLocation, List<Integer>> sortedAvailableForceIDs = sortForcesByMapType(availableForceIDs, campaign);

        // make X rolls, where X is the number of required lances for the track
        // that's the chance to spawn a scenario.
        // if a scenario occurs, then we pick a random non-deployed lance and use it to
        // drive the opfor generation later
        // once we've determined that scenarios occur, we loop through the ones that we
        // generated
        // and use the random force to drive opfor generation (#required lances
        // multiplies the BV budget of all
        for (int scenarioIndex = 0; scenarioIndex < track.getRequiredLanceCount(); scenarioIndex++) {
            int targetNum = calculateScenarioOdds(track, contract, false);

            // if we haven't already used all the player forces and are required to randomly
            // generate a scenario
            if (!availableForceIDs.isEmpty() && (Compute.randomInt(100) < targetNum)) {
                // pick random coordinates and force to drive the scenario
                int x = Compute.randomInt(track.getWidth());
                int y = Compute.randomInt(track.getHeight());

                StratconCoords scenarioCoords = new StratconCoords(x, y);

                // if forces are already assigned to these coordinates, use those instead
                // of randomly-selected ones
                if (track.getAssignedCoordForces().containsKey(scenarioCoords)) {
                    StratconScenario scenario = generateScenarioForExistingForces(scenarioCoords,
                            track.getAssignedCoordForces().get(scenarioCoords), contract, campaign, track);
                    generatedScenarios.add(scenario);
                    continue;
                }

                // otherwise, pick a random force from the avail
                int randomForceIndex = Compute.randomInt(availableForceIDs.size());
                int randomForceID = availableForceIDs.get(randomForceIndex);

                // remove the force from the available lists so we don't designate it as primary twice
                availableForceIDs.remove(randomForceIndex);

                // we want to remove the actual int with the value, not the value at the index
                sortedAvailableForceIDs.get(MapLocation.AllGroundTerrain).remove((Integer) randomForceID);
                sortedAvailableForceIDs.get(MapLocation.LowAtmosphere).remove((Integer) randomForceID);
                sortedAvailableForceIDs.get(MapLocation.Space).remove((Integer) randomForceID);

                // two scenarios on the same coordinates wind up increasing in size
                if (track.getScenarios().containsKey(scenarioCoords)) {
                    track.getScenarios().get(scenarioCoords).incrementRequiredPlayerLances();
                    assignAppropriateExtraForceToScenario(track.getScenarios().get(scenarioCoords),
                            sortedAvailableForceIDs);
                    continue;
                }

                StratconScenario scenario = setupScenario(scenarioCoords, randomForceID, campaign, contract, track);
                generatedScenarios.add(scenario);
            }
        }

        // If we didn't generate any scenarios, we can just return here
        if (generatedScenarios.isEmpty()) {
            return;
        }

        // if under liaison command, pick a random scenario from the ones generated
        // to set as required and attach liaison
        if (contract.getCommandRights().isLiaison()) {
            StratconScenario randomScenario = ObjectUtility.getRandomItem(generatedScenarios);
            randomScenario.setRequiredScenario(true);
            setAttachedUnitsModifier(randomScenario, contract);
        }

        // now, we loop through all the scenarios we set up
        // and generate the opfors / events / etc
        // if not auto-assigning lances, we then back out the lance assignments.
        for (StratconScenario scenario : generatedScenarios) {
            AtBDynamicScenarioFactory.finalizeScenario(scenario.getBackingScenario(), contract, campaign);
            setScenarioParametersFromBiome(track, scenario);
            swapInPlayerUnits(scenario, campaign, Force.FORCE_NONE);

            if (!autoAssignLances && !scenario.ignoreForceAutoAssignment()) {
                for (int forceID : scenario.getPlayerTemplateForceIDs()) {
                    scenario.getBackingScenario().removeForce(forceID);
                }

                scenario.setCurrentState(ScenarioState.UNRESOLVED);
                track.addScenario(scenario);
            } else {
                commitPrimaryForces(campaign, scenario, track);
                // if we're auto-assigning lances, deploy all assigned forces to the track as well
                for (int forceID : scenario.getPrimaryForceIDs()) {
                    processForceDeployment(scenario.getCoords(), forceID, campaign, track, false);
                }
            }
        }
    }

    /**
     * Picks the scenario terrain based on the scenario coordinates' biome
     * Note that "finalizeScenario" currently wipes out temperature/map info so this method must be called afterward.
     */
    public static void setScenarioParametersFromBiome(StratconTrackState track, StratconScenario scenario) {
        StratconCoords coords = scenario.getCoords();
        AtBDynamicScenario backingScenario = scenario.getBackingScenario();
        StratconBiomeManifest biomeManifest = StratconBiomeManifest.getInstance();

        // for non-surface scenarios, we will skip the temperature update
        if (backingScenario.getBoardType() != Scenario.T_SPACE &&
                backingScenario.getBoardType() != Scenario.T_ATMOSPHERE) {
            backingScenario.setTemperature(track.getTemperature());
        }
<<<<<<< HEAD
=======

        // for now, if we're using a fixed map or in a facility, don't replace the scenario
        // TODO: facility spaces will always have a relevant biome
        if (backingScenario.isUsingFixedMap()) {
            return; // for now
        }
>>>>>>> d596780e

        StratconFacility facility = track.getFacility(scenario.getCoords());
        String terrainType;

        // facilities have their own terrain lists
        if (facility != null) {
            int kelvinTemp = track.getTemperature() + StratconContractInitializer.ZERO_CELSIUS_IN_KELVIN;
            StratconBiome facilityBiome;

            // if facility doesn't have a biome temp map or no entry for the current temperature, use the default one
            if (facility.getBiomes().isEmpty() || (facility.getBiomeTempMap().floorEntry(kelvinTemp) == null)) {
                facilityBiome = biomeManifest.getTempMap(StratconBiomeManifest.TERRAN_FACILITY_BIOME)
                        .floorEntry(kelvinTemp).getValue();
            } else {
                facilityBiome = facility.getBiomeTempMap().floorEntry(kelvinTemp).getValue();
            }
            terrainType = facilityBiome.allowedTerrainTypes.get(Compute.randomInt(facilityBiome.allowedTerrainTypes.size()));
        } else {
            terrainType = track.getTerrainTile(coords);
        }
<<<<<<< HEAD
        
        var mapTypes = biomeManifest.getBiomeMapTypes();
=======

        var mapTypes = StratconBiomeManifest.getInstance().getBiomeMapTypes();
>>>>>>> d596780e

        // don't have a map list for the given terrain, leave it alone
        if(!mapTypes.containsKey(terrainType)) {
            return;
        }

        // if we are in space, do not update the map; note that it's ok to do so in low atmo
        if (backingScenario.getBoardType() != Scenario.T_SPACE) {
            var mapTypeList = mapTypes.get(terrainType).mapTypes;
            backingScenario.setHasTrack(true);
            backingScenario.setTerrainType(terrainType);
            // for now, if we're using a fixed map or in a facility, don't replace the scenario
            // TODO: facility spaces will always have a relevant biome
            if (!backingScenario.isUsingFixedMap()) {
                backingScenario.setMap(mapTypeList.get(Compute.randomInt(mapTypeList.size())));
            }
            backingScenario.setLightConditions();
            backingScenario.setWeather();
        }
    }


    /**
     * Worker function that looks through the scenario's templates and swaps in
     * player units for "player or allied force" templates.
     */
    private static void swapInPlayerUnits(StratconScenario scenario, Campaign campaign, int explicitForceID) {
        for (ScenarioForceTemplate sft : scenario.getScenarioTemplate().getAllScenarioForces()) {
            if (sft.getGenerationMethod() == ForceGenerationMethod.PlayerOrFixedUnitCount.ordinal()) {
                int unitCount = 0;

                // get all the units that have been generated for this template
                for (ScenarioForceTemplate template : scenario.getBackingScenario().getBotUnitTemplates().values()) {
                    if (template.getForceName().equals(sft.getForceName())) {
                        unitCount++;
                    }
                }

                // or the units embedded in bot forces
                for (var tuple : scenario.getBackingScenario().getBotForceTemplates().entrySet()) {
                    if (tuple.getValue().getForceName().equals(sft.getForceName())) {
                        unitCount += tuple.getKey().getFullEntityList(campaign).size();
                    }
                }

                // now we have a unit count. Don't bother with the next step if we don't have any substitutions to make
                if (unitCount == 0) {
                    continue;
                }

                Collection<Unit> potentialUnits = new HashSet<>();

                // find units in player's campaign (not just forces!)
                // by default, all units are eligible
                if (explicitForceID == Force.FORCE_NONE) {
                    potentialUnits = campaign.getHangar().getUnits();
                // if we're using a seed force, then units transporting this force
                // are eligible
                } else {
                    Force force = campaign.getForce(explicitForceID);
                    for (UUID unitID : force.getUnits()) {
                        Unit unit = campaign.getUnit(unitID);
                        if (unit.getTransportShipAssignment() != null) {
                            potentialUnits.add(unit.getTransportShipAssignment().getTransportShip());
                        }
                    }
                }


                for (Unit unit : potentialUnits) {
                    // if it's the right type of unit and is around
                    if (forceCompositionMatchesDeclaredUnitType(unit.getEntity().getUnitType(), sft.getAllowedUnitType(), false) &&
                            unit.isAvailable() && unit.isFunctional()) {

                        // add the unit to the scenario and bench the appropriate bot unit if one is present
                        scenario.addUnit(unit, sft.getForceName(), false);
                        AtBDynamicScenarioFactory.benchAllyUnit(unit.getId(), sft.getForceName(), scenario.getBackingScenario());
                        unitCount--;

                        // once we've supplied enough units, end the process
                        if (unitCount == 0) {
                            break;
                        }
                    }
                }
            }
        }
    }

    /**
     * Given a set of force IDs and coordinates, generate a scenario Useful for when we want to generate
     * scenarios for forces already deployed to a track
     */
    public static StratconScenario generateScenarioForExistingForces(StratconCoords scenarioCoords,
            Set<Integer> forceIDs, AtBContract contract, Campaign campaign, StratconTrackState track) {
        boolean firstForce = true;
        StratconScenario scenario = null;

        for (int forceID : forceIDs) {
            if (firstForce) {
                scenario = setupScenario(scenarioCoords, forceID, campaign, contract, track);
                firstForce = false;
            } else {
                scenario.incrementRequiredPlayerLances();
                scenario.addPrimaryForce(forceID);
            }
        }

        // this is theoretically possible if forceIDs is empty - not likely in practice
        // but might as well, to future-proof.
        if (scenario != null) {
            scenario.setIgnoreForceAutoAssignment(true);
        }

        return scenario;
    }

    /**
     * Deploys a force to the given coordinates on the given track as a result of explicit player
     * action.
     */
    public static void deployForceToCoords(StratconCoords coords, int forceID, Campaign campaign, AtBContract contract,
            StratconTrackState track, boolean sticky) {
        // the following things should happen:
        // 1. call to "process force deployment", which reveals fog of war in or around
        // the coords, depending on force role
        // 2. if coords are a hostile facility, we get a facility scenario
        // 3. if coords are empty, we *may* get a scenario

        processForceDeployment(coords, forceID, campaign, track, sticky);

        // we may stumble on a fixed objective scenario - in that case assign the force to it and finalize
        // we also will not be encountering any of the other stuff so bug out afterwards
        StratconScenario revealedScenario = track.getScenario(coords);
        if (revealedScenario != null) {
            revealedScenario.addPrimaryForce(forceID);
            AtBDynamicScenarioFactory.finalizeScenario(revealedScenario.getBackingScenario(), contract, campaign);
            setScenarioParametersFromBiome(track, revealedScenario);
            commitPrimaryForces(campaign, revealedScenario, track);
            return;
        }

        // don't create a scenario on top of allied facilities
        StratconFacility facility = track.getFacility(coords);
        boolean isNonAlliedFacility = (facility != null) && (facility.getOwner() != ForceAlignment.Allied);
        int targetNum = calculateScenarioOdds(track, contract, true);
        boolean spawnScenario = (facility == null) && (Compute.randomInt(100) <= targetNum);

        if (isNonAlliedFacility || spawnScenario) {
            StratconScenario scenario = setupScenario(coords, forceID, campaign, contract, track);
            // we deploy immediately in this case, since we deployed the force manually
            setScenarioDates(0, track, campaign, scenario);
            AtBDynamicScenarioFactory.finalizeScenario(scenario.getBackingScenario(), contract, campaign);
            setScenarioParametersFromBiome(track, scenario);

            // if we wound up with a field scenario, we may sub in dropships carrying
            // units of the force in question
            if (spawnScenario && !isNonAlliedFacility) {
                swapInPlayerUnits(scenario, campaign, forceID);
            }

            commitPrimaryForces(campaign, scenario, track);
        }
    }

    /**
     * Logic to set up a scenario
     */
    private static StratconScenario setupScenario(StratconCoords coords, int forceID, Campaign campaign,
            AtBContract contract, StratconTrackState track) {
        StratconScenario scenario = null;

        if (track.getFacilities().containsKey(coords)) {
            StratconFacility facility = track.getFacility(coords);
            boolean alliedFacility = facility.getOwner() == ForceAlignment.Allied;
            ScenarioTemplate template = StratconScenarioFactory.getFacilityScenario(alliedFacility);
            scenario = generateScenario(campaign, contract, track, forceID, coords, template);
            setupFacilityScenario(scenario, facility);
        } else {
            scenario = generateScenario(campaign, contract, track, forceID, coords);

            // we may generate a facility scenario randomly - if so, do the facility-related
            // stuff and add a new facility to the track
            if (scenario.getBackingScenario().getTemplate().isFacilityScenario()) {
                StratconFacility facility = scenario.getBackingScenario().getTemplate().isHostileFacility()
                        ? StratconFacilityFactory.getRandomHostileFacility()
                        : StratconFacilityFactory.getRandomAlliedFacility();
                facility.setVisible(true);
                track.addFacility(coords, facility);
                setupFacilityScenario(scenario, facility);
            }
        }

        return scenario;
    }

    /**
     * carries out tasks relevant to facility scenarios
     */
    private static void setupFacilityScenario(StratconScenario scenario, StratconFacility facility) {
        // this includes:
        // for hostile facilities
        // - add a destroy objective (always the option to level the facility)
        // - add a capture objective (always the option to capture the facility)
        // - if so indicated by parameter, roll a random hostile facility objective and
        // add it if not capture/destroy
        // for allied facilities
        // - add a defend objective (always the option to defend the facility)
        // - if so indicated by parameter, roll a random allied facility objective and
        // add it if not defend
        AtBScenarioModifier objectiveModifier = null;
        boolean alliedFacility = facility.getOwner() == ForceAlignment.Allied;

        objectiveModifier = alliedFacility ?
                AtBScenarioModifier.getRandomAlliedFacilityModifier() :
                AtBScenarioModifier.getRandomHostileFacilityModifier();

        if (objectiveModifier != null) {
            scenario.getBackingScenario().addScenarioModifier(objectiveModifier);
            scenario.getBackingScenario().setName(String.format("%s - %s - %s", facility.getFacilityType(),
                    alliedFacility ? "Allied" : "Hostile", objectiveModifier.getModifierName()));
        }

        // add the "fixed" hostile facility modifiers after the primary ones
        if (!alliedFacility) {
            for (AtBScenarioModifier modifier : AtBScenarioModifier.getRequiredHostileFacilityModifiers()) {
                if (!scenario.getBackingScenario().alreadyHasModifier(modifier)) {
                    scenario.getBackingScenario().addScenarioModifier(modifier);
                }
            }
        }
    }

    /**
     * Applies time-sensitive facility effects.
     */
    private static void processFacilityEffects(StratconTrackState track,
            StratconCampaignState campaignState, boolean isMonday) {
        for (StratconFacility facility : track.getFacilities().values()) {
            if (isMonday) {
                campaignState.addSupportPoints(facility.getWeeklySPModifier());
            }
        }
    }

    /**
     * Process the deployment of a force to the given coordinates on the given track.
     * This does not include assigning the force to any scenarios
     */
    public static void processForceDeployment(StratconCoords coords, int forceID, Campaign campaign,
            StratconTrackState track, boolean sticky) {
        // plan of action:
        // reveal deployed coordinates
        // reveal facility in deployed coordinates (and all adjacent coordinates for scout lances)
        // reveal scenario in deployed coordinates (and all adjacent coordinates for scout lances)

        track.getRevealedCoords().add(coords);

        StratconFacility facility = track.getFacility(coords);
        if (facility != null) {
            facility.setVisible(true);
        }

        StratconScenario scenario = track.getScenario(coords);
        // if we're deploying on top of a scenario and it's "cloaked"
        // then we have to activate it
        if ((scenario != null) && scenario.getBackingScenario().isCloaked()) {
            scenario.getBackingScenario().setCloaked(false);
            setScenarioDates(0, track, campaign, scenario); // must be called before commitPrimaryForces
            MekHQ.triggerEvent(new ScenarioChangedEvent(scenario.getBackingScenario()));
        }

        if (campaign.getLances().get(forceID).getRole().isScouting()) {
            for (int direction = 0; direction < 6; direction++) {
                StratconCoords checkCoords = coords.translate(direction);

                facility = track.getFacility(checkCoords);
                if (facility != null) {
                    facility.setVisible(true);
                }

                scenario = track.getScenario(checkCoords);
                // if we've revealed a scenario and it's "cloaked"
                // we have to activate it
                if ((scenario != null) && scenario.getBackingScenario().isCloaked()) {
                    scenario.getBackingScenario().setCloaked(false);
                    setScenarioDates(0, track, campaign, scenario);
                    MekHQ.triggerEvent(new ScenarioChangedEvent(scenario.getBackingScenario()));
                }

                track.getRevealedCoords().add(coords.translate(direction));
            }
        }

        // the force may be located in other places on the track - clear it out
        track.unassignForce(forceID);
        track.assignForce(forceID, coords, campaign.getLocalDate(), sticky);
        MekHQ.triggerEvent(new StratconDeploymentEvent(campaign.getForce(forceID)));
    }

    /**
     * Worker function that processes the effects of deploying a reinforcement force to a scenario
     */
    public static boolean processReinforcementDeployment(ReinforcementEligibilityType reinforcementType,
            StratconCampaignState campaignState, StratconScenario scenario, Campaign campaign) {
        // if the force is already deployed to the track, we're done
        // if the force is a fight lance or we're using a support point
        // if there is an SP to burn, burn it and we're done
        // if there is a VP to burn, burn it and we're done
        // now, roll 2d6 + lance commander tactics
        // 9+ = deploy
        // 6+ = deploy, apply negative modifier to scenario
        // 2+ = fail to deploy, apply negative modifier to scenario; if fight lance,
        // treat as 6+

        switch (reinforcementType) {
            case FightLance:
            case SupportPoint:
                if (campaignState.getSupportPoints() > 0) {
                    campaignState.useSupportPoint();
                    return true;
                } else if (campaignState.getVictoryPoints() > 0) {
                    campaignState.updateVictoryPoints(-1);
                    return true;
                }

                int tactics = scenario.getBackingScenario().getLanceCommanderSkill(SkillType.S_TACTICS, campaign);
                int roll = Compute.d6(2);
                int result = roll + tactics;

                StringBuilder reportStatus = new StringBuilder();
                reportStatus.append(String.format("Attempting to reinforce scenario %s without SP/VP, roll 2d6 + %d: %d",
                        scenario.getName(), tactics, result));

                // fail to reinforce
                if ((result < 6) && (reinforcementType != ReinforcementEligibilityType.FightLance)) {
                    reportStatus.append(" - reinforcement attempt failed.");
                    campaign.addReport(reportStatus.toString());
                    return false;
                // succeed but get an extra negative event added to the scenario
                } else if (result < 9) {
                    MapLocation mapLocation = scenario.getScenarioTemplate().mapParameters.getMapLocation();
                    AtBScenarioModifier scenarioModifier = AtBScenarioModifier.getRandomBattleModifier(mapLocation, false);

                    // keep rolling until we get an applicable one
                    // TODO: have the AtBScenarioModifier sort these out instead for performance?
                    while (scenarioModifier.getEventTiming() != EventTiming.PostForceGeneration) {
                        scenarioModifier = AtBScenarioModifier.getRandomBattleModifier(mapLocation, false);
                    }

                    scenarioModifier.processModifier(scenario.getBackingScenario(), campaign,
                            EventTiming.PostForceGeneration);

                    reportStatus.append(String.format(
                            " - reinforcement attempt succeeded; extra negative modifier (%s) applied to scenario.",
                            scenarioModifier.getModifierName()));
                    campaign.addReport(reportStatus.toString());
                    return true;
                // succeed without reservation
                } else {
                    reportStatus.append(" - reinforcement attempt succeeded;");
                    campaign.addReport(reportStatus.toString());
                    return true;
                }
            case ChainedScenario:
                return true;
            case None:
            default:
                return false;
        }
    }

    /**
     * Assigns a force to the scenario such that the majority of the force can be deployed
     */
    private static void assignAppropriateExtraForceToScenario(StratconScenario scenario,
            Map<MapLocation, List<Integer>> sortedAvailableForceIDs) {
        // the goal of this function is to avoid assigning ground units to air battles
        // and ground units/conventional fighters to space battle

        List<MapLocation> mapLocations = new ArrayList<>();
        mapLocations.add(MapLocation.Space); // can always add ASFs

        MapLocation scenarioMapLocation = scenario.getScenarioTemplate().mapParameters.getMapLocation();

        if (scenarioMapLocation == MapLocation.LowAtmosphere) {
            mapLocations.add(MapLocation.LowAtmosphere); // can add conventional fighters to ground or low atmo battles
        }

        if ((scenarioMapLocation == MapLocation.AllGroundTerrain)
                || (scenarioMapLocation == MapLocation.SpecificGroundTerrain)) {
            mapLocations.add(MapLocation.AllGroundTerrain); // can only add ground units to ground battles
        }

        MapLocation selectedLocation = mapLocations.get(Compute.randomInt(mapLocations.size()));
        List<Integer> forceIDs = sortedAvailableForceIDs.get(selectedLocation);
        int forceIndex = Compute.randomInt(forceIDs.size());
        int forceID = forceIDs.get(forceIndex);
        forceIDs.remove(forceIndex);

        scenario.addPrimaryForce(forceID);
    }

    /**
     * Worker function that "locks in" a scenario - Adds it to the campaign so it's visible in the
     * briefing room, adds it to the track
     */
    public static void commitPrimaryForces(Campaign campaign, StratconScenario scenario,
            StratconTrackState trackState) {
        trackState.addScenario(scenario);

        // set up dates for the scenario if doesn't have them already
        if (scenario.getDeploymentDate() == null) {
            scenario.setDeploymentDate(campaign.getLocalDate());
        }

        if (scenario.getActionDate() == null) {
            scenario.setActionDate(campaign.getLocalDate());
        }

        if (scenario.getReturnDate() == null) {
            scenario.setReturnDate(campaign.getLocalDate().plusDays(trackState.getDeploymentTime()));
        }

        // set the # of rerolls based on the actual lance assigned.
        int tactics = scenario.getBackingScenario().getLanceCommanderSkill(SkillType.S_TACTICS, campaign);
        scenario.getBackingScenario().setRerolls(tactics);
        // The number of defensive points available to a force entering a scenario is
        // 2 x tactics. By default, those points are spent on conventional minefields.
        if (commanderLanceHasDefensiveAssignment(scenario.getBackingScenario(), campaign)) {
            scenario.setNumDefensivePoints(tactics * 2);
            scenario.updateMinefieldCount(Minefield.TYPE_CONVENTIONAL, tactics * 2);
        }

        for (int forceID : scenario.getPlayerTemplateForceIDs()) {
            Force force = campaign.getForce(forceID);
            force.clearScenarioIds(campaign, true);
            force.setScenarioId(scenario.getBackingScenarioID());
        }

        scenario.commitPrimaryForces();
    }

    /**
     * Utility method to determine if the current scenario's force commander's force is on defence
     */
    private static boolean commanderLanceHasDefensiveAssignment(AtBDynamicScenario scenario, Campaign campaign) {
        Unit commanderUnit = scenario.getLanceCommander(campaign).getUnit();
        Lance lance = campaign.getLances().get(commanderUnit.getForceId());

        if ((lance != null) && lance.getRole().isDefence()) {
            return true;
        }

        return false;
    }

    /**
     * A hackish worker function that takes the given list of force IDs and separates it into three
     * sets; one of forces that can be "primary" on a ground map one of forces that can be "primary" on
     * an atmospheric map one of forces that can be "primary" in a space map
     *
     * @param forceIDs List of force IDs to check
     * @return Sorted hash map
     */
    private static Map<MapLocation, List<Integer>> sortForcesByMapType(List<Integer> forceIDs, Campaign campaign) {
        Map<MapLocation, List<Integer>> retVal = new HashMap<>();

        retVal.put(MapLocation.AllGroundTerrain, new ArrayList<>());
        retVal.put(MapLocation.LowAtmosphere, new ArrayList<>());
        retVal.put(MapLocation.Space, new ArrayList<>());

        for (int forceID : forceIDs) {
            switch (campaign.getForce(forceID).getPrimaryUnitType(campaign)) {
                case UnitType.BATTLE_ARMOR:
                case UnitType.INFANTRY:
                case UnitType.MEK:
                case UnitType.TANK:
                case UnitType.PROTOMEK:
                case UnitType.VTOL:
                    retVal.get(MapLocation.AllGroundTerrain).add(forceID);
                    break;
                case UnitType.AERO:
                    retVal.get(MapLocation.Space).add(forceID);
                    // intentional fallthrough here, ASFs can go to atmospheric maps too
                case UnitType.CONV_FIGHTER:
                    retVal.get(MapLocation.LowAtmosphere).add(forceID);
                    break;
            }
        }
        return retVal;
    }

    /**
     * Determine whether the user should be nagged about unresolved scenarios on AtB Stratcon tracks.
     *
     * @param campaign Campaign to check.
     * @return An informative string containing the reasons the user was nagged.
     */
    public static String nagUnresolvedContacts(Campaign campaign) {
        StringBuilder sb = new StringBuilder();

        // check every track attached to an active contract for unresolved scenarios
        // to which the player must deploy forces today
        for (AtBContract contract : campaign.getActiveAtBContracts()) {
            if (contract.getStratconCampaignState() == null) {
                continue;
            }

            for (StratconTrackState track : contract.getStratconCampaignState().getTracks()) {
                for (StratconScenario scenario : track.getScenarios().values()) {
                    if ((scenario.getCurrentState() == ScenarioState.UNRESOLVED)
                            && campaign.getLocalDate().equals(scenario.getDeploymentDate())) {
                        // "scenario name, track name"
                        sb.append(String.format("%s, %s\n", scenario.getName(), track.getDisplayableName()));
                    }
                }
            }
        }

        return sb.toString();
    }

    /**
     * Worker function that generates stratcon scenario at the given coords, for the given force, on the
     * given track. Also registers it with the track and campaign.
     */
    private static StratconScenario generateScenario(Campaign campaign, AtBContract contract, StratconTrackState track,
            int forceID, StratconCoords coords) {
        int unitType = campaign.getForce(forceID).getPrimaryUnitType(campaign);
        ScenarioTemplate template = StratconScenarioFactory.getRandomScenario(unitType);
        // useful for debugging specific scenario types
        //template = StratconScenarioFactory.getSpecificScenario("Defend Grounded Dropship.xml");

        return generateScenario(campaign, contract, track, forceID, coords, template);
    }

    /**
     * Worker function that generates stratcon scenario at the given coords, for the given force, on the
     * given track, using the given template. Also registers it with the campaign.
     */
    static StratconScenario generateScenario(Campaign campaign, AtBContract contract, StratconTrackState track,
            int forceID, StratconCoords coords, ScenarioTemplate template) {
        StratconScenario scenario = new StratconScenario();

        AtBDynamicScenario backingScenario = AtBDynamicScenarioFactory.initializeScenarioFromTemplate(template,
                contract, campaign);
        scenario.setBackingScenario(backingScenario);
        scenario.setCoords(coords);

        // by default, certain conditions may make this bigger
        scenario.setRequiredPlayerLances(1);

        // do an appropriate allied force if the contract calls for it
        // do any attached or integrated units
        setAlliedForceModifier(scenario, contract);
        setAttachedUnitsModifier(scenario, contract);
        applyFacilityModifiers(scenario, track, coords);
        applyGlobalModifiers(scenario, contract.getStratconCampaignState());

        if (contract.getCommandRights().isHouse() || contract.getCommandRights().isIntegrated()) {
            scenario.setRequiredScenario(true);
        }

        AtBDynamicScenarioFactory.setScenarioModifiers(scenario.getBackingScenario());
        scenario.setCurrentState(ScenarioState.UNRESOLVED);
        setScenarioDates(track, campaign, scenario);

        // the backing scenario ID must be updated after registering the backing scenario
        // with the campaign, so that the stratcon - backing scenario association is maintained
        // registering the scenario with the campaign should be done after setting
        // dates, otherwise, the report messages for new scenarios look weird
        // also, suppress the "new scenario" report if not generating a scenario
        // for a specific force, as this indicates a contract initialization
        campaign.addScenario(backingScenario, contract, forceID == Force.FORCE_NONE);
        scenario.setBackingScenarioID(backingScenario.getId());

        if (forceID > Force.FORCE_NONE) {
            scenario.addPrimaryForce(forceID);
        }

        return scenario;
    }

    /**
     * Apply global scenario modifiers from campaign state to given scenario.
     */
    private static void applyGlobalModifiers(StratconScenario scenario, StratconCampaignState campaignState) {
        for (String modifierName : campaignState.getGlobalScenarioModifiers()) {
            AtBScenarioModifier modifier = AtBScenarioModifier.getScenarioModifier(modifierName);

            if (modifier == null) {
                LogManager.getLogger().error(String.format("Modifier %s not found; ignoring", modifierName));
                continue;
            }

            scenario.getBackingScenario().addScenarioModifier(modifier);
        }
    }

    /**
     * Applies scenario modifiers from the current track to the given scenario.
     */
    private static void applyFacilityModifiers(StratconScenario scenario, StratconTrackState track,
            StratconCoords coords) {
        // loop through all the facilities on the track
        // if a facility has been revealed, then it has a 100% chance to apply its effect
        // if a facility has not been revealed, then it has a x% chance to apply its effect
        //          where x is the current "aggro rating"
        // if a facility is on the scenario coordinates, then it applies the local effects
        for (StratconCoords facilityCoords : track.getFacilities().keySet()) {
            boolean scenarioAtFacility = facilityCoords.equals(coords);
            StratconFacility facility = track.getFacilities().get(facilityCoords);
            List<String> modifierIDs = new ArrayList<>();

            if (scenarioAtFacility) {
                modifierIDs = facility.getLocalModifiers();
            } else if (facility.isVisible() || (Compute.randomInt(100) <= 75)) {
                modifierIDs = facility.getSharedModifiers();
            }

            for (String modifierID : modifierIDs) {
                AtBScenarioModifier modifier = AtBScenarioModifier.getScenarioModifier(modifierID);
                if (modifier == null) {
                    LogManager.getLogger().error(String.format("Modifier %s not found for facility %s", modifierID,
                            facility.getFormattedDisplayableName()));
                    continue;
                }

                modifier.setAdditionalBriefingText(
                        "(from " + facility.getDisplayableName() + ") " +
                        modifier.getAdditionalBriefingText());
                scenario.getBackingScenario().addScenarioModifier(modifier);
            }
        }
    }

    /**
     * Set up the appropriate primary allied force modifier, if any
     *
     * @param contract The scenario's contract.
     */
    private static void setAlliedForceModifier(StratconScenario scenario, AtBContract contract) {
        int alliedUnitOdds = 0;

        // first, we determine the odds of having an allied unit present
        // TODO: move this override out to the contract definition
        if (contract.getContractType().isReliefDuty()) {
            alliedUnitOdds = 50;
        } else {
            switch (contract.getCommandRights()) {
                case INTEGRATED:
                    alliedUnitOdds = 50;
                    break;
                case HOUSE:
                    alliedUnitOdds = 30;
                    break;
                case LIAISON:
                    alliedUnitOdds = 10;
                    break;
                default:
                    break;
            }
        }

        AtBDynamicScenario backingScenario = scenario.getBackingScenario();

        // if an allied unit is present, then we want to make sure that
        // it's ground units for ground battles
        if (Compute.randomInt(100) <= alliedUnitOdds) {
            if ((backingScenario.getTemplate().mapParameters.getMapLocation() == MapLocation.LowAtmosphere)
                    || (backingScenario.getTemplate().mapParameters.getMapLocation() == MapLocation.Space)) {
                backingScenario.addScenarioModifier(
                        AtBScenarioModifier.getScenarioModifier(MHQConstants.SCENARIO_MODIFIER_ALLIED_AIR_UNITS));
            } else {
                backingScenario.addScenarioModifier(
                        AtBScenarioModifier.getScenarioModifier(MHQConstants.SCENARIO_MODIFIER_ALLIED_GROUND_UNITS));
            }
        }
    }

    /**
     * Set the 'attached' units modifier for the current scenario (integrated, house, liaison), and make
     * sure we're not deploying ground units to an air scenario
     *
     * @param contract The scenario's contract
     */
    public static void setAttachedUnitsModifier(StratconScenario scenario, AtBContract contract) {
        AtBDynamicScenario backingScenario = scenario.getBackingScenario();
        boolean airBattle = (backingScenario.getTemplate().mapParameters.getMapLocation() == MapLocation.LowAtmosphere)
                || (backingScenario.getTemplate().mapParameters.getMapLocation() == MapLocation.Space);

        // if we're on cadre duty, we're getting three trainees, period
        if (contract.getContractType().isCadreDuty()) {
            if (airBattle) {
                backingScenario.addScenarioModifier(
                        AtBScenarioModifier.getScenarioModifier(MHQConstants.SCENARIO_MODIFIER_TRAINEES_AIR));
            } else {
                backingScenario.addScenarioModifier(
                        AtBScenarioModifier.getScenarioModifier(MHQConstants.SCENARIO_MODIFIER_TRAINEES_GROUND));
            }
            return;
        }

        // if we're under non-independent command rights, a supervisor may come along
        switch (contract.getCommandRights()) {
            case INTEGRATED:
                backingScenario.addScenarioModifier(AtBScenarioModifier
                        .getScenarioModifier(airBattle ? MHQConstants.SCENARIO_MODIFIER_INTEGRATED_UNITS_AIR
                                : MHQConstants.SCENARIO_MODIFIER_INTEGRATED_UNITS_GROUND));
                break;
            case HOUSE:
                backingScenario.addScenarioModifier(
                        AtBScenarioModifier.getScenarioModifier(airBattle ? MHQConstants.SCENARIO_MODIFIER_HOUSE_CO_AIR
                                : MHQConstants.SCENARIO_MODIFIER_HOUSE_CO_GROUND));
                break;
            case LIAISON:
                if (scenario.isRequiredScenario()) {
                    backingScenario.addScenarioModifier(
                            AtBScenarioModifier.getScenarioModifier(airBattle ? MHQConstants.SCENARIO_MODIFIER_LIAISON_AIR
                                    : MHQConstants.SCENARIO_MODIFIER_LIAISON_GROUND));
                }
                break;
            default:
                break;
        }
    }

    /**
     * Worker function that sets scenario deploy/battle/return dates based on the track's properties and
     * current campaign date
     */
    private static void setScenarioDates(StratconTrackState track, Campaign campaign, StratconScenario scenario)    {
        int deploymentDay = track.getDeploymentTime() < 7 ? Compute.randomInt(7 - track.getDeploymentTime()) : 0;
        setScenarioDates(deploymentDay, track, campaign, scenario);
    }

    /**
     * Worker function that sets scenario deploy/battle/return dates based on the track's properties and
     * current campaign date. Takes a fixed deployment day of X days from campaign's today date.
     */
    private static void setScenarioDates(int deploymentDay, StratconTrackState track, Campaign campaign, StratconScenario scenario) {
        // set up deployment day, battle day, return day here
        // safety code to prevent attempts to generate random int with upper bound of 0
        // which is apparently illegal
        int battleDay = deploymentDay
                + (track.getDeploymentTime() > 0 ? Compute.randomInt(track.getDeploymentTime()) : 0);
        int returnDay = deploymentDay + track.getDeploymentTime();

        LocalDate deploymentDate = campaign.getLocalDate().plusDays(deploymentDay);
        LocalDate battleDate = campaign.getLocalDate().plusDays(battleDay);
        LocalDate returnDate = campaign.getLocalDate().plusDays(returnDay);

        scenario.setDeploymentDate(deploymentDate);
        scenario.setActionDate(battleDate);
        scenario.setReturnDate(returnDate);
    }

    /**
     * Helper function that determines if the unit type specified in the given scenario force template
     * would start out airborne on a ground map (hot dropped units aside)
     */
    private static boolean unitTypeIsAirborne(ScenarioForceTemplate template) {
        int unitType = template.getAllowedUnitType();

        return ((unitType == UnitType.AERO) ||
                (unitType == UnitType.CONV_FIGHTER) ||
                (unitType == UnitType.DROPSHIP) ||
                (unitType == ScenarioForceTemplate.SPECIAL_UNIT_TYPE_ATB_MIX)) &&
                (template.getStartingAltitude() > 0);
    }

    /**
     * Determines whether the force in question has the same primary unit type as the force template.
     *
     * @return Whether or not the unit types match.
     */
    public static boolean forceCompositionMatchesDeclaredUnitType(int primaryUnitType, int unitType,
            boolean reinforcements) {
        // special cases are "ATB_MIX" and "ATB_AERO_MIX", which encompass multiple unit types
        if (unitType == ScenarioForceTemplate.SPECIAL_UNIT_TYPE_ATB_MIX) {
            // "AtB mix" is usually ground units, but air units can sub in
            return (primaryUnitType == UnitType.MEK) || (primaryUnitType == UnitType.TANK)
                    || (primaryUnitType == UnitType.INFANTRY)
                    || (primaryUnitType == UnitType.BATTLE_ARMOR)
                    || (primaryUnitType == UnitType.PROTOMEK)
                    || (primaryUnitType == UnitType.VTOL)
                    || (primaryUnitType == UnitType.AERO) && reinforcements
                    || (primaryUnitType == UnitType.CONV_FIGHTER) && reinforcements;
        } else if (unitType == ScenarioForceTemplate.SPECIAL_UNIT_TYPE_ATB_AERO_MIX) {
            return (primaryUnitType == UnitType.AERO) || (primaryUnitType == UnitType.CONV_FIGHTER);
        } else {
            return primaryUnitType == unitType;
        }
    }

    /**
     * This is a set of all force IDs for forces that can be deployed to a scenario.
     *
     * @param campaign Current campaign
     * @return Set of available force IDs.
     */
    public static List<Integer> getAvailableForceIDs(Campaign campaign) {
        List<Integer> retVal = new ArrayList<>();

        // first, we gather a set of all forces that are already deployed to a track so
        // we eliminate those later
        Set<Integer> forcesInTracks = new HashSet<>();
        for (AtBContract contract : campaign.getActiveAtBContracts()) {
            for (StratconTrackState track : contract.getStratconCampaignState().getTracks()) {
                forcesInTracks.addAll(track.getAssignedForceCoords().keySet());
            }
        }

        // now, we get all the forces that qualify as "lances", and filter out those that are
        // deployed to a scenario and not in a track already
        for (int key : campaign.getLances().keySet()) {
            Force force = campaign.getForce(key);
            if ((force != null) && !force.isDeployed() && !forcesInTracks.contains(force.getId())) {
                retVal.add(force.getId());
            }
        }

        return retVal;
    }

    /**
     * This is a list of all force IDs for forces that can be deployed to a scenario in the given force
     * template a) have not been assigned to a track b) are combat-capable c) are not deployed to a
     * scenario d) if attempting to deploy as reinforcements, haven't already failed to deploy
     */
    public static List<Integer> getAvailableForceIDs(int unitType, Campaign campaign, StratconTrackState currentTrack,
            boolean reinforcements, @Nullable StratconScenario currentScenario, StratconCampaignState campaignState) {
        List<Integer> retVal = new ArrayList<>();

        Set<Integer> forcesInTracks = new HashSet<>();
        // assemble a set of all force IDs that are currently assigned to tracks that are not this one
        for (AtBContract contract : campaign.getActiveAtBContracts()) {
            for (StratconTrackState track : contract.getStratconCampaignState().getTracks()) {
                if ((track != currentTrack) || !reinforcements) {
                    forcesInTracks.addAll(track.getAssignedForceCoords().keySet());
                }
            }
        }

        // if there's an existing scenario and we're doing reinforcements,
        // prevent forces that failed to deploy from trying to deploy again
        if (reinforcements && (currentScenario != null)) {
            forcesInTracks.addAll(currentScenario.getFailedReinforcements());
        }

        for (int key : campaign.getLances().keySet()) {
            Force force = campaign.getForce(key);

            if (force == null) {
                continue;
            }

            int primaryUnitType = force.getPrimaryUnitType(campaign);
            boolean noReinforcementRestriction = !reinforcements || (reinforcements
                    && (getReinforcementType(force.getId(), currentTrack, campaign, campaignState) != ReinforcementEligibilityType.None));
            if ((force.getScenarioId() <= 0) && !force.getUnits().isEmpty()
                    && !forcesInTracks.contains(force.getId())
                    && forceCompositionMatchesDeclaredUnitType(primaryUnitType, unitType, reinforcements)
                    && noReinforcementRestriction
                    && !subElementsOrSelfDeployed(force, campaign)) {
                retVal.add(force.getId());
            }
        }

        return retVal;
    }

    /**
     * Returns true if any sub-element (unit or sub-force) of this force is deployed.
     */
    private static boolean subElementsOrSelfDeployed(Force force, Campaign campaign) {
        if (force.isDeployed()) {
            return true;
        }

        for (UUID unitID : force.getUnits()) {
            Unit unit = campaign.getUnit(unitID);

            if (unit.isDeployed()) {
                return true;
            }
        }

        for (Force child : force.getSubForces()) {
            if (subElementsOrSelfDeployed(child, campaign)) {
                return true;
            }
        }

        return false;
    }

    /**
     * Returns a list of individual units eligible for deployment in scenarios run by "Defend" lances
     *
     * @return List of unit IDs.
     */
    public static List<Unit> getEligibleDefensiveUnits(Campaign campaign) {
        List<Unit> retVal = new ArrayList<>();

        for (Unit u : campaign.getUnits()) {
            // "defensive" units are infantry, battle armor and (Weisman help you) gun emplacements
            // and also said unit should be intact/alive/etc
            boolean isEligibleInfantry = ((u.getEntity().getUnitType() == UnitType.INFANTRY)
                    || (u.getEntity().getUnitType() == UnitType.BATTLE_ARMOR)) && !u.isUnmanned();

            boolean isEligibleGunEmplacement = u.getEntity().getUnitType() == UnitType.GUN_EMPLACEMENT;

            if ((isEligibleInfantry || isEligibleGunEmplacement)
                    && !u.isDeployed()
                    && !u.isMothballed()
                    && (u.checkDeployment() == null)
                    && !isUnitDeployedToStratCon(u)) {

                // this is a little inefficient, but probably there aren't too many active AtB
                // contracts at a time
                for (AtBContract contract : campaign.getActiveAtBContracts()) {
                    if (contract.getStratconCampaignState().isForceDeployedHere(u.getForceId())) {
                        continue;
                    }
                }

                retVal.add(u);
            }
        }

        return retVal;
    }

    /**
     * Returns a list of individual units eligible for deployment in scenarios that result from the
     * lance leader having a leadership score
     *
     * @return List of unit IDs.
     */
    public static List<Unit> getEligibleLeadershipUnits(Campaign campaign, Set<Integer> forceIDs) {
        List<Unit> retVal = new ArrayList<>();

        // The criteria are as follows:
        // - unit is of a different unit type than the primary unit type of the force
        // - unit has a lower BV than the force's lowest BV unit

        Integer lowestBV = getLowestBV(campaign, forceIDs);

        // no units assigned, the rest is meaningless.
        if (lowestBV == null) {
            return retVal;
        }

        int primaryUnitType = getPrimaryUnitType(campaign, forceIDs);
        int generalUnitType = StratconScenarioFactory.convertSpecificUnitTypeToGeneral(primaryUnitType);

        for (Unit u : campaign.getUnits()) {
            // the general idea is that we want a different unit type than the primary
            // but also something that can be deployed to the scenario -
            // e.g. no infantry on air scenarios etc.
            boolean validUnitType = (primaryUnitType != u.getEntity().getUnitType()) &&
                    forceCompositionMatchesDeclaredUnitType(u.getEntity().getUnitType(), generalUnitType, true);

            if (validUnitType && !u.isDeployed() && !u.isMothballed()
                    && (u.getEntity().calculateBattleValue() < lowestBV)
                    && (u.checkDeployment() == null)
                    && !isUnitDeployedToStratCon(u)) {
                retVal.add(u);
            }
        }

        return retVal;
    }

    /**
     * Check if the unit's force (if one exists) has been deployed to a StratCon track
     */
    public static boolean isUnitDeployedToStratCon(Unit u) {
        if (!u.getCampaign().getCampaignOptions().isUseStratCon()) {
            return false;
        }

        // this is a little inefficient, but probably there aren't too many active AtB
        // contracts at a time
        return u.getCampaign().getActiveAtBContracts().stream().
            anyMatch(contract ->
                (contract.getStratconCampaignState() != null) &&
                contract.getStratconCampaignState().isForceDeployedHere(u.getForceId()));
    }

    /**
     * Given a campaign and a list of force IDs, calculate the unit with the lowest BV.
     */
    private static Integer getLowestBV(Campaign campaign, Set<Integer> forceIDs) {
        Integer lowestBV = null;

        for (int forceID : forceIDs) {
            Force force = campaign.getForce(forceID);
            if (force == null) {
                continue;
            }

            for (UUID id : force.getUnits()) {
                if (campaign.getUnit(id) == null) {
                    continue;
                }

                int currentBV = campaign.getUnit(id).getEntity().calculateBattleValue();

                if ((lowestBV == null) || (currentBV < lowestBV)) {
                    lowestBV = currentBV;
                }
            }
        }

        return lowestBV;
    }

    /**
     * Calculates the majority unit type for the forces given the IDs.
     */
    private static int getPrimaryUnitType(Campaign campaign, Set<Integer> forceIDs) {
        Map<Integer, Integer> unitTypeBuckets = new TreeMap<>();
        int biggestBucketID = -1;
        int biggestBucketCount = 0;

        for (int forceID : forceIDs) {
            Force force = campaign.getForce(forceID);
            if (force == null) {
                continue;
            }

            for (UUID id : force.getUnits()) {
                Unit unit = campaign.getUnit(id);
                if ((unit == null) || (unit.getEntity() == null)) {
                    continue;
                }

                int unitType = unit.getEntity().getUnitType();

                unitTypeBuckets.merge(unitType, 1, Integer::sum);

                if (unitTypeBuckets.get(unitType) > biggestBucketCount) {
                    biggestBucketCount = unitTypeBuckets.get(unitType);
                    biggestBucketID = unitType;
                }
            }
        }

        return biggestBucketID;
    }

    /**
     * Determines what rules to use when deploying a force for reinforcements to the given track.
     */
    public static ReinforcementEligibilityType getReinforcementType(int forceID, StratconTrackState trackState,
            Campaign campaign, StratconCampaignState campaignState) {
        // if the force is deployed elsewhere, it cannot be deployed as reinforcements
        for (AtBContract contract : campaign.getActiveAtBContracts()) {
            for (StratconTrackState track : contract.getStratconCampaignState().getTracks()) {
                if (track != trackState && track.getAssignedForceCoords().containsKey(forceID)) {
                    return ReinforcementEligibilityType.None;
                }
            }
        }

        // TODO: If the force has completed a scenario which allows it,
        // it can deploy "for free" (ReinforcementEligibilityType.ChainedScenario)

        // if the force is in 'fight' stance, it'll be able to deploy using 'fight lance' rules
        if (campaign.getLances().containsKey(forceID)
                && (campaign.getLances().get(forceID).getRole().isFighting())) {
            return ReinforcementEligibilityType.FightLance;
        }

        // otherwise, the force requires support points / vps to deploy
        if ((campaignState.getSupportPoints() > 0) ||
                (campaignState.getVictoryPoints() > 0)) {
            return ReinforcementEligibilityType.SupportPoint;
        }

        /// if we don't have any of these things, it can't be deployed
        return ReinforcementEligibilityType.None;
    }

    /**
     * Can any force be manually deployed to the given coordinates on the given track
     * for the given contract?
     */
    public static boolean canManuallyDeployAnyForce(StratconCoords coords,
            StratconTrackState track, AtBContract contract) {
        // Rules: can't manually deploy under integrated command
        // can't manually deploy if there's already a force deployed there
        //      exception: on allied facilities
        // can't manually deploy if there's a non-cloaked scenario

        if (contract.getCommandRights().isIntegrated()) {
            return false;
        }

        StratconScenario scenario = track.getScenario(coords);
        boolean nonCloakedOrNoscenario = (scenario == null) || scenario.getBackingScenario().isCloaked();

        StratconFacility facility = track.getFacility(coords);
        boolean alliedFacility = (facility != null) && (facility.getOwner() == ForceAlignment.Allied);

        return (!track.areAnyForceDeployedTo(coords) || alliedFacility) && nonCloakedOrNoscenario;
    }

    /**
     * Given a track and the current campaign state, and if the player is deploying a force or not,
     * figure out the odds of a scenario occurring.
     */
    public static int calculateScenarioOdds(StratconTrackState track, AtBContract contract,
            boolean playerDeployingForce) {
        // rules:
        // rout morale: 0%
        // very low morale: -10% when deploying forces to track, 0% attack
        // low morale: -5%
        // high morale: +5%
        // invincible: special case, let's do +10% for now
        int moraleModifier = 0;

        switch (contract.getMoraleLevel()) {
            case ROUT:
                return 0;
            case VERY_LOW:
                if (playerDeployingForce) {
                    moraleModifier = -10;
                } else {
                    return 0;
                }
                break;
            case LOW:
                moraleModifier = -5;
                break;
            case HIGH:
                moraleModifier = 5;
                break;
            case INVINCIBLE:
                moraleModifier = 10;
                break;
            default:
                break;
        }

        int dataCenterModifier = track.getScenarioOddsAdjustment();

        return track.getScenarioOdds() + moraleModifier + dataCenterModifier;
    }

    /**
     * Removes the facility associated with the given scenario from the relevant track
     */
    public static void updateFacilityForScenario(AtBScenario scenario, AtBContract contract, boolean destroy,
            boolean capture) {
        if (contract.getStratconCampaignState() == null) {
            return;
        }

        // this is kind of kludgy, but there's currently no way to link a scenario back
        // to its backing scenario
        // TODO: introduce mapping in contract or at least trackstate
        // basically, we're looping through all scenarios on all the contract's tracks
        // if we find one with the same ID as the one being resolved, that's our
        // facility: get rid of it.
        for (StratconTrackState trackState : contract.getStratconCampaignState().getTracks()) {
            for (StratconCoords coords : trackState.getScenarios().keySet()) {
                StratconScenario potentialScenario = trackState.getScenario(coords);
                if (potentialScenario.getBackingScenarioID() == scenario.getId()) {
                    if (destroy) {
                        trackState.removeFacility(coords);
                    } else {
                        StratconFacility facility = trackState.getFacility(coords);

                        if (facility == null) {
                            continue;
                        }

                        if (capture) {
                            facility.incrementOwnershipChangeScore();
                        } else {
                            facility.decrementOwnershipChangeScore();
                        }
                    }

                    break;
                }
            }
        }
    }

    /**
     * Processes completion of a Stratcon scenario, if the given tracker is associated with a
     * stratcon-enabled mission. Intended to be called after ResolveScenarioTracker.finish()
     * has been invoked.
     */
    public static void processScenarioCompletion(ResolveScenarioTracker rst) {
        if (rst.getMission() instanceof AtBContract) {
            StratconCampaignState campaignState = ((AtBContract) rst.getMission()).getStratconCampaignState();
            if (campaignState == null) {
                return;
            }

            for (StratconTrackState track : campaignState.getTracks()) {
                if (track.getBackingScenariosMap().containsKey(rst.getScenario().getId())) {
                    // things that may potentially happen:
                    // scenario is removed from track - implemented
                    // track gets remaining forces added to reinforcement pool
                    // facility gets remaining forces stored in reinforcement pool
                    // process VP and SO

                    StratconScenario scenario = track.getBackingScenariosMap().get(rst.getScenario().getId());

                    StratconFacility facility = track.getFacility(scenario.getCoords());

                    boolean victory = rst.getScenario().getStatus().isOverallVictory();

                    if (scenario.isRequiredScenario()) {
                        campaignState.updateVictoryPoints(victory ? 1 : -1);
                    }

                    // this must be done before removing the scenario from the track
                    // in case any objectives are linked to the scenario's coordinates
                    updateStrategicObjectives(victory, scenario, track);

                    if ((facility != null) && (facility.getOwnershipChangeScore() > 0)) {
                        switchFacilityOwner(facility);
                    }

                    processTrackForceReturnDates(track, rst.getCampaign());

                    track.removeScenario(scenario);
                    break;
                }
            }
        }
    }

    /**
     * Worker function that updates strategic objectives relevant to the passed in
     * scenario, track and campaign state. For example, "win scenario A" or "win X scenarios".
     */
    private static void updateStrategicObjectives(boolean victory, StratconScenario scenario,
            StratconTrackState track) {

        // first, we check if this scenario is associated with any specific scenario objectives
        StratconStrategicObjective specificObjective = track.getObjectivesByCoords().get(scenario.getCoords());
        if ((specificObjective != null) &&
                (specificObjective.getObjectiveType() == StrategicObjectiveType.SpecificScenarioVictory)) {

            if (victory) {
                specificObjective.incrementCurrentObjectiveCount();
            } else {
                specificObjective.setCurrentObjectiveCount(StratconStrategicObjective.OBJECTIVE_FAILED);
            }
        }

        // "any scenario victory" is not linked to any specific coordinates, so we have to
        // search through the track's objectives and update those.
        for (StratconStrategicObjective objective : track.getStrategicObjectives()) {
            if ((objective.getObjectiveType() == StrategicObjectiveType.AnyScenarioVictory) && victory) {
                objective.incrementCurrentObjectiveCount();
            }
        }
    }

    /**
     * Contains logic for what should happen when a facility gets captured:
     * modifier/type/alignment switches etc.
     */
    public static void switchFacilityOwner(StratconFacility facility) {
        if ((facility.getCapturedDefinition() != null) && !facility.getCapturedDefinition().isBlank()) {
            StratconFacility newOwnerData =
                    StratconFacilityFactory.getFacilityByName(facility.getCapturedDefinition());

            if (newOwnerData != null) {
                facility.copyRulesDataFrom(newOwnerData);
                return;
            }
        }

        // if we the facility didn't have any data defined for what happens when it's captured
        // fall back to the default of just switching the owner
        if (facility.getOwner() == ForceAlignment.Allied) {
            facility.setOwner(ForceAlignment.Opposing);
        } else {
            facility.setOwner(ForceAlignment.Allied);
        }
    }

    /**
     * Worker function that goes through a track and undeploys any forces where the
     * return date is on or before the given date.
     */
    public static void processTrackForceReturnDates(StratconTrackState track, Campaign campaign) {
        List<Integer> forcesToUndeploy = new ArrayList<>();
        LocalDate date = campaign.getLocalDate();

        // for each force on the track, if the return date is today or in the past,
        // and the scenario has not yet occurred, undeploy it.
        // "return to base", unless it's been told to stay in the field
        for (int forceID : track.getAssignedForceReturnDates().keySet()) {
            Force force = campaign.getForce(forceID);

            if ((track.getAssignedForceReturnDates().get(forceID).equals(date)
                    || track.getAssignedForceReturnDates().get(forceID).isBefore(date))
                    && (force != null) && !track.getBackingScenariosMap().containsKey(force.getScenarioId())
                    && !track.getStickyForces().contains(forceID)) {
                forcesToUndeploy.add(forceID);
            }
        }

        for (int forceID : forcesToUndeploy) {
            track.unassignForce(forceID);
        }
    }

    /**
     * Processes an ignored dynamic scenario - locates it on one of the tracks and calls the standared
     * 'ignored scenario' routine.
     *
     * @return Whether or not we also need to get rid of the backing scenario from the campaign
     */
    public static boolean processIgnoredScenario(AtBDynamicScenario scenario, StratconCampaignState campaignState) {
        for (StratconTrackState track : campaignState.getTracks()) {
            if (track.getBackingScenariosMap().containsKey(scenario.getId())) {
                return processIgnoredScenario(track.getBackingScenariosMap().get(scenario.getId()), campaignState);
            }
        }

        return true;
    }

    /**
     * Processes an ignored Stratcon scenario
     *
     * @return Whether or not we also need to get rid of the backing scenario from the campaign
     */
    public static boolean processIgnoredScenario(StratconScenario scenario, StratconCampaignState campaignState) {
        for (StratconTrackState track : campaignState.getTracks()) {
            if (track.getScenarios().containsKey(scenario.getCoords())) {
                // subtract VP if scenario is 'required'
                if (scenario.isRequiredScenario()) {
                    campaignState.updateVictoryPoints(-1);
                }

                track.removeScenario(scenario);

                StratconFacility localFacility = track.getFacility(scenario.getCoords());
                if (localFacility != null) {
                    // if the ignored scenario was on top of an allied facility
                    // then it'll get captured, and the player will possibly lose a SO
                    if (localFacility.getOwner() == ForceAlignment.Allied) {
                        localFacility.setOwner(ForceAlignment.Opposing);
                    }

                    return true;
                } else {
                    // if it's an open-field
                    // move scenario towards nearest allied facility
                    StratconCoords closestAlliedFacilityCoords = track
                            .findClosestAlliedFacilityCoords(scenario.getCoords());

                    if (closestAlliedFacilityCoords != null) {
                        StratconCoords newCoords = scenario.getCoords()
                                .translate(scenario.getCoords().direction(closestAlliedFacilityCoords));

                        boolean objectiveMoved = track.moveObjective(scenario.getCoords(), newCoords);
                        if (!objectiveMoved) {
                            track.failObjective(scenario.getCoords());
                        }

                        scenario.setCoords(newCoords);

                        int daysForward = Math.max(1, track.getDeploymentTime());

                        scenario.setDeploymentDate(scenario.getDeploymentDate().plusDays(daysForward));
                        scenario.setActionDate(scenario.getActionDate().plusDays(daysForward));
                        scenario.setReturnDate(scenario.getReturnDate().plusDays(daysForward));

                        // refresh the scenario's position on the track
                        track.addScenario(scenario);

                        // TODO: Write some functionality to "copy" a scenario's bot forces
                        // over between scenarios

                        // TODO: if the allied facility is in the new coords, replace this scenario
                        // with a facility defense, with the opfor coming directly from all hostiles
                        // assigned to this scenario

                        // update the scenario's biome
                        setScenarioParametersFromBiome(track, scenario);
                        scenario.setCurrentState(ScenarioState.UNRESOLVED);
                        return false;
                    } else {
                        track.failObjective(scenario.getCoords());
                        // TODO: if there's no allied facilities here, add its forces to track
                        // reinforcement pool
                        return true;
                    }
                }
            }
        }

        // if we couldn't find the scenario on any tracks, then let's just
        // rid of any underlying AtB scenarios as well
        return true;
    }

    public void startup() {
        MekHQ.registerHandler(this);
    }

    /**
     * Event handler for the new day event.
     */
    @Subscribe
    public void handleNewDay(NewDayEvent ev) {
        // don't do any of this if StratCon isn't turned on
        if (!ev.getCampaign().getCampaignOptions().isUseStratCon()) {
            return;
        }
        boolean isMonday = ev.getCampaign().getLocalDate().getDayOfWeek() == DayOfWeek.MONDAY;

        // run scenario generation routine for every track attached to an active contract
        for (AtBContract contract : ev.getCampaign().getActiveAtBContracts()) {
            StratconCampaignState campaignState = contract.getStratconCampaignState();

            if (campaignState != null) {
                for (StratconTrackState track : campaignState.getTracks()) {
                    cleanupPhantomScenarios(track);

                    // check if some of the forces have finished deployment
                    // please do this before generating scenarios for track
                    // to avoid unintentionally cleaning out integrated force deployments on
                    // 0-deployment-length tracks
                    processTrackForceReturnDates(track, ev.getCampaign());

                    processFacilityEffects(track, campaignState, isMonday);

                    // loop through scenarios - if we haven't deployed in time,
                    // fail it and apply consequences
                    for (StratconScenario scenario : track.getScenarios().values()) {
                        if ((scenario.getDeploymentDate() != null) &&
                                scenario.getDeploymentDate().isBefore(ev.getCampaign().getLocalDate()) &&
                                scenario.getPrimaryForceIDs().isEmpty()) {
                            processIgnoredScenario(scenario, campaignState);
                        }
                    }

                    // on monday, generate new scenarios
                    if (isMonday) {
                        generateScenariosForTrack(ev.getCampaign(), contract, track);
                    }
                }
            }
        }
    }

    /**
     * Worker function that goes through a track and cleans up scenarios missing required data
     */
    private void cleanupPhantomScenarios(StratconTrackState track) {
        List<StratconScenario> cleanupList = new ArrayList<>();

        for (StratconScenario scenario : track.getScenarios().values()) {
            if ((scenario.getDeploymentDate() == null) && !scenario.isStrategicObjective()) {
                cleanupList.add(scenario);
            }
        }

        for (StratconScenario scenario : cleanupList) {
            track.removeScenario(scenario);
        }
    }

    public void shutdown() {
        MekHQ.unregisterHandler(this);
    }
}<|MERGE_RESOLUTION|>--- conflicted
+++ resolved
@@ -193,15 +193,6 @@
                 backingScenario.getBoardType() != Scenario.T_ATMOSPHERE) {
             backingScenario.setTemperature(track.getTemperature());
         }
-<<<<<<< HEAD
-=======
-
-        // for now, if we're using a fixed map or in a facility, don't replace the scenario
-        // TODO: facility spaces will always have a relevant biome
-        if (backingScenario.isUsingFixedMap()) {
-            return; // for now
-        }
->>>>>>> d596780e
 
         StratconFacility facility = track.getFacility(scenario.getCoords());
         String terrainType;
@@ -222,13 +213,8 @@
         } else {
             terrainType = track.getTerrainTile(coords);
         }
-<<<<<<< HEAD
         
         var mapTypes = biomeManifest.getBiomeMapTypes();
-=======
-
-        var mapTypes = StratconBiomeManifest.getInstance().getBiomeMapTypes();
->>>>>>> d596780e
 
         // don't have a map list for the given terrain, leave it alone
         if(!mapTypes.containsKey(terrainType)) {
