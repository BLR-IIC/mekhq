--- conflicted
+++ resolved
@@ -1785,12 +1785,8 @@
         if (skill == null) {
             skillModifier = REGULAR.getExperienceLevel();
         } else {
-<<<<<<< HEAD
-            skillModifier = skill.getExperienceLevel(commandLiaison.getOptions(), commandLiaison.getATOWAttributes()) -
-                                  REGULAR.getExperienceLevel();
-=======
-            skillModifier = REGULAR.getExperienceLevel() - skill.getExperienceLevel();
->>>>>>> d4bfd3e5
+            skillModifier = REGULAR.getExperienceLevel() - skill.getExperienceLevel(commandLiaison.getOptions(),
+             commandLiaison.getATOWAttributes());
         }
 
         // Admin Skill Modifier
