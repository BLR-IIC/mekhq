--- conflicted
+++ resolved
@@ -1,18 +1,4 @@
 /*
-<<<<<<< HEAD
-* MegaMek - Copyright (C) 2020-2025 - The MegaMek Team
-*
-* This program is free software; you can redistribute it and/or modify it under
-* the terms of the GNU General Public License as published by the Free Software
-* Foundation; either version 2 of the License, or (at your option) any later
-* version.
-*
-* This program is distributed in the hope that it will be useful, but WITHOUT
-* ANY WARRANTY; without even the implied warranty of MERCHANTABILITY or FITNESS
-* FOR A PARTICULAR PURPOSE. See the GNU General Public License for more
-* details.
-*/
-=======
  * Copyright (C) 2020-2025 The MegaMek Team. All Rights Reserved.
  *
  * This file is part of MekHQ.
@@ -39,7 +25,6 @@
  * Catalyst Game Labs and the Catalyst Game Labs logo are trademarks of
  * InMediaRes Productions, LLC.
  */
->>>>>>> c07e034f
 package mekhq.campaign.stratcon;
 
 import jakarta.xml.bind.annotation.XmlElement;
