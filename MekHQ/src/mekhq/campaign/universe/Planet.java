/*
 * Copyright (c) 2011 - Jay Lawson (jaylawson39 at yahoo.com). All Rights Reserved.
 * Copyright (C) 2011-2025 The MegaMek Team. All Rights Reserved.
 *
 * This file is part of MekHQ.
 *
 * MekHQ is free software: you can redistribute it and/or modify
 * it under the terms of the GNU General Public License (GPL),
 * version 3 or (at your option) any later version,
 * as published by the Free Software Foundation.
 *
 * MekHQ is distributed in the hope that it will be useful,
 * but WITHOUT ANY WARRANTY; without even the implied warranty
 * of MERCHANTABILITY or FITNESS FOR A PARTICULAR PURPOSE.
 * See the GNU General Public License for more details.
 *
 * A copy of the GPL should have been included with this project;
 * if not, see <https://www.gnu.org/licenses/>.
 *
 * NOTICE: The MegaMek organization is a non-profit group of volunteers
 * creating free software for the BattleTech community.
 *
 * MechWarrior, BattleMech, `Mech and AeroTech are registered trademarks
 * of The Topps Company, Inc. All Rights Reserved.
 *
 * Catalyst Game Labs and the Catalyst Game Labs logo are trademarks of
 * InMediaRes Productions, LLC.
 */
package mekhq.campaign.universe;

import java.time.LocalDate;
import java.util.*;

import com.fasterxml.jackson.annotation.JsonIgnoreProperties;
import com.fasterxml.jackson.annotation.JsonProperty;
import com.fasterxml.jackson.databind.annotation.JsonDeserialize;
import com.fasterxml.jackson.databind.util.StdConverter;
import megamek.codeUtilities.ObjectUtility;
import megamek.common.EquipmentType;
import megamek.common.ITechnology;
import megamek.common.TargetRoll;
import megamek.logging.MMLogger;
import mekhq.campaign.CampaignOptions;
import mekhq.campaign.universe.Faction.Tag;
import mekhq.campaign.universe.enums.HPGRating;
import mekhq.campaign.universe.enums.HiringHallLevel;
import mekhq.campaign.universe.enums.PlanetaryType;

/**
 * This is the start of a planet object that will keep lots of information about planets that can be displayed on the
 * interstellar map.
 *
 * @author Jay Lawson (jaylawson39 at yahoo.com)
 */
@JsonIgnoreProperties(ignoreUnknown = true)
@JsonDeserialize(converter = Planet.PlanetPostLoader.class)
public class Planet {
    private static final MMLogger logger = MMLogger.create(Planet.class);

    // Base data
    private String                   id;
    @JsonProperty("name")
    private SourceableValue<String>  name;
    private String                   shortName;
    @JsonProperty("sysPos")
    private SourceableValue<Integer> sysPos;

    // Orbital information
    /** orbital radius (average distance to parent star), in AU */
    @JsonProperty("orbitalDist")
    private Double orbitRadius;

    // Stellar neighbourhood
    // for reading in because lists are easier
    @JsonProperty("satellite")
    private List<Satellite>          satellites;
    @JsonProperty("smallMoons")
    private SourceableValue<Integer> smallMoons;
    @JsonProperty("ring")
    private SourceableValue<Boolean> ring;

    // Global physical characteristics
    @JsonProperty("type")
    private SourceableValue<PlanetaryType> planetType;
    /** diameter in km */
    @JsonProperty("diameter")
    private SourceableValue<Double>        diameter;
    /** Density in g/m^3 */
    @JsonProperty("density")
    private SourceableValue<Double>        density;
    @JsonProperty("gravity")
    private SourceableValue<Double>        gravity;
    @JsonProperty("dayLength")
    private SourceableValue<Double>        dayLength;
    @JsonProperty("yearLength")
    private SourceableValue<Double>        yearLength;

    // Surface description
    @JsonProperty("water")
    private SourceableValue<Integer> percentWater;

    @JsonProperty("landmass")
    private List<LandMass> landMasses;

    // Atmospheric description
    /** Pressure classification - we use the MegaMek enum here directly */
    @JsonProperty("pressure")
    private SourceableValue<megamek.common.planetaryconditions.Atmosphere> pressure;
    @JsonProperty("atmosphere")
    private SourceableValue<Atmosphere>                                    atmosphere;
    @JsonProperty("composition")
    private SourceableValue<String>                                        composition;
    @JsonProperty("temperature")
    private SourceableValue<Integer>                                       temperature;

    // Eco sphere
    @JsonProperty("lifeForm")
    private SourceableValue<LifeForm> lifeForm;

    // private List<String> garrisonUnits;

    // the system that this planet belongs to
    private PlanetarySystem parentSystem;

    // Fluff
    @JsonProperty("desc")
    private String desc;
    @JsonProperty("icon")
    private String icon;

    /**
     * a hash to keep track of dynamic planet changes
     * <p>
     * sorted map of [date of change: change information]
     * <p>
     */
    private TreeMap<LocalDate, PlanetaryEvent> events;

    /**
     * This is a cache of the current event data based on the latest date given. {@link Planet#refreshEvents()} should
     * be called if event data has been modified or the current date moved backwards.
     */
    CurrentEvents currentEvents;

    // For export and import only (lists are easier than maps) */
    @JsonProperty("event")
    private List<Planet.PlanetaryEvent> eventList;

    public Planet() {
    }

    public Planet(String id) {
        this.id = id;
    }

    // Constant base data

    public String getId() {
        return id;
    }

    public Double getGravity() {
        return (null == getSourcedGravity()) ? null : getSourcedGravity().getValue();
    }

    public SourceableValue<Double> getSourcedGravity() {
        return gravity;
    }

    /**
     * @since 0.50.04
     * @deprecated shows no usage
     */
    @Deprecated(since = "0.50.04", forRemoval = true)
    public Double getDensity() {
        return (null == getSourcedDensity()) ? 0.0 : getSourcedDensity().getValue();
    }

    public SourceableValue<Double> getSourcedDensity() {
        return density;
    }

    public double getDiameter() {
        return (null == getSourcedDiameter() ? 0.0 : getSourcedDiameter().getValue());
    }

    public SourceableValue<Double> getSourcedDiameter() {
        return diameter;
    }

    /**
     * @since 0.50.04
     * @deprecated shows no usage
     */
    @Deprecated(since = "0.50.04", forRemoval = true)
    public String getGravityText() {
        return null != getGravity() ? getGravity() + "g" : "unknown";
    }

    public Double getOrbitRadius() {
        return orbitRadius;
    }

    public void setParentSystem(PlanetarySystem system) {
        parentSystem = system;
    }

    public List<Satellite> getSatellites() {
        return null != satellites ? new ArrayList<>(satellites) : null;
    }

    public Integer getSmallMoons() {
        return (null == getSourcedSmallMoons()) ? 0 : getSourcedSmallMoons().getValue();
    }

    public SourceableValue<Integer> getSourcedSmallMoons() {
        return smallMoons;
    }

    public Boolean hasRing() {
        return null != getSourcedRing() && getSourcedRing().getValue();
    }

    public SourceableValue<Boolean> getSourcedRing() {
        return ring;
    }

    public List<LandMass> getLandMasses() {
        return null != landMasses ? new ArrayList<>(landMasses) : null;
    }

    /**
     * @since 0.50.04
     * @deprecated shows no usage
     */
    @Deprecated(since = "0.50.04", forRemoval = true)
    public Double getDayLength(LocalDate when) {
        return (null == getSourcedDayLength(when)) ? null : getSourcedDayLength(when).getValue();
    }

    public SourceableValue<Double> getSourcedDayLength(LocalDate when) {
        // yes day length can change because Venus
        return getEventData(when, dayLength, e -> e.dayLength);
    }

    /**
     * @since 0.50.04
     * @deprecated shows no usage
     */
    @Deprecated(since = "0.50.04", forRemoval = true)
    public Double getYearLength() {
        return (null == getSourcedYearLength()) ? null : getSourcedYearLength().getValue();
    }

    public SourceableValue<Double> getSourcedYearLength() {
        return yearLength;
    }

    public PlanetaryType getPlanetType() {
        if (null == getSourcedPlanetType()) {
            logger.error("No planetary type for {}. Using Terrestrial", id);
            return PlanetaryType.TERRESTRIAL;
        }
        return getSourcedPlanetType().getValue();
    }

    public SourceableValue<PlanetaryType> getSourcedPlanetType() {
        return planetType;
    }

    public Integer getSystemPosition() {
        return (null == sysPos) ? null : getSourcedSystemPosition().getValue();
    }

    public SourceableValue<Integer> getSourcedSystemPosition() {
        return sysPos;
    }

    /**
     * This function returns a system position for the planet that does not account for asteroid belts. Therefore, this
     * result may be different from that actual sysPos variable.
     *
     * @return String of system position after removing asteroid belts
     */
    public String getDisplayableSystemPosition() {
        // We won't give the actual system position here, because we don't want asteroid
        // belts to count for system position
        if ((null == getParentSystem()) || (null == getSystemPosition())) {
            return "?";
        }
        int pos = 0;
        for (int i = 1; i <= getSystemPosition(); i++) {
            if (getParentSystem().getPlanet(i).getPlanetType() == PlanetaryType.ASTEROID_BELT) {
                continue;
            }
            pos++;
        }
        return Integer.toString(pos);
    }

    public String getDescription() {
        return desc;
    }

    public String getIcon() {
        return icon;
    }

    // Constant stellar data (to be moved out later)

    public Double getX() {
        return null == getParentSystem() ? 0.0 : getParentSystem().getX();
    }

    public Double getY() {
        return null == getParentSystem() ? 0.0 : getParentSystem().getY();
    }

    public PlanetarySystem getParentSystem() {
        return parentSystem;
    }

    // Date-dependant data

    public PlanetaryEvent getEvent(LocalDate when) {
        if ((null == when) || (null == events)) {
            return null;
        }
        return events.get(when);
    }

    public List<PlanetaryEvent> getEvents() {
        if (null == events) {
            return null;
        }
        return new ArrayList<>(events.values());
    }

    /**
     * @since 0.50.04
     * @deprecated shows no usage
     */
    @Deprecated(since = "0.50.04", forRemoval = true)
    public List<PlanetaryEvent> getCustomEvents() {
        List<PlanetaryEvent> customEvents = new ArrayList<>();
        if (events != null) {
            for (PlanetaryEvent event : events.values()) {
                if (event.custom) {
                    customEvents.add(event);
                }
            }
        }
        return Collections.unmodifiableList(customEvents);
    }

    protected <T> T getEventData(LocalDate when, T defaultValue, EventGetter<T> getter) {
        if ((null == when) || (null == events) || (null == getter)) {
            return defaultValue;
        }

        PlanetaryEvent event = getCurrentEvent(when);

        T result = getter.get(event);

        return ObjectUtility.nonNull(result, defaultValue);
    }

    private synchronized PlanetaryEvent getCurrentEvent(LocalDate now) {
        if (currentEvents == null) {
            currentEvents = new CurrentEvents();
        }

        return currentEvents.getCurrentEvent(now);
    }

    /**
     * This method signals that the internal cache of event data should be refreshed. This should be called when any
     * field on a planetary event is updated, or if any events are added and/or removed.
     *
     * @since 0.50.04
     * @deprecated shows no usage
     */
    @Deprecated(since = "0.50.04", forRemoval = true)
    public synchronized void refreshEvents() {
        currentEvents = null;
    }

    /**
     * This class tracks the current {@link PlanetaryEvent}.
     */
    class CurrentEvents {
<<<<<<< HEAD
        private LocalDate lastUpdated;
        private PlanetaryEvent planetaryEvent;
        private Map.Entry<LocalDate, PlanetaryEvent> nextEvent;
=======
        private LocalDate                                      lastUpdated;
        private PlanetaryEvent                                 planetaryEvent = new PlanetaryEvent();
        private Map.Entry<LocalDate, PlanetaryEvent>           nextEvent;
>>>>>>> 97a59436
        private Iterator<Map.Entry<LocalDate, PlanetaryEvent>> eventStream;

        private void initialize(LocalDate now) {
            planetaryEvent = new PlanetaryEvent();
            lastUpdated = now;
            if (events != null) {
                eventStream = events.entrySet().iterator();
                if (eventStream.hasNext()) {
                    nextEvent = eventStream.next();
                }
            }
        }

        /**
         * Gets the current {@link PlanetaryEvent} for the time.
         *
         * @param now The current time.
         *
         * @return The up-to-date {@link PlanetaryEvent} as of {@code now}.
         */
        public PlanetaryEvent getCurrentEvent(LocalDate now) {
            if ((lastUpdated == null) || lastUpdated.isAfter(now)) {
                // initialize ourselves if we're fresh or if we
                // went back in time (which breaks how the event stream works)
                initialize(now);
            }

            // if we have no more events for this planet,
            // or if our current date is before the next date
            // return our cached event
            if ((nextEvent == null) || now.isBefore(nextEvent.getKey())) {
                return planetaryEvent;
            }

            // fast-forward to the next event
            do {
                planetaryEvent.copyDataFrom(nextEvent.getValue());
                if (eventStream.hasNext()) {
                    nextEvent = eventStream.next();
                } else {
                    nextEvent = null;
                }

            } while ((nextEvent != null) && !now.isBefore(nextEvent.getKey()));

            return planetaryEvent;
        }
    }

    /**
     * @return events for this year. Never returns <i>null</i>.
     *
     * @since 0.50.04
     * @deprecated - No uses.
     */
    @Deprecated(since = "0.50.04", forRemoval = true)
    public List<PlanetaryEvent> getEvents(int year) {
        if (null == events) {
            return Collections.emptyList();
        }
        List<PlanetaryEvent> result = new ArrayList<>();
        for (LocalDate date : events.navigableKeySet()) {
            if (date.getYear() > year) {
                break;
            }
            if (date.getYear() == year) {
                result.add(events.get(date));
            }
        }
        return result;
    }

    public String getName(LocalDate when) {
        return getSourcedName(when).getValue();
    }

    public SourceableValue<String> getSourcedName(LocalDate when) {
        return getEventData(when, name, e -> e.name);
    }

    public String getShortName(LocalDate when) {
        return getEventData(when, shortName, e -> e.shortName);
    }

    /** @return short name if set, else full name, else "unnamed" */
    public String getPrintableName(LocalDate when) {
        String result = getShortName(when);
        if (null == result) {
            result = getName(when);
        }
        return null != result ? result : "unnamed";
    }

    public SocioIndustrialData getSocioIndustrial(LocalDate when) {
        return (null == getSourcedSocioIndustrial(when)) ? null : getSourcedSocioIndustrial(when).getValue();
    }

    public SourceableValue<SocioIndustrialData> getSourcedSocioIndustrial(LocalDate when) {
        return getEventData(when, null, e -> e.socioIndustrial);
    }

    /**
     * @since 0.50.04
     * @deprecated shows no usage
     */
    @Deprecated(since = "0.50.04", forRemoval = true)
    public String getSocioIndustrialText(LocalDate when) {
        SocioIndustrialData sid = getSocioIndustrial(when);
        return null != sid ? sid.toString() : "";
    }

    public HPGRating getHPG(LocalDate when) {
        return (null == getSourcedHPG(when)) ? HPGRating.X : getSourcedHPG(when).getValue();
    }

    public SourceableValue<HPGRating> getSourcedHPG(LocalDate when) {
        return getEventData(when, null, e -> e.hpg);
    }

    /**
     * @since 0.50.04
     * @deprecated shows no usage
     */
    @Deprecated(since = "0.50.04", forRemoval = true)
    public String getHPGClass(LocalDate when) {
        return getHPG(when).toString();
    }

    public Long getPopulation(LocalDate when) {
        return (null == getSourcedPopulation(when)) ? null : getSourcedPopulation(when).getValue();
    }

    public SourceableValue<Long> getSourcedPopulation(LocalDate when) {
        return getEventData(when, null, e -> e.population);
    }

    public LifeForm getLifeForm(LocalDate when) {
        return (null == getSourcedLifeForm(when)) ? LifeForm.NONE : getSourcedLifeForm(when).getValue();
    }

    public SourceableValue<LifeForm> getSourcedLifeForm(LocalDate when) {
        return getEventData(when, lifeForm, e -> e.lifeForm);
    }

    /**
     * @since 0.50.04
     * @deprecated shows no usage
     */
    @Deprecated(since = "0.50.04", forRemoval = true)
    public String getLifeFormName(LocalDate when) {
        return getLifeForm(when).name;
    }

    /**
     * @since 0.50.04
     * @deprecated shows no usage
     */
    @Deprecated(since = "0.50.04", forRemoval = true)
    public Integer getPercentWater(LocalDate when) {
        return (null == getSourcedPercentWater(when)) ? null : getSourcedPercentWater(when).getValue();
    }

    public SourceableValue<Integer> getSourcedPercentWater(LocalDate when) {
        return getEventData(when, percentWater, e -> e.percentWater);
    }

    public Integer getTemperature(LocalDate when) {
        return (null == getSourcedTemperature(when)) ? null : getSourcedTemperature(when).getValue();
    }

    public SourceableValue<Integer> getSourcedTemperature(LocalDate when) {
        return getEventData(when, temperature, e -> e.temperature);
    }

    public megamek.common.planetaryconditions.Atmosphere getPressure(LocalDate when) {
        return (null == getSourcedPressure(when)) ? null : getSourcedPressure(when).getValue();
    }

    public SourceableValue<megamek.common.planetaryconditions.Atmosphere> getSourcedPressure(LocalDate when) {
        return getEventData(when, pressure, e -> e.pressure);
    }

    /**
     * @since 0.50.04
     * @deprecated shows no usage
     */
    @Deprecated(since = "0.50.04", forRemoval = true)
    public String getPressureName(LocalDate when) {
        return getPressure(when).toString();
    }

    public Atmosphere getAtmosphere(LocalDate when) {
        return (null == getSourcedAtmosphere(when)) ? Atmosphere.NONE : getSourcedAtmosphere(when).getValue();
    }

    public SourceableValue<Atmosphere> getSourcedAtmosphere(LocalDate when) {
        return getEventData(when, atmosphere, e -> e.atmosphere);
    }

    /**
     * @since 0.50.04
     * @deprecated shows no usage
     */
    @Deprecated(since = "0.50.04", forRemoval = true)
    public String getAtmosphereName(LocalDate when) {
        return getAtmosphere(when).name;
    }

    /**
     * @since 0.50.04
     * @deprecated shows no usage
     */
    @Deprecated(since = "0.50.04", forRemoval = true)
    public String getComposition(LocalDate when) {
        return (null == getSourcedComposition(when)) ? null : getSourcedComposition(when).getValue();
    }

    public SourceableValue<String> getSourcedComposition(LocalDate when) {
        return getEventData(when, composition, e -> e.composition);
    }

    public List<String> getFactions(LocalDate when) {
        return (null == getSourcedFactions(when)) ? Collections.emptyList() : getSourcedFactions(when).getValue();
    }

    public SourceableValue<List<String>> getSourcedFactions(LocalDate when) {
        return getEventData(when, null, e -> e.faction);
    }

    private static Set<Faction> getFactionsFrom(Collection<String> codes) {
        if (null == codes) {
            return Collections.emptySet();
        }
        Set<Faction> factions = new HashSet<>(codes.size());
        for (String code : codes) {
            factions.add(Factions.getInstance().getFaction(code));
        }
        return factions;
    }

    /** @return set of factions at a given date */
    public Set<Faction> getFactionSet(LocalDate when) {
        List<String> currentFactions = getFactions(when);
        return getFactionsFrom(currentFactions);
    }

    /**
     * @since 0.50.04
     * @deprecated shows no usage
     */
    @Deprecated(since = "0.50.04", forRemoval = true)
    public String getShortDesc(LocalDate when) {
        return getShortName(when) + " (" + getFactionDesc(when) + ")";
    }

    public String getFactionDesc(LocalDate when) {
        String toReturn = Faction.getFactionNames(getFactionSet(when), when.getYear());
        if (toReturn.isEmpty()) {
            toReturn = "Uncolonized";
        }
        return toReturn;
    }

    /**
     * Checks whether a hiring hall exists on the planet on the specified date
     *
     * @param when Date to check for existence of hiring hall
     *
     * @return True if a hiring hall exists on the given date; otherwise false.
     *
     * @since 0.50.04
     * @deprecated shows no usage
     */
    @Deprecated(since = "0.50.04", forRemoval = true)
    public boolean isHiringHall(LocalDate when) {
        return !getHiringHallLevel(when).isNone();
    }

    /**
     * Retrieves the level of the Hiring Hall on the planet on the specified date. The level is dynamically determined
     * on various planetary characteristics, including Technological Sophistication, HPG level, and planetary
     * governments.
     *
     * @param when Date to check for the level of the hiring hall
     *
     * @return The hiring hall level on the given date
     */
    public HiringHallLevel getHiringHallLevel(LocalDate when) {
        HiringHallLevel staticHall = (null == getSourcedHiringHallLevel(when)) ?
                                           HiringHallLevel.NONE :
                                           getSourcedHiringHallLevel(when).getValue();
        if (!staticHall.isNone()) {
            return staticHall;
        }

        // this is stupid - the hiring hall should still be none, but just add other
        // mods to the contract roll for these things
        if (getPopulation(when) == null || getPopulation(when) == 0) {
            return HiringHallLevel.NONE;
        }
        for (Faction faction : getFactionSet(when)) {
            if (faction.isPirate() || faction.isChaos()) {
                return HiringHallLevel.QUESTIONABLE;
            }
            if (faction.isClan() || faction.isInactive()) {
                return HiringHallLevel.NONE;
            }
        }
        int score = calculateHiringHallScore(when);
        return resolveHiringHallLevel(score);
    }

    public SourceableValue<HiringHallLevel> getSourcedHiringHallLevel(LocalDate when) {
        return getEventData(when, null, e -> e.hiringHall);
    }

    private int calculateHiringHallScore(LocalDate when) {
        int score = 0;
        score += getHiringHallHpgBonus(when);
        score += getHiringHallTechBonus(when);
        return score;
    }

    private HiringHallLevel resolveHiringHallLevel(int score) {
        if (score > 9) {
            return HiringHallLevel.GREAT;
        } else if (score > 6) {
            return HiringHallLevel.STANDARD;
        } else if (score > 4) {
            return HiringHallLevel.MINOR;
        }
        return HiringHallLevel.NONE;
    }

    private int getHiringHallHpgBonus(LocalDate when) {
        if (null == getHPG(when)) {
            return 0;
        }
        return switch (getHPG(when)) {
            case A -> 5;
            case B -> 3;
            case C, D -> 1;
            default -> 0;
        };
    }

    private int getHiringHallTechBonus(LocalDate when) {
        if (null == getSocioIndustrial(when)) {
            return 0;
        }
        return switch (getSocioIndustrial(when).tech) {
            case -1 -> 5; // Ultra-Advanced; not accounted for in the EquipmentType.RATING constants
            case EquipmentType.RATING_A, EquipmentType.RATING_B -> 3;
            case EquipmentType.RATING_C, EquipmentType.RATING_D -> 1;
            default -> 0;
        };
    }

    // Astronavigation

    /**
     * @return the average travel time from low orbit to the jump point at 1g, in Terran days
     */
    public double getTimeToJumpPoint(double acceleration) {
        // based on the formula in StratOps
        return Math.sqrt((getDistanceToJumpPoint() * 1000) / (StarUtil.G * acceleration)) / 43200;
    }

    /** @return the average distance to the system's jump point in km */
    public double getDistanceToJumpPoint() {
        if (null == parentSystem) {
            logger.error("reference to planet with no parent system");
            return 0;
        }
        return Math.sqrt(Math.pow(getOrbitRadiusKm(), 2) + Math.pow(parentSystem.getStarDistanceToJumpPoint(), 2));
    }

    public double getOrbitRadiusKm() {
        if (null == orbitRadius) {
            // TODO: figure out a better way to handle missing orbit radius (really this
            // should not be missing)
            return 0.5 * StarUtil.AU;
        }
        return orbitRadius * StarUtil.AU;
    }

    /**
     * Returns whether the planet has not been discovered or is a dead planet. This code was adapted from
     * InterstellarPlanetMapPanel.isPlanetEmpty
     *
     * @param when - the <code>LocalDate</code> object indicating what time we are asking about.
     *
     * @return true if the planet is empty; false if the planet is not empty
     */
    public boolean isEmpty(LocalDate when) {
        Set<Faction> factions = getFactionSet(when);
        if ((null == factions) || factions.isEmpty()) {
            return true;
        }

        for (Faction faction : factions) {
            if (!faction.is(Tag.ABANDONED)) {
                return false;
            }
        }

        return true;
    }

    /**
     * A function to return any planetary related modifiers to a target roll for acquiring parts. Feeds in the campaign
     * options because this will include important information about these mods as well as faction information.
     *
     * @param target  - current TargetRoll for acquisitions
     * @param when    - a LocalDate object for the campaign to retrieve information from the planet
     * @param options - the campaign options from which important values need to be determined
     *
     * @return an updated TargetRoll with planet specific mods
     */
    public TargetRoll getAcquisitionMods(TargetRoll target, LocalDate when, CampaignOptions options, Faction faction, boolean clanPart) {
        // check faction limitations
        Set<Faction> planetFactions = getFactionSet(when);
        if (null != planetFactions) {
            boolean enemies        = false;
            boolean neutrals       = false;
            boolean allies         = false;
            boolean ownFaction     = false;
            boolean clanCrossover  = true;
            boolean noClansPresent = true;
            for (Faction planetFaction : planetFactions) {
                if (faction.equals(planetFaction)) {
                    ownFaction = true;
                }
                if (RandomFactionGenerator.getInstance().getFactionHints().isAtWarWith(faction, planetFaction, when)) {
                    enemies = true;
                } else if (RandomFactionGenerator.getInstance()
                                 .getFactionHints()
                                 .isAlliedWith(faction, planetFaction, when)) {
                    allies = true;
                } else {
                    neutrals = true;
                }

                if (faction.isClan()) {
                    noClansPresent = false;
                }
                if (faction.isClan() == planetFaction.isClan()) {
                    clanCrossover = false;
                }
            }
            if (!ownFaction) {
                if (enemies &&
                    !neutrals &&
                    !allies &&
                    !options.getPlanetAcquisitionFactionLimit().generateOnEnemyPlanets()) {
                    return new TargetRoll(TargetRoll.IMPOSSIBLE, "No supplies from enemy planets");
                } else if (neutrals &&
                           !allies &&
                           !options.getPlanetAcquisitionFactionLimit().generateOnNeutralPlanets()) {
                    return new TargetRoll(TargetRoll.IMPOSSIBLE, "No supplies from neutral planets");
                } else if (allies && !options.getPlanetAcquisitionFactionLimit().generateOnAlliedPlanets()) {
                    return new TargetRoll(TargetRoll.IMPOSSIBLE, "No supplies from allied planets");
                } else if (clanCrossover && options.isPlanetAcquisitionNoClanCrossover()) {
                    return new TargetRoll(TargetRoll.IMPOSSIBLE, "The clans and inner sphere do not trade supplies");
                }
            }

            if (noClansPresent && clanPart) {
                if (options.isNoClanPartsFromIS()) {
                    return new TargetRoll(TargetRoll.IMPOSSIBLE, "No clan parts from non-clan factions");
                }
                target.addModifier(options.getPenaltyClanPartsFromIS(), "clan parts from non-clan faction");
            }
        }

        SocioIndustrialData socioIndustrial = getSocioIndustrial(when);
        if (null == socioIndustrial) {
            // nothing has been coded for this planet, so we will assume C across the board
            socioIndustrial              = new SocioIndustrialData();
            socioIndustrial.tech         = ITechnology.RATING_C;
            socioIndustrial.industry     = ITechnology.RATING_C;
            socioIndustrial.output       = ITechnology.RATING_C;
            socioIndustrial.rawMaterials = ITechnology.RATING_C;
            socioIndustrial.agriculture  = ITechnology.RATING_C;
        }

        // don't allow acquisitions from caveman planets
        if ((socioIndustrial.tech == ITechnology.RATING_X) ||
            (socioIndustrial.industry == ITechnology.RATING_X) ||
            (socioIndustrial.output == ITechnology.RATING_X)) {
            return new TargetRoll(TargetRoll.IMPOSSIBLE, "Regressed: Pre-industrial world");
        }

        target.addModifier(options.getPlanetTechAcquisitionBonus(socioIndustrial.tech),
              "planet tech: " + ITechnology.getRatingName(socioIndustrial.tech));
        target.addModifier(options.getPlanetIndustryAcquisitionBonus(socioIndustrial.industry),
              "planet industry: " + ITechnology.getRatingName(socioIndustrial.industry));
        target.addModifier(options.getPlanetOutputAcquisitionBonus(socioIndustrial.output),
              "planet output: " + ITechnology.getRatingName(socioIndustrial.output));

        return target;

    }

    @Override
    public int hashCode() {
        return Objects.hashCode(id);
    }

    @Override
    public boolean equals(Object object) {
        if (this == object) {
            return true;
        }
        if ((null == object) || (getClass() != object.getClass())) {
            return false;
        }
        final Planet other = (Planet) object;
        return Objects.equals(id, other.id);
    }

    /** A class representing some event, possibly changing planetary information */
    public static final class PlanetaryEvent {

        @JsonProperty("date")
        public LocalDate               date;
        @JsonProperty("message")
        public String                  message;
        @JsonProperty("name")
        public SourceableValue<String> name;
        @JsonProperty("shortName")
        public String                  shortName;

        @JsonProperty("faction")
        public  SourceableValue<List<String>>                                  faction;
        public  Set<Faction>                                                   factions;
        @JsonProperty("lifeForm")
        public  SourceableValue<LifeForm>                                      lifeForm;
        @JsonProperty("water")
        public  SourceableValue<Integer>                                       percentWater;
        @JsonProperty("temperature")
        public  SourceableValue<Integer>                                       temperature;
        public  SourceableValue<SocioIndustrialData>                           socioIndustrial;
        @JsonProperty("hpg")
        public  SourceableValue<HPGRating>                                     hpg;
        @JsonProperty("pressure")
        private SourceableValue<megamek.common.planetaryconditions.Atmosphere> pressure;
        @JsonProperty("hiringHall")
        private SourceableValue<HiringHallLevel>                               hiringHall;
        @JsonProperty("atmosphere")
        private SourceableValue<Atmosphere>                                    atmosphere;
        @JsonProperty("composition")
        public  SourceableValue<String>                                        composition;
        @JsonProperty("population")
        public  SourceableValue<Long>                                          population;
        @JsonProperty("dayLength")
        public  SourceableValue<Double>                                        dayLength;
        // Events marked as "custom" are saved to scenario files and loaded from there
        @JsonProperty("custom")
        public  boolean                                                        custom = false;

        public void copyDataFrom(PlanetaryEvent other) {
            faction = ObjectUtility.nonNull(other.faction, faction);
            if (null != other.faction) {
                factions = updateFactions(factions, faction.getValue(), other.faction.getValue());
            }
            hpg             = ObjectUtility.nonNull(other.hpg, hpg);
            lifeForm        = ObjectUtility.nonNull(other.lifeForm, lifeForm);
            message         = ObjectUtility.nonNull(other.message, message);
            name            = ObjectUtility.nonNull(other.name, name);
            percentWater    = ObjectUtility.nonNull(other.percentWater, percentWater);
            shortName       = ObjectUtility.nonNull(other.shortName, shortName);
            socioIndustrial = ObjectUtility.nonNull(other.socioIndustrial, socioIndustrial);
            hiringHall      = ObjectUtility.nonNull(other.hiringHall, hiringHall);
            temperature     = ObjectUtility.nonNull(other.temperature, temperature);
            pressure        = ObjectUtility.nonNull(other.pressure, pressure);
            atmosphere      = ObjectUtility.nonNull(other.atmosphere, atmosphere);
            composition     = ObjectUtility.nonNull(other.composition, composition);
            population      = ObjectUtility.nonNull(other.population, population);
            dayLength       = ObjectUtility.nonNull(other.dayLength, dayLength);
            custom          = (other.custom || custom);
        }

        private Set<Faction> updateFactions(Set<Faction> current, List<String> codes, List<String> otherCodes) {
            // CAW: reference equality intended
            if (codes != otherCodes) {
                current = new HashSet<>(codes.size());
                for (String code : codes) {
                    current.add(Factions.getInstance().getFaction(code));
                }
            }
            return current;
        }

        /**
         * @since 0.50.04
         * @deprecated shows no usage
         */
        @Deprecated(since = "0.50.04", forRemoval = true)
        public void replaceDataFrom(PlanetaryEvent other) {
            faction         = other.faction;
            hpg             = other.hpg;
            lifeForm        = other.lifeForm;
            message         = other.message;
            name            = other.name;
            percentWater    = other.percentWater;
            shortName       = other.shortName;
            socioIndustrial = other.socioIndustrial;
            hiringHall      = other.hiringHall;
            temperature     = other.temperature;
            pressure        = other.pressure;
            atmosphere      = other.atmosphere;
            composition     = other.composition;
            population      = other.population;
            dayLength       = other.dayLength;
            custom          = (other.custom || custom);
        }

        /** @return <code>true</code> if the event doesn't contain any change */
        public boolean isEmpty() {
            return (null == faction) &&
                   (null == hpg) &&
                   (null == lifeForm) &&
                   (null == message) &&
                   (null == name) &&
                   (null == shortName) &&
                   (null == socioIndustrial) &&
                   (null == temperature) &&
                   (null == pressure) &&
                   (null == atmosphere) &&
                   (null == composition) &&
                   (null == population) &&
                   (null == dayLength) &&
                   (null == hiringHall);
        }
    }

    // @FunctionalInterface in Java 8, or just use Function<PlanetaryEvent, T>
    private interface EventGetter<T> {
        T get(PlanetaryEvent e);
    }

    /**
     * This class is used to do some additional work after a planet file is loaded with Jackson
     **/
    public static class PlanetPostLoader extends StdConverter<Planet, Planet> {

        @Override
        public Planet convert(Planet planet) {
            if (null == planet.id) {
                planet.id = planet.name.getValue();
            }

            // Fill up events
            planet.events = new TreeMap<>();
            if (null != planet.eventList) {
                for (PlanetaryEvent event : planet.eventList) {
                    if ((null != event) && (null != event.date)) {
                        planet.events.put(event.date, event);
                    }
                }
                planet.eventList.clear();
            }
            planet.eventList = null;

            return planet;
        }
    }

}<|MERGE_RESOLUTION|>--- conflicted
+++ resolved
@@ -389,15 +389,9 @@
      * This class tracks the current {@link PlanetaryEvent}.
      */
     class CurrentEvents {
-<<<<<<< HEAD
         private LocalDate lastUpdated;
         private PlanetaryEvent planetaryEvent;
         private Map.Entry<LocalDate, PlanetaryEvent> nextEvent;
-=======
-        private LocalDate                                      lastUpdated;
-        private PlanetaryEvent                                 planetaryEvent = new PlanetaryEvent();
-        private Map.Entry<LocalDate, PlanetaryEvent>           nextEvent;
->>>>>>> 97a59436
         private Iterator<Map.Entry<LocalDate, PlanetaryEvent>> eventStream;
 
         private void initialize(LocalDate now) {
