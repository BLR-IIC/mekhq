--- conflicted
+++ resolved
@@ -285,11 +285,7 @@
             return enemy.getShortName();
         }
 
-<<<<<<< HEAD
         MekHQ.getLogger().error("Could not find enemy for " + employerName);
-=======
-        MekHQ.getLogger().error("Could not find enemy for " + employerName); //$NON-NLS-1$
->>>>>>> bd9afa84
 
         // Fallback; there are always pirates.
         return "PIR";
