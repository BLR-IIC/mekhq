/*
 * Copyright (c) 2014 Carl Spain. All rights reserved.
 * Copyright (C) 2014-2025 The MegaMek Team. All Rights Reserved.
 *
 * This file is part of MekHQ.
 *
 * MekHQ is free software: you can redistribute it and/or modify
 * it under the terms of the GNU General Public License (GPL),
 * version 3 or (at your option) any later version,
 * as published by the Free Software Foundation.
 *
 * MekHQ is distributed in the hope that it will be useful,
 * but WITHOUT ANY WARRANTY; without even the implied warranty
 * of MERCHANTABILITY or FITNESS FOR A PARTICULAR PURPOSE.
 * See the GNU General Public License for more details.
 *
 * A copy of the GPL should have been included with this project;
 * if not, see <https://www.gnu.org/licenses/>.
 *
 * NOTICE: The MegaMek organization is a non-profit group of volunteers
 * creating free software for the BattleTech community.
 *
 * MechWarrior, BattleMech, `Mech and AeroTech are registered trademarks
 * of The Topps Company, Inc. All Rights Reserved.
 *
 * Catalyst Game Labs and the Catalyst Game Labs logo are trademarks of
 * InMediaRes Productions, LLC.
 *
 * MechWarrior Copyright Microsoft Corporation. MekHQ was created under
 * Microsoft's "Game Content Usage Rules"
 * <https://www.xbox.com/en-US/developers/rules> and it is not endorsed by or
 * affiliated with Microsoft.
 */
package mekhq.campaign.universe;

import static mekhq.MHQConstants.FORTRESS_REPUBLIC;
import static mekhq.campaign.universe.Faction.COMSTAR_FACTION_CODE;
import static mekhq.campaign.universe.Faction.MERCENARY_FACTION_CODE;
import static mekhq.campaign.universe.Faction.PIRATE_FACTION_CODE;

import java.time.LocalDate;
import java.util.ArrayList;
import java.util.Collections;
import java.util.HashSet;
import java.util.List;
import java.util.Set;
import java.util.TreeSet;
import java.util.stream.Collectors;

import megamek.codeUtilities.ObjectUtility;
import megamek.common.annotations.Nullable;
import megamek.common.compute.Compute;
import megamek.common.util.weightedMaps.WeightedIntMap;
import megamek.logging.MMLogger;
import mekhq.MHQConstants;
import mekhq.MekHQ;
import mekhq.campaign.Campaign;
import mekhq.campaign.universe.factionHints.FactionHints;

/**
 * @author Neoancient
 *       <p>
 *       Uses Factions and Planets to weighted lists of potential employers and enemies for contract generation. Also
 *       finds a suitable planet for the action.
<<<<<<< HEAD
 *                                                                                     TODO : Account for the de facto alliance of the invading Clans and the
 *                                                                                     TODO : Fortress Republic in a way that doesn't involve hard-coding them here.
=======
 *                                                                               TODO : Account for the de facto alliance of the invading Clans and the
 *                                                                               TODO : Fortress Republic in a way that doesn't involve hard-coding them here.
>>>>>>> 23ae8e8b
 */
public class RandomFactionGenerator {
    private static final MMLogger LOGGER = MMLogger.create(RandomFactionGenerator.class);

    private static RandomFactionGenerator rfg = null;

    private FactionBorderTracker borderTracker;
    private FactionHints factionHints;

    public RandomFactionGenerator() {
        this(null, null);
    }

    public RandomFactionGenerator(FactionBorderTracker borderTracker,
          FactionHints factionHints) {
        this.borderTracker = borderTracker;
        this.factionHints = factionHints;
        if (null == borderTracker) {
            initDefaultBorderTracker();
        }
        if (null == factionHints) {
            this.factionHints = FactionHints.getInstance();
        }
    }

    private void initDefaultBorderTracker() {
        borderTracker = new FactionBorderTracker();
        borderTracker.setDayThreshold(30);
        borderTracker.setDistanceThreshold(100);
        borderTracker.setDefaultBorderSize(MHQConstants.FACTION_GENERATOR_BORDER_RANGE_IS,
              MHQConstants.FACTION_GENERATOR_BORDER_RANGE_NEAR_PERIPHERY,
              MHQConstants.FACTION_GENERATOR_BORDER_RANGE_CLAN);
    }

    public static RandomFactionGenerator getInstance() {
        if (rfg == null) {
            rfg = new RandomFactionGenerator();
        }
        return rfg;
    }

    public static void setInstance(RandomFactionGenerator instance) {
        rfg = instance;
    }

    public void startup(Campaign c) {
        borderTracker.setDate(c.getLocalDate());
        final PlanetarySystem location = c.getLocation().getCurrentSystem();
        borderTracker.setRegionCenter(location.getX(), location.getY());
        borderTracker.setRegionRadius(c.getCampaignOptions().getContractSearchRadius());
        MekHQ.registerHandler(borderTracker);
        MekHQ.registerHandler(this);
        for (final Faction faction : Factions.getInstance().getFactions()) {
            if (faction.isDeepPeriphery()) {
                borderTracker.setBorderSize(faction, MHQConstants.FACTION_GENERATOR_BORDER_RANGE_DEEP_PERIPHERY);
            }
        }
    }

    public void setDate(LocalDate date) {
        borderTracker.setDate(date);
    }

    public FactionHints getFactionHints() {
        return factionHints;
    }

    public void dispose() {
        MekHQ.unregisterHandler(borderTracker);
        MekHQ.unregisterHandler(this);
    }

    private LocalDate getCurrentDate() {
        return borderTracker.getLastUpdated();
    }

    /**
     * @return A set of faction keys for all factions that have a presence within the search area.
     */
    public Set<String> getCurrentFactions() {
        Set<String> retVal = new TreeSet<>();
        for (Faction f : borderTracker.getFactionsInRegion()) {

            if (FactionHints.isEmptyFaction(f) ||
                      f.getShortName().equals("CLAN")) {
                continue;
            }
            if (f.getShortName().equals("ROS") && getCurrentDate().isAfter(MHQConstants.FORTRESS_REPUBLIC)) {
                continue;
            }

            retVal.add(f.getShortName());
            /* Add factions which do not control any planets to the employer list */
            factionHints.getContainedFactions(f, getCurrentDate()).forEach(cf -> retVal.add(cf.getShortName()));
        }
        // Add rebels and pirates
        retVal.add("REB");
        retVal.add(PIRATE_FACTION_CODE);
        return retVal;
    }

    /**
     * Builds map of potential employers weighted by number of systems controlled within the search area
     *
     * @return Map used to select employer
     */
    protected WeightedIntMap<Faction> buildEmployerMap() {
        WeightedIntMap<Faction> retVal = new WeightedIntMap<>();
        for (Faction f : borderTracker.getFactionsInRegion()) {

            if (f.isClan() || FactionHints.isEmptyFaction(f)) {
                continue;
            }
            if (f.getShortName().equals("ROS") && getCurrentDate().isAfter(FORTRESS_REPUBLIC)) {
                continue;
            }

            int weight = borderTracker.getBorders(f).getSystems().size();
            retVal.add(weight, f);

            /* Add factions which do not control any planets to the employer list */
            for (Faction cfaction : factionHints.getContainedFactions(f, getCurrentDate())) {
                if (null != cfaction) {
                    if (!cfaction.isClan()) {
                        weight = (int) Math.floor((borderTracker.getBorders(f).getSystems().size() *
                                                         factionHints.getAltLocationFraction(f,
                                                               cfaction,
                                                               getCurrentDate())) + 0.5);
                        retVal.add(weight, f);
                    }
                }
            }
        }
        return retVal;
    }

    /**
     * Selects a Faction from those with a presence in the region weighted by number of systems controlled. Excludes
     * Clan Factions and non-faction placeholders (unknown, abandoned, none).
     *
     * @return A Faction to use as the employer for a contract.
     */
    public @Nullable Faction getEmployerFaction() {
        return buildEmployerMap().randomItem();
    }

    /**
     * @since 0.50.04
     * @deprecated use {@link #getEmployerFaction()} instead
     */
    @Deprecated(since = "0.50.04")
    public String getEmployer() {
        WeightedIntMap<Faction> employers = buildEmployerMap();
        Faction f = employers.randomItem();
        if (null != f) {
            return f.getShortName();
        }
        return null;
    }

    /**
     * Selects an enemy faction for the given employer, weighted by length of shared border and diplomatic relations.
     * Factions at war or designated as rivals are twice as likely (cumulative) to be chosen as opponents. Allied
     * factions are ignored except for Clans, which halves the weight for that option.
     *
     * @param employer  The shortName of the faction offering the contract
     * @param useRebels Whether to include rebels as a possible opponent
     *
     * @return The shortName of the faction to use as the op for.
     */
    public String getEnemy(String employer, boolean useRebels) {
        Faction employerFaction = Factions.getInstance().getFaction(employer);
        if (null == employerFaction) {
            LOGGER.error("Could not find enemy for employer: {}", employer);
            return PIRATE_FACTION_CODE;
        } else {
            return getEnemy(employerFaction, useRebels);
        }
    }

    /**
     * Pick an enemy faction, possibly rebels or mercenaries, given an employer.
     */
    public String getEnemy(Faction employer, boolean useRebels) {
        return getEnemy(employer, useRebels, true);
    }

    /**
     * Selects an enemy faction for the given employer, weighted by length of shared border and diplomatic relations.
     * Factions at war or designated as rivals are twice as likely (cumulative) to be chosen as opponents. Allied
     * factions are ignored except for Clans, which halves the weight for that option.
     *
     * @param employer  The faction offering the contract
     * @param useRebels Whether to include rebels as a possible opponent
     * @param useMercs  Whether to include MERC as a possible opponent. Note, don't do this when first generating
     *                  contract, as contract generation relies on the op for having planets
     *
     * @return The faction to use as the op for.
     */
    public String getEnemy(Faction employer, boolean useRebels, boolean useMercs) {
        String employerName = employer != null ?
                                    employer.getShortName() :
                                    "no employer supplied or faction does not exist";

        /* Rebels occur on a 1-4 (d20) on nearly every enemy chart */
        if (useRebels && (Compute.randomInt(5) == 0)) {
            return "REB";
        }

        Faction enemy = null;
        if (!borderTracker.getFactionsInRegion().contains(employer)) {
            employer = factionHints.getContainedFactionHost(employer, getCurrentDate());
        }
        if (null != employer) {
            employerName = employer.getShortName();
            WeightedIntMap<Faction> enemyMap = buildEnemyMap(employer);

            if (useMercs) {
                appendMercsToEnemyMap(enemyMap);
            }

            enemy = enemyMap.randomItem();
        }
        if (null != enemy) {
            return enemy.getShortName();
        }

        LOGGER.error("Could not find enemy for employerName {}", employerName);

        // Fallback; there are always pirates.
        return PIRATE_FACTION_CODE;
    }

    /**
     * Appends the mercenary faction to the given enemy map with an approximate weight equal to 10% of the total enemy
     * weight, but only if the enemy map contains at least one non-Clan faction.
     *
     * <p>The method first checks if any faction in the enemy map returns {@code false} from {@link Faction#isClan()}.
     * If all factions are Clan, no action is taken. Otherwise, the mercenary faction is added to the enemy map with a
     * weight based on the sum of existing weights (at least 1).</p>
     *
     * <p>The check for non-Clan factions is to help avoid a situation where we have mercenary companies popping up
     * in Clan-space.</p>
     *
     * @param enemyMap the {@link WeightedIntMap} of {@link Faction} to which the mercenary faction may be appended
     */
    protected void appendMercsToEnemyMap(WeightedIntMap<Faction> enemyMap) {
        boolean hasNonClan = false;
        for (Faction faction : enemyMap.values()) {
            if (!faction.isClan()) {
                hasNonClan = true;
                break;
            }
        }

        if (!hasNonClan) {
            return;
        }

        int mercWeight = 0;
        for (int key : enemyMap.keySet()) {
            mercWeight += key;
        }

        enemyMap.add(Math.max(1, (mercWeight / 10)), Factions.getInstance().getFaction(MERCENARY_FACTION_CODE));
    }

    /**
     * Builds a map of potential enemies keyed to cumulative weight
     *
     * @param employer The employer faction
     *
     * @return The weight map of potential enemies
     */
    protected WeightedIntMap<Faction> buildEnemyMap(Faction employer) {
        WeightedIntMap<Faction> enemyMap = new WeightedIntMap<>();

        // If the employer is a pirate, or comstar return all border factions as "enemies"
        String employerShortName = employer.getShortName();
        if (employerShortName.equals(PIRATE_FACTION_CODE) || employerShortName.equals(COMSTAR_FACTION_CODE)) {
            for (Faction enemy : borderTracker.getFactionsInRegion()) {
                if (FactionHints.isEmptyFaction(enemy) ||
                          enemy.getShortName().equals("CLAN")) {
                    continue;
                }
                enemyMap.add(1, enemy); // weight (1) can be adjusted as needed
            }
            return enemyMap;
        }

        for (Faction enemy : borderTracker.getFactionsInRegion()) {
            if (FactionHints.isEmptyFaction(enemy) ||
                      enemy.getShortName().equals("CLAN")) {
                continue;
            }

            if (enemy.getShortName().equals("ROS") && getCurrentDate().isAfter(FORTRESS_REPUBLIC)) {
                continue;
            }

            int totalCount = borderTracker.getBorderSystems(employer, enemy).size();
            double count = totalCount;
            // Split the border between main controlling faction and any contained factions.
            for (Faction cFaction : factionHints.getContainedFactions(employer, getCurrentDate())) {
                if ((null == cFaction) ||
                          !factionHints.isContainedFactionOpponent(enemy, cFaction, employer, getCurrentDate())) {
                    continue;
                }

                if (cFaction.getShortName().equals("ROS") && getCurrentDate().isAfter(FORTRESS_REPUBLIC)) {
                    continue;
                }

                if (factionHints.isNeutral(cFaction, enemy, getCurrentDate()) ||
                          factionHints.isNeutral(enemy, cFaction, getCurrentDate())) {
                    continue;
                }
                double cfCount = totalCount;
                if (factionHints.getAltLocationFraction(employer, cFaction, getCurrentDate()) > 0.0) {
                    cfCount = totalCount * factionHints.getAltLocationFraction(employer, cFaction, getCurrentDate());
                    count -= cfCount;
                }
                cfCount = adjustBorderWeight(cfCount, employer, enemy, getCurrentDate());
                enemyMap.add((int) Math.floor(cfCount + 0.5), cFaction);
            }
            count = adjustBorderWeight(count, employer, enemy, getCurrentDate());
            enemyMap.add((int) Math.floor(count + 0.5), enemy);
        }

        return enemyMap;
    }

    /**
     * @return A set of keys for all current factions in the space that are potential employers.
     */
    public Set<String> getEmployerSet() {
        Set<String> set = new HashSet<>();
        for (Faction f : borderTracker.getFactionsInRegion()) {
            if (!f.isClan() && !FactionHints.isEmptyFaction(f)) {
                set.add(f.getShortName());
            }
            if (f.getShortName().equals("ROS") && getCurrentDate().isAfter(FORTRESS_REPUBLIC)) {
                continue;
            }
            /* Add factions which do not control any planets to the employer list */
            for (Faction cfaction : factionHints.getContainedFactions(f, getCurrentDate())) {
                if (!cfaction.isClan()) {
                    set.add(cfaction.getShortName());
                }
            }
        }
        return set;
    }

    /**
     * Constructs a list of a faction's potential enemies based on common borders.
     *
     * @param employerName The shortName of the employer faction
     *
     * @return A list of faction that share a border
     */
    public List<String> getEnemyList(String employerName) {
        Faction employer = Factions.getInstance().getFaction(employerName);
        if (null == employer) {
            LOGGER.warn("Unknown faction key: {}", employerName);
            return Collections.emptyList();
        }
        return getEnemyList(Factions.getInstance().getFaction(employerName));
    }

    /**
     * Constructs a list of a faction's potential enemies based on common borders.
     *
     * @param employer The employer faction
     *
     * @return A list of faction that share a border
     */
    public List<String> getEnemyList(Faction employer) {
        Set<Faction> list = new HashSet<>();
        Faction outer = factionHints.getContainedFactionHost(employer, getCurrentDate());
        for (Faction enemy : borderTracker.getFactionsInRegion()) {
            if (FactionHints.isEmptyFaction(enemy)) {
                continue;
            }
            if (enemy.equals(employer) && !factionHints.isAtWarWith(enemy, enemy, getCurrentDate())) {
                continue;
            }
            if (factionHints.isAlliedWith(employer, enemy, getCurrentDate()) && !employer.isClan() && !enemy.isClan()) {
                continue;
            }
            if (factionHints.isNeutral(employer, enemy, getCurrentDate()) ||
                      factionHints.isNeutral(enemy, employer, getCurrentDate())) {
                continue;
            }
            Faction useBorder = employer;
            if (null != outer) {
                if (!factionHints.isContainedFactionOpponent(outer, employer, enemy, getCurrentDate())) {
                    continue;
                }
                useBorder = outer;
            }

            if (!borderTracker.getBorderSystems(useBorder, enemy).isEmpty()) {
                list.add(enemy);
                for (Faction cf : factionHints.getContainedFactions(enemy, getCurrentDate())) {
                    if ((null != cf) &&
                              factionHints.isContainedFactionOpponent(enemy, cf, employer, getCurrentDate())) {
                        list.add(cf);
                    }
                }
            }
        }
        return list.stream().map(Faction::getShortName).collect(Collectors.toList());
    }

    /**
     * Applies modifiers to the border size (measured by number of planets within a certain proximity to one or more of
     * the attacker's planets) based on diplomatic stance (e.g. war, rivalry, alliance).
     *
     * @param count    The number of planets
     * @param employer The attacking faction
     * @param enemy    The defending faction
     * @param date     The current campaign date
     *
     * @return An adjusted weight
     */
    protected double adjustBorderWeight(double count, Faction employer, Faction enemy, LocalDate date) {
        boolean isBeforeTukayyid = date.isBefore(MHQConstants.BATTLE_OF_TUKAYYID);
        boolean isAfterFirstWaveBegins = date.isAfter(MHQConstants.CLAN_INVASION_FIRST_WAVE_BEGINS);
        boolean isDuringClanInvasionHeight = isBeforeTukayyid && isAfterFirstWaveBegins;
        List<String> innerSphereClanWarCombatants = List.of("FC", "FRR", "DC");

        boolean isAfterJihadBegins = date.isAfter(MHQConstants.JIHAD_START);
        boolean isBeforeJihadEnds = date.isBefore(MHQConstants.NOMINAL_JIHAD_END);
        boolean isDuringJihad = isAfterJihadBegins && isBeforeJihadEnds;

        if (factionHints.isNeutral(employer, enemy, getCurrentDate()) ||
                  factionHints.isNeutral(enemy, employer, getCurrentDate())) {
            return 0;
        }
        if (!employer.isClan() && factionHints.isAlliedWith(employer, enemy, date)) {
            return 0;
        }
        if (employer.isClan() &&
                  enemy.isClan() &&
                  (factionHints.isAlliedWith(employer, enemy, date) ||
                         (isDuringClanInvasionHeight && (borderTracker.getCenterY() < 600)))) {
            /* Treat invading Clans as allies in the Inner Sphere */
            count /= 4.0;
        }
        if (factionHints.isAtWarWith(employer, enemy, date) && !employer.equals(enemy)) {
            count *= 2.0;
        }
        if (factionHints.isRivalOf(employer, enemy, date)) {
            count *= 2.0;
        }
        if (innerSphereClanWarCombatants.contains(employer.getShortName()) &&
                  enemy.isClan() &&
                  isDuringClanInvasionHeight) {
            count *= 2.0;
        }
        if (isDuringJihad && enemy.isWoB()) {
            count *= 2.0;
        }
        /*
         * This is pretty hacky, but ComStar does not have many targets
         * and tends to fight the Clans too much between Tukayyid and
         * the Jihad.
         */
        if (employer.getShortName().equals("CS") && enemy.isClan()) {
            count /= 12.0;
        }
        return count;
    }

    /**
     * Selects a random planet from a list of potential targets based on the attacking and defending factions.
     *
     * @param attacker The faction key of the attacker
     * @param defender The faction key of the defender
     *
     * @return The planetId of the chosen planet, or null if there are no target candidates
     */
    @Nullable
    public String getMissionTarget(String attacker, String defender) {
        Faction f1 = Factions.getInstance().getFaction(attacker);
        Faction f2 = Factions.getInstance().getFaction(defender);
        if (null == f1) {
            LOGGER.error("Non-existent faction key: {}", attacker);
            return null;
        }
        if (null == f2) {
            LOGGER.error("Non-existent faction key: {}", attacker);
            return null;
        }
        List<PlanetarySystem> planetList = getMissionTargetList(f1, f2);
        if (!planetList.isEmpty()) {
            return ObjectUtility.getRandomItem(planetList).getId();
        }
        return null;
    }

    /**
     * Builds a list of planets controlled by the defender that are near one or more of the attacker's planets.
     *
     * @param attackerKey The attacking faction's shortName
     * @param defenderKey The defending faction's shortName
     *
     * @return A list of potential mission targets
     */
    public List<PlanetarySystem> getMissionTargetList(String attackerKey, String defenderKey) {
        Faction attacker = Factions.getInstance().getFaction(attackerKey);
        Faction defender = Factions.getInstance().getFaction(defenderKey);
        if (null == attacker) {
            LOGGER.error("Non-existent faction key (attacker): {}", attackerKey);
        }
        if (null == defender) {
            LOGGER.error("Non-existent faction key (defender): {}", defenderKey);
        }
        if ((null != attacker) && (null != defender)) {
            return getMissionTargetList(attacker, defender);
        } else {
            return Collections.emptyList();
        }
    }

    /**
     * Builds a list of planets controlled by the defender that are near one or more of the attacker's planets.
     *
     * @param attacker The attacking faction
     * @param defender The defending faction
     *
     * @return A list of potential mission targets
     */
    public List<PlanetarySystem> getMissionTargetList(Faction attacker, Faction defender) {
        boolean attackerIsPirate = attacker.isPirate();
        boolean attackerIsMerc = attacker.isMercenary();
        boolean attackerIsComStar = attacker.isComStarOrWoB();
        boolean attackerHasNoPlanets = !borderTracker.getFactionsInRegion().contains(attacker);

        boolean defenderIsPirate = defender.isPirate();
        boolean defenderIsMerc = defender.isMercenary();
        boolean defenderIsComStar = defender.isComStarOrWoB();
        boolean defenderHasNoPlanets = !borderTracker.getFactionsInRegion().contains(defender);

        // Faction host logic
        if (attackerHasNoPlanets && !attackerIsPirate && !attackerIsMerc && !attackerIsComStar) {
            attacker = factionHints.getContainedFactionHost(attacker, getCurrentDate());
        }
        if (defenderHasNoPlanets && !defender.isRebelOrPirate() && !defender.isMercenary() && !defenderIsComStar) {
            defender = factionHints.getContainedFactionHost(defender, getCurrentDate());
        }

        if (attacker == null || defender == null) {
            return Collections.emptyList();
        }

        // Special cases for pirates, mercenaries, and ComStar
        if (attackerIsPirate || attackerIsMerc || attackerIsComStar) {
            FactionBorders defenderBorders = borderTracker.getBorders(defender);
            return (defenderBorders == null) ? Collections.emptyList() : new ArrayList<>(defenderBorders.getSystems());
        }
        if (defender.isRebel()) {
            FactionBorders attackerBorders = borderTracker.getBorders(attacker);
            return (attackerBorders == null) ? Collections.emptyList() : new ArrayList<>(attackerBorders.getSystems());
        }

        // Main border calculation
        Set<PlanetarySystem> planetSet = new HashSet<>(borderTracker.getBorderSystems(attacker, defender));
        // Border systems in the case of pirates/mercenaries/ComStar with no planetary regions
        if ((defenderIsPirate || defenderIsMerc || defenderIsComStar) && defenderHasNoPlanets) {
            for (Faction regionalFaction : borderTracker.getFactionsInRegion()) {
                planetSet.addAll(borderTracker.getBorderSystems(regionalFaction, attacker));
                planetSet.addAll(borderTracker.getBorderSystems(attacker, regionalFaction));
            }
        }

        // Check contained factions if nothing found
        if (planetSet.isEmpty()) {
            for (Faction regionalFaction : borderTracker.getFactionsInRegion()) {
                for (Faction hintFaction : factionHints.getContainedFactions(regionalFaction, getCurrentDate())) {
                    if (hintFaction.equals(attacker) &&
                              factionHints.isContainedFactionOpponent(regionalFaction,
                                    hintFaction,
                                    defender,
                                    getCurrentDate())) {
                        planetSet.addAll(borderTracker.getBorderSystems(regionalFaction, defender));
                    } else if (hintFaction.equals(defender) &&
                                     factionHints.isContainedFactionOpponent(regionalFaction,
                                           hintFaction,
                                           attacker,
                                           getCurrentDate())) {
                        planetSet.addAll(borderTracker.getBorderSystems(attacker, regionalFaction));
                    }
                }
            }
        }

        return new ArrayList<>(planetSet);
    }
}<|MERGE_RESOLUTION|>--- conflicted
+++ resolved
@@ -62,13 +62,8 @@
  *       <p>
  *       Uses Factions and Planets to weighted lists of potential employers and enemies for contract generation. Also
  *       finds a suitable planet for the action.
-<<<<<<< HEAD
- *                                                                                     TODO : Account for the de facto alliance of the invading Clans and the
- *                                                                                     TODO : Fortress Republic in a way that doesn't involve hard-coding them here.
-=======
  *                                                                               TODO : Account for the de facto alliance of the invading Clans and the
  *                                                                               TODO : Fortress Republic in a way that doesn't involve hard-coding them here.
->>>>>>> 23ae8e8b
  */
 public class RandomFactionGenerator {
     private static final MMLogger LOGGER = MMLogger.create(RandomFactionGenerator.class);
