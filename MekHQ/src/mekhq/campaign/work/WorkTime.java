/*
 * WorkTime.java
 *
 * Copyright (C) 2016 MegaMek team
<<<<<<< HEAD
 * Copyright (c) 2009 Jay Lawson <jaylawson39 at yahoo.com>. All rights reserved.
=======
 * Copyright (c) 2009 Jay Lawson (jaylawson39 at yahoo.com). All rights reserved.
>>>>>>> efab217f
 *
 * This file is part of MekHQ.
 *
 * MekHQ is free software: you can redistribute it and/or modify
 * it under the terms of the GNU General Public License as published by
 * the Free Software Foundation, either version 3 of the License, or
 * (at your option) any later version.
 *
 * MekHQ is distributed in the hope that it will be useful,
 * but WITHOUT ANY WARRANTY; without even the implied warranty of
 * MERCHANTABILITY or FITNESS FOR A PARTICULAR PURPOSE. See the
 * GNU General Public License for more details.
 *
 * You should have received a copy of the GNU General Public License
 * along with MekHQ. If not, see <http://www.gnu.org/licenses/>.
 */
package mekhq.campaign.work;

import mekhq.MekHQ;

import java.util.Arrays;
import java.util.Locale;

public enum WorkTime {
    NORMAL(0, "Normal", 0, false, 0, 1.0),
    EXTRA_2(1, "Extra time (x2)", -1, false, 0, 2.0),
    EXTRA_3(2, "Extra time (x3)", -2, false, 0, 3.0),
    EXTRA_4(3, "Extra time (x4)", -3, false, 0, 4.0),
    RUSH_2(4, "Rush Job (1/2)", 1, true, 1, 0.5),
    RUSH_4(5, "Rush Job (1/4)", 2, true, 2, 0.25),
    RUSH_8(6, "Rush Job (1/8)", 3, true, 3, 0.125),
    // Some additional tiers, in case people want to use them in alternate rules
    EXTRA_6(-1, "Extra time (x6)", -4, false, 0, 6.0),
    EXTRA_8(-1, "Extra time (x8)", -5, false, 0, 8.0),
    RUSH_15(-1, "Rush Job (1/15)", 4, true, 4, 1.0/15.0),
    RUSH_30(-1, "Rush Job (1/30)", 5, true, 5, 1.0/30.0);

    // Initialize by-id array lookup table
    private static WorkTime[] idMap;
    static {
        int maxId = 0;
        for (WorkTime workTime : values()) {
            maxId = Math.max(maxId, workTime.id);
        }
        idMap = new WorkTime[maxId + 1];
        Arrays.fill(idMap, NORMAL);
        for (WorkTime workTime : values()) {
            if (workTime.id > 0) {
                idMap[workTime.id] = workTime;
            }
        }
    }

    /** Default (Strategic Operations) work time modifiers */
    public static final WorkTime[] DEFAULT_TIMES = {
        NORMAL, EXTRA_2, EXTRA_3, EXTRA_4, RUSH_2, RUSH_4, RUSH_8
    };
    /** All possible work time modifiers (in a "logical" order, as opposed to <code>values()</code>) */
    public static final WorkTime[] ALL_TIMES = {
        NORMAL, EXTRA_2, EXTRA_3, EXTRA_4, EXTRA_6, EXTRA_8, RUSH_2, RUSH_4, RUSH_8, RUSH_15, RUSH_30
    };

    /** StratOps times in increasing order **/
    public static final WorkTime[] STRAT_OPTS_INCREASING_TIMES = {
        RUSH_8, RUSH_4, RUSH_2, NORMAL, EXTRA_2, EXTRA_3, EXTRA_4
    };

<<<<<<< HEAD
    /** @return the work time order corresponding to the (old) ID */
=======
    /**
     * @return the work time order corresponding to the (old) ID
     */
>>>>>>> efab217f
    public static WorkTime of(int id) {
        return ((id > 0) && (id < idMap.length)) ? idMap[id] : NORMAL;
    }

<<<<<<< HEAD
    /** @return the work time order corresponding to the given string */
=======
    /**
     * @return the work time order corresponding to the given string
     */
>>>>>>> efab217f
    public static WorkTime of(String str) {
        try {
            return of(Integer.parseInt(str));
        } catch (NumberFormatException nfex) {
            // Try something else
        }
        return valueOf(str.toUpperCase(Locale.ROOT));
    }

    public final int id;
    // User-displayable. TODO: Localize
    public final String name;
    // Base modificator to target number. Positive = more difficult. Use getMod(true) to get the value
    private final int mod;
    // Does this count as a rushed job?
    public final boolean isRushed;
    // Experience reduction for quick jobs
    public final int expReduction;
    public final double timeMultiplier;

    private WorkTime(int id, String name, int mod, boolean isRushed, int expReduction, double timeMultiplier) {
        this.id = id;
        this.name = name;
        this.mod = mod;
        this.isRushed = isRushed;
        this.expReduction = expReduction;
        this.timeMultiplier = timeMultiplier;
    }

    /** @return the target number modificator */
    public int getMod(boolean includeRush) {
        return (!isRushed || includeRush) ? mod : 0;
    }

    public WorkTime moveTimeToNextLevel(boolean increase) {
<<<<<<< HEAD
    	int currentIdx = -1;

    	for (int i = 0; i < STRAT_OPTS_INCREASING_TIMES.length; i++) {
    		if (id == STRAT_OPTS_INCREASING_TIMES[i].id) {
    			currentIdx = i;
    			break;
    		}
    	}

    	if (currentIdx == -1) {
    		return null;
    	}

    	if (increase) {
    		if (currentIdx == STRAT_OPTS_INCREASING_TIMES.length - 1) {
    			return null;
    		}

    		return WorkTime.of(STRAT_OPTS_INCREASING_TIMES[currentIdx + 1].id);
    	} else {
    		if (currentIdx == 0) {
    			return null;
    		}

    		return WorkTime.of(STRAT_OPTS_INCREASING_TIMES[currentIdx - 1].id);
    	}
=======
        int currentIdx = -1;

        for (int i = 0; i < STRAT_OPTS_INCREASING_TIMES.length; i++) {
            if (id == STRAT_OPTS_INCREASING_TIMES[i].id) {
                currentIdx = i;
                break;
            }
        }

        if (currentIdx == -1) {
            return null;
        }

        if (increase) {
            if (currentIdx == STRAT_OPTS_INCREASING_TIMES.length - 1) {
                return null;
            }

            return WorkTime.of(STRAT_OPTS_INCREASING_TIMES[currentIdx + 1].id);
        } else {
            if (currentIdx == 0) {
                return null;
            }

            return WorkTime.of(STRAT_OPTS_INCREASING_TIMES[currentIdx - 1].id);
        }
>>>>>>> efab217f
    }

    //region File I/O
    public static WorkTime parseFromString(final String text) {
        try {
            return valueOf(text);
        } catch (Exception ignored) {

        }

        final WorkTime workTime = of(text);

        if (workTime != null) {
            return workTime;
        }

        MekHQ.getLogger().error("Unable to parse " + text + " into a WorkTime. Returning NORMAL.");

        return NORMAL;
    }
    //endregion File I/O
}<|MERGE_RESOLUTION|>--- conflicted
+++ resolved
@@ -1,12 +1,8 @@
 /*
  * WorkTime.java
  *
- * Copyright (C) 2016 MegaMek team
-<<<<<<< HEAD
- * Copyright (c) 2009 Jay Lawson <jaylawson39 at yahoo.com>. All rights reserved.
-=======
- * Copyright (c) 2009 Jay Lawson (jaylawson39 at yahoo.com). All rights reserved.
->>>>>>> efab217f
+ * Copyright (c) 2009 - Jay Lawson (jaylawson39 at yahoo.com). All Rights Reserved.
+ * Copyright (c) 2016-2022 - The MegaMek Team. All Rights Reserved.
  *
  * This file is part of MekHQ.
  *
@@ -25,7 +21,8 @@
  */
 package mekhq.campaign.work;
 
-import mekhq.MekHQ;
+import megamek.common.annotations.Nullable;
+import org.apache.logging.log4j.LogManager;
 
 import java.util.Arrays;
 import java.util.Locale;
@@ -41,8 +38,8 @@
     // Some additional tiers, in case people want to use them in alternate rules
     EXTRA_6(-1, "Extra time (x6)", -4, false, 0, 6.0),
     EXTRA_8(-1, "Extra time (x8)", -5, false, 0, 8.0),
-    RUSH_15(-1, "Rush Job (1/15)", 4, true, 4, 1.0/15.0),
-    RUSH_30(-1, "Rush Job (1/30)", 5, true, 5, 1.0/30.0);
+    RUSH_15(-1, "Rush Job (1/15)", 4, true, 4, 1.0 / 15.0),
+    RUSH_30(-1, "Rush Job (1/30)", 5, true, 5, 1.0 / 30.0);
 
     // Initialize by-id array lookup table
     private static WorkTime[] idMap;
@@ -64,34 +61,22 @@
     public static final WorkTime[] DEFAULT_TIMES = {
         NORMAL, EXTRA_2, EXTRA_3, EXTRA_4, RUSH_2, RUSH_4, RUSH_8
     };
-    /** All possible work time modifiers (in a "logical" order, as opposed to <code>values()</code>) */
-    public static final WorkTime[] ALL_TIMES = {
-        NORMAL, EXTRA_2, EXTRA_3, EXTRA_4, EXTRA_6, EXTRA_8, RUSH_2, RUSH_4, RUSH_8, RUSH_15, RUSH_30
-    };
 
     /** StratOps times in increasing order **/
     public static final WorkTime[] STRAT_OPTS_INCREASING_TIMES = {
         RUSH_8, RUSH_4, RUSH_2, NORMAL, EXTRA_2, EXTRA_3, EXTRA_4
     };
 
-<<<<<<< HEAD
-    /** @return the work time order corresponding to the (old) ID */
-=======
     /**
      * @return the work time order corresponding to the (old) ID
      */
->>>>>>> efab217f
     public static WorkTime of(int id) {
         return ((id > 0) && (id < idMap.length)) ? idMap[id] : NORMAL;
     }
 
-<<<<<<< HEAD
-    /** @return the work time order corresponding to the given string */
-=======
     /**
      * @return the work time order corresponding to the given string
      */
->>>>>>> efab217f
     public static WorkTime of(String str) {
         try {
             return of(Integer.parseInt(str));
@@ -112,7 +97,7 @@
     public final int expReduction;
     public final double timeMultiplier;
 
-    private WorkTime(int id, String name, int mod, boolean isRushed, int expReduction, double timeMultiplier) {
+    WorkTime(int id, String name, int mod, boolean isRushed, int expReduction, double timeMultiplier) {
         this.id = id;
         this.name = name;
         this.mod = mod;
@@ -121,40 +106,14 @@
         this.timeMultiplier = timeMultiplier;
     }
 
-    /** @return the target number modificator */
+    /**
+     * @return the target number modificator
+     */
     public int getMod(boolean includeRush) {
         return (!isRushed || includeRush) ? mod : 0;
     }
 
-    public WorkTime moveTimeToNextLevel(boolean increase) {
-<<<<<<< HEAD
-    	int currentIdx = -1;
-
-    	for (int i = 0; i < STRAT_OPTS_INCREASING_TIMES.length; i++) {
-    		if (id == STRAT_OPTS_INCREASING_TIMES[i].id) {
-    			currentIdx = i;
-    			break;
-    		}
-    	}
-
-    	if (currentIdx == -1) {
-    		return null;
-    	}
-
-    	if (increase) {
-    		if (currentIdx == STRAT_OPTS_INCREASING_TIMES.length - 1) {
-    			return null;
-    		}
-
-    		return WorkTime.of(STRAT_OPTS_INCREASING_TIMES[currentIdx + 1].id);
-    	} else {
-    		if (currentIdx == 0) {
-    			return null;
-    		}
-
-    		return WorkTime.of(STRAT_OPTS_INCREASING_TIMES[currentIdx - 1].id);
-    	}
-=======
+    public @Nullable WorkTime moveTimeToNextLevel(boolean increase) {
         int currentIdx = -1;
 
         for (int i = 0; i < STRAT_OPTS_INCREASING_TIMES.length; i++) {
@@ -181,7 +140,6 @@
 
             return WorkTime.of(STRAT_OPTS_INCREASING_TIMES[currentIdx - 1].id);
         }
->>>>>>> efab217f
     }
 
     //region File I/O
@@ -198,7 +156,7 @@
             return workTime;
         }
 
-        MekHQ.getLogger().error("Unable to parse " + text + " into a WorkTime. Returning NORMAL.");
+        LogManager.getLogger().error("Unable to parse " + text + " into a WorkTime. Returning NORMAL.");
 
         return NORMAL;
     }
