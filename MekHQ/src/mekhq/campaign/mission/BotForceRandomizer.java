/*
 * Copyright (c) 2021 - The Megamek Team. All Rights Reserved.
 *
 * This file is part of MekHQ.
 *
 * MekHQ is free software: you can redistribute it and/or modify
 * it under the terms of the GNU General Public License as published by
 * the Free Software Foundation, either version 3 of the License, or
 * (at your option) any later version.
 *
 * MekHQ is distributed in the hope that it will be useful,
 * but WITHOUT ANY WARRANTY; without even the implied warranty of
 * MERCHANTABILITY or FITNESS FOR A PARTICULAR PURPOSE. See the
 * GNU General Public License for more details.
 *
 * You should have received a copy of the GNU General Public License
 * along with MekHQ. If not, see <http://www.gnu.org/licenses/>.
 */
package mekhq.campaign.mission;

import megamek.Version;
import megamek.client.generator.RandomGenderGenerator;
import megamek.client.generator.RandomNameGenerator;
import megamek.client.generator.enums.SkillGeneratorType;
import megamek.client.generator.skillGenerators.AbstractSkillGenerator;
import megamek.client.generator.skillGenerators.TaharqaSkillGenerator;
import megamek.codeUtilities.StringUtility;
import megamek.common.*;
import megamek.common.annotations.Nullable;
import megamek.common.enums.Gender;
import megamek.common.enums.SkillLevel;
import mekhq.campaign.rating.IUnitRating;
import mekhq.utilities.MHQXMLUtility;
import mekhq.campaign.Campaign;
import mekhq.campaign.personnel.Bloodname;
import mekhq.campaign.personnel.enums.Phenotype;
import mekhq.campaign.unit.Unit;
import mekhq.campaign.universe.Faction;
import mekhq.campaign.universe.Factions;
import mekhq.campaign.universe.IUnitGenerator;
import mekhq.campaign.universe.UnitGeneratorParameters;
import org.apache.commons.math3.distribution.GammaDistribution;
import org.apache.logging.log4j.LogManager;
import org.w3c.dom.Node;
import org.w3c.dom.NodeList;

import java.io.PrintWriter;
import java.util.*;

/**
 * A class that can be used to generate a random force with some parameters. Provides a simpler approach
 * to opfor generation than AtBDynamicScenarioFactory. Intended for use by StoryArc but written generally
 * enough to be repurposed.
 *
 * Unlike AtBDynamicScenarioFactory, the methods here are not static, but depend on variables in an actual
 * BotForceRandomizer than can be added to a BotForce. If present, this randomizer will be used to generate
 * forces for the BotForce through the GameThread when a game is started.
 */
public class BotForceRandomizer {
    //region Variable declarations
    public static final int UNIT_WEIGHT_UNSPECIFIED = -1;

    public enum BalancingMethod {
        BV,
        WEIGHT_ADJ,
        GENERIC_BV;

        @Override
        public String toString() {
            if (this == BV) {
                return "BV";
            } else if (this == WEIGHT_ADJ) {
                return "Adjusted Weight";
            } else if (this == GENERIC_BV) {
                return "Generic BV";
            }
            return super.toString();
        }
    }

    /** faction to draw from **/
    private String factionCode;

    /** skill level **/
    private SkillLevel skill;

    /** unit quality level **/
    private int quality;

    /** unit type **/
    private int unitType;

    /** lance size - this is the smallest increment in which random units will be generated and added **/
    private int lanceSize;

    /** focal weight class - if this is missing we use the mean weight class of the players unit **/
    private double focalWeightClass;

    /** force multiplier relative to player's deployed forces **/
    private double forceMultiplier;

    /** balancing method **/
    private BalancingMethod balancingMethod;

    /**
     * what percent of mek and aero forces should actually be conventional?
     * (tanks and conventional aircraft respectively)
     **/
    private int percentConventional;

    /**
     * percent chance that a mek "lance" will come with integrated battle armor units
     */
    private int baChance;
    //endregion Variable Declarations

    /**
     * percentage error allowed in matching points
     */
    private double error;

    //region Constructors
    public BotForceRandomizer() {
        factionCode = "MERC";
        skill = SkillLevel.REGULAR;
        unitType = UnitType.MEK;
        quality = IUnitRating.DRAGOON_C;
        forceMultiplier = 1.0;
        percentConventional = 0;
        baChance = 0;
        balancingMethod = BalancingMethod.GENERIC_BV;
        lanceSize = 1;
        error = 0.05;
    }
    //endregion Constructors

    @Override
    public BotForceRandomizer clone() {
        BotForceRandomizer copy = new BotForceRandomizer();
        copy.setFactionCode(this.getFactionCode());
        copy.skill = this.skill;
        copy.unitType = this.unitType;
        copy.forceMultiplier = this.forceMultiplier;
        copy.percentConventional = this.percentConventional;
        copy.baChance = this.baChance;
        copy.balancingMethod = this.balancingMethod;
        copy.lanceSize = this.lanceSize;
        copy.focalWeightClass = this.focalWeightClass;
        copy.quality = this.quality;

        return copy;
    }

    //region Getters/Setters
    public String getFactionCode() {
        return factionCode;
    }

    public void setFactionCode(final String factionCode) {
        this.factionCode = factionCode;
    }

<<<<<<< HEAD
    public SkillLevel getSkill() {
        return skill;
    }

    public void setSkill(SkillLevel s) {
        skill = s;
    }

    public int getUnitType() {
        return unitType;
    }

    public void setUnitType(int u) {
        unitType = u;
    }

    public int getQuality() {
        return quality;
    }

    public void setQuality(int q) {
        quality = q;
    }

    public BalancingMethod getBalancingMethod() {
        return balancingMethod;
    }

    public void setBalancingMethod(BalancingMethod bm) {
        balancingMethod = bm;
    }

    public double getForceMultiplier() {
        return forceMultiplier;
    }

    public void setForceMultiplier(double fm) {
        forceMultiplier = fm;
    }

    public int getPercentConventional() {
        return percentConventional;
    }

    public void setPercentConventional(int p) {
        percentConventional = p;
    }

    public int getBaChance() {
        return baChance;
    }

    public void setBaChance(int b) {
        baChance = b;
    }

    public int getLanceSize() {
        return lanceSize;
    }

    public void setLanceSize(int l) {
        lanceSize = l;
    }

    public double getFocalWeightClass() {
        return focalWeightClass;
    }

    public void setFocalWeightClass(double f) {
        focalWeightClass = f;
=======
    public double getError() {
        return error;
    }

    public void setError(double d) {
        error = d;
>>>>>>> 9bdf79fa
    }
    //endregion Getters/Setters

    /**
     * This is the primary function that generates a force of entities from the given parameters. The
     * intent is that this function is called from GameThread when the game is started.
     * @param playerUnits A List of Units for the player's deployed force in the relevant scenario. This
     *                    is used to determine the total points allowed for this force.
     * @param botFixedEntities A List of The fixed Entities that might have also been declared in BotForce already.
     *                         This is used to calculate the starting points already used when generating the force.
     * @param campaign A Campaign object which is necessary for various information
     * @return A List of Entities that will be added to the game by GameThread.
     */
    public List<Entity> generateForce(List<Unit> playerUnits, List<Entity> botFixedEntities, Campaign campaign) {
        ArrayList<Entity> entityList = new ArrayList<>();

        double targetPoints = calculateMaxPoints(playerUnits);
        double currentPoints = calculateStartingPoints(botFixedEntities);
        // don't use actual focalWeightClass because we don't want to save changes
        double targetWeightClass = focalWeightClass;
        if ((targetWeightClass < EntityWeightClass.WEIGHT_LIGHT) ||
                (targetWeightClass > EntityWeightClass.WEIGHT_ASSAULT)) {
            // if no target weight class was provided or its outside of range then use the mean of the player units
            targetWeightClass = calculateMeanWeightClass(playerUnits);
        }

        // using a gamma distribution to get actual weight class for each lance. Each gamma
        // distribution is centered on the focal weight class and has some chance of going higher
        // or lower. The scale parameter of 0.4 produces a reasonable variance.
        GammaDistribution gamma = new GammaDistribution(focalWeightClass / 0.4, 0.4);

        // we use a double while loop here so that we start the whole thing over if we overshoot force size
        // to ensure we don't get caught in an infinite loop, we will widen the error bars on a decent match
        // after a certain number of times through the loop and if we hit a max value, we will just give up
        boolean startOver = true;
        int nAttempts = 0;
        double loosenError = 1.0;
        double highBounds;
        double lowBounds;
        while(startOver) {
            nAttempts++;
            if((nAttempts % 20) == 0) {
                // widen error bars by 50%. We do this up to a maximum of four times which at 5% original error
                // bars will max out error bars at roughly 25%.
                loosenError = loosenError + 0.5;
                LogManager.getLogger().info("Could not find randomized forces within specified parameters. Increasing target bounds by 50%");
            }
            highBounds = targetPoints * (1 + error * loosenError);
            lowBounds = targetPoints * (1 - error * loosenError);
            currentPoints = calculateStartingPoints(botFixedEntities);
            entityList = new ArrayList<>();
            int uType;
            List<Entity> lanceList;
            int weightClass;
            while (currentPoints < lowBounds) {
                weightClass = sampleWeightClass(gamma);
                // if the unit type is mek or aero, then roll to see if I get a conventional unit instead
                uType = unitType;
                if ((unitType == UnitType.MEK) && (percentConventional > 0)
                        && (Compute.randomInt(100) <= percentConventional)) {
                    uType = UnitType.TANK;
                } else if ((unitType == UnitType.AEROSPACEFIGHTER) && (percentConventional > 0)
                        && (Compute.randomInt(100) <= percentConventional)) {
                    uType = UnitType.CONV_FIGHTER;
                }

<<<<<<< HEAD
            lanceList = generateLance(lanceSize, uType, weightClass, campaign);
            for (Entity e : lanceList) {
                entityList.add(e);
                currentPoints += calculatePoints(e);
=======
                lanceList = generateLance(lanceSize, uType, weightClass);
                for (Entity e : lanceList) {
                    entityList.add(e);
                    currentPoints += calculatePoints(e);
                }
            }
            if ((currentPoints <= highBounds) || (nAttempts >= 99)) {
                if(nAttempts >= 99) {
                    entityList = new ArrayList<>();
                    LogManager.getLogger().info("Could not find randomized forces after 99 attempts. No forces generated.");
                }
                startOver = false;
>>>>>>> 9bdf79fa
            }
        }

        return entityList;
    }

    /**
     * This is the primary function that generates a force of entities from the given parameters. The
     * intent is that this function is called from GameThread when the game is started.
     * @param playerUnits A List of Units for the player's deployed force in the relevant scenario. This
     *                    is used to determine the total points allowed for this force.
     * @param botFixedEntities A List of The fixed Entities that might have also been declared in BotForce already.
     *                         This is used to calculate the starting points already used when generating the force.
     * @return A List of Entities that will be added to the game by GameThread.
     */

    /**
     * Generate a "lance" of entities based on the lanceSize variable. This is not really a lance but
     * the size of the increment in the number of entities that are part of this force. This can be set to
     * 1 to generate entities individually. The larger this number is the greater the chance of overshooting
     * the target number of points.
     * @param size an int giving the number of units to generate
     * @param uType The UnitType of generated units
     * @param weightClass an int giving the weight class of generated units. The function applies some randomness
     *                    to this, so some entities within the lance may be heavier or lighter.
     * @param campaign a Campaign object for campaign related information
     * @return A List of generated entities.
     */
    public List<Entity> generateLance(int size, int uType, int weightClass, Campaign campaign) {
        ArrayList<Entity> lanceList = new ArrayList<>();

        for (int i = 0; i < size; i++) {
            Entity e = getEntity(uType, weightClass, campaign);
            if (null != e) {
                lanceList.add(e);
            }
        }

        // check for integrated BA support
        if ((unitType == UnitType.MEK) && (baChance > 0)
                && (Compute.randomInt(100) <= baChance)) {
            for (int i = 0; i < size; i++) {
                Entity e = getEntity(UnitType.BATTLE_ARMOR, UNIT_WEIGHT_UNSPECIFIED, campaign);
                if (null != e) {
                    lanceList.add(e);
                }
            }
        }

        return lanceList;
    }

    /**
     * Determines the most appropriate RAT and uses it to generate a random Entity. This
     * function borrows heavily from AtBDynamicScenarioFactory#getEntity
     *
     * @param uType    The UnitTableData constant for the type of unit to generate.
     * @param weightClass The weight class of the unit to generate
     * @param campaign A campaign object
     * @return A new Entity with crew.
     */
    public Entity getEntity(int uType, int weightClass, Campaign campaign) {
        MechSummary ms;

        // allow some variation in actual weight class
        int weightRoll = Compute.randomInt(6);
        if ((weightRoll == 1) && (weightClass > EntityWeightClass.WEIGHT_LIGHT)) {
            weightClass -= 1;
        } else if ((weightRoll == 6) && (weightClass < EntityWeightClass.WEIGHT_ASSAULT)) {
            weightClass += 1;
        }

        UnitGeneratorParameters params = new UnitGeneratorParameters();
        params.setFaction(factionCode);
        params.setQuality(quality);
        params.setUnitType(uType);
        params.setWeightClass(weightClass);
        params.setYear(campaign.getGameYear());

        if (uType == UnitType.TANK) {
            // allow VTOLs too
            params.getMovementModes().addAll(IUnitGenerator.MIXED_TANK_VTOL);
        }

        ms = campaign.getUnitGenerator().generate(params);

        return createEntityWithCrew(ms, campaign);
    }

    /**
     * This creates the entity with a crew. Borrows heavily from AtBDynamicScenarioFactory#createEntityWithCrew
     *
     * @param ms Which entity to generate
     * @param campaign A campaign file
     * @return A crewed entity
     */
    public @Nullable Entity createEntityWithCrew(MechSummary ms, Campaign campaign) {
        Entity en;
        try {
            en = new MechFileParser(ms.getSourceFile(), ms.getEntryName()).getEntity();
        } catch (Exception ex) {
            LogManager.getLogger().error("Unable to load entity: " + ms.getSourceFile() + ": " + ms.getEntryName(), ex);
            return null;
        }
        Faction faction = Factions.getInstance().getFaction(factionCode);

        en.setOwner(campaign.getPlayer());
        en.setGame(campaign.getGame());

        RandomNameGenerator rng = RandomNameGenerator.getInstance();
        rng.setChosenFaction(faction.getNameGenerator());
        Gender gender = RandomGenderGenerator.generate();
        String[] crewNameArray = rng.generateGivenNameSurnameSplit(gender, faction.isClan(), faction.getShortName());
        String crewName = crewNameArray[0];
        crewName += !StringUtility.isNullOrBlank(crewNameArray[1]) ?  " " + crewNameArray[1] : "";

        Map<Integer, Map<String, String>> extraData = new HashMap<>();
        Map<String, String> innerMap = new HashMap<>();
        innerMap.put(Crew.MAP_GIVEN_NAME, crewNameArray[0]);
        innerMap.put(Crew.MAP_SURNAME, crewNameArray[1]);

        final AbstractSkillGenerator skillGenerator = new TaharqaSkillGenerator();
        skillGenerator.setLevel(skill);
        if (faction.isClan()) {
            skillGenerator.setType(SkillGeneratorType.CLAN);
        }
        int[] skills = skillGenerator.generateRandomSkills(en);

        if (faction.isClan() && (Compute.d6(2) > (6 - skill.ordinal() + skills[0] + skills[1]))) {
            Phenotype phenotype = Phenotype.NONE;
            switch (en.getUnitType()) {
                case UnitType.MEK:
                    phenotype = Phenotype.MECHWARRIOR;
                    break;
                case UnitType.TANK:
                case UnitType.VTOL:
                    // The Vehicle Phenotype is unique to Clan Hell's Horses
                    if (faction.getShortName().equals("CHH")) {
                        phenotype = Phenotype.VEHICLE;
                    }
                    break;
                case UnitType.BATTLE_ARMOR:
                    phenotype = Phenotype.ELEMENTAL;
                    break;
                case UnitType.AEROSPACEFIGHTER:
                case UnitType.CONV_FIGHTER:
                    phenotype = Phenotype.AEROSPACE;
                    break;
                case UnitType.PROTOMEK:
                    phenotype = Phenotype.PROTOMECH;
                    break;
                case UnitType.SMALL_CRAFT:
                case UnitType.DROPSHIP:
                case UnitType.JUMPSHIP:
                case UnitType.WARSHIP:
                    // The Naval Phenotype is unique to Clan Snow Raven and the Raven Alliance
                    if (faction.getShortName().equals("CSR") || faction.getShortName().equals("RA")) {
                        phenotype = Phenotype.NAVAL;
                    }
                    break;
            }

            if (!phenotype.isNone()) {
                String bloodname = Bloodname.randomBloodname(faction.getShortName(), phenotype,
                        campaign.getGameYear()).getName();
                crewName += " " + bloodname;
                innerMap.put(Crew.MAP_BLOODNAME, bloodname);
                innerMap.put(Crew.MAP_PHENOTYPE, phenotype.name());
            }
        }

        extraData.put(0, innerMap);

        en.setCrew(new Crew(en.getCrew().getCrewType(), crewName, Compute.getFullCrewSize(en),
                skills[0], skills[1], gender, faction.isClan(), extraData));

        en.setExternalIdAsString(UUID.randomUUID().toString());
        return en;
    }

    /**
     * This function samples from the given gamma distribution to get a random weight class. Results are trimmed
     * to reasonable values and rounded to integers.
     * @param gamma The GammaDistribution from which a random value is drawn
     * @return and integer giving the sampled weight class
     */
    private int sampleWeightClass(GammaDistribution gamma) {
        int weightClass = (int) Math.round(gamma.sample());
        // clamp to weight limits
        return Math.max(EntityWeightClass.WEIGHT_LIGHT, Math.min(EntityWeightClass.WEIGHT_ASSAULT, weightClass));
    }

    /**
     * This function calculates the maximum "points" that the generated force should be. The term "points" is abstract
     * and can refer to different things depending on the selected BalancingMethod. The maximum points are defined by
     * a multiple of the player unit points.
     * @param playerUnits A List of Units from the player's units assigned to a given scenario
     * @return a double giving the targeted maximum points for the generated force.
     */
    private double calculateMaxPoints(List<Unit> playerUnits) {
        double maxPoints = 0;
        for (Unit u : playerUnits) {
            maxPoints += calculatePoints(u.getEntity());
        }

        maxPoints = (int) Math.ceil(maxPoints * forceMultiplier);
        return maxPoints;
    }

    /**
     * Calculates the starting points for this force already used up by fixed entities that are part of the BotForce.
     * The term "points" is abstract and can refer to different things depending on the selected BalancingMethod.
     * @param botEntities - A List of Entities, typically specified as fixed units in BotForce
     * @return a double giving the starting points already used by the fixed units in the BotForce
     */
    private double calculateStartingPoints(List<Entity> botEntities) {
        double startPoints = 0;
        for (Entity e : botEntities) {
            startPoints += calculatePoints(e);
        }

        return startPoints;
    }

    /**
     * This function calculates how many "points" a given entity counts for. The use of points is abstract and
     * will be determined differently depending on the provided BalancingMethod
     * @param e - an Entity
     * @return a double giving the points provided by this entity
     */
    private double calculatePoints(Entity e) {
        if (balancingMethod == BalancingMethod.BV) {
            return e.calculateBattleValue();
        } else if (balancingMethod == BalancingMethod.WEIGHT_ADJ) {
            return getAdjustedWeightPoints(e);
        } else if (balancingMethod == BalancingMethod.GENERIC_BV) {
            return e.getGenericBattleValue();
        }
        return e.getWeight();
    }

    /**
     * A static method calculating the adjusted weight of an entity for use in the WEIGHT_ADJ BalancingMethod.
     * Units get points by weight, but a multiplier is applied to these weights by unit type.
     * @param e an Entity
     * @return a double indicating the adjusted weight points of a unit.
     */
    private static double getAdjustedWeightPoints(Entity e) {
        double points = e.getWeight();

        double multiplier;
        switch (e.getUnitType()) {
            case UnitType.MEK:
            case UnitType.AEROSPACEFIGHTER:
            case UnitType.PROTOMEK:
                multiplier = 1.0;
                break;
            case UnitType.TANK:
            case UnitType.VTOL:
            case UnitType.NAVAL:
                multiplier = 0.6;
                break;
            case UnitType.CONV_FIGHTER:
                multiplier = 0.4;
                break;
            case UnitType.BATTLE_ARMOR:
                points = 10;
                multiplier = 1;
                break;
            case UnitType.INFANTRY:
                points = 0.5;
                multiplier = 1;
                break;
            case UnitType.GUN_EMPLACEMENT:
                multiplier = 0.2;
                break;
            case UnitType.DROPSHIP:
            case UnitType.JUMPSHIP:
            case UnitType.WARSHIP:
                multiplier = 0.1;
                break;
            default:
                multiplier = 0;
        }

        return points * multiplier;

    }

    /**
     * Calculates the mean weight class of a List of Units
     * @param playerUnits - A List of Units
     * @return a double indicating the mean weight class
     */
    private double calculateMeanWeightClass(List<Unit> playerUnits) {
        int sumWeightClass = 0;
        int nUnits = 0;
        for (Unit u : playerUnits) {
            sumWeightClass += u.getEntity().getWeightClass();
            nUnits += 1;
        }

        if ((nUnits == 0) || (sumWeightClass == 0)) {
            return EntityWeightClass.WEIGHT_MEDIUM;
        }

        return sumWeightClass / ((double) nUnits);
    }

    public String getShortDescription() {
        StringBuilder sb = new StringBuilder();
        sb.append(forceMultiplier);
        sb.append(" (");
        sb.append(balancingMethod.toString());
        sb.append(")");
        return sb.toString();
    }

    /**
     * This method returns a description of the random parameters of this object that will be shown in the
     * ScenarioViewPanel
     * @return a String giving the description.
     */
    public String getDescription(Campaign campaign) {
        StringBuilder sb = new StringBuilder();
        sb.append(Factions.getInstance().getFaction(factionCode).getFullName(campaign.getGameYear()));
        sb.append(" ");
        sb.append(skill.toString());
        sb.append(" ");
        String typeDesc = UnitType.getTypeDisplayableName(unitType);
        if (percentConventional > 0) {
            typeDesc = typeDesc + " and Conventional";
        }
        sb.append(typeDesc);
        sb.append(" at x");
        sb.append(forceMultiplier);
        sb.append(" multiplier (");
        sb.append(balancingMethod.toString());
        sb.append(")");
        return sb.toString();
    }

    //region File I/O
    public void writeToXML(final PrintWriter pw, int indent) {
        MHQXMLUtility.writeSimpleXMLOpenTag(pw, indent++, "botForceRandomizer");
        MHQXMLUtility.writeSimpleXMLTag(pw, indent, "factionCode", getFactionCode());
        MHQXMLUtility.writeSimpleXMLTag(pw, indent, "quality", quality);
        MHQXMLUtility.writeSimpleXMLTag(pw, indent, "skill", skill.name());
        MHQXMLUtility.writeSimpleXMLTag(pw, indent, "unitType", unitType);
        MHQXMLUtility.writeSimpleXMLTag(pw, indent, "lanceSize", lanceSize);
        MHQXMLUtility.writeSimpleXMLTag(pw, indent, "focalWeightClass", focalWeightClass);
        MHQXMLUtility.writeSimpleXMLTag(pw, indent, "forceMultiplier", forceMultiplier);
        MHQXMLUtility.writeSimpleXMLTag(pw, indent, "balancingMethod", balancingMethod.name());
        MHQXMLUtility.writeSimpleXMLTag(pw, indent, "percentConventional", percentConventional);
        MHQXMLUtility.writeSimpleXMLTag(pw, indent, "baChance", baChance);
        MHQXMLUtility.writeSimpleXMLCloseTag(pw, --indent, "botForceRandomizer");
    }

    public static BotForceRandomizer generateInstanceFromXML(Node wn, Campaign c, Version version) {
        BotForceRandomizer retVal = new BotForceRandomizer();

        try {
            // Okay, now load Part-specific fields!
            NodeList nl = wn.getChildNodes();

            for (int x = 0; x < nl.getLength(); x++) {
                Node wn2 = nl.item(x);

                if (wn2.getNodeName().equalsIgnoreCase("factionCode")) {
                    retVal.setFactionCode(wn2.getTextContent().trim());
                } else if (wn2.getNodeName().equalsIgnoreCase("quality")) {
                    retVal.quality = Integer.parseInt(wn2.getTextContent().trim());
                } else if (wn2.getNodeName().equalsIgnoreCase("unitType")) {
                    retVal.unitType = Integer.parseInt(wn2.getTextContent().trim());
                } else if (wn2.getNodeName().equalsIgnoreCase("skill")) {
                    retVal.skill = SkillLevel.valueOf(wn2.getTextContent().trim());
                } else if (wn2.getNodeName().equalsIgnoreCase("lanceSize")) {
                    retVal.lanceSize = Integer.parseInt(wn2.getTextContent().trim());
                } else if (wn2.getNodeName().equalsIgnoreCase("focalWeightClass")) {
                    retVal.focalWeightClass = Double.parseDouble(wn2.getTextContent());
                } else if (wn2.getNodeName().equalsIgnoreCase("forceMultiplier")) {
                    retVal.forceMultiplier = Double.parseDouble(wn2.getTextContent());
                } else if (wn2.getNodeName().equalsIgnoreCase("percentConventional")) {
                    retVal.percentConventional = Integer.parseInt(wn2.getTextContent().trim());
                }  else if (wn2.getNodeName().equalsIgnoreCase("baChance")) {
                    retVal.baChance = Integer.parseInt(wn2.getTextContent().trim());
                } else if (wn2.getNodeName().equalsIgnoreCase("balancingMethod")) {
                    retVal.balancingMethod = BalancingMethod.valueOf(wn2.getTextContent().trim());
                }
            }
        }  catch (Exception ex) {
            LogManager.getLogger().error("", ex);
        }

        return retVal;
    }
    //endregion File I/O
}<|MERGE_RESOLUTION|>--- conflicted
+++ resolved
@@ -160,7 +160,6 @@
         this.factionCode = factionCode;
     }
 
-<<<<<<< HEAD
     public SkillLevel getSkill() {
         return skill;
     }
@@ -231,14 +230,14 @@
 
     public void setFocalWeightClass(double f) {
         focalWeightClass = f;
-=======
+    }
+
     public double getError() {
         return error;
     }
 
     public void setError(double d) {
         error = d;
->>>>>>> 9bdf79fa
     }
     //endregion Getters/Setters
 
@@ -304,14 +303,7 @@
                         && (Compute.randomInt(100) <= percentConventional)) {
                     uType = UnitType.CONV_FIGHTER;
                 }
-
-<<<<<<< HEAD
-            lanceList = generateLance(lanceSize, uType, weightClass, campaign);
-            for (Entity e : lanceList) {
-                entityList.add(e);
-                currentPoints += calculatePoints(e);
-=======
-                lanceList = generateLance(lanceSize, uType, weightClass);
+                lanceList = generateLance(lanceSize, uType, weightClass, campaign);
                 for (Entity e : lanceList) {
                     entityList.add(e);
                     currentPoints += calculatePoints(e);
@@ -323,7 +315,6 @@
                     LogManager.getLogger().info("Could not find randomized forces after 99 attempts. No forces generated.");
                 }
                 startOver = false;
->>>>>>> 9bdf79fa
             }
         }
 
