/*
 * AtBContract.java
 *
 * Copyright (c) 2014 Carl Spain. All rights reserved.
 * Copyright (c) 2020 - The MegaMek Team. All Rights Reserved.
 *
 * This file is part of MekHQ.
 *
 * MekHQ is free software: you can redistribute it and/or modify
 * it under the terms of the GNU General Public License as published by
 * the Free Software Foundation, either version 3 of the License, or
 * (at your option) any later version.
 *
 * MekHQ is distributed in the hope that it will be useful,
 * but WITHOUT ANY WARRANTY; without even the implied warranty of
 * MERCHANTABILITY or FITNESS FOR A PARTICULAR PURPOSE. See the
 * GNU General Public License for more details.
 *
 * You should have received a copy of the GNU General Public License
 * along with MekHQ. If not, see <http://www.gnu.org/licenses/>.
 */
package mekhq.campaign.mission;

<<<<<<< HEAD
=======
import megamek.client.generator.RandomNameGenerator;
>>>>>>> ab4b4192
import megamek.client.generator.RandomUnitGenerator;
import megamek.client.ui.swing.util.PlayerColour;
import megamek.common.*;
import megamek.common.annotations.Nullable;
import megamek.common.enums.Gender;
import megamek.common.enums.SkillLevel;
import megamek.common.icons.Camouflage;
import megamek.common.loaders.EntityLoadingException;
import megamek.logging.MMLogger;
import mekhq.MekHQ;
import mekhq.campaign.Campaign;
import mekhq.campaign.event.MissionChangedEvent;
import mekhq.campaign.finances.Money;
import mekhq.campaign.market.enums.UnitMarketType;
import mekhq.campaign.mission.atb.AtBScenarioFactory;
import mekhq.campaign.mission.enums.AtBContractType;
import mekhq.campaign.mission.enums.AtBMoraleLevel;
import mekhq.campaign.personnel.Bloodname;
import mekhq.campaign.personnel.Person;
import mekhq.campaign.personnel.SkillType;
import mekhq.campaign.personnel.backgrounds.BackgroundsController;
import mekhq.campaign.personnel.enums.Phenotype;
import mekhq.campaign.rating.IUnitRating;
import mekhq.campaign.stratcon.StratconCampaignState;
import mekhq.campaign.stratcon.StratconContractDefinition;
import mekhq.campaign.stratcon.StratconContractInitializer;
import mekhq.campaign.unit.Unit;
import mekhq.campaign.universe.Faction;
import mekhq.campaign.universe.Factions;
import mekhq.campaign.universe.RandomFactionGenerator;
import mekhq.campaign.universe.fameAndInfamy.BatchallFactions;
import mekhq.utilities.MHQXMLUtility;
import org.w3c.dom.Node;
import org.w3c.dom.NodeList;

<<<<<<< HEAD
=======
import javax.swing.*;
import java.awt.*;
>>>>>>> ab4b4192
import java.io.PrintWriter;
import java.text.ParseException;
import java.time.DayOfWeek;
import java.time.LocalDate;
import java.util.ArrayList;
import java.util.Objects;
<<<<<<< HEAD
=======
import java.util.ResourceBundle;
>>>>>>> ab4b4192
import java.util.UUID;

/**
 * Contract class for use with Against the Bot rules
 *
 * @author Neoancient
 */
public class AtBContract extends Contract {
    private static final MMLogger logger = MMLogger.create(AtBContract.class);

    public static final int EVT_NOEVENT = -1;
    public static final int EVT_BONUSROLL = 0;
    public static final int EVT_SPECIAL_SCENARIO = 1;
    public static final int EVT_CIVILDISTURBANCE = 2;
    public static final int EVT_SPORADICUPRISINGS = 3;
    public static final int EVT_REBELLION = 4;
    public static final int EVT_BETRAYAL = 5;
    public static final int EVT_TREACHERY = 6;
    public static final int EVT_LOGISTICSFAILURE = 7;
    public static final int EVT_REINFORCEMENTS = 8;
    public static final int EVT_SPECIALEVENTS = 9;
    public static final int EVT_BIGBATTLE = 10;

    /** The minimum intensity below which no scenarios will be generated */
    public static final double MINIMUM_INTENSITY = 0.01;

    /* null unless subcontract */
    protected AtBContract parentContract;
    /* hired by another mercenary unit on contract to a third-party employer */
    boolean mercSubcontract;

    protected String employerCode;
    protected String enemyCode;
    protected String enemyName;

    protected AtBContractType contractType;
    protected SkillLevel allySkill;
    protected int allyQuality;
    protected SkillLevel enemySkill;
    protected int enemyQuality;
    protected String allyBotName;
    protected String enemyBotName;
    protected Camouflage allyCamouflage;
    protected PlayerColour allyColour;
    protected Camouflage enemyCamouflage;
    protected PlayerColour enemyColour;

    protected int extensionLength;

    protected int requiredLances;
    protected AtBMoraleLevel moraleLevel;
    protected LocalDate routEnd;
    protected int partsAvailabilityLevel;
    protected int sharesPct;
    private boolean batchallAccepted;

    protected int playerMinorBreaches;
    protected int employerMinorBreaches;
    protected int contractScoreArbitraryModifier;

    protected int moraleMod = 0;
    protected int numBonusParts;

    /* lasts for a month, then removed at next events roll */
    protected boolean priorLogisticsFailure;
    /**
     * If the date is non-null, there will be a special scenario or big battle
     * on that date, but the scenario is not generated until the other battle
     * rolls for the week.
     */
    protected LocalDate specialEventScenarioDate;
    protected int specialEventScenarioType;
    /* Lasts until end of contract */
    protected int battleTypeMod;
    /* Only applies to next week */
    protected int nextWeekBattleTypeMod;

    private StratconCampaignState stratconCampaignState;
    private boolean isAttacker;

    private static final ResourceBundle resources = ResourceBundle.getBundle(
            "mekhq.resources.AtBContract",
            MekHQ.getMHQOptions().getLocale());

    protected AtBContract() {
        this(null);
    }

    public AtBContract(String name) {
        super(name, "Independent");
        employerCode = "IND";
        enemyCode = "IND";
        enemyName = "Independent";

        parentContract = null;
        mercSubcontract = false;
        isAttacker = false;

        setContractType(AtBContractType.GARRISON_DUTY);
        setAllySkill(SkillLevel.REGULAR);
        allyQuality = IUnitRating.DRAGOON_C;
        setEnemySkill(SkillLevel.REGULAR);
        enemyQuality = IUnitRating.DRAGOON_C;
        allyBotName = "Ally";
        enemyBotName = "Enemy";
        setAllyCamouflage(new Camouflage(Camouflage.COLOUR_CAMOUFLAGE, PlayerColour.RED.name()));
        setAllyColour(PlayerColour.RED);
        setEnemyCamouflage(new Camouflage(Camouflage.COLOUR_CAMOUFLAGE, PlayerColour.GREEN.name()));
        setEnemyColour(PlayerColour.GREEN);

        extensionLength = 0;

        sharesPct = 0;
<<<<<<< HEAD
        setMoraleLevel(AtBMoraleLevel.STALEMATE);
=======
        batchallAccepted = true;
        setMoraleLevel(AtBMoraleLevel.NORMAL);
>>>>>>> ab4b4192
        routEnd = null;
        numBonusParts = 0;
        priorLogisticsFailure = false;
        specialEventScenarioDate = null;
        battleTypeMod = 0;
        nextWeekBattleTypeMod = 0;
    }

    public void initContractDetails(Campaign campaign) {
        if (getEffectiveNumUnits(campaign) <= 12) {
            setOverheadComp(OH_FULL);
        } else if (getEffectiveNumUnits(campaign) <= 48) {
            setOverheadComp(OH_HALF);
        } else {
            setOverheadComp(OH_NONE);
        }

        allyBotName = getEmployerName(campaign.getGameYear());
        enemyBotName = getEnemyName(campaign.getGameYear());
    }

    public void calculateLength(final boolean variable) {
        setLength(getContractType().calculateLength(variable, this));
    }

    public static int getEffectiveNumUnits(Campaign campaign) {
        double numUnits = 0;
        for (UUID uuid : campaign.getForces().getAllUnits(true)) {
            if (null == campaign.getUnit(uuid)) {
                continue;
            }
            switch (campaign.getUnit(uuid).getEntity().getUnitType()) {
                case UnitType.MEK:
                    numUnits += 1;
                    break;
                case UnitType.TANK:
                case UnitType.VTOL:
                case UnitType.NAVAL:
                    numUnits += campaign.getFaction().isClan() ? 0.5 : 1;
                    break;
                case UnitType.CONV_FIGHTER:
                case UnitType.AEROSPACEFIGHTER:
                    if (campaign.getCampaignOptions().isUseAero()) {
                        numUnits += campaign.getFaction().isClan() ? 0.5 : 1;
                    }
                    break;
                case UnitType.PROTOMEK:
                    numUnits += 0.2;
                    break;
                case UnitType.BATTLE_ARMOR:
                case UnitType.INFANTRY:
                default:
                    /* don't count */
            }
        }
        return (int) numUnits;
    }

    public static boolean isMinorPower(final String factionCode) {
        // TODO : Windchild move me to AtBContractMarket
        final Faction faction = Factions.getInstance().getFaction(factionCode);
        return !faction.isMajorOrSuperPower() && !faction.isClan();
    }

<<<<<<< HEAD
    public void calculatePaymentMultiplier(Campaign campaign) {
        int unitRatingMod = campaign.getAtBUnitRatingMod();
        double multiplier = 1.0;
        // IntOps reputation factor then Dragoons rating
        if (campaign.getCampaignOptions().getUnitRatingMethod().isCampaignOperations()) {
            multiplier *= (unitRatingMod * 0.2) + 0.5;
        } else {
            if (unitRatingMod >= IUnitRating.DRAGOON_A) {
                multiplier *= 2.0;
            } else if (unitRatingMod == IUnitRating.DRAGOON_B) {
                multiplier *= 1.5;
            } else if (unitRatingMod == IUnitRating.DRAGOON_D) {
                multiplier *= 0.8;
            } else if (unitRatingMod == IUnitRating.DRAGOON_F) {
                multiplier *= 0.5;
            }
        }

        multiplier *= getContractType().getPaymentMultiplier();

        final Faction employer = Factions.getInstance().getFaction(employerCode);
        final Faction enemy = getEnemy();
        if (employer.isISMajorOrSuperPower() || employer.isClan()) {
            multiplier *= 1.2;
        } else if (enemy.isIndependent()) {
            multiplier *= 1.0;
        } else {
            multiplier *= 1.1;
        }

        if (enemy.isRebelOrPirate()) {
            multiplier *= 1.1;
        }

        int cmdrStrategy = 0;
        if (campaign.getFlaggedCommander() != null &&
                campaign.getFlaggedCommander().getSkill(SkillType.S_STRATEGY) != null) {
            cmdrStrategy = campaign.getFlaggedCommander().getSkill(SkillType.S_STRATEGY).getLevel();
        }
        int maxDeployedLances = campaign.getCampaignOptions().getBaseStrategyDeployment() +
                campaign.getCampaignOptions().getAdditionalStrategyDeployment() *
                        cmdrStrategy;

        if (isSubcontract()) {
            requiredLances = 1;
        } else {
            requiredLances = Math.max(getEffectiveNumUnits(campaign) / 6, 1);
            if (requiredLances > maxDeployedLances && campaign.getCampaignOptions().isAdjustPaymentForStrategy()) {
                multiplier *= (double) maxDeployedLances / (double) requiredLances;
                requiredLances = maxDeployedLances;
            }
        }

        setMultiplier(multiplier);
    }

    /**
     * Checks and updates the morale which depends on various conditions such as the rout end date,
     * skill levels, victories, defeats, etc. This method also updates the enemy status based on the
     * morale level.
     *
     * @param today       The current date in the context.
     */
    public void checkMorale(Campaign campaign, LocalDate today) {
        // Check whether enemy forces have been reinforced, and whether any current rout continues
        // beyond its expected date
        boolean routContinue = Compute.randomInt(4) < 3;

        // If there is a rout end date, and it's past today, update morale and enemy state accordingly
        if (routEnd != null && !routContinue) {
=======
    /**
     * Checks the morale level of the campaign based on various factors.
     *
     * @param campaign The ongoing campaign.
     * @param today The current date.
     * @param dragoonRating The player's dragoon rating
     */
    public void checkMorale(Campaign campaign, LocalDate today, int dragoonRating) {
        if (null != routEnd) {
>>>>>>> ab4b4192
            if (today.isAfter(routEnd)) {
                setMoraleLevel(AtBMoraleLevel.STALEMATE);
                routEnd = null;
                updateEnemy(campaign, today); // mix it up a little
            } else {
                setMoraleLevel(AtBMoraleLevel.ROUTED);
            }
            return;
        }

        // Initialize counters for victories and defeats
        int victories = 0;
        int defeats = 0;
        LocalDate lastMonth = today.minusMonths(1);

        // Loop through scenarios, counting victories and defeats that fall within the target month
        for (Scenario scenario : getScenarios()) {
            if ((scenario.getDate() != null) && lastMonth.isAfter(scenario.getDate())) {
                continue;
            }

            if (scenario.getStatus().isOverallVictory()) {
                victories++;
            } else if (scenario.getStatus().isOverallDefeat()) {
                defeats++;
            }

            if (scenario.getStatus().isDecisiveVictory()) {
                victories++;
            } else if (scenario.getStatus().isDecisiveDefeat()) {
                defeats++;
            } else if (scenario.getStatus().isPyrrhicVictory()) {
                victories--;
            }
        }

        // Calculate various modifiers for morale
        int enemySkillModifier = getEnemySkill().getAdjustedValue() - SkillLevel.REGULAR.getAdjustedValue();
        int allySkillModifier = getAllySkill().getAdjustedValue() - SkillLevel.REGULAR.getAdjustedValue();

        int performanceModifier = 0;

        if (victories > (defeats * 2)) {
            performanceModifier -= 2;
        } else if (victories > defeats) {
            performanceModifier--;
        } else if (defeats > (victories * 2)) {
            performanceModifier += 2;
        } else {
            performanceModifier++;
        }

        int miscModifiers = moraleMod;

        // Additional morale modifications depending on faction properties
        if (Factions.getInstance().getFaction(enemyCode).isPirate()) {
            miscModifiers -= 2;
        } else if (Factions.getInstance().getFaction(enemyCode).isRebel()
                || isMinorPower(enemyCode)
                || Factions.getInstance().getFaction(enemyCode).isMercenary()) {
            miscModifiers -= 1;
        } else if (Factions.getInstance().getFaction(enemyCode).isClan()) {
            miscModifiers += 2;
        }

        // Total morale modifier calculation
        int totalModifier = enemySkillModifier - allySkillModifier + performanceModifier + miscModifiers;
        int roll = Compute.d6(2) + totalModifier;

        // Morale level determination based on roll value
        final AtBMoraleLevel[] moraleLevels = AtBMoraleLevel.values();

        if (roll < 2) {
            setMoraleLevel(moraleLevels[Math.max(getMoraleLevel().ordinal() - 2, 0)]);
        } else if (roll < 5) {
            setMoraleLevel(moraleLevels[Math.max(getMoraleLevel().ordinal() - 1, 0)]);
        } else if ((roll > 12)) {
            setMoraleLevel(moraleLevels[Math.min(getMoraleLevel().ordinal() + 2, moraleLevels.length - 1)]);
        } else if ((roll > 9)) {
            setMoraleLevel(moraleLevels[Math.min(getMoraleLevel().ordinal() + 1, moraleLevels.length - 1)]);
        }

        // Additional morale updates if morale level is set to 'Routed' and contract type is a garrison type
        if (getMoraleLevel().isRouted()) {
            if (getContractType().isGarrisonType()) {
                routEnd = today.plusMonths(Math.max(1, Compute.d6() - 3)).minusDays(1);
            } else {
                campaign.addReport("With the enemy routed, any remaining objectives have been successfully completed." +
                        " The contract will conclude tomorrow.");
                setEndDate(today.plusDays(1));
            }
        }

        // Process the results of the reinforcement roll
        if (!getMoraleLevel().isRouted() && !routContinue) {
            setMoraleLevel(moraleLevels[Math.min(getMoraleLevel().ordinal() + 1, moraleLevels.length - 1)]);
            campaign.addReport("Long ranged scans have detected the arrival of additional enemy forces.");
            return;
        }

        // Reset external morale modifier
        moraleMod = 0;
    }

    /**
     * Updates the enemy faction and enemy bot name for this contract.
     *
     * @param campaign The current campaign.
     * @param today    The current LocalDate object.
     */
    private void updateEnemy(Campaign campaign, LocalDate today) {
        String enemyCode = RandomFactionGenerator.getInstance().getEnemy(
                Factions.getInstance().getFaction(employerCode), false, true);
        setEnemyCode(enemyCode);

        Faction enemyFaction = Factions.getInstance().getFaction(enemyCode);
        setEnemyBotName(enemyFaction.getFullName(today.getYear()));
        enemyName = ""; // wipe the old enemy name
        getEnemyName(today.getYear()); // we use this to update enemyName

        // Update the Batchall information
        batchallAccepted = true;
        if (campaign.getCampaignOptions().isUseGenericBattleValue()) {
            if (getEnemy().isClan()) {
                setBatchallAccepted(initiateBatchall(campaign));
            }
        }
    }

    /**
     * Retrieves the repair location based on the unit rating and contract type.
     *
     * @param unitRating The rating of the unit.
     * @return The repair location.
     */
    public int getRepairLocation(final int unitRating) {
        int repairLocation = Unit.SITE_FACILITY_BASIC;

        AtBContractType contractType = getContractType();

        if (contractType.isGuerrillaWarfare()) {
            repairLocation = Unit.SITE_IMPROVISED;
        } else if (contractType.isRaidType()) {
            repairLocation = Unit.SITE_FIELD_WORKSHOP;
        } else if (contractType.isGarrisonType()) {
            repairLocation = Unit.SITE_FACILITY_MAINTENANCE;
        }

        if (unitRating >= IUnitRating.DRAGOON_B) {
            repairLocation++;
        }

        return Math.min(repairLocation, Unit.SITE_FACTORY_CONDITIONS);
    }

    public void addMoraleMod(int mod) {
        moraleMod += mod;
    }

    public int getScore() {
        int score = employerMinorBreaches - playerMinorBreaches;
        int battles = 0;
        boolean earlySuccess = false;
        for (Scenario s : getCompletedScenarios()) {
            // Special Scenarios get no points for victory and only -1 for defeat.
            if ((s instanceof AtBScenario) && ((AtBScenario) s).isSpecialScenario()) {
                if (s.getStatus().isOverallDefeat()) {
                    score--;
                }
            } else {
                switch (s.getStatus()) {
                    case DECISIVE_VICTORY:
                    case VICTORY:
                    case MARGINAL_VICTORY:
                    case PYRRHIC_VICTORY:
                        score++;
                        battles++;
                        break;
                    case DECISIVE_DEFEAT:
                    case DEFEAT:
                        score -= 2;
                        battles++;
                        break;
                    case MARGINAL_DEFEAT:
                        // special scenario defeat
                        score--;
                        break;
                    default:
                        break;
                }
            }

            if ((s instanceof AtBScenario)
                    && (((AtBScenario) s).getScenarioType() == AtBScenario.BASEATTACK)
                    && ((AtBScenario) s).isAttacker() && s.getStatus().isOverallVictory()) {
                earlySuccess = true;
            } else if (getMoraleLevel().isRouted() && !getContractType().isGarrisonType()) {
                earlySuccess = true;
            }
        }

        if (battles == 0) {
            score++;
        }

        if (earlySuccess) {
            score += 4;
        }
        score += contractScoreArbitraryModifier;
        return score;
    }

    public int getContractScoreArbitraryModifier() {
        return contractScoreArbitraryModifier;
    }

    public void doBonusRoll(Campaign c) {
        int number;
        String rat = null;
        int roll = Compute.d6();
        switch (roll) {
            case 1: /* 1d6 dependents */
                if (c.getCampaignOptions().getRandomDependentMethod().isAgainstTheBot()
                        && c.getCampaignOptions().isUseRandomDependentAddition()) {
                    number = Compute.d6();
                    c.addReport("Bonus: " + number + " dependent" + ((number > 1) ? "s" : ""));
                    for (int i = 0; i < number; i++) {
                        Person p = c.newDependent(false);
                        c.recruitPerson(p);
                    }
                }
                break;
            case 2: /* Recruit (choose) */
                c.addReport("Bonus: hire one recruit of your choice.");
                break;
            case 3: /* 1d6 parts */
                number = Compute.d6();
                numBonusParts += number;
                c.addReport("Bonus: " + number + " part" + ((number > 1) ? "s" : ""));
                break;
            case 4: /* civilian vehicle */
                rat = "CivilianUnits_CivVeh";
                c.addReport("Bonus: civilian vehicle");
                break;
            case 5: /* APC */
                rat = "CivilianUnits_APC";
                c.addReport("Bonus: civilian APC");
                break;
            case 6: /* civilian 'Mek */
                rat = "CivilianUnits_PrimMek";
                c.addReport("Bonus: civilian Mek");
                break;
            default:
                throw new IllegalStateException(
                        "Unexpected value in mekhq/campaign/mission/AtBContract.java/doBonusRoll: " + roll);
        }

        if (null != rat) {
            Entity en = null;
            RandomUnitGenerator.getInstance().setChosenRAT(rat);
            ArrayList<MekSummary> msl = RandomUnitGenerator.getInstance().generate(1);

            int quality = 3;

            if (c.getCampaignOptions().isUseRandomUnitQualities()) {
                quality = Unit.getRandomUnitQuality(0);
            }

            if (!msl.isEmpty() && (msl.get(0) != null)) {
                try {
                    en = new MekFileParser(msl.get(0).getSourceFile(), msl.get(0).getEntryName()).getEntity();
                } catch (EntityLoadingException ex) {
                    logger.error("Unable to load entity: {}: {}: {}",
                            msl.get(0).getSourceFile(),
                            msl.get(0).getEntryName(),
                            ex.getMessage(),
                            ex);
                }
            }

            if (null != en) {
                c.addNewUnit(en, false, 0, quality);
            } else {
                c.addReport("<html><font color='" + MekHQ.getMHQOptions().getFontColorNegativeHexColor()
                        + "'>Could not load unit</font></html>");
            }
        }
    }

    public boolean isSubcontract() {
        return parentContract != null;
    }

    public AtBContract getParentContract() {
        return parentContract;
    }

    public void setParentContract(AtBContract parent) {
        parentContract = parent;
    }

    public boolean isMercSubcontract() {
        return mercSubcontract;
    }

    public void setMercSubcontract(boolean sub) {
        mercSubcontract = sub;
    }

    public boolean isAttacker() {
        return isAttacker;
    }

    public void setAttacker(boolean isAttacker) {
        this.isAttacker = isAttacker;
    }

    public void checkEvents(Campaign c) {
        if (c.getLocalDate().getDayOfWeek() == DayOfWeek.MONDAY) {
            nextWeekBattleTypeMod = 0;
        }

        if (c.getLocalDate().getDayOfMonth() == 1) {
            if (priorLogisticsFailure) {
                partsAvailabilityLevel++;
                priorLogisticsFailure = false;
            }

            switch (getContractType().generateEventType()) {
                case EVT_BONUSROLL:
                    c.addReport("<b>Special Event:</b> ");
                    doBonusRoll(c);
                    break;
                case EVT_SPECIAL_SCENARIO:
                    c.addReport("<b>Special Event:</b> Special scenario this month");
                    specialEventScenarioDate = getRandomDayOfMonth(c.getLocalDate());
                    specialEventScenarioType = getContractType().generateSpecialScenarioType(c);
                    break;
                case EVT_CIVILDISTURBANCE:
                    c.addReport("<b>Special Event:</b> Civil disturbance<br />Next enemy morale roll gets +1 modifier");
                    moraleMod++;
                    break;
                case EVT_SPORADICUPRISINGS:
                    c.addReport("<b>Special Event:</b> Sporadic uprisings<br />+2 to next enemy morale roll");
                    moraleMod += 2;
                    break;
                case EVT_REBELLION:
                    c.addReport("<b>Special Event:</b> Rebellion<br />+2 to next enemy morale roll");
                    specialEventScenarioDate = getRandomDayOfMonth(c.getLocalDate());
                    specialEventScenarioType = AtBScenario.CIVILIANRIOT;
                    break;
                case EVT_BETRAYAL:
                    String text = "<b>Special Event:</b> Betrayal (employer minor breach)<br />";
                    switch (Compute.d6()) {
                        case 1:
                            text += "Major logistics problem: parts availability level for the rest of the contract becomes one level lower.";
                            partsAvailabilityLevel--;
                            break;
                        case 2:
                            text += "Transport: Player is abandoned in the field by employer transports; if he loses a Base Attack battle he loses all Meks on repair.";
                            break;
                        case 3:
                            text += "Diversion: All Battle Type rolls for the rest of the contract get a -5 modifier.";
                            battleTypeMod -= 5;
                            break;
                        case 4:
                            text += "False Intelligence: Next week Battle Type rolls get a -10 modifier.";
                            nextWeekBattleTypeMod -= 10;
                            break;
                        case 5:
                            text += "The Company Store: All equipment/supply prices are increased by 100% until the end of the contract.";
                            break;
                        case 6:
                            text += "False Alarm: No betrayal, but the employer still gets a minor breach.";
                            break;
                    }
                    employerMinorBreaches++;
                    c.addReport(text);
                    break;
                case EVT_TREACHERY:
                    c.addReport(
                            "<b>Special Event:</b> Treachery<br />Bad information from employer. Next Enemy Morale roll gets +1. Employer minor breach.");
                    moraleMod++;
                    employerMinorBreaches++;
                    break;
                case EVT_LOGISTICSFAILURE:
                    c.addReport(
                            "<b>Special Event:</b> Logistics Failure<br />Parts availability for the next month are one level lower.");
                    partsAvailabilityLevel--;
                    priorLogisticsFailure = true;
                    break;
                case EVT_REINFORCEMENTS:
                    c.addReport("<b>Special Event:</b> Reinforcements<br />The next Enemy Morale roll gets a -1.");
                    moraleMod--;
                    break;
                case EVT_SPECIALEVENTS:
                    text = "<b>Special Event:</b> ";
                    switch (Compute.d6()) {
                        case 1:
                            text += "Change of Alliance: Next Enemy Morale roll gets a +1 modifier.";
                            moraleMod++;
                            break;
                        case 2:
                            text += "Internal Dissension";
                            specialEventScenarioDate = getRandomDayOfMonth(c.getLocalDate());
                            specialEventScenarioType = AtBScenario.AMBUSH;
                            break;
                        case 3:
                            text += "ComStar Interdict: Base availability level decreases one level for the rest of the contract.";
                            partsAvailabilityLevel--;
                            break;
                        case 4:
                            text += "Defectors: Next Enemy Morale roll gets a -1 modifier.";
                            moraleMod--;
                            break;
                        case 5:
                            text += "Free Trader: Base availability level increases one level for the rest of the contract.";
                            partsAvailabilityLevel++;
                            break;
                        case 6:
                            final String unitName = c.getUnitMarket().addSingleUnit(c,
                                    UnitMarketType.EMPLOYER, UnitType.MEK, getEmployerFaction(),
                                    IUnitRating.DRAGOON_F, 50);
                            if (unitName != null) {
                                text += String.format(
                                        "Surplus Sale: %s offered by employer on the <a href='UNIT_MARKET'>unit market</a>",
                                        unitName);
                            }
                            break;
                    }
                    c.addReport(text);
                    break;
                case EVT_BIGBATTLE:
                    c.addReport("<b>Special Event:</b> Big battle this month");
                    specialEventScenarioDate = getRandomDayOfMonth(c.getLocalDate());
                    specialEventScenarioType = getContractType().generateBigBattleType();
                    break;
            }
        }

        /*
         * If the campaign somehow gets past the scheduled date (such as by
         * changing the date in the campaign options), ignore it rather
         * than generating a new scenario in the past. The event will still be
         * available (if the campaign date is restored) until another special scenario
         * or big battle event is rolled.
         */
        if ((specialEventScenarioDate != null)
                && !specialEventScenarioDate.isBefore(c.getLocalDate())) {
            LocalDate nextMonday = c.getLocalDate().plusDays(8 - c.getLocalDate().getDayOfWeek().getValue());

            if (specialEventScenarioDate.isBefore(nextMonday)) {
                AtBScenario s = AtBScenarioFactory.createScenario(c, null,
                        specialEventScenarioType, false,
                        specialEventScenarioDate);

                c.addScenario(s, this);
                if (c.getCampaignOptions().isUsePlanetaryConditions()) {
                    s.setPlanetaryConditions(this, c);
                }
                s.setForces(c);
                specialEventScenarioDate = null;
            }
        }
    }

    public LocalDate getRandomDayOfMonth(LocalDate today) {
        return LocalDate.of(today.getYear(), today.getMonth(),
                Compute.randomInt(today.getMonth().length(today.isLeapYear())) + 1);
    }

    public boolean contractExtended(final Campaign campaign) {
        if (getContractType().isPirateHunting() || getContractType().isRiotDuty()) {
            return false;
        }

        final String warName = RandomFactionGenerator.getInstance().getFactionHints().getCurrentWar(
                getEmployerFaction(), getEnemy(), campaign.getLocalDate());
        if (warName == null) {
            return false;
        }

        final int extension;
        final int roll = Compute.d6();
        if (roll == 1) {
            extension = Math.max(1, getLength() / 2);
        } else if (roll == 2) {
            extension = 1;
        } else {
            return false;
        }

        campaign.addReport(String.format(
                "Due to the %s crisis your employer has invoked the emergency clause and extended the contract %d %s",
                warName, extension, ((extension == 1) ? " month" : " months")));
        setEndDate(getEndingDate().plusMonths(extension));
        extensionLength += extension;
        MekHQ.triggerEvent(new MissionChangedEvent(this));
        return true;
    }

    @Override
    public Money getMonthlyPayOut() {
        if (extensionLength == 0) {
            return super.getMonthlyPayOut();
        }
        /*
         * The transport clause and the advance monies have already been
         * accounted for over the original length of the contract. The extension
         * uses the base monthly amounts for support and overhead, with a
         * 50% bonus to the base amount.
         */

        if (getLength() <= 0) {
            return Money.zero();
        }

        return getBaseAmount()
                .multipliedBy(1.5)
                .plus(getSupportAmount())
                .plus(getOverheadAmount())
                .dividedBy(getLength());
    }

    public void checkForFollowup(Campaign campaign) {
        if (getContractType().isDiversionaryRaid() || getContractType().isReconRaid()
                || getContractType().isRiotDuty()) {
            int roll = Compute.d6();
            if (roll == 6) {
                campaign.getContractMarket().addFollowup(campaign, this);
                campaign.addReport(
                        "Your employer has offered a follow-up contract (available on the <a href=\"CONTRACT_MARKET\">contract market</a>).");
            }
        }
    }

    @Override
    protected int writeToXMLBegin(final PrintWriter pw, int indent) {
        indent = super.writeToXMLBegin(pw, indent);
        MHQXMLUtility.writeSimpleXMLTag(pw, indent, "employerCode", getEmployerCode());
        MHQXMLUtility.writeSimpleXMLTag(pw, indent, "enemyCode", getEnemyCode());
        MHQXMLUtility.writeSimpleXMLTag(pw, indent, "enemyName", getEnemyName(0));
        MHQXMLUtility.writeSimpleXMLTag(pw, indent, "contractType", getContractType().name());
        MHQXMLUtility.writeSimpleXMLTag(pw, indent, "allySkill", getAllySkill().name());
        MHQXMLUtility.writeSimpleXMLTag(pw, indent, "allyQuality", getAllyQuality());
        MHQXMLUtility.writeSimpleXMLTag(pw, indent, "enemySkill", getEnemySkill().name());
        MHQXMLUtility.writeSimpleXMLTag(pw, indent, "enemyQuality", getEnemyQuality());
        MHQXMLUtility.writeSimpleXMLTag(pw, indent, "allyBotName", getAllyBotName());
        MHQXMLUtility.writeSimpleXMLTag(pw, indent, "enemyBotName", getEnemyBotName());
        if (!getAllyCamouflage().hasDefaultCategory()) {
            MHQXMLUtility.writeSimpleXMLTag(pw, indent, "allyCamoCategory", getAllyCamouflage().getCategory());
        }

        if (!getAllyCamouflage().hasDefaultFilename()) {
            MHQXMLUtility.writeSimpleXMLTag(pw, indent, "allyCamoFileName", getAllyCamouflage().getFilename());
        }
        MHQXMLUtility.writeSimpleXMLTag(pw, indent, "allyColour", getAllyColour().name());
        if (!getEnemyCamouflage().hasDefaultCategory()) {
            MHQXMLUtility.writeSimpleXMLTag(pw, indent, "enemyCamoCategory", getEnemyCamouflage().getCategory());
        }

        if (!getEnemyCamouflage().hasDefaultFilename()) {
            MHQXMLUtility.writeSimpleXMLTag(pw, indent, "enemyCamoFileName", getEnemyCamouflage().getFilename());
        }
        MHQXMLUtility.writeSimpleXMLTag(pw, indent, "enemyColour", getEnemyColour().name());
        MHQXMLUtility.writeSimpleXMLTag(pw, indent, "requiredLances", getRequiredLances());
        MHQXMLUtility.writeSimpleXMLTag(pw, indent, "moraleLevel", getMoraleLevel().name());
        if (routEnd != null) {
            MHQXMLUtility.writeSimpleXMLTag(pw, indent, "routEnd", routEnd);
        }
        MHQXMLUtility.writeSimpleXMLTag(pw, indent, "numBonusParts", getNumBonusParts());
        MHQXMLUtility.writeSimpleXMLTag(pw, indent, "partsAvailabilityLevel", getPartsAvailabilityLevel());
        MHQXMLUtility.writeSimpleXMLTag(pw, indent, "extensionLength", extensionLength);
        MHQXMLUtility.writeSimpleXMLTag(pw, indent, "sharesPct", sharesPct);
        MHQXMLUtility.writeSimpleXMLTag(pw, indent, "batchallAccepted", batchallAccepted);
        MHQXMLUtility.writeSimpleXMLTag(pw, indent, "playerMinorBreaches", playerMinorBreaches);
        MHQXMLUtility.writeSimpleXMLTag(pw, indent, "employerMinorBreaches", employerMinorBreaches);
        MHQXMLUtility.writeSimpleXMLTag(pw, indent, "contractScoreArbitraryModifier", contractScoreArbitraryModifier);
        MHQXMLUtility.writeSimpleXMLTag(pw, indent, "priorLogisticsFailure", priorLogisticsFailure);
        MHQXMLUtility.writeSimpleXMLTag(pw, indent, "battleTypeMod", battleTypeMod);
        MHQXMLUtility.writeSimpleXMLTag(pw, indent, "nextWeekBattleTypeMod", nextWeekBattleTypeMod);

        if (parentContract != null) {
            MHQXMLUtility.writeSimpleXMLTag(pw, indent, "parentContractId", parentContract.getId());
        }

        if (specialEventScenarioDate != null) {
            MHQXMLUtility.writeSimpleXMLTag(pw, indent, "specialEventScenarioDate", specialEventScenarioDate);
            MHQXMLUtility.writeSimpleXMLTag(pw, indent, "specialEventScenarioType", specialEventScenarioType);
        }

        if (stratconCampaignState != null) {
            stratconCampaignState.Serialize(pw);
        }

        return indent;
    }

    @Override
    public void loadFieldsFromXmlNode(Node wn) throws ParseException {
        super.loadFieldsFromXmlNode(wn);
        NodeList nl = wn.getChildNodes();

        for (int x = 0; x < nl.getLength(); x++) {
            Node wn2 = nl.item(x);

            try {
                if (wn2.getNodeName().equalsIgnoreCase("employerCode")) {
                    employerCode = wn2.getTextContent();
                } else if (wn2.getNodeName().equalsIgnoreCase("enemyCode")) {
                    enemyCode = wn2.getTextContent();
                } else if (wn2.getNodeName().equalsIgnoreCase("enemyName")) {
                    enemyName = wn2.getTextContent();
                } else if (wn2.getNodeName().equalsIgnoreCase("contractType")) {
                    setContractType(AtBContractType.parseFromString(wn2.getTextContent().trim()));
                } else if (wn2.getNodeName().equalsIgnoreCase("allySkill")) {
                    setAllySkill(SkillLevel.parseFromString(wn2.getTextContent().trim()));
                } else if (wn2.getNodeName().equalsIgnoreCase("allyQuality")) {
                    allyQuality = Integer.parseInt(wn2.getTextContent());
                } else if (wn2.getNodeName().equalsIgnoreCase("enemySkill")) {
                    setEnemySkill(SkillLevel.parseFromString(wn2.getTextContent().trim()));
                } else if (wn2.getNodeName().equalsIgnoreCase("enemyQuality")) {
                    enemyQuality = Integer.parseInt(wn2.getTextContent());
                } else if (wn2.getNodeName().equalsIgnoreCase("allyBotName")) {
                    allyBotName = wn2.getTextContent();
                } else if (wn2.getNodeName().equalsIgnoreCase("enemyBotName")) {
                    enemyBotName = wn2.getTextContent();
                } else if (wn2.getNodeName().equalsIgnoreCase("allyCamoCategory")) {
                    getAllyCamouflage().setCategory(wn2.getTextContent().trim());
                } else if (wn2.getNodeName().equalsIgnoreCase("allyCamoFileName")) {
                    getAllyCamouflage().setFilename(wn2.getTextContent().trim());
                } else if (wn2.getTextContent().equalsIgnoreCase("allyColour")) {
                    setAllyColour(PlayerColour.parseFromString(wn2.getTextContent().trim()));
                } else if (wn2.getNodeName().equalsIgnoreCase("enemyCamoCategory")) {
                    getEnemyCamouflage().setCategory(wn2.getTextContent().trim());
                } else if (wn2.getNodeName().equalsIgnoreCase("enemyCamoFileName")) {
                    getEnemyCamouflage().setFilename(wn2.getTextContent().trim());
                } else if (wn2.getTextContent().equalsIgnoreCase("enemyColour")) {
                    setEnemyColour(PlayerColour.parseFromString(wn2.getTextContent().trim()));
                } else if (wn2.getNodeName().equalsIgnoreCase("requiredLances")) {
                    requiredLances = Integer.parseInt(wn2.getTextContent());
                } else if (wn2.getNodeName().equalsIgnoreCase("moraleLevel")) {
                    setMoraleLevel(AtBMoraleLevel.parseFromString(wn2.getTextContent().trim()));
                } else if (wn2.getNodeName().equalsIgnoreCase("routEnd")) {
                    routEnd = MHQXMLUtility.parseDate(wn2.getTextContent().trim());
                } else if (wn2.getNodeName().equalsIgnoreCase("partsAvailabilityLevel")) {
                    partsAvailabilityLevel = Integer.parseInt(wn2.getTextContent());
                } else if (wn2.getNodeName().equalsIgnoreCase("extensionLength")) {
                    extensionLength = Integer.parseInt(wn2.getTextContent());
                } else if (wn2.getNodeName().equalsIgnoreCase("sharesPct")) {
                    sharesPct = Integer.parseInt(wn2.getTextContent());
                } else if (wn2.getNodeName().equalsIgnoreCase("batchallAccepted")) {
                    batchallAccepted = Boolean.parseBoolean(wn2.getTextContent());
                } else if (wn2.getNodeName().equalsIgnoreCase("numBonusParts")) {
                    numBonusParts = Integer.parseInt(wn2.getTextContent());
                } else if (wn2.getNodeName().equalsIgnoreCase("playerMinorBreaches")) {
                    playerMinorBreaches = Integer.parseInt(wn2.getTextContent());
                } else if (wn2.getNodeName().equalsIgnoreCase("employerMinorBreaches")) {
                    employerMinorBreaches = Integer.parseInt(wn2.getTextContent());
                } else if (wn2.getNodeName().equalsIgnoreCase("contractScoreArbitraryModifier")) {
                    contractScoreArbitraryModifier = Integer.parseInt(wn2.getTextContent());
                } else if (wn2.getNodeName().equalsIgnoreCase("priorLogisticsFailure")) {
                    priorLogisticsFailure = Boolean.parseBoolean(wn2.getTextContent());
                } else if (wn2.getNodeName().equalsIgnoreCase("battleTypeMod")) {
                    battleTypeMod = Integer.parseInt(wn2.getTextContent());
                } else if (wn2.getNodeName().equalsIgnoreCase("nextWeekBattleTypeMod")) {
                    nextWeekBattleTypeMod = Integer.parseInt(wn2.getTextContent());
                } else if (wn2.getNodeName().equalsIgnoreCase("specialEventScenarioDate")) {
                    specialEventScenarioDate = MHQXMLUtility.parseDate(wn2.getTextContent().trim());
                } else if (wn2.getNodeName().equalsIgnoreCase("specialEventScenarioType")) {
                    specialEventScenarioType = Integer.parseInt(wn2.getTextContent());
                } else if (wn2.getNodeName().equalsIgnoreCase(StratconCampaignState.ROOT_XML_ELEMENT_NAME)) {
                    stratconCampaignState = StratconCampaignState.Deserialize(wn2);
                    stratconCampaignState.setContract(this);
                    this.setStratconCampaignState(stratconCampaignState);
                } else if (wn2.getNodeName().equalsIgnoreCase("parentContractId")) {
                    parentContract = new AtBContractRef(Integer.parseInt(wn2.getTextContent()));
                }
            } catch (Exception e) {
                logger.error("", e);
            }
        }
    }

    /**
     * Restores any references to other contracts.
     *
     * @param c The Campaign which holds this contract.
     */
    public void restore(Campaign c) {
        if (parentContract != null) {
            Mission m = c.getMission(parentContract.getId());
            if (m != null) {
                if (m instanceof AtBContract) {
                    setParentContract((AtBContract) m);
                } else {
                    logger.warn(String.format("Parent Contract reference #%d is not an AtBContract for contract %s",
                            parentContract.getId(), getName()));
                    setParentContract(null);
                }
            } else {
                logger.warn(String.format("Parent Contract #%d reference was not found for contract %s",
                        parentContract.getId(), getName()));
                setParentContract(null);
            }
        }
    }

    public Faction getEmployerFaction() {
        return Factions.getInstance().getFaction(getEmployerCode());
    }

    public String getEmployerCode() {
        return employerCode;
    }

    public void setEmployerCode(final String code, final LocalDate date) {
        employerCode = code;
        setEmployer(getEmployerName(date.getYear()));
    }

    public void setEmployerCode(String code, int year) {
        employerCode = code;
        setEmployer(getEmployerName(year));
    }

    public String getEmployerName(int year) {
        return isMercSubcontract() ? "Mercenary (" + getEmployerFaction().getFullName(year) + ')'
                : getEmployerFaction().getFullName(year);
    }

    public Faction getEnemy() {
        return Factions.getInstance().getFaction(getEnemyCode());
    }

    public String getEnemyCode() {
        return enemyCode;
    }

    public void setEnemyCode(String enemyCode) {
        this.enemyCode = enemyCode;
        this.enemyName = ""; // better reset it if we're changing the enemy code
    }

    /**
     * Retrieves the name of the enemy for this contract.
     * If enemyName is not set, it generates and sets the name.
     *
     * @param year the year for which to retrieve the enemy faction's full name (or
     *             0, if year is unknown)
     * @return the name of the enemy
     */
    public String getEnemyName(int year) {
        if (enemyName.isBlank()) {
            generateEnemyName(year);
        }

        return enemyName;
    }

    public void setEnemyName(final String enemyName) {
        this.enemyName = enemyName;
    }

    /**
     * Generates the name of the enemy for this contract.
     * If the enemy is a mercenary, a random mercenary company name is generated.
     * Otherwise, the full name of the enemy faction is retrieved based on the given
     * year.
     * If the enemy or faction cannot be found, the short name of the enemy is used
     * as a fallback.
     *
     * @param year the year for which to retrieve the enemy faction's full name (or
     *             0, if year is unknown)
     */
    public void generateEnemyName(@Nullable int year) {
        try {
            if (getEnemy().isMercenary()) {
                enemyName = BackgroundsController.randomMercenaryCompanyNameGenerator(null);
            } else if (year != 0) {
                enemyName = Factions.getInstance().getFaction(getEnemy().getShortName()).getFullName(year);
            }
            // this is a fallback to ensure we don't end up with a null enemyName
        } catch (NullPointerException e) {
            enemyName = getEnemy().getShortName();
        }
    }

    public AtBContractType getContractType() {
        return contractType;
    }

    public void setContractType(final AtBContractType contractType) {
        this.contractType = contractType;
        setType(contractType.toString());
    }

    public SkillLevel getAllySkill() {
        return allySkill;
    }

    public void setAllySkill(final SkillLevel allySkill) {
        this.allySkill = allySkill;
    }

    public SkillLevel getEnemySkill() {
        return enemySkill;
    }

    public void setEnemySkill(final SkillLevel enemySkill) {
        this.enemySkill = enemySkill;
    }

    public int getAllyQuality() {
        return allyQuality;
    }

    public void setAllyQuality(int allyQuality) {
        this.allyQuality = allyQuality;
    }

    public int getEnemyQuality() {
        return enemyQuality;
    }

    public void setEnemyQuality(int enemyQuality) {
        this.enemyQuality = enemyQuality;
    }

    public String getAllyBotName() {
        return allyBotName;
    }

    public void setAllyBotName(String name) {
        allyBotName = name;
    }

    public String getEnemyBotName() {
        return enemyBotName;
    }

    public void setEnemyBotName(String name) {
        enemyBotName = name;
    }

    public Camouflage getAllyCamouflage() {
        return allyCamouflage;
    }

    public void setAllyCamouflage(Camouflage allyCamouflage) {
        this.allyCamouflage = Objects.requireNonNull(allyCamouflage);
    }

    public PlayerColour getAllyColour() {
        return allyColour;
    }

    public void setAllyColour(PlayerColour allyColour) {
        this.allyColour = Objects.requireNonNull(allyColour);
    }

    public Camouflage getEnemyCamouflage() {
        return enemyCamouflage;
    }

    public void setEnemyCamouflage(Camouflage enemyCamouflage) {
        this.enemyCamouflage = enemyCamouflage;
    }

    public PlayerColour getEnemyColour() {
        return enemyColour;
    }

    public void setEnemyColour(PlayerColour enemyColour) {
        this.enemyColour = Objects.requireNonNull(enemyColour);
    }

    public int getRequiredLances() {
        return requiredLances;
    }

    public void setRequiredLances(int required) {
        requiredLances = required;
    }

    public int getPartsAvailabilityLevel() {
        return partsAvailabilityLevel;
    }

    public void setPartsAvailabilityLevel(final int partsAvailabilityLevel) {
        this.partsAvailabilityLevel = partsAvailabilityLevel;
    }

    public AtBMoraleLevel getMoraleLevel() {
        return moraleLevel;
    }

    public void setMoraleLevel(final AtBMoraleLevel moraleLevel) {
        this.moraleLevel = moraleLevel;
    }

    /**
     * Retrieves the dynamic shares percentage for this contract.
     * This method shouldn't be called directly,
     * instead use contract.getSharesPercent()
     *
     *
     * @return the dynamic shares percentage
     */
    public int getAtBSharesPercentage() {
        return sharesPct;
    }

    public void setAtBSharesPercent(int pct) {
        sharesPct = pct;
    }

    /**
     * Checks if the Batchall has been accepted for the contract.
     *
     * @return {@code true} if the Batchall has been accepted, {@code false} otherwise.
     */
    public boolean isBatchallAccepted() {
        return batchallAccepted;
    }

    /**
     * Sets the {@code batchallAccepted} flag for this contract.
     *
     * @param batchallAccepted The value to set for the {@code batchallAccepted} flag.
     */
    public void setBatchallAccepted(final boolean batchallAccepted) {
        this.batchallAccepted = batchallAccepted;
    }

    public void addPlayerMinorBreach() {
        playerMinorBreaches++;
    }

    public void addPlayerMinorBreaches(int num) {
        playerMinorBreaches += num;
    }

    public void addEmployerMinorBreach() {
        employerMinorBreaches++;
    }

    public void addEmployerMinorBreaches(int num) {
        employerMinorBreaches += num;
    }

    public void setContractScoreArbitraryModifier(int newModifier) {
        contractScoreArbitraryModifier = newModifier;
    }

    public int getNumBonusParts() {
        return numBonusParts;
    }

    public void addBonusParts(int num) {
        numBonusParts += num;
    }

    public void useBonusPart() {
        numBonusParts--;
    }

    public int getBattleTypeMod() {
        return battleTypeMod + nextWeekBattleTypeMod;
    }

    public StratconCampaignState getStratconCampaignState() {
        return stratconCampaignState;
    }

    public void setStratconCampaignState(StratconCampaignState state) {
        stratconCampaignState = state;
    }

    @Override
    public void acceptContract(Campaign campaign) {
        if (campaign.getCampaignOptions().isUseStratCon()) {
            StratconContractInitializer.initializeCampaignState(this, campaign,
                    StratconContractDefinition.getContractDefinition(getContractType()));
        }
    }

    public AtBContract(Contract c, Campaign campaign) {
        this(c.getName());

        setType(c.getType());
        setSystemId(c.getSystemId());
        setDesc(c.getDescription());
        setStatus(c.getStatus());
        for (Scenario s : c.getScenarios()) {
            addScenario(s);
        }
        setId(c.getId());
        setLength(c.getLength());
        setStartDate(c.getStartDate());
        /*
         * Set ending date; the other calculated values will be replaced
         * from the original contract
         */
        calculateContract(campaign);
        setMultiplier(c.getMultiplier());
        setTransportComp(c.getTransportComp());
        setStraightSupport(c.getStraightSupport());
        setOverheadComp(c.getOverheadComp());
        setCommandRights(c.getCommandRights());
        setBattleLossComp(c.getBattleLossComp());
        setSalvagePct(c.getSalvagePct());
        setSalvageExchange(c.isSalvageExchange());
        setSalvagedByUnit(c.getSalvagedByUnit());
        setSalvagedByEmployer(c.getSalvagedByEmployer());
        setSigningBonusPct(c.getSigningBonusPct());
        setAdvancePct(c.getAdvancePct());
        setMRBCFee(c.payMRBCFee());
        setAdvanceAmount(c.getAdvanceAmount());
        setFeeAmount(c.getFeeAmount());
        setBaseAmount(c.getBaseAmount());
        setOverheadAmount(c.getOverheadAmount());
        setSupportAmount(c.getSupportAmount());
        setTransportAmount(c.getTransportAmount());
        setSigningBonusAmount(c.getSigningBonusAmount());

        /* Guess at AtBContract values */
        AtBContractType contractType = null;
        for (final AtBContractType type : AtBContractType.values()) {
            if (type.toString().equalsIgnoreCase(c.getType())) {
                contractType = type;
                break;
            }
        }
        /* Make a rough guess */
        if (contractType == null) {
            if (c.getLength() <= 3) {
                contractType = AtBContractType.OBJECTIVE_RAID;
            } else if (c.getLength() < 12) {
                contractType = AtBContractType.GARRISON_DUTY;
            } else {
                contractType = AtBContractType.PLANETARY_ASSAULT;
            }
        }
        setContractType(contractType);

        Faction f = Factions.getInstance().getFactionFromFullNameAndYear(c.getEmployer(), campaign.getGameYear());
        if (null == f) {
            employerCode = "IND";
        } else {
            employerCode = f.getShortName();
        }

        if (getContractType().isPirateHunting()) {
            enemyCode = "PIR";
        } else if (getContractType().isRiotDuty()) {
            enemyCode = "REB";
        }

        requiredLances = Math.max(getEffectiveNumUnits(campaign) / 6, 1);

        setPartsAvailabilityLevel(getContractType().calculatePartsAvailabilityLevel());
        allyBotName = getEmployerName(campaign.getGameYear());
        enemyBotName = getEnemyName(campaign.getGameYear()); // we set enemyName here, too
    }

    /**
     * Represents a reference to another AtBContract.
     */
    protected static class AtBContractRef extends AtBContract {
        public AtBContractRef(int id) {
            setId(id);
        }
    }

    /**
     * This method initiates a batchall, a challenge/dialog to decide on the conduct of a campaign.
     * Prompts the player with a message and options to accept or refuse the batchall.
     *
     * @param campaign       The current campaign.
     * @return {@code true} if the batchall is accepted, {@code false} otherwise.
     */
    //
    public boolean initiateBatchall(Campaign campaign) {
        // Retrieves the title from the resources
        String title = resources.getString("incomingTransmission.title");

        // Retrieves the batchall statement based on infamy and enemy code
        String batchallStatement = BatchallFactions.getGreeting(campaign, enemyCode);

        // Constants for the directory of the portraits and the file type
        final String PORTRAIT_DIRECTORY = "data/images/force/Pieces/Logos/Clan/";
        final String PORTRAIT_FILE_TYPE = ".png";

        // An ImageIcon to hold the clan's faction icon
        ImageIcon icon;

        // A switch statement that selects the icon based on the enemy code
        switch (enemyCode) {
            // Each case sets the icon to the corresponding image
            case "CBS" -> icon = new ImageIcon(PORTRAIT_DIRECTORY + "Clan Blood Spirit"
                + PORTRAIT_FILE_TYPE);
            case "CB" -> icon = new ImageIcon(PORTRAIT_DIRECTORY + "Clan Burrock"
                + PORTRAIT_FILE_TYPE);
            case "CCC" -> icon = new ImageIcon(PORTRAIT_DIRECTORY + "Clan Cloud Cobra"
                + PORTRAIT_FILE_TYPE);
            case "CCO" -> icon = new ImageIcon(PORTRAIT_DIRECTORY + "Clan Coyote"
                + PORTRAIT_FILE_TYPE);
            case "CDS" -> {
                if (campaign.getGameYear() >= 3100) {
                    icon = new ImageIcon(PORTRAIT_DIRECTORY + "Clan Sea Fox"
                        + PORTRAIT_FILE_TYPE);
                } else {
                    icon = new ImageIcon(PORTRAIT_DIRECTORY + "Clan Diamond Shark"
                        + PORTRAIT_FILE_TYPE);
                }
            }
            case "CFM" -> icon = new ImageIcon(PORTRAIT_DIRECTORY + "Clan Fire Mandrill"
                + PORTRAIT_FILE_TYPE);
            case "CGB" -> {
                if (campaign.getGameYear() >= 3060) {
                    icon = new ImageIcon(PORTRAIT_DIRECTORY + "Ghost Bear Dominion"
                        + PORTRAIT_FILE_TYPE);
                } else {
                    icon = new ImageIcon(PORTRAIT_DIRECTORY + "Clan Ghost Bear"
                        + PORTRAIT_FILE_TYPE);
                }
            }
            case "CGS" -> icon = new ImageIcon(PORTRAIT_DIRECTORY + "Clan Goliath Scorpion"
                + PORTRAIT_FILE_TYPE);
            case "CHH" -> icon = new ImageIcon(PORTRAIT_DIRECTORY + "Clan Hell's Horses"
                + PORTRAIT_FILE_TYPE);
            case "CIH" -> icon = new ImageIcon(PORTRAIT_DIRECTORY + "Clan Ice Hellion"
                + PORTRAIT_FILE_TYPE);
            case "CJF" -> icon = new ImageIcon(PORTRAIT_DIRECTORY + "Clan Jade Falcon"
                + PORTRAIT_FILE_TYPE);
            case "CMG" -> icon = new ImageIcon(PORTRAIT_DIRECTORY + "Clan Mongoose"
                + PORTRAIT_FILE_TYPE);
            case "CNC" -> icon = new ImageIcon(PORTRAIT_DIRECTORY + "Clan Nova Cat"
                + PORTRAIT_FILE_TYPE);
            case "CSJ" -> icon = new ImageIcon(PORTRAIT_DIRECTORY + "Clan Smoke Jaguar"
                + PORTRAIT_FILE_TYPE);
            case "CSR" -> icon = new ImageIcon(PORTRAIT_DIRECTORY + "Clan Snow Raven"
                + PORTRAIT_FILE_TYPE);
            case "CSA" -> icon = new ImageIcon(PORTRAIT_DIRECTORY + "Clan Star Adder"
                + PORTRAIT_FILE_TYPE);
            case "CSV" -> icon = new ImageIcon(PORTRAIT_DIRECTORY + "Clan Steel Viper"
                + PORTRAIT_FILE_TYPE);
            case "CSL" -> icon = new ImageIcon(PORTRAIT_DIRECTORY + "Clan Stone Lion"
                + PORTRAIT_FILE_TYPE);
            case "CWI" -> icon = new ImageIcon(PORTRAIT_DIRECTORY + "Clan Widowmaker"
                + PORTRAIT_FILE_TYPE);
            case "CW", "CWE" -> icon = new ImageIcon(PORTRAIT_DIRECTORY + "Clan Wolf"
                + PORTRAIT_FILE_TYPE);
            case "CWIE" -> icon = new ImageIcon(PORTRAIT_DIRECTORY + "Clan Wolf-in-Exile"
                + PORTRAIT_FILE_TYPE);
            case "CEI" -> icon = new ImageIcon(PORTRAIT_DIRECTORY + "Scorpion Empire"
                + PORTRAIT_FILE_TYPE);
            case "RD" -> icon = new ImageIcon(PORTRAIT_DIRECTORY + "Rasalhague Dominion"
                + PORTRAIT_FILE_TYPE);
            case "RA" -> icon = new ImageIcon(PORTRAIT_DIRECTORY + "Raven Alliance"
                + PORTRAIT_FILE_TYPE);
            default -> icon = new ImageIcon("data/images/force/Pieces/Logos/Inner Sphere/Star League.png");
        }

        // Set the commander's rank and use a name generator to generate the commander's name
        String rank = resources.getString("starColonel.text");
        RandomNameGenerator randomNameGenerator = new RandomNameGenerator();
        String commander = randomNameGenerator.generate(Gender.RANDOMIZE, true, enemyCode);
        commander += ' ' + Bloodname.randomBloodname(enemyCode, Phenotype.MEKWARRIOR,
            campaign.getGameYear()).getName();

        // Construct the batchall message
        String message = String.format(resources.getString("batchallOpener.text"),
            this.getName(), rank, commander, getEnemy().getFullName(campaign.getGameYear()),
            getSystemName(campaign.getLocalDate()));
        message = message + batchallStatement;

        // Append additional message text if the fame is less than 5
        if (campaign.getFameAndInfamy().getFameForFaction(enemyCode) < 5) {
            message = message + resources.getString("batchallCloser.text");
        }

        // Create a text pane to display the message
        JTextPane textPane = new JTextPane();
        textPane.setContentType("text/html");
        textPane.setText(message);
        textPane.setEditable(false);

        // Create a panel to display the icon and the batchall message
        JPanel panel = new JPanel(new BorderLayout());
        JLabel imageLabel = new JLabel(icon);
        panel.add(imageLabel, BorderLayout.CENTER);
        panel.add(textPane, BorderLayout.SOUTH);

        // Choose dialog to display based on the fame
        if (campaign.getFameAndInfamy().getFameForFaction(enemyCode) > 4) {
            noBatchallOfferedDialog(panel, title);
            return false;
        } else {
            return batchallDialog(campaign, panel, title);
        }
    }

    /**
     * This function creates a dialog with accept and refuse buttons.
     *
     * @param campaign the current campaign
     * @param panel the panel to display in the dialog
     * @param title the title of the dialog
     * @return {@code true} if the batchall is accepted, {@code false} otherwise
     */
    private boolean batchallDialog(Campaign campaign, JPanel panel, String title) {
        // We use a single-element array to store the result, because we need to modify it inside
        // the action listeners, which requires the variable to be effectively final
        final boolean[] result = {false};

        // Create a custom dialog
        JDialog dialog = new JDialog();
        dialog.setTitle(title);  // Set the title of the dialog
        dialog.setLayout(new BorderLayout());  // Set a border layout manager

        // Create an accept button and add its action listener. When clicked, it will set the result
        // to true and close the dialog
        JButton acceptButton = new JButton(resources.getString("responseAccept.text"));
        acceptButton.setToolTipText(resources.getString("responseAccept.tooltip"));
        acceptButton.addActionListener(e -> {
            result[0] = true;
            dialog.dispose();
        });

        // Create a refuse button and add its action listener.
        // When clicked, it will trigger a refusal confirmation dialog
        JButton refuseButton = new JButton(resources.getString("responseRefuse.text"));
        refuseButton.setToolTipText(resources.getString("responseRefuse.tooltip"));
        refuseButton.addActionListener(e -> {
            dialog.dispose();  // Close the current dialog
            // Use another method to show a refusal confirmation dialog and store the result
            result[0] = refusalConfirmationDialog(campaign);
        });

        // Create a panel for buttons and add buttons to it
        JPanel buttonPanel = new JPanel();
        buttonPanel.add(acceptButton);
        buttonPanel.add(refuseButton);

        // Add the original panel and button panel to the dialog
        dialog.add(panel, BorderLayout.CENTER);
        dialog.add(buttonPanel, BorderLayout.SOUTH);

        dialog.pack();  // Size the dialog to fit the preferred size and layouts of its components
        dialog.setLocationRelativeTo(null);  // Center the dialog on the screen
        dialog.setModal(true);  // Make the dialog block user input to other top-level windows
        dialog.setVisible(true);  // Show the dialog

        return result[0];  // Return the result when the dialog is disposed
    }

    /**
     * This function displays a dialog asking for final confirmation to refuse a batchall,
     * and performs related actions if the refusal is confirmed.
     *
     * @param campaign the current campaign
     * @return {@code true} if the user accepts the refusal, {@code false} if the user cancels the refusal
     */
    private boolean refusalConfirmationDialog(Campaign campaign) {
        // Create modal JDialog
        JDialog dialog = new JDialog();
        dialog.setLayout(new BorderLayout());

        // Buffer for storing user response (acceptance/refusal)
        final boolean[] response = {false};

        // "Accept" Button
        JButton acceptButton = new JButton(resources.getString("responseAccept.text"));
        acceptButton.setToolTipText(resources.getString("responseAccept.tooltip"));
        acceptButton.addActionListener(e -> {
            response[0] = true;  // User has accepted
            dialog.dispose();  // Close dialog
        });

        // "Refuse" Button
        JButton refuseButton = new JButton(resources.getString("responseRefuse.text"));
        refuseButton.setToolTipText(resources.getString("responseRefuse.tooltip"));
        refuseButton.addActionListener(e -> {
            // Update the campaign state on refusal
            campaign.addReport(resources.getString("refusalReport.text"));
            campaign.getFameAndInfamy().updateFameForFaction(campaign, enemyCode, -1);
            response[0] = false;  // User has refused
            dialog.dispose();  // Close dialog
        });

        // Panel for hosting buttons
        JPanel buttonPanel = new JPanel();
        buttonPanel.add(acceptButton);
        buttonPanel.add(refuseButton);

        // Message Label
        JLabel messageLabel = new JLabel(String.format(resources.getString("refusalConfirmation.text"),
            getEnemy().getFullName(campaign.getGameYear())));

        // Add Message and Buttons to the dialog
        dialog.add(messageLabel, BorderLayout.CENTER);
        dialog.add(buttonPanel, BorderLayout.SOUTH);

        // Configure and display dialog
        dialog.pack();  // Fit dialog to its contents
        dialog.setLocationRelativeTo(null);  // Center dialog
        dialog.setModal(true);  // Block access to other windows
        dialog.setVisible(true);  // Display dialog

        // Return user response
        return response[0];
    }

    /**
     * Displays a dialog with a message for when the faction has refused to offer a Batchall due to
     * past player refusals.
     *
     * @param panel The panel to display in the dialog.
     * @param title The title of the dialog.
     */
    private void noBatchallOfferedDialog(JPanel panel, String title) {
        // Create a new JDialog
        JDialog dialog = new JDialog();
        dialog.setTitle(title);
        dialog.setLayout(new BorderLayout());

        JButton responseButton = new JButton(resources.getString("responseBringItOn.text"));
        responseButton.setToolTipText(resources.getString("responseBringItOn.tooltip"));
        responseButton.addActionListener(e -> dialog.dispose()); // Dispose the dialog when the button is clicked

        JPanel buttonPanel = new JPanel();
        buttonPanel.add(responseButton); // Add the button to the panel

        dialog.add(panel, BorderLayout.CENTER);
        dialog.add(buttonPanel, BorderLayout.SOUTH);

        dialog.pack(); // Size the dialog to fit the preferred size and layouts of its components
        dialog.setLocationRelativeTo(null); // Center the dialog on the screen
        dialog.setModal(true); // Set the dialog to be modal
        dialog.setVisible(true); // Show the dialog
    }
}<|MERGE_RESOLUTION|>--- conflicted
+++ resolved
@@ -21,10 +21,7 @@
  */
 package mekhq.campaign.mission;
 
-<<<<<<< HEAD
-=======
 import megamek.client.generator.RandomNameGenerator;
->>>>>>> ab4b4192
 import megamek.client.generator.RandomUnitGenerator;
 import megamek.client.ui.swing.util.PlayerColour;
 import megamek.common.*;
@@ -60,21 +57,25 @@
 import org.w3c.dom.Node;
 import org.w3c.dom.NodeList;
 
-<<<<<<< HEAD
-=======
-import javax.swing.*;
-import java.awt.*;
->>>>>>> ab4b4192
 import java.io.PrintWriter;
 import java.text.ParseException;
 import java.time.DayOfWeek;
 import java.time.LocalDate;
 import java.util.ArrayList;
 import java.util.Objects;
-<<<<<<< HEAD
-=======
+import java.util.UUID;
+import org.w3c.dom.Node;
+import org.w3c.dom.NodeList;
+
+import javax.swing.*;
+import java.awt.*;
+import java.io.PrintWriter;
+import java.text.ParseException;
+import java.time.DayOfWeek;
+import java.time.LocalDate;
+import java.util.ArrayList;
+import java.util.Objects;
 import java.util.ResourceBundle;
->>>>>>> ab4b4192
 import java.util.UUID;
 
 /**
@@ -188,12 +189,8 @@
         extensionLength = 0;
 
         sharesPct = 0;
-<<<<<<< HEAD
+        batchallAccepted = true;
         setMoraleLevel(AtBMoraleLevel.STALEMATE);
-=======
-        batchallAccepted = true;
-        setMoraleLevel(AtBMoraleLevel.NORMAL);
->>>>>>> ab4b4192
         routEnd = null;
         numBonusParts = 0;
         priorLogisticsFailure = false;
@@ -258,78 +255,6 @@
         return !faction.isMajorOrSuperPower() && !faction.isClan();
     }
 
-<<<<<<< HEAD
-    public void calculatePaymentMultiplier(Campaign campaign) {
-        int unitRatingMod = campaign.getAtBUnitRatingMod();
-        double multiplier = 1.0;
-        // IntOps reputation factor then Dragoons rating
-        if (campaign.getCampaignOptions().getUnitRatingMethod().isCampaignOperations()) {
-            multiplier *= (unitRatingMod * 0.2) + 0.5;
-        } else {
-            if (unitRatingMod >= IUnitRating.DRAGOON_A) {
-                multiplier *= 2.0;
-            } else if (unitRatingMod == IUnitRating.DRAGOON_B) {
-                multiplier *= 1.5;
-            } else if (unitRatingMod == IUnitRating.DRAGOON_D) {
-                multiplier *= 0.8;
-            } else if (unitRatingMod == IUnitRating.DRAGOON_F) {
-                multiplier *= 0.5;
-            }
-        }
-
-        multiplier *= getContractType().getPaymentMultiplier();
-
-        final Faction employer = Factions.getInstance().getFaction(employerCode);
-        final Faction enemy = getEnemy();
-        if (employer.isISMajorOrSuperPower() || employer.isClan()) {
-            multiplier *= 1.2;
-        } else if (enemy.isIndependent()) {
-            multiplier *= 1.0;
-        } else {
-            multiplier *= 1.1;
-        }
-
-        if (enemy.isRebelOrPirate()) {
-            multiplier *= 1.1;
-        }
-
-        int cmdrStrategy = 0;
-        if (campaign.getFlaggedCommander() != null &&
-                campaign.getFlaggedCommander().getSkill(SkillType.S_STRATEGY) != null) {
-            cmdrStrategy = campaign.getFlaggedCommander().getSkill(SkillType.S_STRATEGY).getLevel();
-        }
-        int maxDeployedLances = campaign.getCampaignOptions().getBaseStrategyDeployment() +
-                campaign.getCampaignOptions().getAdditionalStrategyDeployment() *
-                        cmdrStrategy;
-
-        if (isSubcontract()) {
-            requiredLances = 1;
-        } else {
-            requiredLances = Math.max(getEffectiveNumUnits(campaign) / 6, 1);
-            if (requiredLances > maxDeployedLances && campaign.getCampaignOptions().isAdjustPaymentForStrategy()) {
-                multiplier *= (double) maxDeployedLances / (double) requiredLances;
-                requiredLances = maxDeployedLances;
-            }
-        }
-
-        setMultiplier(multiplier);
-    }
-
-    /**
-     * Checks and updates the morale which depends on various conditions such as the rout end date,
-     * skill levels, victories, defeats, etc. This method also updates the enemy status based on the
-     * morale level.
-     *
-     * @param today       The current date in the context.
-     */
-    public void checkMorale(Campaign campaign, LocalDate today) {
-        // Check whether enemy forces have been reinforced, and whether any current rout continues
-        // beyond its expected date
-        boolean routContinue = Compute.randomInt(4) < 3;
-
-        // If there is a rout end date, and it's past today, update morale and enemy state accordingly
-        if (routEnd != null && !routContinue) {
-=======
     /**
      * Checks the morale level of the campaign based on various factors.
      *
@@ -339,7 +264,6 @@
      */
     public void checkMorale(Campaign campaign, LocalDate today, int dragoonRating) {
         if (null != routEnd) {
->>>>>>> ab4b4192
             if (today.isAfter(routEnd)) {
                 setMoraleLevel(AtBMoraleLevel.STALEMATE);
                 routEnd = null;
