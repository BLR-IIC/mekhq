/*
 * Copyright (C) 2018-2021 - The MegaMek Team. All Rights Reserved
 *
 * This file is part of MekHQ.
 *
 * MekHQ is free software: you can redistribute it and/or modify
 * it under the terms of the GNU General Public License as published by
 * the Free Software Foundation, either version 3 of the License, or
 * (at your option) any later version.
 *
 * MekHQ is distributed in the hope that it will be useful,
 * but WITHOUT ANY WARRANTY; without even the implied warranty of
 * MERCHANTABILITY or FITNESS FOR A PARTICULAR PURPOSE. See the
 * GNU General Public License for more details.
 *
 * You should have received a copy of the GNU General Public License
 * along with MekHQ. If not, see <http://www.gnu.org/licenses/>.
 */
package mekhq.campaign.mission;

import java.io.PrintWriter;
import java.io.Serializable;
import java.util.ArrayList;
import java.util.Collections;
import java.util.List;
import java.util.Objects;
import java.util.stream.Collectors;

import megamek.client.ui.swing.util.PlayerColour;
import megamek.common.icons.Camouflage;
import megamek.common.logging.LogLevel;
import org.w3c.dom.Node;
import org.w3c.dom.NodeList;

import megamek.client.bot.princess.BehaviorSettings;
import megamek.client.bot.princess.BehaviorSettingsFactory;
import megamek.client.bot.princess.CardinalEdge;
import megamek.client.bot.princess.PrincessException;
import megamek.common.Board;
import megamek.common.Compute;
import megamek.common.Entity;
import megamek.common.UnitNameTracker;
import mekhq.MekHQ;
import mekhq.MekHqXmlSerializable;
import mekhq.MekHqXmlUtil;

public class BotForce implements Serializable, MekHqXmlSerializable {
    private static final long serialVersionUID = 8259058549964342518L;

    private final UnitNameTracker nameTracker = new UnitNameTracker();
    private String name;
    private List<Entity> entityList;
    private int team;
    private int start;
    private Camouflage camouflage;
    private PlayerColour colour;
    private BehaviorSettings behaviorSettings;

    public BotForce() {
        setCamouflage(new Camouflage());
        this.entityList = new ArrayList<>();
        try {
            behaviorSettings = BehaviorSettingsFactory.getInstance().DEFAULT_BEHAVIOR.getCopy();
        } catch (PrincessException ex) {
            MekHQ.getLogger().error("Error getting Princess default behaviors", ex);
        }
    }

    public BotForce(String name, int team, int start, List<Entity> entityList) {
        this(name, team, start, start, entityList,
                new Camouflage(Camouflage.COLOUR_CAMOUFLAGE, PlayerColour.BLUE.name()),
                PlayerColour.BLUE);
    }

    public BotForce(String name, int team, int start, int home, List<Entity> entityList) {
        this(name, team, start, home, entityList,
                new Camouflage(Camouflage.COLOUR_CAMOUFLAGE, PlayerColour.BLUE.name()),
                PlayerColour.BLUE);
    }

    public BotForce(String name, int team, int start, int home, List<Entity> entityList,
                    Camouflage camouflage, PlayerColour colour) {
        this.name = name;
        this.team = team;
        this.start = start;
        // Filter all nulls out of the parameter entityList
<<<<<<< HEAD
        this.entityList = entityList.stream().filter(Objects::nonNull).collect(Collectors.toCollection(ArrayList::new));
        setCamouflage(camouflage);
        setColour(colour);
=======
        setEntityList(entityList);
        this.camoCategory = camoCategory;
        this.camoFileName = camoFileName;
        this.colour = colour;
>>>>>>> 88a85cc7
        try {
            behaviorSettings = BehaviorSettingsFactory.getInstance().DEFAULT_BEHAVIOR.getCopy();
        } catch (PrincessException ex) {
            MekHQ.getLogger().error("Error getting Princess default behaviors", ex);
        }
        behaviorSettings.setRetreatEdge(CardinalEdge.NEAREST_OR_NONE);
        behaviorSettings.setDestinationEdge(CardinalEdge.NEAREST_OR_NONE);
    }

    /* Convert from MM's Board to Princess's HomeEdge */
    public CardinalEdge findCardinalEdge(int start) {
        switch (start) {
            case Board.START_N:
                return CardinalEdge.NORTH;
            case Board.START_S:
                return CardinalEdge.SOUTH;
            case Board.START_E:
                return CardinalEdge.EAST;
            case Board.START_W:
                return CardinalEdge.WEST;
            case Board.START_NW:
                return (Compute.randomInt(2) == 0) ? CardinalEdge.NORTH : CardinalEdge.WEST;
            case Board.START_NE:
                return (Compute.randomInt(2) == 0) ? CardinalEdge.NORTH : CardinalEdge.EAST;
            case Board.START_SW:
                return (Compute.randomInt(2) == 0) ? CardinalEdge.SOUTH : CardinalEdge.WEST;
            case Board.START_SE:
                return (Compute.randomInt(2) == 0) ? CardinalEdge.SOUTH : CardinalEdge.EAST;
            case Board.START_ANY:
                return CardinalEdge.getCardinalEdge(Compute.randomInt(4));
            default:
                return CardinalEdge.NEAREST_OR_NONE;
        }
    }

    public String getName() {
        return name;
    }

    public void setName(String name) {
        this.name = name;
    }

    public List<Entity> getEntityList() {
        return Collections.unmodifiableList(entityList);
    }

    public boolean removeEntity(int index) {
        Entity e = null;
        if ((index >= 0) && (index < entityList.size())) {
            e = entityList.remove(index);
            nameTracker.remove(e, updated -> {
                updated.generateShortName();
                updated.generateDisplayName();
            });
        }

        return e != null;
    }

    public void setEntityList(List<Entity> entityList) {
        nameTracker.clear();

        List<Entity> entities = new ArrayList<>();
        for (Entity e : entityList) {
            if (e != null) {
                nameTracker.add(e);
                entities.add(e);
            }
        }

        this.entityList = entities;
    }

    public int getTeam() {
        return team;
    }

    public void setTeam(int team) {
        this.team = team;
    }

    public int getStart() {
        return start;
    }

    public void setStart(int start) {
        this.start = start;
    }

    public Camouflage getCamouflage() {
        return camouflage;
    }

    public void setCamouflage(Camouflage camouflage) {
        this.camouflage = Objects.requireNonNull(camouflage);
    }
    public PlayerColour getColour() {
        return colour;
    }

    public void setColour(PlayerColour colour) {
        this.colour = Objects.requireNonNull(colour, "Colour cannot be set to null");
    }

    public int getTotalBV() {
        int bv = 0;

        for (Entity entity : getEntityList()) {
            if (entity == null) {
                MekHQ.getLogger().error("Null entity when calculating the BV a bot force, we should never find a null here. Please investigate");
            } else {
                bv += entity.calculateBattleValue(true, false);
            }
        }

        return bv;
    }

    public BehaviorSettings getBehaviorSettings() {
        return behaviorSettings;
    }

    public void setBehaviorSettings(BehaviorSettings behaviorSettings) {
        this.behaviorSettings = behaviorSettings;
    }

    public void setDestinationEdge(int i) {
        behaviorSettings.setDestinationEdge(findCardinalEdge(i));
    }

    public void setRetreatEdge(int i) {
        behaviorSettings.setRetreatEdge(findCardinalEdge(i));
    }

    @Override
    public void writeToXml(PrintWriter pw1, int indent) {
        MekHqXmlUtil.writeSimpleXmlTag(pw1, indent++, "name", name);
        MekHqXmlUtil.writeSimpleXmlTag(pw1, indent, "team", team);
        MekHqXmlUtil.writeSimpleXmlTag(pw1, indent, "start", start);
        if (!getCamouflage().hasDefaultCategory()) {
            MekHqXmlUtil.writeSimpleXmlTag(pw1, indent, "camoCategory", getCamouflage().getCategory());
        }
        if (!getCamouflage().hasDefaultFilename()) {
            MekHqXmlUtil.writeSimpleXmlTag(pw1, indent, "camoFileName", getCamouflage().getFilename());
        }
        MekHqXmlUtil.writeSimpleXmlTag(pw1, indent, "colour", getColour().name());
        MekHqXmlUtil.writeSimpleXMLOpenIndentedLine(pw1, indent++, "entities");
        for (Entity en : entityList) {
            if (en == null) {
                MekHQ.getLogger().error("Null entity when saving a bot force, we should never find a null here. Please investigate");
            } else {
                pw1.println(AtBScenario.writeEntityWithCrewToXmlString(en, indent, entityList));
            }
        }
        MekHqXmlUtil.writeSimpleXMLCloseIndentedLine(pw1, --indent, "entities");
        MekHqXmlUtil.writeSimpleXMLOpenIndentedLine(pw1, indent++, "behaviorSettings");
        MekHqXmlUtil.writeSimpleXmlTag(pw1, indent, "verbosity", behaviorSettings.getVerbosity().toString());
        MekHqXmlUtil.writeSimpleXmlTag(pw1, indent, "forcedWithdrawal", behaviorSettings.isForcedWithdrawal());
        MekHqXmlUtil.writeSimpleXmlTag(pw1, indent, "autoFlee", behaviorSettings.shouldAutoFlee());
        MekHqXmlUtil.writeSimpleXmlTag(pw1, indent, "selfPreservationIndex", behaviorSettings.getSelfPreservationIndex());
        MekHqXmlUtil.writeSimpleXmlTag(pw1, indent, "fallShameIndex", behaviorSettings.getFallShameIndex());
        MekHqXmlUtil.writeSimpleXmlTag(pw1, indent, "hyperAggressionIndex", behaviorSettings.getHyperAggressionIndex());
        MekHqXmlUtil.writeSimpleXmlTag(pw1, indent, "destinationEdge", behaviorSettings.getDestinationEdge().ordinal());
        MekHqXmlUtil.writeSimpleXmlTag(pw1, indent, "retreatEdge", behaviorSettings.getRetreatEdge().ordinal());
        MekHqXmlUtil.writeSimpleXmlTag(pw1, indent, "herdMentalityIndex", behaviorSettings.getHerdMentalityIndex());
        MekHqXmlUtil.writeSimpleXmlTag(pw1, indent, "braveryIndex", behaviorSettings.getBraveryIndex());
        MekHqXmlUtil.writeSimpleXMLCloseIndentedLine(pw1, --indent, "behaviorSettings");
    }

    public void setFieldsFromXmlNode(Node wn) {
        NodeList nl = wn.getChildNodes();
        for (int x = 0; x < nl.getLength(); x++) {
            Node wn2 = nl.item(x);
            if (wn2.getNodeName().equalsIgnoreCase("name")) {
                name = MekHqXmlUtil.unEscape(wn2.getTextContent());
            } else if (wn2.getNodeName().equalsIgnoreCase("team")) {
                team = Integer.parseInt(wn2.getTextContent());
            } else if (wn2.getNodeName().equalsIgnoreCase("start")) {
                start = Integer.parseInt(wn2.getTextContent());
            } else if (wn2.getNodeName().equalsIgnoreCase("camoCategory")) {
                getCamouflage().setCategory(wn2.getTextContent().trim());
            } else if (wn2.getNodeName().equalsIgnoreCase("camoFileName")) {
                getCamouflage().setFilename(wn2.getTextContent().trim());
            } else if (wn2.getNodeName().equalsIgnoreCase("colour")) {
                setColour(PlayerColour.parseFromString(wn2.getTextContent().trim()));
            } else if (wn2.getNodeName().equalsIgnoreCase("colorIndex")) { // Legacy - 0.47.15 removal
                setColour(PlayerColour.parseFromString(wn2.getTextContent().trim()));
                if (Camouflage.NO_CAMOUFLAGE.equals(getCamouflage().getCategory())) {
                    getCamouflage().setCategory(Camouflage.COLOUR_CAMOUFLAGE);
                    getCamouflage().setFilename(getColour().name());
                }
            } else if (wn2.getNodeName().equalsIgnoreCase("entities")) {
                NodeList nl2 = wn2.getChildNodes();
                for (int i = 0; i < nl2.getLength(); i++) {
                    Node wn3 = nl2.item(i);
                    if (wn3.getNodeName().equalsIgnoreCase("entity")) {
                        Entity en = null;
                        try {
                            en = MekHqXmlUtil.getEntityFromXmlString(wn3);
                        } catch (Exception e) {
                            MekHQ.getLogger().error("Error loading allied unit in scenario", e);
                        }
                        if (en != null) {
                            entityList.add(en);
                        }
                    }
                }
            } else if (wn2.getNodeName().equalsIgnoreCase("behaviorSettings")) {
                NodeList nl2 = wn2.getChildNodes();
                for (int i = 0; i < nl2.getLength(); i++) {
                    Node wn3 = nl2.item(i);
                    if (wn3.getNodeName().equalsIgnoreCase("verbosity")) {
                        behaviorSettings.setVerbosity(LogLevel.getLogLevel(wn3.getTextContent()));
                    } else if (wn3.getNodeName().equalsIgnoreCase("forcedWithdrawal")) {
                        behaviorSettings.setForcedWithdrawal(Boolean.parseBoolean(wn3.getTextContent()));
                    } else if (wn3.getNodeName().equalsIgnoreCase("autoFlee")) {
                        behaviorSettings.setAutoFlee(Boolean.parseBoolean(wn3.getTextContent()));
                    } else if (wn3.getNodeName().equalsIgnoreCase("selfPreservationIndex")) {
                        behaviorSettings.setSelfPreservationIndex(Integer.parseInt(wn3.getTextContent()));
                    } else if (wn3.getNodeName().equalsIgnoreCase("fallShameIndex")) {
                        behaviorSettings.setFallShameIndex(Integer.parseInt(wn3.getTextContent()));
                    } else if (wn3.getNodeName().equalsIgnoreCase("hyperAggressionIndex")) {
                        behaviorSettings.setHyperAggressionIndex(Integer.parseInt(wn3.getTextContent()));
                    } else if (wn3.getNodeName().equalsIgnoreCase("destinationEdge")) {
                        behaviorSettings.setDestinationEdge(Integer.parseInt(wn3.getTextContent()));
                    } else if (wn3.getNodeName().equalsIgnoreCase("retreatEdge")) {
                        behaviorSettings.setRetreatEdge(Integer.parseInt(wn3.getTextContent()));
                    } else if (wn3.getNodeName().equalsIgnoreCase("herdMentalityIndex")) {
                        behaviorSettings.setHerdMentalityIndex(Integer.parseInt(wn3.getTextContent()));
                    } else if (wn3.getNodeName().equalsIgnoreCase("braveryIndex")) {
                        behaviorSettings.setBraveryIndex(Integer.parseInt(wn3.getTextContent()));
                    }
                }
            }
        }
    }
}<|MERGE_RESOLUTION|>--- conflicted
+++ resolved
@@ -24,7 +24,6 @@
 import java.util.Collections;
 import java.util.List;
 import java.util.Objects;
-import java.util.stream.Collectors;
 
 import megamek.client.ui.swing.util.PlayerColour;
 import megamek.common.icons.Camouflage;
@@ -47,7 +46,7 @@
 public class BotForce implements Serializable, MekHqXmlSerializable {
     private static final long serialVersionUID = 8259058549964342518L;
 
-    private final UnitNameTracker nameTracker = new UnitNameTracker();
+    private transient final UnitNameTracker nameTracker = new UnitNameTracker();
     private String name;
     private List<Entity> entityList;
     private int team;
@@ -83,17 +82,9 @@
         this.name = name;
         this.team = team;
         this.start = start;
-        // Filter all nulls out of the parameter entityList
-<<<<<<< HEAD
-        this.entityList = entityList.stream().filter(Objects::nonNull).collect(Collectors.toCollection(ArrayList::new));
+        setEntityList(entityList);
         setCamouflage(camouflage);
         setColour(colour);
-=======
-        setEntityList(entityList);
-        this.camoCategory = camoCategory;
-        this.camoFileName = camoFileName;
-        this.colour = colour;
->>>>>>> 88a85cc7
         try {
             behaviorSettings = BehaviorSettingsFactory.getInstance().DEFAULT_BEHAVIOR.getCopy();
         } catch (PrincessException ex) {
