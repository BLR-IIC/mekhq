/*
 * Copyright (c) 2018-2022 - The MegaMek Team. All Rights Reserved
 *
 * This file is part of MekHQ.
 *
 * MekHQ is free software: you can redistribute it and/or modify
 * it under the terms of the GNU General Public License as published by
 * the Free Software Foundation, either version 3 of the License, or
 * (at your option) any later version.
 *
 * MekHQ is distributed in the hope that it will be useful,
 * but WITHOUT ANY WARRANTY; without even the implied warranty of
 * MERCHANTABILITY or FITNESS FOR A PARTICULAR PURPOSE. See the
 * GNU General Public License for more details.
 *
 * You should have received a copy of the GNU General Public License
 * along with MekHQ. If not, see <http://www.gnu.org/licenses/>.
 */
package mekhq.campaign.mission;

import megamek.Version;
import megamek.client.bot.princess.BehaviorSettings;
import megamek.client.bot.princess.BehaviorSettingsFactory;
import megamek.client.bot.princess.CardinalEdge;
import megamek.client.bot.princess.PrincessException;
import megamek.client.ui.swing.util.PlayerColour;
import megamek.common.Board;
import megamek.common.Compute;
import megamek.common.Entity;
import megamek.common.UnitNameTracker;
import megamek.common.icons.Camouflage;
import mekhq.MekHqXmlUtil;
import mekhq.campaign.Campaign;
import mekhq.campaign.personnel.Person;
import mekhq.campaign.unit.Unit;
import mekhq.io.migration.CamouflageMigrator;
import org.apache.logging.log4j.LogManager;
import org.w3c.dom.Element;
import org.w3c.dom.Node;
import org.w3c.dom.NodeList;

import java.io.PrintWriter;
<<<<<<< HEAD
import java.util.ArrayList;
import java.util.Collections;
import java.util.List;
import java.util.Objects;
=======
import java.io.Serializable;
import java.util.*;
>>>>>>> 2944fdd2

public class BotForce {
    private transient final UnitNameTracker nameTracker = new UnitNameTracker();
    private String name;
    private List<Entity> fixedEntityList;
    private List<Entity> generatedEntityList;
    private List<UUID> traitors;
    private int team;
    private int start;
    private Camouflage camouflage = new Camouflage(Camouflage.COLOUR_CAMOUFLAGE, PlayerColour.BLUE.name());
    private PlayerColour colour = PlayerColour.BLUE;
    private BehaviorSettings behaviorSettings;
    private String templateName;
    private BotForceRandomizer bfRandomizer;

    public BotForce() {
        fixedEntityList = new ArrayList<>();
        generatedEntityList = new ArrayList<>();
        traitors = new ArrayList<>();
        try {
            behaviorSettings = BehaviorSettingsFactory.getInstance().DEFAULT_BEHAVIOR.getCopy();
        } catch (PrincessException ex) {
            LogManager.getLogger().error("Error getting Princess default behaviors", ex);
        }
        bfRandomizer = null;
    }

    public BotForce(String name, int team, int start, List<Entity> entityList) {
        this(name, team, start, start, entityList,
                new Camouflage(Camouflage.COLOUR_CAMOUFLAGE, PlayerColour.BLUE.name()),
                PlayerColour.BLUE);
    }

    public BotForce(String name, int team, int start, int home, List<Entity> entityList) {
        this(name, team, start, home, entityList,
                new Camouflage(Camouflage.COLOUR_CAMOUFLAGE, PlayerColour.BLUE.name()),
                PlayerColour.BLUE);
    }

    public BotForce(String name, int team, int start, int home, List<Entity> entityList,
                    Camouflage camouflage, PlayerColour colour) {
        this.name = name;
        this.team = team;
        this.start = start;
        setFixedEntityList(entityList);
        setCamouflage(camouflage);
        setColour(colour);
        generatedEntityList = new ArrayList<>();
        traitors = new ArrayList<>();
        try {
            behaviorSettings = BehaviorSettingsFactory.getInstance().DEFAULT_BEHAVIOR.getCopy();
        } catch (PrincessException ex) {
            LogManager.getLogger().error("Error getting Princess default behaviors", ex);
        }
        behaviorSettings.setRetreatEdge(CardinalEdge.NEAREST);
        behaviorSettings.setDestinationEdge(CardinalEdge.NONE);
    }

    /* Convert from MM's Board to Princess's HomeEdge */
    public CardinalEdge findCardinalEdge(int start) {
        switch (start) {
            case Board.START_N:
                return CardinalEdge.NORTH;
            case Board.START_S:
                return CardinalEdge.SOUTH;
            case Board.START_E:
                return CardinalEdge.EAST;
            case Board.START_W:
                return CardinalEdge.WEST;
            case Board.START_NW:
                return (Compute.randomInt(2) == 0) ? CardinalEdge.NORTH : CardinalEdge.WEST;
            case Board.START_NE:
                return (Compute.randomInt(2) == 0) ? CardinalEdge.NORTH : CardinalEdge.EAST;
            case Board.START_SW:
                return (Compute.randomInt(2) == 0) ? CardinalEdge.SOUTH : CardinalEdge.WEST;
            case Board.START_SE:
                return (Compute.randomInt(2) == 0) ? CardinalEdge.SOUTH : CardinalEdge.EAST;
            case Board.START_ANY:
                return CardinalEdge.getCardinalEdge(Compute.randomInt(4));
            default:
                return CardinalEdge.NONE;
        }
    }

    public String getName() {
        return name;
    }

    public void setName(String name) {
        this.name = name;
    }

    public List<Entity> getFixedEntityList() {
        return Collections.unmodifiableList(fixedEntityList);
    }

    public void addEntity(Entity entity) {
        fixedEntityList.add(entity);
    }

    public boolean removeEntity(int index) {
        Entity e = null;
        if ((index >= 0) && (index < fixedEntityList.size())) {
            e = fixedEntityList.remove(index);
            nameTracker.remove(e, updated -> {
                updated.generateShortName();
                updated.generateDisplayName();
            });
        }

        return e != null;
    }

    public void setFixedEntityList(List<Entity> entityList) {
        nameTracker.clear();

        List<Entity> entities = new ArrayList<>();
        for (Entity e : entityList) {
            if (e != null) {
                nameTracker.add(e);
                entities.add(e);
            }
        }

        this.fixedEntityList = entities;
    }

    public int getTeam() {
        return team;
    }

    public void setTeam(int team) {
        this.team = team;
    }

    public int getStart() {
        return start;
    }

    public void setStart(int start) {
        this.start = start;
    }

    public String getTemplateName() {
        return templateName;
    }

    public void setTemplateName(String templateName) {
        this.templateName = templateName;
    }

    public Camouflage getCamouflage() {
        return camouflage;
    }

    public void setCamouflage(Camouflage camouflage) {
        this.camouflage = Objects.requireNonNull(camouflage);
    }
    public PlayerColour getColour() {
        return colour;
    }

    public void setColour(PlayerColour colour) {
        this.colour = Objects.requireNonNull(colour, "Colour cannot be set to null");
    }

    public List<Entity> getFullEntityList(Campaign c) {
        List<Entity> fullEntities = new ArrayList<>();
        fullEntities.addAll(fixedEntityList);
        fullEntities.addAll(generatedEntityList);
        fullEntities.addAll(getTraitorEntities(c));
        return fullEntities;
    }

    public int getTotalBV(Campaign c) {
        int bv = 0;

        for (Entity entity : getFullEntityList(c)) {
            if (entity == null) {
                LogManager.getLogger().error("Null entity when calculating the BV a bot force, we should never find a null here. Please investigate");
            } else {
                bv += entity.calculateBattleValue(true, false);
            }
        }
        return bv;
    }

    public BehaviorSettings getBehaviorSettings() {
        return behaviorSettings;
    }

    public void setBehaviorSettings(BehaviorSettings behaviorSettings) {
        this.behaviorSettings = behaviorSettings;
    }

    public void setDestinationEdge(int i) {
        behaviorSettings.setDestinationEdge(findCardinalEdge(i));
    }

    public void setRetreatEdge(int i) {
        behaviorSettings.setRetreatEdge(findCardinalEdge(i));
    }

    public void setBotForceRandomizer(BotForceRandomizer randomizer) { this.bfRandomizer = randomizer; }

    public BotForceRandomizer getBotForceRandomizer() { return bfRandomizer; }

    public void generateRandomForces(List<Unit> playerUnits, Campaign c) {
        if (null == bfRandomizer) {
<<<<<<< HEAD
            return new ArrayList<>();
=======
            return;
        }
        // reset the generated units
        generatedEntityList = new ArrayList<>();
        //get existing units
        List<Entity> existingEntityList = new ArrayList<>();
        existingEntityList.addAll(fixedEntityList);
        existingEntityList.addAll(getTraitorEntities(c));
        generatedEntityList = bfRandomizer.generateForce(playerUnits, existingEntityList);
    }

    public List<UUID> getTraitorPersons() {
        return traitors;
    }

    /**
     * Turn traitor UUIDs into an entity list by checking for associated units
     * @return a List of Entities associated with the traitor personnel UUIDs
     */
    public List<Entity> getTraitorEntities(Campaign campaign) {
        List<Entity> traitorEntities = new ArrayList<>();
        for (UUID traitor : traitors) {
            Person p = campaign.getPerson(traitor);
            if ((null != p) && (null != p.getUnit()) && (null != p.getUnit().getEntity())) {
                traitorEntities.add(p.getUnit().getEntity());
            }
>>>>>>> 2944fdd2
        }
        return traitorEntities;
    }

    /**
     * Turn traitor UUIDs into a Unit list by checking for associated units
     * @return a List of Units associated with the traitor personnel UUIDs
     */
    public List<Unit> getTraitorUnits(Campaign campaign) {
        List<Unit> traitorUnits = new ArrayList<>();
        for (UUID traitor : traitors) {
            Person p = campaign.getPerson(traitor);
            if ((null != p) && (null != p.getUnit())) {
                traitorUnits.add(p.getUnit());
            }
        }
        return traitorUnits;
    }

    /**
     * Checks to see if a given unit has a crew member among the traitor personnel IDs. This is used
     * primarily to determine if a unit can be deployed to a scenario.
     * @param unit
     * @return a boolean indicating whether this unit is a traitor
     */
    public boolean isTraitor(Unit unit) {
        for (Person p : unit.getActiveCrew()) {
            if (traitors.contains(p.getId())) {
                return true;
            }
        }
        return false;
    }

<<<<<<< HEAD
    public void writeToXML(final PrintWriter pw, int indent) {
        MekHqXmlUtil.writeSimpleXMLOpenTag(pw, indent++, "botForce");
        MekHqXmlUtil.writeSimpleXMLTag(pw, indent, "name", name);
        MekHqXmlUtil.writeSimpleXMLTag(pw, indent, "team", team);
        MekHqXmlUtil.writeSimpleXMLTag(pw, indent, "start", start);
        getCamouflage().writeToXML(pw, indent);
        MekHqXmlUtil.writeSimpleXMLTag(pw, indent, "colour", getColour().name());
        MekHqXmlUtil.writeSimpleXMLTag(pw, indent, "templateName", templateName);
        MekHqXmlUtil.writeSimpleXMLOpenTag(pw, indent++, "entities");
        for (Entity en : entityList) {
            if (en == null) {
                LogManager.getLogger().error("Null entity when saving a bot force, we should never find a null here. Please investigate");
            } else {
                MekHqXmlUtil.writeEntityWithCrewToXML(pw, indent, en, entityList);
            }
        }
        MekHqXmlUtil.writeSimpleXMLCloseTag(pw, --indent, "entities");
=======
    @Override
    public void writeToXml(PrintWriter pw1, int indent) {
        MekHqXmlUtil.writeSimpleXMLOpenTag(pw1, indent++, "botForce");
        MekHqXmlUtil.writeSimpleXMLTag(pw1, indent, "name", name);
        MekHqXmlUtil.writeSimpleXMLTag(pw1, indent, "team", team);
        MekHqXmlUtil.writeSimpleXMLTag(pw1, indent, "start", start);
        getCamouflage().writeToXML(pw1, indent);
        MekHqXmlUtil.writeSimpleXMLTag(pw1, indent, "colour", getColour().name());
        MekHqXmlUtil.writeSimpleXMLTag(pw1, indent, "templateName", templateName);
        MekHqXmlUtil.writeSimpleXMLOpenTag(pw1, indent++, "entities");
        for (Entity en : fixedEntityList) {
            if (en == null) {
                LogManager.getLogger().error("Null entity when saving a bot force, we should never find a null here. Please investigate");
            } else {
                pw1.println(AtBScenario.writeEntityWithCrewToXmlString(en, indent, fixedEntityList));
            }
        }
        MekHqXmlUtil.writeSimpleXMLCloseTag(pw1, --indent, "entities");
        for (UUID traitor : traitors) {
            MekHqXmlUtil.writeSimpleXMLTag(pw1, indent, "traitor", traitor);
        }

>>>>>>> 2944fdd2
        if (null != bfRandomizer) {
            bfRandomizer.writeToXML(pw, indent);
        }
        MekHqXmlUtil.writeSimpleXMLOpenTag(pw, indent++, "behaviorSettings");
        MekHqXmlUtil.writeSimpleXMLTag(pw, indent, "forcedWithdrawal", behaviorSettings.isForcedWithdrawal());
        MekHqXmlUtil.writeSimpleXMLTag(pw, indent, "autoFlee", behaviorSettings.shouldAutoFlee());
        MekHqXmlUtil.writeSimpleXMLTag(pw, indent, "selfPreservationIndex", behaviorSettings.getSelfPreservationIndex());
        MekHqXmlUtil.writeSimpleXMLTag(pw, indent, "fallShameIndex", behaviorSettings.getFallShameIndex());
        MekHqXmlUtil.writeSimpleXMLTag(pw, indent, "hyperAggressionIndex", behaviorSettings.getHyperAggressionIndex());
        MekHqXmlUtil.writeSimpleXMLTag(pw, indent, "destinationEdge", behaviorSettings.getDestinationEdge().ordinal());
        MekHqXmlUtil.writeSimpleXMLTag(pw, indent, "retreatEdge", behaviorSettings.getRetreatEdge().ordinal());
        MekHqXmlUtil.writeSimpleXMLTag(pw, indent, "herdMentalityIndex", behaviorSettings.getHerdMentalityIndex());
        MekHqXmlUtil.writeSimpleXMLTag(pw, indent, "braveryIndex", behaviorSettings.getBraveryIndex());
        MekHqXmlUtil.writeSimpleXMLCloseTag(pw, --indent, "behaviorSettings");
        MekHqXmlUtil.writeSimpleXMLCloseTag(pw, --indent, "botForce");
    }

    public void setFieldsFromXmlNode(final Node wn, final Version version, final Campaign campaign) {
        final NodeList nl = wn.getChildNodes();
        for (int x = 0; x < nl.getLength(); x++) {
            final Node wn2 = nl.item(x);
            try {
                if (wn2.getNodeName().equalsIgnoreCase("name")) {
                    name = MekHqXmlUtil.unEscape(wn2.getTextContent());
                } else if (wn2.getNodeName().equalsIgnoreCase("team")) {
                    team = Integer.parseInt(wn2.getTextContent());
                } else if (wn2.getNodeName().equalsIgnoreCase("start")) {
                    start = Integer.parseInt(wn2.getTextContent());
                } else if (wn2.getNodeName().equalsIgnoreCase(Camouflage.XML_TAG)) {
                    setCamouflage(Camouflage.parseFromXML(wn2));
                } else if (wn2.getNodeName().equalsIgnoreCase("camoCategory")) { // Legacy - 0.49.3 removal
                    getCamouflage().setCategory(wn2.getTextContent().trim());
                } else if (wn2.getNodeName().equalsIgnoreCase("camoFileName")) { // Legacy - 0.49.3 removal
                    getCamouflage().setFilename(wn2.getTextContent().trim());
                } else if (wn2.getNodeName().equalsIgnoreCase("colour")) {
                    setColour(PlayerColour.parseFromString(wn2.getTextContent().trim()));
                } else if (wn2.getNodeName().equalsIgnoreCase("colorIndex")) { // Legacy - 0.47.15 removal
                    setColour(PlayerColour.parseFromString(wn2.getTextContent().trim()));
                    if (Camouflage.NO_CAMOUFLAGE.equals(getCamouflage().getCategory())) {
                        getCamouflage().setCategory(Camouflage.COLOUR_CAMOUFLAGE);
                        getCamouflage().setFilename(getColour().name());
                    }
                } else if (wn2.getNodeName().equalsIgnoreCase("templateName")) {
                    setTemplateName(wn2.getTextContent().trim());
                } else if (wn2.getNodeName().equalsIgnoreCase("traitor")) {
                    traitors.add(UUID.fromString(wn2.getTextContent().trim()));
                } else if (wn2.getNodeName().equalsIgnoreCase("botForceRandomizer")) {
                    BotForceRandomizer bfRandomizer = BotForceRandomizer.generateInstanceFromXML(wn2, campaign, version);
                    setBotForceRandomizer(bfRandomizer);
                } else if (wn2.getNodeName().equalsIgnoreCase("entities")) {
                    NodeList nl2 = wn2.getChildNodes();
                    for (int i = 0; i < nl2.getLength(); i++) {
                        Node wn3 = nl2.item(i);
                        if (wn3.getNodeName().equalsIgnoreCase("entity")) {
                            Entity en = null;
                            try {
                                en = MekHqXmlUtil.parseSingleEntityMul((Element) wn3, campaign.getGameOptions());
                            } catch (Exception e) {
                                LogManager.getLogger().error("Error loading allied unit in scenario", e);
                            }

                            if (en != null) {
                                fixedEntityList.add(en);
                            }
                        }
                    }
                } else if (wn2.getNodeName().equalsIgnoreCase("behaviorSettings")) {
                    NodeList nl2 = wn2.getChildNodes();
                    for (int i = 0; i < nl2.getLength(); i++) {
                        Node wn3 = nl2.item(i);
                        if (wn3.getNodeName().equalsIgnoreCase("forcedWithdrawal")) {
                            behaviorSettings.setForcedWithdrawal(Boolean.parseBoolean(wn3.getTextContent()));
                        } else if (wn3.getNodeName().equalsIgnoreCase("autoFlee")) {
                            behaviorSettings.setAutoFlee(Boolean.parseBoolean(wn3.getTextContent()));
                        } else if (wn3.getNodeName().equalsIgnoreCase("selfPreservationIndex")) {
                            behaviorSettings.setSelfPreservationIndex(Integer.parseInt(wn3.getTextContent()));
                        } else if (wn3.getNodeName().equalsIgnoreCase("fallShameIndex")) {
                            behaviorSettings.setFallShameIndex(Integer.parseInt(wn3.getTextContent()));
                        } else if (wn3.getNodeName().equalsIgnoreCase("hyperAggressionIndex")) {
                            behaviorSettings.setHyperAggressionIndex(Integer.parseInt(wn3.getTextContent()));
                        } else if (wn3.getNodeName().equalsIgnoreCase("destinationEdge")) {
                            behaviorSettings.setDestinationEdge(Integer.parseInt(wn3.getTextContent()));
                        } else if (wn3.getNodeName().equalsIgnoreCase("retreatEdge")) {
                            behaviorSettings.setRetreatEdge(Integer.parseInt(wn3.getTextContent()));
                        } else if (wn3.getNodeName().equalsIgnoreCase("herdMentalityIndex")) {
                            behaviorSettings.setHerdMentalityIndex(Integer.parseInt(wn3.getTextContent()));
                        } else if (wn3.getNodeName().equalsIgnoreCase("braveryIndex")) {
                            behaviorSettings.setBraveryIndex(Integer.parseInt(wn3.getTextContent()));
                        }
                    }
                }
            } catch (Exception e) {
                LogManager.getLogger().error("", e);
            }
        }

        if (version.isLowerThan("0.49.3")) {
            CamouflageMigrator.migrateCamouflage(version, getCamouflage());
        }
    }
}<|MERGE_RESOLUTION|>--- conflicted
+++ resolved
@@ -40,15 +40,7 @@
 import org.w3c.dom.NodeList;
 
 import java.io.PrintWriter;
-<<<<<<< HEAD
-import java.util.ArrayList;
-import java.util.Collections;
-import java.util.List;
-import java.util.Objects;
-=======
-import java.io.Serializable;
 import java.util.*;
->>>>>>> 2944fdd2
 
 public class BotForce {
     private transient final UnitNameTracker nameTracker = new UnitNameTracker();
@@ -142,7 +134,11 @@
     }
 
     public List<Entity> getFixedEntityList() {
-        return Collections.unmodifiableList(fixedEntityList);
+        return Collections.unmodifiableList(getFixedEntityListDirect());
+    }
+
+    public List<Entity> getFixedEntityListDirect() {
+        return fixedEntityList;
     }
 
     public void addEntity(Entity entity) {
@@ -258,9 +254,6 @@
 
     public void generateRandomForces(List<Unit> playerUnits, Campaign c) {
         if (null == bfRandomizer) {
-<<<<<<< HEAD
-            return new ArrayList<>();
-=======
             return;
         }
         // reset the generated units
@@ -287,7 +280,6 @@
             if ((null != p) && (null != p.getUnit()) && (null != p.getUnit().getEntity())) {
                 traitorEntities.add(p.getUnit().getEntity());
             }
->>>>>>> 2944fdd2
         }
         return traitorEntities;
     }
@@ -322,7 +314,6 @@
         return false;
     }
 
-<<<<<<< HEAD
     public void writeToXML(final PrintWriter pw, int indent) {
         MekHqXmlUtil.writeSimpleXMLOpenTag(pw, indent++, "botForce");
         MekHqXmlUtil.writeSimpleXMLTag(pw, indent, "name", name);
@@ -332,38 +323,19 @@
         MekHqXmlUtil.writeSimpleXMLTag(pw, indent, "colour", getColour().name());
         MekHqXmlUtil.writeSimpleXMLTag(pw, indent, "templateName", templateName);
         MekHqXmlUtil.writeSimpleXMLOpenTag(pw, indent++, "entities");
-        for (Entity en : entityList) {
+        for (Entity en : getFixedEntityListDirect()) {
             if (en == null) {
                 LogManager.getLogger().error("Null entity when saving a bot force, we should never find a null here. Please investigate");
             } else {
-                MekHqXmlUtil.writeEntityWithCrewToXML(pw, indent, en, entityList);
+                MekHqXmlUtil.writeEntityWithCrewToXML(pw, indent, en, getFixedEntityListDirect());
             }
         }
         MekHqXmlUtil.writeSimpleXMLCloseTag(pw, --indent, "entities");
-=======
-    @Override
-    public void writeToXml(PrintWriter pw1, int indent) {
-        MekHqXmlUtil.writeSimpleXMLOpenTag(pw1, indent++, "botForce");
-        MekHqXmlUtil.writeSimpleXMLTag(pw1, indent, "name", name);
-        MekHqXmlUtil.writeSimpleXMLTag(pw1, indent, "team", team);
-        MekHqXmlUtil.writeSimpleXMLTag(pw1, indent, "start", start);
-        getCamouflage().writeToXML(pw1, indent);
-        MekHqXmlUtil.writeSimpleXMLTag(pw1, indent, "colour", getColour().name());
-        MekHqXmlUtil.writeSimpleXMLTag(pw1, indent, "templateName", templateName);
-        MekHqXmlUtil.writeSimpleXMLOpenTag(pw1, indent++, "entities");
-        for (Entity en : fixedEntityList) {
-            if (en == null) {
-                LogManager.getLogger().error("Null entity when saving a bot force, we should never find a null here. Please investigate");
-            } else {
-                pw1.println(AtBScenario.writeEntityWithCrewToXmlString(en, indent, fixedEntityList));
-            }
-        }
-        MekHqXmlUtil.writeSimpleXMLCloseTag(pw1, --indent, "entities");
+
         for (UUID traitor : traitors) {
-            MekHqXmlUtil.writeSimpleXMLTag(pw1, indent, "traitor", traitor);
-        }
-
->>>>>>> 2944fdd2
+            MekHqXmlUtil.writeSimpleXMLTag(pw, indent, "traitor", traitor);
+        }
+
         if (null != bfRandomizer) {
             bfRandomizer.writeToXML(pw, indent);
         }
