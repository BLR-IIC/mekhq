--- conflicted
+++ resolved
@@ -213,13 +213,8 @@
     private List<UUID> attachedUnitIds;
     private List<UUID> survivalBonus;
 
-<<<<<<< HEAD
-    HashMap<UUID, Entity> entityIds;
-   
-=======
     private Map<UUID, Entity> entityIds;
 
->>>>>>> 26cf38a7
     // key-value pairs linking transports and the units loaded onto them.
     private Map<String, List<String>> transportLinkages;
     protected Map<String, Entity> externalIDLookup;
