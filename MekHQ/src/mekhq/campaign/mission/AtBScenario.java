--- conflicted
+++ resolved
@@ -21,45 +21,21 @@
  */
 package mekhq.campaign.mission;
 
-import java.io.PrintWriter;
-import java.text.ParseException;
-import java.time.LocalDate;
-import java.util.ArrayList;
-import java.util.Arrays;
-import java.util.HashMap;
-import java.util.HashSet;
-import java.util.List;
-import java.util.Map;
-import java.util.Objects;
-import java.util.ResourceBundle;
-import java.util.Set;
-import java.util.StringJoiner;
-import java.util.UUID;
-import java.util.Vector;
-
 import megamek.client.ui.swing.lobby.LobbyUtility;
 import megamek.common.*;
 import megamek.common.icons.Camouflage;
+import megamek.common.util.EncodeControl;
 import megamek.common.util.StringUtil;
-import mekhq.MekHqConstants;
-import mekhq.Version;
-import mekhq.campaign.market.unitMarket.AtBMonthlyUnitMarket;
-import mekhq.campaign.mission.enums.AtBLanceRole;
-import org.w3c.dom.Element;
-import org.w3c.dom.Node;
-import org.w3c.dom.NodeList;
-
-import megamek.common.util.EncodeControl;
-import mekhq.MekHQ;
-import mekhq.MekHqXmlUtil;
-import mekhq.Utilities;
+import mekhq.*;
+import mekhq.campaign.Campaign;
 import mekhq.campaign.againstTheBot.AtBConfiguration;
-import mekhq.campaign.Campaign;
 import mekhq.campaign.force.Force;
 import mekhq.campaign.force.Lance;
+import mekhq.campaign.market.unitMarket.AtBMonthlyUnitMarket;
 import mekhq.campaign.mission.ObjectiveEffect.ObjectiveEffectType;
 import mekhq.campaign.mission.ScenarioObjective.ObjectiveCriterion;
 import mekhq.campaign.mission.atb.IAtBScenario;
+import mekhq.campaign.mission.enums.AtBLanceRole;
 import mekhq.campaign.personnel.SkillType;
 import mekhq.campaign.rating.IUnitRating;
 import mekhq.campaign.unit.Unit;
@@ -67,6 +43,13 @@
 import mekhq.campaign.universe.Planet;
 import mekhq.campaign.universe.PlanetarySystem;
 import mekhq.campaign.universe.Systems;
+import org.w3c.dom.Node;
+import org.w3c.dom.NodeList;
+
+import java.io.PrintWriter;
+import java.text.ParseException;
+import java.time.LocalDate;
+import java.util.*;
 
 /**
  * @author Neoancient
@@ -1729,7 +1712,6 @@
         for (int x = 0; x < nl.getLength(); x++) {
             Node wn2 = nl.item(x);
 
-<<<<<<< HEAD
             try {
                 if (wn2.getNodeName().equalsIgnoreCase("attacker")) {
                     setAttacker(Boolean.parseBoolean(wn2.getTextContent().trim()));
@@ -1756,11 +1738,13 @@
                 } else if (wn2.getNodeName().equalsIgnoreCase("deploymentDelay")) {
                     deploymentDelay = Integer.parseInt(wn2.getTextContent());
                 } else if (wn2.getNodeName().equalsIgnoreCase("mapSize")) {
-                    String[] xy = wn2.getTextContent().split(",");
+                    String []xy = wn2.getTextContent().split(",");
                     mapSizeX = Integer.parseInt(xy[0]);
                     mapSizeY = Integer.parseInt(xy[1]);
                 } else if (wn2.getNodeName().equalsIgnoreCase("map")) {
                     map = wn2.getTextContent().trim();
+                } else if (wn2.getNodeName().equalsIgnoreCase("usingFixedMap")) {
+                    setUsingFixedMap(Boolean.parseBoolean(wn2.getTextContent().trim()));
                 } else if (wn2.getNodeName().equalsIgnoreCase("lanceCount")) {
                     lanceCount = Integer.parseInt(wn2.getTextContent());
                 } else if (wn2.getNodeName().equalsIgnoreCase("rerollsRemaining")) {
@@ -1772,7 +1756,7 @@
                         if (wn3.getNodeName().equalsIgnoreCase("entity")) {
                             Entity en = null;
                             try {
-                                en = MekHqXmlUtil.parseSingleEntityMul((Element) wn3);
+                                en = MekHqXmlUtil.getEntityFromXmlString(wn3);
                             } catch (Exception e) {
                                 MekHQ.getLogger().error("Error loading allied unit in scenario", e);
                             }
@@ -1781,59 +1765,6 @@
                                 entityIds.put(UUID.fromString(en.getExternalIdAsString()), en);
                                 getExternalIDLookup().put(en.getExternalIdAsString(), en);
                             }
-=======
-            if (wn2.getNodeName().equalsIgnoreCase("attacker")) {
-                setAttacker(Boolean.parseBoolean(wn2.getTextContent().trim()));
-            } else if (wn2.getNodeName().equalsIgnoreCase("lanceForceId")) {
-                lanceForceId = Integer.parseInt(wn2.getTextContent());
-            } else if (wn2.getNodeName().equalsIgnoreCase("lanceRole")) {
-                lanceRole = AtBLanceRole.parseFromString(wn2.getTextContent().trim());
-            } else if (wn2.getNodeName().equalsIgnoreCase("terrainType")) {
-                terrainType = Integer.parseInt(wn2.getTextContent());
-            } else if (wn2.getNodeName().equalsIgnoreCase("light")) {
-                light = Integer.parseInt(wn2.getTextContent());
-            } else if (wn2.getNodeName().equalsIgnoreCase("weather")) {
-                weather = Integer.parseInt(wn2.getTextContent());
-            } else if (wn2.getNodeName().equalsIgnoreCase("wind")) {
-                wind = Integer.parseInt(wn2.getTextContent());
-            } else if (wn2.getNodeName().equalsIgnoreCase("fog")) {
-                fog = Integer.parseInt(wn2.getTextContent());
-            } else if (wn2.getNodeName().equalsIgnoreCase("atmosphere")) {
-                atmosphere = Integer.parseInt(wn2.getTextContent());
-            } else if (wn2.getNodeName().equalsIgnoreCase("gravity")) {
-                gravity = Float.parseFloat(wn2.getTextContent());
-            } else if (wn2.getNodeName().equalsIgnoreCase("start")) {
-                start = Integer.parseInt(wn2.getTextContent());
-            } else if (wn2.getNodeName().equalsIgnoreCase("deploymentDelay")) {
-                deploymentDelay = Integer.parseInt(wn2.getTextContent());
-            } else if (wn2.getNodeName().equalsIgnoreCase("mapSize")) {
-                String []xy = wn2.getTextContent().split(",");
-                mapSizeX = Integer.parseInt(xy[0]);
-                mapSizeY = Integer.parseInt(xy[1]);
-            } else if (wn2.getNodeName().equalsIgnoreCase("map")) {
-                map = wn2.getTextContent().trim();
-            } else if (wn2.getNodeName().equalsIgnoreCase("usingFixedMap")) {
-                setUsingFixedMap(Boolean.parseBoolean(wn2.getTextContent().trim()));
-            } else if (wn2.getNodeName().equalsIgnoreCase("lanceCount")) {
-                lanceCount = Integer.parseInt(wn2.getTextContent());
-            } else if (wn2.getNodeName().equalsIgnoreCase("rerollsRemaining")) {
-                rerollsRemaining = Integer.parseInt(wn2.getTextContent());
-            } else if (wn2.getNodeName().equalsIgnoreCase("alliesPlayer")) {
-                NodeList nl2 = wn2.getChildNodes();
-                for (int i = 0; i < nl2.getLength(); i++) {
-                    Node wn3 = nl2.item(i);
-                    if (wn3.getNodeName().equalsIgnoreCase("entity")) {
-                        Entity en = null;
-                        try {
-                            en = MekHqXmlUtil.getEntityFromXmlString(wn3);
-                        } catch (Exception e) {
-                            MekHQ.getLogger().error("Error loading allied unit in scenario", e);
-                        }
-                        if (en != null) {
-                            alliesPlayer.add(en);
-                            entityIds.put(UUID.fromString(en.getExternalIdAsString()), en);
-                            getExternalIDLookup().put(en.getExternalIdAsString(), en);
->>>>>>> f7037339
                         }
                     }
                 } else if (wn2.getNodeName().equalsIgnoreCase("bigBattleAllies")) {
@@ -1844,7 +1775,7 @@
                         if (wn3.getNodeName().equalsIgnoreCase("entity")) {
                             Entity en = null;
                             try {
-                                en = MekHqXmlUtil.parseSingleEntityMul((Element) wn3);
+                                en = MekHqXmlUtil.getEntityFromXmlString(wn3);
                             } catch (Exception e) {
                                 MekHQ.getLogger().error("Error loading allied unit in scenario", e);
                             }
@@ -1871,7 +1802,7 @@
                                 if (wn4.getNodeName().equalsIgnoreCase("entity")) {
                                     Entity en = null;
                                     try {
-                                        en = MekHqXmlUtil.parseSingleEntityMul((Element) wn4);
+                                        en = MekHqXmlUtil.getEntityFromXmlString(wn4);
                                     } catch (Exception e) {
                                         MekHQ.getLogger().error("Error loading enemy unit in scenario", e);
                                     }
@@ -2216,7 +2147,7 @@
     public void setMap(String map) {
         this.map = map;
     }
-    
+
     public String getMapForDisplay() {
         if (!isUsingFixedMap()) {
             return getMap();
