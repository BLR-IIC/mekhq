/*
 * Copyright (c) 2019 - The Megamek Team. All Rights Reserved.
 *
 * This file is part of MekHQ.
 *
 * MekHQ is free software: you can redistribute it and/or modify
 * it under the terms of the GNU General Public License as published by
 * the Free Software Foundation, either version 3 of the License, or
 * (at your option) any later version.
 *
 * MekHQ is distributed in the hope that it will be useful,
 * but WITHOUT ANY WARRANTY; without even the implied warranty of
 * MERCHANTABILITY or FITNESS FOR A PARTICULAR PURPOSE. See the
 * GNU General Public License for more details.
 *
 * You should have received a copy of the GNU General Public License
 * along with MekHQ. If not, see <http://www.gnu.org/licenses/>.
 */
package mekhq.campaign.mission;

import java.time.LocalDate;
import java.util.ArrayList;
import java.util.Collections;
import java.util.HashMap;
import java.util.List;
import java.util.Map;
import java.util.Objects;
import java.util.UUID;
import java.util.stream.Collectors;

import megamek.client.generator.RandomGenderGenerator;
import megamek.common.MechSummaryCache;
import megamek.common.enums.Gender;
import megamek.common.icons.Camouflage;
import megamek.common.util.StringUtil;
import megamek.common.util.fileUtils.MegaMekFile;
import megamek.utils.BoardClassifier;
import megamek.client.generator.RandomNameGenerator;
import megamek.client.generator.RandomSkillsGenerator;
import megamek.client.generator.RandomUnitGenerator;
import megamek.client.bot.princess.CardinalEdge;
import megamek.client.ratgenerator.MissionRole;
import megamek.common.Board;
import megamek.common.BoardDimensions;
import megamek.common.BombType;
import megamek.common.Compute;
import megamek.common.Crew;
import megamek.common.Entity;
import megamek.common.EntityMovementMode;
import megamek.common.EntityWeightClass;
import megamek.common.IAero;
import megamek.common.IBomber;
import megamek.common.Infantry;
import megamek.common.LandAirMech;
import megamek.common.Mech;
import megamek.common.MechFileParser;
import megamek.common.MechSummary;
import megamek.common.OffBoardDirection;
import megamek.common.PlanetaryConditions;
import megamek.common.Transporter;
import megamek.common.TroopSpace;
import megamek.common.UnitType;
import mekhq.MekHQ;
import mekhq.Utilities;
import mekhq.campaign.againstTheBot.AtBConfiguration;
import mekhq.campaign.Campaign;
import mekhq.campaign.force.Force;
import mekhq.campaign.force.Lance;
import mekhq.campaign.mission.AtBDynamicScenario.BenchedEntityData;
import mekhq.campaign.mission.ScenarioForceTemplate.ForceAlignment;
import mekhq.campaign.mission.ScenarioForceTemplate.ForceGenerationMethod;
import mekhq.campaign.mission.ScenarioForceTemplate.SynchronizedDeploymentType;
import mekhq.campaign.mission.ScenarioMapParameters.MapLocation;
import mekhq.campaign.mission.ScenarioObjective.ObjectiveCriterion;
import mekhq.campaign.mission.ScenarioObjective.TimeLimitType;
import mekhq.campaign.mission.atb.AtBScenarioModifier;
import mekhq.campaign.mission.atb.AtBScenarioModifier.EventTiming;
import mekhq.campaign.personnel.Bloodname;
import mekhq.campaign.personnel.SkillType;
import mekhq.campaign.personnel.enums.Phenotype;
import mekhq.campaign.unit.Unit;
import mekhq.campaign.universe.enums.EraFlag;
import mekhq.campaign.universe.Faction;
import mekhq.campaign.universe.Factions;
import mekhq.campaign.universe.Faction.Tag;
import mekhq.campaign.universe.IUnitGenerator;
import mekhq.campaign.universe.Planet;
import mekhq.campaign.universe.PlanetarySystem;
import mekhq.campaign.universe.Systems;
import mekhq.campaign.universe.UnitGeneratorParameters;

/**
 * This class handles the creation and substantive manipulation of AtBDynamicScenarios
 * @author NickAragua
 */
public class AtBDynamicScenarioFactory {
    /**
     * Unspecified weight class for units, used when the unit type doesn't support weight classes
     */
    public static final int UNIT_WEIGHT_UNSPECIFIED = -1;

    // bomb types assignable to aerospace units on ground maps
    private static final int[] validBotBombs = { BombType.B_HE, BombType.B_CLUSTER, BombType.B_RL,
            BombType.B_INFERNO, BombType.B_THUNDER, BombType.B_FAE_SMALL, BombType.B_FAE_LARGE,
            BombType.B_LG, BombType.B_ARROW, BombType.B_HOMING, BombType.B_TAG };
    private static final int[] validBotAABombs = { BombType.B_RL, BombType.B_LAA, BombType.B_AAA };

    private static final int[] minimumBVPercentage = { 50, 60, 70, 80, 90, 100 };
    // target number for 2d6 roll of infantry being upgraded to battle armor, indexed by dragoons rating
    private static final int[] infantryToBAUpgradeTNs = { 12, 10, 8, 6, 4, 2 };

    private static final int IS_LANCE_SIZE = 4;
    private static final int CLAN_MH_LANCE_SIZE = 5;
    private static final int COMSTAR_LANCE_SIZE = 6;

    private static final int REINFORCEMENT_ARRIVAL_SCALE = 30;

    /**
     * Method that sets some initial scenario parameters from the given template, prior to force generation and such.
     *
     * @param template The template to use when populating the new scenario.
     * @param contract The contract in which the scenario is to occur.
     * @param campaign The current campaign.
     * @return
     */
    public static AtBDynamicScenario initializeScenarioFromTemplate(ScenarioTemplate template, AtBContract contract, Campaign campaign) {
        AtBDynamicScenario scenario = new AtBDynamicScenario();

        scenario.setName(template.name);
        scenario.setDesc(template.detailedBriefing);
        scenario.setScenarioTemplate(template);
        scenario.setEffectiveOpforSkill(contract.getEnemySkill());
        scenario.setEffectiveOpforQuality(contract.getEnemyQuality());
        scenario.setMissionId(contract.getId());

        // apply any fixed modifiers
        for (String modifierName : template.scenarioModifiers) {
            if (AtBScenarioModifier.getScenarioModifiers().containsKey(modifierName)) {
                scenario.addScenarioModifier(AtBScenarioModifier.getScenarioModifiers().get(modifierName));
            }
        }

        boolean planetsideScenario = template.mapParameters.getMapLocation() == MapLocation.AllGroundTerrain ||
                template.mapParameters.getMapLocation() == MapLocation.SpecificGroundTerrain;

        // set lighting conditions if the user wants to play with them and is on a ground map
        // theoretically some lighting conditions apply to space maps as well, but requires additional work to implement properly
        if (campaign.getCampaignOptions().getUseLightConditions() && planetsideScenario) {
            setLightConditions(scenario);
        }

        // set weather conditions if the user wants to play with them and is on a ground map
        if (campaign.getCampaignOptions().getUseWeatherConditions() && planetsideScenario) {
            setWeather(scenario);
        }

        if (campaign.getCampaignOptions().getUsePlanetaryConditions() && planetsideScenario) {
            setPlanetaryConditions(scenario, contract, campaign);
        }

        setTerrain(scenario);

        // apply a default "reinforcements" force template if a scenario-specific one does not already exist
        if (!template.getScenarioForces().containsKey(ScenarioForceTemplate.REINFORCEMENT_TEMPLATE_ID)) {
            ScenarioForceTemplate defaultReinforcements = ScenarioForceTemplate.getDefaultReinforcementsTemplate();

            // the default template should not allow the user to deploy ground units as
            // reinforcements to aerospace battles
            // space battles are even more restrictive
            if (template.mapParameters.getMapLocation() == MapLocation.LowAtmosphere) {
                defaultReinforcements.setAllowedUnitType(ScenarioForceTemplate.SPECIAL_UNIT_TYPE_ATB_AERO_MIX);
            } else if (template.mapParameters.getMapLocation() == MapLocation.Space) {
                defaultReinforcements.setAllowedUnitType(UnitType.AERO);
            }


            template.getScenarioForces().put(defaultReinforcements.getForceName(), defaultReinforcements);
        }

        return scenario;
    }

    /**
     * Method that should be called when all "required" player forces have been assigned to a scenario.
     * It will generate all primary allied-player, allied-bot and enemy forces,
     * as well as rolling and applying scenario modifiers.
     *
     * @param scenario Scenario to finalize
     * @param contract Contract in which the scenario is occurring
     * @param campaign Current campaign.
     */
    public static void finalizeScenario(AtBDynamicScenario scenario, AtBContract contract, Campaign campaign) {
        // just in case, clear old bot forces.
        for (int x = scenario.getNumBots() - 1; x >= 0; x--) {
            scenario.removeBotForce(x);
        }

        applyScenarioModifiers(scenario, campaign, EventTiming.PreForceGeneration);

        // Now we can clear the other related lists
        scenario.getAlliesPlayer().clear();
        scenario.getExternalIDLookup().clear();
        scenario.getBotUnitTemplates().clear();

        // fix the player force weight class and unit count at the current time.
        int playerForceWeightClass = calculatePlayerForceWeightClass(scenario, campaign);
        int playerForceUnitCount = calculateEffectiveUnitCount(scenario, campaign);

        // at this point, only the player forces are present and contributing to BV/unit count
        int generatedLanceCount = generateForces(scenario, contract, campaign, playerForceWeightClass);

        // approximate estimate, anyway.
        scenario.setLanceCount(generatedLanceCount + (playerForceUnitCount / 4));
        setScenarioMapSize(scenario);
        setScenarioMap(scenario, campaign.getCampaignOptions().getFixedMapChance());
        setDeploymentZones(scenario);
        setDestinationZones(scenario);

        applyScenarioModifiers(scenario, campaign, EventTiming.PostForceGeneration);

        setScenarioRerolls(scenario, campaign);

        setDeploymentTurns(scenario);
        translatePlayerNPCsToAttached(scenario, campaign);
        translateTemplateObjectives(scenario, campaign);
        scaleObjectiveTimeLimits(scenario, campaign);

        if (campaign.getCampaignOptions().useAbilities()) {
            upgradeBotCrews(scenario);
        }

        scenario.setFinalized(true);
    }

    /**
     * "Meaty" function that generates a set of forces for the given scenario of the given force alignment.
     *
     * @param scenario    Scenario for which we're generating forces
     * @param contract    The contract on which we're currently working. Used for skill/quality/planetary info parameters
     * @param campaign    The current campaign
     * @param weightClass The maximum weight class of the units to generate (ignored )
     * @return How many "lances" or other individual units were generated.
     */
    private static int generateForces(AtBDynamicScenario scenario, AtBContract contract, Campaign campaign, int weightClass) {
        int generatedLanceCount = 0;
        List<ScenarioForceTemplate> forceTemplates = scenario.getTemplate().getAllScenarioForces();

        // organize the forces by bucket.
        Map<Integer, List<ScenarioForceTemplate>> orderedForceTemplates = new HashMap<>();
        List<Integer> generationOrders = new ArrayList<>();

        for (ScenarioForceTemplate forceTemplate : forceTemplates) {
            if (!orderedForceTemplates.containsKey(forceTemplate.getGenerationOrder())) {
                orderedForceTemplates.put(forceTemplate.getGenerationOrder(), new ArrayList<>());
                generationOrders.add(forceTemplate.getGenerationOrder());
            }

            orderedForceTemplates.get(forceTemplate.getGenerationOrder()).add(forceTemplate);
        }

        // sort it by bucket in ascending order just in case
        Collections.sort(generationOrders);
        int effectiveBV;
        int effectiveUnitCount;

        // loop through all the generation orders we have, in ascending order
        // generate all forces in a specific order level taking into account previously generated but not current order levels.
        // recalculate effective BV and unit count each time we change levels
        for (int generationOrder : generationOrders) {
            List<ScenarioForceTemplate> currentForceTemplates = orderedForceTemplates.get(generationOrder);
            effectiveBV = calculateEffectiveBV(scenario, campaign);
            effectiveUnitCount = calculateEffectiveUnitCount(scenario, campaign);

            for (ScenarioForceTemplate forceTemplate : currentForceTemplates) {
                generatedLanceCount += generateForce(scenario, contract, campaign,
                        effectiveBV, effectiveUnitCount, weightClass, forceTemplate);
            }
        }

        return generatedLanceCount;
    }

    /**
     * "Meaty" function that generates a set of forces for the given scenario of the given force alignment.
     *
     * @param scenario           Scenario for which we're generating forces
     * @param contract           The contract on which we're currently working. Used for skill/quality/planetary info parameters
     * @param campaign           The current campaign
     * @param effectiveBV        The effective battle value, up to this point, of player and allied units
     * @param effectiveUnitCount The effective unit count, up to this point, of player and allied units
     * @param weightClass        The maximum weight class of the units to generate (ignored )
     * @param forceTemplate      The force template to use to generate the force
     * @return How many "lances" or other individual units were generated.
     */
    public static int generateForce(AtBDynamicScenario scenario, AtBContract contract, Campaign campaign,
                                    int effectiveBV, int effectiveUnitCount, int weightClass, ScenarioForceTemplate forceTemplate) {
        // don't generate forces flagged as player-supplied
        if (forceTemplate.getGenerationMethod() == ForceGenerationMethod.PlayerSupplied.ordinal()) {
            return 0;
        }

        String factionCode = "";
        int skill = 0;
        int quality = 0;
        int generatedLanceCount = 0;
        LocalDate currentDate = campaign.getLocalDate();
        ForceAlignment forceAlignment = ForceAlignment.getForceAlignment(forceTemplate.getForceAlignment());

        // planet owner logic requires some special handling
        if (forceAlignment == ForceAlignment.PlanetOwner) {
            factionCode = getPlanetOwnerFaction(contract, currentDate);
            forceAlignment = getPlanetOwnerAlignment(contract, factionCode, currentDate);
            // updates the force alignment for the template for later examination
            forceTemplate.setForceAlignment(forceAlignment.ordinal());
        }

        switch (forceAlignment) {
            case Allied:
            case Player:
                factionCode = contract.getEmployerCode();
                skill = contract.getAllySkill();
                quality = contract.getAllyQuality();
                break;
            case Opposing:
                factionCode = contract.getEnemyCode();
            // intentional fall-through: "third" parties have already had their faction code set.
            case Third:
                skill = scenario.getEffectiveOpforSkill();
                quality = scenario.getEffectiveOpforQuality();
                break;
            default:
                MekHQ.getLogger().warning(
                        String.format("Invalid force alignment %d", forceTemplate.getForceAlignment()));
        }

        String parentFactionType = AtBConfiguration.getParentFactionType(factionCode);
        boolean isPlanetOwner = isPlanetOwner(contract, currentDate, factionCode);
        boolean usingAerospace = forceTemplate.getAllowedUnitType() == ScenarioForceTemplate.SPECIAL_UNIT_TYPE_ATB_AERO_MIX ||
                forceTemplate.getAllowedUnitType() == UnitType.CONV_FIGHTER ||
                forceTemplate.getAllowedUnitType() == UnitType.AERO;

        // here we determine the "lance size". Aircraft almost always come in pairs, mechs and tanks, not so much.
        int lanceSize = usingAerospace ? getAeroLanceSize(forceTemplate.getAllowedUnitType(), isPlanetOwner, factionCode) :
                getLanceSize(factionCode);

        // determine generation parameters
        int forceBV = 0;
        int forceBVBudget = (int) (effectiveBV * forceTemplate.getForceMultiplier());
        int forceUnitBudget = 0;
        if (forceTemplate.getGenerationMethod() == ForceGenerationMethod.UnitCountScaled.ordinal()) {
            forceUnitBudget = (int) (effectiveUnitCount * forceTemplate.getForceMultiplier());
        } else if ((forceTemplate.getGenerationMethod() == ForceGenerationMethod.FixedUnitCount.ordinal()) ||
                (forceTemplate.getGenerationMethod() == ForceGenerationMethod.PlayerOrFixedUnitCount.ordinal())) {
            forceUnitBudget = forceTemplate.getFixedUnitCount() == ScenarioForceTemplate.FIXED_UNIT_SIZE_LANCE ?
                    lanceSize : forceTemplate.getFixedUnitCount();
        }

        ArrayList<Entity> generatedEntities = new ArrayList<>();

        boolean stopGenerating = false;
        String currentLanceWeightString = "";

        //  While force has not surpassed BV cap || unit cap
        //      get me a unit types array
        //      get me a unit weight string
        //      use unit weight string to generate a list of entities
        //  Step 2.1 If force has surpassed unit cap, remove randomly selected units until it's at unit cap
        while (!stopGenerating) {
            List<Entity> generatedLance;

            // atb generates between 1 and 3 lances at a time
            // so we generate a new batch each time we run out
            if (currentLanceWeightString.isEmpty()) {
                currentLanceWeightString = campaign.getAtBConfig().selectBotLances(parentFactionType, weightClass);
            }

            // if we are using the 'atb aero mix', let's decide now whether it's aero or conventional fighter
            // if we are in space, let's not put conventional fighters there
            int actualUnitType = forceTemplate.getAllowedUnitType();
            if (isPlanetOwner && actualUnitType == ScenarioForceTemplate.SPECIAL_UNIT_TYPE_ATB_AERO_MIX &&
                    scenario.getTemplate().mapParameters.getMapLocation() != MapLocation.Space) {
                actualUnitType = Compute.d6() > 3 ? UnitType.AERO : UnitType.CONV_FIGHTER;
            } else if (actualUnitType == ScenarioForceTemplate.SPECIAL_UNIT_TYPE_ATB_AERO_MIX) {
                actualUnitType = UnitType.AERO;
            }

            // some special cases that don't fit into the regular RAT generation mechanism
            // gun emplacements use a separate set of rats
            if (actualUnitType == UnitType.GUN_EMPLACEMENT) {
                generatedLance = generateTurrets(4, skill, quality, campaign);
            // atb civilians use a separate rat
            } else if (actualUnitType == ScenarioForceTemplate.SPECIAL_UNIT_TYPE_ATB_CIVILIANS) {
                generatedLance = generateCivilianUnits(4, campaign);
            // meks, asf and tanks support weight class specification, as does the "standard atb mix"
            } else if (IUnitGenerator.unitTypeSupportsWeightClass(actualUnitType) ||
                    (actualUnitType == ScenarioForceTemplate.SPECIAL_UNIT_TYPE_ATB_MIX)) {
                List<Integer> unitTypes = generateUnitTypes(actualUnitType, lanceSize, quality, factionCode, campaign);

                // special case: if we're generating artillery, there's not a lot of variety
                // in artillery unit weight classes, so we ignore that specification
                if (!forceTemplate.getUseArtillery()) {
                    String unitWeights = generateUnitWeights(unitTypes, factionCode,
                            AtBConfiguration.decodeWeightStr(currentLanceWeightString, 0),
                            forceTemplate.getMaxWeightClass(), forceTemplate.getMinWeightClass(), campaign);

                    generatedLance = generateLance(factionCode, skill,
                            quality, unitTypes, unitWeights, false, campaign);
                } else {
                    generatedLance = generateLance(factionCode, skill,
                            quality, unitTypes, true, campaign);
                }
            // everything else doesn't support weight class specification
            } else {
                List<Integer> unitTypes = generateUnitTypes(actualUnitType, lanceSize, quality, factionCode, campaign);
                generatedLance = generateLance(factionCode, skill, quality, unitTypes, forceTemplate.getUseArtillery(), campaign);
            }

            // no reason to go into an endless loop if we can't generate a lance
            if (generatedLance.isEmpty()) {
                stopGenerating = true;
                MekHQ.getLogger().warning(
                        String.format("Unable to generate units from RAT: %s, type %d, max weight %d",
                                factionCode, forceTemplate.getAllowedUnitType(), weightClass));
                continue;
            }

            if (forceTemplate.getAllowAeroBombs()) {
                MapLocation mapLocation = scenario.getTemplate().mapParameters.getMapLocation();
                boolean isAeroMap = (mapLocation == MapLocation.LowAtmosphere) ||
                        (mapLocation == MapLocation.Space);

                populateAeroBombs(generatedLance, campaign, !isAeroMap);
            }

            if (forceTemplate.getUseArtillery() && forceTemplate.getDeployOffboard()) {
                deployArtilleryOffBoard(generatedLance);
            }

            setStartingAltitude(generatedLance, forceTemplate.getStartingAltitude());
            correctNonAeroFlyerBehavior(generatedLance, scenario.getTerrainType());

            // if force contributes to map size, increment the generated "lance" count
            if (forceTemplate.getContributesToMapSize()) {
                generatedLanceCount++;
            }

            // if appropriate, generate an extra BA unit for clan novas
            generatedLance.addAll(generateBAForNova(scenario, generatedLance, factionCode, skill, quality, campaign));

            for (Entity ent : generatedLance) {
                forceBV += ent.calculateBattleValue();
                generatedEntities.add(ent);
            }

            // terminate force generation if we've gone over our unit count or bv budget
            if (forceTemplate.getGenerationMethod() == ForceGenerationMethod.BVScaled.ordinal()) {
                // for bv-scaled forces, we check whether to stop generating after every lance
                // the target number is the percentage of the bv budget generated so far
                // if we roll below it, we stop
                int roll = Compute.randomInt(100);
                double rollTarget = ((double) forceBV / forceBVBudget) * 100;
                stopGenerating = rollTarget > minimumBVPercentage[campaign.getUnitRating().getUnitRatingAsInteger()]
                        && roll < rollTarget;
            } else {
                stopGenerating = generatedEntities.size() >= forceUnitBudget;
            }

            currentLanceWeightString = currentLanceWeightString.substring(1);
        }

        // chop out random units until we drop down to our unit count budget
        while (forceUnitBudget > 0 && generatedEntities.size() > forceUnitBudget) {
            generatedEntities.remove(Compute.randomInt(generatedEntities.size()));
        }

        // "flavor" feature - fill up APCs with infantry
        List<Entity> transportedEntities = fillTransports(scenario, generatedEntities, factionCode, skill, quality, campaign);
        generatedEntities.addAll(transportedEntities);

        BotForce generatedForce = new BotForce();
        generatedForce.setEntityList(generatedEntities);
        setBotForceParameters(generatedForce, forceTemplate, forceAlignment, contract);
        scenario.addBotForce(generatedForce, forceTemplate);

        return generatedLanceCount;
    }

    /**
     * Generates the indicated number of civilian entities.
     *
     * @param num      The number of civilian entities to generate
     * @param campaign Current campaign
     */
    public static List<Entity> generateCivilianUnits(int num, Campaign campaign) {
        RandomUnitGenerator.getInstance().setChosenRAT("CivilianUnits");
        ArrayList<MechSummary> msl = RandomUnitGenerator.getInstance().generate(num);
        return msl.stream().map(ms -> createEntityWithCrew("IND", RandomSkillsGenerator.L_GREEN, campaign, ms)).collect(Collectors.toCollection(ArrayList::new));
    }

    /**
     * Generates the indicated number of turret entities.
     * Lifted from AtBScenario.java
     *
     * @param num      The number of turrets to generate
     * @param skill    The skill level of the turret operators
     * @param quality  The quality level of the turrets
     * @param campaign The campaign for which the turrets are being generated.
     */
    public static List<Entity> generateTurrets(int num, int skill, int quality, Campaign campaign) {
        int currentYear = campaign.getGameYear();
        List<MechSummary> msl = campaign.getUnitGenerator().generateTurrets(num, skill, quality, currentYear);
        return msl.stream().map(ms -> createEntityWithCrew("IND", skill, campaign, ms)).collect(Collectors.toCollection(ArrayList::new));
    }

    /**
     * Takes all the "bot" forces where the template says they should be player-controlled
     * and transforms them into attached units.
     *
     * @param scenario The scenario for which to translate units
     * @param campaign Current campaign
     */
    private static void translatePlayerNPCsToAttached(AtBDynamicScenario scenario, Campaign campaign) {
        for (int botIndex = 0; botIndex < scenario.getNumBots(); botIndex++) {
            BotForce botForce = scenario.getBotForce(botIndex);
            ScenarioForceTemplate forceTemplate = scenario.getBotForceTemplates().get(botForce);

            if ((forceTemplate != null) && forceTemplate.isAlliedPlayerForce()) {
                final Camouflage camouflage = scenario.getContract(campaign).getAllyCamouflage();
                for (Entity en : botForce.getEntityList()) {
                    scenario.getAlliesPlayer().add(en);
                    scenario.getBotUnitTemplates().put(UUID.fromString(en.getExternalIdAsString()), forceTemplate);

                    if (!campaign.getCampaignOptions().getAttachedPlayerCamouflage()) {
                        en.setCamouflage(camouflage.clone());
                    }
                }

                scenario.botForces.remove(botIndex);
                botIndex--;
            }
        }
    }

    /**
     * Translates the template's objectives, filling them in with actual forces from the scenario.
     */
    public static void translateTemplateObjectives(AtBDynamicScenario scenario, Campaign campaign) {
        scenario.getScenarioObjectives().clear();

        for (ScenarioObjective templateObjective : scenario.getTemplate().scenarioObjectives) {
            ScenarioObjective actualObjective = translateTemplateObjective(scenario, campaign, templateObjective);

            scenario.getScenarioObjectives().add(actualObjective);
        }
    }

    /**
     * Translates a single objective, filling it in with actual forces from the scenario.
     */
    public static ScenarioObjective translateTemplateObjective(AtBDynamicScenario scenario,
                                                               Campaign campaign, ScenarioObjective templateObjective) {
        ScenarioObjective actualObjective = new ScenarioObjective(templateObjective);
        actualObjective.clearAssociatedUnits();
        actualObjective.clearForces();

        List<String> objectiveForceNames = new ArrayList<>();
        List<String> objectiveUnitIDs = new ArrayList<>();

        OffBoardDirection calculatedDestinationZone = OffBoardDirection.NONE;

        //for each of the objective's force names loop through all of the following:
        // bot forces
        // assigned player forces
        // assigned player units
        // for each one, if the item is associated with a template that has the template objective's force name
        // add it to the list of actual objective force names
        // this needs to happen because template force names aren't the same as the generated force names

        // additionally, while we're looping through forces, we'll attempt to calculate a destination zone, which we will need
        // if the objective is a reach edge/prevent reaching edge and the direction is "destination edge" ("None").

        for (int x = 0; x < scenario.getNumBots(); x++) {
            BotForce botForce = scenario.getBotForce(x);
            ScenarioForceTemplate forceTemplate = scenario.getBotForceTemplates().get(botForce);
            boolean botForceIsHostile = botForce.getTeam() == ForceAlignment.Opposing.ordinal() ||
                    botForce.getTeam() == ForceAlignment.Third.ordinal();

            // if the bot force's force template's name is included in the objective's force names
            // or if the bot force is hostile and we're including all enemy forces
            if (templateObjective.isApplicableToForceTemplate(forceTemplate, scenario) ||
                    (botForceIsHostile && templateObjective.getAssociatedForceNames().contains(ScenarioObjective.FORCE_SHORTCUT_ALL_ENEMY_FORCES))) {
                objectiveForceNames.add(botForce.getName());
                calculatedDestinationZone = OffBoardDirection.translateBoardStart(getOppositeEdge(forceTemplate.getActualDeploymentZone()));
            }
        }

        for (int forceID : scenario.getPlayerForceTemplates().keySet()) {
            ScenarioForceTemplate playerForceTemplate = scenario.getPlayerForceTemplates().get(forceID);

            if (templateObjective.isApplicableToForceTemplate(playerForceTemplate, scenario) ||
                    templateObjective.getAssociatedForceNames().contains(ScenarioObjective.FORCE_SHORTCUT_ALL_PRIMARY_PLAYER_FORCES)) {
                objectiveForceNames.add(campaign.getForce(forceID).getName());
                calculatedDestinationZone = OffBoardDirection.translateBoardStart(getOppositeEdge(playerForceTemplate.getActualDeploymentZone()));
            }
        }

        for (UUID unitID : scenario.getPlayerUnitTemplates().keySet()) {
            ScenarioForceTemplate playerForceTemplate = scenario.getPlayerUnitTemplates().get(unitID);

            if (templateObjective.isApplicableToForceTemplate(playerForceTemplate, scenario) ||
                    templateObjective.getAssociatedForceNames().contains(ScenarioObjective.FORCE_SHORTCUT_ALL_PRIMARY_PLAYER_FORCES)) {
                objectiveUnitIDs.add(unitID.toString());
                calculatedDestinationZone = OffBoardDirection.translateBoardStart(getOppositeEdge(playerForceTemplate.getActualDeploymentZone()));
            }
        }

        // this handles generated units that have been put under the player's control
        for (UUID unitID : scenario.getBotUnitTemplates().keySet()) {
            ScenarioForceTemplate botForceTemplate = scenario.getBotUnitTemplates().get(unitID);

            if (templateObjective.isApplicableToForceTemplate(botForceTemplate, scenario)) {
                objectiveUnitIDs.add(unitID.toString());
                calculatedDestinationZone = OffBoardDirection.translateBoardStart(getOppositeEdge(botForceTemplate.getActualDeploymentZone()));
            }
        }

        for (String forceName : objectiveForceNames) {
            actualObjective.addForce(forceName);
        }

        for (String unitID : objectiveUnitIDs) {
            actualObjective.addUnit(unitID);
        }

        // if the objective specifies that it's to reach or prevent reaching a map edge
        // and has been set to "force destination edge", set that here
        if (actualObjective.getDestinationEdge() == OffBoardDirection.NONE &&
                calculatedDestinationZone != OffBoardDirection.NONE &&
                (actualObjective.getObjectiveCriterion() == ObjectiveCriterion.ReachMapEdge ||
                        actualObjective.getObjectiveCriterion() == ObjectiveCriterion.PreventReachMapEdge)) {
            actualObjective.setDestinationEdge(calculatedDestinationZone);
        }

        return actualObjective;
    }

    /**
     * Scale the scenario's objective time limits, if called for, by the number of units
     * that have associated force templates that "contribute to the unit count".
     */
    private static void scaleObjectiveTimeLimits(AtBDynamicScenario scenario, Campaign campaign) {
        int primaryUnitCount = 0;

        for (int forceID : scenario.getPlayerForceTemplates().keySet()) {
            if (scenario.getPlayerForceTemplates().get(forceID).getContributesToUnitCount()) {
                primaryUnitCount += campaign.getForce(forceID).getAllUnits(true).size();
            }
        }

        for (BotForce botForce : scenario.getBotForceTemplates().keySet()) {
            if (scenario.getBotForceTemplates().get(botForce).getContributesToUnitCount()) {
                primaryUnitCount += botForce.getEntityList().size();
            }
        }

        for (ScenarioObjective objective : scenario.getScenarioObjectives()) {
            if (objective.getTimeLimitType() == TimeLimitType.ScaledToPrimaryUnitCount) {
                objective.setTimeLimit(primaryUnitCount * objective.getTimeLimitScaleFactor());
            }
        }
    }

    /**
     * Handles random determination of light conditions for the given scenario, as per AtB rules
     *
     * @param scenario The scenario for which to set lighting conditions.
     */
    private static void setLightConditions(AtBDynamicScenario scenario) {
        int roll = Compute.randomInt(10) + 1;
        int light;

        if (roll < 6) {
            light = PlanetaryConditions.L_DAY;
        } else if (roll < 8) {
            light = PlanetaryConditions.L_DUSK;
        } else if (roll == 8) {
            light = PlanetaryConditions.L_FULL_MOON;
        } else if (roll == 9) {
            light = PlanetaryConditions.L_MOONLESS;
        } else {
            light = PlanetaryConditions.L_PITCH_BLACK;
        }

        scenario.setLight(light);
    }

    /**
     * Handles random determination of weather/wind/fog conditions for the given scenario, as per AtB rules
     *
     * @param scenario The scenario for which to set weather conditions.
     */
    private static void setWeather(AtBDynamicScenario scenario) {
        int weather = PlanetaryConditions.WE_NONE;
        int wind = PlanetaryConditions.WI_NONE;
        int fog = PlanetaryConditions.FOG_NONE;

        // weather is irrelevant in these situations.
        if (scenario.getTerrainType() == AtBScenario.TER_SPACE ||
                scenario.getTerrainType() == AtBScenario.TER_LOW_ATMO) {
            return;
        }

        int roll = Compute.randomInt(10) + 1;
        int r2 = Compute.d6();
        if (roll < 6) return;
        else if (roll == 6) {
            if (r2 < 4) weather = PlanetaryConditions.WE_LIGHT_RAIN;
            else if (r2 < 6) weather = PlanetaryConditions.WE_MOD_RAIN;
            else weather = PlanetaryConditions.WE_HEAVY_RAIN;
        } else if (roll == 7) {
            if (r2 < 4) weather = PlanetaryConditions.WE_LIGHT_SNOW;
            else if (r2 < 6) weather = PlanetaryConditions.WE_MOD_SNOW;
            else weather = PlanetaryConditions.WE_HEAVY_SNOW;
        } else if (roll == 8) {
            if (r2 < 4) wind = PlanetaryConditions.WI_LIGHT_GALE;
            else if (r2 < 6) wind = PlanetaryConditions.WI_MOD_GALE;
            else wind = PlanetaryConditions.WI_STRONG_GALE;
        } else if (roll == 9) {
            if (r2 == 1) {
                wind = PlanetaryConditions.WI_STORM;
            } else if (r2 == 2) {
                weather = PlanetaryConditions.WE_DOWNPOUR;
            } else if (r2 == 3) {
                weather = PlanetaryConditions.WE_SLEET;
            } else if (r2 == 4) {
                weather = PlanetaryConditions.WE_ICE_STORM;
            } else if (r2 == 5) {
                wind = PlanetaryConditions.WI_TORNADO_F13; // tornadoes are classified as wind rather than weather.
            } else if (r2 == 6) {
                wind = PlanetaryConditions.WI_TORNADO_F4;
            }
        } else {
            if (r2 < 5) fog = PlanetaryConditions.FOG_LIGHT;
            else fog = PlanetaryConditions.FOG_HEAVY;
        }

        scenario.setWeather(weather);
        scenario.setWind(wind);
        scenario.setFog(fog);
    }

    /**
     * Handles random determination of terrain and corresponding map file from allowed terrain types
     *
     * @param scenario The scenario to work on.
     */
    public static void setTerrain(AtBDynamicScenario scenario) {
        int terrainIndex;

        // if we are allowing all terrain types, then pick one from the list
        // otherwise, pick one from the allowed ones
        if (scenario.getTemplate().mapParameters.getMapLocation() == ScenarioMapParameters.MapLocation.AllGroundTerrain) {
            terrainIndex = Compute.randomInt(AtBScenario.terrainTypes.length);
            scenario.setTerrainType(terrainIndex);
            scenario.setMapFile();
        } else if (scenario.getTemplate().mapParameters.getMapLocation() == ScenarioMapParameters.MapLocation.Space) {
            scenario.setTerrainType(AtBScenario.TER_SPACE);
        } else if (scenario.getTemplate().mapParameters.getMapLocation() == ScenarioMapParameters.MapLocation.LowAtmosphere) {
            // low atmosphere actually makes use of the terrain, so we generate some here as well
            terrainIndex = Compute.randomInt(AtBScenario.terrainTypes.length);
            scenario.setTerrainType(terrainIndex);
            scenario.setMapFile();

            // but then we set the terrain to low atmosphere
            scenario.setTerrainType(AtBScenario.TER_LOW_ATMO);
        } else {
            terrainIndex = Compute.randomInt(scenario.getTemplate().mapParameters.allowedTerrainTypes.size());
            scenario.setTerrainType(scenario.getTemplate().mapParameters.allowedTerrainTypes.get(terrainIndex));
            scenario.setMapFile();
        }
    }

    /**
     * Method that handles setting planetary conditions - atmospheric pressure and gravity currently -
     * based on the planet on which the scenario is taking place.
     *
     * @param scenario The scenario to manipulate
     * @param mission  The active mission for the scenario
     * @param campaign The current campaign
     */
    private static void setPlanetaryConditions(AtBDynamicScenario scenario, AtBContract mission, Campaign campaign) {
        if (scenario.getTerrainType() == AtBScenario.TER_SPACE) {
            return;
        }

        if (null != mission) {
            PlanetarySystem pSystem = Systems.getInstance().getSystemById(mission.getSystemId());
            Planet p = pSystem.getPrimaryPlanet();
            if (null != p) {
                int atmosphere = Utilities.nonNull(p.getPressure(campaign.getLocalDate()), scenario.getAtmosphere());
                float gravity = Utilities.nonNull(p.getGravity(), scenario.getGravity()).floatValue();

                scenario.setAtmosphere(atmosphere);
                scenario.setGravity(gravity);
            }
        }
    }

    /**
     * Sets dynamic AtB-sized base map size for the given scenario.
     *
     * @param scenario The scenario to process.
     */
    public static void setScenarioMapSize(AtBDynamicScenario scenario) {
        int mapSizeX;
        int mapSizeY;
        ScenarioTemplate template = scenario.getTemplate();

        // if the template says to use standard AtB sizing, determine it randomly here
        if (template.mapParameters.isUseStandardAtBSizing()) {
            int roll = Compute.randomInt(20) + 1;
            if (roll < 6) {
                mapSizeX = 20;
                mapSizeY = 10;
            } else if (roll < 11) {
                mapSizeX = 10;
                mapSizeY = 20;
            } else if (roll < 13) {
                mapSizeX = 30;
                mapSizeY = 10;
            } else if (roll < 15) {
                mapSizeX = 10;
                mapSizeY = 30;
            } else if (roll < 19) {
                mapSizeX = 20;
                mapSizeY = 20;
            } else if (roll == 19) {
                mapSizeX = 40;
                mapSizeY = 10;
            } else {
                mapSizeX = 10;
                mapSizeY = 40;
            }
            // otherwise, the map width/height have been specified explicitly
        } else {
            mapSizeX = template.mapParameters.getBaseWidth();
            mapSizeY = template.mapParameters.getBaseHeight();
        }

        // increment map size by template-specified increments
        mapSizeX += template.mapParameters.getWidthScalingIncrement() * scenario.getLanceCount();
        mapSizeY += template.mapParameters.getHeightScalingIncrement() * scenario.getLanceCount();

        // 50/50 odds to rotate the map 90 degrees if specified.
        if (template.mapParameters.isAllowRotation()) {
            int roll = Compute.randomInt(20) + 1;
            if (roll <= 10) {
                int swap = mapSizeX;
                mapSizeX = mapSizeY;
                mapSizeY = swap;
            }
        }

        scenario.setMapSizeX(mapSizeX);
        scenario.setMapSizeY(mapSizeY);
    }

    /**
     * If there are maps of the appropriate size available and we roll higher than
     * the given threshold, replace the scenario's generated map with a fixed map from data/boards
     */
    private static void setScenarioMap(AtBDynamicScenario scenario, int mapChance) {
        if ((scenario.getMapSizeX() > 0) && (scenario.getMapSizeY() > 0) && (Compute.randomInt(100) <= mapChance)) {
            BoardClassifier bc = BoardClassifier.getInstance();
            List<String> maps = bc.getMatchingBoards(scenario.getMapSizeX(), scenario.getMapSizeY(), 5, 5, new ArrayList<>());

            if (!maps.isEmpty()) {
                String mapPath = Utilities.getRandomItem(maps);
                MegaMekFile mapFile = new MegaMekFile(mapPath);
                BoardDimensions dimensions = Board.getSize(mapFile.getFile());

                scenario.setMap(bc.getBoardPaths().get(mapPath));
                scenario.setMapSizeX(dimensions.width());
                scenario.setMapSizeY(dimensions.height());
                scenario.setUsingFixedMap(true);
                return;
            }
        }

        scenario.setUsingFixedMap(false);
        scenario.setMapFile();
    }

    /**
     * Sets up scenario modifiers for this scenario.
     *
     * @param scenario
     */
    public static void setScenarioModifiers(AtBDynamicScenario scenario) {
        // this is hardcoded for now, but the eventual plan is to let the user configure how many modifiers
        // they want applied
        int numModsRoll = Compute.d6(2);
        int numMods = 0;
        if (numModsRoll >= 11) {
            numMods = 3;
        } else if (numModsRoll >= 9) {
            numMods = 2;
        } else if (numModsRoll >= 7) {
            numMods = 1;
        }

        for (int x = 0; x < numMods; x++) {
            AtBScenarioModifier scenarioMod = AtBScenarioModifier.getRandomBattleModifier(scenario.getTemplate().mapParameters.getMapLocation());

            scenario.addScenarioModifier(scenarioMod);

            if (scenarioMod.getBlockFurtherEvents()) {
                break;
            }
        }
    }

    /**
     * Simple method to process all scenario modifiers for a given scenario.
     *
     * @param scenario The scenario to modify
     * @param campaign The campaign
     * @param when     Before or after force generation
     */
    public static void applyScenarioModifiers(AtBDynamicScenario scenario, Campaign campaign, EventTiming when) {
        for (AtBScenarioModifier scenarioMod : scenario.getScenarioModifiers()) {
            scenarioMod.processModifier(scenario, campaign, when);
        }
    }

    /**
     * Determines the most appropriate RAT and uses it to generate a random Entity
     *
     * @param faction     The faction code to use for locating the correct RAT and assigning a crew name
     * @param skill       The RandomSkillGenerator constant that represents the skill level of the overall force.
     * @param quality     The equipment rating of the force.
     * @param unitType    The UnitTableData constant for the type of unit to generate.
     * @param weightClass The weight class of the unit to generate
     * @param campaign
     * @return A new Entity with crew.
     */
    public static Entity getEntity(String faction, int skill, int quality, int unitType, int weightClass, Campaign campaign) {
        return getEntity(faction, skill, quality, unitType, weightClass, false, campaign);
    }

    /**
     * Determines the most appropriate RAT and uses it to generate a random Entity
     *
     * @param faction     The faction code to use for locating the correct RAT and assigning a crew name
     * @param skill       The RandomSkillGenerator constant that represents the skill level of the overall force.
     * @param quality     The equipment rating of the force.
     * @param unitType    The UnitTableData constant for the type of unit to generate.
     * @param weightClass The weight class of the unit to generate
     * @param artillery   Whether the unit should be artillery or not. Use with caution, as some unit types simply do not have
     *                    support artillery.
     * @param campaign
     * @return A new Entity with crew.
     */
    public static Entity getEntity(String faction, int skill, int quality, int unitType, int weightClass, boolean artillery, Campaign campaign) {
        MechSummary ms;

        UnitGeneratorParameters params = new UnitGeneratorParameters();
        params.setFaction(faction);
        params.setQuality(quality);
        params.setUnitType(unitType);
        params.setWeightClass(weightClass);
        params.setYear(campaign.getGameYear());

        if (unitType == UnitType.TANK) {
            return getTankEntity(params, skill, artillery, campaign);
        } else if (unitType == UnitType.INFANTRY) {
            return getInfantryEntity(params, skill, artillery, campaign);
        } else {
            ms = campaign.getUnitGenerator().generate(params);
        }

        if (ms == null) {
            return null;
        }

        return createEntityWithCrew(faction, skill, campaign, ms);
    }

    /**
     * Generates a tank entity, either artillery or normal.
     *
     * @param params    Unit generation parameters.
     * @param skill     skill level
     * @param artillery whether or not the unit generated should be artillery
     * @return Entity or null if unable to generate.
     */
    public static Entity getTankEntity(UnitGeneratorParameters params, int skill, boolean artillery, Campaign campaign) {
        MechSummary ms;

        // useful debugging statement that forces generation of specific units rather than random ones
        //return getEntityByName("Badger (C) Tracked Transport B", params.getFaction(), skill, campaign);

        if (artillery) {
            params.getMissionRoles().add(MissionRole.ARTILLERY);
        }

        if (campaign.getCampaignOptions().getOpforUsesVTOLs()) {
            params.getMovementModes().addAll(IUnitGenerator.MIXED_TANK_VTOL);
        } else {
            params.setFilter(v -> !v.getUnitType().equals("VTOL"));
        }
        ms = campaign.getUnitGenerator().generate(params);

        if (ms == null) {
            return null;
        }

        return createEntityWithCrew(params.getFaction(), skill, campaign, ms);
    }

    /**
     * Generates an infantry entity, either artillery or normal with a 33% chance of field guns.
     *
     * @param params    Unit generation parameters.
     * @param skill     skill level
     * @param artillery whether or not the unit generated should be artillery
     * @return Entity or null if unable to generate.
     */
    public static Entity getInfantryEntity(UnitGeneratorParameters params, int skill, boolean artillery, Campaign campaign) {
        // note that the "ARTILLERY" mission role appears mutually exclusive with the "FIELD_GUN" mission role
        if (artillery) {
            params.getMissionRoles().add(MissionRole.ARTILLERY);
        } else {
            boolean useFieldGuns = Compute.d6() <= 2;
            if (useFieldGuns) {
                params.getMissionRoles().add(MissionRole.FIELD_GUN);
            }
        }

        params.getMovementModes().addAll(IUnitGenerator.ALL_INFANTRY_MODES);

        MechSummary ms = campaign.getUnitGenerator().generate(params);

        if (ms == null) {
            return null;
        }

        return createEntityWithCrew(params.getFaction(), skill, campaign, ms);
    }

    /**
     * Fill the given transport entity with a bunch of units that it can carry.
     * Currently only works for infantry transports.
     *
     * @param transport
     * @param params
     * @param skill
     * @param campaign
     */
    private static List<Entity> fillTransport(AtBScenario scenario, Entity transport, UnitGeneratorParameters params, int skill, Campaign campaign) {
        List<Entity> transportedUnits = new ArrayList<>();

        // if we've already filled the transport, no need to do it again.
        if (scenario.getTransportLinkages().containsKey(transport.getExternalIdAsString())) {
            return transportedUnits;
        }

        for (Transporter bay : transport.getTransports()) {
            if (bay instanceof TroopSpace) {
                double bayCapacity = bay.getUnused();

                UnitGeneratorParameters newParams = params.clone();
                newParams.clearMovementModes();
                newParams.setWeightClass(AtBDynamicScenarioFactory.UNIT_WEIGHT_UNSPECIFIED);

                Entity transportedUnit = null;

                // for now, we'll assign BA units with greater likelihood to units with higher-rated equipment
                int baRoll = Compute.d6(2);
                if (baRoll >= infantryToBAUpgradeTNs[params.getQuality()]) {
                    transportedUnit = generateTransportedBAUnit(newParams, bayCapacity, skill, campaign);
                }

                // if we can't or won't generate battle armor, try to generate infantry
                if (transportedUnit == null) {
                    transportedUnit = generateTransportedInfantryUnit(newParams, bayCapacity, skill, campaign);
                }

                // if we can't generate anything to transport, move on to the next transport
                if (transportedUnit == null) {
                    continue;
                }

                // sometimes something crazy will happen and we will not be able to load the unit into the transport
                // so let's at least have it deploy at the same time as the transport
                transportedUnit.setDeployRound(transport.getDeployRound());
                scenario.addTransportRelationship(transport.getExternalIdAsString(), transportedUnit.getExternalIdAsString());

                transportedUnits.add(transportedUnit);
            }
        }

        return transportedUnits;
    }

    /**
     * Worker function that generates a conventional infantry unit for transport
     *
     * @return Generated infantry unit, or null if one cannot be generated
     */
    private static Entity generateTransportedInfantryUnit(UnitGeneratorParameters params, double bayCapacity, int skill, Campaign campaign) {
        UnitGeneratorParameters newParams = params.clone();
        newParams.setUnitType(UnitType.INFANTRY);

        // to save ourselves having to re-generate a bunch of infantry for smaller bays (3 tons and lower)
        // we will limit ourselves to generating low-weight foot platoons
        if (bayCapacity <= IUnitGenerator.FOOT_PLATOON_INFANTRY_WEIGHT) {
            newParams.getMovementModes().add(EntityMovementMode.INF_LEG);
            newParams.setFilter(inf -> inf.getTons() <= IUnitGenerator.FOOT_PLATOON_INFANTRY_WEIGHT);
        } else {
            newParams.getMovementModes().addAll(IUnitGenerator.ALL_INFANTRY_MODES);
            newParams.setFilter(inf -> inf.getTons() <= bayCapacity);
        }

        MechSummary ms = campaign.getUnitGenerator().generate(newParams);

        if (ms == null) {
            return null;
        }

        Entity infantry = createEntityWithCrew(newParams.getFaction(), skill, campaign, ms);

        // if we're dealing with a *really* small bay, drop the # squads down until we can fit it in
        while (infantry.getWeight() > bayCapacity) {
            ((Infantry) infantry).setSquadN(((Infantry) infantry).getSquadN() - 1);
            infantry.autoSetInternal();
        }

        // unlikely but theoretically possible
        if (((Infantry) infantry).getSquadN() == 0) {
            return null;
        }

        return infantry;
    }

    /**
     * Worker function that generates a battle armor unit for transport
     *
     * @return Generated battle armor unit, null if one cannot be generated
     */
    private static Entity generateTransportedBAUnit(UnitGeneratorParameters params, double bayCapacity, int skill, Campaign campaign) {
        UnitGeneratorParameters newParams = params.clone();
        newParams.setUnitType(UnitType.BATTLE_ARMOR);

        // battle armor needs a minimum amount of transport capacity if specified
        // if our bay does not have that capacity, we cannot generate BA and return null
        if (bayCapacity >= IUnitGenerator.BATTLE_ARMOR_MIN_WEIGHT || bayCapacity == IUnitGenerator.NO_WEIGHT_LIMIT) {
            newParams.getMovementModes().addAll(IUnitGenerator.ALL_BATTLE_ARMOR_MODES);

            if (bayCapacity != IUnitGenerator.NO_WEIGHT_LIMIT) {
                newParams.setFilter(inf -> inf.getTons() <= bayCapacity);
            }
        } else {
            return null;
        }

        MechSummary ms = campaign.getUnitGenerator().generate(newParams);

        if (ms == null) {
            return null;
        }

        Entity battleArmor = createEntityWithCrew(newParams.getFaction(), skill, campaign, ms);

        return battleArmor;
    }

    /**
     * Fill the provided transports with randomly generated units that
     * can fit into their bays.
     *
     * @param scenario
     * @param transports  list of potential transports
     * @param factionCode
     * @param skill
     * @param quality
     * @param campaign
     * @return transportedUnits List of units being transported
     */
    public static List<Entity> fillTransports(AtBScenario scenario, List<Entity> transports,
                                              String factionCode, int skill, int quality, Campaign campaign) {
        if ((transports == null) || transports.isEmpty()) {
            return new ArrayList<>();
        }

        List<Entity> transportedUnits = new ArrayList<>();

        UnitGeneratorParameters params = new UnitGeneratorParameters();
        params.setFaction(factionCode);
        params.setQuality(quality);
        params.setYear(campaign.getGameYear());

        for (Entity transport : transports) {
            transportedUnits.addAll(fillTransport(scenario, transport, params, skill, campaign));
        }

        return transportedUnits;
    }

    /**
     * Worker function that generates a battle armor unit to attach to a unit of clan mechs
     */
    public static List<Entity> generateBAForNova(AtBScenario scenario, List<Entity> starUnits,
                                                 String factionCode, int skill, int quality, Campaign campaign) {
        List<Entity> transportedUnits = new ArrayList<>();

        // determine if this should be a nova
        // if yes, then pick the fastest mech and load it up, adding the generated BA to the transport relationships.

        // non-clan forces and units that aren't stars don't become novas
        if (!Factions.getInstance().getFaction(factionCode).isClan() && (starUnits.size() != 5)) {
            return transportedUnits;
        }

        // logic copied from AtBScenario.addStar() to randomly determine if the given unit is actually going to be a nova
        // adjusted from 11/8 to 8/6 (distribution of novas in newest AtB doc is a lot higher) so that players actually encounter novas
        // whatever CBS is still gets no novas, so there
        int roll = Compute.d6(2);
        int novaTarget = 8;
        if (factionCode.equals("CHH") || factionCode.equals("CSL")) {
            novaTarget = 6;
        } else if (factionCode.equals("CBS")) {
            novaTarget = 13;
        }

        if (roll < novaTarget) {
            return transportedUnits;
        }

        Entity actualTransport = null;
        for (Entity transport : starUnits) {
            if (transport instanceof Mech && transport.isOmni()) {
                if ((actualTransport == null) || (actualTransport.getWalkMP() < transport.getWalkMP())) {
                    actualTransport = transport;
                }
            }
        }

        // no extra battle armor if there's nothing to put it on
        if (actualTransport == null) {
            return transportedUnits;
        }

        // if we're generating a riding BA, do so now, then associate it with the designated transport
        UnitGeneratorParameters params = new UnitGeneratorParameters();
        params.setFaction(factionCode);
        params.setQuality(quality);
        params.setYear(campaign.getGameYear());
        params.addMissionRole(MissionRole.MECHANIZED_BA);
        params.setWeightClass(UNIT_WEIGHT_UNSPECIFIED);

        Entity transportedUnit = generateTransportedBAUnit(params, IUnitGenerator.NO_WEIGHT_LIMIT, skill, campaign);
        // if we fail to generate battle armor, the rest is meaningless
        if (transportedUnit == null) {
            return transportedUnits;
        }

        transportedUnit.setDeployRound(actualTransport.getDeployRound());
        scenario.addTransportRelationship(actualTransport.getExternalIdAsString(), transportedUnit.getExternalIdAsString());
        transportedUnits.add(transportedUnit);

        return transportedUnits;
    }

    /**
     * Generates a new Entity without using a RAT. Useful for "persistent" or fixed units.
     *
     * @param name Full name (chassis + model) of the entity to generate.
     * @param factionCode Faction code to use for name generation
     * @param skill RandomSkillsGenerator.L_* constant for the average crew skill level
     * @param campaign The campaign instance
     * @return The newly generated Entity
     * @note This is a debugging method
     */
    @SuppressWarnings(value = "unused")
    private static Entity getEntityByName(String name, String factionCode, int skill, Campaign campaign) {
        MechSummary mechSummary = MechSummaryCache.getInstance().getMech(name);
        if (mechSummary == null) {
            return null;
        }

        return createEntityWithCrew(factionCode, skill, campaign, mechSummary);
    }

    /**
     * @param factionCode Faction code to use for name generation
     * @param skill RandomSkillsGenerator.L_* constant for the average crew skill level
     * @param campaign The campaign instance
     * @param ms Which entity to generate
     * @return An crewed entity
     */
    public static Entity createEntityWithCrew(String factionCode, int skill, Campaign campaign, MechSummary ms) {
        Entity en;
        try {
            en = new MechFileParser(ms.getSourceFile(), ms.getEntryName()).getEntity();
        } catch (Exception ex) {
            MekHQ.getLogger().error("Unable to load entity: " + ms.getSourceFile() + ": " + ms.getEntryName(), ex);
            return null;
        }

        en.setOwner(campaign.getPlayer());
        en.setGame(campaign.getGame());

        Faction faction = Factions.getInstance().getFaction(factionCode);

        RandomNameGenerator rng = RandomNameGenerator.getInstance();
        rng.setChosenFaction(faction.getNameGenerator());
        Gender gender = RandomGenderGenerator.generate();
        String[] crewNameArray = rng.generateGivenNameSurnameSplit(gender, faction.isClan(), factionCode);
        String crewName = crewNameArray[0];
        crewName += !StringUtil.isNullOrEmpty(crewNameArray[1]) ?  " " + crewNameArray[1] : "";

        Map<Integer, Map<String, String>> extraData = new HashMap<>();
        Map<String, String> innerMap = new HashMap<>();
        innerMap.put(Crew.MAP_GIVEN_NAME, crewNameArray[0]);
        innerMap.put(Crew.MAP_SURNAME, crewNameArray[1]);

        RandomSkillsGenerator rsg = new RandomSkillsGenerator();
        rsg.setMethod(RandomSkillsGenerator.M_TAHARQA);
        rsg.setLevel(skill);

        if (faction.isClan()) {
            rsg.setType(RandomSkillsGenerator.T_CLAN);
        }
        int[] skills = rsg.getRandomSkills(en);

        if (faction.isClan() && (Compute.d6(2) > (8 - skill + skills[0] + skills[1]))) {
            Phenotype phenotype = Phenotype.NONE;
            switch (en.getUnitType()) {
                case UnitType.MEK:
                    phenotype = Phenotype.MECHWARRIOR;
                    break;
                case UnitType.TANK:
                case UnitType.VTOL:
                    // The Vehicle Phenotype is unique to Clan Hell's Horses
                    if (factionCode.equals("CHH")) {
                        phenotype = Phenotype.VEHICLE;
                    }
                    break;
                case UnitType.BATTLE_ARMOR:
                    phenotype = Phenotype.ELEMENTAL;
                    break;
                case UnitType.AERO:
                case UnitType.CONV_FIGHTER:
                    phenotype = Phenotype.AEROSPACE;
                    break;
                case UnitType.PROTOMEK:
                    phenotype = Phenotype.PROTOMECH;
                    break;
                case UnitType.SMALL_CRAFT:
                case UnitType.DROPSHIP:
                case UnitType.JUMPSHIP:
                case UnitType.WARSHIP:
                    // The Naval Phenotype is unique to Clan Snow Raven and the Raven Alliance
                    if (factionCode.equals("CSR") || factionCode.equals("RA")) {
                        phenotype = Phenotype.NAVAL;
                    }
                    break;
            }

            if (phenotype != Phenotype.NONE) {
                String bloodname = Bloodname.randomBloodname(factionCode, phenotype,
                        campaign.getGameYear()).getName();
                crewName += " " + bloodname;
                innerMap.put(Crew.MAP_BLOODNAME, bloodname);
                innerMap.put(Crew.MAP_PHENOTYPE, phenotype.name());
            }
        }

        extraData.put(0, innerMap);

        en.setCrew(new Crew(en.getCrew().getCrewType(), crewName, Compute.getFullCrewSize(en),
                skills[0], skills[1], gender, extraData));

        en.setExternalIdAsString(UUID.randomUUID().toString());

        return en;
    }

    /**
     * Units that exceed the maximum weight for individual entities in the scenario
     * are replaced in the lance by two lighter units.
     *
     * @param weights   A string of single-character letter codes for the weights of the units in the lance (e.g. "LMMH")
     * @param maxWeight The maximum weight allowed for the force by the parameters of the scenario type
     * @return          A new String of the same format as weights
     */
    private static String adjustForMaxWeight(String weights, int maxWeight) {
        String retVal = weights;
        if (maxWeight == EntityWeightClass.WEIGHT_HEAVY) {
            //Hide and Seek (defender)
            retVal = weights.replaceAll("A", "LM");
        } else if (maxWeight == EntityWeightClass.WEIGHT_MEDIUM) {
            //Probe, Recon Raid (attacker)
            retVal = weights.replaceAll("A", "MM");
            retVal = retVal.replaceAll("H", "LM");
        } else if (maxWeight == EntityWeightClass.WEIGHT_LIGHT) {
            retVal = weights.replaceAll(".", "L");
        }
        return retVal;
    }

    /**
     * Adjust a weight string for a minimum weight value
     */
    private static String adjustForMinWeight(String weights, int minWeight) {
        String retVal = weights;

        if (minWeight == EntityWeightClass.WEIGHT_MEDIUM) {
            retVal = weights.replaceAll("L", "M");
        } else if (minWeight == EntityWeightClass.WEIGHT_HEAVY) {
            retVal = weights.replaceAll("[LM]", "H");
        } else if (minWeight == EntityWeightClass.WEIGHT_ASSAULT) {
            retVal = weights.replaceAll("[LMH]", "A");
        }

        return retVal;
    }

    /**
     * Adjust weights of units in a lance for factions that do not fit the typical
     * weight distribution.
     *
     * @param weights        A string of single-character letter codes for the weights of the units in the lance (e.g. "LMMH")
     * @param faction        The code of the faction to which the force belongs.
     * @return                A new String of the same format as weights
     */
    private static String adjustWeightsForFaction(String weights, String faction) {
        /* Official AtB rules only specify DC, LA, and FWL; I have added
         * variations for some Clans.
         */
        String retVal = weights;
        if (faction.equals("DC")) {
            retVal = weights.replaceFirst("MM", "LH");
        }
        if ((faction.equals("LA") ||
                faction.equals("CCO") || faction.equals("CGB"))
                && weights.matches("[LM]{3,}")) {
            retVal = weights.replaceFirst("M", "H");
        }
        if (faction.equals("FWL") || faction.equals("CIH")) {
            retVal = weights.replaceFirst("HA", "HH");
        }
        return retVal;
    }

    /**
     * Generates a list of integers corresponding to megamek unit type constants (defined in Megamek.common.UnitType)
     * TODO: Update AtB mix for clans, marians, wobbies, etc.
     * @param unitTypeCode The type of units to generate, .
     * @param unitCount How many units to generate.
     * @param campaign Current campaign
     * @return Array list of unit type integers.
     */
    private static List<Integer> generateUnitTypes(int unitTypeCode, int unitCount, int forceQuality, String factionCode, Campaign campaign) {
        List<Integer> unitTypes = new ArrayList<>(unitCount);
        int actualUnitType = unitTypeCode;

        if (unitTypeCode == ScenarioForceTemplate.SPECIAL_UNIT_TYPE_ATB_MIX) {
            Faction faction = Factions.getInstance().getFaction(factionCode);

            // "AtB Mix" will skip vehicles if the "use vehicles" checkbox is turned off
            // or if the faction is clan and "clan opfors use vehicles" is turned off
            boolean useVehicles = campaign.getCampaignOptions().getUseVehicles() &&
                    (!faction.isClan() || (faction.isClan() && campaign.getCampaignOptions().getClanVehicles()));

            // logic mostly lifted from AtBScenario.java, uses campaign config to determine tank/mech mixture
            if (useVehicles) {
                // some specialized logic for clan opfors
                // if we're in the late republic or dark ages, clans no longer have the luxury of mech only stars
                boolean clanEquipmentScarcity = campaign.getEra()
                        .hasFlag(EraFlag.LATE_REPUBLIC, EraFlag.DARK_AGES, EraFlag.ILCLAN);

                if (faction.isClan() && !clanEquipmentScarcity) {
                    return generateClanUnitTypes(unitCount, forceQuality, factionCode, campaign);
                }

                int totalWeight = campaign.getCampaignOptions().getOpforLanceTypeMechs() +
                        campaign.getCampaignOptions().getOpforLanceTypeMixed() +
                        campaign.getCampaignOptions().getOpforLanceTypeVehicles();
                if (totalWeight <= 0) {
                    actualUnitType = UnitType.MEK;
                } else {
                    int roll = Compute.randomInt(totalWeight);
                    if (roll < campaign.getCampaignOptions().getOpforLanceTypeVehicles()) {
                        actualUnitType = UnitType.TANK;
                    // if we actually rolled a mixed unit, apply "random" distribution of tank/mech
                    } else if (roll < campaign.getCampaignOptions().getOpforLanceTypeVehicles() +
                            campaign.getCampaignOptions().getOpforLanceTypeMixed()) {
                        for (int x = 0; x < unitCount; x++) {
                            boolean addTank = Compute.randomInt(2) == 0;
                            if (addTank) {
                                unitTypes.add(UnitType.TANK);
                            } else {
                                unitTypes.add(UnitType.MEK);
                            }
                        }

                        return unitTypes;
                    } else {
                        actualUnitType = UnitType.MEK;
                    }
                }
            // if we're not using vehicles, just generate meks
            } else {
                actualUnitType = UnitType.MEK;
            }
        }

        for (int x = 0; x < unitCount; x++) {
            unitTypes.add(actualUnitType);
        }

        return unitTypes;
    }

    /**
     * Specialized logic for generating clan units
     * @return
     */
    private static List<Integer> generateClanUnitTypes(int unitCount, int forceQuality, String factionCode, Campaign campaign) {
        // logic inspired by AtBScenario.addStar
        // for fluff reasons, hell's horses + pals use more vehicles
        // higher-rated clan units become increasingly unlikely to use vehicles
        int vehicleTarget = 6;
        if (factionCode.equals("CHH") || factionCode.equals("CSL") || factionCode.equals("CBS")) {
            vehicleTarget = 8;
        } else {
            vehicleTarget -= forceQuality;
        }

        // we randomly determine tank or mek
        int roll = Compute.d6(2);
        int unitType = campaign.getCampaignOptions().getClanVehicles() && (roll <= vehicleTarget) ?
                UnitType.TANK : UnitType.MEK;

        List<Integer> unitTypes = new ArrayList<>();

        for (int x = 0; x < unitCount; x++) {
            unitTypes.add(unitType);
        }

        return unitTypes;

    }

    /**
     * Logic that generates a "unit weights" string according to AtB rules.
     * @param unitTypes List of unit types (mek, tank, etc)
     * @param faction Faction for unit generation
     * @param weightClass "Base" weight class, drives the generated weights with some variation
     * @param maxWeight Maximum weight class
     * @param campaign Current campaign
     * @return Unit weight string.
     */
    private static String generateUnitWeights(List<Integer> unitTypes, String faction, int weightClass, int maxWeight, int minWeight, Campaign campaign) {
        Faction genFaction = Factions.getInstance().getFaction(faction);
        String factionWeightString = AtBConfiguration.ORG_IS;
        if (genFaction.isClan() || faction.equals("MH")) {
            factionWeightString = AtBConfiguration.ORG_CLAN;
        } else if (genFaction.isComStar()) {
            factionWeightString = AtBConfiguration.ORG_CS;
        }

        String weights = adjustForMaxWeight(campaign.getAtBConfig()
                .selectBotUnitWeights(factionWeightString, weightClass), maxWeight);
        weights = adjustForMinWeight(weights, minWeight);

        if (campaign.getCampaignOptions().getRegionalMechVariations()) {
            weights = adjustWeightsForFaction(weights, faction);
        }

        return weights;
    }

    /**
     * Calculates from scratch the current effective player and allied BV present in the given scenario.
     * @param scenario The scenario to process.
     * @param campaign The campaign in which the scenario resides.
     * @return Effective BV.
     */
    public static int calculateEffectiveBV(AtBDynamicScenario scenario, Campaign campaign) {
        // for each deployed player and bot force that's marked as contributing to the BV budget
        int bvBudget = 0;
        double difficultyMultiplier = getDifficultyMultiplier(campaign);

        // deployed player forces:
        for (int forceID : scenario.getForceIDs()) {
            ScenarioForceTemplate forceTemplate = scenario.getPlayerForceTemplates().get(forceID);
            if (forceTemplate != null && forceTemplate.getContributesToBV()) {
                int forceBVBudget = (int) (campaign.getForce(forceID).getTotalBV(campaign) * difficultyMultiplier);
                bvBudget += forceBVBudget;
            }
        }

<<<<<<< HEAD
        bvBudget += bvBudget * scenario.getEffectivePlayerBVMultiplier();

=======
        bvBudget += (int) Math.round(bvBudget * scenario.getEffectivePlayerBVMultiplier());
>>>>>>> 6e61900e

        // allied bot forces that contribute to BV do not get multiplied by the difficulty
        // even if the player is super good, the AI doesn't get any better
        for (int index = 0; index < scenario.getNumBots(); index++) {
            BotForce botForce = scenario.getBotForce(index);
            ScenarioForceTemplate forceTemplate = scenario.getBotForceTemplates().get(botForce);
            if (forceTemplate != null && forceTemplate.getContributesToBV()) {
                bvBudget += botForce.getTotalBV();
            }
        }

        return bvBudget;
    }

    /**
     * Calculates from scratch the current effective player and allied unit count present in the given scenario.
     * @param scenario The scenario to process.
     * @param campaign The campaign in which the scenario resides.
     * @return Effective BV.
     */
    public static int calculateEffectiveUnitCount(AtBDynamicScenario scenario, Campaign campaign) {
        // for each deployed player and bot force that's marked as contributing to the BV budget
        int unitCount = 0;
        double difficultyMultiplier = getDifficultyMultiplier(campaign);

        // deployed player forces:
        for (int forceID : scenario.getForceIDs()) {
            ScenarioForceTemplate forceTemplate = scenario.getPlayerForceTemplates().get(forceID);
            if (forceTemplate != null && forceTemplate.getContributesToUnitCount()) {
                int forceUnitCount = (int) (campaign.getForce(forceID).getUnits().size() * difficultyMultiplier);
                unitCount += forceUnitCount;
            }
        }

        // allied bot forces that contribute to BV do not get multiplied by the difficulty
        // even if the player is super good, the AI doesn't get any better
        for (int index = 0; index < scenario.getNumBots(); index++) {
            BotForce botForce = scenario.getBotForce(index);
            ScenarioForceTemplate forceTemplate = scenario.getBotForceTemplates().get(botForce);
            if (forceTemplate != null && forceTemplate.getContributesToUnitCount()) {
                unitCount += botForce.getEntityList().size();
            }
        }

        return unitCount;
    }

    /**
     * Helper function that calculates the BV budget multiplier based on AtB skill level
     * @param c
     * @return
     */
    private static double getDifficultyMultiplier(Campaign c) {
        // skill level is between 0 and 4 inclusive
        // We want a number between .8 and 1.2, so the formula is 1 + ((skill level - 2) / 10)
        return 1.0 + ((c.getCampaignOptions().getSkillLevel() - 2) * .1);
    }

    /**
     * Helper function that calculates the "weight class" of the player force.
     * Putting any kind of dropship or other unit that doesn't fit into the "light-medium-heavy-assault" pattern
     * will probably cause it to return "ASSAULT".
     * @param scenario
     * @param campaign
     * @return
     */
    private static int calculatePlayerForceWeightClass(AtBDynamicScenario scenario, Campaign campaign) {
        double weight = 0.0;
        int unitCount = 0;

        for (int forceID : scenario.getForceIDs()) {
            weight += Lance.calculateTotalWeight(campaign, forceID);
            unitCount += campaign.getForce(forceID).getUnits().size();
        }

        int normalizedWeight = (int) (weight / unitCount);

        if (normalizedWeight < 20) {
            return EntityWeightClass.WEIGHT_ULTRA_LIGHT;
        }
        if (normalizedWeight < 40) {
            return EntityWeightClass.WEIGHT_LIGHT;
        }
        if (normalizedWeight < 60) {
            return EntityWeightClass.WEIGHT_MEDIUM;
        }
        if (normalizedWeight < 80) {
            return EntityWeightClass.WEIGHT_HEAVY;
        }
        if (normalizedWeight < 100) {
            return EntityWeightClass.WEIGHT_ASSAULT;
        }
        return EntityWeightClass.WEIGHT_SUPER_HEAVY;
    }

    /**
     * Generates a "lance" of entities given some parameters, with weight not specified. Doesn't have to be a lance, could be any number.
     * @param faction The faction from which to generate entities.
     * @param skill Skill level of the crew.
     * @param quality Quality of the units.
     * @param unitTypes The types of units. Length had better be equal to the length of weights.
     * @param campaign working campaign.
     * @return Generated entity list.
     */
    private static List<Entity> generateLance(String faction, int skill, int quality, List<Integer> unitTypes,
            boolean artillery, Campaign campaign) {
        List<Entity> retval = new ArrayList<>();

        for (int i = 0; i < unitTypes.size(); i++) {
            Entity en = getEntity(faction, skill, quality, unitTypes.get(i),
                    UNIT_WEIGHT_UNSPECIFIED, artillery, campaign);
            if (en != null) {
                retval.add(en);
            }
        }

        return retval;
    }

    /**
     * Generates a "lance" of entities given some parameters. Doesn't have to be a lance, could be any number.
     * @param faction The faction from which to generate entities.
     * @param skill Skill level of the crew.
     * @param quality Quality of the units.
     * @param unitTypes The types of units. Length had better be equal to the length of weights.
     * @param weights Weight class string
     * @param campaign Working campaign
     * @return List of generated entities.
     */
    private static List<Entity> generateLance(String faction, int skill, int quality, List<Integer> unitTypes,
            String weights, boolean artillery, Campaign campaign) {
        List<Entity> retval = new ArrayList<>();
        int unitTypeSize = unitTypes.size();

        // it's possible that a unit type list will be longer than the passed-in weights string
        // if so, we log a warning, then generate what we can.
        // having a longer weight string is not an issue, as we simply generate the first N units where N is the size of unitTypes.
        if (unitTypeSize > weights.length()) {
            MekHQ.getLogger().error(
                    String.format("More unit types (%d) provided than weights (%d). Truncating generated lance.", unitTypes.size(), weights.length()));
            unitTypeSize = weights.length();
        }

        for (int i = 0; i < unitTypeSize; i++) {
            Entity en = getEntity(faction, skill, quality, unitTypes.get(i),
                    AtBConfiguration.decodeWeightStr(weights, i), artillery, campaign);
            if (en != null) {
                retval.add(en);
            }
        }

        return retval;
    }

    /**
     * Worker method that sets bot force properties such as name, color, team
     * @param generatedForce The force for which to set parameters
     * @param forceTemplate The force template from which to set parameters
     * @param contract The contract from which to set parameters
     */
    private static void setBotForceParameters(BotForce generatedForce, ScenarioForceTemplate forceTemplate,
            ForceAlignment forceAlignment, AtBContract contract) {
        if (forceAlignment == ScenarioForceTemplate.ForceAlignment.Allied) {
            generatedForce.setName(String.format("%s %s", contract.getAllyBotName(), forceTemplate.getForceName()));
            generatedForce.setColour(contract.getAllyColour());
            generatedForce.setCamouflage(contract.getAllyCamouflage().clone());
        } else if (forceAlignment == ScenarioForceTemplate.ForceAlignment.Opposing) {
            generatedForce.setName(String.format("%s %s", contract.getEnemyBotName(), forceTemplate.getForceName()));
            generatedForce.setColour(contract.getEnemyColour());
            generatedForce.setCamouflage(contract.getEnemyCamouflage().clone());
        } else {
            generatedForce.setName("Unknown Hostiles");
        }

        generatedForce.setTeam(ScenarioForceTemplate.TEAM_IDS.get(forceAlignment.ordinal()));
    }

    /**
     * Worker method that calculates the destination zones for all the bot forces in a given scenario.
     * Note that it is advisable to call it only after setDeploymentZones has been called on the scenario,
     * as otherwise you'll have "unpredictable" destination zones.
     * @param scenario
     */
    private static void setDestinationZones(AtBDynamicScenario scenario) {
        for (BotForce generatedForce : scenario.getBotForceTemplates().keySet()) {
            setDestinationZone(generatedForce, scenario.getBotForceTemplates().get(generatedForce));
        }
    }

    /**
     * Worker method that calculates the deployment zones for all templates in the given scenario
     * and applies the results to the scenario's bot forces
     * @param scenario The scenario to process
     */
    private static void setDeploymentZones(AtBDynamicScenario scenario) {
        for (ScenarioForceTemplate forceTemplate : scenario.getTemplate().getAllScenarioForces()) {
            calculateDeploymentZone(forceTemplate, scenario, forceTemplate.getForceName());
        }

        for (int botIndex = 0; botIndex < scenario.getNumBots(); botIndex++) {
            BotForce botForce = scenario.getBotForce(botIndex);
            botForce.setStart(scenario.getBotForceTemplates().get(botForce).getActualDeploymentZone());
        }
    }

    /**
     * Worker method that calculates the deployment zone of a given force template
     * and any force templates with which it is synced.
     * @param forceTemplate The force template for which to generate deployment zone
     * @param scenario The scenario on which we're working
     * @param originalForceTemplateID The ID of the force template where we started.
     * @return Deployment zone as defined in Board.java
     */
    public static int calculateDeploymentZone(ScenarioForceTemplate forceTemplate, AtBDynamicScenario scenario, String originalForceTemplateID) {
        int calculatedEdge = Board.START_ANY;

        // if we have a specific deployment zone OR have looped around
        if (forceTemplate.getActualDeploymentZone() != Board.START_NONE) {
            return forceTemplate.getActualDeploymentZone();
        } else if (forceTemplate.getSyncDeploymentType() == SynchronizedDeploymentType.None ||
                Objects.equals(forceTemplate.getSyncedForceName(), originalForceTemplateID)) {
            calculatedEdge = forceTemplate.getDeploymentZones().get(Compute.randomInt(forceTemplate.getDeploymentZones().size()));
        } else if (forceTemplate.getSyncDeploymentType() == SynchronizedDeploymentType.SameEdge) {
            calculatedEdge = calculateDeploymentZone(scenario.getTemplate().getScenarioForces().get(forceTemplate.getSyncedForceName()), scenario, originalForceTemplateID);
        } else if (forceTemplate.getSyncDeploymentType() == SynchronizedDeploymentType.OppositeEdge) {
            int syncDeploymentZone = calculateDeploymentZone(scenario.getTemplate().getScenarioForces().get(forceTemplate.getSyncedForceName()), scenario, originalForceTemplateID);
            calculatedEdge = getOppositeEdge(syncDeploymentZone);
        } else if (forceTemplate.getSyncDeploymentType() == SynchronizedDeploymentType.SameArc) {
            int syncDeploymentZone = calculateDeploymentZone(scenario.getTemplate().getScenarioForces().get(forceTemplate.getSyncedForceName()), scenario, originalForceTemplateID);
            List<Integer> arc = getArc(syncDeploymentZone, true);
            calculatedEdge = arc.get(Compute.randomInt(arc.size()));
        } else if (forceTemplate.getSyncDeploymentType() == SynchronizedDeploymentType.OppositeArc) {
            int syncDeploymentZone = calculateDeploymentZone(scenario.getTemplate().getScenarioForces().get(forceTemplate.getSyncedForceName()), scenario, originalForceTemplateID);
            List<Integer> arc = getArc(syncDeploymentZone, false);
            calculatedEdge = arc.get(Compute.randomInt(arc.size()));
        }

        if (calculatedEdge == ScenarioForceTemplate.DEPLOYMENT_ZONE_NARROW_EDGE) {
            List<Integer> edges = new ArrayList<>();

            if (scenario.getMapSizeX() > scenario.getMapSizeY()) {
                edges.add(Board.START_E);
                edges.add(Board.START_W);
            } else {
                edges.add(Board.START_N);
                edges.add(Board.START_S);
            }

            calculatedEdge = edges.get(Compute.randomInt(2));
        }

        forceTemplate.setActualDeploymentZone(calculatedEdge);
        return calculatedEdge;
    }

    /**
     * Determines and sets the destination edge for a given bot force that follows a given force template.
     * @param force The bot force for which to set the edge.
     * @param forceTemplate The template which governs the destination edge.
     */
    public static void setDestinationZone(BotForce force, ScenarioForceTemplate forceTemplate) {
        int actualDestinationEdge = forceTemplate.getDestinationZone();

        // set the 'auto flee' flag to true if the bot has a destination edge
        if (actualDestinationEdge != CardinalEdge.NONE.getIndex()) {
            force.getBehaviorSettings().setAutoFlee(true);
        }

        if (forceTemplate.getDestinationZone() == ScenarioForceTemplate.DESTINATION_EDGE_RANDOM) {
            // compute a random cardinal edge between 0 and 3 to avoid None
            actualDestinationEdge = Compute.randomInt(CardinalEdge.values().length - 1);
        } else if (forceTemplate.getDestinationZone() == ScenarioForceTemplate.DESTINATION_EDGE_OPPOSITE_DEPLOYMENT) {
            actualDestinationEdge = getOppositeEdge(force.getStart());
        } else {
            force.getBehaviorSettings().setDestinationEdge(CardinalEdge.getCardinalEdge(actualDestinationEdge));
            return;
        }

        force.setDestinationEdge(actualDestinationEdge);
    }

    /**
     *
     * @param scenario Dynamic scenario to process.
     * @param campaign Campaign
     */
    public static void finalizeStaggeredDeploymentTurns(AtBDynamicScenario scenario, Campaign campaign) {
        // assemble a list of all entities that have an "STAGGERED" arrival turn into a list
        // then run setDeploymentTurnsStaggered on them
        List<Entity> staggeredEntities = new ArrayList<>();

        for (int x = 0; x < scenario.getNumBots(); x++) {
            BotForce currentBotForce = scenario.getBotForce(x);
            for (Entity entity : currentBotForce.getEntityList()) {
                if (entity.getDeployRound() == ScenarioForceTemplate.ARRIVAL_TURN_STAGGERED) {
                    staggeredEntities.add(entity);
                }
            }
        }

        for (int forceID : scenario.getForceIDs()) {
            Force playerForce = campaign.getForce(forceID);

            for (UUID unitID : playerForce.getAllUnits(true)) {
                Unit currentUnit = campaign.getUnit(unitID);
                if (currentUnit != null && (currentUnit.getEntity().getDeployRound() == ScenarioForceTemplate.ARRIVAL_TURN_STAGGERED)) {
                    staggeredEntities.add(currentUnit.getEntity());
                }
            }
        }

        for (Entity entity : scenario.getAlliesPlayer()) {
            if (entity.getDeployRound() == ScenarioForceTemplate.ARRIVAL_TURN_STAGGERED) {
                staggeredEntities.add(entity);
            }
        }

        int strategy = scenario.getLanceCommanderSkill(SkillType.S_STRATEGY, campaign);

        setDeploymentTurnsStaggered(staggeredEntities, strategy);
    }

    /**
     * Sets up the deployment turns for all bot units within the specified scenario
     * @param scenario The scenario to process
     */
    private static void setDeploymentTurns(AtBDynamicScenario scenario) {
        for (int x = 0; x < scenario.getNumBots(); x++) {
            BotForce currentBotForce = scenario.getBotForce(x);
            ScenarioForceTemplate forceTemplate = scenario.getBotForceTemplates().get(currentBotForce);
            setDeploymentTurns(currentBotForce, forceTemplate, scenario);
        }
    }

    /**
     * Sets up deployment turns for all bot units within the specified bot force according to the specified force template's rules.
     * Also makes use of the given scenarios reinforcement delay modifier.
     *
     * ARRIVAL_TURN_STAGGERED_BY_LANCE is not implemented.
     * ARRIVAL_TURN_STAGGERED is processed just prior to scenario start instead (?)
     */
    public static void setDeploymentTurns(BotForce botForce, ScenarioForceTemplate forceTemplate,
            AtBDynamicScenario scenario) {
        // deployment turns don't matter for transported entities
        List<Entity> untransportedEntities = scenario.filterUntransportedUnits(botForce.getEntityList());

        if (forceTemplate.getArrivalTurn() == ScenarioForceTemplate.ARRIVAL_TURN_STAGGERED_BY_LANCE) {
            setDeploymentTurnsStaggeredByLance(untransportedEntities);
        } else if (forceTemplate.getArrivalTurn() == ScenarioForceTemplate.ARRIVAL_TURN_AS_REINFORCEMENTS) {
            if (forceTemplate.getForceAlignment() == ForceAlignment.Opposing.ordinal()) {
                setDeploymentTurnsForReinforcements(untransportedEntities, scenario.getHostileReinforcementDelayReduction());
            } else if (forceTemplate.getForceAlignment() != ForceAlignment.Third.ordinal()) {
                setDeploymentTurnsForReinforcements(untransportedEntities, scenario.getFriendlyReinforcementDelayReduction());
            } else {
                setDeploymentTurnsForReinforcements(untransportedEntities, 0);
            }
        } else {
            for (Entity entity : untransportedEntities) {
                entity.setDeployRound(forceTemplate.getArrivalTurn());
            }
        }
    }

    /**
     * Set up deployment turns for player units as specified in the scenario's template.
     * Note that this is currently invoked during the BriefingTab.startScenario() method,
     * as that method resets all properties of for each player entity. Hence it being public.
     * @param scenario The scenario to process.
     * @param campaign The campaign in which the scenario is occurring.
     */
    public static void setPlayerDeploymentTurns(AtBDynamicScenario scenario, Campaign campaign) {
        // make note of battle commander strategy
        int strategy = scenario.getLanceCommanderSkill(SkillType.S_STRATEGY, campaign);

        // for player forces where there's an associated force template, we can set the deployment turn explicitly
        // or use a stagger algorithm.
        // for player forces where there's not an associated force template, we calculate the deployment turn
        // as if they were reinforcements
        for (int forceID : scenario.getForceIDs()) {
            ScenarioForceTemplate forceTemplate = scenario.getPlayerForceTemplates().get(forceID);
            List<Entity> forceEntities = new ArrayList<>();
            Force playerForce = campaign.getForce(forceID);

            for (UUID unitID : playerForce.getAllUnits(true)) {
                Unit currentUnit = campaign.getUnit(unitID);
                if (currentUnit != null) {
                    forceEntities.add(currentUnit.getEntity());
                }
            }

            // now, attempt to set deployment turns
            // if the force has a template, then use the appropriate algorithm
            // otherwise, treat it as reinforcements
            if (forceTemplate != null) {
                int deployRound = forceTemplate.getArrivalTurn();

                if (deployRound == ScenarioForceTemplate.ARRIVAL_TURN_STAGGERED_BY_LANCE) {
                    setDeploymentTurnsStaggeredByLance(forceEntities);
                } else if (deployRound == ScenarioForceTemplate.ARRIVAL_TURN_AS_REINFORCEMENTS) {
                    setDeploymentTurnsForReinforcements(forceEntities, strategy + scenario.getFriendlyReinforcementDelayReduction());
                } else {
                    for (Entity entity : forceEntities) {
                        entity.setDeployRound(deployRound);
                    }
                }
            } else {
                setDeploymentTurnsForReinforcements(forceEntities, strategy);
            }
        }

        // loop through individual units as well
        for (UUID unitID : scenario.getIndividualUnitIDs()) {
            ScenarioForceTemplate forceTemplate = scenario.getPlayerUnitTemplates().get(unitID);
            Entity entity = campaign.getUnit(unitID).getEntity();

            // now, attempt to set deployment turns
            // if the force has a template, then use the appropriate algorithm
            // otherwise, treat it as reinforcements
            if (forceTemplate != null) {
                int deployRound = forceTemplate.getArrivalTurn();

                if (deployRound == ScenarioForceTemplate.ARRIVAL_TURN_STAGGERED_BY_LANCE) {
                    setDeploymentTurnsStaggeredByLance(Collections.singletonList(entity));
                } else if (deployRound == ScenarioForceTemplate.ARRIVAL_TURN_AS_REINFORCEMENTS) {
                    setDeploymentTurnsForReinforcements(Collections.singletonList(entity), strategy);
                } else {
                    entity.setDeployRound(deployRound);
                }
            } else {
                setDeploymentTurnsForReinforcements(Collections.singletonList(entity), strategy);
            }
        }
    }

    /**
     * Given a dynamic scenario, sets the deployment zones of player units
     */
    public static void setPlayerDeploymentZones(AtBDynamicScenario scenario, Campaign campaign) {
        // for player forces where there's an associated force template, we can set the deployment zone explicitly
        for (int forceID : scenario.getForceIDs()) {
            ScenarioForceTemplate forceTemplate = scenario.getPlayerForceTemplates().get(forceID);
            List<Entity> forceEntities = new ArrayList<>();
            Force playerForce = campaign.getForce(forceID);

            for (UUID unitID : playerForce.getAllUnits(true)) {
                Unit currentUnit = campaign.getUnit(unitID);
                if (currentUnit != null) {
                    forceEntities.add(currentUnit.getEntity());
                }
            }

            // now, attempt to set deployment turns
            if (forceTemplate != null) {
                for (Entity entity : forceEntities) {
                    if (entity.getDeployRound() > 0) {
                        entity.setStartingPos(forceTemplate.getActualDeploymentZone());
                    }
                }
            }
        }

        // loop through individual units as well
        for (UUID unitID : scenario.getIndividualUnitIDs()) {
            ScenarioForceTemplate forceTemplate = scenario.getPlayerUnitTemplates().get(unitID);
            Entity entity = campaign.getUnit(unitID).getEntity();

            if (forceTemplate != null) {
                if (entity.getDeployRound() > 0) {
                    entity.setStartingPos(forceTemplate.getActualDeploymentZone());
                }
            }
        }
    }

    /**
     * Uses the "individual staggered deployment" algorithm to determine individual deployment turns
     * @param entityList List of entities to process. May be from many players.
     * @param turnModifier The deployment round is reduced by this amount
     */
    private static void setDeploymentTurnsStaggered(List<Entity> entityList, int turnModifier) {
        // loop through all the entities
        // highest movement entity deploys on turn 0
        // other entities deploy on highest move - "walk" MP.
        int maxWalkMP = -1;
        List<Integer> entityWalkMPs = new ArrayList<>();

        for (Entity entity : entityList) {
            // AtB has a legacy mechanism where units with jump jets are counted a little faster
            // for arrival times. We calculate it once and store it.
            int speed = calculateAtBSpeed(entity);

            entityWalkMPs.add(speed);
            if (speed > maxWalkMP) {
                maxWalkMP = speed;
            }
        }

        for (int x = 0; x < entityList.size(); x++) {
            int actualTurnModifier = 0;

            Entity entity = entityList.get(x);
            // the turn modifier is only applicable to player-controlled units
            if (entity.getOwner().getTeam() == ScenarioForceTemplate.TEAM_IDS.get(ForceAlignment.Player.ordinal())) {
                actualTurnModifier = turnModifier;
            }

            // since we're iterating through the same unchanged collection, we can use implicit indexing.
            entity.setDeployRound(Math.max(0, maxWalkMP - entityWalkMPs.get(x) - actualTurnModifier));
        }
    }

    /**
     * Given a list of entities, set the arrival turns for them as if they were all reinforcements on the same side.
     *
     * @param entityList List of entities to process
     * @param turnModifier A number to subtract from the deployment turn.
     */
    public static void setDeploymentTurnsForReinforcements(List<Entity> entityList, int turnModifier) {
        int minimumSpeed = 999;

        // first, we figure out the slowest "atb speed" of this group.
        for (Entity entity : entityList) {
            // don't include transported units in this calculation
            if (entity.getTransportId() != Entity.NONE) {
                continue;
            }

            int speed = calculateAtBSpeed(entity);

            // don't reduce minimum speed to 0, since dividing by zero further down is problematic
            if ((speed < minimumSpeed) && (speed > 0)) {
                minimumSpeed = speed;
            }
        }

        // the actual arrival turn will be the scale divided by the slowest speed.
        // so, a group of Atlases (3/5) should arrive on turn 10 (30 / 3)
        // a group of jump-capable Griffins (5/8/5) should arrive on turn 5 (30 / 6)
        // a group of Ostscouts (8/12/8) should arrive on turn 3 (30 / 9, rounded down)
        // we then subtract the passed-in turn modifier, which is usually the commander's strategy skill level.
        int actualArrivalTurn = Math.max(0, (REINFORCEMENT_ARRIVAL_SCALE / minimumSpeed) - turnModifier);

        for (Entity entity : entityList) {
            entity.setDeployRound(actualArrivalTurn);
        }
    }

    /**
     * Uses the "lance staggered deployment" algorithm to determine individual deployment turns
     * Not actually implemented currently.
     * @param entityList The list of entities to process.
     */
    private static void setDeploymentTurnsStaggeredByLance(List<Entity> entityList) {
        MekHQ.getLogger().warning("Deployment Turn - Staggered by Lance not implemented");
    }

    /**
     * Worker function that calculates the AtB-rules walk MP for an entity, for deployment purposes.
     * @param entity The entity to examine.
     * @return The walk MP.
     */
    private static int calculateAtBSpeed(Entity entity) {
        int speed = entity.getWalkMP();
        if (entity.getJumpMP() > 0) {
            if (entity instanceof megamek.common.Infantry) {
                speed = entity.getJumpMP();
            } else {
                speed++;
            }
        }

        return speed;
    }

    /**
     * Method to compute an "arc" of deployment zones next to or opposite a particular edge.
     * e.g. Northeast comes back with a list of north, northeast, east
     * @param edge The edge to process
     * @param same Whether the arc is on the same side or the opposite side.
     * @return Three edges that form the arc, as defined in Board.java
     */
    private static List<Integer> getArc(int edge, boolean same) {
        ArrayList<Integer> edges = new ArrayList<>();

        int tempEdge = edge;
        if (!same) {
            tempEdge = getOppositeEdge(edge);
        }

        switch(tempEdge) {
        case Board.START_EDGE:
            edges.add(Board.START_EDGE);
            break;
        case Board.START_CENTER:
            edges.add(Board.START_CENTER);
            break;
        case Board.START_ANY:
            edges.add(Board.START_ANY);
            break;
        default:
            // directional edges start at 1
            edges.add(((tempEdge + 6) % 8) + 1);
            edges.add(((tempEdge - 1) % 8) + 1);
            edges.add((tempEdge % 8) + 1);
            break;
        }

        return edges;
    }

    /**
     * Computes the "opposite" edge of a given board start edge.
     * @param edge The starting edge
     * @return Opposite edge, as defined in Board.java
     */
    public static int getOppositeEdge(int edge) {
        switch(edge) {
        case Board.START_EDGE:
            return Board.START_CENTER;
        case Board.START_CENTER:
            return Board.START_EDGE;
        case Board.START_ANY:
            return Board.START_ANY;
        default:
            // directional edges start at 1
            return ((edge + 3) % 8) + 1;
        }
    }

    /**
     * Worker function that calculates the appropriate number of rerolls to use for the scenario.
     * @param scenario The scenario for which to set rerolls
     * @param campaign Campaign in which the scenario is occurring
     */
    private static void setScenarioRerolls(AtBDynamicScenario scenario, Campaign campaign) {
        int tacticsSkill = scenario.getLanceCommanderSkill(SkillType.S_TACTICS, campaign);

        scenario.setRerolls(tacticsSkill);
    }

    /**
     * Convenience function to get the "lance" (basic unit) size, based on faction.
     * @param factionCode The faction code.
     * @return "Lance" size.
     */
    public static int getLanceSize(String factionCode) {
        Faction faction = Factions.getInstance().getFaction(factionCode);
        if (faction != null) {
            // clans and marian hegemony use a fundamental unit size of 5.
            if (faction.isClan() || factionCode.equals("MH")) {
                return CLAN_MH_LANCE_SIZE;
            // comstar and wobbies use a fundamental unit size of 6.
            } else if (faction.isComStar()) {
                return COMSTAR_LANCE_SIZE;
            }
        }

        return IS_LANCE_SIZE;
    }

    /**
     * Worker function to determine the "lance size" of a group of aircraft.
     * Either 2 for ASF
     * @param isPlanetOwner
     * @return
     */
    public static int getAeroLanceSize(int unitTypeCode, boolean isPlanetOwner, String factionCode) {
        // capellans use units of three aircraft at a time, others use two
        // TODO: except maybe clans?
        int numFightersPerFlight = factionCode.equals("CC") ? 3 : 2;

        if (unitTypeCode == UnitType.AERO) {
            return numFightersPerFlight;
        } else if (unitTypeCode == UnitType.CONV_FIGHTER) {
            return (Compute.randomInt(3) + 1) * numFightersPerFlight;
        } else {
            int useASFRoll = isPlanetOwner ? Compute.d6() : 6;
            int weightCountRoll = (Compute.randomInt(3) + 1) * numFightersPerFlight; // # of conventional fighters, just in case

            // if we are the planet owner, we may use ASF or conventional fighters
            boolean useASF = useASFRoll >= 4;
            // if we are using ASF, we "always" use 2 at a time, otherwise, use the # of conventional fighters
            return useASF ? numFightersPerFlight : weightCountRoll;
        }
    }

    /**
     * Helper function that deploys the given units off board a random distance 1-2 boards in a random direction
     * @param entityList
     */
    private static void deployArtilleryOffBoard(List<Entity> entityList) {
        OffBoardDirection direction = OffBoardDirection.getDirection(Compute.randomInt(4));
        int distance = (Compute.randomInt(2) + 1) * 17;

        for (Entity entity : entityList) {
            entity.setOffBoard(distance, direction);
        }
    }

    /**
     * Helper function that puts the units in the given list at the given altitude.
     * Use with caution, as may lead to splattering or aerospace units starting on the ground.
     * @param entityList The entity list to process.
     * @param startingAltitude Starting altitude.
     */
    private static void setStartingAltitude(List<Entity> entityList, int startingAltitude) {
        for (Entity entity : entityList) {
            if (entity instanceof IAero) {
                entity.setAltitude(startingAltitude);

                // there's a lot of stuff that happens whan an aerospace unit
                // "lands", so let's make sure it all happens
                if (startingAltitude == 0) {
                    ((IAero) entity).land();
                }
            }
        }
    }

    /**
     * This method contains various hacks intended to put "special units"
     * such as LAMs, VTOLs and WIGEs into a reasonable state that the bot can use
     */
    private static void correctNonAeroFlyerBehavior(List<Entity> entityList, int terrainType) {
        for (Entity entity : entityList) {
            boolean inSpace = terrainType == AtBScenario.TER_SPACE;
            boolean inAtmo = terrainType == AtBScenario.TER_LOW_ATMO;

            // hack for land-air mechs
            if (entity instanceof LandAirMech) {
                if (inSpace || inAtmo) {
                    ((LandAirMech) entity).setConversionMode(LandAirMech.CONV_MODE_FIGHTER);
                } else {
                    // for now, the bot does not know how to use WIGEs, so go as a mech
                    ((LandAirMech) entity).setConversionMode(LandAirMech.CONV_MODE_MECH);
                }
            }

            // hack - set helis and WIGEs to an explicit altitude of 1
            // currently there is no support for setting elevation for "ground" units
            // in the scenario template editor, but it looks dumb to have choppers
            // start out on the ground
            if ((entity.getMovementMode() == EntityMovementMode.VTOL) ||
                    (entity.getMovementMode() == EntityMovementMode.WIGE)) {
                entity.setElevation(1);
            }
        }
    }

    /**
     * Helper function that makes some of the units in the given list of entities
     * carry bombs.
     * @param entityList The list of entities to process
     * @param campaign Campaign object. In the future, may be used to check list of bombs
     * for technological availability.
     */
    public static void populateAeroBombs(List<Entity> entityList, Campaign campaign, boolean groundMap) {
        int maxBombers = Compute.randomInt(entityList.size()) + 1;
        int numBombers = 0;

        int[] validBombChoices = groundMap ? validBotBombs : validBotAABombs;

        for (Entity entity : entityList) {
            if (entity.isBomber()) {
                // if this entity has no guns (e.g. is a Boeing Jump Bomber)
                if (entity.getIndividualWeaponList().size() == 0) {
                    loadBombs(entity, validBombChoices, campaign.getGameYear());
                    continue;
                }

                if (numBombers >= maxBombers) {
                    break;
                }

                loadBombs(entity, validBombChoices, campaign.getGameYear());
                numBombers++;
            }
        }
    }

    /**
     * Worker function that takes an entity and an array of bomb types
     * and loads it up with as many of a mostly period-appropriate random bomb type
     * as it's capable of holding
     */
    private static void loadBombs(Entity entity, int[] validBombChoices, int year) {
        int[] bombChoices = new int[BombType.B_NUM];

        // remove bomb choices if they're not era-appropriate
        List<Integer> actualValidBombChoices = new ArrayList<>();
        for (int x = 0; x < validBombChoices.length; x++) {
            String typeName = BombType.getBombInternalName(validBombChoices[x]);

            // hack: make rocket launcher pods available before 3055
            if ((validBombChoices[x] == BombType.B_RL) ||
                    BombType.get(typeName).isAvailableIn(year)) {
                actualValidBombChoices.add(validBombChoices[x]);
            }
        }

        // pick out the index in the BombType array
        int randomBombChoiceIndex = Compute.randomInt(actualValidBombChoices.size());
        int bombIndex = actualValidBombChoices.get(randomBombChoiceIndex);
        int weightModifier = 0;

        // hack: we only really need one "tag", so add it then pack on some more bombs
        if (bombIndex == BombType.B_TAG) {
            weightModifier = 5;
            bombChoices[bombIndex] = 1;
            actualValidBombChoices.remove(randomBombChoiceIndex);
            bombIndex = Utilities.getRandomItem(actualValidBombChoices);
        }

        // # of bombs is the unit's weight / (bomb cost * 5)
        int numBombs = (int) Math.floor((entity.getWeight() - weightModifier) /
                (BombType.getBombCost(bombIndex) * 5.0));
        bombChoices[bombIndex] = numBombs;

        ((IBomber) entity).setBombChoices(bombChoices);
    }

    /**
     * Worker function that returns the faction code of the first owner of the planet where the contract is taking place.
     * @param contract Current contract.
     * @param currentDate Current date.
     * @return Faction code.
     */
    private static String getPlanetOwnerFaction(AtBContract contract, LocalDate currentDate) {
        String factionCode = "MERC";

        // planet owner is the first of the factions that owns the current planet.
        // if there's no such thing, then mercenaries.
        List<String> planetFactions = contract.getSystem().getFactions(currentDate);
        if (planetFactions != null && !planetFactions.isEmpty()) {
            factionCode = planetFactions.get(0);
            Faction ownerFaction = Factions.getInstance().getFaction(factionCode);

            if (ownerFaction.is(Tag.ABANDONED)) {
                factionCode = "MERC";
            }
        }

        return factionCode;
    }

    /**
     * Worker function that determines the ForceAlignment of the specified faction.
     * @param contract Current contract, for determining the planet we're on.
     * @param factionCode Faction code to check.
     * @param currentDate Current date.
     * @return ForceAlignment.
     */
    private static ForceAlignment getPlanetOwnerAlignment(AtBContract contract, String factionCode, LocalDate currentDate) {
        // if the faction is one of the planet owners, see if it's either the employer or opfor. If it's not, third-party.
        if (contract.getSystem().getFactions(currentDate).contains(factionCode)) {
            if (factionCode.equals(contract.getEmployerCode())) {
                return ForceAlignment.Allied;
            } else if (factionCode.equals(contract.getEnemyCode())) {
                return ForceAlignment.Opposing;
            }
        }

        return ForceAlignment.Third;
    }

    /**
     * Runs all the bot-controlled entities in the scenario through a skill upgrader,
     * potentially giving the SPAs.
     * @param scenario The scenario to process.
     */
    public static void upgradeBotCrews(AtBScenario scenario) {
        CrewSkillUpgrader csu = new CrewSkillUpgrader();

        for (int forceIndex = 0; forceIndex < scenario.getNumBots(); forceIndex++) {
            for (Entity entity : scenario.getBotForce(forceIndex).getEntityList()) {
                csu.upgradeCrew(entity);
            }
        }

        for (Entity entity : scenario.getAlliesPlayer()) {
            csu.upgradeCrew(entity);
        }
    }

    /**
     * Highly paranoid function that will check if the given faction is one of the
     * owners of the contract's location at the current date.
     */
    private static boolean isPlanetOwner(AtBContract contract, LocalDate currentDate, String factionCode) {
        if ((contract == null) || (contract.getSystem() == null) ||
                (contract.getSystem().getFactions(currentDate) == null)) {
            return false;
        }

        return contract.getSystem().getFactions(currentDate).contains(factionCode);
    }

    /**
     * Given a player unit ID and a template name, if the player unit type matches
     * the template's unit type and the template generation method is PlayerOrAllied,
     * take the first unit that we find in the given scenario that's a part of that
     * template and "put it away".
     */
    public static void benchAllyUnit(UUID playerUnitID, String templateName, AtBDynamicScenario scenario) {
        ScenarioForceTemplate destinationTemplate = null;
        if (scenario.getTemplate().getScenarioForces().containsKey(templateName)) {
            destinationTemplate = scenario.getTemplate().getScenarioForces().get(templateName);
        }

        if ((destinationTemplate == null) ||
                (destinationTemplate.getGenerationMethod() != ForceGenerationMethod.PlayerOrFixedUnitCount.ordinal())) {
            return;
        }

        // two possible situations here:
        // 1 - the unit is an "attached" unit. This requires a mapping between template name and
        //      individual attached units. At this point, we remove the first unit matching the template
        //      from the attached units list. The benched unit should have the player unit's ID
        //      stored so that if the player unit is detached, the benched unit comes back.
        // 2 - the unit is part of a bot force. In this case, we need a mapping between template names
        //      and bot forces.

        if (destinationTemplate.getForceAlignment() == ForceAlignment.Player.ordinal()) {
            Entity swapTarget = null;

            // look through the "allies" player to see a unit that was put there
            // under a matching template
            for (Entity entity : scenario.getAlliesPlayer()) {
                UUID unitID = UUID.fromString(entity.getExternalIdAsString());

                if (scenario.getBotUnitTemplates().get(unitID).getForceName().equals(templateName)) {
                    swapTarget = entity;
                    break;
                }
            }

            if (swapTarget == null) {
                return;
            }

            BenchedEntityData benchedEntity = new BenchedEntityData();
            benchedEntity.entity = swapTarget;
            benchedEntity.templateName = "";

            scenario.getAlliesPlayer().remove(swapTarget);
            scenario.getPlayerUnitSwaps().put(playerUnitID, benchedEntity);
            swapUnitInObjectives(playerUnitID.toString(), benchedEntity.entity.getExternalIdAsString(), "", scenario);
        } else {
            BotForce botForce = null;

            // slightly inefficient to loop through all bot forces looking for our template
            // but it is also difficult to create a reverse lookup, so we avoid that problem for now
            for (int x = 0; x < scenario.getNumBots(); x++) {
                BotForce candidateForce = scenario.getBotForce(x);
                if (candidateForce.getTemplateName().equals(templateName)) {
                    botForce = candidateForce; // found a matching force, end the loop and move on.
                    break;
                }
            }

            if ((botForce != null) && !botForce.getEntityList().isEmpty()) {
                Entity swapTarget = botForce.getEntityList().get(0);
                BenchedEntityData benchedEntity = new BenchedEntityData();
                benchedEntity.entity = swapTarget;
                benchedEntity.templateName = destinationTemplate.getForceName();

                botForce.removeEntity(0);
                scenario.getPlayerUnitSwaps().put(playerUnitID, benchedEntity);
                swapUnitInObjectives(playerUnitID.toString(), benchedEntity.entity.getExternalIdAsString(), botForce.getName(), scenario);
            }
        }
    }

    /**
     * Given a scenario and a pair of unit IDs (and a force), swap the first one for the second one.
     * Or, add the unit to all objectives containing the given force.
     */
    private static void swapUnitInObjectives(String subIn, String subOut, String subOutForceName, AtBDynamicScenario scenario) {
        for (ScenarioObjective objective : scenario.getScenarioObjectives()) {
            // if the sub-out unit is explicitly referenced, do a direct substitution
            if (objective.getAssociatedUnitIDs().contains(subOut)) {
                objective.removeUnit(subOut);

                // don't want to add an empty unit to the objective
                if (!subIn.isEmpty()) {
                    objective.addUnit(subIn);
                }

                continue;
            }

            // if the sub-out unit is replacing a unit that's part of a force,
            // just add it individually
            if (objective.getAssociatedForceNames().contains(subOutForceName)) {
                objective.addUnit(subIn);
            }
        }
    }

    /**
     * Given a player unit ID and a scenario, return a benched allied unit, if one exists
     * that was benched in favor of the player's unit.
     */
    public static void unbenchAttachedAlly(UUID playerUnitID, AtBDynamicScenario scenario) {
        // get entity from temporary store (big battle allies?), if it exists
        // add it to to bot force being worked with or attached ally list
        if (scenario.getPlayerUnitSwaps().containsKey(playerUnitID)) {
            BenchedEntityData benchedEntityData = scenario.getPlayerUnitSwaps().get(playerUnitID);

            if (benchedEntityData.templateName.isEmpty()) {
                scenario.getAlliesPlayer().add(benchedEntityData.entity);
                swapUnitInObjectives(benchedEntityData.entity.getExternalIdAsString(), playerUnitID.toString(), "", scenario);
            } else {
                for (int x = 0; x < scenario.getNumBots(); x++) {
                    BotForce botForce = scenario.getBotForce(x);
                    if (botForce.getTemplateName().equals(benchedEntityData.templateName)) {
                        botForce.addEntity(benchedEntityData.entity);
                        // in this situation, the entity is being added back to a force,
                        // so we just want to clear out the player unit.
                        swapUnitInObjectives("", playerUnitID.toString(), "", scenario);
                        break;
                    }
                }
            }

            scenario.getPlayerUnitSwaps().remove(playerUnitID);
        }
    }
}<|MERGE_RESOLUTION|>--- conflicted
+++ resolved
@@ -1604,12 +1604,7 @@
             }
         }
 
-<<<<<<< HEAD
-        bvBudget += bvBudget * scenario.getEffectivePlayerBVMultiplier();
-
-=======
         bvBudget += (int) Math.round(bvBudget * scenario.getEffectivePlayerBVMultiplier());
->>>>>>> 6e61900e
 
         // allied bot forces that contribute to BV do not get multiplied by the difficulty
         // even if the player is super good, the AI doesn't get any better
