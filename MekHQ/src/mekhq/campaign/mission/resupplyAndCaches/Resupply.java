/*
 * Copyright (c) 2024-2025 - The MegaMek Team. All Rights Reserved.
 *
 * This file is part of MekHQ.
 *
 * MekHQ is free software: you can redistribute it and/or modify
 * it under the terms of the GNU General Public License as published by
 * the Free Software Foundation, either version 3 of the License, or
 * (at your option) any later version.
 *
 * MekHQ is distributed in the hope that it will be useful,
 * but WITHOUT ANY WARRANTY; without even the implied warranty of
 * MERCHANTABILITY or FITNESS FOR A PARTICULAR PURPOSE. See the
 * GNU General Public License for more details.
 *
 * You should have received a copy of the GNU General Public License
 * along with MekHQ. If not, see <http://www.gnu.org/licenses/>.
 */
package mekhq.campaign.mission.resupplyAndCaches;

import megamek.common.Entity;
import megamek.common.Mek;
import megamek.logging.MMLogger;
import mekhq.campaign.Campaign;
import mekhq.campaign.finances.Money;
import mekhq.campaign.force.CombatTeam;
import mekhq.campaign.force.Force;
import mekhq.campaign.market.procurement.Procurement;
import mekhq.campaign.mission.AtBContract;
import mekhq.campaign.parts.*;
import mekhq.campaign.parts.enums.PartQuality;
import mekhq.campaign.parts.equipment.*;
import mekhq.campaign.personnel.Person;
import mekhq.campaign.personnel.Skill;
import mekhq.campaign.personnel.SkillType;
import mekhq.campaign.unit.Unit;
import mekhq.campaign.universe.Faction;

import java.math.BigInteger;
import java.time.LocalDate;
import java.util.*;

import static java.lang.Math.floor;
import static java.lang.Math.min;
import static java.lang.Math.round;
import static megamek.common.MiscType.F_SPONSON_TURRET;
import static megamek.common.enums.SkillLevel.NONE;
import static mekhq.campaign.force.CombatTeam.getStandardForceSize;
import static mekhq.campaign.force.ForceType.CONVOY;
import static mekhq.campaign.force.ForceType.STANDARD;
import static mekhq.campaign.market.procurement.Procurement.getFactionTechCode;
import static mekhq.utilities.EntityUtilities.getEntityFromUnitId;

/**
 * The {@code Resupply} class manages the resupply process during a campaign.
 * It calculates the required resupply resources, organizes parts pools (e.g., parts, armor, ammo),
 * and handles player convoy logistics and negotiation skills.
 * <p>
 * It supports functionality such as
 * - Calculating target resupply tonnage based on combat unit weight and allowances.
 * - Building pools for parts (e.g., spare parts, ammo, and armor).
 * - Managing player convoy logistics.
 * - Handling procurement and negotiation results for administered resources.
 */
public class Resupply {
    private final Campaign campaign;
    private final AtBContract contract;
    private final ResupplyType resupplyType;
    private final Faction employerFaction;
    private final int currentYear;
    private final int employerTechCode;
    private final boolean employerIsClan;
    private List<Part> ammoBinPool;
    private double focusAmmo;
    private List<Part> armorPool;
    private double focusArmor;
    private List<Part> partsPool;
    private double focusParts;
    private boolean usePlayerConvoy;
    private Map<Force, Double> playerConvoys;
    private int targetCargoTonnage;
    private int targetCargoTonnagePlayerConvoy;
    private double totalPlayerCargoCapacity;
    private int negotiatorSkill;
    private List<Part> convoyContents;
    private Money convoyContentsValueBase;
    private Money convoyContentsValueCalculated;

    public static final int CARGO_MULTIPLIER = 4;
    public static final int RESUPPLY_AMMO_TONNAGE = 1;
    public static final int RESUPPLY_ARMOR_TONNAGE = 5;
    final LocalDate BATTLE_OF_TUKAYYID = LocalDate.of(3052, 5, 21);

    private static final MMLogger logger = MMLogger.create(Resupply.class);

    /**
     * Enum representing the various types of resupply methods available during a campaign.
     */
    public enum ResupplyType {
        RESUPPLY_NORMAL, RESUPPLY_LOOT, RESUPPLY_CONTRACT_END, RESUPPLY_SMUGGLER
    }

    /**
     * Constructs a new {@link Resupply} instance and initializes resupply parameters for the
     * given campaign and contract. This includes setting faction data, calculating target cargo
     * tonnage, and building parts pools.
     *
     * @param campaign   The current campaign.
     * @param contract   The specific contract under which the resupply process is conducted.
     */
    public Resupply(Campaign campaign, AtBContract contract, ResupplyType resupplyType) {
        this.campaign = campaign;
        this.contract = contract;
        this.resupplyType = resupplyType;

        employerFaction = contract.getEmployerFaction();
        usePlayerConvoy = contract.getCommandRights().isIndependent();
        targetCargoTonnage = calculateTargetCargoTonnage(campaign, contract);
        targetCargoTonnagePlayerConvoy = targetCargoTonnage * CARGO_MULTIPLIER;

        currentYear = campaign.getGameYear();

        Faction enemyFaction = contract.getEnemy();
        employerIsClan = enemyFaction.isClan();

        employerTechCode = getFactionTechCode(employerFaction);

        focusAmmo = 0.25;
        focusArmor = 0.25;
        focusParts = 0.5;

        calculateNegotiationSkill();
        buildPartsPools(collectParts());
        calculatePlayerConvoyValues();

        convoyContents = new ArrayList<>();
        convoyContentsValueBase = Money.zero();
        convoyContentsValueCalculated = Money.zero();
    }

    /**
     * Retrieves the current campaign.
     *
     * @return A {@link Campaign} representing the current campaign.
     */
    public Campaign getCampaign() {
        return campaign;
    }

    /**
     * Retrieves the current contract associated with the resupply operation.
     *
     * @return An {@link AtBContract} representing the current contract.
     */
    public AtBContract getContract() {
        return contract;
    }

    /**
     * Retrieves the current resupply type being used.
     * The resupply type indicates the method by which supplies are obtained.
     *
     * @return A {@link ResupplyType} representing the current method of resupply.
     */
    public ResupplyType getResupplyType() {
        return resupplyType;
    }

    /**
     * Retrieves the target cargo tonnage calculated for the resupply process.
     * This value represents the expected tonnage of supplies to be delivered
     * based on the current campaign and contract conditions.
     *
     * @return The target cargo tonnage.
     */
    public int getTargetCargoTonnage() {
        return targetCargoTonnage;
    }

    /**
     * Retrieves the current focus percentage allocated for ammunition resupply.
     *
     * @return The percentage of resupply focus allocated to ammo.
     */
    public double getFocusAmmo() {
        return focusAmmo;
    }
    /**
     * Sets the focus percentage allocated for ammunition resupply.
     *
     * @param focusAmmo The percentage of resupply focus to allocate to ammo.
     */
    public void setFocusAmmo(double focusAmmo) {
        this.focusAmmo = focusAmmo;
    }

    /**
     * Retrieves the current focus percentage allocated for armor resupply.
     *
     * @return The percentage of resupply focus allocated to armor.
     */
    public double getFocusArmor() {
        return focusArmor;
    }
    /**
     * Sets the focus percentage allocated for armor resupply.
     *
     * @param focusArmor The percentage of resupply focus to allocate to armor.
     */
    public void setFocusArmor(double focusArmor) {
        this.focusArmor = focusArmor;
    }

    /**
     * Retrieves the current focus percentage allocated for general parts resupply.
     *
     * @return The percentage of resupply focus allocated to parts.
     */
    public double getFocusParts() {
        return focusParts;
    }
    /**
     * Sets the focus percentage allocated for general parts resupply.
     *
     * @param focusParts The percentage of resupply focus to allocate to parts.
     */
    public void setFocusParts(double focusParts) {
        this.focusParts = focusParts;
    }

    /**
     * Retrieves the pool of general parts available for resupply.
     * This pool includes non-specific parts that have passed all eligibility checks.
     *
     * @return A list of general parts available for resupply.
     */
    public List<Part> getPartsPool() {
        return partsPool;
    }

    /**
     * Retrieves the pool of armor parts available for resupply.
     * This includes any eligible armor components that have been processed.
     *
     * @return A list of armor parts available for resupply.
     */
    public List<Part> getArmorPool() {
        return armorPool;
    }

    /**
     * Retrieves the pool of ammo bins available for resupply.
     * This includes eligible ammunition bins that have been processed.
     *
     * @return A list of ammo bins available for resupply.
     */
    public List<Part> getAmmoBinPool() {
        return ammoBinPool;
    }

    /**
     * Retrieves the negotiation skill level of the designated negotiator for the resupply process.
     * This skill level is used to influence procurement outcomes and quality.
     *
     * @return The negotiation skill level of the negotiator.
     */
    public int getNegotiatorSkill() {
        return negotiatorSkill;
    }

    /**
     * Retrieves the target cargo tonnage used when the player is providing convoy units.
     * This value represents the desired amount of cargo that the player's convoy aims to carry.
     *
     * @return The target cargo tonnage for the player's convoy.
     */
    public int getTargetCargoTonnagePlayerConvoy() {
        return targetCargoTonnagePlayerConvoy;
    }

    /**
     * Retrieves the total cargo capacity available in the player's convoy.
     * This capacity indicates the maximum amount of cargo that the convoy can hold.
     *
     * @return The total cargo capacity of the player's convoy.
     */
    public double getTotalPlayerCargoCapacity() {
        return totalPlayerCargoCapacity;
    }

    /**
     * Retrieves the current list of parts in the convoy's inventory.
     * This method provides access to the parts being transported by the convoy.
     *
     * @return A list of parts contained within the convoy.
     */
    public List<Part> getConvoyContents() {
        return convoyContents;
    }
    /**
     * Sets the list of parts to be included in the convoy's inventory.
     * This method allows the assignment or modification of the parts being transported by the convoy.
     *
     * @param convoyContents The list of parts to be assigned to the convoy.
     */
    public void setConvoyContents(List<Part> convoyContents) {
        this.convoyContents = convoyContents;
    }

    /**
     * Retrieves the base value of the contents in the convoy.
     * This value typically represents the estimated or predetermined worth of the convoy's cargo.
     *
     * @return A {@link Money} object representing the base value of the convoy contents.
     */
    public Money getConvoyContentsValueBase() {
        return convoyContentsValueBase;
    }
    /**
     * Sets the base value of the contents in the convoy.
     * This is used to define the predetermined or estimated worth of the convoy's cargo.
     *
     * @param convoyContentsValueBase A {@link Money} object representing the base value of the
     *                               convoy contents.
     */
    public void setConvoyContentsValueBase(Money convoyContentsValueBase) {
        this.convoyContentsValueBase = convoyContentsValueBase;
    }

    /**
     * Retrieves the calculated value of the convoy's contents.
     * This value is typically dynamic and may include various adjustments based on gameplay scenarios.
     *
     * @return A {@link Money} object representing the calculated value of the convoy contents.
     */
    public Money getConvoyContentsValueCalculated() {
        return convoyContentsValueCalculated;
    }
    /**
     * Sets the calculated value of the convoy's contents.
     * This value may be adjusted dynamically during the campaign or based on external factors.
     *
     * @param convoyContentsValueCalculated A {@link Money} object representing the calculated value
     *                                     of the convoy contents.
     */
    public void setConvoyContentsValueCalculated(Money convoyContentsValueCalculated) {
        this.convoyContentsValueCalculated = convoyContentsValueCalculated;
    }

    /**
     * Retrieves the player convoys and their corresponding cargo capacities.
     * This method provides a mapping of player-controlled forces to their available cargo capacity.
     *
     * @return A {@link Map} where the key is a {@link Force} representing the player's convoy,
     *         and the value is a {@link Double} indicating its cargo capacity.
     */
    public Map<Force, Double> getPlayerConvoys() {
        return playerConvoys;
    }

    /**
     * Checks whether the player's convoy is set to be used for resupply purposes.
     * This indicates if resupply operations take into account the player's convoy.
     *
     * @return A {@code boolean} indicating whether the player's convoy is being used.
     *         Returns {@code true} if the player's convoy is used, {@code false} otherwise.
     */
    public boolean getUsePlayerConvoy() {
        return usePlayerConvoy;
    }
    /**
     * Sets whether the player's convoy should be used for resupply purposes.
     * This determines if cargo and resupply operations will consider the player's convoy.
     *
     * @param usePlayerConvoy A {@code boolean} indicating whether the player's convoy should be used.
     *                        {@code true} to use the player's convoy, {@code false} otherwise.
     */
    public void setUsePlayerConvoy(boolean usePlayerConvoy) {
        this.usePlayerConvoy = usePlayerConvoy;
    }

    static int calculateTargetCargoTonnage(Campaign campaign, AtBContract contract) {
        double unitTonnage = 0;

        // First, calculate the total tonnage across all combat units in the campaign.
        // We define a 'combat unit' as any unit not flagged as non-combat who is both in a Combat
        // Team and not in a Force flagged as non-combat
        for (CombatTeam formation : campaign.getCombatTeamsTable().values()) {
            Force force = campaign.getForce(formation.getForceId());

            if (force == null) {
                continue;
            }

<<<<<<< HEAD
            if (!force.getForceType().isStandard()) {
=======
            if (!force.isForceType(STANDARD)) {
>>>>>>> ceb988aa
                continue;
            }

            for (UUID unitId : force.getAllUnits(true)) {
                Entity entity = getEntityFromUnitId(campaign, unitId);

                if (entity == null) {
                    continue;
                }

                if (isProhibitedUnitType(entity, false)) {
                    continue;
                }

                unitTonnage += entity.getWeight();
            }
        }

        // Next, we determine the tonnage cap. This is the maximum tonnage the employer is willing to support.
        final int INDIVIDUAL_TONNAGE_ALLOWANCE = 80; // This is how many tons the employer will budget per unit
        final int formationSize = getStandardForceSize(campaign.getFaction());
        final int tonnageCap = contract.getRequiredCombatTeams() * formationSize * INDIVIDUAL_TONNAGE_ALLOWANCE;

        // Then we determine the size of each individual 'drop'. This uses the lowest of
        // unitTonnage and tonnageCap and divides that by 100
        final double baseTonnage = min(unitTonnage, tonnageCap);

        final int TONNAGE_DIVIDER = 125;
        final double dropSize = baseTonnage / TONNAGE_DIVIDER;

        return (int) round(dropSize);
    }

    /**
     * Checks whether a unit type is prohibited from resupply based on its characteristics.
     * Some units, such as large craft, super-heavy units, and conventional infantry, may
     * be excluded.
     * <p>
     * If {@code excludeDropShipsFromCheck} is {@code true} DropShips will not be considered a
     * prohibited unit
     *
     * @param entity                     The entity being checked.
     * @param excludeDropShipsFromCheck  {@code true} to exclude DropShips from prohibited checks,
     *                                   {@code false} otherwise.
     * @return {@code true} if the unit type is prohibited, {@code false} otherwise.
     */
    public static boolean isProhibitedUnitType(Entity entity, boolean excludeDropShipsFromCheck) {
        if (entity.isDropShip() && excludeDropShipsFromCheck) {
            return false;
        }

        return entity.isSmallCraft()
            || entity.isLargeCraft()
            || entity.isSuperHeavy()
            || entity.isConventionalInfantry();
    }

    /**
     * Builds the pools of parts (e.g., general parts, ammo bins, and armor) for the resupply drop.
     * Parts are procured, shuffled, and organized into their respective pools for distribution.
     *
     * @param potentialParts   A map of potential parts to include in the supply drop, keyed by part name.
     */
    private void buildPartsPools(Map<Part, PartDetails> potentialParts) {
        partsPool = new ArrayList<>();
        armorPool = new ArrayList<>();
        ammoBinPool = new ArrayList<>();

        for (PartDetails potentialPart : potentialParts.values()) {
            int weight = (int) Math.round(potentialPart.getWeight());
            for (int entry = 0; entry < weight; entry++) {
                Part part = potentialPart.getPart();

                if (part instanceof Armor) {
                    armorPool.add(part);
                    continue;
                }

                if (part instanceof AmmoBin || part instanceof AmmoStorage) {
                    ammoBinPool.add(part);
                    continue;
                }

                partsPool.add(part);
            }
        }

        // Make procurement checks for each of the items in the individual pools
        Procurement procurement = new Procurement(negotiatorSkill, currentYear, employerFaction);

        partsPool = procurement.makeProcurementChecks(partsPool, true, true);
        Collections.shuffle(partsPool);

        armorPool = procurement.makeProcurementChecks(armorPool, true, true);
        Collections.shuffle(armorPool);

        ammoBinPool = procurement.makeProcurementChecks(ammoBinPool, true, true);
        Collections.shuffle(ammoBinPool);
    }

    /**
     * Collects all eligible parts from campaign units and organizes them into a map, where each part
     * is associated with its corresponding details. The collection process considers various factors,
     * including exclusion lists, location validation, and warehouse resources, to determine the
     * eligibility and weight of each part.
     *
     * <p>This method leverages the campaign's existing parts in use, filters them based on specific
     * criteria (e.g., unit exclusion, allowed quality levels), and applies warehouse-specific weight
     * modifiers to calculate the resulting details.</p>
     *
     * @return A {@link Map} where:
     *         <ul>
     *             <li>The key is a {@link Part} object representing the eligible part.</li>
     *             <li>The value is a {@link PartDetails} object that contains detailed information
     *                 about the part, such as adjusted weight, based on warehouse modifiers.</li>
     *         </ul>
     */

    private Map<Part, PartDetails> collectParts() {
        Set<PartInUse> partsInUse = campaign.getPartsInUse(true, true,
            PartQuality.QUALITY_A);

        return applyWarehouseWeightModifiers(partsInUse);
    }

    /**
     * Generates a key for the given part based on its name and tonnage.
     *
     * <p>The key is a combination of the part's name and its tonnage, separated by a colon.
     * For specific part types such as {@link AmmoBin} and {@link Armor}, the tonnage is
     * always set to a set value, regardless of the actual tonnage.</p>
     *
     * @param part The {@link Part} for which the key is generated. Must not be {@code null}.
     * @return A unique key in the format {@code "partName:partTonnage"}, where
     *         {@code partName} is the name of the part and {@code partTonnage} is the
     *         tonnage of the part or a fixed value for {@link AmmoBin} and {@link Armor}.
     */
    private static String getPartKey(Part part) {
        String partName = part.getName();
        double partTonnage = part.getTonnage();

        if (part instanceof AmmoBin) {
            partTonnage = RESUPPLY_AMMO_TONNAGE;
        } else if (part instanceof Armor) {
            partTonnage = RESUPPLY_ARMOR_TONNAGE;
        }

        return partName + ':' + partTonnage;
    }

    /**
     * Checks if a part is ineligible for inclusion in the resupply process. Ineligibility is
     * determined based on exclusion lists, unit structure compatibility, and transporter checks.
     *
     * @param part   The part being checked.
     * @param unit   The unit to which the part belongs.
     * @return {@code true} if the part is ineligible, {@code false} otherwise.
     */
    private boolean isIneligiblePart(Part part, Unit unit) {
        return checkExclusionList(part)
            || checkMekLocation(part, unit)
            || checkTankLocation(part)
            || checkMotiveSystem(part)
            || checkTransporter(part);
    }

    /**
     * Checks if a part is in the exclusion list and should not be considered for resupply.
     * Equipment parts are evaluated for specific flags, such as {@code F_SPONSON_TURRET},
     * which would disqualify them from inclusion.
     *
     * @param part   The part to check.
     * @return {@code true} if the part is in the exclusion list, {@code false} otherwise.
     */
    private boolean checkExclusionList(Part part) {
        if (part instanceof EquipmentPart) {
            List<BigInteger> excludedTypes = List.of(F_SPONSON_TURRET);
            for (BigInteger excludedType : excludedTypes) {
                if (((EquipmentPart) part).getType().hasFlag(excludedType)) {
                    return true;
                }
            }
        }
        return false;
    }

    /**
     * Checks if the given part is an instance of {@code MotiveSystem}.
     *
     * @param part the {@link Part} to be checked.
     * @return {@code true} if the part is a {@link MotiveSystem}, {@code false} otherwise.
     */
    private boolean checkMotiveSystem(Part part) {
        return part instanceof MotiveSystem;
    }

    /**
     * Checks if a part belonging to a 'Mek' unit is eligible for resupply, based on its location
     * or whether the unit is considered extinct. For example, parts located in the center torso
     * or parts from extinct units are deemed ineligible.
     *
     * @param part   The part to check.
     * @param mek    The unit to which the part belongs.
     * @return {@code true} if the part is ineligible due to its location or extinction,
     * {@code false} otherwise.
     */
    private boolean checkMekLocation(Part part, Unit mek) {
        return part instanceof MekLocation &&
            (((MekLocation) part).getLoc() == Mek.LOC_CT
                || mek.isExtinct(currentYear, employerIsClan, employerTechCode));
    }

    /**
     * Verifies if a vehicle part is eligible for resupply. Parts such as rotors
     * and turrets are always eligible, while other tank locations may be disqualified.
     *
     * @param part   The part to check.
     * @return {@code true} if the part is ineligible for resupply, {@code false} otherwise.
     */
    private boolean checkTankLocation(Part part) {
        return part instanceof TankLocation && !(part instanceof Rotor || part instanceof Turret);
    }

    /**
     * Determines whether a part is a transporter-related part, such as a `TransportBayPart`,
     * which makes it ineligible for consideration in the resupply process.
     *
     * @param part   The part to check.
     * @return {@code true} if the part is a transporter part, {@code false} otherwise.
     */
    private boolean checkTransporter(Part part) {
        return part instanceof TransportBayPart;
    }

    /**
     * Applies modifiers to adjust the weight of parts based on their usage and availability
     * in the warehouse. This method calculates the adjusted weight for each part by taking
     * into account its use count, store count, and a multiplier specific to the part.
     *
     * <p>The resulting adjusted weight is used to determine the importance or priority of the part,
     * and only parts with a positive weight are included in the output map.</p>
     *
     * @param partsInUse A {@link Set} of {@link PartInUse} objects containing information about
     *                   parts currently in use and their quantities in the warehouse.
     * @return A {@link Map} where:
     *         <ul>
     *             <li>The key is a {@link Part} object representing the eligible part.</li>
     *             <li>The value is a {@link PartDetails} object containing the adjusted weight of
     *                 the part, calculated using its usage data and a multiplier.</li>
     *         </ul>
     *         Only parts with a positive adjusted weight are included in the resulting map.
     */

    private Map<Part, PartDetails> applyWarehouseWeightModifiers(Set<PartInUse> partsInUse) {
        Map<Part, PartDetails> parts = new HashMap<>();

        // Adjust based on the quantity in the warehouse
        for (PartInUse partInUse : partsInUse) {
            int weight = partInUse.getUseCount();
            weight -= partInUse.getStoreCount();

            Part part = partInUse.getPartToBuy().getAcquisitionPart();

            if (part == null) {
                continue;
            }

            if ((resupplyType != ResupplyType.RESUPPLY_LOOT)
                && (resupplyType != ResupplyType.RESUPPLY_SMUGGLER)) {
                part.setBrandNew(true);
            }

            weight = (int) floor(weight * getPartMultiplier(part));

            if (weight <= 0) {
                continue;
            }

            PartDetails partDetails = new PartDetails(part, weight);

            parts.put(part, partDetails);
        }

        return parts;
    }

    /**
     * Retrieves the multiplier value for a specific part type to calculate its priority
     * in the resupply process. This multiplier affects how the part is weighted when
     * included in the pool of available resupply resources.
     *
     * @param part   The part to determine the multiplier for.
     * @return A multiplier value for the given part type.
     */
    private static double getPartMultiplier(Part part) {
        double multiplier = 1;

        // This is based on the Mishra Method, found in the Company Generator
        if (part instanceof HeatSink) {
            multiplier = 2.5;
        } else if (part instanceof MekLocation) {
            if (((MekLocation) part).getLoc() == Mek.LOC_HEAD) {
                multiplier = 2;
            }
        } else if (part instanceof MASC
            || part instanceof MekGyro
            || part instanceof EnginePart
            || checkEquipmentSubType(part)) {
            multiplier = 0.5;
        } else if (part instanceof AmmoBin || part instanceof Armor) {
            multiplier = 5;
        }

        return multiplier;
    }

    /**
     * Determines whether a part is an eligible equipment subtype for the resupply process.
     * Excludes certain types such as ammo, ammo storage, heat sinks, and jump jets.
     *
     * @param part   The part to check.
     * @return {@code true} if the part is an eligible equipment subtype, {@code false} otherwise.
     */
    private static boolean checkEquipmentSubType(Part part) {
        if (part instanceof EquipmentPart) {
            if (part instanceof AmmoBin) {
                return false;
            }

            if (part instanceof AmmoStorage) {
                return false;
            }

            if (part instanceof BattleArmorEquipmentPart) {
                return false;
            }

            if (part instanceof HeatSink) {
                return false;
            }

            return !(part instanceof JumpJet);
        }

        return true;
    }

    /**
     * Calculates the negotiation skill level by selecting the most qualified negotiator
     * in the current campaign. If the contract type is classified as guerrilla warfare, the
     * flagged commander is prioritized. Otherwise, Admin/Logistics personnel are evaluated.
     */
    private void calculateNegotiationSkill() {
        Person negotiator;
        negotiatorSkill = NONE.ordinal();

        if (contract.getContractType().isGuerrillaWarfare()) {
            negotiator = campaign.getFlaggedCommander();
        } else {
            negotiator = null;

            for (Person admin : campaign.getAdmins()) {
                if (admin.getPrimaryRole().isAdministratorLogistics()
                    || admin.getSecondaryRole().isAdministratorLogistics()) {
                    if (negotiator == null
                        || (admin.outRanksUsingSkillTiebreaker(campaign, negotiator))) {
                        negotiator = admin;
                    }
                }
            }
        }

        if (negotiator != null) {
            Skill skill = negotiator.getSkill(SkillType.S_NEG);

            if (skill != null) {
                int skillLevel = skill.getFinalSkillValue();
                negotiatorSkill = skill.getType().getExperienceLevel(skillLevel);
            }
        }
    }

    /**
     * Calculates the total cargo capacity available in player-controlled convoys.
     * Convoy forces and their units are evaluated for cargo capacity, and disabled,
     * damaged, or uncrewed units are excluded from the totals.
     */
    private void calculatePlayerConvoyValues() {
        playerConvoys = new HashMap<>();
        totalPlayerCargoCapacity = 0;

        for (Force force : campaign.getAllForces()) {
<<<<<<< HEAD
            if (!force.getForceType().isConvoy()) {
=======
            if (!force.isForceType(CONVOY)) {
>>>>>>> ceb988aa
                continue;
            }

            // This ensures each convoy is only counted once
<<<<<<< HEAD
            if (force.getParentForce() != null && force.getParentForce().getForceType().isConvoy()) {
=======
            if (force.getParentForce() != null && force.getParentForce().isForceType(CONVOY)) {
>>>>>>> ceb988aa
                continue;
            }

            double cargoCapacitySubTotal = 0;
            boolean hasCargo = false;
            for (UUID unitId : force.getAllUnits(false)) {
                try {
                    Unit unit = campaign.getUnit(unitId);
                    Entity entity = unit.getEntity();

                    if (unit.isDamaged()
                        || !unit.isFullyCrewed()
                        || isProhibitedUnitType(entity, true)) {
                        continue;
                    }

                    double individualCargo = unit.getCargoCapacity();

                    if (individualCargo > 0) {
                        hasCargo = true;
                    }

                    cargoCapacitySubTotal += individualCargo;
                } catch (Exception ignored) {
                    // If we run into an exception, it's because we failed to get Unit or Entity.
                    // In either case, we just ignore that unit.
                }
            }

            if (hasCargo) {
                if (cargoCapacitySubTotal > 0) {
                    totalPlayerCargoCapacity += cargoCapacitySubTotal;
                    playerConvoys.put(force, cargoCapacitySubTotal);
                }
            }
        }
    }

    /**
     * Represents details about a part used during the collection and sorting process
     * for resupply resources. Contains the part itself and its weight value.
     */
    private static class PartDetails {
        private final Part part;
        private double weight;

        /**
         * Constructs a new {@code PartDetails} instance.
         *
         * @param part    The associated part.
         * @param weight  The weight or priority of the part.
         */
        public PartDetails(Part part, double weight) {
            this.part = part;
            this.weight = weight;
        }

        /**
         * Gets the associated part.
         *
         * @return The part.
         */
        public Part getPart() {
            return part;
        }

        /**
         * Gets the current weight of the part.
         *
         * @return The weight.
         */
        public double getWeight() {
            return weight;
        }

        /**
         * Sets the current weight of the part.
         *
         * @param weight   The new weight to assign.
         */
        public void setWeight(double weight) {
            this.weight = weight;
        }
    }
}<|MERGE_RESOLUTION|>--- conflicted
+++ resolved
@@ -392,11 +392,7 @@
                 continue;
             }
 
-<<<<<<< HEAD
-            if (!force.getForceType().isStandard()) {
-=======
             if (!force.isForceType(STANDARD)) {
->>>>>>> ceb988aa
                 continue;
             }
 
@@ -789,20 +785,12 @@
         totalPlayerCargoCapacity = 0;
 
         for (Force force : campaign.getAllForces()) {
-<<<<<<< HEAD
-            if (!force.getForceType().isConvoy()) {
-=======
             if (!force.isForceType(CONVOY)) {
->>>>>>> ceb988aa
                 continue;
             }
 
             // This ensures each convoy is only counted once
-<<<<<<< HEAD
-            if (force.getParentForce() != null && force.getParentForce().getForceType().isConvoy()) {
-=======
             if (force.getParentForce() != null && force.getParentForce().isForceType(CONVOY)) {
->>>>>>> ceb988aa
                 continue;
             }
 
