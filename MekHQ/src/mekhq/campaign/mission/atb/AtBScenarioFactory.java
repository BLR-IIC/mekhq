--- conflicted
+++ resolved
@@ -55,252 +55,6 @@
 import mekhq.campaign.mission.atb.scenario.StarLeagueCache2BuiltInScenario;
 
 public class AtBScenarioFactory {
-<<<<<<< HEAD
-	private static Map<Integer, List<Class<IAtBScenario>>> scenarioMap = new HashMap<>();
-	
-	static {
-	    // leave legacy scenario registrations here for now
-		registerScenario(new AceDuelBuiltInScenario());
-		registerScenario(new AlliedTraitorsBuiltInScenario());
-		registerScenario(new AllyRescueBuiltInScenario());
-		registerScenario(new AmbushBuiltInScenario());
-		registerScenario(new BaseAttackBuiltInScenario());
-		registerScenario(new BreakthroughBuiltInScenario());
-		registerScenario(new ChaseBuiltInScenario());
-		registerScenario(new CivilianHelpBuiltInScenario());
-		registerScenario(new CivilianRiotBuiltInScenario());
-		registerScenario(new ConvoyAttackBuiltInScenario());
-		registerScenario(new ConvoyRescueBuiltInScenario());
-		registerScenario(new ExtractionBuiltInScenario());
-		registerScenario(new HideAndSeekBuiltInScenario());
-		registerScenario(new HoldTheLineBuiltInScenario());
-		registerScenario(new OfficerDualBuiltInScenario());
-		registerScenario(new PirateFreeForAllBuiltInScenario());
-		registerScenario(new PrisonBreakBuiltInScenario());
-		registerScenario(new ProbeBuiltInScenario());
-		registerScenario(new ReconRaidBuiltInScenario());
-		registerScenario(new StandUpBuiltInScenario());
-		registerScenario(new StarLeagueCache1BuiltInScenario());
-		registerScenario(new StarLeagueCache2BuiltInScenario());
-	}
-	
-	private AtBScenarioFactory() {
-	}
-
-	public static List<Class<IAtBScenario>> getScenarios(int type) {
-		return scenarioMap.get(type);
-	}
-	
-	public static AtBScenario createScenario(Campaign c, Lance lance, int type, boolean attacker, Date date) {
-		List<Class<IAtBScenario>> classList = getScenarios(type);
-		Class<IAtBScenario> selectedClass = null;
-
-		if ((null == classList) || classList.isEmpty()) {
-			return null;
-		}
-
-		if (classList.size() > 1) {
-			Random randomGenerator = new Random();
-			selectedClass = classList.get(randomGenerator.nextInt(classList.size()));
-		} else {
-			selectedClass = classList.get(0);
-		}
-
-		try {
-			AtBScenario s = (AtBScenario) selectedClass.newInstance();
-			s.initialize(c, lance, attacker, date);
-
-			return s;
-		} catch (InstantiationException | IllegalAccessException e) {
-			e.printStackTrace();
-		}
-
-		return null;
-	}
-
-	@SuppressWarnings("unchecked")
-	public static boolean registerScenario(IAtBScenario scenario) {
-	    final String METHOD_NAME = "registerScenario(IAtBScenario)"; //$NON-NLS-1$
-	    
-		if (!IAtBScenario.class.isAssignableFrom(scenario.getClass())) {
-	        MekHQ.getLogger().log(AtBScenarioFactory.class, METHOD_NAME, LogLevel.ERROR,
-	                String.format("Unable to register an AtBScenario of class '%s' because is does not implement '%s'.", //$NON-NLS-1$
-	                        scenario.getClass().getName(), IAtBScenario.class.getName()));
-			return false;
-		}
-		
-		if (!scenario.getClass().isAnnotationPresent(AtBScenarioEnabled.class)) {
-            MekHQ.getLogger().log(AtBScenarioFactory.class, METHOD_NAME, LogLevel.ERROR,
-                    String.format("Unable to register an AtBScenario of class '%s' because is does not have the '%s' annotation.", //$NON-NLS-1$
-                            scenario.getClass().getName(), AtBScenarioEnabled.class.getName()));
-			return false;
-		}
-		
-		int type = scenario.getScenarioType();
-		List<Class<IAtBScenario>> list = scenarioMap.get(type);
-
-		if (null == list) {
-			list = new ArrayList<Class<IAtBScenario>>();
-			scenarioMap.put(type, list);
-		}
-
-		list.add((Class<IAtBScenario>) scenario.getClass());
-
-		return true;
-	}
-	
-	/* Iterate through the list of lances and make a battle roll for each,
-	 * then sort them by date before adding them to the campaign.
-	 * Contracts with enemy morale level of invincible have a base attack
-	 * (defender) battle each week. If there is a base attack (attacker)
-	 * battle, that is the only one for the week on that contract.
-	 */
-	public static void createScenariosForNewWeek(Campaign c, boolean allowLancesToBeDuplicated) {
-		Hashtable<Integer, Lance> lances = c.getLances();
-		
-		ArrayList<AtBScenario> sList = new ArrayList<AtBScenario>();
-		AtBScenario baseAttack = null;
-		Map<Integer, Integer> assignedLances = new HashMap<Integer, Integer>();
-		
-		if (!allowLancesToBeDuplicated) {
-			for (Mission m : c.getMissions()) {
-				if (!m.isActive()) {
-					continue;
-				}
-				
-				for (Scenario s : m.getScenarios()) {
-					if (!s.isCurrent() || !AtBScenario.class.isAssignableFrom(s.getClass())) {
-						continue;
-					}
-					
-					AtBScenario atbScen = (AtBScenario)s;
-					
-					if (atbScen.getLanceForceId() == -1) {
-						continue;
-					}
-					
-					assignedLances.put(atbScen.getLanceForceId(), atbScen.getLanceForceId());
-				}
-			}
-		}
-		
-		for (Lance l : lances.values()) {
-			if (assignedLances.containsKey(l.getForceId())) {
-				continue;
-			}
-			
-			if (null == l.getContract(c) || !l.getContract(c).isActive() ||
-					!l.isEligible(c) ||
-					c.getDate().before(l.getContract(c).getStartDate())) {
-				continue;
-			}
-			
-			if (l.getRole() == Lance.ROLE_TRAINING) {
-				c.awardTrainingXP(l);
-			}
-			
-			if (l.getContract(c).getMoraleLevel() <= AtBContract.MORALE_VERYLOW) {
-				continue;
-			}
-			
-			AtBScenario scenario = l.checkForBattle(c);
-			if (null != scenario) {
-				sList.add(scenario);
-				if (scenario.getScenarioType() == AtBScenario.BASEATTACK && scenario.isAttacker()) {
-					baseAttack = scenario;
-					break;
-				}
-			}
-		}
-
-		/* If there is a base attack (attacker), all other battles on
-		 * that contract are cleared.
-		 */
-		if (null != baseAttack) {
-			ArrayList<Scenario> sameContract = new ArrayList<Scenario>();
-			for (AtBScenario s : sList) {
-				if (s != baseAttack && s.getMissionId() == baseAttack.getMissionId()) {
-					sameContract.add(s);
-				}
-			}
-			sList.removeAll(sameContract);
-		}
-
-		/* Make sure invincible morale has base attack */
-		for (Mission m : c.getMissions()) {
-			if (m.isActive() && m instanceof AtBContract &&
-					((AtBContract)m).getMoraleLevel() == AtBContract.MORALE_INVINCIBLE) {
-				boolean hasBaseAttack = false;
-				for (AtBScenario s : sList) {
-					if (s.getMissionId() == m.getId() &&
-							s.getScenarioType() == AtBScenario.BASEATTACK &&
-							!s.isAttacker()) {
-						hasBaseAttack = true;
-						break;
-					}
-				}
-				if (!hasBaseAttack) {
-					/* find a lance to act as defender, giving preference
-					 * first to those assigned to the same contract,
-					 * then to those assigned to defense roles
-					 */
-					ArrayList<Lance> lList = new ArrayList<Lance>();
-    				for (Lance l : lances.values()) {
-    					if (l.getMissionId() == m.getId()
-    							&& l.getRole() == Lance.ROLE_DEFEND
-    							&& l.isEligible(c)) {
-    						lList.add(l);
-    					}
-    				}
-    				if (lList.size() == 0) {
-    					for (Lance l : lances.values()) {
-    						if (l.getMissionId() == m.getId()
-    								&& l.isEligible(c)) {
-    							lList.add(l);
-    						}
-    					}
-    				}
-    				if (lList.size() == 0) {
-    					for (Lance l : lances.values()) {
-    						if (l.isEligible(c)) {
-    							lList.add(l);
-    						}
-    					}
-    				}
-    				if (lList.size() > 0) {
-    					Lance lance = Utilities.getRandomItem(lList);
-    					AtBScenario scenario = AtBScenarioFactory.createScenario(c, lance, AtBScenario.BASEATTACK, false,
-    							Lance.getBattleDate(c.getCalendar()));
-    					for (int i = 0; i < sList.size(); i++) {
-    						if (sList.get(i).getLanceForceId() ==
-    								lance.getForceId()) {
-    							sList.set(i, scenario);
-    							break;
-    						}
-    					}
-    					if (!sList.contains(scenario)) {
-    						sList.add(scenario);
-    					}
-    				} else {
-    					//TODO: What to do if there are no lances assigned to this contract?
-    				}
-				}
-			}
-		}
-
-		/* Sort by date and add to the campaign */
-		Collections.sort(sList, new Comparator<AtBScenario>() {
-			@Override
-            public int compare(AtBScenario s1, AtBScenario s2) {
-				return s1.getDate().compareTo(s2.getDate());
-			}
-		});
-		for (AtBScenario s : sList) {
-			c.addScenario(s, c.getMission(s.getMissionId()));
-			s.setForces(c);
-		}		
-	}
-=======
     private static Map<Integer, List<Class<IAtBScenario>>> scenarioMap = new HashMap<>();
 
     static {
@@ -588,5 +342,4 @@
             //endregion Add to Campaign
         }
     }
->>>>>>> f8fb55c1
 }