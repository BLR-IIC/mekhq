/*
 * Copyright (c) 2019 The Megamek Team. All rights reserved.
 *
 * This file is part of MekHQ.
 *
 * MekHQ is free software: you can redistribute it and/or modify
 * it under the terms of the GNU General Public License as published by
 * the Free Software Foundation, either version 3 of the License, or
 * (at your option) any later version.
 *
 * MekHQ is distributed in the hope that it will be useful,
 * but WITHOUT ANY WARRANTY; without even the implied warranty of
 * MERCHANTABILITY or FITNESS FOR A PARTICULAR PURPOSE.  See the
 * GNU General Public License for more details.
 *
 * You should have received a copy of the GNU General Public License
 * along with MekHQ.  If not, see <http://www.gnu.org/licenses/>.
 */

package mekhq.campaign.mission.atb;

import java.io.File;
import java.io.FileInputStream;
import java.util.ArrayList;
import java.util.Comparator;
import java.util.HashMap;
import java.util.HashSet;
import java.util.List;
import java.util.Map;
import java.util.Vector;

import javax.xml.bind.JAXBContext;
import javax.xml.bind.JAXBElement;
import javax.xml.bind.Marshaller;
import javax.xml.bind.Unmarshaller;
import javax.xml.bind.annotation.XmlElement;
import javax.xml.bind.annotation.XmlElementWrapper;
import javax.xml.bind.annotation.XmlRootElement;
import javax.xml.namespace.QName;
import javax.xml.transform.Source;

import megamek.common.Compute;
import megamek.common.MovePath;
import megamek.common.MoveStep;
import megamek.server.commands.ListSavesCommand;
import mekhq.MekHQ;
import mekhq.MekHqXmlUtil;
import mekhq.campaign.Campaign;
import mekhq.campaign.mission.AtBDynamicScenario;
import mekhq.campaign.mission.ScenarioForceTemplate;
import mekhq.campaign.mission.ScenarioForceTemplate.ForceAlignment;
import mekhq.campaign.mission.ScenarioMapParameters.MapLocation;
import mekhq.campaign.mission.ScenarioObjective;

@XmlRootElement(name="AtBScenarioModifier")
public class AtBScenarioModifier implements Cloneable {

    public static final String SCENARIO_MODIFIER_ALLIED_GROUND_UNITS = "PrimaryAlliesGround.xml";
    public static final String SCENARIO_MODIFIER_ALLIED_AIR_UNITS = "PrimaryAlliesAir.xml";
    public static final String SCENARIO_MODIFIER_LIAISON_GROUND = "LiaisonGround.xml";
    public static final String SCENARIO_MODIFIER_HOUSE_CO_GROUND = "HouseOfficerGround.xml";
    public static final String SCENARIO_MODIFIER_INTEGRATED_UNITS_GROUND = "IntegratedAlliesGround.xml";
    public static final String SCENARIO_MODIFIER_LIAISON_AIR = "LiaisonAir.xml";
    public static final String SCENARIO_MODIFIER_HOUSE_CO_AIR = "HouseOfficerAir.xml";
    public static final String SCENARIO_MODIFIER_INTEGRATED_UNITS_AIR = "IntegratedAlliesAir.xml";
    public static final String SCENARIO_MODIFIER_TRAINEES_AIR = "AlliedTraineesAir.xml";
    public static final String SCENARIO_MODIFIER_TRAINEES_GROUND = "AlliedTraineesGround.xml";
    public static final String SCENARIO_MODIFIER_ALLIED_GROUND_SUPPORT = "AlliedGroundSupportImmediate.xml";
    public static final String SCENARIO_MODIFIER_ALLIED_AIR_SUPPORT = "AlliedAirSupportImmediate.xml";
    public static final String SCENARIO_MODIFIER_ALLIED_ARTY_SUPPORT = "AlliedArtillerySupportImmediate.xml";
    
    public static final String SCENARIO_MODIFIER_TANK_LANCE = "TankGarrison.xml";
    public static final String SCENARIO_MODIFIER_MECH_LANCE = "MechGarrison.xml";
    public static final String SCENARIO_MODIFIER_AIR_FLIGHT = "AirGarrison.xml";
    public static final String SCENARIO_MODIFIER_ARTY_LANCE = "ArtilleryGarrison.xml";
    
    /**
     * Possible values for when a scenario modifier may occur: before or after primary force generation.
     * @author NickAragua
     *
     */
    public enum EventTiming {
        PreForceGeneration,
        PostForceGeneration
    }

    private String modifierName = null;
    private String additionalBriefingText = null;
    private Boolean benefitsPlayer = false;
    private Boolean blockFurtherEvents = false;
    private EventTiming eventTiming = null;
    private ScenarioForceTemplate forceDefinition = null;
    private Integer skillAdjustment = null;
    private Integer qualityAdjustment = null;
    private ForceAlignment eventRecipient = null;
    private Integer battleDamageIntensity = null;
    private Integer ammoExpenditureIntensity = null;
    private Integer unitRemovalCount = null;
    private List<MapLocation> allowedMapLocations = null;
    private Boolean useAmbushLogic = null; 
    private Boolean switchSides = null;
    private List<ScenarioObjective> objectives = new ArrayList<>();
    
    public static AtBScenarioModifier generateTestModifier() {
        AtBScenarioModifier sm = new AtBScenarioModifier();
        sm.objectives = new ArrayList<>();
        sm.objectives.add(new ScenarioObjective());
        
        return sm;
    }
    
    /**
     * Process this scenario modifier for a particular scenario, given a particular timing indicator.
     * @param scenario
     * @param campaign
     * @param eventTiming Whether this is occurring before or after primary forces have been generated.
     */
    public void processModifier(AtBDynamicScenario scenario, Campaign campaign, EventTiming eventTiming) {
        if(eventTiming == this.getEventTiming()) {
            if(getAdditionalBriefingText() != null && getAdditionalBriefingText().length() > 0) {
                AtBScenarioModifierApplicator.appendScenarioBriefingText(scenario, getAdditionalBriefingText());
            }
            
            if(getForceDefinition() != null) {
                AtBScenarioModifierApplicator.addForce(campaign, scenario, getForceDefinition(), eventTiming);
            }
            
            if(getSkillAdjustment() != null && getEventRecipient() != null) {
                AtBScenarioModifierApplicator.adjustSkill(scenario, campaign, getEventRecipient(), getSkillAdjustment());
            }
            
            if(getQualityAdjustment() != null && getEventRecipient() != null) {
                AtBScenarioModifierApplicator.adjustQuality(scenario, campaign, getEventRecipient(), getQualityAdjustment());
            }
            
            if(getBattleDamageIntensity() != null && getEventRecipient() != null) {
                AtBScenarioModifierApplicator.inflictBattleDamage(scenario, campaign, getEventRecipient(), getBattleDamageIntensity());
            }
            
            if(getAmmoExpenditureIntensity() != null && getEventRecipient() != null) {
                AtBScenarioModifierApplicator.expendAmmo(scenario, campaign, getEventRecipient(), getAmmoExpenditureIntensity());
            }
            
            if(getUnitRemovalCount() != null && getEventRecipient() != null) {
                AtBScenarioModifierApplicator.removeUnits(scenario, campaign, getEventRecipient(), getUnitRemovalCount());
            }
            
            if(getUseAmbushLogic() != null && getEventRecipient() != null) {
                AtBScenarioModifierApplicator.setupAmbush(scenario, campaign, getEventRecipient());
            }
            
            if(getSwitchSides() != null && getEventRecipient() != null) {
                AtBScenarioModifierApplicator.switchSides(scenario, getEventRecipient());
            }
            
            if(getObjectives() != null && getObjectives().size() > 0) {
                for(ScenarioObjective objective : getObjectives()) {
                    AtBScenarioModifierApplicator.applyObjective(scenario, campaign, objective, eventTiming);
                }
            }
        }
    }
    
    // ----------------------------------------------------------------
    // This section contains static variables and methods
    // 
    private static ScenarioModifierManifest scenarioModifierManifest;
    
    public static List<String> getScenarioFileNames() {
        return scenarioModifierManifest.fileNameList;
    }
    
    private static Map<String, AtBScenarioModifier> scenarioModifiers;
    private static List<String> scenarioModifierKeys;
    
    public static Map<String, AtBScenarioModifier> getScenarioModifiers() {
        return scenarioModifiers;
    }
    
<<<<<<< HEAD
    /**
     * Retrieves a randomly selected scenario modifier.
     * @return
     */
=======
    public static List<String> getOrderedModifierKeys() {
        return scenarioModifierKeys;
    }
    
>>>>>>> f8fb55c1
    public static AtBScenarioModifier getRandomScenarioModifier() {
        int modIndex = Compute.randomInt(scenarioModifierKeys.size());
        
        // because we load a static set of modifiers, if a modifier gets changed we don't want to change the 
        // underlying template, so we clone it.
        return (AtBScenarioModifier) scenarioModifiers.get(scenarioModifierKeys.get(modIndex)).clone();
    }
    
    /**
     * Convenience method to get a scenario modifier with the specified key.
     * @param key The key
     * @return The scenario modifier, if any.
     */
    public static AtBScenarioModifier getScenarioModifier(String key) {
        // clone it to avoid calling code changing the modifier
        return (AtBScenarioModifier) scenarioModifiers.get(key).clone();
    }
    
    static {
        loadManifest();
        loadScenarioModifiers();
    }
    
    /**
     * Loads the scenario modifier manifest.
     */
    private static void loadManifest() {
        scenarioModifierManifest = ScenarioModifierManifest.Deserialize("./data/scenariomodifiers/modifiermanifest.xml");
        
        // load user-specified modifier list
        ScenarioModifierManifest userModList = ScenarioModifierManifest.Deserialize("./data/scenariomodifiers/usermodifiermanifest.xml");
        if(userModList != null) {
            scenarioModifierManifest.fileNameList.addAll(userModList.fileNameList);
        }
        
        // go through each entry and clean it up for preceding/trailing white space
        for(int x = 0; x < scenarioModifierManifest.fileNameList.size(); x++) {
            scenarioModifierManifest.fileNameList.set(x, scenarioModifierManifest.fileNameList.get(x).trim());
        }
    }
    
    /** 
     * Loads the defined scenario modifiers from the manifest.
     */
    private static void loadScenarioModifiers() {
        scenarioModifiers = new HashMap<>();
        scenarioModifierKeys = new ArrayList<String>();
        
        for(String fileName : scenarioModifierManifest.fileNameList) {
            String filePath = String.format("./data/scenariomodifiers/%s", fileName);
            
            try {
                AtBScenarioModifier modifier = Deserialize(filePath);
                
                if(modifier != null) {
                    if(modifier.getModifierName() == null) {
                        modifier.setModifierName(fileName);
                    }
                    
            
                    scenarioModifiers.put(modifier.getModifierName(), modifier);
                    scenarioModifierKeys.add(modifier.getModifierName());
				}
            }
            catch(Exception e) {
                MekHQ.getLogger().error(ScenarioModifierManifest.class, "Deserialize", 
                        String.format("Error Loading Scenario %s", filePath), e);
            }
        }
        
        scenarioModifierKeys.sort(new Comparator<String>() {
            @Override
            public int compare(String o1, String o2) {
                return o1.compareTo(o2);
            }
        });
    }
    
    /**
     * Attempt to deserialize an instance of a scenario modifier from the passed-in file
     * @param fileName Name of the file that contains the scenario modifier
     * @return Possibly an instance of a scenario modifier list
     */
    public static AtBScenarioModifier Deserialize(String fileName) {
        AtBScenarioModifier resultingList = null;

        try {
            JAXBContext context = JAXBContext.newInstance(AtBScenarioModifier.class);
            Unmarshaller um = context.createUnmarshaller();
            File xmlFile = new File(fileName);
            if(!xmlFile.exists()) {
                MekHQ.getLogger().warning(AtBScenarioModifier.class, "Deserialize", String.format("Specified file %s does not exist", fileName));
                return null;
            }

            try (FileInputStream fileStream = new FileInputStream(xmlFile)) {
                Source inputSource = MekHqXmlUtil.createSafeXmlSource(fileStream);
                JAXBElement<AtBScenarioModifier> templateElement = um.unmarshal(inputSource, AtBScenarioModifier.class);
                resultingList = templateElement.getValue();
            }
        } catch(Exception e) {
            MekHQ.getLogger().error(ScenarioModifierManifest.class, "Deserialize", "Error Deserializing Scenario Modifier: " + fileName, e);
        }

        return resultingList;
    }
    
    /**
     * Serialize this instance of a scenario template to a File
     * Please pass in a non-null file.
     * @param outputFile The destination file.
     */
    public void Serialize(File outputFile) {
        try {
            JAXBContext context = JAXBContext.newInstance(AtBScenarioModifier.class);
            JAXBElement<AtBScenarioModifier> templateElement = new JAXBElement<>(new QName("AtBScenarioModifier"), AtBScenarioModifier.class, this);
            Marshaller m = context.createMarshaller();
            m.setProperty(Marshaller.JAXB_FORMATTED_OUTPUT, true);
            m.marshal(templateElement, outputFile);
        } catch(Exception e) {
            MekHQ.getLogger().error(AtBScenarioModifier.class, "Serialize", e.getMessage());
        }
    }
    
    @Override
    public String toString() {
        return getModifierName();
    }
    
    @Override
    public Object clone() {
        final AtBScenarioModifier copy = new AtBScenarioModifier();
        copy.additionalBriefingText = additionalBriefingText;
        copy.allowedMapLocations = allowedMapLocations == null ? new ArrayList<>() : new ArrayList<>(allowedMapLocations);
        copy.ammoExpenditureIntensity = ammoExpenditureIntensity;
        copy.battleDamageIntensity = battleDamageIntensity;
        copy.benefitsPlayer = benefitsPlayer;
        copy.blockFurtherEvents = blockFurtherEvents;
        copy.eventRecipient = eventRecipient;
        copy.eventTiming = eventTiming;
        copy.forceDefinition = new ScenarioForceTemplate(forceDefinition);
        copy.modifierName = modifierName;
        copy.qualityAdjustment = qualityAdjustment;
        copy.skillAdjustment = skillAdjustment;
        copy.switchSides = switchSides;
        copy.unitRemovalCount = unitRemovalCount;
        copy.useAmbushLogic = useAmbushLogic;
        return copy;
    }

    public String getModifierName() {
        return modifierName;
    }

    public void setModifierName(String modifierName) {
        this.modifierName = modifierName;
    }

    public String getAdditionalBriefingText() {
        return additionalBriefingText;
    }

    public void setAdditionalBriefingText(String additionalBriefingText) {
        this.additionalBriefingText = additionalBriefingText;
    }

    public Boolean getBenefitsPlayer() {
        return benefitsPlayer;
    }

    public void setBenefitsPlayer(Boolean benefitsPlayer) {
        this.benefitsPlayer = benefitsPlayer;
    }

    public Boolean getBlockFurtherEvents() {
        return blockFurtherEvents;
    }

    public void setBlockFurtherEvents(Boolean blockFurtherEvents) {
        this.blockFurtherEvents = blockFurtherEvents;
    }

    public EventTiming getEventTiming() {
        return eventTiming;
    }

    public void setEventTiming(EventTiming eventTiming) {
        this.eventTiming = eventTiming;
    }

    public ScenarioForceTemplate getForceDefinition() {
        return forceDefinition;
    }

    public void setForceDefinition(ScenarioForceTemplate forceDefinition) {
        this.forceDefinition = forceDefinition;
    }

    public Integer getSkillAdjustment() {
        return skillAdjustment;
    }

    public void setSkillAdjustment(Integer skillAdjustment) {
        this.skillAdjustment = skillAdjustment;
    }

    public Integer getQualityAdjustment() {
        return qualityAdjustment;
    }

    public void setQualityAdjustment(Integer qualityAdjustment) {
        this.qualityAdjustment = qualityAdjustment;
    }

    public ForceAlignment getEventRecipient() {
        return eventRecipient;
    }

    public void setEventRecipient(ForceAlignment eventRecipient) {
        this.eventRecipient = eventRecipient;
    }

    public Integer getBattleDamageIntensity() {
        return battleDamageIntensity;
    }

    public void setBattleDamageIntensity(Integer battleDamageIntensity) {
        this.battleDamageIntensity = battleDamageIntensity;
    }

    public Integer getAmmoExpenditureIntensity() {
        return ammoExpenditureIntensity;
    }

    public void setAmmoExpenditureIntensity(Integer ammoExpenditureIntensity) {
        this.ammoExpenditureIntensity = ammoExpenditureIntensity;
    }

    public Integer getUnitRemovalCount() {
        return unitRemovalCount;
    }

    public void setUnitRemovalCount(Integer unitRemovalCount) {
        this.unitRemovalCount = unitRemovalCount;
    }

    public List<MapLocation> getAllowedMapLocations() {
        return allowedMapLocations;
    }

    public void setAllowedMapLocations(List<MapLocation> allowedMapLocations) {
        this.allowedMapLocations = allowedMapLocations;
    }

    public Boolean getUseAmbushLogic() {
        return useAmbushLogic;
    }

    public void setUseAmbushLogic(Boolean useAmbushLogic) {
        this.useAmbushLogic = useAmbushLogic;
    }
    
    public Boolean getSwitchSides() {
        return switchSides;
    }
    
    public void setSwitchSides(Boolean switchSides) {
        this.switchSides = switchSides;
    }
    
    @XmlElementWrapper(name="objectives")
    @XmlElement(name="objective")
    public List<ScenarioObjective> getObjectives() {
        return objectives;
    }
}

/**
 * Class intended for local use that holds a manifest of scenario modifier definition file names.
 * @author NickAragua
 *
 */
@XmlRootElement(name="scenarioModifierManifest")
class ScenarioModifierManifest {
    @XmlElementWrapper(name="modifiers")
    @XmlElement(name="modifier")
    public List<String> fileNameList = new ArrayList<>();
    
    /**
     * Attempt to deserialize an instance of a scenario modifier list from the passed-in file
     * @param fileName Name of the file that contains the scenario modifier list
     * @return Possibly an instance of a scenario modifier list
     */
    public static ScenarioModifierManifest Deserialize(String fileName) {
        ScenarioModifierManifest resultingList = null;

        try {
            JAXBContext context = JAXBContext.newInstance(ScenarioModifierManifest.class);
            Unmarshaller um = context.createUnmarshaller();
            File xmlFile = new File(fileName);
            if(!xmlFile.exists()) {
                MekHQ.getLogger().warning(ScenarioModifierManifest.class, "Deserialize", String.format("Specified file %s does not exist", fileName));
                return null;
            }

            try (FileInputStream fileStream = new FileInputStream(xmlFile)) {
                Source inputSource = MekHqXmlUtil.createSafeXmlSource(fileStream);
                JAXBElement<ScenarioModifierManifest> templateElement = um.unmarshal(inputSource, ScenarioModifierManifest.class);
                resultingList = templateElement.getValue();
            }
        } catch(Exception e) {
            MekHQ.getLogger().error(ScenarioModifierManifest.class, "Deserialize", "Error Deserializing Scenario Modifier List", e);
        }

        return resultingList;
    }
}<|MERGE_RESOLUTION|>--- conflicted
+++ resolved
@@ -177,17 +177,10 @@
         return scenarioModifiers;
     }
     
-<<<<<<< HEAD
-    /**
-     * Retrieves a randomly selected scenario modifier.
-     * @return
-     */
-=======
     public static List<String> getOrderedModifierKeys() {
         return scenarioModifierKeys;
     }
     
->>>>>>> f8fb55c1
     public static AtBScenarioModifier getRandomScenarioModifier() {
         int modIndex = Compute.randomInt(scenarioModifierKeys.size());
         
