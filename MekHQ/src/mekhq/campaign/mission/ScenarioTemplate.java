--- conflicted
+++ resolved
@@ -103,15 +103,6 @@
         }
         
         return retVal;
-<<<<<<< HEAD
-        /*return scenarioForces.values().stream().filter(forceTemplate -> 
-            (forceTemplate.getForceAlignment() == ForceAlignment.Player.ordinal()) &&
-            (forceTemplate.getArrivalTurn() == ScenarioForceTemplate.ARRIVAL_TURN_AS_REINFORCEMENTS) &&
-                ((forceTemplate.getGenerationMethod() == ForceGenerationMethod.PlayerSupplied.ordinal()) ||
-                 (forceTemplate.getGenerationMethod() == ForceGenerationMethod.PlayerOrFixedUnitCount.ordinal())))  
-                .collect(Collectors.toList());*/
-=======
->>>>>>> ef6f549a
     }
     
     /**
