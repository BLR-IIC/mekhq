/*
 * Copyright (C) 2016 MegaMek team
 *
 * This file is part of MekHQ.
 *
 * MekHQ is free software: you can redistribute it and/or modify
 * it under the terms of the GNU General Public License as published by
 * the Free Software Foundation, either version 2 of the License, or
 * (at your option) any later version.
 * 
 * MekHQ is distributed in the hope that it will be useful,
 * but WITHOUT ANY WARRANTY; without even the implied warranty of
 * MERCHANTABILITY or FITNESS FOR A PARTICULAR PURPOSE.  See the
 * GNU General Public License for more details.
 * 
 * You should have received a copy of the GNU General Public License
 * along with MekHQ.  If not, see <http://www.gnu.org/licenses/>.
 */
package mekhq.campaign.mod.am;

import java.util.Arrays;
import java.util.Collection;
import java.util.EnumSet;
import java.util.List;

import megamek.common.Compute;
import megamek.common.logging.LogLevel;
import mekhq.MekHQ;
import mekhq.Utilities;
import mekhq.campaign.*;
import mekhq.campaign.log.LogEntryController;
import mekhq.campaign.log.MedicalLogEntry;
import mekhq.campaign.log.MedicalLogger;
import mekhq.campaign.personnel.BodyLocation;
import mekhq.campaign.personnel.Injury;
import mekhq.campaign.personnel.InjuryLevel;
import mekhq.campaign.personnel.InjuryType;
import mekhq.campaign.personnel.Modifier;
import mekhq.campaign.personnel.Person;

/** Advanced Medical sub-system injury types */
public final class InjuryTypes {
    // Predefined types
    public static final InjuryType CUT = new InjuryTypes.Cut();
    public static final InjuryType BRUISE = new InjuryTypes.Bruise();
    public static final InjuryType LACERATION = new InjuryTypes.Laceration();
    public static final InjuryType SPRAIN = new InjuryTypes.Sprain();
    public static final InjuryType CONCUSSION = new InjuryTypes.Concussion();
    public static final InjuryType BROKEN_RIB = new InjuryTypes.BrokenRib();
    public static final InjuryType BRUISED_KIDNEY = new InjuryTypes.BruisedKidney();
    public static final InjuryType BROKEN_LIMB = new InjuryTypes.BrokenLimb();
    public static final InjuryType BROKEN_COLLAR_BONE = new InjuryTypes.BrokenCollarBone();
    public static final InjuryType INTERNAL_BLEEDING = new InjuryTypes.InternalBleeding();
    public static final InjuryType LOST_LIMB = new InjuryTypes.LostLimb();
    public static final InjuryType CEREBRAL_CONTUSION = new InjuryTypes.CerebralContusion();
    public static final InjuryType PUNCTURED_LUNG = new InjuryTypes.PuncturedLung();
    public static final InjuryType CTE = new InjuryTypes.Cte();
    public static final InjuryType BROKEN_BACK = new InjuryTypes.BrokenBack();
    // New injury types go here (or extend the class)
    public static final InjuryType SEVERED_SPINE = new InjuryTypes.SeveredSpine();

    private static boolean registered = false;
    
    /** Register all injury types defined here. Don't use them until you called this once! */
    public static synchronized void registerAll() {
        if(!registered) {
            InjuryType.register(0, "am:cut", CUT);
            InjuryType.register(1, "am:bruise", BRUISE);
            InjuryType.register(2, "am:laceration", LACERATION);
            InjuryType.register(3, "am:sprain", SPRAIN);
            InjuryType.register(4, "am:concussion", CONCUSSION);
            InjuryType.register(5, "am:broken_rib", BROKEN_RIB);
            InjuryType.register(6, "am:bruised_kidney", BRUISED_KIDNEY);
            InjuryType.register(7, "am:broken_limb", BROKEN_LIMB);
            InjuryType.register(8, "am:broken_collar_bone", BROKEN_COLLAR_BONE);
            InjuryType.register(9, "am:internal_bleeding", INTERNAL_BLEEDING);
            InjuryType.register(10, "am:lost_limb", LOST_LIMB);
            InjuryType.register(11, "am:cerebral_contusion", CEREBRAL_CONTUSION);
            InjuryType.register(12, "am:punctured_lung", PUNCTURED_LUNG);
            InjuryType.register(13, "am:cte", CTE);
            InjuryType.register(14, "am:broken_back", BROKEN_BACK);
            InjuryType.register("am:severed_spine", SEVERED_SPINE);
            registered = true;
        }
    }
    
    private static class AMInjuryType extends InjuryType {
        protected int modifyInjuryTime(Person p, int time) {
            // Randomize healing time
            int mod = 100;
            int rand = Compute.randomInt(100);
            if(rand < 5) {
                mod += (Compute.d6() < 4) ? rand : -rand;
            }
            return  Math.round(time * mod * p.getAbilityTimeModifier() / 10000);
        }
        
        @Override
        public Injury newInjury(Campaign c, Person p, BodyLocation loc, int severity) {
            Injury result = super.newInjury(c, p, loc, severity);
            final int time = modifyInjuryTime(p, result.getOriginalTime());
            result.setOriginalTime(time);
            result.setTime(time);
            return result;
        }
    }
    
    public static final class SeveredSpine extends AMInjuryType {
        public SeveredSpine() {
            recoveryTime = 180;
            allowedLocations = EnumSet.of(BodyLocation.CHEST, BodyLocation.ABDOMEN);
            permanent = true;
            fluffText = "A severed spine";
            simpleName = "severed spine";
            level = InjuryLevel.CHRONIC;
        }
    
        @Override
        public String getFluffText(BodyLocation loc, int severity, int gender) {
            return "A severed spine in " + ((loc == BodyLocation.CHEST) ? "upper" : "lower") + " body";
        }
        
        @Override
        public Collection<Modifier> getModifiers(Injury inj) {
            return Arrays.asList(new Modifier(Modifier.Value.PILOTING, Integer.MAX_VALUE,
                null, InjuryType.MODTAG_INJURY));
        }
    }

    public static final class BrokenBack extends AMInjuryType {
        public BrokenBack() {
            recoveryTime = 150;
            allowedLocations = EnumSet.of(BodyLocation.CHEST);
            fluffText = "A broken back";
            simpleName = "broken back";
            level = InjuryLevel.MAJOR;
        }
    
        @Override
        public List<GameEffect> genStressEffect(Campaign c, Person p, Injury i, int hits) {
            final String METHOD_NAME = "genStressEffect(Campaign,Person,Injury,int"; //$NON-NLS-1$
            
            return Arrays.asList(new GameEffect(
                "20% chance of severing the spine, permanently paralizing the character",
                rnd -> {
                    if(rnd.applyAsInt(100) < 20) {
                        Injury severedSpine = SEVERED_SPINE.newInjury(c, p, BodyLocation.CHEST, 1);
                        p.addInjury(severedSpine);

<<<<<<< HEAD
                        MedicalLogEntry entry = MedicalLogger.getInstance().severedSpine(p, c.getDate());
=======
                        MedicalLogEntry entry = MedicalLogger.severedSpine(p, c.getDate());
>>>>>>> 261f578f
                        MekHQ.getLogger().log(getClass(), METHOD_NAME, LogLevel.INFO, entry.toString());
                    }
                }));
        }
        
        @Override
        public Collection<Modifier> getModifiers(Injury inj) {
            return Arrays.asList(
                new Modifier(Modifier.Value.GUNNERY, 3, null, InjuryType.MODTAG_INJURY),
                new Modifier(Modifier.Value.PILOTING, 3, null, InjuryType.MODTAG_INJURY));
        }
    }

    public static final class Cte extends AMInjuryType {
        public Cte() {
            recoveryTime = 180;
            allowedLocations = EnumSet.of(BodyLocation.HEAD);
            permanent = true;
            fluffText = "Chronic traumatic encephalopathy";
            simpleName = "CTE";
            level = InjuryLevel.DEADLY;
        }
    
        @Override
        public List<GameEffect> genStressEffect(Campaign c, Person p, Injury i, int hits) {
            final String METHOD_NAME = "genStressEffect(Campaign,Person,Injury,int)"; //$NON-NLS-1$

            int deathchance = Math.max((int) Math.round((1 + hits) * 100.0 / 6.0), 100);
            if(hits > 4) {
                return Arrays.asList(
                    new GameEffect(
                        "certain death",
                        rnd -> {
                            p.setStatus(Person.S_KIA);
<<<<<<< HEAD
                            MedicalLogEntry entry = MedicalLogger.getInstance().diedDueToBrainTrauma(p, c.getDate());
=======
                            MedicalLogEntry entry = MedicalLogger.diedDueToBrainTrauma(p, c.getDate());
>>>>>>> 261f578f
                            MekHQ.getLogger().log(getClass(), METHOD_NAME, LogLevel.INFO, entry.toString());
                        }));
            } else {
                // We have a chance!
                return Arrays.asList(
                    newResetRecoveryTimeAction(i),
                    new GameEffect(
                        deathchance + "% chance of death",
                        rnd -> {
                            if(rnd.applyAsInt(6) + hits >= 5) {
                                p.setStatus(Person.S_KIA);
<<<<<<< HEAD
                                MedicalLogEntry entry = MedicalLogger.getInstance().diedDueToBrainTrauma(p, c.getDate());
=======
                                MedicalLogEntry entry = MedicalLogger.diedDueToBrainTrauma(p, c.getDate());
>>>>>>> 261f578f
                                MekHQ.getLogger().log(getClass(), METHOD_NAME, LogLevel.INFO, entry.toString());
                        }
                    }));
            }
        }
        
        @Override
        public Collection<Modifier> getModifiers(Injury inj) {
            return Arrays.asList(new Modifier(Modifier.Value.PILOTING, Integer.MAX_VALUE, null, InjuryType.MODTAG_INJURY));
        }
    }

    public static final class PuncturedLung extends AMInjuryType {
        public PuncturedLung() {
            recoveryTime = 20;
            allowedLocations = EnumSet.of(BodyLocation.CHEST);
            fluffText = "A punctured lung";
            simpleName = "punctured lung";
            level = InjuryLevel.MAJOR;
        }
    
        @Override
        public List<GameEffect> genStressEffect(Campaign c, Person p, Injury i, int hits) {
            return Arrays.asList(newResetRecoveryTimeAction(i));
        }
    }

    public static final class CerebralContusion extends AMInjuryType {
        public CerebralContusion() {
            recoveryTime = 90;
            allowedLocations = EnumSet.of(BodyLocation.HEAD);
            fluffText = "A cerebral contusion";
            simpleName = "cerebral contusion";
            level = InjuryLevel.MAJOR;
        }
    
        @Override
        public List<GameEffect> genStressEffect(Campaign c, Person p, Injury i, int hits) {
            final String METHOD_NAME = "genStressEffect(Campaign,Person,Injury,int)"; //$NON-NLS-1$

            String secondEffectFluff = "development of a chronic traumatic encephalopathy";
            if(hits < 5) {
                int worseningChance = Math.max((int) Math.round((1 + hits) * 100.0 / 6.0), 100);
                secondEffectFluff = worseningChance + "% chance of " + secondEffectFluff;
            }
            return Arrays.asList(
                newResetRecoveryTimeAction(i),
                new GameEffect(
                    secondEffectFluff,
                    rnd -> {
                        if(rnd.applyAsInt(6) + hits >= 5) {
                            Injury cte = CTE.newInjury(c, p, BodyLocation.HEAD, 1);
                            p.addInjury(cte);
                            p.removeInjury(i);
<<<<<<< HEAD
                            MedicalLogEntry entry = MedicalLogger.getInstance().developedEncephalopatyh(p, c.getDate());
=======
                            MedicalLogEntry entry = MedicalLogger.developedEncephalopatyh(p, c.getDate());
>>>>>>> 261f578f
                            MekHQ.getLogger().log(getClass(), METHOD_NAME, LogLevel.INFO, entry.toString());
                        }
                    })
                );
        }
        
        @Override
        public Collection<Modifier> getModifiers(Injury inj) {
            return Arrays.asList(new Modifier(Modifier.Value.PILOTING, 2, null, InjuryType.MODTAG_INJURY));
        }
    }

    public static final class LostLimb extends AMInjuryType {
        public LostLimb() {
            recoveryTime = 28;
            permanent = true;
            simpleName = "lost";
            level = InjuryLevel.CHRONIC;
        }
    
        @Override
        public boolean isValidInLocation(BodyLocation loc) {
            return loc.isLimb;
        }
        
        @Override
        public boolean impliesMissingLocation(BodyLocation loc) {
            return true;
        }
        
        @Override
        public String getName(BodyLocation loc, int severity) {
            return "Missing " + Utilities.capitalize(loc.readableName);
        }

        @Override
        public String getFluffText(BodyLocation loc, int severity, int gender) {
            return "Lost " + Person.getGenderPronoun(gender, Person.PRONOUN_HISHER) + " "
                + loc.readableName;
        }
        
        @Override
        public Collection<Modifier> getModifiers(Injury inj) {
            BodyLocation loc = inj.getLocation();
            switch(loc) {
                case LEFT_ARM: case LEFT_HAND: case RIGHT_ARM: case RIGHT_HAND:
                    return Arrays.asList(new Modifier(Modifier.Value.GUNNERY, 3, null, InjuryType.MODTAG_INJURY));
                case LEFT_LEG: case LEFT_FOOT: case RIGHT_LEG: case RIGHT_FOOT:
                    return Arrays.asList(new Modifier(Modifier.Value.PILOTING, 3, null, InjuryType.MODTAG_INJURY));
                default:
                    return Arrays.asList();
            }
        }
    }

    public static final class InternalBleeding extends AMInjuryType {
        public InternalBleeding() {
            recoveryTime = 20;
            allowedLocations = EnumSet.of(BodyLocation.ABDOMEN, BodyLocation.INTERNAL);
            maxSeverity = 3;
            simpleName = "internal bleeding";
        }
    
        @Override
        public int getRecoveryTime(int severity) {
            return 20 * severity;
        }
    
        @Override
        public String getName(BodyLocation loc, int severity) {
            return Utilities.capitalize(getFluffText(loc, severity, 0));
        }
        
        @Override
        public InjuryLevel getLevel(Injury i) {
            return (i.getHits() > 2) ? InjuryLevel.DEADLY : InjuryLevel.MAJOR;
        }
        
        @Override
        public String getFluffText(BodyLocation loc, int severity, int gender) {
            switch(severity) {
                case 2: return "Severe internal bleeding";
                case 3: return "Critical internal bleeding";
                default: return "Internal bleeding";
            }
        }

        @Override
        public String getSimpleName(int severity) {
            switch(severity) {
                case 2: return "internal bleeding (severe)";
                case 3: return "internal bleeding (critical)";
                default: return "internal bleeding";
            }
        }

        @Override
        public List<GameEffect> genStressEffect(Campaign c, Person p, Injury i, int hits) {
            final String METHOD_NAME = "genStressEffect(Campaign,Person,Injury,int)"; //$NON-NLS-1$

            String secondEffectFluff = (i.getHits() < 3)
                ? "internal bleeding worsening" : "death";
            if(hits < 5) {
                int worseningChance = Math.max((int) Math.round((1 + hits) * 100.0 / 6.0), 100);
                secondEffectFluff = worseningChance + "% chance of " + secondEffectFluff;
            }
            if(hits >= 5 && i.getHits() >= 3) {
                // Don't even bother doing anything else; we're dead
                return Arrays.asList(
                    new GameEffect(
                        "certain death",
                        rnd -> {
                            p.setStatus(Person.S_KIA);
<<<<<<< HEAD
                            MedicalLogEntry entry = MedicalLogger.getInstance().diedOfInternalBleeding(p, c.getDate());
=======
                            MedicalLogEntry entry = MedicalLogger.diedOfInternalBleeding(p, c.getDate());
>>>>>>> 261f578f
                            MekHQ.getLogger().log(getClass(), METHOD_NAME, LogLevel.INFO, entry.toString());
                        })
                    );
            } else {
                // We have a chance!
                return Arrays.asList(
                    newResetRecoveryTimeAction(i),
                    new GameEffect(
                        secondEffectFluff,
                        rnd -> {
                            if(rnd.applyAsInt(6) + hits >= 5) {
                                if(i.getHits() < 3) {
                                    i.setHits(i.getHits() + 1);
<<<<<<< HEAD
                                    MedicalLogEntry entry = MedicalLogger.getInstance().internalBleedingWorsened(p, c.getDate());
                                    MekHQ.getLogger().log(getClass(), METHOD_NAME, LogLevel.INFO, entry.toString());
                                } else {
                                    p.setStatus(Person.S_KIA);
                                    MedicalLogEntry entry = MedicalLogger.getInstance().diedOfInternalBleeding(p, c.getDate());
=======
                                    MedicalLogEntry entry = MedicalLogger.internalBleedingWorsened(p, c.getDate());
                                    MekHQ.getLogger().log(getClass(), METHOD_NAME, LogLevel.INFO, entry.toString());
                                } else {
                                    p.setStatus(Person.S_KIA);
                                    MedicalLogEntry entry = MedicalLogger.diedOfInternalBleeding(p, c.getDate());
>>>>>>> 261f578f
                                    MekHQ.getLogger().log(getClass(), METHOD_NAME, LogLevel.INFO, entry.toString());
                                }
                            }
                        })
                    );
            }
        }
    }

    public static final class BrokenCollarBone extends AMInjuryType {
        public BrokenCollarBone() {
            recoveryTime = 22;
            allowedLocations = EnumSet.of(BodyLocation.CHEST);
            fluffText = "A broken collar bone";
            simpleName = "broken collar bone";
            level = InjuryLevel.MAJOR;
        }
    
        @Override
        public List<GameEffect> genStressEffect(Campaign c, Person p, Injury i, int hits) {
            return Arrays.asList(newResetRecoveryTimeAction(i));
        }
    }

    public static final class BrokenLimb extends AMInjuryType {
        public BrokenLimb() {
            recoveryTime = 30;
            simpleName = "broken";
            level = InjuryLevel.MAJOR;
        }
    
        @Override
        public boolean isValidInLocation(BodyLocation loc) {
            return loc.isLimb;
        }
        
        @Override
        public String getName(BodyLocation loc, int severity) {
            return "Broken " + Utilities.capitalize(loc.readableName);
        }

        @Override
        public String getFluffText(BodyLocation loc, int severity, int gender) {
            return "A broken " + loc.readableName;
        }
    
        @Override
        public List<GameEffect> genStressEffect(Campaign c, Person p, Injury i, int hits) {
            return Arrays.asList(newResetRecoveryTimeAction(i));
        }
        
        @Override
        public Collection<Modifier> getModifiers(Injury inj) {
            BodyLocation loc = inj.getLocation();
            switch(loc) {
                case LEFT_ARM: case LEFT_HAND: case RIGHT_ARM: case RIGHT_HAND:
                    return Arrays.asList(new Modifier(Modifier.Value.GUNNERY, inj.isPermanent() ? 1 : 2,
                        null, InjuryType.MODTAG_INJURY));
                case LEFT_LEG: case LEFT_FOOT: case RIGHT_LEG: case RIGHT_FOOT:
                    return Arrays.asList(new Modifier(Modifier.Value.PILOTING, inj.isPermanent() ? 1 : 2,
                        null, InjuryType.MODTAG_INJURY));
                default:
                    return Arrays.asList();
            }
        }
    }

    public static final class BruisedKidney extends AMInjuryType {
        public BruisedKidney() {
            recoveryTime = 10;
            allowedLocations = EnumSet.of(BodyLocation.ABDOMEN);
            fluffText = "A bruised kidney";
            simpleName = "bruised kidney";
            level = InjuryLevel.MINOR;
        }
    
        @Override
        public List<GameEffect> genStressEffect(Campaign c, Person p, Injury i, int hits) {
            final String METHOD_NAME = "genStressEffect(Campaign,Person,Injury,int)"; //$NON-NLS-1$

            return Arrays.asList(new GameEffect(
                "10% chance of internal bleeding",
                rnd -> {
                    if(rnd.applyAsInt(100) < 10) {
                        Injury bleeding = INTERNAL_BLEEDING.newInjury(c, p, BodyLocation.ABDOMEN, 1);
                        p.addInjury(bleeding);
<<<<<<< HEAD
                        MedicalLogEntry entry = MedicalLogger.getInstance().brokenRibPuncture(p, c.getDate());
=======
                        MedicalLogEntry entry = MedicalLogger.brokenRibPuncture(p, c.getDate());
>>>>>>> 261f578f
                        MekHQ.getLogger().log(getClass(), METHOD_NAME, LogLevel.INFO, entry.toString());
                    }
                }));
        }
    }

    public static final class BrokenRib extends AMInjuryType {
        public BrokenRib() {
            recoveryTime = 20;
            allowedLocations = EnumSet.of(BodyLocation.CHEST);
            fluffText = "A broken rib";
            simpleName = "broken rib";
            level = InjuryLevel.MAJOR;
        }
    
        @Override
        public List<GameEffect> genStressEffect(Campaign c, Person p, Injury i, int hits) {
            final String METHOD_NAME = "genStressEffect(Campaign,Person,Injury,int)"; //$NON-NLS-1$

            return Arrays.asList(new GameEffect(
                "1% chance of death; 9% chance of puncturing a lung",
                rnd -> {
                    int rib = rnd.applyAsInt(100);
                    if(rib < 1) {
                        p.changeStatus(Person.S_KIA);
<<<<<<< HEAD
                        MedicalLogEntry entry = MedicalLogger.getInstance().brokenRibPunctureDead(p, c.getDate());
=======
                        MedicalLogEntry entry = MedicalLogger.brokenRibPunctureDead(p, c.getDate());
>>>>>>> 261f578f
                        MekHQ.getLogger().log(getClass(), METHOD_NAME, LogLevel.INFO, entry.toString());
                    } else if(rib < 10) {
                        Injury puncturedLung = PUNCTURED_LUNG.newInjury(c, p, BodyLocation.CHEST, 1);
                        p.addInjury(puncturedLung);
<<<<<<< HEAD
                        MedicalLogEntry entry = MedicalLogger.getInstance().brokenRibPuncture(p, c.getDate());
=======
                        MedicalLogEntry entry = MedicalLogger.brokenRibPuncture(p, c.getDate());
>>>>>>> 261f578f
                        MekHQ.getLogger().log(getClass(), METHOD_NAME, LogLevel.INFO, entry.toString());
                    }
                }));
        }
    }

    public static final class Concussion extends AMInjuryType {
        public Concussion() {
            recoveryTime = 14;
            allowedLocations = EnumSet.of(BodyLocation.HEAD);
            maxSeverity = 2;
            fluffText = "A concussion";
        }
    
        @Override
        public int getRecoveryTime(int severity) {
            return severity >= 2 ? 42 : 14;
        }
    
        @Override
        public InjuryLevel getLevel(Injury i) {
            return (i.getHits() > 1) ? InjuryLevel.MAJOR : InjuryLevel.MINOR;
        }
        
        @Override
        public String getSimpleName(int severity) {
            return ((severity == 1) ? "concussion" : "concussion (severe)");
        }
        
        @Override
        public List<GameEffect> genStressEffect(Campaign c, Person p, Injury i, int hits) {
            final String METHOD_NAME = "genStressEffect(Campaign,Person,Injury,int)"; //$NON-NLS-1$

            String secondEffectFluff = (i.getHits() == 1)
                ? "concussion worsening" : "development of a cerebral contusion";
            if(hits < 5) {
                int worseningChance = Math.max((int) Math.round((1 + hits) * 100.0 / 6.0), 100);
                secondEffectFluff = worseningChance + "% chance of " + secondEffectFluff;
            }
            return Arrays.asList(
                newResetRecoveryTimeAction(i),
                new GameEffect(
                    secondEffectFluff,
                    rnd -> {
                        if(rnd.applyAsInt(6) + hits >= 5) {
                            if(i.getHits() == 1) {
                                i.setHits(2);
<<<<<<< HEAD
                                MedicalLogEntry entry = MedicalLogger.getInstance().concussionWorsned(p, c.getDate());
=======
                                MedicalLogEntry entry = MedicalLogger.concussionWorsned(p, c.getDate());
>>>>>>> 261f578f
                                MekHQ.getLogger().log(getClass(), METHOD_NAME, LogLevel.INFO, entry.toString());
                            } else {
                                Injury cerebralContusion = CEREBRAL_CONTUSION.newInjury(c, p, BodyLocation.HEAD, 1);
                                p.addInjury(cerebralContusion);
                                p.removeInjury(i);
<<<<<<< HEAD
                                MedicalLogEntry entry = MedicalLogger.getInstance().developedCerbralContusion(p, c.getDate());
=======
                                MedicalLogEntry entry = MedicalLogger.developedCerbralContusion(p, c.getDate());
>>>>>>> 261f578f
                                MekHQ.getLogger().log(getClass(), METHOD_NAME, LogLevel.INFO, entry.toString());
                            }
                        }
                    })
                );
        }
        
        @Override
        public Collection<Modifier> getModifiers(Injury inj) {
            return Arrays.asList(new Modifier(Modifier.Value.PILOTING, 1, null, InjuryType.MODTAG_INJURY));
        }
    }

    public static final class Sprain extends AMInjuryType {
        public Sprain() {
            recoveryTime = 12;
            simpleName = "sprained";
            level = InjuryLevel.MINOR;
        }
    
        @Override
        public boolean isValidInLocation(BodyLocation loc) {
            return loc.isLimb;
        }
        
        @Override
        public String getName(BodyLocation loc, int severity) {
            return "Sprained " + Utilities.capitalize(loc.readableName);
        }

        @Override
        public String getFluffText(BodyLocation loc, int severity, int gender) {
            return "A sprained " + loc.readableName;
        }
        
        @Override
        public Collection<Modifier> getModifiers(Injury inj) {
            BodyLocation loc = inj.getLocation();
            switch(loc) {
                case LEFT_ARM: case LEFT_HAND: case RIGHT_ARM: case RIGHT_HAND:
                    return Arrays.asList(new Modifier(Modifier.Value.GUNNERY, 1, null, InjuryType.MODTAG_INJURY));
                case LEFT_LEG: case LEFT_FOOT: case RIGHT_LEG: case RIGHT_FOOT:
                    return Arrays.asList(new Modifier(Modifier.Value.PILOTING, 1, null, InjuryType.MODTAG_INJURY));
                default:
                    return Arrays.asList();
            }
        }
    }

    public static final class Laceration extends AMInjuryType {
        public Laceration() {
            allowedLocations = EnumSet.of(BodyLocation.HEAD);
            simpleName = "laceration";
            level = InjuryLevel.MINOR;
        }
    
        @Override
        public String getName(BodyLocation loc, int severity) {
            return "Lacerated " + Utilities.capitalize(loc.readableName);
        }

        @Override
        public String getFluffText(BodyLocation loc, int severity, int gender) {
            return "A laceration on " + Person.getGenderPronoun(gender, Person.PRONOUN_HISHER) + " head";
        }
        
        @Override
        protected int modifyInjuryTime(Person p, int time) {
            return super.modifyInjuryTime(p, time + Compute.d6());
        }
    }

    public static final class Bruise extends AMInjuryType {
        public Bruise() {
            allowedLocations = EnumSet.of(BodyLocation.CHEST, BodyLocation.ABDOMEN);
            simpleName = "bruised";
            level = InjuryLevel.MINOR;
        }
    
        @Override
        public boolean isValidInLocation(BodyLocation loc) {
            return loc.isLimb || super.isValidInLocation(loc);
        }
        
        @Override
        public String getName(BodyLocation loc, int severity) {
            return "Bruised " + Utilities.capitalize(loc.readableName);
        }

        @Override
        public String getFluffText(BodyLocation loc, int severity, int gender) {
            return "A bruise on " + Person.getGenderPronoun(gender, Person.PRONOUN_HISHER) + " "
                + loc.readableName;
        }
        
        @Override
        protected int modifyInjuryTime(Person p, int time) {
            return super.modifyInjuryTime(p, time + Compute.d6());
        }
    }

    public static final class Cut extends AMInjuryType {
        public Cut() {
            allowedLocations = EnumSet.of(BodyLocation.CHEST, BodyLocation.ABDOMEN);
            simpleName = "cut";
            level = InjuryLevel.MINOR;
        }
    
        @Override
        public boolean isValidInLocation(BodyLocation loc) {
            return loc.isLimb || super.isValidInLocation(loc);
        }

        @Override
        public String getName(BodyLocation loc, int severity) {
            return "Cut " + Utilities.capitalize(loc.readableName);
        }
        
        @Override
        public String getFluffText(BodyLocation loc, int severity, int gender) {
            return "Some cuts on " + Person.getGenderPronoun(gender, Person.PRONOUN_HISHER) + " "
                + loc.readableName;
        }
        
        @Override
        protected int modifyInjuryTime(Person p, int time) {
            return super.modifyInjuryTime(p, time + Compute.d6());
        }
    }
}<|MERGE_RESOLUTION|>--- conflicted
+++ resolved
@@ -147,11 +147,7 @@
                         Injury severedSpine = SEVERED_SPINE.newInjury(c, p, BodyLocation.CHEST, 1);
                         p.addInjury(severedSpine);
 
-<<<<<<< HEAD
-                        MedicalLogEntry entry = MedicalLogger.getInstance().severedSpine(p, c.getDate());
-=======
                         MedicalLogEntry entry = MedicalLogger.severedSpine(p, c.getDate());
->>>>>>> 261f578f
                         MekHQ.getLogger().log(getClass(), METHOD_NAME, LogLevel.INFO, entry.toString());
                     }
                 }));
@@ -186,11 +182,7 @@
                         "certain death",
                         rnd -> {
                             p.setStatus(Person.S_KIA);
-<<<<<<< HEAD
-                            MedicalLogEntry entry = MedicalLogger.getInstance().diedDueToBrainTrauma(p, c.getDate());
-=======
                             MedicalLogEntry entry = MedicalLogger.diedDueToBrainTrauma(p, c.getDate());
->>>>>>> 261f578f
                             MekHQ.getLogger().log(getClass(), METHOD_NAME, LogLevel.INFO, entry.toString());
                         }));
             } else {
@@ -202,11 +194,7 @@
                         rnd -> {
                             if(rnd.applyAsInt(6) + hits >= 5) {
                                 p.setStatus(Person.S_KIA);
-<<<<<<< HEAD
-                                MedicalLogEntry entry = MedicalLogger.getInstance().diedDueToBrainTrauma(p, c.getDate());
-=======
                                 MedicalLogEntry entry = MedicalLogger.diedDueToBrainTrauma(p, c.getDate());
->>>>>>> 261f578f
                                 MekHQ.getLogger().log(getClass(), METHOD_NAME, LogLevel.INFO, entry.toString());
                         }
                     }));
@@ -261,11 +249,7 @@
                             Injury cte = CTE.newInjury(c, p, BodyLocation.HEAD, 1);
                             p.addInjury(cte);
                             p.removeInjury(i);
-<<<<<<< HEAD
-                            MedicalLogEntry entry = MedicalLogger.getInstance().developedEncephalopatyh(p, c.getDate());
-=======
                             MedicalLogEntry entry = MedicalLogger.developedEncephalopatyh(p, c.getDate());
->>>>>>> 261f578f
                             MekHQ.getLogger().log(getClass(), METHOD_NAME, LogLevel.INFO, entry.toString());
                         }
                     })
@@ -379,11 +363,7 @@
                         "certain death",
                         rnd -> {
                             p.setStatus(Person.S_KIA);
-<<<<<<< HEAD
-                            MedicalLogEntry entry = MedicalLogger.getInstance().diedOfInternalBleeding(p, c.getDate());
-=======
                             MedicalLogEntry entry = MedicalLogger.diedOfInternalBleeding(p, c.getDate());
->>>>>>> 261f578f
                             MekHQ.getLogger().log(getClass(), METHOD_NAME, LogLevel.INFO, entry.toString());
                         })
                     );
@@ -397,19 +377,11 @@
                             if(rnd.applyAsInt(6) + hits >= 5) {
                                 if(i.getHits() < 3) {
                                     i.setHits(i.getHits() + 1);
-<<<<<<< HEAD
-                                    MedicalLogEntry entry = MedicalLogger.getInstance().internalBleedingWorsened(p, c.getDate());
-                                    MekHQ.getLogger().log(getClass(), METHOD_NAME, LogLevel.INFO, entry.toString());
-                                } else {
-                                    p.setStatus(Person.S_KIA);
-                                    MedicalLogEntry entry = MedicalLogger.getInstance().diedOfInternalBleeding(p, c.getDate());
-=======
                                     MedicalLogEntry entry = MedicalLogger.internalBleedingWorsened(p, c.getDate());
                                     MekHQ.getLogger().log(getClass(), METHOD_NAME, LogLevel.INFO, entry.toString());
                                 } else {
                                     p.setStatus(Person.S_KIA);
                                     MedicalLogEntry entry = MedicalLogger.diedOfInternalBleeding(p, c.getDate());
->>>>>>> 261f578f
                                     MekHQ.getLogger().log(getClass(), METHOD_NAME, LogLevel.INFO, entry.toString());
                                 }
                             }
@@ -496,11 +468,7 @@
                     if(rnd.applyAsInt(100) < 10) {
                         Injury bleeding = INTERNAL_BLEEDING.newInjury(c, p, BodyLocation.ABDOMEN, 1);
                         p.addInjury(bleeding);
-<<<<<<< HEAD
-                        MedicalLogEntry entry = MedicalLogger.getInstance().brokenRibPuncture(p, c.getDate());
-=======
                         MedicalLogEntry entry = MedicalLogger.brokenRibPuncture(p, c.getDate());
->>>>>>> 261f578f
                         MekHQ.getLogger().log(getClass(), METHOD_NAME, LogLevel.INFO, entry.toString());
                     }
                 }));
@@ -526,20 +494,12 @@
                     int rib = rnd.applyAsInt(100);
                     if(rib < 1) {
                         p.changeStatus(Person.S_KIA);
-<<<<<<< HEAD
-                        MedicalLogEntry entry = MedicalLogger.getInstance().brokenRibPunctureDead(p, c.getDate());
-=======
                         MedicalLogEntry entry = MedicalLogger.brokenRibPunctureDead(p, c.getDate());
->>>>>>> 261f578f
                         MekHQ.getLogger().log(getClass(), METHOD_NAME, LogLevel.INFO, entry.toString());
                     } else if(rib < 10) {
                         Injury puncturedLung = PUNCTURED_LUNG.newInjury(c, p, BodyLocation.CHEST, 1);
                         p.addInjury(puncturedLung);
-<<<<<<< HEAD
-                        MedicalLogEntry entry = MedicalLogger.getInstance().brokenRibPuncture(p, c.getDate());
-=======
                         MedicalLogEntry entry = MedicalLogger.brokenRibPuncture(p, c.getDate());
->>>>>>> 261f578f
                         MekHQ.getLogger().log(getClass(), METHOD_NAME, LogLevel.INFO, entry.toString());
                     }
                 }));
@@ -587,21 +547,13 @@
                         if(rnd.applyAsInt(6) + hits >= 5) {
                             if(i.getHits() == 1) {
                                 i.setHits(2);
-<<<<<<< HEAD
-                                MedicalLogEntry entry = MedicalLogger.getInstance().concussionWorsned(p, c.getDate());
-=======
                                 MedicalLogEntry entry = MedicalLogger.concussionWorsned(p, c.getDate());
->>>>>>> 261f578f
                                 MekHQ.getLogger().log(getClass(), METHOD_NAME, LogLevel.INFO, entry.toString());
                             } else {
                                 Injury cerebralContusion = CEREBRAL_CONTUSION.newInjury(c, p, BodyLocation.HEAD, 1);
                                 p.addInjury(cerebralContusion);
                                 p.removeInjury(i);
-<<<<<<< HEAD
-                                MedicalLogEntry entry = MedicalLogger.getInstance().developedCerbralContusion(p, c.getDate());
-=======
                                 MedicalLogEntry entry = MedicalLogger.developedCerbralContusion(p, c.getDate());
->>>>>>> 261f578f
                                 MekHQ.getLogger().log(getClass(), METHOD_NAME, LogLevel.INFO, entry.toString());
                             }
                         }
