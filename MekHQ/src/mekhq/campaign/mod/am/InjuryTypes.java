/*
 * Copyright (C) 2016 - The MegaMek Team. All Rights Reserved.
 *
 * This file is part of MekHQ.
 *
 * MekHQ is free software: you can redistribute it and/or modify
 * it under the terms of the GNU General Public License as published by
 * the Free Software Foundation, either version 2 of the License, or
 * (at your option) any later version.
 *
 * MekHQ is distributed in the hope that it will be useful,
 * but WITHOUT ANY WARRANTY; without even the implied warranty of
 * MERCHANTABILITY or FITNESS FOR A PARTICULAR PURPOSE. See the
 * GNU General Public License for more details.
 *
 * You should have received a copy of the GNU General Public License
 * along with MekHQ. If not, see <http://www.gnu.org/licenses/>.
 */
package mekhq.campaign.mod.am;

import java.util.*;

import megamek.common.Compute;
import megamek.common.enums.Gender;
import mekhq.MekHQ;
import mekhq.Utilities;
import mekhq.campaign.*;
import mekhq.campaign.log.MedicalLogEntry;
import mekhq.campaign.log.MedicalLogger;
import mekhq.campaign.personnel.enums.*;
import mekhq.campaign.personnel.Injury;
import mekhq.campaign.personnel.InjuryType;
import mekhq.campaign.personnel.Modifier;
import mekhq.campaign.personnel.Person;

/** Advanced Medical sub-system injury types */
public final class InjuryTypes {
    // Predefined types
    public static final InjuryType CUT = new InjuryTypes.Cut();
    public static final InjuryType BRUISE = new InjuryTypes.Bruise();
    public static final InjuryType LACERATION = new InjuryTypes.Laceration();
    public static final InjuryType SPRAIN = new InjuryTypes.Sprain();
    public static final InjuryType CONCUSSION = new InjuryTypes.Concussion();
    public static final InjuryType BROKEN_RIB = new InjuryTypes.BrokenRib();
    public static final InjuryType BRUISED_KIDNEY = new InjuryTypes.BruisedKidney();
    public static final InjuryType BROKEN_LIMB = new InjuryTypes.BrokenLimb();
    public static final InjuryType BROKEN_COLLAR_BONE = new InjuryTypes.BrokenCollarBone();
    public static final InjuryType INTERNAL_BLEEDING = new InjuryTypes.InternalBleeding();
    public static final InjuryType LOST_LIMB = new InjuryTypes.LostLimb();
    public static final InjuryType CEREBRAL_CONTUSION = new InjuryTypes.CerebralContusion();
    public static final InjuryType PUNCTURED_LUNG = new InjuryTypes.PuncturedLung();
    public static final InjuryType CTE = new InjuryTypes.Cte();
    public static final InjuryType BROKEN_BACK = new InjuryTypes.BrokenBack();
    // New injury types go here (or extend the class)
    public static final InjuryType SEVERED_SPINE = new InjuryTypes.SeveredSpine();

    private static boolean registered = false;

    /** Register all injury types defined here. Don't use them until you called this once! */
    public static synchronized void registerAll() {
        if (!registered) {
            InjuryType.register(0, "am:cut", CUT);
            InjuryType.register(1, "am:bruise", BRUISE);
            InjuryType.register(2, "am:laceration", LACERATION);
            InjuryType.register(3, "am:sprain", SPRAIN);
            InjuryType.register(4, "am:concussion", CONCUSSION);
            InjuryType.register(5, "am:broken_rib", BROKEN_RIB);
            InjuryType.register(6, "am:bruised_kidney", BRUISED_KIDNEY);
            InjuryType.register(7, "am:broken_limb", BROKEN_LIMB);
            InjuryType.register(8, "am:broken_collar_bone", BROKEN_COLLAR_BONE);
            InjuryType.register(9, "am:internal_bleeding", INTERNAL_BLEEDING);
            InjuryType.register(10, "am:lost_limb", LOST_LIMB);
            InjuryType.register(11, "am:cerebral_contusion", CEREBRAL_CONTUSION);
            InjuryType.register(12, "am:punctured_lung", PUNCTURED_LUNG);
            InjuryType.register(13, "am:cte", CTE);
            InjuryType.register(14, "am:broken_back", BROKEN_BACK);
            InjuryType.register("am:severed_spine", SEVERED_SPINE);
            registered = true;
        }
    }

    private static class AMInjuryType extends InjuryType {
        protected int modifyInjuryTime(Person p, int time) {
            // Randomize healing time
            int mod = 100;
            int rand = Compute.randomInt(100);
            if (rand < 5) {
                mod += (Compute.d6() < 4) ? rand : -rand;
            }
            return (int)Math.round((time * mod * p.getAbilityTimeModifier()) / 10000.0);
        }

        @Override
        public Injury newInjury(Campaign c, Person p, BodyLocation loc, int severity) {
            Injury result = super.newInjury(c, p, loc, severity);
            final int time = modifyInjuryTime(p, result.getOriginalTime());
            result.setOriginalTime(time);
            result.setTime(time);
            return result;
        }
    }

    public static final class SeveredSpine extends AMInjuryType {
        public SeveredSpine() {
            recoveryTime = 180;
            allowedLocations = EnumSet.of(BodyLocation.CHEST, BodyLocation.ABDOMEN);
            permanent = true;
            fluffText = "A severed spine";
            simpleName = "severed spine";
            level = InjuryLevel.CHRONIC;
        }

        @Override
        public String getFluffText(BodyLocation loc, int severity, Gender gender) {
            return "A severed spine in " + ((loc == BodyLocation.CHEST) ? "upper" : "lower") + " body";
        }

        @Override
        public Collection<Modifier> getModifiers(Injury inj) {
            return Collections.singletonList(new Modifier(ModifierValue.PILOTING, Integer.MAX_VALUE,
                    null, InjuryType.MODTAG_INJURY));
        }
    }

    public static final class BrokenBack extends AMInjuryType {
        public BrokenBack() {
            recoveryTime = 150;
            allowedLocations = EnumSet.of(BodyLocation.CHEST);
            fluffText = "A broken back";
            simpleName = "broken back";
            level = InjuryLevel.MAJOR;
        }

        @Override
        public List<GameEffect> genStressEffect(Campaign c, Person p, Injury i, int hits) {
            return Collections.singletonList(new GameEffect(
                    "20% chance of severing the spine, permanently paralyzing the character",
                    rnd -> {
                        if (rnd.applyAsInt(100) < 20) {
                            Injury severedSpine = SEVERED_SPINE.newInjury(c, p, BodyLocation.CHEST, 1);
                            p.addInjury(severedSpine);

                            MedicalLogEntry entry = MedicalLogger.severedSpine(p, c.getLocalDate());
                            MekHQ.getLogger().info(entry.toString());
                        }
                    }));
        }

        @Override
        public Collection<Modifier> getModifiers(Injury inj) {
            return Arrays.asList(
                new Modifier(ModifierValue.GUNNERY, 3, null, InjuryType.MODTAG_INJURY),
                new Modifier(ModifierValue.PILOTING, 3, null, InjuryType.MODTAG_INJURY));
        }
    }

    public static final class Cte extends AMInjuryType {
        public Cte() {
            recoveryTime = 180;
            allowedLocations = EnumSet.of(BodyLocation.HEAD);
            permanent = true;
            fluffText = "Chronic traumatic encephalopathy";
            simpleName = "CTE";
            level = InjuryLevel.DEADLY;
        }

        @Override
        public List<GameEffect> genStressEffect(Campaign c, Person p, Injury i, int hits) {
            int deathChance = Math.max((int) Math.round((1 + hits) * 100.0 / 6.0), 100);
            if (hits > 4) {
                return Collections.singletonList(
                        new GameEffect(
                                "certain death",
                                rnd -> {
<<<<<<< HEAD
                                    p.changeStatus(c, PersonnelStatus.WOUNDS, c.getLocalDate());
=======
                                    p.changeStatus(c, c.getLocalDate(), PersonnelStatus.WOUNDS);
>>>>>>> bad86c42
                                    MedicalLogEntry entry = MedicalLogger.diedDueToBrainTrauma(p, c.getLocalDate());
                                    MekHQ.getLogger().info(entry.toString());
                                }));
            } else {
                // We have a chance!
                return Arrays.asList(
                    newResetRecoveryTimeAction(i),
                    new GameEffect(deathChance + "% chance of death",
                        rnd -> {
                            if (rnd.applyAsInt(6) + hits >= 5) {
<<<<<<< HEAD
                                p.changeStatus(c, PersonnelStatus.WOUNDS, c.getLocalDate());
=======
                                p.changeStatus(c, c.getLocalDate(), PersonnelStatus.WOUNDS);
>>>>>>> bad86c42
                                MedicalLogEntry entry = MedicalLogger.diedDueToBrainTrauma(p, c.getLocalDate());
                                MekHQ.getLogger().info(entry.toString());
                        }
                    }));
            }
        }

        @Override
        public Collection<Modifier> getModifiers(Injury inj) {
            return Collections.singletonList(new Modifier(ModifierValue.PILOTING, Integer.MAX_VALUE, null, InjuryType.MODTAG_INJURY));
        }
    }

    public static final class PuncturedLung extends AMInjuryType {
        public PuncturedLung() {
            recoveryTime = 20;
            allowedLocations = EnumSet.of(BodyLocation.CHEST);
            fluffText = "A punctured lung";
            simpleName = "punctured lung";
            level = InjuryLevel.MAJOR;
        }

        @Override
        public List<GameEffect> genStressEffect(Campaign c, Person p, Injury i, int hits) {
            return Collections.singletonList(newResetRecoveryTimeAction(i));
        }
    }

    public static final class CerebralContusion extends AMInjuryType {
        public CerebralContusion() {
            recoveryTime = 90;
            allowedLocations = EnumSet.of(BodyLocation.HEAD);
            fluffText = "A cerebral contusion";
            simpleName = "cerebral contusion";
            level = InjuryLevel.MAJOR;
        }

        @Override
        public List<GameEffect> genStressEffect(Campaign c, Person p, Injury i, int hits) {
            String secondEffectFluff = "development of a chronic traumatic encephalopathy";
            if (hits < 5) {
                int worseningChance = Math.max((int) Math.round((1 + hits) * 100.0 / 6.0), 100);
                secondEffectFluff = worseningChance + "% chance of " + secondEffectFluff;
            }
            return Arrays.asList(
                newResetRecoveryTimeAction(i),
                new GameEffect(
                    secondEffectFluff,
                    rnd -> {
                        if (rnd.applyAsInt(6) + hits >= 5) {
                            Injury cte = CTE.newInjury(c, p, BodyLocation.HEAD, 1);
                            p.addInjury(cte);
                            p.removeInjury(i);
                            MedicalLogEntry entry = MedicalLogger.developedEncephalopathy(p, c.getLocalDate());
                            MekHQ.getLogger().info(entry.toString());
                        }
                    })
                );
        }

        @Override
        public Collection<Modifier> getModifiers(Injury inj) {
            return Collections.singletonList(new Modifier(ModifierValue.PILOTING, 2, null, InjuryType.MODTAG_INJURY));
        }
    }

    public static final class LostLimb extends AMInjuryType {
        public LostLimb() {
            recoveryTime = 28;
            permanent = true;
            simpleName = "lost";
            level = InjuryLevel.CHRONIC;
        }

        @Override
        public boolean isValidInLocation(BodyLocation loc) {
            return loc.isLimb();
        }

        @Override
        public boolean impliesMissingLocation(BodyLocation loc) {
            return true;
        }

        @Override
        public String getName(BodyLocation loc, int severity) {
            return "Missing " + Utilities.capitalize(loc.locationName());
        }

        @Override
        public String getFluffText(BodyLocation loc, int severity, Gender gender) {
            return "Lost " + GenderDescriptors.HIS_HER.getDescriptor(gender) + " "
                    + loc.locationName();
        }

        @Override
        public Collection<Modifier> getModifiers(Injury inj) {
            BodyLocation loc = inj.getLocation();
            switch (loc) {
                case LEFT_ARM: case LEFT_HAND: case RIGHT_ARM: case RIGHT_HAND:
                    return Collections.singletonList(new Modifier(ModifierValue.GUNNERY, 3, null, InjuryType.MODTAG_INJURY));
                case LEFT_LEG: case LEFT_FOOT: case RIGHT_LEG: case RIGHT_FOOT:
                    return Collections.singletonList(new Modifier(ModifierValue.PILOTING, 3, null, InjuryType.MODTAG_INJURY));
                default:
                    return Collections.emptyList();
            }
        }
    }

    public static final class InternalBleeding extends AMInjuryType {
        public InternalBleeding() {
            recoveryTime = 20;
            allowedLocations = EnumSet.of(BodyLocation.ABDOMEN, BodyLocation.INTERNAL);
            maxSeverity = 3;
            simpleName = "internal bleeding";
        }

        @Override
        public int getRecoveryTime(int severity) {
            return 20 * severity;
        }

        @Override
        public String getName(BodyLocation loc, int severity) {
            return Utilities.capitalize(getFluffText(loc, severity, Gender.MALE));
        }

        @Override
        public InjuryLevel getLevel(Injury i) {
            return (i.getHits() > 2) ? InjuryLevel.DEADLY : InjuryLevel.MAJOR;
        }

        @Override
        public String getFluffText(BodyLocation loc, int severity, Gender gender) {
            switch (severity) {
                case 2:
                    return "Severe internal bleeding";
                case 3:
                    return "Critical internal bleeding";
                default:
                    return "Internal bleeding";
            }
        }

        @Override
        public String getSimpleName(int severity) {
            switch (severity) {
                case 2:
                    return "internal bleeding (severe)";
                case 3:
                    return "internal bleeding (critical)";
                default:
                    return "internal bleeding";
            }
        }

        @Override
        public List<GameEffect> genStressEffect(Campaign c, Person p, Injury i, int hits) {
            String secondEffectFluff = (i.getHits() < 3) ? "internal bleeding worsening" : "death";
            if (hits < 5) {
                int worseningChance = Math.max((int) Math.round((1 + hits) * 100.0 / 6.0), 100);
                secondEffectFluff = worseningChance + "% chance of " + secondEffectFluff;
            }
            if (hits >= 5 && i.getHits() >= 3) {
                // Don't even bother doing anything else; we're dead
                return Collections.singletonList(
                        new GameEffect(
                                "certain death",
                                rnd -> {
<<<<<<< HEAD
                                    p.changeStatus(c, PersonnelStatus.WOUNDS, c.getLocalDate());
=======
                                    p.changeStatus(c, c.getLocalDate(), PersonnelStatus.WOUNDS);
>>>>>>> bad86c42
                                    MedicalLogEntry entry = MedicalLogger.diedOfInternalBleeding(p, c.getLocalDate());
                                    MekHQ.getLogger().info(entry.toString());
                                })
                );
            } else {
                // We have a chance!
                return Arrays.asList(
                    newResetRecoveryTimeAction(i),
                    new GameEffect(
                        secondEffectFluff,
                        rnd -> {
                            if (rnd.applyAsInt(6) + hits >= 5) {
                                if (i.getHits() < 3) {
                                    i.setHits(i.getHits() + 1);
                                    MedicalLogEntry entry = MedicalLogger.internalBleedingWorsened(p, c.getLocalDate());
                                    MekHQ.getLogger().info(entry.toString());
                                } else {
<<<<<<< HEAD
                                    p.changeStatus(c, PersonnelStatus.WOUNDS, c.getLocalDate());
=======
                                    p.changeStatus(c, c.getLocalDate(), PersonnelStatus.WOUNDS);
>>>>>>> bad86c42
                                    MedicalLogEntry entry = MedicalLogger.diedOfInternalBleeding(p, c.getLocalDate());
                                    MekHQ.getLogger().info(entry.toString());
                                }
                            }
                        })
                    );
            }
        }
    }

    public static final class BrokenCollarBone extends AMInjuryType {
        public BrokenCollarBone() {
            recoveryTime = 22;
            allowedLocations = EnumSet.of(BodyLocation.CHEST);
            fluffText = "A broken collar bone";
            simpleName = "broken collar bone";
            level = InjuryLevel.MAJOR;
        }

        @Override
        public List<GameEffect> genStressEffect(Campaign c, Person p, Injury i, int hits) {
            return Collections.singletonList(newResetRecoveryTimeAction(i));
        }
    }

    public static final class BrokenLimb extends AMInjuryType {
        public BrokenLimb() {
            recoveryTime = 30;
            simpleName = "broken";
            level = InjuryLevel.MAJOR;
        }

        @Override
        public boolean isValidInLocation(BodyLocation loc) {
            return loc.isLimb();
        }

        @Override
        public String getName(BodyLocation loc, int severity) {
            return "Broken " + Utilities.capitalize(loc.locationName());
        }

        @Override
        public String getFluffText(BodyLocation loc, int severity, Gender gender) {
            return "A broken " + loc.locationName();
        }

        @Override
        public List<GameEffect> genStressEffect(Campaign c, Person p, Injury i, int hits) {
            return Collections.singletonList(newResetRecoveryTimeAction(i));
        }

        @Override
        public Collection<Modifier> getModifiers(Injury inj) {
            BodyLocation loc = inj.getLocation();
            switch (loc) {
                case LEFT_ARM: case LEFT_HAND: case RIGHT_ARM: case RIGHT_HAND:
                    return Collections.singletonList(new Modifier(ModifierValue.GUNNERY, inj.isPermanent() ? 1 : 2,
                            null, InjuryType.MODTAG_INJURY));
                case LEFT_LEG: case LEFT_FOOT: case RIGHT_LEG: case RIGHT_FOOT:
                    return Collections.singletonList(new Modifier(ModifierValue.PILOTING, inj.isPermanent() ? 1 : 2,
                            null, InjuryType.MODTAG_INJURY));
                default:
                    return Collections.emptyList();
            }
        }
    }

    public static final class BruisedKidney extends AMInjuryType {
        public BruisedKidney() {
            recoveryTime = 10;
            allowedLocations = EnumSet.of(BodyLocation.ABDOMEN);
            fluffText = "A bruised kidney";
            simpleName = "bruised kidney";
            level = InjuryLevel.MINOR;
        }

        @Override
        public List<GameEffect> genStressEffect(Campaign c, Person p, Injury i, int hits) {
            return Collections.singletonList(new GameEffect(
                    "10% chance of internal bleeding",
                    rnd -> {
                        if (rnd.applyAsInt(100) < 10) {
                            Injury bleeding = INTERNAL_BLEEDING.newInjury(c, p, BodyLocation.ABDOMEN, 1);
                            p.addInjury(bleeding);
                            MedicalLogEntry entry = MedicalLogger.brokenRibPuncture(p, c.getLocalDate());
                            MekHQ.getLogger().info(entry.toString());
                        }
                    }));
        }
    }

    public static final class BrokenRib extends AMInjuryType {
        public BrokenRib() {
            recoveryTime = 20;
            allowedLocations = EnumSet.of(BodyLocation.CHEST);
            fluffText = "A broken rib";
            simpleName = "broken rib";
            level = InjuryLevel.MAJOR;
        }

        @Override
        public List<GameEffect> genStressEffect(Campaign c, Person p, Injury i, int hits) {
            return Collections.singletonList(new GameEffect(
                    "1% chance of death; 9% chance of puncturing a lung",
                    rnd -> {
                        int rib = rnd.applyAsInt(100);
                        if (rib < 1) {
<<<<<<< HEAD
                            p.changeStatus(c, PersonnelStatus.WOUNDS, c.getLocalDate());
=======
                            p.changeStatus(c, c.getLocalDate(), PersonnelStatus.WOUNDS);
>>>>>>> bad86c42
                            MedicalLogEntry entry = MedicalLogger.brokenRibPunctureDead(p, c.getLocalDate());
                            MekHQ.getLogger().info(entry.toString());
                        } else if (rib < 10) {
                            Injury puncturedLung = PUNCTURED_LUNG.newInjury(c, p, BodyLocation.CHEST, 1);
                            p.addInjury(puncturedLung);
                            MedicalLogEntry entry = MedicalLogger.brokenRibPuncture(p, c.getLocalDate());
                            MekHQ.getLogger().info(entry.toString());
                        }
                    }));
        }
    }

    public static final class Concussion extends AMInjuryType {
        public Concussion() {
            recoveryTime = 14;
            allowedLocations = EnumSet.of(BodyLocation.HEAD);
            maxSeverity = 2;
            fluffText = "A concussion";
        }

        @Override
        public int getRecoveryTime(int severity) {
            return severity >= 2 ? 42 : 14;
        }

        @Override
        public InjuryLevel getLevel(Injury i) {
            return (i.getHits() > 1) ? InjuryLevel.MAJOR : InjuryLevel.MINOR;
        }

        @Override
        public String getSimpleName(int severity) {
            return ((severity == 1) ? "concussion" : "concussion (severe)");
        }

        @Override
        public List<GameEffect> genStressEffect(Campaign c, Person p, Injury i, int hits) {
            String secondEffectFluff = (i.getHits() == 1)
                ? "concussion worsening" : "development of a cerebral contusion";
            if (hits < 5) {
                int worseningChance = Math.max((int) Math.round((1 + hits) * 100.0 / 6.0), 100);
                secondEffectFluff = worseningChance + "% chance of " + secondEffectFluff;
            }
            return Arrays.asList(newResetRecoveryTimeAction(i),
                new GameEffect(
                    secondEffectFluff,
                    rnd -> {
                        if (rnd.applyAsInt(6) + hits >= 5) {
                            if (i.getHits() == 1) {
                                i.setHits(2);
                                MedicalLogEntry entry = MedicalLogger.concussionWorsened(p, c.getLocalDate());
                                MekHQ.getLogger().info(entry.toString());
                            } else {
                                Injury cerebralContusion = CEREBRAL_CONTUSION.newInjury(c, p, BodyLocation.HEAD, 1);
                                p.addInjury(cerebralContusion);
                                p.removeInjury(i);
                                MedicalLogEntry entry = MedicalLogger.developedCerebralContusion(p, c.getLocalDate());
                                MekHQ.getLogger().info(entry.toString());
                            }
                        }
                    })
                );
        }

        @Override
        public Collection<Modifier> getModifiers(Injury inj) {
            return Collections.singletonList(new Modifier(ModifierValue.PILOTING, 1, null, InjuryType.MODTAG_INJURY));
        }
    }

    public static final class Sprain extends AMInjuryType {
        public Sprain() {
            recoveryTime = 12;
            simpleName = "sprained";
            level = InjuryLevel.MINOR;
        }

        @Override
        public boolean isValidInLocation(BodyLocation loc) {
            return loc.isLimb();
        }

        @Override
        public String getName(BodyLocation loc, int severity) {
            return "Sprained " + Utilities.capitalize(loc.locationName());
        }

        @Override
        public String getFluffText(BodyLocation loc, int severity, Gender gender) {
            return "A sprained " + loc.locationName();
        }

        @Override
        public Collection<Modifier> getModifiers(Injury inj) {
            BodyLocation loc = inj.getLocation();
            switch(loc) {
                case LEFT_ARM: case LEFT_HAND: case RIGHT_ARM: case RIGHT_HAND:
                    return Collections.singletonList(new Modifier(ModifierValue.GUNNERY, 1, null, InjuryType.MODTAG_INJURY));
                case LEFT_LEG: case LEFT_FOOT: case RIGHT_LEG: case RIGHT_FOOT:
                    return Collections.singletonList(new Modifier(ModifierValue.PILOTING, 1, null, InjuryType.MODTAG_INJURY));
                default:
                    return Collections.emptyList();
            }
        }
    }

    public static final class Laceration extends AMInjuryType {
        public Laceration() {
            allowedLocations = EnumSet.of(BodyLocation.HEAD);
            simpleName = "laceration";
            level = InjuryLevel.MINOR;
        }

        @Override
        public String getName(BodyLocation loc, int severity) {
            return "Lacerated " + Utilities.capitalize(loc.locationName());
        }

        @Override
        public String getFluffText(BodyLocation loc, int severity, Gender gender) {
            return "A laceration on " + GenderDescriptors.HIS_HER.getDescriptor(gender) + " head";
        }

        @Override
        protected int modifyInjuryTime(Person p, int time) {
            return super.modifyInjuryTime(p, time + Compute.d6());
        }
    }

    public static final class Bruise extends AMInjuryType {
        public Bruise() {
            allowedLocations = EnumSet.of(BodyLocation.CHEST, BodyLocation.ABDOMEN);
            simpleName = "bruised";
            level = InjuryLevel.MINOR;
        }

        @Override
        public boolean isValidInLocation(BodyLocation loc) {
            return loc.isLimb() || super.isValidInLocation(loc);
        }

        @Override
        public String getName(BodyLocation loc, int severity) {
            return "Bruised " + Utilities.capitalize(loc.locationName());
        }

        @Override
        public String getFluffText(BodyLocation loc, int severity, Gender gender) {
            return "A bruise on " + GenderDescriptors.HIS_HER.getDescriptor(gender) + " "
                    + loc.locationName();
        }

        @Override
        protected int modifyInjuryTime(Person p, int time) {
            return super.modifyInjuryTime(p, time + Compute.d6());
        }
    }

    public static final class Cut extends AMInjuryType {
        public Cut() {
            allowedLocations = EnumSet.of(BodyLocation.CHEST, BodyLocation.ABDOMEN);
            simpleName = "cut";
            level = InjuryLevel.MINOR;
        }

        @Override
        public boolean isValidInLocation(BodyLocation loc) {
            return loc.isLimb() || super.isValidInLocation(loc);
        }

        @Override
        public String getName(BodyLocation loc, int severity) {
            return "Cut " + Utilities.capitalize(loc.locationName());
        }

        @Override
        public String getFluffText(BodyLocation loc, int severity, Gender gender) {
            return "Some cuts on " + GenderDescriptors.HIS_HER.getDescriptor(gender) + " "
                    + loc.locationName();
        }

        @Override
        protected int modifyInjuryTime(Person p, int time) {
            return super.modifyInjuryTime(p, time + Compute.d6());
        }
    }
}<|MERGE_RESOLUTION|>--- conflicted
+++ resolved
@@ -172,11 +172,7 @@
                         new GameEffect(
                                 "certain death",
                                 rnd -> {
-<<<<<<< HEAD
-                                    p.changeStatus(c, PersonnelStatus.WOUNDS, c.getLocalDate());
-=======
                                     p.changeStatus(c, c.getLocalDate(), PersonnelStatus.WOUNDS);
->>>>>>> bad86c42
                                     MedicalLogEntry entry = MedicalLogger.diedDueToBrainTrauma(p, c.getLocalDate());
                                     MekHQ.getLogger().info(entry.toString());
                                 }));
@@ -187,11 +183,7 @@
                     new GameEffect(deathChance + "% chance of death",
                         rnd -> {
                             if (rnd.applyAsInt(6) + hits >= 5) {
-<<<<<<< HEAD
-                                p.changeStatus(c, PersonnelStatus.WOUNDS, c.getLocalDate());
-=======
                                 p.changeStatus(c, c.getLocalDate(), PersonnelStatus.WOUNDS);
->>>>>>> bad86c42
                                 MedicalLogEntry entry = MedicalLogger.diedDueToBrainTrauma(p, c.getLocalDate());
                                 MekHQ.getLogger().info(entry.toString());
                         }
@@ -361,11 +353,7 @@
                         new GameEffect(
                                 "certain death",
                                 rnd -> {
-<<<<<<< HEAD
-                                    p.changeStatus(c, PersonnelStatus.WOUNDS, c.getLocalDate());
-=======
                                     p.changeStatus(c, c.getLocalDate(), PersonnelStatus.WOUNDS);
->>>>>>> bad86c42
                                     MedicalLogEntry entry = MedicalLogger.diedOfInternalBleeding(p, c.getLocalDate());
                                     MekHQ.getLogger().info(entry.toString());
                                 })
@@ -383,11 +371,7 @@
                                     MedicalLogEntry entry = MedicalLogger.internalBleedingWorsened(p, c.getLocalDate());
                                     MekHQ.getLogger().info(entry.toString());
                                 } else {
-<<<<<<< HEAD
-                                    p.changeStatus(c, PersonnelStatus.WOUNDS, c.getLocalDate());
-=======
                                     p.changeStatus(c, c.getLocalDate(), PersonnelStatus.WOUNDS);
->>>>>>> bad86c42
                                     MedicalLogEntry entry = MedicalLogger.diedOfInternalBleeding(p, c.getLocalDate());
                                     MekHQ.getLogger().info(entry.toString());
                                 }
@@ -496,11 +480,7 @@
                     rnd -> {
                         int rib = rnd.applyAsInt(100);
                         if (rib < 1) {
-<<<<<<< HEAD
-                            p.changeStatus(c, PersonnelStatus.WOUNDS, c.getLocalDate());
-=======
                             p.changeStatus(c, c.getLocalDate(), PersonnelStatus.WOUNDS);
->>>>>>> bad86c42
                             MedicalLogEntry entry = MedicalLogger.brokenRibPunctureDead(p, c.getLocalDate());
                             MekHQ.getLogger().info(entry.toString());
                         } else if (rib < 10) {
