/*
 * Copyright (C) 2016 - The MegaMek Team. All Rights Reserved.
 *
 * This file is part of MekHQ.
 *
 * MekHQ is free software: you can redistribute it and/or modify
 * it under the terms of the GNU General Public License as published by
 * the Free Software Foundation, either version 2 of the License, or
 * (at your option) any later version.
 *
 * MekHQ is distributed in the hope that it will be useful,
 * but WITHOUT ANY WARRANTY; without even the implied warranty of
 * MERCHANTABILITY or FITNESS FOR A PARTICULAR PURPOSE. See the
 * GNU General Public License for more details.
 *
 * You should have received a copy of the GNU General Public License
 * along with MekHQ. If not, see <http://www.gnu.org/licenses/>.
 */
package mekhq.campaign.mod.am;

import java.util.*;
import java.util.Map.Entry;
import java.util.function.BiFunction;
import java.util.function.Function;
import java.util.function.IntUnaryOperator;

import megamek.common.Aero;
import megamek.common.Compute;
import megamek.common.Entity;
import megamek.common.Mech;
import mekhq.campaign.*;
import mekhq.campaign.log.MedicalLogger;
import mekhq.campaign.log.ServiceLogger;
import mekhq.campaign.personnel.enums.BodyLocation;
import mekhq.campaign.personnel.Injury;
import mekhq.campaign.personnel.InjuryType;
import mekhq.campaign.personnel.Person;
import mekhq.campaign.personnel.PersonnelOptions;
import mekhq.campaign.personnel.Skill;
import mekhq.campaign.personnel.SkillType;
import mekhq.campaign.personnel.enums.GenderDescriptors;
import mekhq.campaign.unit.Unit;

/**
 * Static helper methods implementing the "advanced medical" sub-system
 */
public final class InjuryUtil {
    // Fumble and critical success limits for doctor skills levels 0-10, on a d100
    private static final int[] FUMBLE_LIMITS = {50, 40, 30, 20, 12, 6, 5, 4, 3, 2, 1};
    private static final int[] CRIT_LIMITS = {98, 97, 94, 89, 84, 79, 74, 69, 64, 59, 49};
    /*
    private static AMEventHandler eventHandler = null;

    public synchronized static void registerEventHandler(Campaign c) {
        if (null != eventHandler) {
            MekHQ.EVENT_BUS.unregister(eventHandler);
        }
        MekHQ.EVENT_BUS.register(eventHandler = new AMEventHandler(c));
    }
    */

    /** Run a daily healing check */
    public static void resolveDailyHealing(Campaign c, Person p) {
        Person doc = c.getPerson(p.getDoctorId());
        // TODO: Reporting
        if ((null != doc) && doc.isDoctor()) {
            if (p.getDaysToWaitForHealing() <= 0) {
                genMedicalTreatment(c, p, doc).stream().forEach(GameEffect::apply);
            }
        } else {
            genUntreatedEffects(c, p).stream().forEach(GameEffect::apply);
        }
        genNaturalHealing(c, p).stream().forEach(GameEffect::apply);
        p.decrementDaysToWaitForHealing();
    }

    /** Resolve injury modifications in case of entering combat with active ones */
    public static void resolveAfterCombat(Campaign c, Person p, int hits) {
        // Gather all the injury actions resulting from the combat situation
        final List<GameEffect> effects = new ArrayList<>();
        p.getInjuries().forEach(i -> effects.addAll(i.getType().genStressEffect(c, p, i, hits)));

        // We could do some fancy display-to-the-user thing here, but for now just resolve all actions
        effects.stream().forEach(GameEffect::apply);
    }

    /** Resolve effects of damage suffered during combat */
    public static void resolveCombatDamage(Campaign c, Person person, int hits) {
        Collection<Injury> newInjuries = genInjuries(c, person, hits);
        newInjuries.forEach(person::addInjury);
        if (newInjuries.size() > 0) {
            MedicalLogger.returnedWithInjuries(person, c.getLocalDate(), newInjuries);
        }
    }

    private static void addHitToAccumulator(Map<BodyLocation, Integer> acc, BodyLocation loc) {
        if (!acc.containsKey(loc)) {
            acc.put(loc, 1);
        } else {
            acc.put(loc, acc.get(loc) + 1);
        }
    }

    // Generator methods. Those don't change the state of the person.

    /** Generate combat injuries spread through the whole body */
    public static Collection<Injury> genInjuries(Campaign c, Person p, int hits) {
        final Unit u = c.getUnit(p.getUnitId());
        final Entity en = (null != u) ? u.getEntity() : null;
        final boolean mwasf = ((en instanceof Mech) || (en instanceof Aero));
        final int critMod = mwasf ? 0 : 2;
        final BiFunction<IntUnaryOperator, Function<BodyLocation, Boolean>, BodyLocation> generator
            = mwasf ? HitLocationGen::mechAndAsf : HitLocationGen::generic;
        final Map<BodyLocation, Integer> hitAccumulator = new HashMap<>();

        for (int i = 0; i < hits; i++) {
            BodyLocation location
                = generator.apply(Compute::randomInt, (loc) -> !p.isLocationMissing(loc));

            // apply hit here
            addHitToAccumulator(hitAccumulator, location);
            // critical hits add to the amount
            int roll = Compute.d6(2);
            if (roll + hits + critMod > 12) {
                addHitToAccumulator(hitAccumulator, location);
            }
        }
        List<Injury> newInjuries = new ArrayList<>();
        for (Entry<BodyLocation, Integer> accEntry : hitAccumulator.entrySet()) {
            newInjuries.addAll(genInjuries(c, p, accEntry.getKey(), accEntry.getValue()));
        }
        return newInjuries;
    }

    /** Generate combat injuries for a specific body location */
    public static Collection<Injury> genInjuries(Campaign c, Person p, BodyLocation loc, int hits) {
        List<Injury> newInjuries = new ArrayList<>();
        final BiFunction<InjuryType, Integer, Injury> gen = (it, severity) -> it.newInjury(c, p, loc, severity);

        switch (loc) {
            case LEFT_ARM:
            case LEFT_HAND:
            case LEFT_LEG:
            case LEFT_FOOT:
            case RIGHT_ARM:
            case RIGHT_HAND:
            case RIGHT_LEG:
            case RIGHT_FOOT:
                switch (hits) {
                    case 1:
                        newInjuries.add(gen.apply(
                            Compute.randomInt(2) == 0 ? InjuryTypes.CUT : InjuryTypes.BRUISE, 1));
                        break;
                    case 2:
                        newInjuries.add(gen.apply(InjuryTypes.SPRAIN, 1));
                        break;
                    case 3:
                        newInjuries.add(gen.apply(InjuryTypes.BROKEN_LIMB, 1));
                        break;
                    case 4:
                        newInjuries.add(gen.apply(InjuryTypes.LOST_LIMB, 1));
                        break;
                }
                break;
            case HEAD:
                switch (hits) {
                    case 1:
                        newInjuries.add(gen.apply(InjuryTypes.LACERATION, 1));
                        break;
                    case 2: case 3:
                        newInjuries.add(gen.apply(InjuryTypes.CONCUSSION, hits - 1));
                        break;
                    case 4:
                        newInjuries.add(gen.apply(InjuryTypes.CEREBRAL_CONTUSION, 1));
                        break;
                    default:
                        newInjuries.add(gen.apply(InjuryTypes.CTE, 1));
                        break;
                }
                break;
            case CHEST:
                switch (hits) {
                    case 1:
                        newInjuries.add(gen.apply(
                            Compute.randomInt(2) == 0 ? InjuryTypes.CUT : InjuryTypes.BRUISE, 1));
                        break;
                    case 2:
                        newInjuries.add(gen.apply(InjuryTypes.BROKEN_RIB, 1));
                        break;
                    case 3:
                        newInjuries.add(gen.apply(InjuryTypes.BROKEN_COLLAR_BONE, 1));
                        break;
                    case 4:
                        newInjuries.add(gen.apply(InjuryTypes.PUNCTURED_LUNG, 1));
                        break;
                    default:
                        newInjuries.add(gen.apply(InjuryTypes.BROKEN_BACK, 1));
                        if (Compute.randomInt(100) < 15) {
                            newInjuries.add(gen.apply(InjuryTypes.SEVERED_SPINE, 1));
                        }
                        break;
                }
                break;
            case ABDOMEN:
                switch (hits) {
                    case 1:
                        newInjuries.add(gen.apply(
                            Compute.randomInt(2) == 0 ? InjuryTypes.CUT : InjuryTypes.BRUISE, 1));
                        break;
                    case 2:
                        newInjuries.add(gen.apply(InjuryTypes.BRUISED_KIDNEY, 1));
                        break;
                    default:
                        newInjuries.add(gen.apply(InjuryTypes.INTERNAL_BLEEDING, hits - 2));
                        break;
                }
                break;
            case GENERIC:
            case INTERNAL:
                // AM doesn't deal with those
                break;
            default:
                break;
        }
        return newInjuries;
    }

    /** Called when creating a new injury to generate a slightly randomized healing time */
    public static int genHealingTime(Campaign c, Person p, Injury i) {
        return genHealingTime(c, p, i.getType(), i.getHits());
    }

    /** Called when creating a new injury to generate a slightly randomized healing time */
    public static int genHealingTime(Campaign c, Person p, InjuryType itype, int severity) {
        int mod = 100;
        int rand = Compute.randomInt(100);
        if (rand < 5) {
            mod += (Compute.d6() < 4) ? rand : -rand;
        }

        int time = itype.getRecoveryTime(severity);
        if (itype == InjuryTypes.LACERATION) {
            time += Compute.d6();
        }

        time = (int) Math.round((time * mod * p.getAbilityTimeModifier()) / 10000.0);
        return time;
    }

    /** Generate the effects of a doctor dealing with injuries (frequency depends on campaign settings) */
    public static List<GameEffect> genMedicalTreatment(Campaign c, Person p, Person doc) {
        Objects.requireNonNull(c);
        Objects.requireNonNull(p);
        Skill skill = doc.getSkill(SkillType.S_DOCTOR);
        int level = skill.getLevel();
        final int fumbleLimit = FUMBLE_LIMITS[(level >= 0) && (level <= 10) ? level : 0];
        final int critLimit = CRIT_LIMITS[(level >= 0) && (level <= 10) ? level : 0];
        int xpGained = 0;
        int mistakeXP = 0;
        int successXP = 0;
        int numTreated = 0;
        int numResting = 0;

        List<GameEffect> result = new ArrayList<>();

        for (Injury i : p.getInjuries()) {
            if (!i.isWorkedOn()) {
                int roll = Compute.randomInt(100);
                // Determine XP, if any
                if (roll < Math.max(1, fumbleLimit / 10)) {
                    mistakeXP += c.getCampaignOptions().getMistakeXP();
                    xpGained += mistakeXP;
                } else if (roll > Math.min(98, 99 - (int)Math.round((99 - critLimit) / 10.0))) {
                    successXP += c.getCampaignOptions().getSuccessXP();
                    xpGained += successXP;
                }
                final int critTimeReduction = i.getTime() - (int) Math.floor(i.getTime() * 0.9);
                //Reroll fumbled treatment check with Edge if applicable
                if (roll < fumbleLimit && c.getCampaignOptions().useSupportEdge()
                        && (doc.getOptions().booleanOption(PersonnelOptions.EDGE_MEDICAL) && doc.getCurrentEdge() > 0)) {
                    result.add(new GameEffect(
                    String.format("%s made a mistake in the treatment of %s, but used Edge to reroll.",
                            doc.getHyperlinkedFullTitle(), p.getHyperlinkedName())));
                    doc.setCurrentEdge(doc.getCurrentEdge() - 1);
                    roll = Compute.randomInt(100);
                }
                if (roll < fumbleLimit) {
                    result.add(new GameEffect(
                        String.format("%s made a mistake in the treatment of %s and caused %s %s to worsen.",
                            doc.getHyperlinkedFullTitle(), p.getHyperlinkedName(),
                            GenderDescriptors.HIS_HER.getDescriptor(p.getGender()), i.getName()),
                        rnd -> {
                            int time = i.getTime();
                            i.setTime((int) Math.max(Math.ceil(time * 1.2), time + 5));
                            MedicalLogger.docMadeAMistake(doc, p, i, c.getLocalDate());

                            // TODO: Add in special handling of the critical
                            //if (rnd.applyAsInt(100) < (fumbleLimit / 4)) {
                                // injuries like broken back (make perm),
                                // broken ribs (punctured lung/death chance) internal
                                // bleeding (death chance)
                            //}
                        }));
                } else if ((roll > critLimit) && (critTimeReduction > 0)) {
                    result.add(new GameEffect(
                        String.format("%s performed some amazing work in treating %s of %s (%d fewer day(s) to heal).",
                                doc.getHyperlinkedFullTitle(), i.getName(), p.getHyperlinkedName(), critTimeReduction),
                        rnd -> {
                            i.setTime(i.getTime() - critTimeReduction);
                            MedicalLogger.docAmazingWork(doc, p, i, c.getLocalDate(), critTimeReduction);
                        }));
                } else {
                    final int xpChance = (int) Math.round(100.0 / c.getCampaignOptions().getNTasksXP());
                    result.add(new GameEffect(
                            String.format("%s successfully treated %s [%d%% chance of gaining %d XP]",
                                    doc.getHyperlinkedFullTitle(), p.getHyperlinkedName(),
                                    xpChance, c.getCampaignOptions().getTaskXP()),
                        rnd -> {
                            int taskXP = c.getCampaignOptions().getTaskXP();
                            if ((taskXP > 0) && (doc.getNTasks() >= c.getCampaignOptions().getNTasksXP())) {
                                doc.awardXP(taskXP);
                                doc.setNTasks(0);

                                ServiceLogger.gainedXpFromMedWork(doc, c.getLocalDate(), taskXP);
                            } else {
                                doc.setNTasks(doc.getNTasks() + 1);
                            }
                            i.setWorkedOn(true);
                            MedicalLogger.successfullyTreated(doc, p, c.getLocalDate(), i);
                            Unit u = c.getUnit(p.getUnitId());
                            if (null != u) {
                                u.resetPilotAndEntity();
                            }
                        }));
                }
                i.setWorkedOn(true);
                Unit u = c.getUnit(p.getUnitId());
                if (null != u) {
                    u.resetPilotAndEntity();
                }
                numTreated++;
            } else {
                result.add(new GameEffect(
                    String.format("%s spent time resting to heal %s %s.", p.getHyperlinkedName(),
                            GenderDescriptors.HIS_HER.getDescriptor(p.getGender()), i.getName()),
                    rnd -> {

                    }));
                numResting++;
            }
        }
        if (numTreated > 0) {
            final int xp = xpGained;
            final int injuries = numTreated;
            final String treatmentSummary = (xpGained > 0)
                ? String.format("%s successfully treated %s for %d injuries "
                    + "(%d XP gained, %d for mistakes, %d for critical successes, and %d for tasks).",
                    doc.getHyperlinkedFullTitle(), p.getHyperlinkedName(), numTreated,
                    xp, mistakeXP, successXP, xp - mistakeXP - successXP)
                : String.format("%s successfully treated %s for %d injuries.",
                    doc.getHyperlinkedFullTitle(), p.getHyperlinkedName(), numTreated);

            result.add(new GameEffect(treatmentSummary,
                rnd -> {
                    if (xp > 0) {
                        doc.awardXP(xp);
                        ServiceLogger.successfullyTreatedWithXp(doc, p, c.getLocalDate(), injuries, xp);
                    } else {
                        ServiceLogger.successfullyTreated(doc, p, c.getLocalDate(), injuries);
                    }
                    p.setDaysToWaitForHealing(c.getCampaignOptions().getHealingWaitingPeriod());
                }));
        }
        if (numResting > 0) {
            result.add(new GameEffect(
                String.format("%s spent time resting to heal %d injuries.",
                    p.getHyperlinkedName(), numResting)));
        }
        return result;
    }

    /** Generate the effects of "natural" healing (daily) */
    public static List<GameEffect> genNaturalHealing(Campaign c, Person p) {
        Objects.requireNonNull(c);
        Objects.requireNonNull(p);

        List<GameEffect> result = new ArrayList<>();

        p.getInjuries().forEach((i) -> {
            if (i.getTime() <= 1 && !i.isPermanent()) {
                InjuryType type = i.getType();
                if (!i.isWorkedOn() &&
                    ((type == InjuryTypes.BROKEN_LIMB) || (type == InjuryTypes.SPRAIN)
                    || (type == InjuryTypes.CONCUSSION) || (type == InjuryTypes.BROKEN_COLLAR_BONE))) {
                    result.add(new GameEffect(
                        String.format("83%% chance of %s healing, 17%% chance of it becoming permanent.",
                            i.getName()),
                        rnd -> {
                            i.setTime(0);
                            if (rnd.applyAsInt(6) == 0) {
                                i.setPermanent(true);
                                MedicalLogger.injuryDidntHealProperly(p, c.getLocalDate(), i);
                            } else {
                                p.removeInjury(i);
                                MedicalLogger.injuryHealed(p, c.getLocalDate(), i);
                            }
                        }));
                } else {
                    result.add(new GameEffect(
                        String.format("%s heals", i.getName()),
                        rnd -> {
                            i.setTime(0);
                            p.removeInjury(i);
                            MedicalLogger.injuryHealed(p, c.getLocalDate(), i);
                        }));
                }
            } else if (i.getTime() > 1) {
                result.add(new GameEffect(
                    String.format("%s continues healing", i.getName()),
                    rnd -> i.setTime(Math.max(i.getTime() - 1, 0))));
            } else if ((i.getTime() == 1) && i.isPermanent()) {
                result.add(new GameEffect(
                    String.format("%s becomes permanent", i.getName()),
                    rnd -> {
                        i.setTime(0);
                        MedicalLogger.injuryBecamePermanent(p, c.getLocalDate(), i);
                    }));
            }
        });
        if (null != p.getDoctorId()) {
            result.add(new GameEffect("Infirmary health check-up",
                rnd -> {
                    boolean dismissed = false;
                    if (p.getStatus().isKIA()) {
                        dismissed = true;
<<<<<<< HEAD
                        MedicalLogger.diedInInfirmary(p, c.getLocalDate());
                    } else if (p.getStatus() == PersonnelStatus.MIA) {
                        // What? How?
                        dismissed = true;
                        MedicalLogger.abductedFromInfirmary(p, c.getLocalDate());
                    } else if (p.getStatus() == PersonnelStatus.RETIRED) {
=======
                        MedicalLogger.diedInInfirmary(p, c.getDate());
                    } else if (p.getStatus().isMIA()) {
                        // What? How?
                        dismissed = true;
                        MedicalLogger.abductedFromInfirmary(p, c.getDate());
                    } else if (p.getStatus().isRetired()) {
>>>>>>> d22d2c9f
                        dismissed = true;
                        MedicalLogger.retiredAndTransferredFromInfirmary(p, c.getLocalDate());
                    } else if (!p.needsFixing()) {
                        dismissed = true;
                        MedicalLogger.dismissedFromInfirmary(p, c.getLocalDate());
                    }

                    if (dismissed) {
                        p.setDoctorId(null, c.getCampaignOptions().getHealingWaitingPeriod());
                    }
                }));
        }
        return result;
    }

    /** Generate the effects not being under proper treatment (daily) */
    public static List<GameEffect> genUntreatedEffects(Campaign c, Person p) {
        Objects.requireNonNull(c);
        Objects.requireNonNull(p);

        List<GameEffect> result = new ArrayList<>();

        p.getInjuries().forEach((i) -> {
            if ((i.getTime() > 0) && !i.isPermanent() && !i.isWorkedOn()) {
                result.add(new GameEffect(
                    String.format("30%% chance of %s worsening its condition", i.getName()),
                    rnd -> {
                        if (rnd.applyAsInt(100) < 30) {
                            i.setTime(i.getTime() + 1);
                            // TODO: Disabled, too much spam
                            /*
                            LogEntry entry = new LogEntry(c.getDate(),
                                String.format("%s worsened its condition due to lack of proper medical attention", i.getName()), Person.LOGTYPE_MEDICAL);
                            p.addLogEntry(entry);
                            */
                        }
                    }));
            }
        });

        return result;
    }
}<|MERGE_RESOLUTION|>--- conflicted
+++ resolved
@@ -431,23 +431,14 @@
             result.add(new GameEffect("Infirmary health check-up",
                 rnd -> {
                     boolean dismissed = false;
-                    if (p.getStatus().isKIA()) {
+                    if (p.getStatus().isDead()) {
                         dismissed = true;
-<<<<<<< HEAD
                         MedicalLogger.diedInInfirmary(p, c.getLocalDate());
-                    } else if (p.getStatus() == PersonnelStatus.MIA) {
+                    } else if (p.getStatus().isMIA()) {
                         // What? How?
                         dismissed = true;
                         MedicalLogger.abductedFromInfirmary(p, c.getLocalDate());
-                    } else if (p.getStatus() == PersonnelStatus.RETIRED) {
-=======
-                        MedicalLogger.diedInInfirmary(p, c.getDate());
-                    } else if (p.getStatus().isMIA()) {
-                        // What? How?
-                        dismissed = true;
-                        MedicalLogger.abductedFromInfirmary(p, c.getDate());
                     } else if (p.getStatus().isRetired()) {
->>>>>>> d22d2c9f
                         dismissed = true;
                         MedicalLogger.retiredAndTransferredFromInfirmary(p, c.getLocalDate());
                     } else if (!p.needsFixing()) {
