--- conflicted
+++ resolved
@@ -204,13 +204,8 @@
             } else if (unit.getEntity() instanceof Aero) {
                 ((Aero) unit.getEntity()).setEngineHits(((Aero) unit.getEntity()).getMaxEngineHits());
             }
-<<<<<<< HEAD
-            Part spare = campaign.checkForExistingSparePart(this);
+            Part spare = campaign.getWarehouse().checkForExistingSparePart(this);
             if (!salvage) {
-=======
-            Part spare = campaign.getWarehouse().checkForExistingSparePart(this);
-            if(!salvage) {
->>>>>>> 0d1b5e22
                 campaign.removePart(this);
             } else if (null != spare) {
                 spare.incrementQuantity();
