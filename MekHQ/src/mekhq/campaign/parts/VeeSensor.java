/*
 * VeeSensor.java
 *
 * Copyright (c) 2009 Jay Lawson <jaylawson39 at yahoo.com>. All rights reserved.
 *
 * This file is part of MekHQ.
 *
 * MekHQ is free software: you can redistribute it and/or modify
 * it under the terms of the GNU General Public License as published by
 * the Free Software Foundation, either version 3 of the License, or
 * (at your option) any later version.
 *
 * MekHQ is distributed in the hope that it will be useful,
 * but WITHOUT ANY WARRANTY; without even the implied warranty of
 * MERCHANTABILITY or FITNESS FOR A PARTICULAR PURPOSE. See the
 * GNU General Public License for more details.
 *
 * You should have received a copy of the GNU General Public License
 * along with MekHQ. If not, see <http://www.gnu.org/licenses/>.
 */
package mekhq.campaign.parts;

import java.io.PrintWriter;

import mekhq.campaign.finances.Money;
import mekhq.campaign.parts.enums.PartRepairType;
import org.w3c.dom.Node;

import megamek.common.Compute;
import megamek.common.Entity;
import megamek.common.Tank;
import megamek.common.TechAdvancement;
import mekhq.campaign.Campaign;
import mekhq.campaign.personnel.SkillType;

/**
 * @author Jay Lawson <jaylawson39 at yahoo.com>
 */
public class VeeSensor extends Part {
	private static final long serialVersionUID = 4101969895094531892L;

	public VeeSensor() {
		this(0, null);
	}

	public VeeSensor(int tonnage, Campaign c) {
        super(tonnage, c);
        this.name = "Vehicle Sensors";
    }

	public VeeSensor clone() {
		VeeSensor clone = new VeeSensor(getUnitTonnage(), campaign);
        clone.copyBaseData(this);
		return clone;
	}

    @Override
    public boolean isSamePartType(Part part) {
        return part instanceof VeeSensor;
    }

	@Override
	public void writeToXml(PrintWriter pw1, int indent) {
		writeToXmlBegin(pw1, indent);
		writeToXmlEnd(pw1, indent);
	}

	@Override
	protected void loadFieldsFromXmlNode(Node wn) {
		// Do nothing.
	}

	@Override
	public void fix() {
		super.fix();
		if (null != unit && unit.getEntity() instanceof Tank) {
			((Tank) unit.getEntity()).setSensorHits(0);
		}
	}

	@Override
	public MissingPart getMissingPart() {
		return new MissingVeeSensor(getUnitTonnage(), campaign);
	}

	@Override
	public void remove(boolean salvage) {
<<<<<<< HEAD
		if (null != unit && unit.getEntity() instanceof Tank) {
			((Tank) unit.getEntity()).setSensorHits(4);
			Part spare = campaign.checkForExistingSparePart(this);
			if (!salvage) {
=======
		if(null != unit && unit.getEntity() instanceof Tank) {
			((Tank)unit.getEntity()).setSensorHits(4);
			Part spare = campaign.getWarehouse().checkForExistingSparePart(this);
			if(!salvage) {
>>>>>>> 0d1b5e22
				campaign.removePart(this);
			} else if (null != spare) {
				spare.incrementQuantity();
				campaign.removePart(this);
			}
			unit.removePart(this);
			Part missing = getMissingPart();
			unit.addPart(missing);
			campaign.addPart(missing, 0);
		}
		setUnit(null);
		updateConditionFromEntity(false);
	}

	@Override
	public void updateConditionFromEntity(boolean checkForDestruction) {
		if (null != unit && unit.getEntity() instanceof Tank) {
			int priorHits = hits;
<<<<<<< HEAD
			hits = ((Tank) unit.getEntity()).getSensorHits();
			if (checkForDestruction
=======
			hits = ((Tank)unit.getEntity()).getSensorHits();
			if(checkForDestruction
>>>>>>> 0d1b5e22
					&& hits > priorHits
					&& Compute.d6(2) < campaign.getCampaignOptions().getDestroyPartTarget()) {
				remove(false);
			}
		}
	}

	@Override
	public int getBaseTime() {
		if (isSalvaging()) {
			return 260;
		}
		return 75;
	}

	@Override
	public int getDifficulty() {
		return 0;
	}

	@Override
	public boolean needsFixing() {
		return hits > 0;
	}

	@Override
	public void updateConditionFromPart() {
		if (null != unit && unit.getEntity() instanceof Tank) {
			((Tank) unit.getEntity()).setSensorHits(hits);
		}
	}

	@Override
	public String checkFixable() {
		return null;
	}

	@Override
	public double getTonnage() {
		// TODO Auto-generated method stub
		return 0;
	}

	@Override
	public Money getStickerPrice() {
		// TODO Auto-generated method stub
		return Money.zero();
	}

	@Override
	public boolean isRightTechType(String skillType) {
		return skillType.equals(SkillType.S_TECH_MECHANIC);
	}

	@Override
	public String getLocationName() {
        // TODO Auto-generated method stub
        return null;
	}

	@Override
	public int getLocation() {
		return Entity.LOC_NONE;
	}

    @Override
    public TechAdvancement getTechAdvancement() {
        return TankLocation.TECH_ADVANCEMENT;
    }

    @Override
	public PartRepairType getMassRepairOptionType() {
    	return PartRepairType.ELECTRONICS;
    }
}<|MERGE_RESOLUTION|>--- conflicted
+++ resolved
@@ -37,154 +37,142 @@
  * @author Jay Lawson <jaylawson39 at yahoo.com>
  */
 public class VeeSensor extends Part {
-	private static final long serialVersionUID = 4101969895094531892L;
+    private static final long serialVersionUID = 4101969895094531892L;
 
-	public VeeSensor() {
-		this(0, null);
-	}
+    public VeeSensor() {
+        this(0, null);
+    }
 
-	public VeeSensor(int tonnage, Campaign c) {
+    public VeeSensor(int tonnage, Campaign c) {
         super(tonnage, c);
         this.name = "Vehicle Sensors";
     }
 
-	public VeeSensor clone() {
-		VeeSensor clone = new VeeSensor(getUnitTonnage(), campaign);
+    public VeeSensor clone() {
+        VeeSensor clone = new VeeSensor(getUnitTonnage(), campaign);
         clone.copyBaseData(this);
-		return clone;
-	}
+        return clone;
+    }
 
     @Override
     public boolean isSamePartType(Part part) {
         return part instanceof VeeSensor;
     }
 
-	@Override
-	public void writeToXml(PrintWriter pw1, int indent) {
-		writeToXmlBegin(pw1, indent);
-		writeToXmlEnd(pw1, indent);
-	}
+    @Override
+    public void writeToXml(PrintWriter pw1, int indent) {
+        writeToXmlBegin(pw1, indent);
+        writeToXmlEnd(pw1, indent);
+    }
 
-	@Override
-	protected void loadFieldsFromXmlNode(Node wn) {
-		// Do nothing.
-	}
+    @Override
+    protected void loadFieldsFromXmlNode(Node wn) {
+        // Do nothing.
+    }
 
-	@Override
-	public void fix() {
-		super.fix();
-		if (null != unit && unit.getEntity() instanceof Tank) {
-			((Tank) unit.getEntity()).setSensorHits(0);
-		}
-	}
+    @Override
+    public void fix() {
+        super.fix();
+        if (null != unit && unit.getEntity() instanceof Tank) {
+            ((Tank) unit.getEntity()).setSensorHits(0);
+        }
+    }
 
-	@Override
-	public MissingPart getMissingPart() {
-		return new MissingVeeSensor(getUnitTonnage(), campaign);
-	}
+    @Override
+    public MissingPart getMissingPart() {
+        return new MissingVeeSensor(getUnitTonnage(), campaign);
+    }
 
-	@Override
-	public void remove(boolean salvage) {
-<<<<<<< HEAD
-		if (null != unit && unit.getEntity() instanceof Tank) {
-			((Tank) unit.getEntity()).setSensorHits(4);
-			Part spare = campaign.checkForExistingSparePart(this);
-			if (!salvage) {
-=======
-		if(null != unit && unit.getEntity() instanceof Tank) {
-			((Tank)unit.getEntity()).setSensorHits(4);
-			Part spare = campaign.getWarehouse().checkForExistingSparePart(this);
-			if(!salvage) {
->>>>>>> 0d1b5e22
-				campaign.removePart(this);
-			} else if (null != spare) {
-				spare.incrementQuantity();
-				campaign.removePart(this);
-			}
-			unit.removePart(this);
-			Part missing = getMissingPart();
-			unit.addPart(missing);
-			campaign.addPart(missing, 0);
-		}
-		setUnit(null);
-		updateConditionFromEntity(false);
-	}
+    @Override
+    public void remove(boolean salvage) {
+        if ((null != unit) && (unit.getEntity() instanceof Tank)) {
+            ((Tank) unit.getEntity()).setSensorHits(4);
+            Part spare = campaign.getWarehouse().checkForExistingSparePart(this);
+            if (!salvage) {
+                campaign.removePart(this);
+            } else if (null != spare) {
+                spare.incrementQuantity();
+                campaign.removePart(this);
+            }
+            unit.removePart(this);
+            Part missing = getMissingPart();
+            unit.addPart(missing);
+            campaign.addPart(missing, 0);
+        }
+        setUnit(null);
+        updateConditionFromEntity(false);
+    }
 
-	@Override
-	public void updateConditionFromEntity(boolean checkForDestruction) {
-		if (null != unit && unit.getEntity() instanceof Tank) {
-			int priorHits = hits;
-<<<<<<< HEAD
-			hits = ((Tank) unit.getEntity()).getSensorHits();
-			if (checkForDestruction
-=======
-			hits = ((Tank)unit.getEntity()).getSensorHits();
-			if(checkForDestruction
->>>>>>> 0d1b5e22
-					&& hits > priorHits
-					&& Compute.d6(2) < campaign.getCampaignOptions().getDestroyPartTarget()) {
-				remove(false);
-			}
-		}
-	}
+    @Override
+    public void updateConditionFromEntity(boolean checkForDestruction) {
+        if (null != unit && unit.getEntity() instanceof Tank) {
+            int priorHits = hits;
+            hits = ((Tank) unit.getEntity()).getSensorHits();
+            if (checkForDestruction
+                    && hits > priorHits
+                    && Compute.d6(2) < campaign.getCampaignOptions().getDestroyPartTarget()) {
+                remove(false);
+            }
+        }
+    }
 
-	@Override
-	public int getBaseTime() {
-		if (isSalvaging()) {
-			return 260;
-		}
-		return 75;
-	}
+    @Override
+    public int getBaseTime() {
+        if (isSalvaging()) {
+            return 260;
+        }
+        return 75;
+    }
 
-	@Override
-	public int getDifficulty() {
-		return 0;
-	}
+    @Override
+    public int getDifficulty() {
+        return 0;
+    }
 
-	@Override
-	public boolean needsFixing() {
-		return hits > 0;
-	}
+    @Override
+    public boolean needsFixing() {
+        return hits > 0;
+    }
 
-	@Override
-	public void updateConditionFromPart() {
-		if (null != unit && unit.getEntity() instanceof Tank) {
-			((Tank) unit.getEntity()).setSensorHits(hits);
-		}
-	}
+    @Override
+    public void updateConditionFromPart() {
+        if (null != unit && unit.getEntity() instanceof Tank) {
+            ((Tank) unit.getEntity()).setSensorHits(hits);
+        }
+    }
 
-	@Override
-	public String checkFixable() {
-		return null;
-	}
+    @Override
+    public String checkFixable() {
+        return null;
+    }
 
-	@Override
-	public double getTonnage() {
-		// TODO Auto-generated method stub
-		return 0;
-	}
+    @Override
+    public double getTonnage() {
+        // TODO Auto-generated method stub
+        return 0;
+    }
 
-	@Override
-	public Money getStickerPrice() {
-		// TODO Auto-generated method stub
-		return Money.zero();
-	}
+    @Override
+    public Money getStickerPrice() {
+        // TODO Auto-generated method stub
+        return Money.zero();
+    }
 
-	@Override
-	public boolean isRightTechType(String skillType) {
-		return skillType.equals(SkillType.S_TECH_MECHANIC);
-	}
+    @Override
+    public boolean isRightTechType(String skillType) {
+        return skillType.equals(SkillType.S_TECH_MECHANIC);
+    }
 
-	@Override
-	public String getLocationName() {
+    @Override
+    public String getLocationName() {
         // TODO Auto-generated method stub
         return null;
-	}
+    }
 
-	@Override
-	public int getLocation() {
-		return Entity.LOC_NONE;
-	}
+    @Override
+    public int getLocation() {
+        return Entity.LOC_NONE;
+    }
 
     @Override
     public TechAdvancement getTechAdvancement() {
@@ -192,7 +180,7 @@
     }
 
     @Override
-	public PartRepairType getMassRepairOptionType() {
-    	return PartRepairType.ELECTRONICS;
+    public PartRepairType getMassRepairOptionType() {
+        return PartRepairType.ELECTRONICS;
     }
 }