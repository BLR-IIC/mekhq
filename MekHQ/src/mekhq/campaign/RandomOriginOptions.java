--- conflicted
+++ resolved
@@ -28,14 +28,10 @@
 
 import java.io.PrintWriter;
 
-<<<<<<< HEAD
 /**
  * @author Justin "Windchild" Bowen
  */
-public class RandomOriginOptions implements Serializable {
-=======
 public class RandomOriginOptions {
->>>>>>> 5a7226e8
     //region Variable Declarations
     private boolean randomizeOrigin;
     private boolean randomizeDependentOrigin;
