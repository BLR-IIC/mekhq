--- conflicted
+++ resolved
@@ -90,10 +90,6 @@
     private int repairSystem;
     public static final String[] REPAIR_SYSTEM_NAMES = {"Strat Ops", "Warchest Custom", "Generic Spare Parts"}; // FIXME: This needs to be localized
 
-<<<<<<< HEAD
-    private boolean useOriginFactionForNames;
-    private boolean useUnitRating;
-=======
     //Mass Repair/Salvage Options
     private boolean massRepairUseExtraTime;
     private boolean massRepairUseRushJob;
@@ -104,7 +100,6 @@
     private boolean massRepairReplacePod;
     private List<MassRepairOption> massRepairOptions;
     //endregion Unlisted Variables
->>>>>>> 19cf2471
 
     //region General Tab
     private boolean useUnitRating;
@@ -316,7 +311,7 @@
     //endregion Rank System Tab
 
     //region Name and Portrait Generation
-    private boolean useFactionForNames;
+    private boolean useOriginFactionForNames;
     private boolean[] usePortraitForType;
     private boolean assignPortraitOnRoleChange;
     //endregion Name and Portrait Generation
@@ -426,13 +421,8 @@
         displayDateFormat = "yyyy-MM-dd";
         //endregion General Tab
 
-<<<<<<< HEAD
-        useOriginFactionForNames = true;
-        repairSystem = REPAIR_SYSTEM_STRATOPS;
-=======
         //region Repair and Maintenance Tab
         // Repair
->>>>>>> 19cf2471
         useEraMods = false;
         assignedTechFirst = false;
         resetToFirstTech = false;
@@ -695,7 +685,7 @@
         //endregion Rank System Tab
 
         //region Name and Portrait Generation Tab
-        useFactionForNames = true;
+        useOriginFactionForNames = true;
         usePortraitForType = new boolean[Person.T_NUM];
         for (int i = 0; i < Person.T_NUM; i++) {
             usePortraitForType[i] = false;
