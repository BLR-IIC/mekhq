/*
 * Copyright (c) 2009 - Jay Lawson <jaylawson39 at yahoo.com>. All Rights Reserved.
 * Copyright (c) 2020-2021 - The MegaMek Team. All Rights Reserved.
 *
 * This file is part of MekHQ.
 *
 * MekHQ is free software: you can redistribute it and/or modify
 * it under the terms of the GNU General Public License as published by
 * the Free Software Foundation, either version 3 of the License, or
 * (at your option) any later version.
 *
 * MekHQ is distributed in the hope that it will be useful,
 * but WITHOUT ANY WARRANTY; without even the implied warranty of
 * MERCHANTABILITY or FITNESS FOR A PARTICULAR PURPOSE. See the
 * GNU General Public License for more details.
 *
 * You should have received a copy of the GNU General Public License
 * along with MekHQ. If not, see <http://www.gnu.org/licenses/>.
 */
package mekhq.campaign;

import megamek.Version;
import megamek.common.EquipmentType;
import megamek.common.TechConstants;
import mekhq.MekHQ;
import mekhq.MekHqXmlUtil;
import mekhq.Utilities;
import mekhq.campaign.enums.PlanetaryAcquisitionFactionLimit;
import mekhq.campaign.finances.Money;
import mekhq.campaign.finances.enums.FinancialYearDuration;
import mekhq.campaign.market.PersonnelMarket;
import mekhq.campaign.market.enums.ContractMarketMethod;
import mekhq.campaign.market.enums.UnitMarketMethod;
import mekhq.campaign.mission.enums.AtBLanceRole;
import mekhq.campaign.parts.enums.PartRepairType;
import mekhq.campaign.personnel.SkillType;
import mekhq.campaign.personnel.enums.*;
import mekhq.campaign.rating.UnitRatingMethod;
import mekhq.service.MassRepairOption;
import org.apache.commons.lang3.StringUtils;
import org.w3c.dom.Node;
import org.w3c.dom.NodeList;

import java.io.PrintWriter;
import java.io.Serializable;
import java.util.ArrayList;
import java.util.Arrays;
import java.util.List;

/**
 * @author natit
 */
public class CampaignOptions implements Serializable {
    //region Variable Declarations
    private static final long serialVersionUID = 5698008431749303602L;

    //region Magic Numbers and Constants
    public static final int TECH_INTRO = 0;
    public static final int TECH_STANDARD = 1;
    public static final int TECH_ADVANCED = 2;
    public static final int TECH_EXPERIMENTAL = 3;
    public static final int TECH_UNOFFICIAL = 4;
    // This must always be the highest tech level in order to hide parts
    // that haven't been invented yet, or that are completely extinct
    public static final int TECH_UNKNOWN = 5;

    public static final int TRANSIT_UNIT_DAY = 0;
    public static final int TRANSIT_UNIT_WEEK = 1;
    public static final int TRANSIT_UNIT_MONTH = 2;
    public static final int TRANSIT_UNIT_NUM = 3;

    public static final String S_TECH = "Tech";
    public static final String S_AUTO = "Automatic Success";

    public static final double MAXIMUM_COMBAT_EQUIPMENT_PERCENT = 5.0;
    public static final double MAXIMUM_DROPSHIP_EQUIPMENT_PERCENT = 1.0;
    public static final double MAXIMUM_JUMPSHIP_EQUIPMENT_PERCENT = 1.0;
    public static final double MAXIMUM_WARSHIP_EQUIPMENT_PERCENT = 1.0;
    //endregion Magic Numbers and Constants

    //region Unlisted Variables
    //Mass Repair/Salvage Options
    private boolean massRepairUseRepair;
    private boolean massRepairUseSalvage;
    private boolean massRepairUseExtraTime;
    private boolean massRepairUseRushJob;
    private boolean massRepairAllowCarryover;
    private boolean massRepairOptimizeToCompleteToday;
    private boolean massRepairScrapImpossible;
    private boolean massRepairUseAssignedTechsFirst;
    private boolean massRepairReplacePod;
    private List<MassRepairOption> massRepairOptions;
    //endregion Unlisted Variables

    //region General Tab
    private UnitRatingMethod unitRatingMethod;
    private int manualUnitRatingModifier;
    //endregion General Tab

    //region Repair and Maintenance Tab
    // Repair
    private boolean useEraMods;
    private boolean assignedTechFirst;
    private boolean resetToFirstTech;
    private boolean useQuirks;
    private boolean useAeroSystemHits;
    private boolean destroyByMargin;
    private int destroyMargin;
    private int destroyPartTarget;

    // Maintenance
    private boolean checkMaintenance;
    private int maintenanceCycleDays;
    private int maintenanceBonus;
    private boolean useQualityMaintenance;
    private boolean reverseQualityNames;
    private boolean useUnofficialMaintenance;
    private boolean logMaintenance;
    //endregion Repair and Maintenance Tab

    //region Supplies and Acquisition Tab
    // Acquisition
    private int waitingPeriod;
    private String acquisitionSkill;
    private boolean acquisitionSupportStaffOnly;
    private int clanAcquisitionPenalty;
    private int isAcquisitionPenalty;
    private int maxAcquisitions;

    // Delivery
    private int nDiceTransitTime;
    private int constantTransitTime;
    private int unitTransitTime;
    private int acquireMinimumTime;
    private int acquireMinimumTimeUnit;
    private int acquireMosBonus;
    private int acquireMosUnit;

    // Planetary Acquisition
    private boolean usePlanetaryAcquisition;
    private int maxJumpsPlanetaryAcquisition;
    private PlanetaryAcquisitionFactionLimit planetAcquisitionFactionLimit;
    private boolean planetAcquisitionNoClanCrossover;
    private boolean noClanPartsFromIS;
    private int penaltyClanPartsFromIS;
    private boolean planetAcquisitionVerbose;
    private int[] planetTechAcquisitionBonus;
    private int[] planetIndustryAcquisitionBonus;
    private int[] planetOutputAcquisitionBonus;
    //endregion Supplies and Acquisition Tab

    //region Tech Limits Tab
    private boolean limitByYear;
    private boolean disallowExtinctStuff;
    private boolean allowClanPurchases;
    private boolean allowISPurchases;
    private boolean allowCanonOnly;
    private boolean allowCanonRefitOnly;
    private int techLevel;
    private boolean variableTechLevel;
    private boolean factionIntroDate;
    private boolean useAmmoByType; // Unofficial
    //endregion Tech Limits Tab

    //region Personnel Tab
    // General Personnel
    private boolean useTactics;
    private boolean useInitiativeBonus;
    private boolean useToughness;
    private boolean useArtillery;
    private boolean useAbilities;
    private boolean useEdge;
    private boolean useSupportEdge;
    private boolean useImplants;
    private boolean alternativeQualityAveraging;
    private boolean useTransfers;
    private boolean personnelLogSkillGain;
    private boolean personnelLogAbilityGain;
    private boolean personnelLogEdgeGain;

    // Expanded Personnel Information
    private boolean useTimeInService;
    private TimeInDisplayFormat timeInServiceDisplayFormat;
    private boolean useTimeInRank;
    private TimeInDisplayFormat timeInRankDisplayFormat;
    private boolean useRetirementDateTracking;
    private boolean trackTotalEarnings;
    private boolean trackTotalXPEarnings;
    private boolean showOriginFaction;

    // Medical
    private boolean useAdvancedMedical; // Unofficial
    private int healWaitingPeriod;
    private int naturalHealingWaitingPeriod;
    private int minimumHitsForVehicles;
    private boolean useRandomHitsForVehicles;
    private boolean tougherHealing;

    // Prisoners
    private PrisonerCaptureStyle prisonerCaptureStyle;
    private PrisonerStatus defaultPrisonerStatus;
    private boolean prisonerBabyStatus;
    private boolean useAtBPrisonerDefection;
    private boolean useAtBPrisonerRansom;

    // Personnel Randomization
    private boolean useDylansRandomXP; // Unofficial
    private RandomOriginOptions randomOriginOptions;

    // Family
    private FamilialRelationshipDisplayLevel displayFamilyLevel;

    // Salary
    private double salaryCommissionMultiplier;
    private double salaryEnlistedMultiplier;
    private double salaryAntiMekMultiplier;
    private double salarySpecialistInfantryMultiplier;
    private double[] salaryXPMultipliers;
    private Money[] roleBaseSalaries;

    // Marriage
    private boolean useManualMarriages;
    private int minimumMarriageAge;
    private int checkMutualAncestorsDepth;
    private boolean logMarriageNameChange;
    private int[] marriageSurnameWeights;
    private boolean useRandomMarriages;
    private double chanceRandomMarriages;
    private int marriageAgeRange;
    private boolean useRandomSameSexMarriages;
    private double chanceRandomSameSexMarriages;

    // Procreation
    private boolean useManualProcreation;
    private boolean useClannerProcreation;
    private boolean usePrisonerProcreation;
    private int multiplePregnancyOccurrences;
    private BabySurnameStyle babySurnameStyle;
    private boolean assignNonPrisonerBabiesFounderTag;
    private boolean assignChildrenOfFoundersFounderTag;
    private boolean determineFatherAtBirth;
    private boolean displayTrueDueDate;
    private boolean logProcreation;
    private RandomProcreationMethod randomProcreationMethod;
    private boolean useRelationshiplessRandomProcreation;
    private boolean useRandomClannerProcreation;
    private boolean useRandomPrisonerProcreation;
    private double percentageRandomProcreationRelationshipChance;
    private double percentageRandomProcreationRelationshiplessChance;

    // Death
    private boolean keepMarriedNameUponSpouseDeath;
    //endregion Personnel Tab

    //region Finance tab
    private boolean payForParts;
    private boolean payForRepairs;
    private boolean payForUnits;
    private boolean payForSalaries;
    private boolean payForOverhead;
    private boolean payForMaintain;
    private boolean payForTransport;
    private boolean sellUnits;
    private boolean sellParts;
    private boolean payForRecruitment;
    private boolean useLoanLimits;
    private boolean usePercentageMaint; // Unofficial
    private boolean infantryDontCount; // Unofficial
    private boolean usePeacetimeCost;
    private boolean useExtendedPartsModifier;
    private boolean showPeacetimeCost;
    private FinancialYearDuration financialYearDuration;
    private boolean newFinancialYearFinancesToCSVExport;

    // Price Multipliers
    private double commonPartPriceMultiplier;
    private double innerSphereUnitPriceMultiplier;
    private double innerSpherePartPriceMultiplier;
    private double clanUnitPriceMultiplier;
    private double clanPartPriceMultiplier;
    private double mixedTechUnitPriceMultiplier;
    private double[] usedPartPriceMultipliers;
    private double damagedPartsValueMultiplier;
    private double unrepairablePartsValueMultiplier;
    private double cancelledOrderRefundMultiplier;
    //endregion Finance Tab

    //region Mercenary Tab
    private boolean equipmentContractBase;
    private double equipmentContractPercent;
    private boolean equipmentContractSaleValue;
    private double dropshipContractPercent;
    private double jumpshipContractPercent;
    private double warshipContractPercent;
    private boolean blcSaleValue;
    private boolean overageRepaymentInFinalPayment;
    //endregion Mercenary Tab

    //region Experience Tab
    private int scenarioXP;
    private int killXPAward;
    private int killsForXP;
    private int tasksXP;
    private int nTasksXP;
    private int successXP;
    private int mistakeXP;
    private int idleXP;
    private int monthsIdleXP;
    private int targetIdleXP;
    private int contractNegotiationXP;
    private int adminXP;
    private int adminXPPeriod;
    private int edgeCost;
    //endregion Experience Tab

    //region Skills Tab
    //endregion Skills Tab

    //region Special Abilities Tab
    //endregion Special Abilities Tab

    //region Skill Randomization Tab
    private int[] phenotypeProbabilities;
    //endregion Skill Randomization Tab

    //region Rank System Tab
    //endregion Rank System Tab

    //region Name and Portrait Generation
    private boolean useOriginFactionForNames;
    private boolean[] usePortraitForRole;
    private boolean assignPortraitOnRoleChange;
    //endregion Name and Portrait Generation

    //region Markets Tab
    // Personnel Market
    private String personnelMarketName;
    private boolean personnelMarketReportRefresh;
    private int personnelMarketRandomEliteRemoval;
    private int personnelMarketRandomVeteranRemoval;
    private int personnelMarketRandomRegularRemoval;
    private int personnelMarketRandomGreenRemoval;
    private int personnelMarketRandomUltraGreenRemoval;
    private double personnelMarketDylansWeight;

    // Unit Market
    private UnitMarketMethod unitMarketMethod;
    private boolean unitMarketRegionalMechVariations;
    private boolean instantUnitMarketDelivery;
    private boolean unitMarketReportRefresh;

    // Contract Market
    private ContractMarketMethod contractMarketMethod;
    private boolean contractMarketReportRefresh;
    //endregion Markets Tab

    //region RATs Tab
    private boolean useStaticRATs;
    private String[] rats;
    private boolean ignoreRATEra;
    //endregion RATs Tab

    //region Against the Bot Tab
    private boolean useAtB;
    private boolean useStratCon;
    private int skillLevel;

    // Unit Administration
    private boolean useShareSystem;
    private boolean sharesExcludeLargeCraft;
    private boolean sharesForAll;
    private boolean aeroRecruitsHaveUnits;
    private boolean retirementRolls;
    private boolean customRetirementMods;
    private boolean foundersNeverRetire;
    private boolean atbAddDependents;
    private boolean dependentsNeverLeave;
    private boolean trackUnitFatigue;
    private boolean useLeadership;
    private boolean trackOriginalUnit;
    private boolean useAero;
    private boolean useVehicles;
    private boolean clanVehicles;

    // Contract Operations
    private int searchRadius;
    private boolean variableContractLength;
    private boolean mercSizeLimited;
    private boolean restrictPartsByMission;
    private boolean limitLanceWeight;
    private boolean limitLanceNumUnits;
    private boolean useStrategy;
    private int baseStrategyDeployment;
    private int additionalStrategyDeployment;
    private boolean adjustPaymentForStrategy;
    private int[] atbBattleChance;
    private boolean generateChases;

    // Scenarios
    private boolean doubleVehicles;
    private int opforLanceTypeMechs;
    private int opforLanceTypeMixed;
    private int opforLanceTypeVehicles;
    private boolean opforUsesVTOLs;
    private boolean allowOpforAeros;
    private int opforAeroChance;
    private boolean allowOpforLocalUnits;
    private int opforLocalUnitChance;
    private boolean adjustPlayerVehicles;
    private boolean regionalMechVariations;
    private boolean attachedPlayerCamouflage;
    private boolean playerControlsAttachedUnits;
    private boolean useDropShips;
    private boolean useWeatherConditions;
    private boolean useLightConditions;
    private boolean usePlanetaryConditions;
    private int fixedMapChance;
    //endregion Against the Bot Tab
    //endregion Variable Declarations

    //region Constructors
    public CampaignOptions() {
        // Initialize any reused variables
        final PersonnelRole[] personnelRoles = PersonnelRole.values();

        //region Unlisted Variables
        //Mass Repair/Salvage Options
        massRepairUseRepair = true;
        massRepairUseSalvage = true;
        massRepairUseExtraTime = true;
        massRepairUseRushJob = true;
        massRepairAllowCarryover = true;
        massRepairOptimizeToCompleteToday = false;
        massRepairScrapImpossible = false;
        massRepairUseAssignedTechsFirst = false;
        massRepairReplacePod = true;
        massRepairOptions = new ArrayList<>();

        for (PartRepairType type : PartRepairType.values()) {
            massRepairOptions.add(new MassRepairOption(type));
        }
        //endregion Unlisted Variables

        //region General Tab
        unitRatingMethod = UnitRatingMethod.CAMPAIGN_OPS;
        manualUnitRatingModifier = 0;
        //endregion General Tab

        //region Repair and Maintenance Tab
        // Repair
        useEraMods = false;
        assignedTechFirst = false;
        resetToFirstTech = false;
        useQuirks = false;
        useAeroSystemHits = false;
        destroyByMargin = false;
        destroyMargin = 4;
        destroyPartTarget = 10;

        // Maintenance
        checkMaintenance = true;
        maintenanceCycleDays = 7;
        maintenanceBonus = -1;
        useQualityMaintenance = true;
        reverseQualityNames = false;
        useUnofficialMaintenance = false;
        logMaintenance = false;
        //endregion Repair and Maintenance Tab

        //region Supplies and Acquisitions Tab
        // Acquisition
        waitingPeriod = 7;
        acquisitionSkill = S_TECH;
        acquisitionSupportStaffOnly = true;
        clanAcquisitionPenalty = 0;
        isAcquisitionPenalty = 0;
        maxAcquisitions = 0;

        // Delivery
        nDiceTransitTime = 1;
        constantTransitTime = 0;
        unitTransitTime = TRANSIT_UNIT_MONTH;
        acquireMinimumTime = 1;
        acquireMinimumTimeUnit = TRANSIT_UNIT_MONTH;
        acquireMosBonus = 1;
        acquireMosUnit = TRANSIT_UNIT_MONTH;

        // Planetary Acquisition
        usePlanetaryAcquisition = false;
        maxJumpsPlanetaryAcquisition = 2;
        planetAcquisitionFactionLimit = PlanetaryAcquisitionFactionLimit.NEUTRAL;
        planetAcquisitionNoClanCrossover = true;
        noClanPartsFromIS = true;
        penaltyClanPartsFromIS = 4;
        planetAcquisitionVerbose = false;
        // Planet Socio-Industrial Modifiers
        planetTechAcquisitionBonus = new int[6];
        planetTechAcquisitionBonus[EquipmentType.RATING_A] = -1;
        planetTechAcquisitionBonus[EquipmentType.RATING_B] = 0;
        planetTechAcquisitionBonus[EquipmentType.RATING_C] = 1;
        planetTechAcquisitionBonus[EquipmentType.RATING_D] = 2;
        planetTechAcquisitionBonus[EquipmentType.RATING_E] = 4;
        planetTechAcquisitionBonus[EquipmentType.RATING_F] = 8;
        planetIndustryAcquisitionBonus = new int[6];
        planetIndustryAcquisitionBonus[EquipmentType.RATING_A] = 0;
        planetIndustryAcquisitionBonus[EquipmentType.RATING_B] = 0;
        planetIndustryAcquisitionBonus[EquipmentType.RATING_C] = 0;
        planetIndustryAcquisitionBonus[EquipmentType.RATING_D] = 0;
        planetIndustryAcquisitionBonus[EquipmentType.RATING_E] = 0;
        planetIndustryAcquisitionBonus[EquipmentType.RATING_F] = 0;
        planetOutputAcquisitionBonus = new int[6];
        planetOutputAcquisitionBonus[EquipmentType.RATING_A] = -1;
        planetOutputAcquisitionBonus[EquipmentType.RATING_B] = 0;
        planetOutputAcquisitionBonus[EquipmentType.RATING_C] = 1;
        planetOutputAcquisitionBonus[EquipmentType.RATING_D] = 2;
        planetOutputAcquisitionBonus[EquipmentType.RATING_E] = 4;
        planetOutputAcquisitionBonus[EquipmentType.RATING_F] = 8;
        //endregion Supplies and Acquisitions Tab

        //region Tech Limits Tab
        limitByYear = true;
        disallowExtinctStuff = false;
        allowClanPurchases = true;
        allowISPurchases = true;
        allowCanonOnly = false;
        allowCanonRefitOnly = false;
        techLevel = TECH_EXPERIMENTAL;
        variableTechLevel = false;
        factionIntroDate = false;
        useAmmoByType = false;
        //endregion Tech Limits Tab

        //region Personnel Tab
        // General Personnel
        setUseTactics(false);
        setUseInitiativeBonus(false);
        setUseToughness(false);
        setUseArtillery(false);
        setUseAbilities(false);
        setUseEdge(false);
        setUseSupportEdge(false);
        setUseImplants(false);
        setAlternativeQualityAveraging(false);
        setUseTransfers(true);
        setPersonnelLogSkillGain(false);
        setPersonnelLogAbilityGain(false);
        setPersonnelLogEdgeGain(false);

        // Expanded Personnel Information
        setUseTimeInService(false);
        setTimeInServiceDisplayFormat(TimeInDisplayFormat.YEARS);
        setUseTimeInRank(false);
        setTimeInRankDisplayFormat(TimeInDisplayFormat.MONTHS_YEARS);
        setUseRetirementDateTracking(false);
        setTrackTotalEarnings(false);
        setTrackTotalXPEarnings(false);
        setShowOriginFaction(true);

        // Medical
        setUseAdvancedMedical(false);
        setHealingWaitingPeriod(1);
        setNaturalHealingWaitingPeriod(15);
        setMinimumHitsForVehicles(1);
        setUseRandomHitsForVehicles(false);
        setTougherHealing(false);

        // Prisoners
        setPrisonerCaptureStyle(PrisonerCaptureStyle.TAHARQA);
        setDefaultPrisonerStatus(PrisonerStatus.PRISONER);
        setPrisonerBabyStatus(true);
        setUseAtBPrisonerDefection(false);
        setUseAtBPrisonerRansom(false);

        // Personnel Randomization
        setUseDylansRandomXP(false);
        setRandomOriginOptions(new RandomOriginOptions(true));

        // Family
        setDisplayFamilyLevel(FamilialRelationshipDisplayLevel.SPOUSE);

        // Salary
        setSalaryCommissionMultiplier(1.2);
        setSalaryEnlistedMultiplier(1.0);
        setSalaryAntiMekMultiplier(1.5);
        setSalarySpecialistInfantryMultiplier(1.0);
        setSalaryXPMultipliers(new double[5]);
        setSalaryXPMultiplier(SkillType.EXP_ULTRA_GREEN, 0.6);
        setSalaryXPMultiplier(SkillType.EXP_GREEN, 0.6);
        setSalaryXPMultiplier(SkillType.EXP_REGULAR, 1.0);
        setSalaryXPMultiplier(SkillType.EXP_VETERAN, 1.6);
        setSalaryXPMultiplier(SkillType.EXP_ELITE, 3.2);
        setRoleBaseSalaries(new Money[personnelRoles.length]);
        setRoleBaseSalary(PersonnelRole.MECHWARRIOR, 1500);
        setRoleBaseSalary(PersonnelRole.LAM_PILOT, 3000);
        setRoleBaseSalary(PersonnelRole.GROUND_VEHICLE_DRIVER, 900);
        setRoleBaseSalary(PersonnelRole.NAVAL_VEHICLE_DRIVER, 900);
        setRoleBaseSalary(PersonnelRole.VTOL_PILOT, 900);
        setRoleBaseSalary(PersonnelRole.VEHICLE_GUNNER, 900);
        setRoleBaseSalary(PersonnelRole.VEHICLE_CREW, 900);
        setRoleBaseSalary(PersonnelRole.AEROSPACE_PILOT, 1500);
        setRoleBaseSalary(PersonnelRole.CONVENTIONAL_AIRCRAFT_PILOT, 900);
        setRoleBaseSalary(PersonnelRole.PROTOMECH_PILOT, 960);
        setRoleBaseSalary(PersonnelRole.BATTLE_ARMOUR, 960);
        setRoleBaseSalary(PersonnelRole.SOLDIER, 750);
        setRoleBaseSalary(PersonnelRole.VESSEL_PILOT, 1000);
        setRoleBaseSalary(PersonnelRole.VESSEL_GUNNER, 1000);
        setRoleBaseSalary(PersonnelRole.VESSEL_CREW, 1000);
        setRoleBaseSalary(PersonnelRole.VESSEL_NAVIGATOR, 1000);
        setRoleBaseSalary(PersonnelRole.MECH_TECH, 800);
        setRoleBaseSalary(PersonnelRole.MECHANIC, 800);
        setRoleBaseSalary(PersonnelRole.AERO_TECH, 800);
        setRoleBaseSalary(PersonnelRole.BA_TECH, 800);
        setRoleBaseSalary(PersonnelRole.ASTECH, 400);
        setRoleBaseSalary(PersonnelRole.DOCTOR, 1500);
        setRoleBaseSalary(PersonnelRole.MEDIC, 400);
        setRoleBaseSalary(PersonnelRole.ADMINISTRATOR_COMMAND, 500);
        setRoleBaseSalary(PersonnelRole.ADMINISTRATOR_LOGISTICS, 500);
        setRoleBaseSalary(PersonnelRole.ADMINISTRATOR_TRANSPORT, 500);
        setRoleBaseSalary(PersonnelRole.ADMINISTRATOR_HR, 500);
        setRoleBaseSalary(PersonnelRole.DEPENDENT, 0);
        setRoleBaseSalary(PersonnelRole.NONE, 0);

        // Marriage
        setUseManualMarriages(true);
        setMinimumMarriageAge(16);
        setCheckMutualAncestorsDepth(4);
        setLogMarriageNameChange(false);
        setMarriageSurnameWeights(new int[Marriage.values().length - 1]);
        setMarriageSurnameWeight(Marriage.NO_CHANGE.ordinal(), 100);
        setMarriageSurnameWeight(Marriage.YOURS.ordinal(), 55);
        setMarriageSurnameWeight(Marriage.SPOUSE.ordinal(), 55);
        setMarriageSurnameWeight(Marriage.SPACE_YOURS.ordinal(), 10);
        setMarriageSurnameWeight(Marriage.BOTH_SPACE_YOURS.ordinal(), 5);
        setMarriageSurnameWeight(Marriage.HYP_YOURS.ordinal(), 30);
        setMarriageSurnameWeight(Marriage.BOTH_HYP_YOURS.ordinal(), 20);
        setMarriageSurnameWeight(Marriage.SPACE_SPOUSE.ordinal(), 10);
        setMarriageSurnameWeight(Marriage.BOTH_SPACE_SPOUSE.ordinal(), 5);
        setMarriageSurnameWeight(Marriage.HYP_SPOUSE.ordinal(), 30);
        setMarriageSurnameWeight(Marriage.BOTH_HYP_SPOUSE.ordinal(), 20);
        setMarriageSurnameWeight(Marriage.MALE.ordinal(), 500);
        setMarriageSurnameWeight(Marriage.FEMALE.ordinal(), 160);
        setUseRandomMarriages(false);
        setChanceRandomMarriages(0.00025);
        setMarriageAgeRange(10);
        setUseRandomSameSexMarriages(false);
        setChanceRandomSameSexMarriages(0.00002);

        // Procreation
        setUseManualProcreation(true);
        setUseClannerProcreation(false);
        setUsePrisonerProcreation(true);
        setMultiplePregnancyOccurrences(50); // Hellin's Law is 89, but we make it more common so it shows up more
        setBabySurnameStyle(BabySurnameStyle.MOTHERS);
        setAssignNonPrisonerBabiesFounderTag(false);
        setAssignChildrenOfFoundersFounderTag(false);
        setDetermineFatherAtBirth(false);
        setDisplayTrueDueDate(false);
        setLogProcreation(false);
        setRandomProcreationMethod(RandomProcreationMethod.NONE);
        setUseRelationshiplessRandomProcreation(false);
        setUseRandomClannerProcreation(false);
        setUseRandomPrisonerProcreation(true);
        setPercentageRandomProcreationRelationshipChance(0.0005);
        setPercentageRandomProcreationRelationshiplessChance(0.00005);

        // Death
        setKeepMarriedNameUponSpouseDeath(true);
        //endregion Personnel Tab

        //region Finances Tab
        payForParts = false;
        payForRepairs = false;
        payForUnits = false;
        payForSalaries = false;
        payForOverhead = false;
        payForMaintain = false;
        payForTransport = false;
        sellUnits = false;
        sellParts = false;
        payForRecruitment = false;
        useLoanLimits = false;
        usePercentageMaint = false;
        infantryDontCount = false;
        usePeacetimeCost = false;
        useExtendedPartsModifier = false;
        showPeacetimeCost = false;
        setFinancialYearDuration(FinancialYearDuration.ANNUAL);
        newFinancialYearFinancesToCSVExport = false;

        // Price Multipliers
        setCommonPartPriceMultiplier(1.0);
        setInnerSphereUnitPriceMultiplier(1.0);
        setInnerSpherePartPriceMultiplier(1.0);
        setClanUnitPriceMultiplier(1.0);
        setClanPartPriceMultiplier(1.0);
        setMixedTechUnitPriceMultiplier(1.0);
        setUsedPartPriceMultipliers(0.1, 0.2, 0.3, 0.5, 0.7, 0.9);
        setDamagedPartsValueMultiplier(0.33);
        setUnrepairablePartsValueMultiplier(0.1);
        setCancelledOrderRefundMultiplier(0.5);
        //endregion Finances Tab

        //region Mercenary Tab
        equipmentContractBase = false;
        equipmentContractPercent = 5.0;
        equipmentContractSaleValue = false;
        dropshipContractPercent = 1.0;
        jumpshipContractPercent = 0.0;
        warshipContractPercent = 0.0;
        blcSaleValue = false;
        overageRepaymentInFinalPayment = false;
        //endregion Mercenary Tab

        //region Experience Tab
        scenarioXP = 1;
        killXPAward = 0;
        killsForXP = 0;
        tasksXP = 1;
        nTasksXP = 25;
        successXP = 0;
        mistakeXP = 0;
        idleXP = 0;
        monthsIdleXP = 2;
        targetIdleXP = 10;
        contractNegotiationXP = 0;
        adminXP = 0;
        adminXPPeriod = 1;
        edgeCost = 10;
        //endregion Experience Tab

        //region Skills Tab
        //endregion Skills Tab

        //region Special Abilities Tab
        //endregion Special Abilities Tab

        //region Skill Randomization Tab
        phenotypeProbabilities = new int[Phenotype.getExternalPhenotypes().size()];
        phenotypeProbabilities[Phenotype.MECHWARRIOR.getIndex()] = 95;
        phenotypeProbabilities[Phenotype.ELEMENTAL.getIndex()] = 100;
        phenotypeProbabilities[Phenotype.AEROSPACE.getIndex()] = 95;
        phenotypeProbabilities[Phenotype.VEHICLE.getIndex()] = 0;
        phenotypeProbabilities[Phenotype.PROTOMECH.getIndex()] = 95;
        phenotypeProbabilities[Phenotype.NAVAL.getIndex()] = 25;
        //endregion Skill Randomization Tab

        //region Rank System Tab
        //endregion Rank System Tab

        //region Name and Portrait Generation Tab
        useOriginFactionForNames = true;
        usePortraitForRole = new boolean[personnelRoles.length];
        Arrays.fill(usePortraitForRole, false);
        usePortraitForRole[PersonnelRole.MECHWARRIOR.ordinal()] = true;
        assignPortraitOnRoleChange = false;
        //endregion Name and Portrait Generation Tab

        //region Markets Tab
        // Personnel Market
        setPersonnelMarketType(PersonnelMarket.getTypeName(PersonnelMarket.TYPE_STRAT_OPS));
        setPersonnelMarketReportRefresh(true);
        setPersonnelMarketRandomEliteRemoval(10);
        setPersonnelMarketRandomVeteranRemoval(8);
        setPersonnelMarketRandomRegularRemoval(6);
        setPersonnelMarketRandomGreenRemoval(4);
        setPersonnelMarketRandomUltraGreenRemoval(4);
        setPersonnelMarketDylansWeight(0.3);

        // Unit Market
        setUnitMarketMethod(UnitMarketMethod.NONE);
        setUnitMarketRegionalMechVariations(true);
        setInstantUnitMarketDelivery(false);
        setUnitMarketReportRefresh(true);

        // Contract Market
        setContractMarketMethod(ContractMarketMethod.NONE);
        setContractMarketReportRefresh(true);
        //endregion Markets Tab

        //region RATs Tab
        setUseStaticRATs(false);
        setRATs("Xotl", "Total Warfare");
        setIgnoreRATEra(false);
        //endregion RATs Tab

        //region Against the Bot Tab
        useAtB = false;
        useStratCon = false;
        skillLevel = 2;

        // Unit Administration
        useShareSystem = false;
        sharesExcludeLargeCraft = false;
        sharesForAll = false;
        aeroRecruitsHaveUnits = false;
        retirementRolls = true;
        customRetirementMods = false;
        foundersNeverRetire = false;
        atbAddDependents = true;
        dependentsNeverLeave = false;
        trackUnitFatigue = false;
        useLeadership = true;
        trackOriginalUnit = false;
        useAero = false;
        useVehicles = true;
        clanVehicles = false;

        // Contract Operations
        searchRadius = 800;
        variableContractLength = false;
        mercSizeLimited = false;
        restrictPartsByMission = true;
        limitLanceWeight = true;
        limitLanceNumUnits = true;
        useStrategy = true;
        baseStrategyDeployment = 3;
        additionalStrategyDeployment = 1;
        adjustPaymentForStrategy = false;
        atbBattleChance = new int[AtBLanceRole.values().length - 1];
        atbBattleChance[AtBLanceRole.FIGHTING.ordinal()] = 40;
        atbBattleChance[AtBLanceRole.DEFENCE.ordinal()] = 20;
        atbBattleChance[AtBLanceRole.SCOUTING.ordinal()] = 60;
        atbBattleChance[AtBLanceRole.TRAINING.ordinal()] = 10;
        generateChases = true;

        // Scenarios
        doubleVehicles = false;
        opforLanceTypeMechs = 1;
        opforLanceTypeMixed = 2;
        opforLanceTypeVehicles = 3;
        opforUsesVTOLs = true;
        allowOpforAeros = false;
        opforAeroChance = 5;
        allowOpforLocalUnits = false;
        opforLocalUnitChance = 5;
        setFixedMapChance(25);
        adjustPlayerVehicles = false;
        regionalMechVariations = false;
        attachedPlayerCamouflage = true;
        playerControlsAttachedUnits = false;
        useDropShips = false;
        useWeatherConditions = true;
        useLightConditions = true;
        usePlanetaryConditions = false;
        //endregion Against the Bot Tab
    }
    //endregion Constructors

    //region General Tab
    /**
     * @return the method of unit rating to use
     */
    public UnitRatingMethod getUnitRatingMethod() {
        return unitRatingMethod;
    }

    /**
     * @param method the method of unit rating to use
     */
    public void setUnitRatingMethod(UnitRatingMethod method) {
        this.unitRatingMethod = method;
    }

    public int getManualUnitRatingModifier() {
        return manualUnitRatingModifier;
    }

    public void setManualUnitRatingModifier(int manualUnitRatingModifier) {
        this.manualUnitRatingModifier = manualUnitRatingModifier;
    }
    //endregion General Tab

    //region Repair and Maintenance Tab
    //region Repair
    //endregion Repair

    //region Maintenance
    public boolean checkMaintenance() {
        return checkMaintenance;
    }

    public void setCheckMaintenance(boolean b) {
        checkMaintenance = b;
    }

    public int getMaintenanceCycleDays() {
        return maintenanceCycleDays;
    }

    public void setMaintenanceCycleDays(int d) {
        maintenanceCycleDays = d;
    }

    public int getMaintenanceBonus() {
        return maintenanceBonus;
    }

    public void setMaintenanceBonus(int d) {
        maintenanceBonus = d;
    }

    public boolean useQualityMaintenance() {
        return useQualityMaintenance;
    }

    public void setUseQualityMaintenance(boolean b) {
        useQualityMaintenance = b;
    }

    public boolean reverseQualityNames() {
        return reverseQualityNames;
    }

    public void setReverseQualityNames(boolean b) {
        reverseQualityNames = b;
    }

    public boolean useUnofficialMaintenance() {
        return useUnofficialMaintenance;
    }

    public void setUseUnofficialMaintenance(boolean b) {
        useUnofficialMaintenance = b;
    }

    public boolean logMaintenance() {
        return logMaintenance;
    }

    public void setLogMaintenance(boolean b) {
        logMaintenance = b;
    }
    //endregion Maintenance
    //endregion Repair and Maintenance Tab

    //region Supplies and Acquisitions Tab
    //endregion Supplies and Acquisitions Tab

    //region Personnel Tab
    //region General Personnel
    public boolean useTactics() {
        return useTactics;
    }

    public void setUseTactics(final boolean useTactics) {
        this.useTactics = useTactics;
    }

    public boolean useInitiativeBonus() {
        return useInitiativeBonus;
    }

    public void setUseInitiativeBonus(final boolean useInitiativeBonus) {
        this.useInitiativeBonus = useInitiativeBonus;
    }

    public boolean useToughness() {
        return useToughness;
    }

    public void setUseToughness(final boolean useToughness) {
        this.useToughness = useToughness;
    }

    public boolean useArtillery() {
        return useArtillery;
    }

    public void setUseArtillery(final boolean useArtillery) {
        this.useArtillery = useArtillery;
    }

    public boolean useAbilities() {
        return useAbilities;
    }

    public void setUseAbilities(final boolean useAbilities) {
        this.useAbilities = useAbilities;
    }

    public boolean useEdge() {
        return useEdge;
    }

    public void setUseEdge(final boolean useEdge) {
        this.useEdge = useEdge;
    }

    public boolean useSupportEdge() {
        return useSupportEdge;
    }

    public void setUseSupportEdge(final boolean useSupportEdge) {
        this.useSupportEdge = useSupportEdge;
    }

    public boolean useImplants() {
        return useImplants;
    }

    public void setUseImplants(final boolean useImplants) {
        this.useImplants = useImplants;
    }

    public boolean useAlternativeQualityAveraging() {
        return alternativeQualityAveraging;
    }

    public void setAlternativeQualityAveraging(final boolean alternativeQualityAveraging) {
        this.alternativeQualityAveraging = alternativeQualityAveraging;
    }

    public boolean useTransfers() {
        return useTransfers;
    }

    public void setUseTransfers(final boolean useTransfers) {
        this.useTransfers = useTransfers;
    }

    public boolean isPersonnelLogSkillGain() {
        return personnelLogSkillGain;
    }

    public void setPersonnelLogSkillGain(final boolean personnelLogSkillGain) {
        this.personnelLogSkillGain = personnelLogSkillGain;
    }

    public boolean isPersonnelLogAbilityGain() {
        return personnelLogAbilityGain;
    }

    public void setPersonnelLogAbilityGain(final boolean personnelLogAbilityGain) {
        this.personnelLogAbilityGain = personnelLogAbilityGain;
    }

    public boolean isPersonnelLogEdgeGain() {
        return personnelLogEdgeGain;
    }

    public void setPersonnelLogEdgeGain(final boolean personnelLogEdgeGain) {
        this.personnelLogEdgeGain = personnelLogEdgeGain;
    }
    //endregion General Personnel

    //region Expanded Personnel Information
    /**
     * @return whether or not to use time in service
     */
    public boolean getUseTimeInService() {
        return useTimeInService;
    }

    /**
     * @param useTimeInService the new value for whether to use time in service or not
     */
    public void setUseTimeInService(final boolean useTimeInService) {
        this.useTimeInService = useTimeInService;
    }

    /**
     * @return the format to display the Time in Service in
     */
    public TimeInDisplayFormat getTimeInServiceDisplayFormat() {
        return timeInServiceDisplayFormat;
    }

    /**
     * @param timeInServiceDisplayFormat the new display format for Time in Service
     */
    public void setTimeInServiceDisplayFormat(final TimeInDisplayFormat timeInServiceDisplayFormat) {
        this.timeInServiceDisplayFormat = timeInServiceDisplayFormat;
    }

    /**
     * @return whether or not to use time in rank
     */
    public boolean getUseTimeInRank() {
        return useTimeInRank;
    }

    /**
     * @param useTimeInRank the new value for whether or not to use time in rank
     */
    public void setUseTimeInRank(final boolean useTimeInRank) {
        this.useTimeInRank = useTimeInRank;
    }

    /**
     * @return the format to display the Time in Rank in
     */
    public TimeInDisplayFormat getTimeInRankDisplayFormat() {
        return timeInRankDisplayFormat;
    }

    /**
     * @param timeInRankDisplayFormat the new display format for Time in Rank
     */
    public void setTimeInRankDisplayFormat(final TimeInDisplayFormat timeInRankDisplayFormat) {
        this.timeInRankDisplayFormat = timeInRankDisplayFormat;
    }

    /**
     * @return whether or not to track retirement dates
     */
    public boolean useRetirementDateTracking() {
        return useRetirementDateTracking;
    }

    /**
     * @param useRetirementDateTracking the new value for whether or not to track retirement dates
     */
    public void setUseRetirementDateTracking(final boolean useRetirementDateTracking) {
        this.useRetirementDateTracking = useRetirementDateTracking;
    }

    /**
     * @return whether or not to track the total earnings of personnel
     */
    public boolean isTrackTotalEarnings() {
        return trackTotalEarnings;
    }

    /**
     * @param trackTotalEarnings the new value for whether or not to track total earnings for personnel
     */
    public void setTrackTotalEarnings(final boolean trackTotalEarnings) {
        this.trackTotalEarnings = trackTotalEarnings;
    }

    /**
     * @return whether or not to track the total experience earnings of personnel
     */
    public boolean isTrackTotalXPEarnings() {
        return trackTotalXPEarnings;
    }

    /**
     * @param trackTotalXPEarnings the new value for whether or not to track total experience
     *                             earnings for personnel
     */
    public void setTrackTotalXPEarnings(final boolean trackTotalXPEarnings) {
        this.trackTotalXPEarnings = trackTotalXPEarnings;
    }

    /**
     * Gets a value indicating whether or not to show a person's origin faction when displaying
     * their details.
     */
    public boolean showOriginFaction() {
        return showOriginFaction;
    }

    /**
     * Sets a value indicating whether or not to show a person's origin faction when displaying
     * their details.
     */
    public void setShowOriginFaction(final boolean showOriginFaction) {
        this.showOriginFaction = showOriginFaction;
    }
    //endregion Expanded Personnel Information

    //region Medical
    public boolean useAdvancedMedical() {
        return useAdvancedMedical;
    }

    public void setUseAdvancedMedical(final boolean useAdvancedMedical) {
        this.useAdvancedMedical = useAdvancedMedical;
    }

    public int getHealingWaitingPeriod() {
        return healWaitingPeriod;
    }

    public void setHealingWaitingPeriod(final int healWaitingPeriod) {
        this.healWaitingPeriod = healWaitingPeriod;
    }

    public int getNaturalHealingWaitingPeriod() {
        return naturalHealingWaitingPeriod;
    }

    public void setNaturalHealingWaitingPeriod(final int naturalHealingWaitingPeriod) {
        this.naturalHealingWaitingPeriod = naturalHealingWaitingPeriod;
    }

    public int getMinimumHitsForVehicles() {
        return minimumHitsForVehicles;
    }

    public void setMinimumHitsForVehicles(final int minimumHitsForVehicles) {
        this.minimumHitsForVehicles = minimumHitsForVehicles;
    }

    public boolean useRandomHitsForVehicles() {
        return useRandomHitsForVehicles;
    }

    public void setUseRandomHitsForVehicles(final boolean useRandomHitsForVehicles) {
        this.useRandomHitsForVehicles = useRandomHitsForVehicles;
    }

    public boolean useTougherHealing() {
        return tougherHealing;
    }

    public void setTougherHealing(final boolean tougherHealing) {
        this.tougherHealing = tougherHealing;
    }
    //endregion Medical

    //region Prisoners
    public PrisonerCaptureStyle getPrisonerCaptureStyle() {
        return prisonerCaptureStyle;
    }

    public void setPrisonerCaptureStyle(final PrisonerCaptureStyle prisonerCaptureStyle) {
        this.prisonerCaptureStyle = prisonerCaptureStyle;
    }

    public PrisonerStatus getDefaultPrisonerStatus() {
        return defaultPrisonerStatus;
    }

    public void setDefaultPrisonerStatus(final PrisonerStatus defaultPrisonerStatus) {
        this.defaultPrisonerStatus = defaultPrisonerStatus;
    }

    public boolean getPrisonerBabyStatus() {
        return prisonerBabyStatus;
    }

    public void setPrisonerBabyStatus(final boolean prisonerBabyStatus) {
        this.prisonerBabyStatus = prisonerBabyStatus;
    }

    public boolean useAtBPrisonerDefection() {
        return useAtBPrisonerDefection;
    }

    public void setUseAtBPrisonerDefection(final boolean useAtBPrisonerDefection) {
        this.useAtBPrisonerDefection = useAtBPrisonerDefection;
    }

    public boolean useAtBPrisonerRansom() {
        return useAtBPrisonerRansom;
    }

    public void setUseAtBPrisonerRansom(final boolean useAtBPrisonerRansom) {
        this.useAtBPrisonerRansom = useAtBPrisonerRansom;
    }
    //endregion Prisoners

    //region Personnel Randomization
    public boolean useDylansRandomXP() {
        return useDylansRandomXP;
    }

    public void setUseDylansRandomXP(final boolean useDylansRandomXP) {
        this.useDylansRandomXP = useDylansRandomXP;
    }

    public RandomOriginOptions getRandomOriginOptions() {
        return randomOriginOptions;
    }

    public void setRandomOriginOptions(final RandomOriginOptions randomOriginOptions) {
        this.randomOriginOptions = randomOriginOptions;
    }
    //endregion Personnel Randomization

    //region Family
    /**
     * @return the level of familial relation to display
     */
    public FamilialRelationshipDisplayLevel getDisplayFamilyLevel() {
        return displayFamilyLevel;
    }

    /**
     * @param displayFamilyLevel the level of familial relation to display
     */
    public void setDisplayFamilyLevel(final FamilialRelationshipDisplayLevel displayFamilyLevel) {
        this.displayFamilyLevel = displayFamilyLevel;
    }
    //endregion Family

    //region Salary
    public double getSalaryCommissionMultiplier() {
        return salaryCommissionMultiplier;
    }

    public void setSalaryCommissionMultiplier(final double salaryCommissionMultiplier) {
        this.salaryCommissionMultiplier = salaryCommissionMultiplier;
    }

    public double getSalaryEnlistedMultiplier() {
        return salaryEnlistedMultiplier;
    }

    public void setSalaryEnlistedMultiplier(final double salaryEnlistedMultiplier) {
        this.salaryEnlistedMultiplier = salaryEnlistedMultiplier;
    }

    public double getSalaryAntiMekMultiplier() {
        return salaryAntiMekMultiplier;
    }

    public void setSalaryAntiMekMultiplier(final double salaryAntiMekMultiplier) {
        this.salaryAntiMekMultiplier = salaryAntiMekMultiplier;
    }

    public double getSalarySpecialistInfantryMultiplier() {
        return salarySpecialistInfantryMultiplier;
    }

    public void setSalarySpecialistInfantryMultiplier(final double salarySpecialistInfantryMultiplier) {
        this.salarySpecialistInfantryMultiplier = salarySpecialistInfantryMultiplier;
    }

    public double[] getSalaryXPMultipliers() {
        return salaryXPMultipliers;
    }

    public double getSalaryXPMultiplier(final int index) {
        return ((index < 0) || (index >= getSalaryXPMultipliers().length)) ? 1.0 : getSalaryXPMultipliers()[index];
    }

    public void setSalaryXPMultipliers(final double... salaryXPMultipliers) {
        this.salaryXPMultipliers = salaryXPMultipliers;
    }

    public void setSalaryXPMultiplier(final int index, final double multiplier) {
        if ((index < 0) || (index >= getSalaryXPMultipliers().length)) {
            return;
        }
        getSalaryXPMultipliers()[index] = multiplier;
    }

    public Money[] getRoleBaseSalaries() {
        return roleBaseSalaries;
    }

    public void setRoleBaseSalaries(final Money... roleBaseSalaries) {
        this.roleBaseSalaries = roleBaseSalaries;
    }

    public void setRoleBaseSalary(final PersonnelRole role, final double base) {
        setRoleBaseSalary(role, Money.of(base));
    }

    public void setRoleBaseSalary(final PersonnelRole role, final Money base) {
        getRoleBaseSalaries()[role.ordinal()] = base;
    }
    //endregion Salary

    //region Marriage
    /**
     * @return whether or not to use manual marriages
     */
    public boolean useManualMarriages() {
        return useManualMarriages;
    }

    /**
     * @param useManualMarriages whether or not to use manual marriages
     */
    public void setUseManualMarriages(final boolean useManualMarriages) {
        this.useManualMarriages = useManualMarriages;
    }

    /**
     * @return the minimum age a person can get married at
     */
    public int getMinimumMarriageAge() {
        return minimumMarriageAge;
    }

    /**
     * @param minimumMarriageAge the minimum age a person can get married at
     */
    public void setMinimumMarriageAge(final int minimumMarriageAge) {
        this.minimumMarriageAge = minimumMarriageAge;
    }

    /**
     * This gets the number of recursions to use when checking mutual ancestors between two personnel
     * @return the number of recursions to use
     */
    public int checkMutualAncestorsDepth() {
        return checkMutualAncestorsDepth;
    }

    /**
     * This sets the number of recursions to use when checking mutual ancestors between two personnel
     * @param checkMutualAncestorsDepth the number of recursions
     */
    public void setCheckMutualAncestorsDepth(final int checkMutualAncestorsDepth) {
        this.checkMutualAncestorsDepth = checkMutualAncestorsDepth;
    }

    /**
     * @return whether or not to log a name change in a marriage
     */
    public boolean logMarriageNameChange() {
        return logMarriageNameChange;
    }

    /**
     * @param logMarriageNameChange whether to log marriage name changes or not
     */
    public void setLogMarriageNameChange(final boolean logMarriageNameChange) {
        this.logMarriageNameChange = logMarriageNameChange;
    }

    /**
     * @return the array of weights of potential surname changes for weighted marriage surname generation
     */
    public int[] getMarriageSurnameWeights() {
        return marriageSurnameWeights;
    }

    /**
     * This gets one of the values in the array of weights of potential surname changes for weighted marriage surname generation
     * @param index the array index to get
     * @return the weight at the index
     */
    public int getMarriageSurnameWeight(final int index) {
        return getMarriageSurnameWeights()[index];
    }

    /**
     * @param marriageSurnameWeights the new marriage surname weight array
     */
    public void setMarriageSurnameWeights(final int... marriageSurnameWeights) {
        this.marriageSurnameWeights = marriageSurnameWeights;
    }

    /**
     * This sets one of the values in the array of weights of potential surname changes for weighted marriage surname generation
     * @param index the array index to set
     * @param marriageSurnameWeight the weight to use
     */
    public void setMarriageSurnameWeight(final int index, final int marriageSurnameWeight) {
        marriageSurnameWeights[index] = marriageSurnameWeight;
    }

    /**
     * @return whether or not to use random marriages
     */
    public boolean useRandomMarriages() {
        return useRandomMarriages;
    }

    /**
     * @param useRandomMarriages whether or not to use random marriages
     */
    public void setUseRandomMarriages(final boolean useRandomMarriages) {
        this.useRandomMarriages = useRandomMarriages;
    }

    /**
     * This gets the decimal chance (between 0 and 1) of a random marriage occurring
     * @return the chance, with a value between 0 and 1
     */
    public double getChanceRandomMarriages() {
        return chanceRandomMarriages;
    }

    /**
     * This sets the decimal chance (between 0 and 1) of a random marriage occurring
     * @param chanceRandomMarriages the chance, with a value between 0 and 1
     */
    public void setChanceRandomMarriages(final double chanceRandomMarriages) {
        this.chanceRandomMarriages = chanceRandomMarriages;
    }

    /**
     * A random marriage can only happen between two people whose ages differ (+/-) by the returned value
     * @return the age range ages can differ (+/-)
     */
    public int getMarriageAgeRange() {
        return marriageAgeRange;
    }

    /**
     * A random marriage can only happen between two people whose ages differ (+/-) by this value
     * @param marriageAgeRange the maximum age range
     */
    public void setMarriageAgeRange(final int marriageAgeRange) {
        this.marriageAgeRange = marriageAgeRange;
    }

    /**
     * @return whether or not to use random same sex marriages
     */
    public boolean useRandomSameSexMarriages() {
        return useRandomSameSexMarriages;
    }

    /**
     * @param useRandomSameSexMarriages whether or not to use random same sex marriages
     */
    public void setUseRandomSameSexMarriages(final boolean useRandomSameSexMarriages) {
        this.useRandomSameSexMarriages = useRandomSameSexMarriages;
    }

    /**
     * This gets the decimal chance (between 0 and 1) of a random same sex marriage occurring
     * @return the chance, with a value between 0 and 1
     */
    public double getChanceRandomSameSexMarriages() {
        return chanceRandomSameSexMarriages;
    }

    /**
     * This sets the decimal chance (between 0 and 1) of a random same sex marriage occurring
     * @param chanceRandomSameSexMarriages the chance, with a value between 0 and 1
     */
    public void setChanceRandomSameSexMarriages(final double chanceRandomSameSexMarriages) {
        this.chanceRandomSameSexMarriages = chanceRandomSameSexMarriages;
    }
    //endregion Marriage

    //region Procreation
    public boolean isUseManualProcreation() {
        return useManualProcreation;
    }

    public void setUseManualProcreation(final boolean useManualProcreation) {
        this.useManualProcreation = useManualProcreation;
    }

    public boolean isUseClannerProcreation() {
        return useClannerProcreation;
    }

    public void setUseClannerProcreation(final boolean useClannerProcreation) {
        this.useClannerProcreation = useClannerProcreation;
    }

    public boolean isUsePrisonerProcreation() {
        return usePrisonerProcreation;
    }

    public void setUsePrisonerProcreation(final boolean usePrisonerProcreation) {
        this.usePrisonerProcreation = usePrisonerProcreation;
    }

    /**
     * @return the X occurrences for there to be a single multiple child occurrence (i.e. 1 in X)
     */
    public int getMultiplePregnancyOccurrences() {
        return multiplePregnancyOccurrences;
    }

    /**
     * @param multiplePregnancyOccurrences the number of occurrences for there to be a single
     *                                     occurrence of a multiple child pregnancy (i.e. 1 in X)
     */
    public void setMultiplePregnancyOccurrences(final int multiplePregnancyOccurrences) {
        this.multiplePregnancyOccurrences = multiplePregnancyOccurrences;
    }

    /**
     * @return what style of surname to use for a baby
     */
    public BabySurnameStyle getBabySurnameStyle() {
        return babySurnameStyle;
    }

    /**
     * @param babySurnameStyle the style of surname to use for a baby
     */
    public void setBabySurnameStyle(final BabySurnameStyle babySurnameStyle) {
        this.babySurnameStyle = babySurnameStyle;
    }

    public boolean isAssignNonPrisonerBabiesFounderTag() {
        return assignNonPrisonerBabiesFounderTag;
    }

    public void setAssignNonPrisonerBabiesFounderTag(final boolean assignNonPrisonerBabiesFounderTag) {
        this.assignNonPrisonerBabiesFounderTag = assignNonPrisonerBabiesFounderTag;
    }

    public boolean isAssignChildrenOfFoundersFounderTag() {
        return assignChildrenOfFoundersFounderTag;
    }

    public void setAssignChildrenOfFoundersFounderTag(final boolean assignChildrenOfFoundersFounderTag) {
        this.assignChildrenOfFoundersFounderTag = assignChildrenOfFoundersFounderTag;
    }

    /**
     * @return whether or not to determine the father at birth instead of at conception
     */
    public boolean isDetermineFatherAtBirth() {
        return determineFatherAtBirth;
    }

    /**
     * @param determineFatherAtBirth whether or not to determine the father at birth instead of at conception
     */
    public void setDetermineFatherAtBirth(final boolean determineFatherAtBirth) {
        this.determineFatherAtBirth = determineFatherAtBirth;
    }

    /**
     * @return whether to show the expected or actual due date for personnel
     */
    public boolean isDisplayTrueDueDate() {
        return displayTrueDueDate;
    }

    /**
     * @param displayTrueDueDate whether to show the expected or actual due date for personnel
     */
    public void setDisplayTrueDueDate(final boolean displayTrueDueDate) {
        this.displayTrueDueDate = displayTrueDueDate;
    }

    /**
     * @return whether to log procreation
     */
    public boolean isLogProcreation() {
        return logProcreation;
    }

    /**
     * @param logProcreation whether to log procreation
     */
    public void setLogProcreation(final boolean logProcreation) {
        this.logProcreation = logProcreation;
    }

    public RandomProcreationMethod getRandomProcreationMethod() {
        return randomProcreationMethod;
    }

    public void setRandomProcreationMethod(final RandomProcreationMethod randomProcreationMethod) {
        this.randomProcreationMethod = randomProcreationMethod;
    }

    /**
     * @return whether or not to use random procreation for personnel without a spouse
     */
    public boolean isUseRelationshiplessRandomProcreation() {
        return useRelationshiplessRandomProcreation;
    }

    /**
     * @param useRelationshiplessRandomProcreation whether or not to use random procreation without a spouse
     */
    public void setUseRelationshiplessRandomProcreation(final boolean useRelationshiplessRandomProcreation) {
        this.useRelationshiplessRandomProcreation = useRelationshiplessRandomProcreation;
    }

    public boolean isUseRandomClannerProcreation() {
        return useRandomClannerProcreation;
    }

    public void setUseRandomClannerProcreation(final boolean useRandomClannerProcreation) {
        this.useRandomClannerProcreation = useRandomClannerProcreation;
    }

    public boolean isUseRandomPrisonerProcreation() {
        return useRandomPrisonerProcreation;
    }

    public void setUseRandomPrisonerProcreation(final boolean useRandomPrisonerProcreation) {
        this.useRandomPrisonerProcreation = useRandomPrisonerProcreation;
    }

    /**
     * This gets the decimal chance (between 0 and 1) of random procreation occurring
     * @return the chance, with a value between 0 and 1
     */
    public double getPercentageRandomProcreationRelationshipChance() {
        return percentageRandomProcreationRelationshipChance;
    }

    /**
     * This sets the decimal chance (between 0 and 1) of random procreation occurring
     * @param percentageRandomProcreationRelationshipChance the chance, with a value between 0 and 1
     */
    public void setPercentageRandomProcreationRelationshipChance(final double percentageRandomProcreationRelationshipChance) {
        this.percentageRandomProcreationRelationshipChance = percentageRandomProcreationRelationshipChance;
    }

    /**
     * This gets the decimal chance (between 0 and 1) of random procreation occurring without a relationship
     * @return the chance, with a value between 0 and 1
     */
    public double getPercentageRandomProcreationRelationshiplessChance() {
        return percentageRandomProcreationRelationshiplessChance;
    }

    /**
     * This sets the decimal chance (between 0 and 1) of random procreation occurring without a relationship
     * @param percentageRandomProcreationRelationshiplessChance the chance, with a value between 0 and 1
     */
    public void setPercentageRandomProcreationRelationshiplessChance(final double percentageRandomProcreationRelationshiplessChance) {
        this.percentageRandomProcreationRelationshiplessChance = percentageRandomProcreationRelationshiplessChance;
    }
    //endregion Procreation

    //region Death
    /**
     * @return whether to keep ones married name upon spouse death or not
     */
    public boolean getKeepMarriedNameUponSpouseDeath() {
        return keepMarriedNameUponSpouseDeath;
    }

    /**
     * @param keepMarriedNameUponSpouseDeath whether to keep ones married name upon spouse death or not
     */
    public void setKeepMarriedNameUponSpouseDeath(final boolean keepMarriedNameUponSpouseDeath) {
        this.keepMarriedNameUponSpouseDeath = keepMarriedNameUponSpouseDeath;
    }
    //endregion Death
    //endregion Personnel Tab

    //region Finances Tab
    public boolean payForParts() {
        return payForParts;
    }

    public void setPayForParts(boolean b) {
        this.payForParts = b;
    }

    public boolean payForRepairs() {
        return payForRepairs;
    }

    public void setPayForRepairs(boolean b) {
        this.payForRepairs = b;
    }

    public boolean payForUnits() {
        return payForUnits;
    }

    public void setPayForUnits(boolean b) {
        this.payForUnits = b;
    }

    public boolean payForSalaries() {
        return payForSalaries;
    }

    public void setPayForSalaries(boolean b) {
        this.payForSalaries = b;
    }

    public boolean payForOverhead() {
        return payForOverhead;
    }

    public void setPayForOverhead(boolean b) {
        this.payForOverhead = b;
    }

    public boolean payForMaintain() {
        return payForMaintain;
    }

    public void setPayForMaintain(boolean b) {
        this.payForMaintain = b;
    }

    public boolean payForTransport() {
        return payForTransport;
    }

    public void setPayForTransport(boolean b) {
        this.payForTransport = b;
    }

    public boolean canSellUnits() {
        return sellUnits;
    }

    public void setSellUnits(boolean b) {
        this.sellUnits = b;
    }

    public boolean canSellParts() {
        return sellParts;
    }

    public void setSellParts(boolean b) {
        this.sellParts = b;
    }

    public boolean payForRecruitment() {
        return payForRecruitment;
    }

    public void setPayForRecruitment(boolean b) {
        this.payForRecruitment = b;
    }

    public boolean useLoanLimits() {
        return useLoanLimits;
    }

    public void setLoanLimits(boolean b) {
        this.useLoanLimits = b;
    }

    public boolean usePercentageMaint() {
        return usePercentageMaint;
    }

    public void setUsePercentageMaint(boolean b) {
        usePercentageMaint = b;
    }

    public boolean useInfantryDontCount() {
        return infantryDontCount;
    }

    public void setUseInfantryDontCount(boolean b) {
        infantryDontCount = b;
    }

    public boolean usePeacetimeCost() {
        return usePeacetimeCost;
    }

    public void setUsePeacetimeCost(boolean b) {
        this.usePeacetimeCost = b;
    }

    public boolean useExtendedPartsModifier() {
        return useExtendedPartsModifier;
    }

    public void setUseExtendedPartsModifier(boolean b) {
        this.useExtendedPartsModifier = b;
    }

    public boolean showPeacetimeCost() {
        return showPeacetimeCost;
    }

    public void setShowPeacetimeCost(boolean b) {
        this.showPeacetimeCost = b;
    }

    /**
     * @return the duration of a financial year
     */
    public FinancialYearDuration getFinancialYearDuration() {
        return financialYearDuration;
    }

    /**
     * @param financialYearDuration the financial year duration to set
     */
    public void setFinancialYearDuration(FinancialYearDuration financialYearDuration) {
        this.financialYearDuration = financialYearDuration;
    }

    /**
     * @return whether or not to export finances to CSV at the end of a financial year
     */
    public boolean getNewFinancialYearFinancesToCSVExport() {
        return newFinancialYearFinancesToCSVExport;
    }

    /**
     * @param b whether or not to export finances to CSV at the end of a financial year
     */
    public void setNewFinancialYearFinancesToCSVExport(boolean b) {
        newFinancialYearFinancesToCSVExport = b;
    }

    //region Price Multipliers
    public double getCommonPartPriceMultiplier() {
        return commonPartPriceMultiplier;
    }

    public void setCommonPartPriceMultiplier(final double commonPartPriceMultiplier) {
        this.commonPartPriceMultiplier = commonPartPriceMultiplier;
    }

    public double getInnerSphereUnitPriceMultiplier() {
        return innerSphereUnitPriceMultiplier;
    }

    public void setInnerSphereUnitPriceMultiplier(final double innerSphereUnitPriceMultiplier) {
        this.innerSphereUnitPriceMultiplier = innerSphereUnitPriceMultiplier;
    }

    public double getInnerSpherePartPriceMultiplier() {
        return innerSpherePartPriceMultiplier;
    }

    public void setInnerSpherePartPriceMultiplier(final double innerSpherePartPriceMultiplier) {
        this.innerSpherePartPriceMultiplier = innerSpherePartPriceMultiplier;
    }

    public double getClanUnitPriceMultiplier() {
        return clanUnitPriceMultiplier;
    }

    public void setClanUnitPriceMultiplier(final double clanUnitPriceMultiplier) {
        this.clanUnitPriceMultiplier = clanUnitPriceMultiplier;
    }

    public double getClanPartPriceMultiplier() {
        return clanPartPriceMultiplier;
    }

    public void setClanPartPriceMultiplier(final double clanPartPriceMultiplier) {
        this.clanPartPriceMultiplier = clanPartPriceMultiplier;
    }

    public double getMixedTechUnitPriceMultiplier() {
        return mixedTechUnitPriceMultiplier;
    }

    public void setMixedTechUnitPriceMultiplier(final double mixedTechUnitPriceMultiplier) {
        this.mixedTechUnitPriceMultiplier = mixedTechUnitPriceMultiplier;
    }

    public double[] getUsedPartPriceMultipliers() {
        return usedPartPriceMultipliers;
    }

    public void setUsedPartPriceMultipliers(final double... usedPartPriceMultipliers) {
        this.usedPartPriceMultipliers = usedPartPriceMultipliers;
    }

    public double getDamagedPartsValueMultiplier() {
        return damagedPartsValueMultiplier;
    }

    public void setDamagedPartsValueMultiplier(final double damagedPartsValueMultiplier) {
        this.damagedPartsValueMultiplier = damagedPartsValueMultiplier;
    }

    public double getUnrepairablePartsValueMultiplier() {
        return unrepairablePartsValueMultiplier;
    }

    public void setUnrepairablePartsValueMultiplier(final double unrepairablePartsValueMultiplier) {
        this.unrepairablePartsValueMultiplier = unrepairablePartsValueMultiplier;
    }

    public double getCancelledOrderRefundMultiplier() {
        return cancelledOrderRefundMultiplier;
    }

    public void setCancelledOrderRefundMultiplier(final double cancelledOrderRefundMultiplier) {
        this.cancelledOrderRefundMultiplier = cancelledOrderRefundMultiplier;
    }
    //endregion Price Multipliers
    //endregion Finances Tab

    //region Markets Tab
    //region Personnel Market
    public String getPersonnelMarketType() {
        return personnelMarketName;
    }

    public void setPersonnelMarketType(final String personnelMarketName) {
        this.personnelMarketName = personnelMarketName;
    }

    public boolean getPersonnelMarketReportRefresh() {
        return personnelMarketReportRefresh;
    }

    public void setPersonnelMarketReportRefresh(final boolean personnelMarketReportRefresh) {
        this.personnelMarketReportRefresh = personnelMarketReportRefresh;
    }

    public int getPersonnelMarketRandomEliteRemoval() {
        return personnelMarketRandomEliteRemoval;
    }

    public void setPersonnelMarketRandomEliteRemoval(final int personnelMarketRandomEliteRemoval) {
        this.personnelMarketRandomEliteRemoval = personnelMarketRandomEliteRemoval;
    }

    public int getPersonnelMarketRandomVeteranRemoval() {
        return personnelMarketRandomVeteranRemoval;
    }

    public void setPersonnelMarketRandomVeteranRemoval(final int personnelMarketRandomVeteranRemoval) {
        this.personnelMarketRandomVeteranRemoval = personnelMarketRandomVeteranRemoval;
    }

    public int getPersonnelMarketRandomRegularRemoval() {
        return personnelMarketRandomRegularRemoval;
    }

    public void setPersonnelMarketRandomRegularRemoval(final int personnelMarketRandomRegularRemoval) {
        this.personnelMarketRandomRegularRemoval = personnelMarketRandomRegularRemoval;
    }

    public int getPersonnelMarketRandomGreenRemoval() {
        return personnelMarketRandomGreenRemoval;
    }

    public void setPersonnelMarketRandomGreenRemoval(final int personnelMarketRandomGreenRemoval) {
        this.personnelMarketRandomGreenRemoval = personnelMarketRandomGreenRemoval;
    }

    public int getPersonnelMarketRandomUltraGreenRemoval() {
        return personnelMarketRandomUltraGreenRemoval;
    }

    public void setPersonnelMarketRandomUltraGreenRemoval(final int personnelMarketRandomUltraGreenRemoval) {
        this.personnelMarketRandomUltraGreenRemoval = personnelMarketRandomUltraGreenRemoval;
    }

    public double getPersonnelMarketDylansWeight() {
        return personnelMarketDylansWeight;
    }

    public void setPersonnelMarketDylansWeight(final double personnelMarketDylansWeight) {
        this.personnelMarketDylansWeight = personnelMarketDylansWeight;
    }
    //endregion Personnel Market

    //region Unit Market
    public UnitMarketMethod getUnitMarketMethod() {
        return unitMarketMethod;
    }

    public void setUnitMarketMethod(final UnitMarketMethod unitMarketMethod) {
        this.unitMarketMethod = unitMarketMethod;
    }

    public boolean useUnitMarketRegionalMechVariations() {
        return unitMarketRegionalMechVariations;
    }

    public void setUnitMarketRegionalMechVariations(final boolean unitMarketRegionalMechVariations) {
        this.unitMarketRegionalMechVariations = unitMarketRegionalMechVariations;
    }

    public boolean getInstantUnitMarketDelivery() {
        return instantUnitMarketDelivery;
    }

    public void setInstantUnitMarketDelivery(final boolean instantUnitMarketDelivery) {
        this.instantUnitMarketDelivery = instantUnitMarketDelivery;
    }

    public boolean getUnitMarketReportRefresh() {
        return unitMarketReportRefresh;
    }

    public void setUnitMarketReportRefresh(final boolean unitMarketReportRefresh) {
        this.unitMarketReportRefresh = unitMarketReportRefresh;
    }
    //endregion Unit Market

    //region Contract Market
    public ContractMarketMethod getContractMarketMethod() {
        return contractMarketMethod;
    }

    public void setContractMarketMethod(final ContractMarketMethod contractMarketMethod) {
        this.contractMarketMethod = contractMarketMethod;
    }

    public boolean getContractMarketReportRefresh() {
        return contractMarketReportRefresh;
    }

    public void setContractMarketReportRefresh(final boolean contractMarketReportRefresh) {
        this.contractMarketReportRefresh = contractMarketReportRefresh;
    }
    //endregion Contract Market
    //endregion Markets Tab

    //region RATs Tab
    public boolean isUseStaticRATs() {
        return useStaticRATs;
    }

    public void setUseStaticRATs(final boolean useStaticRATs) {
        this.useStaticRATs = useStaticRATs;
    }

    public String[] getRATs() {
        return rats;
    }

    public void setRATs(final String... rats) {
        this.rats = rats;
    }

    public boolean isIgnoreRATEra() {
        return ignoreRATEra;
    }

    public void setIgnoreRATEra(final boolean ignore) {
        ignoreRATEra = ignore;
    }
    //endregion RATs Tab

    public static String getTechLevelName(int lvl) {
        switch (lvl) {
            case TECH_INTRO:
                return TechConstants.T_SIMPLE_NAMES[TechConstants.T_SIMPLE_INTRO];
            case TECH_STANDARD:
                return TechConstants.T_SIMPLE_NAMES[TechConstants.T_SIMPLE_STANDARD];
            case TECH_ADVANCED:
                return TechConstants.T_SIMPLE_NAMES[TechConstants.T_SIMPLE_ADVANCED];
            case TECH_EXPERIMENTAL:
                return TechConstants.T_SIMPLE_NAMES[TechConstants.T_SIMPLE_EXPERIMENTAL];
            case TECH_UNOFFICIAL:
                return TechConstants.T_SIMPLE_NAMES[TechConstants.T_SIMPLE_UNOFFICIAL];
            default:
                return "Unknown";
        }
    }

    public static String getTransitUnitName(int unit) {
        switch (unit) {
            case TRANSIT_UNIT_DAY:
                return "Days";
            case TRANSIT_UNIT_WEEK:
                return "Weeks";
            case TRANSIT_UNIT_MONTH:
                return "Months";
            default:
                return "Unknown";
        }
    }

    public boolean useEraMods() {
        return useEraMods;
    }

    public void setEraMods(boolean b) {
        this.useEraMods = b;
    }

    public boolean useAssignedTechFirst() {
        return assignedTechFirst;
    }

    public void setAssignedTechFirst(boolean assignedTechFirst) {
        this.assignedTechFirst = assignedTechFirst;
    }

    public boolean useResetToFirstTech() {
        return resetToFirstTech;
    }

    public void setResetToFirstTech(boolean resetToFirstTech) {
        this.resetToFirstTech = resetToFirstTech;
    }

    /**
     * @return true to use the origin faction for personnel names instead of a set faction
     */
    public boolean useOriginFactionForNames() {
        return useOriginFactionForNames;
    }

    /**
     * @param useOriginFactionForNames whether to use personnel names or a set faction
     */
    public void setUseOriginFactionForNames(boolean useOriginFactionForNames) {
        this.useOriginFactionForNames = useOriginFactionForNames;
    }

    public boolean useQuirks() {
        return useQuirks;
    }

    public void setQuirks(boolean b) {
        this.useQuirks = b;
    }

    public int getScenarioXP() {
        return scenarioXP;
    }

    public void setScenarioXP(int xp) {
        scenarioXP = xp;
    }

    public int getKillsForXP() {
        return killsForXP;
    }

    public void setKillsForXP(int k) {
        killsForXP = k;
    }

    public int getKillXPAward() {
        return killXPAward;
    }

    public void setKillXPAward(int xp) {
        killXPAward = xp;
    }

    public int getNTasksXP() {
        return nTasksXP;
    }

    public void setNTasksXP(int xp) {
        nTasksXP = xp;
    }

    public int getTaskXP() {
        return tasksXP;
    }

    public void setTaskXP(int b) {
        tasksXP = b;
    }

    public int getMistakeXP() {
        return mistakeXP;
    }

    public void setMistakeXP(int b) {
        mistakeXP = b;
    }

    public int getSuccessXP() {
        return successXP;
    }

    public void setSuccessXP(int b) {
        successXP = b;
    }

    public boolean limitByYear() {
        return limitByYear;
    }

    public void setLimitByYear(boolean b) {
        limitByYear = b;
    }

    public boolean disallowExtinctStuff() {
        return disallowExtinctStuff;
    }

    public void setDisallowExtinctStuff(boolean b) {
        disallowExtinctStuff = b;
    }

    public boolean allowClanPurchases() {
        return allowClanPurchases;
    }

    public void setAllowClanPurchases(boolean b) {
        allowClanPurchases = b;
    }

    public boolean allowISPurchases() {
        return allowISPurchases;
    }

    public void setAllowISPurchases(boolean b) {
        allowISPurchases = b;
    }

    public boolean allowCanonOnly() {
        return allowCanonOnly;
    }

    public void setAllowCanonOnly(boolean b) {
        allowCanonOnly = b;
    }

    public boolean allowCanonRefitOnly() {
        return allowCanonRefitOnly;
    }

    public void setAllowCanonRefitOnly(boolean b) {
        allowCanonRefitOnly = b;
    }

    public boolean useVariableTechLevel() {
        return variableTechLevel;
    }

    public void setVariableTechLevel(boolean b) {
        variableTechLevel = b;
    }

    public void setFactionIntroDate(boolean b) {
        factionIntroDate = b;
    }

    public boolean useFactionIntroDate() {
        return factionIntroDate;
    }

    public boolean useAmmoByType() {
        return useAmmoByType;
    }

    public void setUseAmmoByType(boolean b) {
        useAmmoByType = b;
    }

    public int getTechLevel() {
        return techLevel;
    }

    public void setTechLevel(int lvl) {
        techLevel = lvl;
    }

    public int[] getPhenotypeProbabilities() {
        return phenotypeProbabilities;
    }

    public int getPhenotypeProbability(Phenotype phenotype) {
        return getPhenotypeProbabilities()[phenotype.getIndex()];
    }

    public void setPhenotypeProbability(int index, int percentage) {
        phenotypeProbabilities[index] = percentage;
    }

    public boolean[] usePortraitForRoles() {
        return usePortraitForRole;
    }

    public boolean usePortraitForRole(final PersonnelRole role) {
        return usePortraitForRoles()[role.ordinal()];
    }

    public void setUsePortraitForRole(int index, boolean b) {
        usePortraitForRole[index] = b;
    }

    public boolean getAssignPortraitOnRoleChange() {
        return assignPortraitOnRoleChange;
    }

    public void setAssignPortraitOnRoleChange(boolean b) {
        assignPortraitOnRoleChange = b;
    }

    public int getIdleXP() {
        return idleXP;
    }

    public void setIdleXP(int xp) {
        idleXP = xp;
    }

    public int getTargetIdleXP() {
        return targetIdleXP;
    }

    public void setTargetIdleXP(int xp) {
        targetIdleXP = xp;
    }

    public int getMonthsIdleXP() {
        return monthsIdleXP;
    }

    public void setMonthsIdleXP(int m) {
        monthsIdleXP = m;
    }

    public int getContractNegotiationXP() {
        return contractNegotiationXP;
    }

    public void setContractNegotiationXP(int m) {
        contractNegotiationXP = m;
    }

    public int getAdminXP() {
        return adminXP;
    }

    public void setAdminXP(int m) {
        adminXP = m;
    }

    public int getAdminXPPeriod() {
        return adminXPPeriod;
    }

    public void setAdminXPPeriod(int m) {
        adminXPPeriod = m;
    }

    public int getEdgeCost() {
        return edgeCost;
    }

    public void setEdgeCost(int b) {
        edgeCost = b;
    }

    public int getWaitingPeriod() {
        return waitingPeriod;
    }

    public void setWaitingPeriod(int d) {
        waitingPeriod = d;
    }

    public String getAcquisitionSkill() {
        return acquisitionSkill;
    }

    public void setAcquisitionSkill(String skill) {
        acquisitionSkill = skill;
    }

    public void setAcquisitionSupportStaffOnly(boolean b) {
        this.acquisitionSupportStaffOnly = b;
    }

    public boolean isAcquisitionSupportStaffOnly() {
        return acquisitionSupportStaffOnly;
    }

    public int getNDiceTransitTime() {
        return nDiceTransitTime;
    }

    public void setNDiceTransitTime(int d) {
        nDiceTransitTime = d;
    }

    public int getConstantTransitTime() {
        return constantTransitTime;
    }

    public void setConstantTransitTime(int d) {
        constantTransitTime = d;
    }

    public int getUnitTransitTime() {
        return unitTransitTime;
    }

    public void setUnitTransitTime(int d) {
        unitTransitTime = d;
    }

    public int getAcquireMosUnit() {
        return acquireMosUnit;
    }

    public void setAcquireMosUnit(int b) {
        acquireMosUnit = b;
    }

    public int getAcquireMosBonus() {
        return acquireMosBonus;
    }

    public void setAcquireMosBonus(int b) {
        acquireMosBonus = b;
    }

    public int getAcquireMinimumTimeUnit() {
        return acquireMinimumTimeUnit;
    }

    public void setAcquireMinimumTimeUnit(int b) {
        acquireMinimumTimeUnit = b;
    }

    public int getAcquireMinimumTime() {
        return acquireMinimumTime;
    }

    public void setAcquireMinimumTime(int b) {
        acquireMinimumTime = b;
    }

    public boolean usesPlanetaryAcquisition() {
        return usePlanetaryAcquisition;
    }

    public void setPlanetaryAcquisition(boolean b) {
        usePlanetaryAcquisition = b;
    }

    public PlanetaryAcquisitionFactionLimit getPlanetAcquisitionFactionLimit() {
        return planetAcquisitionFactionLimit;
    }

    public void setPlanetAcquisitionFactionLimit(final PlanetaryAcquisitionFactionLimit planetAcquisitionFactionLimit) {
        this.planetAcquisitionFactionLimit = planetAcquisitionFactionLimit;
    }

    public boolean disallowPlanetAcquisitionClanCrossover() {
        return planetAcquisitionNoClanCrossover;
    }

    public void setDisallowPlanetAcquisitionClanCrossover(boolean b) {
        planetAcquisitionNoClanCrossover = b;
    }

    public int getMaxJumpsPlanetaryAcquisition() {
        return maxJumpsPlanetaryAcquisition;
    }

    public void setMaxJumpsPlanetaryAcquisition(int m) {
        maxJumpsPlanetaryAcquisition = m;
    }

    public int getPenaltyClanPartsFroIS() {
        return penaltyClanPartsFromIS;
    }

    public void setPenaltyClanPartsFroIS(int i) {
        penaltyClanPartsFromIS = i ;
    }

    public boolean disallowClanPartsFromIS() {
        return noClanPartsFromIS;
    }

    public void setDisallowClanPartsFromIS(boolean b) {
        noClanPartsFromIS = b;
    }

    public boolean usePlanetAcquisitionVerboseReporting() {
        return planetAcquisitionVerbose;
    }

    public void setPlanetAcquisitionVerboseReporting(boolean b) {
        planetAcquisitionVerbose = b;
    }

    public double getEquipmentContractPercent() {
        return equipmentContractPercent;
    }

    public void setEquipmentContractPercent(double b) {
        equipmentContractPercent = Math.min(b, MAXIMUM_COMBAT_EQUIPMENT_PERCENT);
    }

    public boolean useEquipmentContractBase() {
        return equipmentContractBase;
    }

    public void setEquipmentContractBase(boolean b) {
        this.equipmentContractBase = b;
    }

    public boolean useEquipmentContractSaleValue() {
        return equipmentContractSaleValue;
    }

    public void setEquipmentContractSaleValue(boolean b) {
        this.equipmentContractSaleValue = b;
    }

    public double getDropshipContractPercent() {
        return dropshipContractPercent;
    }

    public void setDropshipContractPercent(double b) {
        dropshipContractPercent = Math.min(b, MAXIMUM_DROPSHIP_EQUIPMENT_PERCENT);
    }

    public double getJumpshipContractPercent() {
        return jumpshipContractPercent;
    }

    public void setJumpshipContractPercent(double b) {
        jumpshipContractPercent = Math.min(b, MAXIMUM_JUMPSHIP_EQUIPMENT_PERCENT);
    }

    public double getWarshipContractPercent() {
        return warshipContractPercent;
    }

    public void setWarshipContractPercent(double b) {
        warshipContractPercent = Math.min(b, MAXIMUM_WARSHIP_EQUIPMENT_PERCENT);
    }

    public boolean useBLCSaleValue() {
        return blcSaleValue;
    }

    public void setBLCSaleValue(boolean b) {
        this.blcSaleValue = b;
    }

    public boolean getOverageRepaymentInFinalPayment() {
        return overageRepaymentInFinalPayment;
    }

    public void setOverageRepaymentInFinalPayment(boolean overageRepaymentInFinalPayment) {
        this.overageRepaymentInFinalPayment = overageRepaymentInFinalPayment;
    }

    public int getClanAcquisitionPenalty() {
        return clanAcquisitionPenalty;
    }

    public void setClanAcquisitionPenalty(int b) {
        clanAcquisitionPenalty = b;
    }

    public int getIsAcquisitionPenalty() {
        return isAcquisitionPenalty;
    }

    public void setIsAcquisitionPenalty(int b) {
        isAcquisitionPenalty = b;
    }

    public int getPlanetTechAcquisitionBonus(int type) {
        if (type < 0 || type >= planetTechAcquisitionBonus.length) {
            return 0;
        }
        return planetTechAcquisitionBonus[type];
    }

    public void setPlanetTechAcquisitionBonus(int base, int type) {
        if (type < 0 || type >= planetTechAcquisitionBonus.length) {
            return;
        }
        this.planetTechAcquisitionBonus[type] = base;
    }

    public int getPlanetIndustryAcquisitionBonus(int type) {
        if (type < 0 || type >= planetIndustryAcquisitionBonus.length) {
            return 0;
        }
        return planetIndustryAcquisitionBonus[type];
    }

    public void setPlanetIndustryAcquisitionBonus(int base, int type) {
        if (type < 0 || type >= planetIndustryAcquisitionBonus.length) {
            return;
        }
        this.planetIndustryAcquisitionBonus[type] = base;
    }

    public int getPlanetOutputAcquisitionBonus(int type) {
        if (type < 0 || type >= planetOutputAcquisitionBonus.length) {
            return 0;
        }
        return planetOutputAcquisitionBonus[type];
    }

    public void setPlanetOutputAcquisitionBonus(int base, int type) {
        if (type < 0 || type >= planetOutputAcquisitionBonus.length) {
            return;
        }
        this.planetOutputAcquisitionBonus[type] = base;
    }

    public boolean isDestroyByMargin() {
        return destroyByMargin;
    }

    public void setDestroyByMargin(boolean b) {
        destroyByMargin = b;
    }

    public int getDestroyMargin() {
        return destroyMargin;
    }

    public void setDestroyMargin(int d) {
        destroyMargin = d;
    }

    public int getDestroyPartTarget() {
        return destroyPartTarget;
    }

    public void setDestroyPartTarget(int d) {
        destroyPartTarget = d;
    }

    public boolean useAeroSystemHits() {
        return useAeroSystemHits;
    }

    public void setUseAeroSystemHits(boolean b) {
        useAeroSystemHits = b;
    }

    public int getMaxAcquisitions() {
        return maxAcquisitions;
    }

    public void setMaxAcquisitions(int d) {
        maxAcquisitions = d;
    }

    public boolean getUseAtB() {
        return useAtB;
    }

    public void setUseAtB(boolean useAtB) {
        this.useAtB = useAtB;
    }

    public boolean getUseStratCon() {
        return useStratCon;
    }

    public void setUseStratCon(boolean useStratCon) {
        this.useStratCon = useStratCon;
    }

    public boolean getUseAero() {
        return useAero;
    }

    public void setUseAero(boolean useAero) {
        this.useAero = useAero;
    }

    public boolean getUseVehicles() {
        return useVehicles;
    }

    public void setUseVehicles(boolean useVehicles) {
        this.useVehicles = useVehicles;
    }

    public boolean getClanVehicles() {
        return clanVehicles;
    }

    public void setClanVehicles(boolean clanVehicles) {
        this.clanVehicles = clanVehicles;
    }

    public boolean getDoubleVehicles() {
        return doubleVehicles;
    }

    public void setDoubleVehicles(boolean doubleVehicles) {
        this.doubleVehicles = doubleVehicles;
    }

    public boolean getAdjustPlayerVehicles() {
        return adjustPlayerVehicles;
    }

    public int getOpforLanceTypeMechs() {
        return opforLanceTypeMechs;
    }

    public void setOpforLanceTypeMechs(int weight) {
        opforLanceTypeMechs = weight;
    }

    public int getOpforLanceTypeMixed() {
        return opforLanceTypeMixed;
    }

    public void setOpforLanceTypeMixed(int weight) {
        opforLanceTypeMixed = weight;
    }

    public int getOpforLanceTypeVehicles() {
        return opforLanceTypeVehicles;
    }

    public void setOpforLanceTypeVehicles(int weight) {
        opforLanceTypeVehicles = weight;
    }

    public boolean getOpforUsesVTOLs() {
        return opforUsesVTOLs;
    }

    public void setOpforUsesVTOLs(boolean vtol) {
        opforUsesVTOLs = vtol;
    }

    public void setAdjustPlayerVehicles(boolean adjust) {
        adjustPlayerVehicles = adjust;
    }

    public boolean getUseDropShips() {
        return useDropShips;
    }

    public void setUseDropShips(boolean useDropShips) {
        this.useDropShips = useDropShips;
    }

    public int getSkillLevel() {
        return skillLevel;
    }

    public void setSkillLevel(int level) {
        skillLevel = level;
    }

    public boolean getAeroRecruitsHaveUnits() {
        return aeroRecruitsHaveUnits;
    }

    public void setAeroRecruitsHaveUnits(boolean haveUnits) {
        aeroRecruitsHaveUnits = haveUnits;
    }

    public boolean getUseShareSystem() {
        return useShareSystem;
    }

    public boolean getSharesExcludeLargeCraft() {
        return sharesExcludeLargeCraft;
    }

    public void setSharesExcludeLargeCraft(boolean exclude) {
        sharesExcludeLargeCraft = exclude;
    }

    public boolean getSharesForAll() {
        return sharesForAll;
    }

    public void setSharesForAll(boolean set) {
        sharesForAll = set;
    }

    public boolean doRetirementRolls() {
        return retirementRolls;
    }

    public void setRetirementRolls(boolean roll) {
        retirementRolls = roll;
    }

    public boolean getCustomRetirementMods() {
        return customRetirementMods;
    }

    public void setCustomRetirementMods(boolean mods) {
        customRetirementMods = mods;
    }

    public boolean getFoundersNeverRetire() {
        return foundersNeverRetire;
    }

    public void setFoundersNeverRetire(boolean mods) {
        foundersNeverRetire = mods;
    }

    public boolean canAtBAddDependents() {
        return atbAddDependents;
    }

    public void setAtBAddDependents(boolean b) {
        atbAddDependents = b;
    }

    public boolean getDependentsNeverLeave() {
        return dependentsNeverLeave;
    }

    public void setDependentsNeverLeave(boolean b) {
        dependentsNeverLeave = b;
    }

    public boolean getTrackOriginalUnit() {
        return trackOriginalUnit;
    }

    public void setTrackOriginalUnit(boolean track) {
        trackOriginalUnit = track;
    }

    public boolean isMercSizeLimited() {
        return mercSizeLimited;
    }

    public boolean getTrackUnitFatigue() {
        return trackUnitFatigue;
    }

    public void setTrackUnitFatigue(boolean fatigue) {
        trackUnitFatigue = fatigue;
    }

    public void setMercSizeLimited(boolean limit) {
        mercSizeLimited = limit;
    }

    public void setUseShareSystem(boolean shares) {
        useShareSystem = shares;
    }

    public boolean getRegionalMechVariations() {
        return regionalMechVariations;
    }

    public void setRegionalMechVariations(boolean regionalMechVariations) {
        this.regionalMechVariations = regionalMechVariations;
    }

    public boolean getAttachedPlayerCamouflage() {
        return attachedPlayerCamouflage;
    }

    public void setAttachedPlayerCamouflage(boolean attachedPlayerCamouflage) {
        this.attachedPlayerCamouflage = attachedPlayerCamouflage;
    }

    public boolean getPlayerControlsAttachedUnits() {
        return playerControlsAttachedUnits;
    }

    public void setPlayerControlsAttachedUnits(boolean playerControlsAttachedUnits) {
        this.playerControlsAttachedUnits = playerControlsAttachedUnits;
    }

    public int getSearchRadius() {
        return searchRadius;
    }

    public void setSearchRadius(int radius) {
        searchRadius = radius;
    }

    /**
     * @param role the {@link AtBLanceRole} to get the battle chance for
     * @return the chance of having a battle for the specified role
     */
    public int getAtBBattleChance(final AtBLanceRole role) {
        return role.isUnassigned() ? 0 : atbBattleChance[role.ordinal()];
    }

    /**
     * @param role      the {@link AtBLanceRole} ordinal value
     * @param frequency the frequency to set the generation to (percent chance from 0 to 100)
     */
    public void setAtBBattleChance(int role, int frequency) {
        if (frequency < 0) {
            frequency = 0;
        } else if (frequency > 100) {
            frequency = 100;
        }

        this.atbBattleChance[role] = frequency;
    }

    public boolean generateChases() {
        return generateChases;
    }

    public void setGenerateChases(boolean generateChases) {
        this.generateChases = generateChases;
    }

    public boolean getVariableContractLength() {
        return variableContractLength;
    }

    public void setVariableContractLength(boolean variable) {
        variableContractLength = variable;
    }

    public boolean getUseWeatherConditions() {
        return useWeatherConditions;
    }

    public void setUseWeatherConditions(boolean useWeatherConditions) {
        this.useWeatherConditions = useWeatherConditions;
    }

    public boolean getUseLightConditions() {
        return useLightConditions;
    }

    public void setUseLightConditions(boolean useLightConditions) {
        this.useLightConditions = useLightConditions;
    }

    public boolean getUsePlanetaryConditions() {
        return usePlanetaryConditions;
    }

    public void setUsePlanetaryConditions(boolean usePlanetaryConditions) {
        this.usePlanetaryConditions = usePlanetaryConditions;
    }

    public boolean getUseLeadership() {
        return useLeadership;
    }

    public void setUseLeadership(boolean useLeadership) {
        this.useLeadership = useLeadership;
    }

    public boolean getUseStrategy() {
        return useStrategy;
    }

    public void setUseStrategy(boolean useStrategy) {
        this.useStrategy = useStrategy;
    }

    public int getBaseStrategyDeployment() {
        return baseStrategyDeployment;
    }

    public void setBaseStrategyDeployment(int baseStrategyDeployment) {
        this.baseStrategyDeployment = baseStrategyDeployment;
    }

    public int getAdditionalStrategyDeployment() {
        return additionalStrategyDeployment;
    }

    public void setAdditionalStrategyDeployment(int additionalStrategyDeployment) {
        this.additionalStrategyDeployment = additionalStrategyDeployment;
    }

    public boolean getAdjustPaymentForStrategy() {
        return adjustPaymentForStrategy;
    }

    public void setAdjustPaymentForStrategy(boolean adjustPaymentForStrategy) {
        this.adjustPaymentForStrategy = adjustPaymentForStrategy;
    }

    public boolean getRestrictPartsByMission() {
        return restrictPartsByMission;
    }

    public void setRestrictPartsByMission(boolean restrictPartsByMission) {
        this.restrictPartsByMission = restrictPartsByMission;
    }

    public boolean getLimitLanceWeight() {
        return limitLanceWeight;
    }

    public void setLimitLanceWeight(boolean limit) {
        limitLanceWeight = limit;
    }

    public boolean getLimitLanceNumUnits() {
        return limitLanceNumUnits;
    }

    public void setLimitLanceNumUnits(boolean limit) {
        limitLanceNumUnits = limit;
    }

    //region Mass Repair/ Mass Salvage
    public boolean massRepairUseRepair() {
        return massRepairUseRepair;
    }

    public void setMassRepairUseRepair(boolean massRepairUseRepair) {
        this.massRepairUseRepair = massRepairUseRepair;
    }

    public boolean massRepairUseSalvage() {
        return massRepairUseSalvage;
    }

    public void setMassRepairUseSalvage(boolean massRepairUseSalvage) {
        this.massRepairUseSalvage = massRepairUseSalvage;
    }

    public boolean massRepairUseExtraTime() {
        return massRepairUseExtraTime;
    }

    public void setMassRepairUseExtraTime(boolean b) {
        this.massRepairUseExtraTime = b;
    }

    public boolean massRepairUseRushJob() {
        return massRepairUseRushJob;
    }

    public void setMassRepairUseRushJob(boolean b) {
        this.massRepairUseRushJob = b;
    }

    public boolean massRepairAllowCarryover() {
        return massRepairAllowCarryover;
    }

    public void setMassRepairAllowCarryover(boolean b) {
        this.massRepairAllowCarryover = b;
    }

    public boolean massRepairOptimizeToCompleteToday() {
        return massRepairOptimizeToCompleteToday;
    }

    public void setMassRepairOptimizeToCompleteToday(boolean massRepairOptimizeToCompleteToday) {
        this.massRepairOptimizeToCompleteToday = massRepairOptimizeToCompleteToday;
    }

    public boolean massRepairScrapImpossible() {
        return massRepairScrapImpossible;
    }

    public void setMassRepairScrapImpossible(boolean b) {
        this.massRepairScrapImpossible = b;
    }

    public boolean massRepairUseAssignedTechsFirst() {
        return massRepairUseAssignedTechsFirst;
    }

    public void setMassRepairUseAssignedTechsFirst(boolean massRepairUseAssignedTechsFirst) {
        this.massRepairUseAssignedTechsFirst = massRepairUseAssignedTechsFirst;
    }

    public void setMassRepairReplacePod(boolean setMassRepairReplacePod) {
        this.massRepairReplacePod = setMassRepairReplacePod;
    }

    public boolean massRepairReplacePod() {
        return massRepairReplacePod;
    }

    public List<MassRepairOption> getMassRepairOptions() {
        return (massRepairOptions != null) ? massRepairOptions : new ArrayList<>();
    }

    public void setMassRepairOptions(List<MassRepairOption> massRepairOptions) {
        this.massRepairOptions = massRepairOptions;
    }

    public void addMassRepairOption(MassRepairOption mro) {
        if (mro.getType() == PartRepairType.UNKNOWN_LOCATION) {
            return;
        }

        getMassRepairOptions().removeIf(massRepairOption -> massRepairOption.getType() == mro.getType());
        getMassRepairOptions().add(mro);
    }
    //endregion Mass Repair/ Mass Salvage

    public void setAllowOpforAeros(boolean allowOpforAeros) {
        this.allowOpforAeros = allowOpforAeros;
    }

    public boolean getAllowOpforAeros() {
        return allowOpforAeros;
    }

    public void setAllowOpforLocalUnits(boolean allowOpforLocalUnits) {
        this.allowOpforLocalUnits = allowOpforLocalUnits;
    }

    public boolean getAllowOpforLocalUnits() {
        return allowOpforLocalUnits;
    }

    public void setOpforAeroChance(int chance) {
        this.opforAeroChance = chance;
    }

    public int getOpforAeroChance() {
        return opforAeroChance;
    }

    public void setOpforLocalUnitChance(int chance) {
        this.opforLocalUnitChance = chance;
    }

    public int getOpforLocalUnitChance() {
        return opforLocalUnitChance;
    }

    public int getFixedMapChance() {
        return fixedMapChance;
    }

    public void setFixedMapChance(int fixedMapChance) {
        this.fixedMapChance = fixedMapChance;
    }

    public void writeToXml(PrintWriter pw1, int indent) {
        pw1.println(MekHqXmlUtil.indentStr(indent) + "<campaignOptions>");
        //region General Tab
        MekHqXmlUtil.writeSimpleXmlTag(pw1, indent + 1, "manualUnitRatingModifier", getManualUnitRatingModifier());
        //endregion General Tab

        //region Repair and Maintenance Tab
        //region Maintenance
        MekHqXmlUtil.writeSimpleXmlTag(pw1, indent + 1, "logMaintenance", logMaintenance);
        //endregion Maintenance
        //endregion Repair and Maintenance Tab

        MekHqXmlUtil.writeSimpleXmlTag(pw1, indent + 1, "useFactionForNames", useOriginFactionForNames);
        MekHqXmlUtil.writeSimpleXmlTag(pw1, indent + 1, "unitRatingMethod", unitRatingMethod.name());
        MekHqXmlUtil.writeSimpleXmlTag(pw1, indent + 1, "useEraMods", useEraMods);
        MekHqXmlUtil.writeSimpleXmlTag(pw1, indent + 1, "assignedTechFirst", assignedTechFirst);
        MekHqXmlUtil.writeSimpleXmlTag(pw1, indent + 1, "resetToFirstTech", resetToFirstTech);
        MekHqXmlUtil.writeSimpleXmlTag(pw1, indent + 1, "useQuirks", useQuirks);
        MekHqXmlUtil.writeSimpleXmlTag(pw1, indent + 1, "scenarioXP", scenarioXP);
        MekHqXmlUtil.writeSimpleXmlTag(pw1, indent + 1, "killsForXP", killsForXP);
        MekHqXmlUtil.writeSimpleXmlTag(pw1, indent + 1, "killXPAward", killXPAward);
        MekHqXmlUtil.writeSimpleXmlTag(pw1, indent + 1, "nTasksXP", nTasksXP);
        MekHqXmlUtil.writeSimpleXmlTag(pw1, indent + 1, "tasksXP", tasksXP);
        MekHqXmlUtil.writeSimpleXmlTag(pw1, indent + 1, "mistakeXP", mistakeXP);
        MekHqXmlUtil.writeSimpleXmlTag(pw1, indent + 1, "successXP", successXP);
        MekHqXmlUtil.writeSimpleXmlTag(pw1, indent + 1, "idleXP", idleXP);
        MekHqXmlUtil.writeSimpleXmlTag(pw1, indent + 1, "targetIdleXP", targetIdleXP);
        MekHqXmlUtil.writeSimpleXmlTag(pw1, indent + 1, "monthsIdleXP", monthsIdleXP);
        MekHqXmlUtil.writeSimpleXmlTag(pw1, indent + 1, "contractNegotiationXP", contractNegotiationXP);
        MekHqXmlUtil.writeSimpleXmlTag(pw1, indent + 1, "adminWeeklyXP", adminXP);
        MekHqXmlUtil.writeSimpleXmlTag(pw1, indent + 1, "adminXPPeriod", adminXPPeriod);
        MekHqXmlUtil.writeSimpleXmlTag(pw1, indent + 1, "edgeCost", edgeCost);
        MekHqXmlUtil.writeSimpleXmlTag(pw1, indent + 1, "limitByYear", limitByYear);
        MekHqXmlUtil.writeSimpleXmlTag(pw1, indent + 1, "disallowExtinctStuff", disallowExtinctStuff);
        MekHqXmlUtil.writeSimpleXmlTag(pw1, indent + 1, "allowClanPurchases", allowClanPurchases);
        MekHqXmlUtil.writeSimpleXmlTag(pw1, indent + 1, "allowISPurchases", allowISPurchases);
        MekHqXmlUtil.writeSimpleXmlTag(pw1, indent + 1, "allowCanonOnly", allowCanonOnly);
        MekHqXmlUtil.writeSimpleXmlTag(pw1, indent + 1, "allowCanonRefitOnly", allowCanonRefitOnly);
        MekHqXmlUtil.writeSimpleXmlTag(pw1, indent + 1, "variableTechLevel", variableTechLevel);
        MekHqXmlUtil.writeSimpleXmlTag(pw1, indent + 1, "factionIntroDate", factionIntroDate);
        MekHqXmlUtil.writeSimpleXmlTag(pw1, indent + 1, "useAmmoByType", useAmmoByType);
        MekHqXmlUtil.writeSimpleXmlTag(pw1, indent + 1, "waitingPeriod", waitingPeriod);
        MekHqXmlUtil.writeSimpleXmlTag(pw1, indent + 1, "acquisitionSkill", acquisitionSkill);
        MekHqXmlUtil.writeSimpleXmlTag(pw1, indent + 1, "acquisitionSupportStaffOnly", acquisitionSupportStaffOnly);
        MekHqXmlUtil.writeSimpleXmlTag(pw1, indent + 1, "techLevel", techLevel);
        MekHqXmlUtil.writeSimpleXmlTag(pw1, indent + 1, "nDiceTransitTime", nDiceTransitTime);
        MekHqXmlUtil.writeSimpleXmlTag(pw1, indent + 1, "constantTransitTime", constantTransitTime);
        MekHqXmlUtil.writeSimpleXmlTag(pw1, indent + 1, "unitTransitTime", unitTransitTime);
        MekHqXmlUtil.writeSimpleXmlTag(pw1, indent + 1, "acquireMosBonus", acquireMosBonus);
        MekHqXmlUtil.writeSimpleXmlTag(pw1, indent + 1, "acquireMosUnit", acquireMosUnit);
        MekHqXmlUtil.writeSimpleXmlTag(pw1, indent + 1, "acquireMinimumTime", acquireMinimumTime);
        MekHqXmlUtil.writeSimpleXmlTag(pw1, indent + 1, "acquireMinimumTimeUnit", acquireMinimumTimeUnit);
        MekHqXmlUtil.writeSimpleXmlTag(pw1, indent + 1, "usePlanetaryAcquisition", usePlanetaryAcquisition);
        MekHqXmlUtil.writeSimpleXmlTag(pw1, indent + 1, "planetAcquisitionFactionLimit", getPlanetAcquisitionFactionLimit().name());
        MekHqXmlUtil.writeSimpleXmlTag(pw1, indent + 1, "planetAcquisitionNoClanCrossover", planetAcquisitionNoClanCrossover);
        MekHqXmlUtil.writeSimpleXmlTag(pw1, indent + 1, "noClanPartsFromIS", noClanPartsFromIS);
        MekHqXmlUtil.writeSimpleXmlTag(pw1, indent + 1, "penaltyClanPartsFromIS", penaltyClanPartsFromIS);
        MekHqXmlUtil.writeSimpleXmlTag(pw1, indent + 1, "planetAcquisitionVerbose", planetAcquisitionVerbose);
        MekHqXmlUtil.writeSimpleXmlTag(pw1, indent + 1, "maxJumpsPlanetaryAcquisition", maxJumpsPlanetaryAcquisition);
        MekHqXmlUtil.writeSimpleXmlTag(pw1, indent + 1, "equipmentContractPercent", equipmentContractPercent);
        MekHqXmlUtil.writeSimpleXmlTag(pw1, indent + 1, "dropshipContractPercent", dropshipContractPercent);
        MekHqXmlUtil.writeSimpleXmlTag(pw1, indent + 1, "jumpshipContractPercent", jumpshipContractPercent);
        MekHqXmlUtil.writeSimpleXmlTag(pw1, indent + 1, "warshipContractPercent", warshipContractPercent);
        MekHqXmlUtil.writeSimpleXmlTag(pw1, indent + 1, "equipmentContractBase", equipmentContractBase);
        MekHqXmlUtil.writeSimpleXmlTag(pw1, indent + 1, "equipmentContractSaleValue", equipmentContractSaleValue);
        MekHqXmlUtil.writeSimpleXmlTag(pw1, indent + 1, "blcSaleValue", blcSaleValue);
        MekHqXmlUtil.writeSimpleXmlTag(pw1, indent + 1, "overageRepaymentInFinalPayment", overageRepaymentInFinalPayment);
        MekHqXmlUtil.writeSimpleXmlTag(pw1, indent + 1, "clanAcquisitionPenalty", clanAcquisitionPenalty);
        MekHqXmlUtil.writeSimpleXmlTag(pw1, indent + 1, "isAcquisitionPenalty", isAcquisitionPenalty);
        MekHqXmlUtil.writeSimpleXmlTag(pw1, indent + 1, "destroyByMargin", destroyByMargin);
        MekHqXmlUtil.writeSimpleXmlTag(pw1, indent + 1, "destroyMargin", destroyMargin);
        MekHqXmlUtil.writeSimpleXmlTag(pw1, indent + 1, "destroyPartTarget", destroyPartTarget);
        MekHqXmlUtil.writeSimpleXmlTag(pw1, indent + 1, "useAeroSystemHits", useAeroSystemHits);
        MekHqXmlUtil.writeSimpleXmlTag(pw1, indent + 1, "maintenanceCycleDays", maintenanceCycleDays);
        MekHqXmlUtil.writeSimpleXmlTag(pw1, indent + 1, "maintenanceBonus", maintenanceBonus);
        MekHqXmlUtil.writeSimpleXmlTag(pw1, indent + 1, "useQualityMaintenance", useQualityMaintenance);
        MekHqXmlUtil.writeSimpleXmlTag(pw1, indent + 1, "reverseQualityNames", reverseQualityNames);
        MekHqXmlUtil.writeSimpleXmlTag(pw1, indent + 1, "useUnofficalMaintenance", useUnofficialMaintenance);
        MekHqXmlUtil.writeSimpleXmlTag(pw1, indent + 1, "checkMaintenance", checkMaintenance);
        MekHqXmlUtil.writeSimpleXmlTag(pw1, indent + 1, "maxAcquisitions", maxAcquisitions);

        //region Personnel Tab
        //region General Personnel
        MekHqXmlUtil.writeSimpleXMLTag(pw1, ++indent, "useTactics", useTactics());
        MekHqXmlUtil.writeSimpleXMLTag(pw1, indent, "useInitiativeBonus", useInitiativeBonus());
        MekHqXmlUtil.writeSimpleXMLTag(pw1, indent, "useToughness", useToughness());
        MekHqXmlUtil.writeSimpleXMLTag(pw1, indent, "useArtillery", useArtillery());
        MekHqXmlUtil.writeSimpleXMLTag(pw1, indent, "useAbilities", useAbilities());
        MekHqXmlUtil.writeSimpleXMLTag(pw1, indent, "useEdge", useEdge());
        MekHqXmlUtil.writeSimpleXMLTag(pw1, indent, "useSupportEdge", useSupportEdge());
        MekHqXmlUtil.writeSimpleXMLTag(pw1, indent, "useImplants", useImplants());
        MekHqXmlUtil.writeSimpleXMLTag(pw1, indent, "alternativeQualityAveraging", useAlternativeQualityAveraging());
        MekHqXmlUtil.writeSimpleXMLTag(pw1, indent, "useTransfers", useTransfers());
        MekHqXmlUtil.writeSimpleXMLTag(pw1, indent, "personnelLogSkillGain", isPersonnelLogSkillGain());
        MekHqXmlUtil.writeSimpleXMLTag(pw1, indent, "personnelLogAbilityGain", isPersonnelLogAbilityGain());
        MekHqXmlUtil.writeSimpleXMLTag(pw1, indent, "personnelLogEdgeGain", isPersonnelLogEdgeGain());
        //endregion General Personnel

        //region Expanded Personnel Information
        MekHqXmlUtil.writeSimpleXMLTag(pw1, indent, "useTimeInService", getUseTimeInService());
        MekHqXmlUtil.writeSimpleXMLTag(pw1, indent, "timeInServiceDisplayFormat", getTimeInServiceDisplayFormat().name());
        MekHqXmlUtil.writeSimpleXMLTag(pw1, indent, "useTimeInRank", getUseTimeInRank());
        MekHqXmlUtil.writeSimpleXMLTag(pw1, indent, "timeInRankDisplayFormat", getTimeInRankDisplayFormat().name());
        MekHqXmlUtil.writeSimpleXMLTag(pw1, indent, "useRetirementDateTracking", useRetirementDateTracking());
        MekHqXmlUtil.writeSimpleXMLTag(pw1, indent, "trackTotalEarnings", isTrackTotalEarnings());
        MekHqXmlUtil.writeSimpleXMLTag(pw1, indent, "trackTotalXPEarnings", isTrackTotalXPEarnings());
        MekHqXmlUtil.writeSimpleXMLTag(pw1, indent, "showOriginFaction", showOriginFaction());
        //endregion Expanded Personnel Information

        //region Medical
        MekHqXmlUtil.writeSimpleXMLTag(pw1, indent, "useAdvancedMedical", useAdvancedMedical());
        MekHqXmlUtil.writeSimpleXMLTag(pw1, indent, "healWaitingPeriod", getHealingWaitingPeriod());
        MekHqXmlUtil.writeSimpleXMLTag(pw1, indent, "naturalHealingWaitingPeriod", getNaturalHealingWaitingPeriod());
        MekHqXmlUtil.writeSimpleXMLTag(pw1, indent, "minimumHitsForVehicles", getMinimumHitsForVehicles());
        MekHqXmlUtil.writeSimpleXMLTag(pw1, indent, "useRandomHitsForVehicles", useRandomHitsForVehicles());
        MekHqXmlUtil.writeSimpleXMLTag(pw1, indent, "tougherHealing", useTougherHealing());
        //endregion Medical

        //region Prisoners
        MekHqXmlUtil.writeSimpleXMLTag(pw1, indent, "prisonerCaptureStyle", getPrisonerCaptureStyle().name());
        MekHqXmlUtil.writeSimpleXMLTag(pw1, indent, "defaultPrisonerStatus", getDefaultPrisonerStatus().name());
        MekHqXmlUtil.writeSimpleXMLTag(pw1, indent, "prisonerBabyStatus", getPrisonerBabyStatus());
        MekHqXmlUtil.writeSimpleXMLTag(pw1, indent, "useAtBPrisonerDefection", useAtBPrisonerDefection());
        MekHqXmlUtil.writeSimpleXMLTag(pw1, indent, "useAtBPrisonerRansom", useAtBPrisonerRansom());
        //endregion Prisoners

        //region Personnel Randomization
        MekHqXmlUtil.writeSimpleXMLTag(pw1, indent, "useDylansRandomXP", useDylansRandomXP());
        getRandomOriginOptions().writeToXML(pw1, indent);
        //endregion Personnel Randomization

        //region Family
        MekHqXmlUtil.writeSimpleXMLTag(pw1, indent, "displayFamilyLevel", getDisplayFamilyLevel().name());
        //endregion Family

        //region Salary
        MekHqXmlUtil.writeSimpleXMLTag(pw1, indent, "salaryCommissionMultiplier", getSalaryCommissionMultiplier());
        MekHqXmlUtil.writeSimpleXMLTag(pw1, indent, "salaryEnlistedMultiplier", getSalaryEnlistedMultiplier());
        MekHqXmlUtil.writeSimpleXMLTag(pw1, indent, "salaryAntiMekMultiplier", getSalaryAntiMekMultiplier());
        MekHqXmlUtil.writeSimpleXMLTag(pw1, indent, "salarySpecialistInfantryMultiplier", getSalarySpecialistInfantryMultiplier());
        MekHqXmlUtil.writeSimpleXMLTag(pw1, indent, "salaryXPMultiplier", getSalaryXPMultipliers());
        MekHqXmlUtil.writeSimpleXMLTag(pw1, indent, "salaryTypeBase", Utilities.printMoneyArray(getRoleBaseSalaries()));
        //endregion Salary

        //region Marriage
        MekHqXmlUtil.writeSimpleXMLTag(pw1, indent, "useManualMarriages", useManualMarriages());
        MekHqXmlUtil.writeSimpleXMLTag(pw1, indent, "minimumMarriageAge", getMinimumMarriageAge());
        MekHqXmlUtil.writeSimpleXMLTag(pw1, indent, "checkMutualAncestorsDepth", checkMutualAncestorsDepth());
        MekHqXmlUtil.writeSimpleXMLTag(pw1, indent, "logMarriageNameChange", logMarriageNameChange());
        MekHqXmlUtil.writeSimpleXMLTag(pw1, indent, "randomMarriageSurnameWeights", getMarriageSurnameWeights());
        MekHqXmlUtil.writeSimpleXMLTag(pw1, indent, "useRandomMarriages", useRandomMarriages());
        MekHqXmlUtil.writeSimpleXMLTag(pw1, indent, "chanceRandomMarriages", getChanceRandomMarriages());
        MekHqXmlUtil.writeSimpleXMLTag(pw1, indent, "marriageAgeRange", getMarriageAgeRange());
        MekHqXmlUtil.writeSimpleXMLTag(pw1, indent, "useRandomSameSexMarriages", useRandomSameSexMarriages());
        MekHqXmlUtil.writeSimpleXMLTag(pw1, indent, "chanceRandomSameSexMarriages", getChanceRandomSameSexMarriages());
        //endregion Marriage

        //region Procreation
        MekHqXmlUtil.writeSimpleXMLTag(pw1, indent, "useManualProcreation", isUseManualProcreation());
        MekHqXmlUtil.writeSimpleXMLTag(pw1, indent, "useClannerProcreation", isUseClannerProcreation());
        MekHqXmlUtil.writeSimpleXMLTag(pw1, indent, "usePrisonerProcreation", isUsePrisonerProcreation());
        MekHqXmlUtil.writeSimpleXMLTag(pw1, indent, "multiplePregnancyOccurrences", getMultiplePregnancyOccurrences());
        MekHqXmlUtil.writeSimpleXMLTag(pw1, indent, "babySurnameStyle", getBabySurnameStyle().name());
        MekHqXmlUtil.writeSimpleXMLTag(pw1, indent, "assignNonPrisonerBabiesFounderTag", isAssignNonPrisonerBabiesFounderTag());
        MekHqXmlUtil.writeSimpleXMLTag(pw1, indent, "assignChildrenOfFoundersFounderTag", isAssignChildrenOfFoundersFounderTag());
        MekHqXmlUtil.writeSimpleXMLTag(pw1, indent, "determineFatherAtBirth", isDetermineFatherAtBirth());
        MekHqXmlUtil.writeSimpleXMLTag(pw1, indent, "displayTrueDueDate", isDisplayTrueDueDate());
        MekHqXmlUtil.writeSimpleXMLTag(pw1, indent, "logProcreation", isLogProcreation());
        MekHqXmlUtil.writeSimpleXMLTag(pw1, indent, "randomProcreationMethod", getRandomProcreationMethod().name());
        MekHqXmlUtil.writeSimpleXMLTag(pw1, indent, "useRelationshiplessRandomProcreation", isUseRelationshiplessRandomProcreation());
        MekHqXmlUtil.writeSimpleXMLTag(pw1, indent, "useRandomClannerProcreation", isUseRandomClannerProcreation());
        MekHqXmlUtil.writeSimpleXMLTag(pw1, indent, "useRandomPrisonerProcreation", isUseRandomPrisonerProcreation());
        MekHqXmlUtil.writeSimpleXMLTag(pw1, indent, "percentageRandomProcreationRelationshipChance", getPercentageRandomProcreationRelationshipChance());
        MekHqXmlUtil.writeSimpleXMLTag(pw1, indent, "percentageRandomProcreationRelationshiplessChance", getPercentageRandomProcreationRelationshiplessChance());
        //endregion Procreation

        //region Death
        MekHqXmlUtil.writeSimpleXMLTag(pw1, indent, "keepMarriedNameUponSpouseDeath", getKeepMarriedNameUponSpouseDeath());
        //endregion Death
        //endregion Personnel Tab

        //region Finances Tab
        MekHqXmlUtil.writeSimpleXmlTag(pw1, indent, "payForParts", payForParts);
        MekHqXmlUtil.writeSimpleXmlTag(pw1, indent, "payForRepairs", payForRepairs);
        MekHqXmlUtil.writeSimpleXmlTag(pw1, indent, "payForUnits", payForUnits);
        MekHqXmlUtil.writeSimpleXmlTag(pw1, indent, "payForSalaries", payForSalaries);
        MekHqXmlUtil.writeSimpleXmlTag(pw1, indent, "payForOverhead", payForOverhead);
        MekHqXmlUtil.writeSimpleXmlTag(pw1, indent, "payForMaintain", payForMaintain);
        MekHqXmlUtil.writeSimpleXmlTag(pw1, indent, "payForTransport", payForTransport);
        MekHqXmlUtil.writeSimpleXmlTag(pw1, indent, "sellUnits", sellUnits);
        MekHqXmlUtil.writeSimpleXmlTag(pw1, indent, "sellParts", sellParts);
        MekHqXmlUtil.writeSimpleXmlTag(pw1, indent, "payForRecruitment", payForRecruitment);
        MekHqXmlUtil.writeSimpleXmlTag(pw1, indent, "useLoanLimits", useLoanLimits);
        MekHqXmlUtil.writeSimpleXmlTag(pw1, indent, "usePercentageMaint", usePercentageMaint);
        MekHqXmlUtil.writeSimpleXmlTag(pw1, indent, "infantryDontCount", infantryDontCount);
        MekHqXmlUtil.writeSimpleXmlTag(pw1, indent, "usePeacetimeCost", usePeacetimeCost);
        MekHqXmlUtil.writeSimpleXmlTag(pw1, indent, "useExtendedPartsModifier", useExtendedPartsModifier);
        MekHqXmlUtil.writeSimpleXmlTag(pw1, indent, "showPeacetimeCost", showPeacetimeCost);
        MekHqXmlUtil.writeSimpleXmlTag(pw1, indent, "financialYearDuration", financialYearDuration.name());
        MekHqXmlUtil.writeSimpleXmlTag(pw1, indent, "newFinancialYearFinancesToCSVExport", newFinancialYearFinancesToCSVExport);

        //region Price Multipliers
        MekHqXmlUtil.writeSimpleXmlTag(pw1, indent, "commonPartPriceMultiplier", getCommonPartPriceMultiplier());
        MekHqXmlUtil.writeSimpleXmlTag(pw1, indent, "innerSphereUnitPriceMultiplier", getInnerSphereUnitPriceMultiplier());
        MekHqXmlUtil.writeSimpleXmlTag(pw1, indent, "innerSpherePartPriceMultiplier", getInnerSpherePartPriceMultiplier());
        MekHqXmlUtil.writeSimpleXmlTag(pw1, indent, "clanUnitPriceMultiplier", getClanUnitPriceMultiplier());
        MekHqXmlUtil.writeSimpleXmlTag(pw1, indent, "clanPartPriceMultiplier", getClanPartPriceMultiplier());
        MekHqXmlUtil.writeSimpleXmlTag(pw1, indent, "mixedTechUnitPriceMultiplier", getMixedTechUnitPriceMultiplier());
        MekHqXmlUtil.writeSimpleXMLTag(pw1, indent, "usedPartPriceMultipliers", getUsedPartPriceMultipliers());
        MekHqXmlUtil.writeSimpleXmlTag(pw1, indent, "damagedPartsValueMultiplier", getDamagedPartsValueMultiplier());
        MekHqXmlUtil.writeSimpleXmlTag(pw1, indent, "unrepairablePartsValueMultiplier", getUnrepairablePartsValueMultiplier());
        MekHqXmlUtil.writeSimpleXmlTag(pw1, indent, "cancelledOrderRefundMultiplier", getCancelledOrderRefundMultiplier());
        //endregion Price Multipliers
        //endregion Finances Tab

        //region Markets Tab
        //region Personnel Market
        MekHqXmlUtil.writeSimpleXMLTag(pw1, indent, "personnelMarketName", getPersonnelMarketType());
        MekHqXmlUtil.writeSimpleXMLTag(pw1, indent, "personnelMarketReportRefresh", getPersonnelMarketReportRefresh());
        MekHqXmlUtil.writeSimpleXMLTag(pw1, indent, "personnelMarketRandomEliteRemoval", getPersonnelMarketRandomEliteRemoval());
        MekHqXmlUtil.writeSimpleXMLTag(pw1, indent, "personnelMarketRandomVeteranRemoval", getPersonnelMarketRandomVeteranRemoval());
        MekHqXmlUtil.writeSimpleXMLTag(pw1, indent, "personnelMarketRandomRegularRemoval", getPersonnelMarketRandomRegularRemoval());
        MekHqXmlUtil.writeSimpleXMLTag(pw1, indent, "personnelMarketRandomGreenRemoval", getPersonnelMarketRandomGreenRemoval());
        MekHqXmlUtil.writeSimpleXMLTag(pw1, indent, "personnelMarketRandomUltraGreenRemoval", getPersonnelMarketRandomUltraGreenRemoval());
        MekHqXmlUtil.writeSimpleXMLTag(pw1, indent, "personnelMarketDylansWeight", getPersonnelMarketDylansWeight());
        //endregion Personnel Market

        //region Unit Market
        MekHqXmlUtil.writeSimpleXMLTag(pw1, indent, "unitMarketMethod", getUnitMarketMethod().name());
        MekHqXmlUtil.writeSimpleXMLTag(pw1, indent, "unitMarketRegionalMechVariations", useUnitMarketRegionalMechVariations());
        MekHqXmlUtil.writeSimpleXMLTag(pw1, indent, "instantUnitMarketDelivery", getInstantUnitMarketDelivery());
        MekHqXmlUtil.writeSimpleXMLTag(pw1, indent, "unitMarketReportRefresh", getUnitMarketReportRefresh());
        //endregion Unit Market

        //region Contract Market
        MekHqXmlUtil.writeSimpleXMLTag(pw1, indent, "contractMarketMethod", getContractMarketMethod().name());
        MekHqXmlUtil.writeSimpleXMLTag(pw1, indent, "contractMarketReportRefresh", getContractMarketReportRefresh());
        //endregion Contract Market
        //endregion Markets Tab

        //region RATs Tab
        MekHqXmlUtil.writeSimpleXMLTag(pw1, indent, "useStaticRATs", isUseStaticRATs());
        MekHqXmlUtil.writeSimpleXMLTag(pw1, indent, "rats", getRATs());
        MekHqXmlUtil.writeSimpleXMLTag(pw1, indent--, "ignoreRATEra", isIgnoreRATEra());
        //endregion RATs Tab

        pw1.println(MekHqXmlUtil.indentStr(indent + 1)
                + "<phenotypeProbabilities>"
                + StringUtils.join(phenotypeProbabilities, ',')
                + "</phenotypeProbabilities>");
        MekHqXmlUtil.writeSimpleXmlTag(pw1, indent + 1, "useAtB", useAtB);
        MekHqXmlUtil.writeSimpleXmlTag(pw1, indent + 1, "useStratCon", useStratCon);
        MekHqXmlUtil.writeSimpleXmlTag(pw1, indent + 1, "useAero", useAero);
        MekHqXmlUtil.writeSimpleXmlTag(pw1, indent + 1, "useVehicles", useVehicles);
        MekHqXmlUtil.writeSimpleXmlTag(pw1, indent + 1, "clanVehicles", clanVehicles);
        MekHqXmlUtil.writeSimpleXmlTag(pw1, indent + 1, "doubleVehicles", doubleVehicles);
        MekHqXmlUtil.writeSimpleXmlTag(pw1, indent + 1, "adjustPlayerVehicles", adjustPlayerVehicles);
        MekHqXmlUtil.writeSimpleXmlTag(pw1, indent + 1, "opforLanceTypeMechs", opforLanceTypeMechs);
        MekHqXmlUtil.writeSimpleXmlTag(pw1, indent + 1, "opforLanceTypeMixed", opforLanceTypeMixed);
        MekHqXmlUtil.writeSimpleXmlTag(pw1, indent + 1, "opforLanceTypeVehicles", opforLanceTypeVehicles);
        MekHqXmlUtil.writeSimpleXmlTag(pw1, indent + 1, "opforUsesVTOLs", opforUsesVTOLs);
        MekHqXmlUtil.writeSimpleXmlTag(pw1, indent + 1, "useDropShips", useDropShips);
        MekHqXmlUtil.writeSimpleXmlTag(pw1, indent + 1, "skillLevel", skillLevel);
        MekHqXmlUtil.writeSimpleXmlTag(pw1, indent + 1, "aeroRecruitsHaveUnits", aeroRecruitsHaveUnits);
        MekHqXmlUtil.writeSimpleXmlTag(pw1, indent + 1, "useShareSystem", useShareSystem);
        MekHqXmlUtil.writeSimpleXmlTag(pw1, indent + 1, "sharesExcludeLargeCraft", sharesExcludeLargeCraft);
        MekHqXmlUtil.writeSimpleXmlTag(pw1, indent + 1, "sharesForAll", sharesForAll);
        MekHqXmlUtil.writeSimpleXmlTag(pw1, indent + 1, "retirementRolls", retirementRolls);
        MekHqXmlUtil.writeSimpleXmlTag(pw1, indent + 1, "customRetirementMods", customRetirementMods);
        MekHqXmlUtil.writeSimpleXmlTag(pw1, indent + 1, "foundersNeverRetire", foundersNeverRetire);
        MekHqXmlUtil.writeSimpleXmlTag(pw1, indent + 1, "atbAddDependents", atbAddDependents);
        MekHqXmlUtil.writeSimpleXmlTag(pw1, indent + 1, "dependentsNeverLeave", dependentsNeverLeave);
        MekHqXmlUtil.writeSimpleXmlTag(pw1, indent + 1, "trackUnitFatigue", trackUnitFatigue);
        MekHqXmlUtil.writeSimpleXmlTag(pw1, indent + 1, "mercSizeLimited", mercSizeLimited);
        MekHqXmlUtil.writeSimpleXmlTag(pw1, indent + 1, "trackOriginalUnit", trackOriginalUnit);
        MekHqXmlUtil.writeSimpleXmlTag(pw1, indent + 1, "regionalMechVariations", regionalMechVariations);
        MekHqXmlUtil.writeSimpleXmlTag(pw1, indent + 1, "attachedPlayerCamouflage", attachedPlayerCamouflage);
        MekHqXmlUtil.writeSimpleXmlTag(pw1, indent + 1, "playerControlsAttachedUnits", playerControlsAttachedUnits);
        MekHqXmlUtil.writeSimpleXmlTag(pw1, indent + 1, "searchRadius", searchRadius);
        pw1.println(MekHqXmlUtil.indentStr(indent + 1)
                + "<atbBattleChance>"
                + StringUtils.join(atbBattleChance, ',')
                + "</atbBattleChance>");
        MekHqXmlUtil.writeSimpleXmlTag(pw1, indent + 1, "generateChases", generateChases);
        MekHqXmlUtil.writeSimpleXmlTag(pw1, indent + 1, "variableContractLength", variableContractLength);
        MekHqXmlUtil.writeSimpleXmlTag(pw1, indent + 1, "useWeatherConditions", useWeatherConditions);
        MekHqXmlUtil.writeSimpleXmlTag(pw1, indent + 1, "useLightConditions", useLightConditions);
        MekHqXmlUtil.writeSimpleXmlTag(pw1, indent + 1, "usePlanetaryConditions", usePlanetaryConditions);
        MekHqXmlUtil.writeSimpleXmlTag(pw1, indent + 1, "useLeadership", useLeadership);
        MekHqXmlUtil.writeSimpleXmlTag(pw1, indent + 1, "useStrategy", useStrategy);
        MekHqXmlUtil.writeSimpleXmlTag(pw1, indent + 1, "baseStrategyDeployment", baseStrategyDeployment);
        MekHqXmlUtil.writeSimpleXmlTag(pw1, indent + 1, "additionalStrategyDeployment", additionalStrategyDeployment);
        MekHqXmlUtil.writeSimpleXmlTag(pw1, indent + 1, "adjustPaymentForStrategy", adjustPaymentForStrategy);
        MekHqXmlUtil.writeSimpleXmlTag(pw1, indent + 1, "restrictPartsByMission", restrictPartsByMission);
        MekHqXmlUtil.writeSimpleXmlTag(pw1, indent + 1, "limitLanceWeight", limitLanceWeight);
        MekHqXmlUtil.writeSimpleXmlTag(pw1, indent + 1, "limitLanceNumUnits", limitLanceNumUnits);
        MekHqXmlUtil.writeSimpleXmlTag(pw1, indent + 1, "assignPortraitOnRoleChange", assignPortraitOnRoleChange);
        MekHqXmlUtil.writeSimpleXmlTag(pw1, indent + 1, "allowOpforAeros", allowOpforAeros);
        MekHqXmlUtil.writeSimpleXmlTag(pw1, indent + 1, "allowOpforLocalUnits", allowOpforLocalUnits);
        MekHqXmlUtil.writeSimpleXmlTag(pw1, indent + 1, "opforAeroChance", opforAeroChance);
        MekHqXmlUtil.writeSimpleXmlTag(pw1, indent + 1, "opforLocalUnitChance", opforLocalUnitChance);
        MekHqXmlUtil.writeSimpleXmlTag(pw1, indent + 1, "fixedMapChance", fixedMapChance);

        //Mass Repair/Salvage Options
        MekHqXmlUtil.writeSimpleXmlTag(pw1, ++indent, "massRepairUseRepair", massRepairUseRepair());
        MekHqXmlUtil.writeSimpleXmlTag(pw1, indent, "massRepairUseSalvage", massRepairUseSalvage());
        MekHqXmlUtil.writeSimpleXmlTag(pw1, indent, "massRepairUseExtraTime", massRepairUseExtraTime);
        MekHqXmlUtil.writeSimpleXmlTag(pw1, indent, "massRepairUseRushJob", massRepairUseRushJob);
        MekHqXmlUtil.writeSimpleXmlTag(pw1, indent, "massRepairAllowCarryover", massRepairAllowCarryover);
        MekHqXmlUtil.writeSimpleXmlTag(pw1, indent, "massRepairOptimizeToCompleteToday", massRepairOptimizeToCompleteToday);
        MekHqXmlUtil.writeSimpleXmlTag(pw1, indent, "massRepairScrapImpossible", massRepairScrapImpossible);
        MekHqXmlUtil.writeSimpleXmlTag(pw1, indent, "massRepairUseAssignedTechsFirst", massRepairUseAssignedTechsFirst);
        MekHqXmlUtil.writeSimpleXmlTag(pw1, indent, "massRepairReplacePod", massRepairReplacePod);

        MekHqXmlUtil.writeSimpleXMLOpenIndentedLine(pw1, indent++, "massRepairOptions");
        for (MassRepairOption massRepairOption : massRepairOptions) {
            massRepairOption.writeToXML(pw1, indent);
        }
        MekHqXmlUtil.writeSimpleXMLCloseIndentedLine(pw1, --indent, "massRepairOptions");

        pw1.println(MekHqXmlUtil.indentStr(indent)
                + "<planetTechAcquisitionBonus>"
                + StringUtils.join(planetTechAcquisitionBonus, ',')
                + "</planetTechAcquisitionBonus>");
        pw1.println(MekHqXmlUtil.indentStr(indent)
                + "<planetIndustryAcquisitionBonus>"
                + StringUtils.join(planetIndustryAcquisitionBonus, ',')
                + "</planetIndustryAcquisitionBonus>");
        pw1.println(MekHqXmlUtil.indentStr(indent)
                + "<planetOutputAcquisitionBonus>"
                + StringUtils.join(planetOutputAcquisitionBonus, ',')
                + "</planetOutputAcquisitionBonus>");


        // cannot use StringUtils.join for a boolean array, so we are using this instead
        StringBuilder csv = new StringBuilder();
        for (int i = 0; i < usePortraitForRoles().length; i++) {
            csv.append(usePortraitForRoles()[i]);
            if (i < usePortraitForRoles().length - 1) {
                csv.append(",");
            }
        }

        MekHqXmlUtil.writeSimpleXmlTag(pw1, indent, "usePortraitForType", csv.toString());
        MekHqXmlUtil.writeSimpleXMLCloseIndentedLine(pw1, --indent, "campaignOptions");
    }

    public static CampaignOptions generateCampaignOptionsFromXml(Node wn, Version version) {
        MekHQ.getLogger().info("Loading Campaign Options from Version " + version + " XML...");

        wn.normalize();
        CampaignOptions retVal = new CampaignOptions();
        NodeList wList = wn.getChildNodes();

        // Okay, lets iterate through the children, eh?
        for (int x = 0; x < wList.getLength(); x++) {
            Node wn2 = wList.item(x);

            // If it's not an element node, we ignore it.
            if (wn2.getNodeType() != Node.ELEMENT_NODE) {
                continue;
            }

            MekHQ.getLogger().debug(String.format("%s\n\t%s", wn2.getNodeName(), wn2.getTextContent()));
            try {
                //region Repair and Maintenance Tab
                if (wn2.getNodeName().equalsIgnoreCase("checkMaintenance")) {
                    retVal.checkMaintenance = Boolean.parseBoolean(wn2.getTextContent().trim());
                } else if (wn2.getNodeName().equalsIgnoreCase("maintenanceCycleDays")) {
                    retVal.maintenanceCycleDays = Integer.parseInt(wn2.getTextContent().trim());
                } else if (wn2.getNodeName().equalsIgnoreCase("maintenanceBonus")) {
                    retVal.maintenanceBonus = Integer.parseInt(wn2.getTextContent().trim());
                } else if (wn2.getNodeName().equalsIgnoreCase("useQualityMaintenance")) {
                    retVal.useQualityMaintenance = Boolean.parseBoolean(wn2.getTextContent());
                } else if (wn2.getNodeName().equalsIgnoreCase("reverseQualityNames")) {
                    retVal.reverseQualityNames = Boolean.parseBoolean(wn2.getTextContent());
                } else if (wn2.getNodeName().equalsIgnoreCase("useUnofficalMaintenance")) {
                    retVal.useUnofficialMaintenance = Boolean.parseBoolean(wn2.getTextContent());
                } else if (wn2.getNodeName().equalsIgnoreCase("logMaintenance")) {
                    retVal.logMaintenance = Boolean.parseBoolean(wn2.getTextContent());
                //endregion Repair and Maintenance Tab

                } else if (wn2.getNodeName().equalsIgnoreCase("useFactionForNames")) {
                    retVal.setUseOriginFactionForNames(Boolean.parseBoolean(wn2.getTextContent().trim()));
                } else if (wn2.getNodeName().equalsIgnoreCase("useEraMods")) {
                    retVal.useEraMods = Boolean.parseBoolean(wn2.getTextContent());
                } else if (wn2.getNodeName().equalsIgnoreCase("assignedTechFirst")) {
                    retVal.assignedTechFirst = Boolean.parseBoolean(wn2.getTextContent());
                } else if (wn2.getNodeName().equalsIgnoreCase("resetToFirstTech")) {
                    retVal.resetToFirstTech = Boolean.parseBoolean(wn2.getTextContent());
                } else if (wn2.getNodeName().equalsIgnoreCase("useQuirks")) {
                    retVal.useQuirks = Boolean.parseBoolean(wn2.getTextContent());
                } else if (wn2.getNodeName().equalsIgnoreCase("scenarioXP")) {
                    retVal.scenarioXP = Integer.parseInt(wn2.getTextContent().trim());
                } else if (wn2.getNodeName().equalsIgnoreCase("killsForXP")) {
                    retVal.killsForXP = Integer.parseInt(wn2.getTextContent().trim());
                } else if (wn2.getNodeName().equalsIgnoreCase("killXPAward")) {
                    retVal.killXPAward = Integer.parseInt(wn2.getTextContent().trim());
                } else if (wn2.getNodeName().equalsIgnoreCase("nTasksXP")) {
                    retVal.nTasksXP = Integer.parseInt(wn2.getTextContent().trim());
                } else if (wn2.getNodeName().equalsIgnoreCase("tasksXP")) {
                    retVal.tasksXP = Integer.parseInt(wn2.getTextContent().trim());
                } else if (wn2.getNodeName().equalsIgnoreCase("successXP")) {
                    retVal.successXP = Integer.parseInt(wn2.getTextContent().trim());
                } else if (wn2.getNodeName().equalsIgnoreCase("mistakeXP")) {
                    retVal.mistakeXP = Integer.parseInt(wn2.getTextContent().trim());
                } else if (wn2.getNodeName().equalsIgnoreCase("idleXP")) {
                    retVal.idleXP = Integer.parseInt(wn2.getTextContent().trim());
                } else if (wn2.getNodeName().equalsIgnoreCase("targetIdleXP")) {
                    retVal.targetIdleXP = Integer.parseInt(wn2.getTextContent().trim());
                } else if (wn2.getNodeName().equalsIgnoreCase("monthsIdleXP")) {
                    retVal.monthsIdleXP = Integer.parseInt(wn2.getTextContent().trim());
                } else if (wn2.getNodeName().equalsIgnoreCase("contractNegotiationXP")) {
                    retVal.contractNegotiationXP = Integer.parseInt(wn2.getTextContent().trim());
                } else if (wn2.getNodeName().equalsIgnoreCase("adminWeeklyXP")) {
                    retVal.adminXP = Integer.parseInt(wn2.getTextContent().trim());
                } else if (wn2.getNodeName().equalsIgnoreCase("adminXPPeriod")) {
                    retVal.adminXPPeriod = Integer.parseInt(wn2.getTextContent().trim());
                } else if (wn2.getNodeName().equalsIgnoreCase("edgeCost")) {
                    retVal.edgeCost = Integer.parseInt(wn2.getTextContent().trim());
                } else if (wn2.getNodeName().equalsIgnoreCase("waitingPeriod")) {
                    retVal.waitingPeriod = Integer.parseInt(wn2.getTextContent().trim());
                } else if (wn2.getNodeName().equalsIgnoreCase("acquisitionSkill")) {
                    retVal.acquisitionSkill = wn2.getTextContent().trim();
                } else if (wn2.getNodeName().equalsIgnoreCase("nDiceTransitTime")) {
                    retVal.nDiceTransitTime = Integer.parseInt(wn2.getTextContent().trim());
                } else if (wn2.getNodeName().equalsIgnoreCase("constantTransitTime")) {
                    retVal.constantTransitTime = Integer.parseInt(wn2.getTextContent().trim());
                } else if (wn2.getNodeName().equalsIgnoreCase("unitTransitTime")) {
                    retVal.unitTransitTime = Integer.parseInt(wn2.getTextContent().trim());
                } else if (wn2.getNodeName().equalsIgnoreCase("acquireMosBonus")) {
                    retVal.acquireMosBonus = Integer.parseInt(wn2.getTextContent().trim());
                } else if (wn2.getNodeName().equalsIgnoreCase("acquireMosUnit")) {
                    retVal.acquireMosUnit = Integer.parseInt(wn2.getTextContent().trim());
                } else if (wn2.getNodeName().equalsIgnoreCase("acquireMinimumTime")) {
                    retVal.acquireMinimumTime = Integer.parseInt(wn2.getTextContent().trim());
                } else if (wn2.getNodeName().equalsIgnoreCase("acquireMinimumTimeUnit")) {
                    retVal.acquireMinimumTimeUnit = Integer.parseInt(wn2.getTextContent().trim());
                } else if (wn2.getNodeName().equalsIgnoreCase("clanAcquisitionPenalty")) {
                    retVal.clanAcquisitionPenalty = Integer.parseInt(wn2.getTextContent().trim());
                } else if (wn2.getNodeName().equalsIgnoreCase("isAcquisitionPenalty")) {
                    retVal.isAcquisitionPenalty = Integer.parseInt(wn2.getTextContent().trim());
                } else if (wn2.getNodeName().equalsIgnoreCase("usePlanetaryAcquisition")) {
                    retVal.usePlanetaryAcquisition = Boolean.parseBoolean(wn2.getTextContent().trim());
                } else if (wn2.getNodeName().equalsIgnoreCase("planetAcquisitionFactionLimit")) {
                    retVal.setPlanetAcquisitionFactionLimit(PlanetaryAcquisitionFactionLimit.parseFromString(wn2.getTextContent().trim()));
                } else if (wn2.getNodeName().equalsIgnoreCase("planetAcquisitionNoClanCrossover")) {
                    retVal.planetAcquisitionNoClanCrossover = Boolean.parseBoolean(wn2.getTextContent().trim());
                } else if (wn2.getNodeName().equalsIgnoreCase("noClanPartsFromIS")) {
                    retVal.noClanPartsFromIS = Boolean.parseBoolean(wn2.getTextContent().trim());
                } else if (wn2.getNodeName().equalsIgnoreCase("penaltyClanPartsFromIS")) {
                    retVal.penaltyClanPartsFromIS = Integer.parseInt(wn2.getTextContent().trim());
                } else if (wn2.getNodeName().equalsIgnoreCase("planetAcquisitionVerbose")) {
                    retVal.planetAcquisitionVerbose = Boolean.parseBoolean(wn2.getTextContent().trim());
                } else if (wn2.getNodeName().equalsIgnoreCase("maxJumpsPlanetaryAcquisition")) {
                    retVal.maxJumpsPlanetaryAcquisition = Integer.parseInt(wn2.getTextContent().trim());
                } else if (wn2.getNodeName().equalsIgnoreCase("planetTechAcquisitionBonus")) {
                    String[] values = wn2.getTextContent().split(",");
                    for (int i = 0; i < values.length; i++) {
                        retVal.planetTechAcquisitionBonus[i] = Integer.parseInt(values[i]);
                    }
                } else if (wn2.getNodeName().equalsIgnoreCase("planetIndustryAcquisitionBonus")) {
                    String[] values = wn2.getTextContent().split(",");
                    for (int i = 0; i < values.length; i++) {
                        retVal.planetIndustryAcquisitionBonus[i] = Integer.parseInt(values[i]);
                    }
                } else if (wn2.getNodeName().equalsIgnoreCase("planetOutputAcquisitionBonus")) {
                    String[] values = wn2.getTextContent().split(",");
                    for (int i = 0; i < values.length; i++) {
                        retVal.planetOutputAcquisitionBonus[i] = Integer.parseInt(values[i]);
                    }
                } else if (wn2.getNodeName().equalsIgnoreCase("equipmentContractPercent")) {
                    retVal.setEquipmentContractPercent(Double.parseDouble(wn2.getTextContent().trim()));
                } else if (wn2.getNodeName().equalsIgnoreCase("dropshipContractPercent")) {
                    retVal.setDropshipContractPercent(Double.parseDouble(wn2.getTextContent().trim()));
                } else if (wn2.getNodeName().equalsIgnoreCase("jumpshipContractPercent")) {
                    retVal.setJumpshipContractPercent(Double.parseDouble(wn2.getTextContent().trim()));
                } else if (wn2.getNodeName().equalsIgnoreCase("warshipContractPercent")) {
                    retVal.setWarshipContractPercent(Double.parseDouble(wn2.getTextContent().trim()));
                } else if (wn2.getNodeName().equalsIgnoreCase("equipmentContractBase")) {
                    retVal.equipmentContractBase = Boolean.parseBoolean(wn2.getTextContent().trim());
                } else if (wn2.getNodeName().equalsIgnoreCase("equipmentContractSaleValue")) {
                    retVal.equipmentContractSaleValue = Boolean.parseBoolean(wn2.getTextContent().trim());
                } else if (wn2.getNodeName().equalsIgnoreCase("blcSaleValue")) {
                    retVal.blcSaleValue = Boolean.parseBoolean(wn2.getTextContent().trim());
                } else if (wn2.getNodeName().equalsIgnoreCase("overageRepaymentInFinalPayment")) {
                    retVal.setOverageRepaymentInFinalPayment(Boolean.parseBoolean(wn2.getTextContent().trim()));
                } else if (wn2.getNodeName().equalsIgnoreCase("acquisitionSupportStaffOnly")) {
                    retVal.acquisitionSupportStaffOnly = Boolean.parseBoolean(wn2.getTextContent().trim());
                } else if (wn2.getNodeName().equalsIgnoreCase("limitByYear")) {
                    retVal.limitByYear = Boolean.parseBoolean(wn2.getTextContent().trim());
                } else if (wn2.getNodeName().equalsIgnoreCase("disallowExtinctStuff")) {
                    retVal.disallowExtinctStuff = Boolean.parseBoolean(wn2.getTextContent().trim());
                } else if (wn2.getNodeName().equalsIgnoreCase("allowClanPurchases")) {
                    retVal.allowClanPurchases = Boolean.parseBoolean(wn2.getTextContent().trim());
                } else if (wn2.getNodeName().equalsIgnoreCase("allowISPurchases")) {
                    retVal.allowISPurchases = Boolean.parseBoolean(wn2.getTextContent().trim());
                } else if (wn2.getNodeName().equalsIgnoreCase("allowCanonOnly")) {
                    retVal.allowCanonOnly = Boolean.parseBoolean(wn2.getTextContent().trim());
                } else if (wn2.getNodeName().equalsIgnoreCase("allowCanonRefitOnly")) {
                    retVal.allowCanonRefitOnly = Boolean.parseBoolean(wn2.getTextContent().trim());
                } else if (wn2.getNodeName().equalsIgnoreCase("useAmmoByType")) {
                    retVal.useAmmoByType = Boolean.parseBoolean(wn2.getTextContent().trim());
                } else if (wn2.getNodeName().equalsIgnoreCase("variableTechLevel")) {
                    retVal.variableTechLevel = Boolean.parseBoolean(wn2.getTextContent());
                } else if (wn2.getNodeName().equalsIgnoreCase("factionIntroDate")) {
                    retVal.factionIntroDate = Boolean.parseBoolean(wn2.getTextContent());
                } else if (wn2.getNodeName().equalsIgnoreCase("techLevel")) {
                    retVal.techLevel = Integer.parseInt(wn2.getTextContent().trim());
                } else if (wn2.getNodeName().equalsIgnoreCase("unitRatingMethod")
                        || wn2.getNodeName().equalsIgnoreCase("dragoonsRatingMethod")) {
                    retVal.setUnitRatingMethod(UnitRatingMethod.parseFromString(wn2.getTextContent().trim()));
                } else if (wn2.getNodeName().equalsIgnoreCase("manualUnitRatingModifier")) {
                    retVal.setManualUnitRatingModifier(Integer.parseInt(wn2.getTextContent()));
                } else if (wn2.getNodeName().equalsIgnoreCase("usePortraitForType")) {
                    String[] values = wn2.getTextContent().split(",");
                    if (version.isLowerThan("0.49.0")) {
                        for (int i = 0; i < values.length; i++) {
                            retVal.setUsePortraitForRole(PersonnelRole.parseFromString(String.valueOf(i)).ordinal(),
                                    Boolean.parseBoolean(values[i].trim()));
                        }
                    } else {
                        for (int i = 0; i < values.length; i++) {
                            retVal.setUsePortraitForRole(i, Boolean.parseBoolean(values[i].trim()));
                        }
                    }
                } else if (wn2.getNodeName().equalsIgnoreCase("assignPortraitOnRoleChange")) {
                    retVal.assignPortraitOnRoleChange = Boolean.parseBoolean(wn2.getTextContent().trim());
                } else if (wn2.getNodeName().equalsIgnoreCase("destroyByMargin")) {
                    retVal.destroyByMargin = Boolean.parseBoolean(wn2.getTextContent().trim());
                } else if (wn2.getNodeName().equalsIgnoreCase("destroyMargin")) {
                    retVal.destroyMargin = Integer.parseInt(wn2.getTextContent().trim());
                } else if (wn2.getNodeName().equalsIgnoreCase("destroyPartTarget")) {
                    retVal.destroyPartTarget = Integer.parseInt(wn2.getTextContent().trim());
                } else if (wn2.getNodeName().equalsIgnoreCase("useAeroSystemHits")) {
                    retVal.useAeroSystemHits = Boolean.parseBoolean(wn2.getTextContent().trim());
                } else if (wn2.getNodeName().equalsIgnoreCase("maxAcquisitions")) {
                    retVal.maxAcquisitions = Integer.parseInt(wn2.getTextContent().trim());

                //region Personnel Tab
                //region General Personnel
                } else if (wn2.getNodeName().equalsIgnoreCase("useTactics")) {
                    retVal.setUseTactics(Boolean.parseBoolean(wn2.getTextContent()));
                } else if (wn2.getNodeName().equalsIgnoreCase("useInitBonus") // Legacy - 0.49.1 Removal
                        || wn2.getNodeName().equalsIgnoreCase("useInitiativeBonus")) {
                    retVal.setUseInitiativeBonus(Boolean.parseBoolean(wn2.getTextContent()));
                } else if (wn2.getNodeName().equalsIgnoreCase("useToughness")) {
                    retVal.setUseToughness(Boolean.parseBoolean(wn2.getTextContent()));
                } else if (wn2.getNodeName().equalsIgnoreCase("useArtillery")) {
                    retVal.setUseArtillery(Boolean.parseBoolean(wn2.getTextContent()));
                } else if (wn2.getNodeName().equalsIgnoreCase("useAbilities")) {
                    retVal.setUseAbilities(Boolean.parseBoolean(wn2.getTextContent()));
                } else if (wn2.getNodeName().equalsIgnoreCase("useEdge")) {
                    retVal.setUseEdge(Boolean.parseBoolean(wn2.getTextContent()));
                } else if (wn2.getNodeName().equalsIgnoreCase("useSupportEdge")) {
                    retVal.setUseSupportEdge(Boolean.parseBoolean(wn2.getTextContent()));
                } else if (wn2.getNodeName().equalsIgnoreCase("useImplants")) {
                    retVal.setUseImplants(Boolean.parseBoolean(wn2.getTextContent()));
                } else if (wn2.getNodeName().equalsIgnoreCase("altQualityAveraging") // Legacy - 0.49.1 Removal
                        || wn2.getNodeName().equalsIgnoreCase("alternativeQualityAveraging")) {
                    retVal.setAlternativeQualityAveraging(Boolean.parseBoolean(wn2.getTextContent()));
                } else if (wn2.getNodeName().equalsIgnoreCase("useTransfers")) {
                    retVal.setUseTransfers(Boolean.parseBoolean(wn2.getTextContent().trim()));
                } else if (wn2.getNodeName().equalsIgnoreCase("personnelLogSkillGain")) {
                    retVal.setPersonnelLogSkillGain(Boolean.parseBoolean(wn2.getTextContent().trim()));
                } else if (wn2.getNodeName().equalsIgnoreCase("personnelLogAbilityGain")) {
                    retVal.setPersonnelLogAbilityGain(Boolean.parseBoolean(wn2.getTextContent().trim()));
                } else if (wn2.getNodeName().equalsIgnoreCase("personnelLogEdgeGain")) {
                    retVal.setPersonnelLogEdgeGain(Boolean.parseBoolean(wn2.getTextContent().trim()));
                //endregion General Personnel

                //region Expanded Personnel Information
                } else if (wn2.getNodeName().equalsIgnoreCase("useTimeInService")) {
                    retVal.setUseTimeInService(Boolean.parseBoolean(wn2.getTextContent().trim()));
                } else if (wn2.getNodeName().equalsIgnoreCase("timeInServiceDisplayFormat")) {
                    retVal.setTimeInServiceDisplayFormat(TimeInDisplayFormat.valueOf(wn2.getTextContent().trim()));
                } else if (wn2.getNodeName().equalsIgnoreCase("useTimeInRank")) {
                    retVal.setUseTimeInRank(Boolean.parseBoolean(wn2.getTextContent().trim()));
                } else if (wn2.getNodeName().equalsIgnoreCase("timeInRankDisplayFormat")) {
                    retVal.setTimeInRankDisplayFormat(TimeInDisplayFormat.valueOf(wn2.getTextContent().trim()));
                } else if (wn2.getNodeName().equalsIgnoreCase("useRetirementDateTracking")) {
                    retVal.setUseRetirementDateTracking(Boolean.parseBoolean(wn2.getTextContent().trim()));
                } else if (wn2.getNodeName().equalsIgnoreCase("trackTotalEarnings")) {
                    retVal.setTrackTotalEarnings(Boolean.parseBoolean(wn2.getTextContent().trim()));
                } else if (wn2.getNodeName().equalsIgnoreCase("trackTotalXPEarnings")) {
                    retVal.setTrackTotalXPEarnings(Boolean.parseBoolean(wn2.getTextContent().trim()));
                } else if (wn2.getNodeName().equalsIgnoreCase("showOriginFaction")) {
                    retVal.setShowOriginFaction(Boolean.parseBoolean(wn2.getTextContent()));
                //endregion Expanded Personnel Information

                //region Medical
                } else if (wn2.getNodeName().equalsIgnoreCase("useAdvancedMedical")) {
                    retVal.setUseAdvancedMedical(Boolean.parseBoolean(wn2.getTextContent()));
                } else if (wn2.getNodeName().equalsIgnoreCase("healWaitingPeriod")) {
                    retVal.setHealingWaitingPeriod(Integer.parseInt(wn2.getTextContent().trim()));
                } else if (wn2.getNodeName().equalsIgnoreCase("naturalHealingWaitingPeriod")) {
                    retVal.setNaturalHealingWaitingPeriod(Integer.parseInt(wn2.getTextContent().trim()));
                } else if (wn2.getNodeName().equalsIgnoreCase("minimumHitsForVees") // Legacy - 0.49.1 Removal
                        || wn2.getNodeName().equalsIgnoreCase("minimumHitsForVehicles")) {
                    retVal.setMinimumHitsForVehicles(Integer.parseInt(wn2.getTextContent().trim()));
                } else if (wn2.getNodeName().equalsIgnoreCase("useRandomHitsForVees") // Legacy - 0.49.1 Removal
                        || wn2.getNodeName().equalsIgnoreCase("useRandomHitsForVehicles")) {
                    retVal.setUseRandomHitsForVehicles(Boolean.parseBoolean(wn2.getTextContent().trim()));
                } else if (wn2.getNodeName().equalsIgnoreCase("tougherHealing")) {
                    retVal.setTougherHealing(Boolean.parseBoolean(wn2.getTextContent().trim()));
                //endregion Medical

                //region Prisoners
                } else if (wn2.getNodeName().equalsIgnoreCase("prisonerCaptureStyle")) {
                    retVal.setPrisonerCaptureStyle(PrisonerCaptureStyle.valueOf(wn2.getTextContent().trim()));
                } else if (wn2.getNodeName().equalsIgnoreCase("defaultPrisonerStatus")) {
                    // Most of this is legacy - 0.47.X Removal
                    String prisonerStatus = wn2.getTextContent().trim();

                    try {
                        prisonerStatus = String.valueOf(Integer.parseInt(prisonerStatus) + 1);
                    } catch (Exception ignored) {

                    }

                    retVal.setDefaultPrisonerStatus(PrisonerStatus.parseFromString(prisonerStatus));
                } else if (wn2.getNodeName().equalsIgnoreCase("prisonerBabyStatus")) {
                    retVal.setPrisonerBabyStatus(Boolean.parseBoolean(wn2.getTextContent().trim()));
                } else if (wn2.getNodeName().equalsIgnoreCase("useAtBPrisonerDefection")) {
                    retVal.setUseAtBPrisonerDefection(Boolean.parseBoolean(wn2.getTextContent().trim()));
                } else if (wn2.getNodeName().equalsIgnoreCase("useAtBPrisonerRansom")) {
                    retVal.setUseAtBPrisonerRansom(Boolean.parseBoolean(wn2.getTextContent().trim()));
                //endregion Prisoners

                //region Personnel Randomization
                } else if (wn2.getNodeName().equalsIgnoreCase("useDylansRandomXP")) {
                    retVal.setUseDylansRandomXP(Boolean.parseBoolean(wn2.getTextContent().trim()));
                } else if (wn2.getNodeName().equalsIgnoreCase("randomOriginOptions")) {
                    if (!wn2.hasChildNodes()) {
                        continue;
                    }
                    final RandomOriginOptions randomOriginOptions = RandomOriginOptions.parseFromXML(wn2.getChildNodes(), true);
                    if (randomOriginOptions == null) {
                        continue;
                    }
                    retVal.setRandomOriginOptions(randomOriginOptions);
                //endregion Personnel Randomization

                //region Family
                } else if (wn2.getNodeName().equalsIgnoreCase("displayFamilyLevel")) {
                    retVal.setDisplayFamilyLevel(FamilialRelationshipDisplayLevel.parseFromString(wn2.getTextContent().trim()));
                //endregion Family

                //region Salary
                } else if (wn2.getNodeName().equalsIgnoreCase("salaryCommissionMultiplier")) {
                    retVal.setSalaryCommissionMultiplier(Double.parseDouble(wn2.getTextContent().trim()));
                } else if (wn2.getNodeName().equalsIgnoreCase("salaryEnlistedMultiplier")) {
                    retVal.setSalaryEnlistedMultiplier(Double.parseDouble(wn2.getTextContent().trim()));
                } else if (wn2.getNodeName().equalsIgnoreCase("salaryAntiMekMultiplier")) {
                    retVal.setSalaryAntiMekMultiplier(Double.parseDouble(wn2.getTextContent().trim()));
                } else if (wn2.getNodeName().equalsIgnoreCase("salarySpecialistInfantryMultiplier")) {
                    retVal.setSalarySpecialistInfantryMultiplier(Double.parseDouble(wn2.getTextContent().trim()));
                } else if (wn2.getNodeName().equalsIgnoreCase("salaryXPMultiplier")) {
                    String[] values = wn2.getTextContent().split(",");
                    for (int i = 0; i < values.length; i++) {
                        retVal.setSalaryXPMultiplier(i, Double.parseDouble(values[i]));
                    }
                } else if (wn2.getNodeName().equalsIgnoreCase("salaryTypeBase")) {
                    if (version.isLowerThan("0.49.0")) {
                        Money[] roleBaseSalaries = Utilities.readMoneyArray(wn2);
                        for (int i = 0; i < roleBaseSalaries.length; i++) {
                            retVal.setRoleBaseSalary(PersonnelRole.parseFromString(String.valueOf(i)), roleBaseSalaries[i]);
                        }
                    } else {
                        retVal.setRoleBaseSalaries(Utilities.readMoneyArray(wn2, retVal.getRoleBaseSalaries().length));
                    }
                //endregion Salary

                //region Marriage
                } else if (wn2.getNodeName().equalsIgnoreCase("useManualMarriages")) {
                    retVal.setUseManualMarriages(Boolean.parseBoolean(wn2.getTextContent().trim()));
                } else if (wn2.getNodeName().equalsIgnoreCase("minimumMarriageAge")) {
                    retVal.setMinimumMarriageAge(Integer.parseInt(wn2.getTextContent().trim()));
                } else if (wn2.getNodeName().equalsIgnoreCase("checkMutualAncestorsDepth")) {
                    retVal.setCheckMutualAncestorsDepth(Integer.parseInt(wn2.getTextContent().trim()));
                } else if (wn2.getNodeName().equalsIgnoreCase("logMarriageNameChange")) {
                    retVal.setLogMarriageNameChange(Boolean.parseBoolean(wn2.getTextContent().trim()));
                } else if (wn2.getNodeName().equalsIgnoreCase("randomMarriageSurnameWeights")) {
                    String[] values = wn2.getTextContent().split(",");
                    if (values.length == 13) {
                        for (int i = 0; i < values.length; i++) {
                            retVal.marriageSurnameWeights[i] = Integer.parseInt(values[i]);
                        }
                    } else if (values.length == 9) {
                        migrateMarriageSurnameWeights(retVal, values);
                    } else {
                        MekHQ.getLogger().error("Unknown length of randomMarriageSurnameWeights");
                    }
                } else if (wn2.getNodeName().equalsIgnoreCase("useRandomMarriages")) {
                    retVal.setUseRandomMarriages(Boolean.parseBoolean(wn2.getTextContent().trim()));
                } else if (wn2.getNodeName().equalsIgnoreCase("chanceRandomMarriages")) {
                    retVal.setChanceRandomMarriages(Double.parseDouble(wn2.getTextContent().trim()));
                } else if (wn2.getNodeName().equalsIgnoreCase("marriageAgeRange")) {
                    retVal.setMarriageAgeRange(Integer.parseInt(wn2.getTextContent().trim()));
                } else if (wn2.getNodeName().equalsIgnoreCase("useRandomSameSexMarriages")) {
                    retVal.setUseRandomSameSexMarriages(Boolean.parseBoolean(wn2.getTextContent().trim()));
                } else if (wn2.getNodeName().equalsIgnoreCase("chanceRandomSameSexMarriages")) {
                    retVal.setChanceRandomSameSexMarriages(Double.parseDouble(wn2.getTextContent().trim()));
                //endregion Marriage

                //region Procreation
                } else if (wn2.getNodeName().equalsIgnoreCase("useManualProcreation")) {
                    retVal.setUseManualProcreation(Boolean.parseBoolean(wn2.getTextContent().trim()));
                } else if (wn2.getNodeName().equalsIgnoreCase("useClannerProcreation")) {
                    retVal.setUseClannerProcreation(Boolean.parseBoolean(wn2.getTextContent().trim()));
                } else if (wn2.getNodeName().equalsIgnoreCase("usePrisonerProcreation")) {
                    retVal.setUsePrisonerProcreation(Boolean.parseBoolean(wn2.getTextContent().trim()));
                } else if (wn2.getNodeName().equalsIgnoreCase("multiplePregnancyOccurrences")) {
                    retVal.setMultiplePregnancyOccurrences(Integer.parseInt(wn2.getTextContent().trim()));
                } else if (wn2.getNodeName().equalsIgnoreCase("babySurnameStyle")) {
                    retVal.setBabySurnameStyle(BabySurnameStyle.parseFromString(wn2.getTextContent().trim()));
                } else if (wn2.getNodeName().equalsIgnoreCase("assignNonPrisonerBabiesFounderTag")) {
                    retVal.setAssignNonPrisonerBabiesFounderTag(Boolean.parseBoolean(wn2.getTextContent().trim()));
                } else if (wn2.getNodeName().equalsIgnoreCase("assignChildrenOfFoundersFounderTag")) {
                    retVal.setAssignChildrenOfFoundersFounderTag(Boolean.parseBoolean(wn2.getTextContent().trim()));
                } else if (wn2.getNodeName().equalsIgnoreCase("determineFatherAtBirth")) {
                    retVal.setDetermineFatherAtBirth(Boolean.parseBoolean(wn2.getTextContent().trim()));
                } else if (wn2.getNodeName().equalsIgnoreCase("displayTrueDueDate")) {
                    retVal.setDisplayTrueDueDate(Boolean.parseBoolean(wn2.getTextContent().trim()));
                } else if (wn2.getNodeName().equalsIgnoreCase("logProcreation")) {
                    retVal.setLogProcreation(Boolean.parseBoolean(wn2.getTextContent().trim()));
                } else if (wn2.getNodeName().equalsIgnoreCase("randomProcreationMethod")) {
                    retVal.setRandomProcreationMethod(RandomProcreationMethod.valueOf(wn2.getTextContent().trim()));
                } else if (wn2.getNodeName().equalsIgnoreCase("useRelationshiplessRandomProcreation")) {
                    retVal.setUseRelationshiplessRandomProcreation(Boolean.parseBoolean(wn2.getTextContent().trim()));
                } else if (wn2.getNodeName().equalsIgnoreCase("useRandomClannerProcreation")) {
                    retVal.setUseRandomClannerProcreation(Boolean.parseBoolean(wn2.getTextContent().trim()));
                } else if (wn2.getNodeName().equalsIgnoreCase("useRandomPrisonerProcreation")) {
                    retVal.setUseRandomPrisonerProcreation(Boolean.parseBoolean(wn2.getTextContent().trim()));
                } else if (wn2.getNodeName().equalsIgnoreCase("percentageRandomProcreationRelationshipChance")) {
                    retVal.setPercentageRandomProcreationRelationshipChance(Double.parseDouble(wn2.getTextContent().trim()));
                } else if (wn2.getNodeName().equalsIgnoreCase("percentageRandomProcreationRelationshiplessChance")) {
                    retVal.setPercentageRandomProcreationRelationshiplessChance(Double.parseDouble(wn2.getTextContent().trim()));
                //endregion Procreation

                //region Death
                } else if (wn2.getNodeName().equalsIgnoreCase("keepMarriedNameUponSpouseDeath")) {
                    retVal.setKeepMarriedNameUponSpouseDeath(Boolean.parseBoolean(wn2.getTextContent().trim()));
                //endregion Death
                //endregion Personnel Tab

                //region Finances Tab
                } else if (wn2.getNodeName().equalsIgnoreCase("payForParts")) {
                    retVal.payForParts = Boolean.parseBoolean(wn2.getTextContent());
                } else if (wn2.getNodeName().equalsIgnoreCase("payForRepairs")) {
                    retVal.payForRepairs = Boolean.parseBoolean(wn2.getTextContent());
                } else if (wn2.getNodeName().equalsIgnoreCase("payForUnits")) {
                    retVal.payForUnits = Boolean.parseBoolean(wn2.getTextContent());
                } else if (wn2.getNodeName().equalsIgnoreCase("payForSalaries")) {
                    retVal.payForSalaries = Boolean.parseBoolean(wn2.getTextContent());
                } else if (wn2.getNodeName().equalsIgnoreCase("payForOverhead")) {
                    retVal.payForOverhead = Boolean.parseBoolean(wn2.getTextContent());
                } else if (wn2.getNodeName().equalsIgnoreCase("payForMaintain")) {
                    retVal.payForMaintain = Boolean.parseBoolean(wn2.getTextContent());
                } else if (wn2.getNodeName().equalsIgnoreCase("payForTransport")) {
                    retVal.payForTransport = Boolean.parseBoolean(wn2.getTextContent());
                } else if (wn2.getNodeName().equalsIgnoreCase("sellUnits")) {
                    retVal.sellUnits = Boolean.parseBoolean(wn2.getTextContent());
                } else if (wn2.getNodeName().equalsIgnoreCase("sellParts")) {
                    retVal.sellParts = Boolean.parseBoolean(wn2.getTextContent());
                } else if (wn2.getNodeName().equalsIgnoreCase("payForRecruitment")) {
                    retVal.payForRecruitment = Boolean.parseBoolean(wn2.getTextContent());
                } else if (wn2.getNodeName().equalsIgnoreCase("useLoanLimits")) {
                    retVal.useLoanLimits = Boolean.parseBoolean(wn2.getTextContent().trim());
                } else if (wn2.getNodeName().equalsIgnoreCase("usePercentageMaint")) {
                    retVal.usePercentageMaint = Boolean.parseBoolean(wn2.getTextContent().trim());
                } else if (wn2.getNodeName().equalsIgnoreCase("infantryDontCount")) {
                    retVal.infantryDontCount = Boolean.parseBoolean(wn2.getTextContent().trim());
                } else if (wn2.getNodeName().equalsIgnoreCase("usePeacetimeCost")) {
                    retVal.usePeacetimeCost = Boolean.parseBoolean(wn2.getTextContent());
                } else if (wn2.getNodeName().equalsIgnoreCase("useExtendedPartsModifier")) {
                    retVal.useExtendedPartsModifier = Boolean.parseBoolean(wn2.getTextContent());
                } else if (wn2.getNodeName().equalsIgnoreCase("showPeacetimeCost")) {
                    retVal.showPeacetimeCost = Boolean.parseBoolean(wn2.getTextContent());
                } else if (wn2.getNodeName().equalsIgnoreCase("financialYearDuration")) {
                    retVal.setFinancialYearDuration(FinancialYearDuration.parseFromString(wn2.getTextContent().trim()));
                } else if (wn2.getNodeName().equalsIgnoreCase("newFinancialYearFinancesToCSVExport")) {
                    retVal.newFinancialYearFinancesToCSVExport = Boolean.parseBoolean(wn2.getTextContent().trim());

                //region Price Multipliers
                } else if (wn2.getNodeName().equalsIgnoreCase("commonPartPriceMultiplier")) {
                    retVal.setCommonPartPriceMultiplier(Double.parseDouble(wn2.getTextContent().trim()));
                } else if (wn2.getNodeName().equalsIgnoreCase("innerSphereUnitPriceMultiplier")) {
                    retVal.setInnerSphereUnitPriceMultiplier(Double.parseDouble(wn2.getTextContent().trim()));
                } else if (wn2.getNodeName().equalsIgnoreCase("innerSpherePartPriceMultiplier")) {
                    retVal.setInnerSpherePartPriceMultiplier(Double.parseDouble(wn2.getTextContent().trim()));
                } else if (wn2.getNodeName().equalsIgnoreCase("clanUnitPriceMultiplier")) {
                    retVal.setClanUnitPriceMultiplier(Double.parseDouble(wn2.getTextContent().trim()));
                } else if (wn2.getNodeName().equalsIgnoreCase("clanPartPriceMultiplier")) {
                    retVal.setClanPartPriceMultiplier(Double.parseDouble(wn2.getTextContent().trim()));
                } else if (wn2.getNodeName().equalsIgnoreCase("mixedTechUnitPriceMultiplier")) {
                    retVal.setMixedTechUnitPriceMultiplier(Double.parseDouble(wn2.getTextContent().trim()));
                } else if (wn2.getNodeName().equalsIgnoreCase("usedPartPriceMultipliers")) {
                    final String[] values = wn2.getTextContent().split(",");
                    for (int i = 0; i < values.length; i++) {
                        try {
                            retVal.getUsedPartPriceMultipliers()[i] = Double.parseDouble(values[i]);
                        } catch (Exception ignored) {

                        }
                    }
                } else if (wn2.getNodeName().equalsIgnoreCase("damagedPartsValueMultiplier")) {
                    retVal.setDamagedPartsValueMultiplier(Double.parseDouble(wn2.getTextContent().trim()));
                } else if (wn2.getNodeName().equalsIgnoreCase("unrepairablePartsValueMultiplier")) {
                    retVal.setUnrepairablePartsValueMultiplier(Double.parseDouble(wn2.getTextContent().trim()));
                } else if (wn2.getNodeName().equalsIgnoreCase("cancelledOrderRefundMultiplier")) {
                    retVal.setCancelledOrderRefundMultiplier(Double.parseDouble(wn2.getTextContent().trim()));
                //endregion Price Multipliers
                //endregion Finances Tab

                //region Markets Tab
                //region Personnel Market
                } else if (wn2.getNodeName().equalsIgnoreCase("personnelMarketType")) { // Legacy - pre-0.48
                    retVal.setPersonnelMarketType(PersonnelMarket.getTypeName(Integer.parseInt(wn2.getTextContent().trim())));
                } else if (wn2.getNodeName().equalsIgnoreCase("personnelMarketName")) {
                    retVal.setPersonnelMarketType(wn2.getTextContent().trim());
                } else if (wn2.getNodeName().equalsIgnoreCase("personnelMarketReportRefresh")) {
                    retVal.setPersonnelMarketReportRefresh(Boolean.parseBoolean(wn2.getTextContent().trim()));
                } else if (wn2.getNodeName().equalsIgnoreCase("personnelMarketRandomEliteRemoval")) {
                    retVal.setPersonnelMarketRandomEliteRemoval(Integer.parseInt(wn2.getTextContent().trim()));
                } else if (wn2.getNodeName().equalsIgnoreCase("personnelMarketRandomVeteranRemoval")) {
                    retVal.setPersonnelMarketRandomVeteranRemoval(Integer.parseInt(wn2.getTextContent().trim()));
                } else if (wn2.getNodeName().equalsIgnoreCase("personnelMarketRandomRegularRemoval")) {
                    retVal.setPersonnelMarketRandomRegularRemoval(Integer.parseInt(wn2.getTextContent().trim()));
                } else if (wn2.getNodeName().equalsIgnoreCase("personnelMarketRandomGreenRemoval")) {
                    retVal.setPersonnelMarketRandomGreenRemoval(Integer.parseInt(wn2.getTextContent().trim()));
                } else if (wn2.getNodeName().equalsIgnoreCase("personnelMarketRandomUltraGreenRemoval")) {
                    retVal.setPersonnelMarketRandomUltraGreenRemoval(Integer.parseInt(wn2.getTextContent().trim()));
                } else if (wn2.getNodeName().equalsIgnoreCase("personnelMarketDylansWeight")) {
                    retVal.setPersonnelMarketDylansWeight(Double.parseDouble(wn2.getTextContent().trim()));
                //endregion Personnel Market

                //region Unit Market
                } else if (wn2.getNodeName().equalsIgnoreCase("unitMarketMethod")) {
                    retVal.setUnitMarketMethod(UnitMarketMethod.valueOf(wn2.getTextContent().trim()));
                } else if (wn2.getNodeName().equalsIgnoreCase("unitMarketRegionalMechVariations")) {
                    retVal.setUnitMarketRegionalMechVariations(Boolean.parseBoolean(wn2.getTextContent().trim()));
                } else if (wn2.getNodeName().equalsIgnoreCase("instantUnitMarketDelivery")) {
                    retVal.setInstantUnitMarketDelivery(Boolean.parseBoolean(wn2.getTextContent().trim()));
                } else if (wn2.getNodeName().equalsIgnoreCase("unitMarketReportRefresh")) {
                    retVal.setUnitMarketReportRefresh(Boolean.parseBoolean(wn2.getTextContent().trim()));
                //endregion Unit Market

                //region Contract Market
                } else if (wn2.getNodeName().equalsIgnoreCase("contractMarketMethod")) {
                    retVal.setContractMarketMethod(ContractMarketMethod.valueOf(wn2.getTextContent().trim()));
                } else if (wn2.getNodeName().equalsIgnoreCase("contractMarketReportRefresh")) {
                    retVal.setContractMarketReportRefresh(Boolean.parseBoolean(wn2.getTextContent().trim()));
                //endregion Contract Market
                //endregion Markets Tab

                //region RATs Tab
                } else if (wn2.getNodeName().equals("useStaticRATs")) {
                    retVal.setUseStaticRATs(Boolean.parseBoolean(wn2.getTextContent().trim()));
                } else if (wn2.getNodeName().equalsIgnoreCase("rats")) {
                    retVal.setRATs(MekHqXmlUtil.unEscape(wn2.getTextContent().trim()).split(","));
                } else if (wn2.getNodeName().equals("ignoreRATEra")) {
                    retVal.setIgnoreRATEra(Boolean.parseBoolean(wn2.getTextContent().trim()));
                //endregion RATs Tab

                } else if (wn2.getNodeName().equalsIgnoreCase("phenotypeProbabilities")) {
                    String[] values = wn2.getTextContent().split(",");
                    for (int i = 0; i < values.length; i++) {
                        retVal.phenotypeProbabilities[i] = Integer.parseInt(values[i]);
                    }
                } else if (wn2.getNodeName().equalsIgnoreCase("useAtB")) {
                    retVal.useAtB = Boolean.parseBoolean(wn2.getTextContent().trim());
                } else if (wn2.getNodeName().equalsIgnoreCase("useStratCon")) {
                    retVal.useStratCon = Boolean.parseBoolean(wn2.getTextContent().trim());
                } else if (wn2.getNodeName().equalsIgnoreCase("useAero")) {
                    retVal.useAero = Boolean.parseBoolean(wn2.getTextContent().trim());
                } else if (wn2.getNodeName().equalsIgnoreCase("useVehicles")) {
                    retVal.useVehicles = Boolean.parseBoolean(wn2.getTextContent().trim());
                } else if (wn2.getNodeName().equalsIgnoreCase("clanVehicles")) {
                    retVal.clanVehicles = Boolean.parseBoolean(wn2.getTextContent().trim());
                } else if (wn2.getNodeName().equalsIgnoreCase("doubleVehicles")) {
                    retVal.doubleVehicles = Boolean.parseBoolean(wn2.getTextContent().trim());
                } else if (wn2.getNodeName().equalsIgnoreCase("adjustPlayerVehicles")) {
                    retVal.adjustPlayerVehicles = Boolean.parseBoolean(wn2.getTextContent().trim());
                } else if (wn2.getNodeName().equalsIgnoreCase("opforLanceTypeMechs")) {
                    retVal.opforLanceTypeMechs = Integer.parseInt(wn2.getTextContent().trim());
                } else if (wn2.getNodeName().equalsIgnoreCase("opforLanceTypeMixed")) {
                    retVal.opforLanceTypeMixed = Integer.parseInt(wn2.getTextContent().trim());
                } else if (wn2.getNodeName().equalsIgnoreCase("opforLanceTypeVehicles")) {
                    retVal.opforLanceTypeVehicles = Integer.parseInt(wn2.getTextContent().trim());
                } else if (wn2.getNodeName().equalsIgnoreCase("opforUsesVTOLs")) {
                    retVal.opforUsesVTOLs = Boolean.parseBoolean(wn2.getTextContent().trim());
                } else if (wn2.getNodeName().equalsIgnoreCase("useDropShips")) {
                    retVal.useDropShips = Boolean.parseBoolean(wn2.getTextContent().trim());
                } else if (wn2.getNodeName().equalsIgnoreCase("skillLevel")) {
                    retVal.skillLevel = Integer.parseInt(wn2.getTextContent().trim());
                } else if (wn2.getNodeName().equalsIgnoreCase("aeroRecruitsHaveUnits")) {
                    retVal.aeroRecruitsHaveUnits = Boolean.parseBoolean(wn2.getTextContent().trim());
                } else if (wn2.getNodeName().equalsIgnoreCase("useShareSystem")) {
                    retVal.useShareSystem = Boolean.parseBoolean(wn2.getTextContent().trim());
                } else if (wn2.getNodeName().equalsIgnoreCase("sharesExcludeLargeCraft")) {
                    retVal.sharesExcludeLargeCraft = Boolean.parseBoolean(wn2.getTextContent().trim());
                } else if (wn2.getNodeName().equalsIgnoreCase("sharesForAll")) {
                    retVal.sharesForAll = Boolean.parseBoolean(wn2.getTextContent().trim());
                } else if (wn2.getNodeName().equalsIgnoreCase("retirementRolls")) {
                    retVal.retirementRolls = Boolean.parseBoolean(wn2.getTextContent().trim());
                } else if (wn2.getNodeName().equalsIgnoreCase("customRetirementMods")) {
                    retVal.customRetirementMods = Boolean.parseBoolean(wn2.getTextContent().trim());
                } else if (wn2.getNodeName().equalsIgnoreCase("foundersNeverRetire")) {
                    retVal.foundersNeverRetire = Boolean.parseBoolean(wn2.getTextContent().trim());
                } else if (wn2.getNodeName().equalsIgnoreCase("atbAddDependents")) {
                    retVal.atbAddDependents = Boolean.parseBoolean(wn2.getTextContent().trim());
                } else if (wn2.getNodeName().equalsIgnoreCase("dependentsNeverLeave")) {
                    retVal.dependentsNeverLeave = Boolean.parseBoolean(wn2.getTextContent().trim());
                } else if (wn2.getNodeName().equalsIgnoreCase("trackUnitFatigue")) {
                    retVal.trackUnitFatigue = Boolean.parseBoolean(wn2.getTextContent().trim());
                } else if (wn2.getNodeName().equalsIgnoreCase("trackOriginalUnit")) {
                    retVal.trackOriginalUnit = Boolean.parseBoolean(wn2.getTextContent().trim());
                } else if (wn2.getNodeName().equalsIgnoreCase("mercSizeLimited")) {
                    retVal.mercSizeLimited = Boolean.parseBoolean(wn2.getTextContent().trim());
                } else if (wn2.getNodeName().equalsIgnoreCase("regionalMechVariations")) {
                    retVal.regionalMechVariations = Boolean.parseBoolean(wn2.getTextContent().trim());
                } else if (wn2.getNodeName().equalsIgnoreCase("attachedPlayerCamouflage")) {
                    retVal.attachedPlayerCamouflage = Boolean.parseBoolean(wn2.getTextContent().trim());
                } else if (wn2.getNodeName().equalsIgnoreCase("playerControlsAttachedUnits")) {
                    retVal.setPlayerControlsAttachedUnits(Boolean.parseBoolean(wn2.getTextContent().trim()));
                } else if (wn2.getNodeName().equalsIgnoreCase("searchRadius")) {
                    retVal.searchRadius = Integer.parseInt(wn2.getTextContent().trim());
                } else if (wn2.getNodeName().equalsIgnoreCase("atbBattleChance")) {
                    String[] values = wn2.getTextContent().split(",");
                    for (int i = 0; i < values.length; i++) {
                        try {
                            retVal.atbBattleChance[i] = Integer.parseInt(values[i]);
                        } catch (Exception ignored) {
                            // Badly coded, but this is to migrate devs and their games as the swap was
                            // done before a release and is thus better to handle this way than through
                            // a more code complex method
                            retVal.atbBattleChance[i] = (int) Math.round(Double.parseDouble(values[i]));
                        }
                    }
                } else if (wn2.getNodeName().equalsIgnoreCase("generateChases")) {
                    retVal.setGenerateChases(Boolean.parseBoolean(wn2.getTextContent().trim()));
                } else if (wn2.getNodeName().equalsIgnoreCase("variableContractLength")) {
                    retVal.variableContractLength = Boolean.parseBoolean(wn2.getTextContent().trim());
                } else if (wn2.getNodeName().equalsIgnoreCase("useWeatherConditions")) {
                    retVal.useWeatherConditions = Boolean.parseBoolean(wn2.getTextContent().trim());
                } else if (wn2.getNodeName().equalsIgnoreCase("useLightConditions")) {
                    retVal.useLightConditions = Boolean.parseBoolean(wn2.getTextContent().trim());
                } else if (wn2.getNodeName().equalsIgnoreCase("usePlanetaryConditions")) {
                    retVal.usePlanetaryConditions = Boolean.parseBoolean(wn2.getTextContent().trim());
                } else if (wn2.getNodeName().equalsIgnoreCase("useLeadership")) {
                    retVal.useLeadership = Boolean.parseBoolean(wn2.getTextContent().trim());
                } else if (wn2.getNodeName().equalsIgnoreCase("useStrategy")) {
                    retVal.useStrategy = Boolean.parseBoolean(wn2.getTextContent().trim());
                } else if (wn2.getNodeName().equalsIgnoreCase("baseStrategyDeployment")) {
                    retVal.baseStrategyDeployment = Integer.parseInt(wn2.getTextContent().trim());
                } else if (wn2.getNodeName().equalsIgnoreCase("additionalStrategyDeployment")) {
                    retVal.additionalStrategyDeployment = Integer.parseInt(wn2.getTextContent().trim());
                } else if (wn2.getNodeName().equalsIgnoreCase("adjustPaymentForStrategy")) {
                    retVal.adjustPaymentForStrategy = Boolean.parseBoolean(wn2.getTextContent().trim());
                } else if (wn2.getNodeName().equalsIgnoreCase("restrictPartsByMission")) {
                    retVal.restrictPartsByMission = Boolean.parseBoolean(wn2.getTextContent().trim());
                } else if (wn2.getNodeName().equalsIgnoreCase("limitLanceWeight")) {
                    retVal.limitLanceWeight = Boolean.parseBoolean(wn2.getTextContent().trim());
                } else if (wn2.getNodeName().equalsIgnoreCase("limitLanceNumUnits")) {
                    retVal.limitLanceNumUnits = Boolean.parseBoolean(wn2.getTextContent().trim());
                } else if (wn2.getNodeName().equalsIgnoreCase("allowOpforLocalUnits")) {
                    retVal.allowOpforLocalUnits = Boolean.parseBoolean(wn2.getTextContent().trim());
                } else if (wn2.getNodeName().equalsIgnoreCase("allowOpforAeros")) {
                    retVal.allowOpforAeros = Boolean.parseBoolean(wn2.getTextContent().trim());
                } else if (wn2.getNodeName().equalsIgnoreCase("opforAeroChance")) {
                    retVal.opforAeroChance = Integer.parseInt(wn2.getTextContent().trim());
                } else if (wn2.getNodeName().equalsIgnoreCase("opforLocalUnitChance")) {
                    retVal.opforLocalUnitChance = Integer.parseInt(wn2.getTextContent().trim());
                } else if (wn2.getNodeName().equalsIgnoreCase("fixedMapChance")) {
                    retVal.fixedMapChance = Integer.parseInt(wn2.getTextContent().trim());
                } else if (wn2.getNodeName().equalsIgnoreCase("massRepairUseRepair")) {
                    retVal.setMassRepairUseRepair(Boolean.parseBoolean(wn2.getTextContent().trim()));
                } else if (wn2.getNodeName().equalsIgnoreCase("massRepairUseSalvage")) {
                    retVal.setMassRepairUseSalvage(Boolean.parseBoolean(wn2.getTextContent().trim()));
                } else if (wn2.getNodeName().equalsIgnoreCase("massRepairUseExtraTime")) {
                    retVal.massRepairUseExtraTime = Boolean.parseBoolean(wn2.getTextContent().trim());
                } else if (wn2.getNodeName().equalsIgnoreCase("massRepairUseRushJob")) {
                    retVal.massRepairUseRushJob = Boolean.parseBoolean(wn2.getTextContent().trim());
                } else if (wn2.getNodeName().equalsIgnoreCase("massRepairAllowCarryover")) {
                    retVal.massRepairAllowCarryover = Boolean.parseBoolean(wn2.getTextContent().trim());
                } else if (wn2.getNodeName().equalsIgnoreCase("massRepairOptimizeToCompleteToday")) {
                    retVal.massRepairOptimizeToCompleteToday = Boolean.parseBoolean(wn2.getTextContent().trim());
                } else if (wn2.getNodeName().equalsIgnoreCase("massRepairScrapImpossible")) {
                    retVal.massRepairScrapImpossible = Boolean.parseBoolean(wn2.getTextContent().trim());
                } else if (wn2.getNodeName().equalsIgnoreCase("massRepairUseAssignedTechsFirst")) {
                    retVal.massRepairUseAssignedTechsFirst = Boolean.parseBoolean(wn2.getTextContent().trim());
                } else if (wn2.getNodeName().equalsIgnoreCase("massRepairReplacePod")) {
                    retVal.massRepairReplacePod = Boolean.parseBoolean(wn2.getTextContent().trim());
                } else if (wn2.getNodeName().equalsIgnoreCase("massRepairOptions")) {
                    retVal.setMassRepairOptions(MassRepairOption.parseListFromXML(wn2, version));

                //region Legacy
                // Removed in 0.49.*
<<<<<<< HEAD
                } else if (wn2.getNodeName().equalsIgnoreCase("randomizeOrigin")) { // Legacy, 0.49.4 Removal
                    retVal.getRandomOriginOptions().setRandomizeOrigin(Boolean.parseBoolean(wn2.getTextContent()));
                } else if (wn2.getNodeName().equalsIgnoreCase("randomizeDependentOrigin")) { // Legacy, 0.49.4 Removal
                    retVal.getRandomOriginOptions().setRandomizeDependentOrigin(Boolean.parseBoolean(wn2.getTextContent()));
                } else if (wn2.getNodeName().equalsIgnoreCase("originSearchRadius")) { // Legacy, 0.49.4 Removal
                    retVal.getRandomOriginOptions().setOriginSearchRadius(Integer.parseInt(wn2.getTextContent()));
                } else if (wn2.getNodeName().equalsIgnoreCase("extraRandomOrigin")) { // Legacy, 0.49.4 Removal
                    retVal.getRandomOriginOptions().setExtraRandomOrigin(Boolean.parseBoolean(wn2.getTextContent().trim()));
                } else if (wn2.getNodeName().equalsIgnoreCase("originDistanceScale")) { // Legacy, 0.49.4 Removal
                    retVal.getRandomOriginOptions().setOriginDistanceScale(Double.parseDouble(wn2.getTextContent().trim()));
=======
                } else if (wn2.getNodeName().equalsIgnoreCase("useUnofficialProcreation") // Legacy - 0.49.0 Removal
                        || wn2.getNodeName().equalsIgnoreCase("useProcreation")) { // Legacy - 0.49.4 Removal
                    retVal.setRandomProcreationMethod(RandomProcreationMethod.PERCENTAGE);
                    retVal.setUseManualProcreation(true);
                } else if (wn2.getNodeName().equalsIgnoreCase("chanceProcreation")) { // Legacy - 0.49.4 Removal
                    retVal.setPercentageRandomProcreationRelationshipChance(Double.parseDouble(wn2.getTextContent().trim()));
                } else if (wn2.getNodeName().equalsIgnoreCase("useUnofficialProcreationNoRelationship") // Legacy - 0.49.0 Removal
                        || wn2.getNodeName().equalsIgnoreCase("useProcreationNoRelationship")) { // Legacy - 0.49.4 Removal
                    retVal.setUseRelationshiplessRandomProcreation(Boolean.parseBoolean(wn2.getTextContent().trim()));
                } else if (wn2.getNodeName().equalsIgnoreCase("chanceProcreationNoRelationship")) { // Legacy - 0.49.4 Removal
                    retVal.setPercentageRandomProcreationRelationshiplessChance(Double.parseDouble(wn2.getTextContent().trim()));
                } else if (wn2.getNodeName().equalsIgnoreCase("logConception")) { // Legacy - 0.49.4 Removal
                    retVal.setLogProcreation(Boolean.parseBoolean(wn2.getTextContent().trim()));
                } else if (wn2.getNodeName().equalsIgnoreCase("staticRATs")) { // Legacy - 0.49.4 Removal
                    retVal.setUseStaticRATs(true);
                } else if (wn2.getNodeName().equalsIgnoreCase("ignoreRatEra")) { // Legacy - 0.49.4 Removal
                    retVal.setIgnoreRATEra(true);
>>>>>>> f5fc0468
                } else if (wn2.getNodeName().equalsIgnoreCase("clanPriceModifier")) { // Legacy - 0.49.3 Removal
                    final double value = Double.parseDouble(wn2.getTextContent());
                    retVal.setClanUnitPriceMultiplier(value);
                    retVal.setClanPartPriceMultiplier(value);
                } else if (wn2.getNodeName().equalsIgnoreCase("usedPartsValueA")) { // Legacy - 0.49.3 Removal
                    retVal.getUsedPartPriceMultipliers()[0] = Double.parseDouble(wn2.getTextContent().trim());
                } else if (wn2.getNodeName().equalsIgnoreCase("usedPartsValueB")) { // Legacy - 0.49.3 Removal
                    retVal.getUsedPartPriceMultipliers()[1] = Double.parseDouble(wn2.getTextContent().trim());
                } else if (wn2.getNodeName().equalsIgnoreCase("usedPartsValueC")) { // Legacy - 0.49.3 Removal
                    retVal.getUsedPartPriceMultipliers()[2] = Double.parseDouble(wn2.getTextContent().trim());
                } else if (wn2.getNodeName().equalsIgnoreCase("usedPartsValueD")) { // Legacy - 0.49.3 Removal
                    retVal.getUsedPartPriceMultipliers()[3] = Double.parseDouble(wn2.getTextContent().trim());
                } else if (wn2.getNodeName().equalsIgnoreCase("usedPartsValueE")) { // Legacy - 0.49.3 Removal
                    retVal.getUsedPartPriceMultipliers()[4] = Double.parseDouble(wn2.getTextContent().trim());
                } else if (wn2.getNodeName().equalsIgnoreCase("usedPartsValueF")) { // Legacy - 0.49.3 Removal
                    retVal.getUsedPartPriceMultipliers()[5] = Double.parseDouble(wn2.getTextContent().trim());
                } else if (wn2.getNodeName().equalsIgnoreCase("damagedPartsValue")) { // Legacy - 0.49.3 Removal
                    retVal.setDamagedPartsValueMultiplier(Double.parseDouble(wn2.getTextContent().trim()));
                } else if (wn2.getNodeName().equalsIgnoreCase("canceledOrderReimbursement")) { // Legacy - 0.49.3 Removal
                    retVal.setCancelledOrderRefundMultiplier(Double.parseDouble(wn2.getTextContent().trim()));

                // Removed in 0.47.*
                } else if (wn2.getNodeName().equalsIgnoreCase("useAtBCapture")) { // Legacy
                    if (Boolean.parseBoolean(wn2.getTextContent().trim())) {
                        retVal.setPrisonerCaptureStyle(PrisonerCaptureStyle.ATB);
                        retVal.setUseAtBPrisonerDefection(true);
                        retVal.setUseAtBPrisonerRansom(true);
                    }
                } else if (wn2.getNodeName().equalsIgnoreCase("intensity")) { // Legacy
                    double intensity = Double.parseDouble(wn2.getTextContent().trim());

                    retVal.atbBattleChance[AtBLanceRole.FIGHTING.ordinal()] = (int) Math.round(((40.0 * intensity) / (40.0 * intensity + 60.0)) * 100.0 + 0.5);
                    retVal.atbBattleChance[AtBLanceRole.DEFENCE.ordinal()] = (int) Math.round(((20.0 * intensity) / (20.0 * intensity + 80.0)) * 100.0 + 0.5);
                    retVal.atbBattleChance[AtBLanceRole.SCOUTING.ordinal()] = (int) Math.round(((60.0 * intensity) / (60.0 * intensity + 40.0)) * 100.0 + 0.5);
                    retVal.atbBattleChance[AtBLanceRole.TRAINING.ordinal()] = (int) Math.round(((10.0 * intensity) / (10.0 * intensity + 90.0)) * 100.0 + 0.5);
                } else if (wn2.getNodeName().equalsIgnoreCase("personnelMarketType")) { // Legacy
                    retVal.personnelMarketName = PersonnelMarket.getTypeName(Integer.parseInt(wn2.getTextContent().trim()));
                } else if (wn2.getNodeName().equalsIgnoreCase("capturePrisoners")) { // Legacy
                    retVal.setPrisonerCaptureStyle(Boolean.parseBoolean(wn2.getTextContent().trim())
                            ? PrisonerCaptureStyle.TAHARQA : PrisonerCaptureStyle.NONE);
                } else if (wn2.getNodeName().equalsIgnoreCase("startGameDelay")) { // Legacy
                    MekHQ.getMekHQOptions().setStartGameDelay(Integer.parseInt(wn2.getTextContent().trim()));
                } else if (wn2.getNodeName().equalsIgnoreCase("historicalDailyLog")) { // Legacy
                    MekHQ.getMekHQOptions().setHistoricalDailyLog(Boolean.parseBoolean(wn2.getTextContent().trim()));
                } else if (wn2.getNodeName().equalsIgnoreCase("useUnitRating") // Legacy
                        || wn2.getNodeName().equalsIgnoreCase("useDragoonRating")) { // Legacy
                    if (!Boolean.parseBoolean(wn2.getTextContent())) {
                        retVal.setUnitRatingMethod(UnitRatingMethod.NONE);
                    }
                } else if (wn2.getNodeName().equalsIgnoreCase("probPhenoMW")) { // Legacy
                    retVal.phenotypeProbabilities[Phenotype.MECHWARRIOR.getIndex()] = Integer.parseInt(wn2.getTextContent().trim());
                } else if (wn2.getNodeName().equalsIgnoreCase("probPhenoBA")) { // Legacy
                    retVal.phenotypeProbabilities[Phenotype.ELEMENTAL.getIndex()] = Integer.parseInt(wn2.getTextContent().trim());
                } else if (wn2.getNodeName().equalsIgnoreCase("probPhenoAero")) { // Legacy
                    retVal.phenotypeProbabilities[Phenotype.AEROSPACE.getIndex()] = Integer.parseInt(wn2.getTextContent().trim());
                } else if (wn2.getNodeName().equalsIgnoreCase("probPhenoVee")) { // Legacy
                    retVal.phenotypeProbabilities[Phenotype.VEHICLE.getIndex()] = Integer.parseInt(wn2.getTextContent().trim());
                }
                //endregion Legacy
            } catch (Exception e) {
                MekHQ.getLogger().error(e);
            }
        }

        // Fixing Old Data
        if (version.isLowerThan("0.49.3") && retVal.getUseAtB()) {
            retVal.setUnitMarketMethod(UnitMarketMethod.ATB_MONTHLY);
            retVal.setContractMarketMethod(ContractMarketMethod.ATB_MONTHLY);
        }

        MekHQ.getLogger().debug("Load Campaign Options Complete!");

        return retVal;
    }

    //region Migration
    /**
     * This is annoyingly required for the case of anyone having changed the surname weights.
     * The code is not nice, but will nicely handle the cases where anyone has made changes
     * @param retVal the return CampaignOptions
     * @param values the values to migrate
     */
    private static void migrateMarriageSurnameWeights(CampaignOptions retVal, String... values) {
        int[] weights = new int[values.length];

        for (int i = 0; i < weights.length; i++) {
            try {
                weights[i] = Integer.parseInt(values[i]);
            } catch (Exception e) {
                MekHQ.getLogger().error(e);
                weights[i] = 0;
            }
        }

        // Now we need to test to figure out the weights have changed. If not, we will keep the
        // new default values. If they have, we save their changes and add the new surname weights
        if (
                (weights[0] != retVal.marriageSurnameWeights[0])
                || (weights[1] != retVal.marriageSurnameWeights[1] + 5)
                || (weights[2] != retVal.marriageSurnameWeights[2] + 5)
                || (weights[3] != retVal.marriageSurnameWeights[9] + 5)
                || (weights[4] != retVal.marriageSurnameWeights[10] + 5)
                || (weights[5] != retVal.marriageSurnameWeights[5] + 5)
                || (weights[6] != retVal.marriageSurnameWeights[6] + 5)
                || (weights[7] != retVal.marriageSurnameWeights[11])
                || (weights[8] != retVal.marriageSurnameWeights[12])
        ) {
            retVal.marriageSurnameWeights[0] = weights[0];
            retVal.marriageSurnameWeights[1] = weights[1];
            retVal.marriageSurnameWeights[2] = weights[2];
            // 3 is newly added
            // 4 is newly added
            retVal.marriageSurnameWeights[5] = weights[3];
            retVal.marriageSurnameWeights[6] = weights[4];
            // 7 is newly added
            // 8 is newly added
            retVal.marriageSurnameWeights[9] = weights[5];
            retVal.marriageSurnameWeights[10] = weights[6];
            retVal.marriageSurnameWeights[11] = weights[7];
            retVal.marriageSurnameWeights[12] = weights[8];
        }
    }
    //endregion Migration
}<|MERGE_RESOLUTION|>--- conflicted
+++ resolved
@@ -4195,18 +4195,16 @@
 
                 //region Legacy
                 // Removed in 0.49.*
-<<<<<<< HEAD
-                } else if (wn2.getNodeName().equalsIgnoreCase("randomizeOrigin")) { // Legacy, 0.49.4 Removal
+                } else if (wn2.getNodeName().equalsIgnoreCase("randomizeOrigin")) { // Legacy, 0.49.6 Removal
                     retVal.getRandomOriginOptions().setRandomizeOrigin(Boolean.parseBoolean(wn2.getTextContent()));
-                } else if (wn2.getNodeName().equalsIgnoreCase("randomizeDependentOrigin")) { // Legacy, 0.49.4 Removal
+                } else if (wn2.getNodeName().equalsIgnoreCase("randomizeDependentOrigin")) { // Legacy, 0.49.6 Removal
                     retVal.getRandomOriginOptions().setRandomizeDependentOrigin(Boolean.parseBoolean(wn2.getTextContent()));
-                } else if (wn2.getNodeName().equalsIgnoreCase("originSearchRadius")) { // Legacy, 0.49.4 Removal
+                } else if (wn2.getNodeName().equalsIgnoreCase("originSearchRadius")) { // Legacy, 0.49.6 Removal
                     retVal.getRandomOriginOptions().setOriginSearchRadius(Integer.parseInt(wn2.getTextContent()));
-                } else if (wn2.getNodeName().equalsIgnoreCase("extraRandomOrigin")) { // Legacy, 0.49.4 Removal
+                } else if (wn2.getNodeName().equalsIgnoreCase("extraRandomOrigin")) { // Legacy, 0.49.6 Removal
                     retVal.getRandomOriginOptions().setExtraRandomOrigin(Boolean.parseBoolean(wn2.getTextContent().trim()));
-                } else if (wn2.getNodeName().equalsIgnoreCase("originDistanceScale")) { // Legacy, 0.49.4 Removal
+                } else if (wn2.getNodeName().equalsIgnoreCase("originDistanceScale")) { // Legacy, 0.49.6 Removal
                     retVal.getRandomOriginOptions().setOriginDistanceScale(Double.parseDouble(wn2.getTextContent().trim()));
-=======
                 } else if (wn2.getNodeName().equalsIgnoreCase("useUnofficialProcreation") // Legacy - 0.49.0 Removal
                         || wn2.getNodeName().equalsIgnoreCase("useProcreation")) { // Legacy - 0.49.4 Removal
                     retVal.setRandomProcreationMethod(RandomProcreationMethod.PERCENTAGE);
@@ -4224,7 +4222,6 @@
                     retVal.setUseStaticRATs(true);
                 } else if (wn2.getNodeName().equalsIgnoreCase("ignoreRatEra")) { // Legacy - 0.49.4 Removal
                     retVal.setIgnoreRATEra(true);
->>>>>>> f5fc0468
                 } else if (wn2.getNodeName().equalsIgnoreCase("clanPriceModifier")) { // Legacy - 0.49.3 Removal
                     final double value = Double.parseDouble(wn2.getTextContent());
                     retVal.setClanUnitPriceMultiplier(value);
