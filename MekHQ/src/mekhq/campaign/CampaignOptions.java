--- conflicted
+++ resolved
@@ -6225,30 +6225,13 @@
                     retVal.getRandomOriginOptions().setExtraRandomOrigin(Boolean.parseBoolean(wn2.getTextContent().trim()));
                 } else if (wn2.getNodeName().equalsIgnoreCase("originDistanceScale")) { // Legacy, 0.49.7 Removal
                     retVal.getRandomOriginOptions().setOriginDistanceScale(Double.parseDouble(wn2.getTextContent().trim()));
-<<<<<<< HEAD
                 } else if (wn2.getNodeName().equalsIgnoreCase("dependentsNeverLeave")) { // Legacy - 0.49.7 Removal
                     retVal.setUseRandomDependentRemoval(!Boolean.parseBoolean(wn2.getTextContent().trim()));
-                } else if (wn2.getNodeName().equalsIgnoreCase("chanceRandomMarriages")) { // Legacy - 0.49.6 Removal
-                    retVal.setPercentageRandomMarriageOppositeSexChance(Double.parseDouble(wn2.getTextContent().trim()));
-                } else if (wn2.getNodeName().equalsIgnoreCase("chanceRandomSameSexMarriages")) { // Legacy - 0.49.6 Removal
-                    retVal.setPercentageRandomMarriageSameSexChance(Double.parseDouble(wn2.getTextContent().trim()));
-=======
-                } else if (wn2.getNodeName().equalsIgnoreCase("atbAddDependents")) { // Legacy - 0.49.7 Removal
-                    final boolean value = Boolean.parseBoolean(wn2.getTextContent().trim());
-                    retVal.setRandomDependentMethod((value && retVal.isUseAtB()) ? RandomDependentMethod.AGAINST_THE_BOT : RandomDependentMethod.NONE);
-                    retVal.setUseRandomDependentAddition(value);
-                } else if (wn2.getNodeName().equalsIgnoreCase("dependentsNeverLeave")) { // Legacy - 0.49.7 Removal
-                    retVal.setUseRandomDependentRemoval(!Boolean.parseBoolean(wn2.getTextContent().trim()));
->>>>>>> 42c6bd4c
                 } else if (wn2.getNodeName().equalsIgnoreCase("marriageAgeRange")) { // Legacy - 0.49.6 Removal
                     retVal.setRandomMarriageAgeRange(Integer.parseInt(wn2.getTextContent().trim()));
                 } else if (wn2.getNodeName().equalsIgnoreCase("useRandomMarriages")) { // Legacy - 0.49.6 Removal
                     retVal.setRandomMarriageMethod(Boolean.parseBoolean(wn2.getTextContent().trim())
-<<<<<<< HEAD
-                            ? RandomMarriageMethod.PERCENTAGE : RandomMarriageMethod.NONE);
-=======
                             ? RandomMarriageMethod.DICE_ROLL : RandomMarriageMethod.NONE);
->>>>>>> 42c6bd4c
                 } else if (wn2.getNodeName().equalsIgnoreCase("logMarriageNameChange")) { // Legacy - 0.49.6 Removal
                     retVal.setLogMarriageNameChanges(Boolean.parseBoolean(wn2.getTextContent().trim()));
                 } else if (wn2.getNodeName().equalsIgnoreCase("randomMarriageSurnameWeights")) { // Legacy - 0.49.6 Removal
@@ -6263,20 +6246,6 @@
                     } else {
                         logger.error("Unknown length of randomMarriageSurnameWeights");
                     }
-<<<<<<< HEAD
-                } else if (wn2.getNodeName().equalsIgnoreCase("useUnofficialProcreation") // Legacy - 0.49.0 Removal
-                        || wn2.getNodeName().equalsIgnoreCase("useProcreation")) { // Legacy - 0.49.4 Removal
-                    retVal.setRandomProcreationMethod(RandomProcreationMethod.PERCENTAGE);
-                    retVal.setUseManualProcreation(true);
-                } else if (wn2.getNodeName().equalsIgnoreCase("chanceProcreation")) { // Legacy - 0.49.4 Removal
-                    retVal.setPercentageRandomProcreationRelationshipChance(Double.parseDouble(wn2.getTextContent().trim()));
-                } else if (wn2.getNodeName().equalsIgnoreCase("useUnofficialProcreationNoRelationship") // Legacy - 0.49.0 Removal
-                        || wn2.getNodeName().equalsIgnoreCase("useProcreationNoRelationship")) { // Legacy - 0.49.4 Removal
-                    retVal.setUseRelationshiplessRandomProcreation(Boolean.parseBoolean(wn2.getTextContent().trim()));
-                } else if (wn2.getNodeName().equalsIgnoreCase("chanceProcreationNoRelationship")) { // Legacy - 0.49.4 Removal
-                    retVal.setPercentageRandomProcreationRelationshiplessChance(Double.parseDouble(wn2.getTextContent().trim()));
-=======
->>>>>>> 42c6bd4c
                 } else if (wn2.getNodeName().equalsIgnoreCase("logConception")) { // Legacy - 0.49.4 Removal
                     retVal.setLogProcreation(Boolean.parseBoolean(wn2.getTextContent().trim()));
                 } else if (wn2.getNodeName().equalsIgnoreCase("staticRATs")) { // Legacy - 0.49.4 Removal
