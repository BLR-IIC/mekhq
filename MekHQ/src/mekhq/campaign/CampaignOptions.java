--- conflicted
+++ resolved
@@ -5473,7 +5473,7 @@
                     //endregion Death
                     //endregion Life Paths Tab
 
-<<<<<<< HEAD
+                    //region Finances Tab
                 //region Turnover and Retention
                 } else if (wn2.getNodeName().equalsIgnoreCase("useRetirementDateTracking")) {
                     retVal.setUseRetirementDateTracking(Boolean.parseBoolean(wn2.getTextContent().trim()));
@@ -5556,9 +5556,6 @@
                 //endregion Turnover and Retention
 
                 //region Finances Tab
-=======
-                    //region Finances Tab
->>>>>>> 63ce2a55
                 } else if (wn2.getNodeName().equalsIgnoreCase("payForParts")) {
                     retVal.payForParts = Boolean.parseBoolean(wn2.getTextContent());
                 } else if (wn2.getNodeName().equalsIgnoreCase("payForRepairs")) {
@@ -5624,7 +5621,6 @@
                     retVal.setUnrepairablePartsValueMultiplier(Double.parseDouble(wn2.getTextContent().trim()));
                 } else if (wn2.getNodeName().equalsIgnoreCase("cancelledOrderRefundMultiplier")) {
                     retVal.setCancelledOrderRefundMultiplier(Double.parseDouble(wn2.getTextContent().trim()));
-<<<<<<< HEAD
 
                 // Shares
                 } else if (wn2.getNodeName().equalsIgnoreCase("useShareSystem")) {
@@ -5635,10 +5631,6 @@
                     retVal.setSharesForAll(Boolean.parseBoolean(wn2.getTextContent().trim()));
                 //endregion Price Multipliers
                 //endregion Finances Tab
-=======
-                    //endregion Price Multipliers
-                    //endregion Finances Tab
->>>>>>> 63ce2a55
 
                     //region Markets Tab
                     //region Personnel Market
