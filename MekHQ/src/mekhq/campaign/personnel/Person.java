/*
 * Copyright (c) 2009 - Jay Lawson <jaylawson39 at yahoo.com>. All rights reserved.
 * Copyright (c) 2020 - The MegaMek Team. All Rights Reserved.
 *
 * This file is part of MekHQ.
 *
 * MekHQ is free software: you can redistribute it and/or modify
 * it under the terms of the GNU General Public License as published by
 * the Free Software Foundation, either version 3 of the License, or
 * (at your option) any later version.
 *
 * MekHQ is distributed in the hope that it will be useful,
 * but WITHOUT ANY WARRANTY; without even the implied warranty of
 * MERCHANTABILITY or FITNESS FOR A PARTICULAR PURPOSE. See the
 * GNU General Public License for more details.
 *
 * You should have received a copy of the GNU General Public License
 * along with MekHQ. If not, see <http://www.gnu.org/licenses/>.
 */
package mekhq.campaign.personnel;

import java.awt.event.KeyEvent;
import java.io.PrintWriter;
import java.io.Serializable;
import java.time.LocalDate;
import java.time.temporal.ChronoUnit;
import java.util.*;
import java.util.function.IntSupplier;
import java.util.stream.Collectors;

import megamek.client.generator.RandomNameGenerator;
import megamek.common.*;
import megamek.common.enums.Gender;
import megamek.common.icons.AbstractIcon;
import megamek.common.icons.Portrait;
import megamek.common.util.EncodeControl;
import megamek.common.util.StringUtil;
import mekhq.campaign.*;
import mekhq.campaign.finances.Money;
import mekhq.campaign.io.CampaignXmlParser;
import mekhq.campaign.log.*;
import mekhq.campaign.parts.Part;
import mekhq.campaign.personnel.enums.*;
import mekhq.campaign.personnel.familyTree.Genealogy;
import mekhq.io.idReferenceClasses.PersonIdReference;
import mekhq.campaign.personnel.ranks.Rank;
import mekhq.campaign.personnel.ranks.Ranks;
import org.w3c.dom.Node;
import org.w3c.dom.NodeList;

import megamek.common.annotations.Nullable;
import megamek.common.options.IOption;
import megamek.common.options.IOptionGroup;
import megamek.common.options.PilotOptions;
import mekhq.MekHQ;
import mekhq.MekHqXmlSerializable;
import mekhq.MekHqXmlUtil;
import mekhq.Utilities;
import mekhq.Version;
import mekhq.campaign.event.PersonChangedEvent;
import mekhq.campaign.mod.am.InjuryUtil;
import mekhq.campaign.unit.Unit;
import mekhq.campaign.work.IPartWork;
import mekhq.campaign.universe.Faction;
import mekhq.campaign.universe.Factions;
import mekhq.campaign.universe.Planet;

/**
 * @author Jay Lawson <jaylawson39 at yahoo.com>
 */
public class Person implements Serializable, MekHqXmlSerializable {
    //region Variable Declarations
    private static final long serialVersionUID = -847642980395311152L;

    /* If any new roles are added they should go at the end. They should also be accounted for
     * in isCombatRole(int) or isSupportRole(int). You should also increase the value of T_NUM
     * if you add new roles.
     */
    public static final int T_NONE = 0; // Support Role
    public static final int T_MECHWARRIOR = 1; // Start of Combat Roles
    public static final int T_AERO_PILOT = 2;
    public static final int T_GVEE_DRIVER = 3;
    public static final int T_NVEE_DRIVER = 4;
    public static final int T_VTOL_PILOT = 5;
    public static final int T_VEE_GUNNER = 6;
    public static final int T_BA = 7;
    public static final int T_INFANTRY = 8;
    public static final int T_PROTO_PILOT = 9;
    public static final int T_CONV_PILOT = 10;
    public static final int T_SPACE_PILOT = 11;
    public static final int T_SPACE_CREW = 12;
    public static final int T_SPACE_GUNNER = 13;
    public static final int T_NAVIGATOR = 14; // End of Combat Roles
    public static final int T_MECH_TECH = 15; // Start of Support Roles
    public static final int T_MECHANIC = 16;
    public static final int T_AERO_TECH = 17;
    public static final int T_BA_TECH = 18;
    public static final int T_ASTECH = 19;
    public static final int T_DOCTOR = 20;
    public static final int T_MEDIC = 21;
    public static final int T_ADMIN_COM = 22;
    public static final int T_ADMIN_LOG = 23;
    public static final int T_ADMIN_TRA = 24;
    public static final int T_ADMIN_HR = 25; // End of support roles
    public static final int T_LAM_PILOT = 26; // Not a separate type, but an alias for MW + Aero pilot
                                              // Does not count as either combat or support role
    public static final int T_VEHICLE_CREW = 27; // non-gunner/non-driver support vehicle crew

    // This value should always be +1 of the last defined role
    public static final int T_NUM = 28;

    private static final Map<Integer, Money> MECHWARRIOR_AERO_RANSOM_VALUES;
    private static final Map<Integer, Money> OTHER_RANSOM_VALUES;

    private PersonAwardController awardController;

    //region Family Variables
    // Lineage
    private Genealogy genealogy;

    //region Procreation
    // this is a flag used in random procreation to determine whether or not to attempt to procreate
    private boolean tryingToConceive;
    private LocalDate dueDate;
    private LocalDate expectedDueDate;

    private static final int PREGNANCY_STANDARD_DURATION = 268; //standard duration of a pregnancy in days

    // This creates a random range of approximately six weeks with which to modify the standard pregnancy duration
    // To create randomized pregnancy duration
    private static final IntSupplier PREGNANCY_MODIFY_DURATION = () -> {
        double gaussian = Math.sqrt(-2 * Math.log(Math.nextUp(Math.random())))
            * Math.cos(2.0 * Math.PI * Math.random());
        // To not get weird results, we limit the values to +/- 4.0 (almost 6 weeks)
        return (int) Math.round(Math.max(-4.0, Math.min(4.0, gaussian)) * 10);
    };

    private static final IntSupplier PREGNANCY_SIZE = () -> {
        int children = 1;
        // Hellin's law says it's 1:89 chance, to not make it appear too seldom, we use 1:50
        while (Compute.randomInt(50) == 0) {
            ++ children;
        }
        return Math.min(children, 10); // Limit to decuplets, for the sake of sanity
    };

    private static final String[] PREGNANCY_MULTIPLE_NAMES = {null, null,
        "twins", "triplets", "quadruplets", "quintuplets",
        "sextuplets", "septuplets", "octuplets", "nonuplets", "decuplets"
    };

    public static final ExtraData.IntKey PREGNANCY_CHILDREN_DATA = new ExtraData.IntKey("procreation:children");
    public static final ExtraData.StringKey PREGNANCY_FATHER_DATA = new ExtraData.StringKey("procreation:father");
    //endregion Procreation

    //region Marriage
    // this is a flag used in determine whether or not a person is a potential marriage candidate
    // provided that they are not married, are old enough, etc.
    private boolean tryingToMarry;
    //endregion Marriage
    //endregion Family Variables

    private UUID id;

    private String fullName;
    private String givenName;
    private String surname;
    private String honorific;
    private String maidenName;
    private String callsign;
    private Gender gender;
    private AbstractIcon portrait;

    private int primaryRole;
    private int secondaryRole;

    private ROMDesignation primaryDesignator;
    private ROMDesignation secondaryDesignator;

    private String biography;
    private LocalDate birthday;
    private LocalDate dateOfDeath;
    private LocalDate recruitment;
    private LocalDate lastRankChangeDate;
    private LocalDate retirement;
    private List<LogEntry> personnelLog;
    private List<LogEntry> missionLog;

    private Skills skills;
    private PersonnelOptions options;
    private int toughness;

    private PersonnelStatus status;
    private int xp;
    private int acquisitions;
    private Money salary;
    private Money totalEarnings;
    private int hits;
    private PrisonerStatus prisonerStatus;

    private boolean dependent;
    private boolean commander;

    // Supports edge usage by a ship's engineer composite crewman
    int edgeUsedThisRound;
    // To track how many edge points support personnel have left until next refresh
    int currentEdge;

    //phenotype and background
    private Phenotype phenotype;
    private boolean clan;
    private String bloodname;
    private Faction originFaction;
    private Planet originPlanet;

    //assignments
    private Unit unit;
    private UUID doctorId;
    private List<Unit> techUnits;

    //days of rest
    private int idleMonths;
    private int daysToWaitForHealing;

    // Our rank
    private int rank;
    private int rankLevel;
    // If this Person uses a custom rank system (-1 for no)
    private int rankSystem;
    private Ranks ranks;

    private ManeiDominiClass maneiDominiClass;
    private ManeiDominiRank maneiDominiRank;

    //stuff to track for support teams
    private int minutesLeft;
    private int overtimeLeft;
    private int nTasks;
    private boolean engineer;
    public static final int PRIMARY_ROLE_SUPPORT_TIME = 480;
    public static final int PRIMARY_ROLE_OVERTIME_SUPPORT_TIME = 240;
    public static final int SECONDARY_ROLE_SUPPORT_TIME = 240;
    public static final int SECONDARY_ROLE_OVERTIME_SUPPORT_TIME = 120;

    //region Advanced Medical
    private List<Injury> injuries;
    //endregion Advanced Medical

    //region Against the Bot
    private boolean founder; // +1 share if using shares system
    private int originalUnitWeight; // uses EntityWeightClass with 0 (Extra-Light) for no original unit
    public static final int TECH_IS1 = 0;
    public static final int TECH_IS2 = 1;
    public static final int TECH_CLAN = 2;
    private int originalUnitTech;
    private UUID originalUnitId;
    //endregion Against the Bot

    // Generic extra data, for use with plugins and mods
    private ExtraData extraData;

    //lets just go ahead and pass in the campaign - to hell with OOP
    @Deprecated // May 1st, 2020 - As part of moving Person to be a fully OOP class
    private Campaign campaign;

    // For upgrading personnel entries to missing log entries
    private static String missionParticipatedString;
    private static String getMissionParticipatedString() {
        if (missionParticipatedString == null) {
            ResourceBundle resourceMap = ResourceBundle.getBundle("mekhq.resources.LogEntries", new EncodeControl());
            missionParticipatedString = resourceMap.getString("participatedInMission.text");
            missionParticipatedString = missionParticipatedString.substring(0, missionParticipatedString.indexOf(" "));
        }

        return missionParticipatedString;
    }

    // initializes the AtB ransom values
    static {
        MECHWARRIOR_AERO_RANSOM_VALUES = new HashMap<>();
        MECHWARRIOR_AERO_RANSOM_VALUES.put(SkillType.EXP_ULTRA_GREEN, Money.of(5000)); // no official AtB rules for really inexperienced scrubs, but...
        MECHWARRIOR_AERO_RANSOM_VALUES.put(SkillType.EXP_GREEN, Money.of(10000));
        MECHWARRIOR_AERO_RANSOM_VALUES.put(SkillType.EXP_REGULAR, Money.of(25000));
        MECHWARRIOR_AERO_RANSOM_VALUES.put(SkillType.EXP_VETERAN, Money.of(75000));
        MECHWARRIOR_AERO_RANSOM_VALUES.put(SkillType.EXP_ELITE, Money.of(150000));

        OTHER_RANSOM_VALUES = new HashMap<>();
        OTHER_RANSOM_VALUES.put(SkillType.EXP_ULTRA_GREEN, Money.of(2500));
        OTHER_RANSOM_VALUES.put(SkillType.EXP_GREEN, Money.of(5000));
        OTHER_RANSOM_VALUES.put(SkillType.EXP_REGULAR, Money.of(10000));
        OTHER_RANSOM_VALUES.put(SkillType.EXP_VETERAN, Money.of(25000));
        OTHER_RANSOM_VALUES.put(SkillType.EXP_ELITE, Money.of(50000));
    }

    //endregion Variable Declarations

    //region Constructors
    //default constructor
    protected Person(UUID id) {
        this.id = id;
    }

    public Person(Campaign campaign) {
        this(RandomNameGenerator.UNNAMED, RandomNameGenerator.UNNAMED_SURNAME, campaign);
    }

    public Person(Campaign campaign, String factionCode) {
        this(RandomNameGenerator.UNNAMED, RandomNameGenerator.UNNAMED_SURNAME, campaign, factionCode);
    }

    public Person(String givenName, String surname, Campaign campaign) {
        this(givenName, surname, campaign, campaign.getFactionCode());
    }

    public Person(String givenName, String surname, Campaign campaign, String factionCode) {
        this(givenName, surname, "", campaign, factionCode);
    }

    /**
     * Primary Person constructor, variables are initialized in the exact same order as they are
     * saved to the XML file
     * @param givenName     the person's given name
     * @param surname       the person's surname
     * @param honorific     the person's honorific
     * @param campaign      the campaign this person is a part of
     * @param factionCode   the faction this person was borne into
     */
    public Person(String givenName, String surname, String honorific, Campaign campaign,
                  String factionCode) {
        // First, we assign campaign
        this.campaign = campaign;

        // Then, we assign the variables in XML file order
        id = UUID.randomUUID();
        this.givenName = givenName;
        this.surname = surname;
        this.honorific = honorific;
        maidenName = null; // this is set to null to handle divorce cases
        callsign = "";
        primaryRole = T_NONE;
        secondaryRole = T_NONE;
        primaryDesignator = ROMDesignation.NONE;
        secondaryDesignator = ROMDesignation.NONE;
        commander = false;
        dependent = false;
        originFaction = Factions.getInstance().getFaction(factionCode);
        originPlanet = null;
        clan = originFaction.isClan();
        phenotype = Phenotype.NONE;
        bloodname = "";
        biography = "";
        setGenealogy(new Genealogy(this));
        tryingToMarry = true;
        tryingToConceive = true;
        dueDate = null;
        expectedDueDate = null;
        setPortrait(new Portrait());
        xp = 0;
        daysToWaitForHealing = 0;
        setGender(Gender.MALE);
        rank = 0;
        rankLevel = 0;
        rankSystem = -1;
        maneiDominiRank = ManeiDominiRank.NONE;
        maneiDominiClass = ManeiDominiClass.NONE;
        nTasks = 0;
        doctorId = null;
        salary = Money.of(-1);
        totalEarnings = Money.of(0);
        status = PersonnelStatus.ACTIVE;
        prisonerStatus = PrisonerStatus.FREE;
        hits = 0;
        toughness = 0;
        resetMinutesLeft(); // this assigns minutesLeft and overtimeLeft
        birthday = null;
        dateOfDeath = null;
        recruitment = null;
        lastRankChangeDate = null;
        retirement = null;
        skills = new Skills();
        options = new PersonnelOptions();
        currentEdge = 0;
        techUnits = new ArrayList<>();
        personnelLog = new ArrayList<>();
        missionLog = new ArrayList<>();
        awardController = new PersonAwardController(this);
        injuries = new ArrayList<>();
        founder = false;
        originalUnitWeight = EntityWeightClass.WEIGHT_ULTRA_LIGHT;
        originalUnitTech = TECH_IS1;
        originalUnitId = null;
        acquisitions = 0;
        extraData = new ExtraData();

        // Initialize Data based on these settings
        setFullName();
    }
    //endregion Constructors

    @Deprecated // May 1st, 2020 - as part of turning Person into a fully OOP class
    public Campaign getCampaign() {
        return campaign;
    }

    public Phenotype getPhenotype() {
        return phenotype;
    }

    public void setPhenotype(Phenotype phenotype) {
        this.phenotype = phenotype;
    }

    public boolean isClanner() {
        return clan;
    }

    public void setClanner(boolean b) {
        clan = b;
    }

    public String getBloodname() {
        return bloodname;
    }

    public void setBloodname(String bloodname) {
        this.bloodname = bloodname;
        setFullName();
    }

    public Faction getOriginFaction() {
        return originFaction;
    }

    public void setOriginFaction(Faction f) {
        originFaction = f;
    }

    public Planet getOriginPlanet() {
        return originPlanet;
    }

    public void setOriginPlanet(Planet p) {
        originPlanet = p;
    }

    public boolean isCommander() {
        return commander;
    }

    public void setCommander(boolean tf) {
        commander = tf;
    }

    public boolean isDependent() {
        return dependent;
    }

    public void setDependent(boolean tf) {
        dependent = tf;
        if (dependent) {
            setRecruitment(null);
            setLastRankChangeDate(null);
        } else {
            setRecruitment(getCampaign().getLocalDate());
            setLastRankChangeDate(getCampaign().getLocalDate());
        }
    }

    public PrisonerStatus getPrisonerStatus() {
        return prisonerStatus;
    }

    public void setPrisonerStatus(PrisonerStatus prisonerStatus) {
        setPrisonerStatus(prisonerStatus, true);
    }

    /**
     * This requires expanded checks because a number of functionalities are strictly dependant on
     * the current person's prisoner status.
     * @param prisonerStatus The new prisoner status for the person in question
     * @param log whether to log the change or not
     */
    public void setPrisonerStatus(PrisonerStatus prisonerStatus, boolean log) {
        // This must be processed completely, as the unchanged prisoner status of Free to Free is
        // used during recruitment

        final boolean freed = !getPrisonerStatus().isFree();
        final boolean isPrisoner = prisonerStatus.isPrisoner();
        this.prisonerStatus = prisonerStatus;

        // Now, we need to fix values and ranks based on the Person's status
        switch (prisonerStatus) {
            case PRISONER:
            case PRISONER_DEFECTOR:
            case BONDSMAN:
                setRecruitment(null);
                setLastRankChangeDate(null);
                if (log) {
                    if (isPrisoner) {
                        ServiceLogger.madePrisoner(this, getCampaign().getLocalDate(),
                                getCampaign().getName(), "");
                    } else {
                        ServiceLogger.madeBondsman(this, getCampaign().getLocalDate(),
                                getCampaign().getName(), "");
                    }
                }
                break;
            case FREE:
                if (!isDependent()) {
                    if (getCampaign().getCampaignOptions().getUseTimeInService()) {
                        setRecruitment(getCampaign().getLocalDate());
                    }
                    if (getCampaign().getCampaignOptions().getUseTimeInRank()) {
                        setLastRankChangeDate(getCampaign().getLocalDate());
                    }
                }
                if (log) {
                    if (freed) {
                        ServiceLogger.freed(this, getCampaign().getLocalDate(),
                                getCampaign().getName(), "");
                    } else {
                        ServiceLogger.joined(this, getCampaign().getLocalDate(),
                                getCampaign().getName(), "");
                    }
                }
                break;
        }

        if (!prisonerStatus.isFree()) {
            if (getUnit() != null) {
                getUnit().remove(this, true);
            }
        }

        MekHQ.triggerEvent(new PersonChangedEvent(this));
    }

    //region Text Getters
    public String pregnancyStatus() {
        return isPregnant() ? " (Pregnant)" : "";
    }
    //endregion Text Getters

    //region Names
    public String getGivenName() {
        return givenName;
    }

    public void setGivenName(String n) {
        this.givenName = n;
        setFullName();
    }

    public String getSurname() {
        return surname;
    }

    public void setSurname(String n) {
        this.surname = n;
        setFullName();
    }

    public String getHonorific() {
        return honorific;
    }

    public void setHonorific(String n) {
        this.honorific = n;
        setFullName();
    }

    public String getMaidenName() {
        return maidenName;
    }

    public void setMaidenName(String n) {
        this.maidenName = n;
    }

    /**
     * return a full last name which may be a bloodname or a surname with or without honorifics.
     * A bloodname will overrule a surname but we do not disallow surnames for clanners, if the
     * player wants to input them
     * @return a String of the person's last name
     */
    public String getLastName() {
        String lastName = "";
        if (!StringUtil.isNullOrEmpty(bloodname)) {
            lastName = bloodname;
        } else if (!StringUtil.isNullOrEmpty(surname)) {
            lastName = surname;
        }

        if (!StringUtil.isNullOrEmpty(honorific)) {
            lastName += " " + honorific;
        }
        return lastName;
    }

    public String getFullName() {
        return fullName;
    }

    public void setFullName() {
        String lastName = getLastName();
        if (!StringUtil.isNullOrEmpty(lastName)) {
            fullName = givenName + " " + lastName;
        } else {
            fullName = givenName;
        }
    }

    /**
     * This method is used to migrate names from being a joined name to split between given name and surname,
     * as part of the Personnel changes in MekHQ 0.47.4.
     * @param n the name to be migrated
     */
    public void migrateName(String n) {
        // How this works:
        // Takes the input name, and splits it into individual parts.
        // Then, it depends on whether the person is a Clanner or not.
        // For Clan names:
        // Takes the input name, and assumes that person does not have a surname
        // Bloodnames are assumed to have been assigned by MekHQ
        // For Inner Sphere names:
        // Depending on the length of the resulting array, the name is processed differently
        // Array of length 1: the name is assumed to not have a surname, just a given name
        // Array of length 2: the name is assumed to be a given name and a surname
        // Array of length 3: the name is assumed to be a given name and two surnames
        // Array of length 4+: the name is assumed to be as many given names as possible and two surnames
        //
        // Then, the full name is set
        String[] name = n.trim().split("\\s+");

        givenName = name[0];

        if (isClanner()) {
            if (name.length > 1) {
                int i;
                for (i = 1; i < name.length - 1; i++) {
                    givenName += " " + name[i];
                }

                if (!(!StringUtil.isNullOrEmpty(getBloodname()) && getBloodname().equals(name[i]))) {
                    givenName += " " + name[i];
                }
            }
        } else {
            if (name.length == 2) {
                surname = name[1];
            } else if (name.length == 3) {
                surname = name[1] + " " + name[2];
            } else if (name.length > 3) {
                int i;
                for (i = 1; i < name.length - 2; i++) {
                    givenName += " " + name[i];
                }

                surname = name[i] + " " + name[i + 1];
            }
        }

        if ((surname == null) || (surname.equals(RandomNameGenerator.UNNAMED_SURNAME))) {
            surname = "";
        }

        setFullName();
    }

    public String getHyperlinkedName() {
        return String.format("<a href='PERSON:%s'>%s</a>", getId().toString(), getFullName());
    }

    public String getCallsign() {
        return callsign;
    }

    public void setCallsign(String n) {
        this.callsign = n;
    }
    //endregion Names

    //region Portrait
    public AbstractIcon getPortrait() {
        return portrait;
    }

    public void setPortrait(AbstractIcon portrait) {
        assert (portrait != null) : "Illegal assignment: cannot have a null AbstractIcon for a Portrait";
        this.portrait = Objects.requireNonNull(portrait);
    }

    public String getPortraitCategory() {
        return getPortrait().getCategory();
    }

    public String getPortraitFileName() {
        return getPortrait().getFilename();
    }

    //region Personnel Roles
    // TODO : Move me into an enum with checks for hasAdministratorRole, hasTechRole, hasMedicalRole, etc.
    public int getPrimaryRole() {
        return primaryRole;
    }

    public void setPrimaryRole(int t) {
        this.primaryRole = t;
        //you can't be primary tech and a secondary astech
        //you can't be a primary astech and a secondary tech
        if ((isTechPrimary() && secondaryRole == T_ASTECH)
            || (isTechSecondary() && primaryRole == T_ASTECH)) {
            secondaryRole = T_NONE;
        }
        if ((primaryRole == T_DOCTOR && secondaryRole == T_MEDIC)
            || (secondaryRole == T_DOCTOR && primaryRole == T_MEDIC)) {
            secondaryRole = T_NONE;
        }
        MekHQ.triggerEvent(new PersonChangedEvent(this));
    }

    public int getSecondaryRole() {
        return secondaryRole;
    }

    public void setSecondaryRole(int t) {
        this.secondaryRole = t;
        MekHQ.triggerEvent(new PersonChangedEvent(this));
    }

    /**
     * This is used to determine if a person has a specific role as either their primary OR their
     * secondary role
     * @param role the role to determine
     * @return true if the person has the specific role either as their primary or secondary role
     */
    public boolean hasRole(int role) {
        return hasPrimaryRole(role) || hasSecondaryRole(role);
    }

    /**
     * @param role the role to determine
     * @return true if the person has the specific role as their primary role
     */
    public boolean hasPrimaryRole(int role) {
        return getPrimaryRole() == role;
    }

    /**
     * @param role the role to determine
     * @return true if the person has the specific role as their secondary role
     */
    public boolean hasSecondaryRole(int role) {
        return getSecondaryRole() == role;
    }

    /**
     * This is used to determine whether the person has either a primary or secondary role within the
     * two bounds. This is inclusive of the two bounds
     * @param minimumRole the minimum role bound (inclusive)
     * @param maximumRole the maximum role bound (inclusive)
     * @return true if they have a role within the bounds (inclusive), otherwise false.
     */
    public boolean hasRoleWithin(int minimumRole, int maximumRole) {
        return hasPrimaryRoleWithin(minimumRole, maximumRole)
                || hasSecondaryRoleWithin(minimumRole, maximumRole);
    }

    /**
     * @param minimumRole the minimum role bound (inclusive)
     * @param maximumRole the maximum role bound (inclusive)
     * @return true if they have a primary role within the bounds (inclusive), otherwise false
     */
    public boolean hasPrimaryRoleWithin(int minimumRole, int maximumRole) {
        return (getPrimaryRole() >= minimumRole) && (getPrimaryRole() <= maximumRole);
    }

    /**
     * @param minimumRole the minimum role bound (inclusive)
     * @param maximumRole the maximum role bound (inclusive)
     * @return true if they have a secondary role within the bounds (inclusive), otherwise false
     */
    public boolean hasSecondaryRoleWithin(int minimumRole, int maximumRole) {
        return (getSecondaryRole() >= minimumRole) && (getSecondaryRole() <= maximumRole);
    }

    /**
     * @return true if the person has a primary or secondary combat role
     */
    public boolean hasCombatRole() {
        return hasPrimaryCombatRole() || hasSecondaryCombatRole();
    }

    /**
     * @return true if the person has a primary combat role
     */
    public boolean hasPrimaryCombatRole() {
        return hasPrimaryRoleWithin(T_MECHWARRIOR, T_SPACE_GUNNER)
                || hasPrimaryRoleWithin(T_LAM_PILOT, T_VEHICLE_CREW);
    }

    /**
     * @return true if the person has a secondary combat role
     */
    public boolean hasSecondaryCombatRole() {
        return hasSecondaryRoleWithin(T_MECHWARRIOR, T_SPACE_GUNNER)
                || hasSecondaryRoleWithin(T_LAM_PILOT, T_VEHICLE_CREW);
    }

    /**
     * @param includeNoRole whether to include T_NONE in the primary check or not
     * @return true if the person has a primary or secondary support role, except for secondary T_NONE
     */
    public boolean hasSupportRole(boolean includeNoRole) {
        return hasPrimarySupportRole(includeNoRole) || hasSecondarySupportRole();
    }

    /**
     * @param includeNoRole whether to include T_NONE in the check check or not
     * @return true if the person has a primary support role
     */
    public boolean hasPrimarySupportRole(boolean includeNoRole) {
        return hasPrimaryRoleWithin(T_MECH_TECH, T_ADMIN_HR) || (includeNoRole && hasPrimaryRole(T_NONE));
    }

    /**
     * @return true if the person has a secondary support role. Note that T_NONE is NOT a support
     * role if it is a secondary role
     */
    public boolean hasSecondarySupportRole() {
        return hasSecondaryRoleWithin(T_MECH_TECH, T_ADMIN_HR);
    }

    /**
     * Determines whether a role is considered a combat role. Note that T_LAM_PILOT is a special
     * placeholder which is not used for either primary or secondary role and will return false.
     *
     * @param role A value that can be used for a person's primary or secondary role.
     * @return     Whether the role is considered a combat role
     */
    public static boolean isCombatRole(int role) {
        return ((role > T_NONE) && (role <= T_NAVIGATOR))
                || (role == T_VEHICLE_CREW);
    }

    /**
     * @param role A value that can be used for a person's primary or secondary role.
     * @return     Whether the role is considered a support role
     */
    public static boolean isSupportRole(int role) {
        return (role >= T_MECH_TECH) && (role < T_LAM_PILOT);
    }
    //endregion Personnel Roles

    public PersonnelStatus getStatus() {
        return status;
    }

    /**
     * This is used to change the person's PersonnelStatus
     * @param campaign the campaign the person is part of
     * @param status the person's new PersonnelStatus
     * @param today the current date
     */
    public void changeStatus(final Campaign campaign, final PersonnelStatus status, final LocalDate today) {
        if (status == getStatus()) { // no change means we don't need to process anything
            return;
        } else if (getStatus().isKIA()) {
            // remove date of death for resurrection
            setDateOfDeath(null);
        }

        switch (status) {
            case ACTIVE:
                if (getStatus().isMIA()) {
                    ServiceLogger.recoveredMia(this, today);
                } else if (getStatus().isDead()) {
                    ServiceLogger.resurrected(this, today);
                } else {
                    ServiceLogger.rehired(this, today);
                }
                setRetirement(null);
                break;
            case RETIRED:
                ServiceLogger.retired(this, today);
                if (campaign.getCampaignOptions().useRetirementDateTracking()) {
                    setRetirement(today);
                }
                break;
            case MIA:
                ServiceLogger.mia(this, today);
                break;
            case KIA:
                ServiceLogger.kia(this, today);
                break;
            case NATURAL_CAUSES:
                MedicalLogger.diedOfNaturalCauses(this, today);
                ServiceLogger.passedAway(this, today, status.toString());
                break;
            case WOUNDS:
                MedicalLogger.diedFromWounds(this, today);
                ServiceLogger.passedAway(this, today, status.toString());
                break;
            case DISEASE:
                MedicalLogger.diedFromDisease(this, today);
                ServiceLogger.passedAway(this, today, status.toString());
                break;
            case OLD_AGE:
                MedicalLogger.diedOfOldAge(this, today);
                ServiceLogger.passedAway(this, today, status.toString());
                break;
            case PREGNANCY_COMPLICATIONS:
                // The child might be able to be born, albeit into a world without their mother.
                // This can be manually set by males and for those who are not pregnant. This is
                // purposeful, to allow for player customization, and thus we first check if someone
                // is pregnant before having the birth
                if (isPregnant()) {
                    int pregnancyWeek = getPregnancyWeek(today);
                    double babyBornChance;
                    if (pregnancyWeek > 35) {
                        babyBornChance = 0.99;
                    } else if (pregnancyWeek > 29) {
                        babyBornChance = 0.95;
                    } else if (pregnancyWeek > 25) {
                        babyBornChance = 0.9;
                    } else if (pregnancyWeek == 25) {
                        babyBornChance = 0.8;
                    } else if (pregnancyWeek == 24) {
                        babyBornChance = 0.5;
                    } else if (pregnancyWeek == 23) {
                        babyBornChance = 0.25;
                    } else {
                        babyBornChance = 0;
                    }

                    if (Compute.randomFloat() < babyBornChance) {
                        birth(campaign, today);
                    }
                }
                MedicalLogger.diedFromPregnancyComplications(this, today);
                ServiceLogger.passedAway(this, today, status.toString());
                break;
        }

        setStatus(status);

        if (status.isDead()) {
            setDateOfDeath(today);
            // Don't forget to tell the spouse
            if (getGenealogy().hasSpouse() && !getGenealogy().getSpouse().getStatus().isDeadOrMIA()) {
                Divorce divorceType = campaign.getCampaignOptions().getKeepMarriedNameUponSpouseDeath()
                        ? Divorce.ORIGIN_CHANGE_SURNAME : Divorce.SPOUSE_CHANGE_SURNAME;
                divorceType.divorce(this, campaign);
            }
        }

        if (!status.isActive()) {
            setDoctorId(null, campaign.getCampaignOptions().getNaturalHealingWaitingPeriod());
            // If we're assigned to a unit, remove us from it
            if (getUnit() != null) {
                getUnit().remove(this, true);
            }

            // If we're assigned as a tech for any unit, remove us from it/them
            for (Unit unitWeTech : new ArrayList<>(getTechUnits())) {
                unitWeTech.remove(this, true);
            }
            // If we're assigned to any repairs or refits, remove that assignment
            for (Part part : campaign.getParts()) {
                if (this == part.getTech()) {
                    part.cancelAssignment();
                }
            }
        }

        MekHQ.triggerEvent(new PersonChangedEvent(this));
    }

    /**
     * This is used to directly set the Person's PersonnelStatus without any processing
     * @param status the person's new status
     */
    public void setStatus(PersonnelStatus status) {
        this.status = status;
    }

    public int getIdleMonths() {
        return idleMonths;
    }

    public void setIdleMonths(int m) {
        this.idleMonths = m;
    }

    public int getDaysToWaitForHealing() {
        return daysToWaitForHealing;
    }

    public void setDaysToWaitForHealing(int d) {
        this.daysToWaitForHealing = d;
    }

    public static String getRoleDesc(int type, boolean clan) {
        switch (type) {
            case (T_NONE):
                return "None";
            case (T_MECHWARRIOR):
                return "MechWarrior";
            case (T_GVEE_DRIVER):
                return "Vehicle Driver";
            case (T_NVEE_DRIVER):
                return "Naval Driver";
            case (T_VTOL_PILOT):
                return "VTOL Pilot";
            case (T_VEE_GUNNER):
                return "Vehicle Gunner";
            case (T_CONV_PILOT):
                return "Conventional Aircraft Pilot";
            case (T_AERO_PILOT):
                return "Aerospace Pilot";
            case (T_PROTO_PILOT):
                return "ProtoMech Pilot";
            case (T_BA):
                if (clan) {
                    return "Elemental";
                } else {
                    return "Battle Armor Pilot";
                }
            case (T_INFANTRY):
                return "Soldier";
            case (T_SPACE_PILOT):
                return "Vessel Pilot";
            case (T_SPACE_CREW):
                return "Vessel Crewmember";
            case (T_SPACE_GUNNER):
                return "Vessel Gunner";
            case (T_NAVIGATOR):
                return "Hyperspace Navigator";
            case (T_MECH_TECH):
                return "Mech Tech";
            case (T_MECHANIC):
                return "Mechanic";
            case (T_AERO_TECH):
                return "Aero Tech";
            case (T_BA_TECH):
                return "Battle Armor Tech";
            case (T_ASTECH):
                return "Astech";
            case (T_DOCTOR):
                return "Doctor";
            case (T_MEDIC):
                return "Medic";
            case (T_ADMIN_COM):
                return "Admin/Command";
            case (T_ADMIN_LOG):
                return "Admin/Logistical";
            case (T_ADMIN_TRA):
                return "Admin/Transport";
            case (T_ADMIN_HR):
                return "Admin/HR";
            case (T_LAM_PILOT):
                return "LAM Pilot";
            case (T_VEHICLE_CREW):
                return "Vehicle Crew";
            default:
                return "??";
        }
    }

    public String getRoleDesc() {
        String role = getPrimaryRoleDesc();
        if ((getSecondaryRole() != T_NONE) && (getSecondaryRole() != -1)) {
            role += "/" + getSecondaryRoleDesc();
        }
        return role;
    }

    public String getPrimaryRoleDesc() {
        String bgPrefix = "";
        if (isClanner()) {
            bgPrefix = getPhenotype().getShortName() + " ";
        }
        return bgPrefix + getRoleDesc(getPrimaryRole(), isClanner());
    }

    public String getSecondaryRoleDesc() {
        return getRoleDesc(getSecondaryRole(), isClanner());
    }

    public static int getRoleMnemonic(int type) {
        // The following characters are unused:
        // J, K, Q, X, Z
        switch (type) {
            case T_MECHWARRIOR:
                return KeyEvent.VK_M;
            case T_GVEE_DRIVER:
                return KeyEvent.VK_V;
            case T_NVEE_DRIVER:
                return KeyEvent.VK_N;
            case T_VEE_GUNNER:
                return KeyEvent.VK_G;
            case T_AERO_PILOT:
                return KeyEvent.VK_A;
            case T_PROTO_PILOT:
                return KeyEvent.VK_P;
            case T_CONV_PILOT:
                return KeyEvent.VK_F;
            case T_BA:
                return KeyEvent.VK_B;
            case T_INFANTRY:
                return KeyEvent.VK_S;
            case T_SPACE_PILOT:
                return KeyEvent.VK_I;
            case T_SPACE_CREW:
                return KeyEvent.VK_W;
            case T_SPACE_GUNNER:
                return KeyEvent.VK_U;
            case T_NAVIGATOR:
                return KeyEvent.VK_Y;
            case T_MECH_TECH:
                return KeyEvent.VK_T;
            case T_MECHANIC:
                return KeyEvent.VK_E;
            case T_AERO_TECH:
                return KeyEvent.VK_O;
            case T_DOCTOR:
                return KeyEvent.VK_D;
            case T_ADMIN_COM:
                return KeyEvent.VK_C;
            case T_ADMIN_LOG:
                return KeyEvent.VK_L;
            case T_ADMIN_TRA:
                return KeyEvent.VK_R;
            case T_ADMIN_HR:
                return KeyEvent.VK_H;
            case T_VTOL_PILOT:
            case T_BA_TECH:
            case T_ASTECH:
            case T_MEDIC:
            case T_LAM_PILOT:
            case T_VEHICLE_CREW:
            case T_NONE:
            default:
                return KeyEvent.VK_UNDEFINED;
        }
    }

    public boolean canPerformRole(int role) {
        switch (role) {
            case (T_NONE):
                return true;
            case (T_MECHWARRIOR):
                return hasSkill(SkillType.S_GUN_MECH) && hasSkill(SkillType.S_PILOT_MECH);
            case (T_GVEE_DRIVER):
                return hasSkill(SkillType.S_PILOT_GVEE);
            case (T_NVEE_DRIVER):
                return hasSkill(SkillType.S_PILOT_NVEE);
            case (T_VTOL_PILOT):
                return hasSkill(SkillType.S_PILOT_VTOL);
            case (T_VEE_GUNNER):
                return hasSkill(SkillType.S_GUN_VEE);
            case (T_AERO_PILOT):
                return hasSkill(SkillType.S_GUN_AERO) && hasSkill(SkillType.S_PILOT_AERO);
            case (T_CONV_PILOT):
                return hasSkill(SkillType.S_GUN_JET) && hasSkill(SkillType.S_PILOT_JET);
            case (T_PROTO_PILOT):
                return hasSkill(SkillType.S_GUN_PROTO);
            case (T_BA):
                return hasSkill(SkillType.S_GUN_BA);
            case (T_INFANTRY):
                return hasSkill(SkillType.S_SMALL_ARMS);
            case (T_SPACE_PILOT):
                return hasSkill(SkillType.S_PILOT_SPACE);
            case (T_SPACE_CREW):
                return hasSkill(SkillType.S_TECH_VESSEL);
            case (T_SPACE_GUNNER):
                return hasSkill(SkillType.S_GUN_SPACE);
            case (T_NAVIGATOR):
                return hasSkill(SkillType.S_NAV);
            case (T_MECH_TECH):
                return hasSkill(SkillType.S_TECH_MECH) && getSkill(SkillType.S_TECH_MECH).getExperienceLevel() > SkillType.EXP_ULTRA_GREEN;
            case (T_MECHANIC):
            case T_VEHICLE_CREW:
                return hasSkill(SkillType.S_TECH_MECHANIC) && getSkill(SkillType.S_TECH_MECHANIC).getExperienceLevel() > SkillType.EXP_ULTRA_GREEN;
            case (T_AERO_TECH):
                return hasSkill(SkillType.S_TECH_AERO) && getSkill(SkillType.S_TECH_AERO).getExperienceLevel() > SkillType.EXP_ULTRA_GREEN;
            case (T_BA_TECH):
                return hasSkill(SkillType.S_TECH_BA) && getSkill(SkillType.S_TECH_BA).getExperienceLevel() > SkillType.EXP_ULTRA_GREEN;
            case (T_ASTECH):
                return hasSkill(SkillType.S_ASTECH);
            case (T_DOCTOR):
                return hasSkill(SkillType.S_DOCTOR) && getSkill(SkillType.S_DOCTOR).getExperienceLevel() > SkillType.EXP_ULTRA_GREEN;
            case (T_MEDIC):
                return hasSkill(SkillType.S_MEDTECH);
            case (T_ADMIN_COM):
            case (T_ADMIN_LOG):
            case (T_ADMIN_TRA):
            case (T_ADMIN_HR):
                return hasSkill(SkillType.S_ADMIN);
            default:
                return false;
        }
    }

    public void setGender(Gender gender) {
        this.gender = gender;
    }

    public Gender getGender() {
        return gender;
    }

    public void setBirthday(LocalDate date) {
        this.birthday = date;
    }

    public LocalDate getBirthday() {
        return birthday;
    }

    public LocalDate getDateOfDeath() {
        return dateOfDeath;
    }

    public String getDeathDateAsString() {
        if (getDateOfDeath() == null) {
            return "";
        } else {
            return MekHQ.getMekHQOptions().getDisplayFormattedDate(getDateOfDeath());
        }
    }

    public void setDateOfDeath(LocalDate date) {
        this.dateOfDeath = date;
    }

    public int getAge(LocalDate today) {
        // Get age based on year
        if (getDateOfDeath() != null) {
            //use date of death instead of birthday
            today = getDateOfDeath();
        }

        return Math.toIntExact(ChronoUnit.YEARS.between(getBirthday(), today));
    }

    public void setRecruitment(LocalDate date) {
        this.recruitment = date;
    }

    public LocalDate getRecruitment() {
        return recruitment;
    }

    public String getRecruitmentAsString() {
        if (getRecruitment() == null) {
            return "";
        } else {
            return MekHQ.getMekHQOptions().getDisplayFormattedDate(getRecruitment());
        }
    }

    public String getTimeInService(Campaign campaign) {
        // Get time in service based on year
        if (getRecruitment() == null) {
            //use "" they haven't been recruited or are dependents
            return "";
        }

        LocalDate today = campaign.getLocalDate();

        // If the person is dead, we only care about how long they spent in service to the company
        if (getDateOfDeath() != null) {
            //use date of death instead of the current day
            today = getDateOfDeath();
        }

        return campaign.getCampaignOptions().getTimeInServiceDisplayFormat()
                .getDisplayFormattedOutput(getRecruitment(), today);
    }

    public void setLastRankChangeDate(LocalDate date) {
        this.lastRankChangeDate = date;
    }

    public LocalDate getLastRankChangeDate() {
        return lastRankChangeDate;
    }

    public String getLastRankChangeDateAsString() {
        if (getLastRankChangeDate() == null) {
            return "";
        } else {
            return MekHQ.getMekHQOptions().getDisplayFormattedDate(getLastRankChangeDate());
        }
    }

    public String getTimeInRank(Campaign campaign) {
        if (getLastRankChangeDate() == null) {
            return "";
        }

        LocalDate today = campaign.getLocalDate();

        // If the person is dead, we only care about how long it was from their last promotion till they died
        if (getDateOfDeath() != null) {
            //use date of death instead of the current day
            today = getDateOfDeath();
        }

        return campaign.getCampaignOptions().getTimeInRankDisplayFormat()
                .getDisplayFormattedOutput(getLastRankChangeDate(), today);
    }

    public void setRetirement(LocalDate date) {
        this.retirement = date;
    }

    public LocalDate getRetirement() {
        return retirement;
    }

    public String getRetirementAsString() {
        if (getRetirement() == null) {
            return "";
        } else {
            return MekHQ.getMekHQOptions().getDisplayFormattedDate(getRetirement());
        }
    }

    public void setId(UUID id) {
        this.id = id;
    }

    public UUID getId() {
        return id;
    }

    public boolean isChild() {
        return (getAge(getCampaign().getLocalDate()) <= 13);
    }

    public Genealogy getGenealogy() {
        return genealogy;
    }

    public void setGenealogy(Genealogy genealogy) {
        this.genealogy = genealogy;
    }

    //region Pregnancy
    public boolean isTryingToConceive() {
        return tryingToConceive;
    }

    public void setTryingToConceive(boolean tryingToConceive) {
        this.tryingToConceive = tryingToConceive;
    }

    public LocalDate getDueDate() {
        return dueDate;
    }

    public void setDueDate(LocalDate dueDate) {
        this.dueDate = dueDate;
    }

    public LocalDate getExpectedDueDate() {
        return expectedDueDate;
    }

    public void setExpectedDueDate(LocalDate expectedDueDate) {
        this.expectedDueDate = expectedDueDate;
    }

    public int getPregnancyWeek(LocalDate today) {
        return Math.toIntExact(ChronoUnit.WEEKS.between(getExpectedDueDate()
                .minus(PREGNANCY_STANDARD_DURATION, ChronoUnit.DAYS)
                .plus(1, ChronoUnit.DAYS), today));
    }

    public boolean isPregnant() {
        return dueDate != null;
    }

    /**
     * This is used to determine if a person can procreate
     * @param today the current date
     * @return true if they can, otherwise false
     */
    public boolean canProcreate(final LocalDate today) {
        return getGender().isFemale() && isTryingToConceive() && !isPregnant() && !isDeployed()
                && !isChild() && (getAge(today) < 51);
    }

    public void procreate(final Campaign campaign, final LocalDate today) {
        if (canProcreate(today)) {
            boolean conceived = false;
            if (getGenealogy().hasSpouse()) {
                Person spouse = getGenealogy().getSpouse();
                if (!spouse.isDeployed() && !spouse.getStatus().isDeadOrMIA() && !spouse.isChild()
                        && !(spouse.getGender() == getGender())) {
                    // setting is the decimal chance that this procreation attempt will create a child, base is 0.05%
                    conceived = (Compute.randomFloat() < (campaign.getCampaignOptions().getChanceProcreation()));
                }
            } else if (campaign.getCampaignOptions().useProcreationNoRelationship()) {
                // setting is the decimal chance that this procreation attempt will create a child, base is 0.005%
                conceived = (Compute.randomFloat() < (campaign.getCampaignOptions().getChanceProcreationNoRelationship()));
            }

            if (conceived) {
                addPregnancy(campaign, today);
            }
        }
    }

    public void addPregnancy(final Campaign campaign, final LocalDate today) {
        LocalDate dueDate = today.plus(PREGNANCY_STANDARD_DURATION, ChronoUnit.DAYS);
        setExpectedDueDate(dueDate);
        dueDate = dueDate.plus(PREGNANCY_MODIFY_DURATION.getAsInt(), ChronoUnit.DAYS);
        setDueDate(dueDate);

        int size = PREGNANCY_SIZE.getAsInt();
        extraData.set(PREGNANCY_CHILDREN_DATA, size);
        extraData.set(PREGNANCY_FATHER_DATA, (getGenealogy().hasSpouse())
                ? getGenealogy().getSpouse().getId().toString() : null);

        String sizeString = (size < PREGNANCY_MULTIPLE_NAMES.length) ? PREGNANCY_MULTIPLE_NAMES[size] : null;

        campaign.addReport(getHyperlinkedName() + " has conceived" + (sizeString == null ? "" : (" " + sizeString)));
        if (campaign.getCampaignOptions().logConception()) {
            MedicalLogger.hasConceived(this, today, sizeString);
            if (getGenealogy().hasSpouse()) {
<<<<<<< HEAD
                PersonalLogger.spouseConceived(getGenealogy().getSpouse(campaign), getFullName(),
                        today, sizeString);
=======
                PersonalLogger.spouseConceived(getGenealogy().getSpouse(),
                        getFullName(), getCampaign().getLocalDate(), sizeString);
>>>>>>> 91576e19
            }
        }
    }

    /**
     * Removes a pregnancy and clears all related data from the current person
     */
    public void removePregnancy() {
        setDueDate(null);
        setExpectedDueDate(null);
        extraData.set(PREGNANCY_CHILDREN_DATA, null);
        extraData.set(PREGNANCY_FATHER_DATA, null);
    }

    /**
     * This method is how a person gives birth to a number of babies and have them added to the campaign
     * @param campaign the campaign to add the baby in question to
     * @param today the current date
     */
    public void birth(final Campaign campaign, final LocalDate today) {
        // Determine the number of children
        int size = extraData.get(PREGNANCY_CHILDREN_DATA, 1);

        // Determine father information
        Person father = (getExtraData().get(PREGNANCY_FATHER_DATA) != null)
                ? campaign.getPerson(UUID.fromString(getExtraData().get(PREGNANCY_FATHER_DATA))) : null;
        father = campaign.getCampaignOptions().determineFatherAtBirth()
                ? Utilities.nonNull(getGenealogy().getSpouse(), father) : father;

        // Determine Prisoner Status
        final PrisonerStatus prisonerStatus = campaign.getCampaignOptions().getPrisonerBabyStatus()
                ? getPrisonerStatus() : PrisonerStatus.FREE;

        // Output a specific report to the campaign if they are giving birth to multiple children
        if (PREGNANCY_MULTIPLE_NAMES[size] != null) {
            campaign.addReport(String.format("%s has given birth to %s!", getHyperlinkedName(),
                    PREGNANCY_MULTIPLE_NAMES[size]));
        }

        // Create Babies
        for (int i = 0; i < size; i++) {
            // Create the specific baby
            Person baby = campaign.newDependent(T_NONE, true);
            String surname = campaign.getCampaignOptions().getBabySurnameStyle()
                    .generateBabySurname(this, father, baby.getGender());
            baby.setSurname(surname);
            baby.setBirthday(today);

            // Recruit the baby
            campaign.recruitPerson(baby, prisonerStatus, baby.isDependent(), true, true);

            // Create genealogy information
            baby.getGenealogy().addFamilyMember(FamilialRelationshipType.PARENT, this);
            getGenealogy().addFamilyMember(FamilialRelationshipType.CHILD, baby);
            if (father != null) {
                baby.getGenealogy().addFamilyMember(FamilialRelationshipType.PARENT, father);
                father.getGenealogy().addFamilyMember(FamilialRelationshipType.CHILD, baby);
            }

            // Create reports and log the birth
            campaign.addReport(String.format("%s has given birth to %s, a baby %s!", getHyperlinkedName(),
                    baby.getHyperlinkedName(), GenderDescriptors.BOY_GIRL.getDescriptor(baby.getGender())));
            if (campaign.getCampaignOptions().logConception()) {
<<<<<<< HEAD
                MedicalLogger.deliveredBaby(this, baby, today);
                if (fatherId != null) {
                    PersonalLogger.ourChildBorn(campaign.getPerson(fatherId), baby, getFullName(), today);
=======
                MedicalLogger.deliveredBaby(this, baby, campaign.getLocalDate());
                if (father != null) {
                    PersonalLogger.ourChildBorn(father, baby, getFullName(), campaign.getLocalDate());
>>>>>>> 91576e19
                }
            }
        }

        // Cleanup Data
        removePregnancy();
    }
    //endregion Pregnancy

    //region Marriage
    public boolean isTryingToMarry() {
        return tryingToMarry;
    }

    public void setTryingToMarry(boolean tryingToMarry) {
        this.tryingToMarry = tryingToMarry;
    }

    /**
     * Determines if another person is a safe spouse for the current person
     * @param campaign the campaign to use to determine if the person is a safe spouse
     * @param person the person to determine if they are a safe spouse
     * @param today the current date
     */
    public boolean safeSpouse(final Campaign campaign, final Person person, final LocalDate today) {
        // Huge convoluted return statement, with the following restrictions
        // can't marry yourself
        // can't marry someone who is already married
        // can't marry someone who doesn't want to be married
        // can't marry a prisoner, unless you are also a prisoner (this is purposely left open for prisoners to marry who they want)
        // can't marry a person who is dead or MIA
        // can't marry inactive personnel (this is to show how they aren't part of the force anymore)
        // TODO : can't marry anyone who is not located at the same planet as the person - GitHub #1672: Implement current planet tracking for personnel
        // can't marry a close relative
        return (
                !this.equals(person)
                && !person.getGenealogy().hasSpouse()
                && person.isTryingToMarry()
                && person.oldEnoughToMarry(campaign, today)
                && (!person.getPrisonerStatus().isPrisoner() || getPrisonerStatus().isPrisoner())
                && !person.getStatus().isDeadOrMIA()
                && person.getStatus().isActive()
                && !getGenealogy().checkMutualAncestors(person, getCampaign())
        );
    }

    public boolean oldEnoughToMarry(final Campaign campaign, final LocalDate today) {
        return getAge(today) >= campaign.getCampaignOptions().getMinimumMarriageAge();
    }

    public void randomMarriage(final Campaign campaign, final LocalDate today) {
        // Don't attempt to generate is someone isn't trying to marry, has a spouse,
        // isn't old enough to marry, or is actively deployed
        if (!isTryingToMarry() || getGenealogy().hasSpouse() || !oldEnoughToMarry(campaign, today) || isDeployed()) {
            return;
        }

        // setting is the fractional chance that this attempt at finding a marriage will result in one
        if (Compute.randomFloat() < (campaign.getCampaignOptions().getChanceRandomMarriages())) {
            addRandomSpouse(campaign, false, today);
        } else if (campaign.getCampaignOptions().useRandomSameSexMarriages()) {
            if (Compute.randomFloat() < (campaign.getCampaignOptions().getChanceRandomSameSexMarriages())) {
                addRandomSpouse(campaign, true, today);
            }
        }
    }

    public void addRandomSpouse(final Campaign campaign, final boolean sameSex, final LocalDate today) {
        List<Person> potentials = new ArrayList<>();
        Gender gender = sameSex ? getGender() : (getGender().isMale() ? Gender.FEMALE : Gender.MALE);
        for (final Person person : campaign.getActivePersonnel()) {
            if (isPotentialRandomSpouse(campaign, person, gender, today)) {
                potentials.add(person);
            }
        }

        int n = potentials.size();
        if (n > 0) {
<<<<<<< HEAD
            Marriage.WEIGHTED.marry(campaign, this, potentials.get(Compute.randomInt(n)), today);
=======
            Marriage.WEIGHTED.marry(campaign, this, potentials.get(Compute.randomInt(n)));
>>>>>>> 91576e19
        }
    }

    public boolean isPotentialRandomSpouse(final Campaign campaign, final Person person,
                                           final Gender gender, final LocalDate today) {
        if ((person.getGender() != gender) || !safeSpouse(campaign, person, today)
                || !(getPrisonerStatus().isFree()
                || (getPrisonerStatus().isPrisoner() && person.getPrisonerStatus().isPrisoner()))) {
            return false;
        }

        return Math.abs(person.getAge(today) - getAge(today)) <= campaign.getCampaignOptions().getMarriageAgeRange();
    }
    //endregion Marriage

    //region Experience
    public int getXP() {
        return xp;
    }

    public void setXP(int xp) {
        this.xp = xp;
    }

    public void awardXP(int xp) {
        this.xp += xp;
    }
    //endregion Experience

    public int getAcquisitions() {
        return acquisitions;
    }

    public void setAcquisition(int a) {
        acquisitions = a;
    }

    public void incrementAcquisition() {
        acquisitions++;
    }

    public void setDoctorId(UUID t, int daysToWait) {
        this.doctorId = t;
        this.daysToWaitForHealing = daysToWait;
    }

    public boolean checkNaturalHealing(int daysToWait) {
        if (needsFixing() && daysToWaitForHealing <= 0 && doctorId == null) {
            heal();
            daysToWaitForHealing = daysToWait;
            return true;
        }
        return false;
    }

    public void decrementDaysToWaitForHealing() {
        if (daysToWaitForHealing > 0) {
            daysToWaitForHealing--;
        }
    }

    public boolean isDeployed() {
        if (null != getUnit()) {
            return (getUnit().getScenarioId() != -1);
        }
        return false;
    }

    public String getBiography() {
        return biography;
    }

    public void setBiography(String s) {
        this.biography = s;
    }

    public ExtraData getExtraData() {
        return extraData;
    }

    @Override
    public void writeToXml(PrintWriter pw1, int indent) {
        pw1.println(MekHqXmlUtil.indentStr(indent) + "<person id=\"" + id.toString()
                + "\" type=\"" + this.getClass().getName() + "\">");
        try {
            MekHqXmlUtil.writeSimpleXmlTag(pw1, indent + 1, "id", id.toString());
            MekHqXmlUtil.writeSimpleXmlTag(pw1, indent + 1, "givenName", givenName);
            MekHqXmlUtil.writeSimpleXmlTag(pw1, indent + 1, "surname", surname);
            if (!StringUtil.isNullOrEmpty(honorific)) {
                MekHqXmlUtil.writeSimpleXmlTag(pw1, indent + 1, "honorific", honorific);
            }
            if (maidenName != null) { // this is only a != null comparison because empty is a use case for divorce
                MekHqXmlUtil.writeSimpleXmlTag(pw1, indent + 1, "maidenName", maidenName);
            }
            if (!StringUtil.isNullOrEmpty(callsign)) {
                MekHqXmlUtil.writeSimpleXmlTag(pw1, indent + 1, "callsign", callsign);
            }
            // Always save the primary role
            MekHqXmlUtil.writeSimpleXmlTag(pw1, indent + 1, "primaryRole", primaryRole);
            if (secondaryRole != T_NONE) {
                MekHqXmlUtil.writeSimpleXmlTag(pw1, indent + 1, "secondaryRole", secondaryRole);
            }
            if (primaryDesignator != ROMDesignation.NONE) {
                MekHqXmlUtil.writeSimpleXmlTag(pw1, indent + 1, "primaryDesignator", primaryDesignator.name());
            }
            if (secondaryDesignator != ROMDesignation.NONE) {
                MekHqXmlUtil.writeSimpleXmlTag(pw1, indent + 1, "secondaryDesignator", secondaryDesignator.name());
            }
            if (commander) {
                MekHqXmlUtil.writeSimpleXmlTag(pw1, indent + 1, "commander", true);
            }
            if (dependent) {
                MekHqXmlUtil.writeSimpleXmlTag(pw1, indent + 1, "dependent", true);
            }
            // Always save the person's origin faction
            MekHqXmlUtil.writeSimpleXmlTag(pw1, indent + 1, "faction", originFaction.getShortName());
            if (originPlanet != null) {
                pw1.println(MekHqXmlUtil.indentStr(indent + 1)
                        + "<planetId systemId=\""
                        + originPlanet.getParentSystem().getId()
                        + "\">"
                        + originPlanet.getId()
                        + "</planetId>");
            }
            // Always save whether or not someone is a clanner
            MekHqXmlUtil.writeSimpleXmlTag(pw1, indent + 1, "clan", clan);
            if (phenotype != Phenotype.NONE) {
                MekHqXmlUtil.writeSimpleXmlTag(pw1, indent + 1, "phenotype", phenotype.name());
            }
            if (!StringUtil.isNullOrEmpty(bloodname)) {
                MekHqXmlUtil.writeSimpleXmlTag(pw1, indent + 1, "bloodname", bloodname);
            }
            if (!StringUtil.isNullOrEmpty(biography)) {
                MekHqXmlUtil.writeSimpleXmlTag(pw1, indent + 1, "biography", biography);
            }
            if (idleMonths > 0) {
                MekHqXmlUtil.writeSimpleXmlTag(pw1, indent + 1, "idleMonths", idleMonths);
            }
            if (!genealogy.isEmpty()) {
                genealogy.writeToXML(pw1, indent + 1);
            }
            if (!isTryingToMarry()) {
                MekHqXmlUtil.writeSimpleXmlTag(pw1, indent + 1, "tryingToMarry", false);
            }
            if (!isTryingToConceive()) {
                MekHqXmlUtil.writeSimpleXmlTag(pw1, indent + 1, "tryingToConceive", false);
            }
            if (dueDate != null) {
                MekHqXmlUtil.writeSimpleXmlTag(pw1, indent + 1, "dueDate",
                        MekHqXmlUtil.saveFormattedDate(dueDate));
            }
            if (expectedDueDate != null) {
                MekHqXmlUtil.writeSimpleXmlTag(pw1, indent + 1, "expectedDueDate",
                        MekHqXmlUtil.saveFormattedDate(expectedDueDate));
            }
            if (!getPortrait().hasDefaultCategory()) {
                MekHqXmlUtil.writeSimpleXmlTag(pw1, indent + 1, "portraitCategory", getPortrait().getCategory());
            }
            if (!getPortrait().hasDefaultFilename()) {
                MekHqXmlUtil.writeSimpleXmlTag(pw1, indent + 1, "portraitFile", getPortrait().getFilename());
            }
            // Always save the current XP
            MekHqXmlUtil.writeSimpleXmlTag(pw1, indent + 1, "xp", xp);
            if (daysToWaitForHealing != 0) {
                MekHqXmlUtil.writeSimpleXmlTag(pw1, indent + 1, "daysToWaitForHealing", daysToWaitForHealing);
            }
            // Always save the person's gender, as it would otherwise get confusing fast
            MekHqXmlUtil.writeSimpleXmlTag(pw1, indent + 1, "gender", getGender().name());
            // Always save a person's rank
            MekHqXmlUtil.writeSimpleXmlTag(pw1, indent + 1, "rank", rank);
            if (rankLevel != 0) {
                MekHqXmlUtil.writeSimpleXmlTag(pw1, indent + 1, "rankLevel", rankLevel);
            }
            if (rankSystem != -1) {
                MekHqXmlUtil.writeSimpleXmlTag(pw1, indent + 1, "rankSystem", rankSystem);
            }
            if (maneiDominiRank != ManeiDominiRank.NONE) {
                MekHqXmlUtil.writeSimpleXmlTag(pw1, indent + 1, "maneiDominiRank", maneiDominiRank.name());
            }
            if (maneiDominiClass != ManeiDominiClass.NONE) {
                MekHqXmlUtil.writeSimpleXmlTag(pw1, indent + 1, "maneiDominiClass", maneiDominiClass.name());
            }
            if (nTasks > 0) {
                MekHqXmlUtil.writeSimpleXmlTag(pw1, indent + 1, "nTasks", nTasks);
            }
            if (doctorId != null) {
                MekHqXmlUtil.writeSimpleXmlTag(pw1, indent + 1, "doctorId", doctorId.toString());
            }
            if (getUnit() != null) {
                MekHqXmlUtil.writeSimpleXmlTag(pw1, indent + 1, "unitId", getUnit().getId());
            }
            if (!salary.equals(Money.of(-1))) {
                MekHqXmlUtil.writeSimpleXmlTag(pw1, indent + 1, "salary", salary.toXmlString());
            }
            if (!totalEarnings.equals(Money.of(0))) {
                MekHqXmlUtil.writeSimpleXmlTag(pw1, indent + 1, "totalEarnings", totalEarnings.toXmlString());
            }
            // Always save a person's status, to make it easy to parse the personnel saved data
            MekHqXmlUtil.writeSimpleXmlTag(pw1, indent + 1, "status", status.name());
            if (prisonerStatus != PrisonerStatus.FREE) {
                MekHqXmlUtil.writeSimpleXmlTag(pw1, indent + 1, "prisonerStatus", prisonerStatus.name());
            }
            if (hits > 0) {
                MekHqXmlUtil.writeSimpleXmlTag(pw1, indent + 1, "hits", hits);
            }
            if (toughness != 0) {
                MekHqXmlUtil.writeSimpleXmlTag(pw1, indent + 1, "toughness", toughness);
            }
            if (minutesLeft > 0) {
                MekHqXmlUtil.writeSimpleXmlTag(pw1, indent + 1, "minutesLeft", minutesLeft);
            }
            if (overtimeLeft > 0) {
                MekHqXmlUtil.writeSimpleXmlTag(pw1, indent + 1, "overtimeLeft", overtimeLeft);
            }
            if (birthday != null) {
                MekHqXmlUtil.writeSimpleXmlTag(pw1, indent + 1, "birthday",
                        MekHqXmlUtil.saveFormattedDate(birthday));
            }
            if (dateOfDeath != null) {
                MekHqXmlUtil.writeSimpleXmlTag(pw1, indent + 1, "deathday",
                        MekHqXmlUtil.saveFormattedDate(dateOfDeath));
            }
            if (recruitment != null) {
                MekHqXmlUtil.writeSimpleXmlTag(pw1, indent + 1, "recruitment",
                        MekHqXmlUtil.saveFormattedDate(recruitment));
            }
            if (lastRankChangeDate != null) {
                MekHqXmlUtil.writeSimpleXmlTag(pw1, indent + 1, "lastRankChangeDate",
                        MekHqXmlUtil.saveFormattedDate(lastRankChangeDate));
            }
            if (getRetirement() != null) {
                MekHqXmlUtil.writeSimpleXmlTag(pw1, indent + 1, "retirement",
                        MekHqXmlUtil.saveFormattedDate(getRetirement()));
            }
            for (Skill skill : skills.getSkills()) {
                skill.writeToXml(pw1, indent + 1);
            }
            if (countOptions(PilotOptions.LVL3_ADVANTAGES) > 0) {
                MekHqXmlUtil.writeSimpleXmlTag(pw1, indent + 1, "advantages",
                        getOptionList("::", PilotOptions.LVL3_ADVANTAGES));
            }
            if (countOptions(PilotOptions.EDGE_ADVANTAGES) > 0) {
                MekHqXmlUtil.writeSimpleXmlTag(pw1, indent + 1, "edge",
                        getOptionList("::", PilotOptions.EDGE_ADVANTAGES));
                // For support personnel, write an available edge value
                if (hasSupportRole(false) || isEngineer()) {
                    MekHqXmlUtil.writeSimpleXmlTag(pw1, indent + 1, "edgeAvailable", getCurrentEdge());
                }
            }
            if (countOptions(PilotOptions.MD_ADVANTAGES) > 0) {
                MekHqXmlUtil.writeSimpleXmlTag(pw1, indent + 1, "implants",
                        getOptionList("::", PilotOptions.MD_ADVANTAGES));
            }
            if (!techUnits.isEmpty()) {
                MekHqXmlUtil.writeSimpleXMLOpenIndentedLine(pw1, indent + 1, "techUnitIds");
                for (Unit unit : techUnits) {
                    MekHqXmlUtil.writeSimpleXmlTag(pw1, indent + 2, "id", unit.getId());
                }
                MekHqXmlUtil.writeSimpleXMLCloseIndentedLine(pw1, indent + 1, "techUnitIds");
            }
            if (!personnelLog.isEmpty()) {
                MekHqXmlUtil.writeSimpleXMLOpenIndentedLine(pw1, indent + 1, "personnelLog");
                for (LogEntry entry : personnelLog) {
                    entry.writeToXml(pw1, indent + 2);
                }
                MekHqXmlUtil.writeSimpleXMLCloseIndentedLine(pw1, indent + 1, "personnelLog");
            }
            if (!missionLog.isEmpty()) {
                MekHqXmlUtil.writeSimpleXMLOpenIndentedLine(pw1, indent + 1, "missionLog");
                for (LogEntry entry : missionLog) {
                    entry.writeToXml(pw1, indent + 2);
                }
                MekHqXmlUtil.writeSimpleXMLCloseIndentedLine(pw1, indent + 1, "missionLog");
            }
            if (!getAwardController().getAwards().isEmpty()) {
                MekHqXmlUtil.writeSimpleXMLOpenIndentedLine(pw1, indent + 1, "awards");
                for (Award award : getAwardController().getAwards()) {
                    award.writeToXml(pw1, indent + 2);
                }
                MekHqXmlUtil.writeSimpleXMLCloseIndentedLine(pw1, indent + 1, "awards");
            }
            if (injuries.size() > 0) {
                MekHqXmlUtil.writeSimpleXMLOpenIndentedLine(pw1, indent + 1, "injuries");
                for (Injury injury : injuries) {
                    injury.writeToXml(pw1, indent + 2);
                }
                MekHqXmlUtil.writeSimpleXMLCloseIndentedLine(pw1, indent + 1, "injuries");
            }
            if (founder) {
                MekHqXmlUtil.writeSimpleXmlTag(pw1, indent + 1, "founder", true);
            }
            if (originalUnitWeight != EntityWeightClass.WEIGHT_ULTRA_LIGHT) {
                MekHqXmlUtil.writeSimpleXmlTag(pw1, indent + 1, "originalUnitWeight", originalUnitWeight);
            }
            if (originalUnitTech != TECH_IS1) {
                MekHqXmlUtil.writeSimpleXmlTag(pw1, indent + 1, "originalUnitTech", originalUnitTech);
            }
            if (originalUnitId != null) {
                MekHqXmlUtil.writeSimpleXmlTag(pw1, indent + 1, "originalUnitId", originalUnitId.toString());
            }
            if (acquisitions != 0) {
                MekHqXmlUtil.writeSimpleXmlTag(pw1, indent + 1, "acquisitions", acquisitions);
            }
            if (!extraData.isEmpty()) {
                extraData.writeToXml(pw1);
            }
        } catch (Exception e) {
            MekHQ.getLogger().error("Failed to write " + getFullName() + " to the XML File", e);
            throw e; // we want to rethrow to ensure that that the save fails
        }
        pw1.println(MekHqXmlUtil.indentStr(indent) + "</person>");
    }

    public static Person generateInstanceFromXML(Node wn, Campaign c, Version version) {
        Person retVal = new Person(c);

        try {
            // Okay, now load Person-specific fields!
            NodeList nl = wn.getChildNodes();

            String advantages = null;
            String edge = null;
            String implants = null;

            //backwards compatibility
            String pilotName = null;
            String pilotNickname = null;
            int pilotGunnery = -1;
            int pilotPiloting = -1;
            int pilotCommandBonus = -1;
            int type = 0;

            for (int x = 0; x < nl.getLength(); x++) {
                Node wn2 = nl.item(x);

                if (wn2.getNodeName().equalsIgnoreCase("name")) { // legacy - 0.47.5 removal
                    retVal.migrateName(wn2.getTextContent());
                } else if (wn2.getNodeName().equalsIgnoreCase("givenName")) {
                    retVal.givenName = wn2.getTextContent();
                } else if (wn2.getNodeName().equalsIgnoreCase("surname")) {
                    retVal.surname = wn2.getTextContent();
                } else if (wn2.getNodeName().equalsIgnoreCase("honorific")) {
                    retVal.honorific = wn2.getTextContent();
                } else if (wn2.getNodeName().equalsIgnoreCase("maidenName")) {
                    retVal.maidenName = wn2.getTextContent();
                } else if (wn2.getNodeName().equalsIgnoreCase("callsign")) {
                    retVal.callsign = wn2.getTextContent();
                } else if (wn2.getNodeName().equalsIgnoreCase("commander")) {
                    retVal.commander = Boolean.parseBoolean(wn2.getTextContent().trim());
                } else if (wn2.getNodeName().equalsIgnoreCase("dependent")) {
                    retVal.dependent = Boolean.parseBoolean(wn2.getTextContent().trim());
                } else if (wn2.getNodeName().equalsIgnoreCase("faction")) {
                    retVal.originFaction = Factions.getInstance().getFaction(wn2.getTextContent().trim());
                } else if (wn2.getNodeName().equalsIgnoreCase("planetId")) {
                    String systemId = wn2.getAttributes().getNamedItem("systemId").getTextContent().trim();
                    String planetId = wn2.getTextContent().trim();
                    retVal.originPlanet = c.getSystemById(systemId).getPlanetById(planetId);
                } else if (wn2.getNodeName().equalsIgnoreCase("clan")) {
                    retVal.clan = Boolean.parseBoolean(wn2.getTextContent().trim());
                } else if (wn2.getNodeName().equalsIgnoreCase("phenotype")) {
                    retVal.phenotype = Phenotype.parseFromString(wn2.getTextContent().trim());
                } else if (wn2.getNodeName().equalsIgnoreCase("bloodname")) {
                    retVal.bloodname = wn2.getTextContent();
                } else if (wn2.getNodeName().equalsIgnoreCase("biography")) {
                    retVal.biography = wn2.getTextContent();
                } else if (wn2.getNodeName().equalsIgnoreCase("primaryRole")) {
                    retVal.primaryRole = Integer.parseInt(wn2.getTextContent());
                } else if (wn2.getNodeName().equalsIgnoreCase("secondaryRole")) {
                    retVal.secondaryRole = Integer.parseInt(wn2.getTextContent());
                } else if (wn2.getNodeName().equalsIgnoreCase("acquisitions")) {
                    retVal.acquisitions = Integer.parseInt(wn2.getTextContent());
                } else if (wn2.getNodeName().equalsIgnoreCase("primaryDesignator")) {
                    retVal.primaryDesignator = ROMDesignation.parseFromString(wn2.getTextContent().trim());
                } else if (wn2.getNodeName().equalsIgnoreCase("secondaryDesignator")) {
                    retVal.secondaryDesignator = ROMDesignation.parseFromString(wn2.getTextContent().trim());
                } else if (wn2.getNodeName().equalsIgnoreCase("daysToWaitForHealing")) {
                    retVal.daysToWaitForHealing = Integer.parseInt(wn2.getTextContent());
                } else if (wn2.getNodeName().equalsIgnoreCase("idleMonths")) {
                    retVal.idleMonths = Integer.parseInt(wn2.getTextContent());
                } else if (wn2.getNodeName().equalsIgnoreCase("id")) {
                    retVal.id = UUID.fromString(wn2.getTextContent());
                } else if (wn2.getNodeName().equalsIgnoreCase("ancestors")) { // legacy - 0.47.6 removal
                    CampaignXmlParser.addToAncestryMigrationMap(UUID.fromString(wn2.getTextContent().trim()), retVal);
                } else if (wn2.getNodeName().equalsIgnoreCase("spouse")) { // legacy - 0.47.6 removal
                    retVal.getGenealogy().setSpouse(new PersonIdReference(wn2.getTextContent().trim()));
                } else if (wn2.getNodeName().equalsIgnoreCase("formerSpouses")) { // legacy - 0.47.6 removal
                    retVal.getGenealogy().loadFormerSpouses(wn2.getChildNodes());
                } else if (wn2.getNodeName().equalsIgnoreCase("genealogy")) {
                    retVal.getGenealogy().fillFromXML(wn2.getChildNodes());
                } else if (wn2.getNodeName().equalsIgnoreCase("tryingToMarry")) {
                    retVal.tryingToMarry = Boolean.parseBoolean(wn2.getTextContent().trim());
                } else if (wn2.getNodeName().equalsIgnoreCase("tryingToConceive")) {
                    retVal.tryingToConceive = Boolean.parseBoolean(wn2.getTextContent().trim());
                } else if (wn2.getNodeName().equalsIgnoreCase("dueDate")) {
                    retVal.dueDate = MekHqXmlUtil.parseDate(wn2.getTextContent().trim());
                } else if (wn2.getNodeName().equalsIgnoreCase("expectedDueDate")) {
                    retVal.expectedDueDate = MekHqXmlUtil.parseDate(wn2.getTextContent().trim());
                } else if (wn2.getNodeName().equalsIgnoreCase("portraitCategory")) {
                    retVal.getPortrait().setCategory(wn2.getTextContent());
                } else if (wn2.getNodeName().equalsIgnoreCase("portraitFile")) {
                    retVal.getPortrait().setFilename(wn2.getTextContent());
                } else if (wn2.getNodeName().equalsIgnoreCase("xp")) {
                    retVal.xp = Integer.parseInt(wn2.getTextContent());
                } else if (wn2.getNodeName().equalsIgnoreCase("nTasks")) {
                    retVal.nTasks = Integer.parseInt(wn2.getTextContent());
                } else if (wn2.getNodeName().equalsIgnoreCase("hits")) {
                    retVal.hits = Integer.parseInt(wn2.getTextContent());
                } else if (wn2.getNodeName().equalsIgnoreCase("gender")) {
                    retVal.setGender(Gender.parseFromString(wn2.getTextContent().trim()));
                } else if (wn2.getNodeName().equalsIgnoreCase("rank")) {
                    retVal.rank = Integer.parseInt(wn2.getTextContent().trim());
                } else if (wn2.getNodeName().equalsIgnoreCase("rankLevel")) {
                    retVal.rankLevel = Integer.parseInt(wn2.getTextContent().trim());
                } else if (wn2.getNodeName().equalsIgnoreCase("rankSystem")) {
                    retVal.setRankSystem(Integer.parseInt(wn2.getTextContent()));
                } else if (wn2.getNodeName().equalsIgnoreCase("maneiDominiRank")) {
                    retVal.maneiDominiRank = ManeiDominiRank.parseFromString(wn2.getTextContent().trim());
                } else if (wn2.getNodeName().equalsIgnoreCase("maneiDominiClass")) {
                    retVal.maneiDominiClass = ManeiDominiClass.parseFromString(wn2.getTextContent().trim());
                } else if (wn2.getNodeName().equalsIgnoreCase("doctorId")) {
                    if (!wn2.getTextContent().equals("null")) {
                        retVal.doctorId = UUID.fromString(wn2.getTextContent());
                    }
                } else if (wn2.getNodeName().equalsIgnoreCase("unitId")) {
                    if (!wn2.getTextContent().equals("null")) {
                        retVal.unit = new PersonUnitRef(UUID.fromString(wn2.getTextContent()));
                    }
                } else if (wn2.getNodeName().equalsIgnoreCase("status")) {
                    retVal.setStatus(PersonnelStatus.parseFromString(wn2.getTextContent().trim()));
                } else if (wn2.getNodeName().equalsIgnoreCase("prisonerStatus")) {
                    retVal.prisonerStatus = PrisonerStatus.parseFromString(wn2.getTextContent().trim());
                } else if (wn2.getNodeName().equalsIgnoreCase("willingToDefect")) { // Legacy
                    if (Boolean.parseBoolean(wn2.getTextContent().trim())) {
                        retVal.prisonerStatus = PrisonerStatus.PRISONER_DEFECTOR;
                    }
                } else if (wn2.getNodeName().equalsIgnoreCase("salary")) {
                    retVal.salary = Money.fromXmlString(wn2.getTextContent().trim());
                } else if (wn2.getNodeName().equalsIgnoreCase("totalEarnings")) {
                    retVal.totalEarnings = Money.fromXmlString(wn2.getTextContent().trim());
                } else if (wn2.getNodeName().equalsIgnoreCase("minutesLeft")) {
                    retVal.minutesLeft = Integer.parseInt(wn2.getTextContent());
                } else if (wn2.getNodeName().equalsIgnoreCase("overtimeLeft")) {
                    retVal.overtimeLeft = Integer.parseInt(wn2.getTextContent());
                } else if (wn2.getNodeName().equalsIgnoreCase("birthday")) {
                    retVal.birthday = MekHqXmlUtil.parseDate(wn2.getTextContent().trim());
                } else if (wn2.getNodeName().equalsIgnoreCase("deathday")) {
                    retVal.dateOfDeath = MekHqXmlUtil.parseDate(wn2.getTextContent().trim());
                } else if (wn2.getNodeName().equalsIgnoreCase("recruitment")) {
                    retVal.recruitment = MekHqXmlUtil.parseDate(wn2.getTextContent().trim());
                } else if (wn2.getNodeName().equalsIgnoreCase("lastRankChangeDate")) {
                    retVal.lastRankChangeDate = MekHqXmlUtil.parseDate(wn2.getTextContent().trim());
                } else if (wn2.getNodeName().equalsIgnoreCase("retirement")) {
                    retVal.setRetirement(MekHqXmlUtil.parseDate(wn2.getTextContent().trim()));
                } else if (wn2.getNodeName().equalsIgnoreCase("advantages")) {
                    advantages = wn2.getTextContent();
                } else if (wn2.getNodeName().equalsIgnoreCase("edge")) {
                    edge = wn2.getTextContent();
                } else if (wn2.getNodeName().equalsIgnoreCase("edgeAvailable")) {
                    retVal.currentEdge = Integer.parseInt(wn2.getTextContent());
                } else if (wn2.getNodeName().equalsIgnoreCase("implants")) {
                    implants = wn2.getTextContent();
                } else if (wn2.getNodeName().equalsIgnoreCase("toughness")) {
                    retVal.toughness = Integer.parseInt(wn2.getTextContent());
                } else if (wn2.getNodeName().equalsIgnoreCase("pilotGunnery")) {
                    pilotGunnery = Integer.parseInt(wn2.getTextContent());
                } else if (wn2.getNodeName().equalsIgnoreCase("pilotPiloting")) {
                    pilotPiloting = Integer.parseInt(wn2.getTextContent());
                } else if (wn2.getNodeName().equalsIgnoreCase("pilotHits")) {
                    retVal.hits = Integer.parseInt(wn2.getTextContent());
                } else if (wn2.getNodeName().equalsIgnoreCase("pilotCommandBonus")) {
                    pilotCommandBonus = Integer.parseInt(wn2.getTextContent());
                } else if (wn2.getNodeName().equalsIgnoreCase("pilotName")) {
                    pilotName = wn2.getTextContent();
                } else if (wn2.getNodeName().equalsIgnoreCase("pilotNickname")) {
                    pilotNickname = wn2.getTextContent();
                } else if (wn2.getNodeName().equalsIgnoreCase("type")) {
                    type = Integer.parseInt(wn2.getTextContent());
                } else if (wn2.getNodeName().equalsIgnoreCase("skill")) {
                    Skill s = Skill.generateInstanceFromXML(wn2);
                    if ((s != null) && (s.getType() != null)) {
                        retVal.skills.addSkill(s.getType().getName(), s);
                    }
                } else if (wn2.getNodeName().equalsIgnoreCase("techUnitIds")) {
                    NodeList nl2 = wn2.getChildNodes();
                    for (int y = 0; y < nl2.getLength(); y++) {
                        Node wn3 = nl2.item(y);
                        // If it's not an element node, we ignore it.
                        if (wn3.getNodeType() != Node.ELEMENT_NODE) {
                            continue;
                        }

                        if (!wn3.getNodeName().equalsIgnoreCase("id")) {
                            MekHQ.getLogger().error("Unknown node type not loaded in techUnitIds nodes: " + wn3.getNodeName());
                            continue;
                        }
                        retVal.addTechUnit(new PersonUnitRef(UUID.fromString(wn3.getTextContent())));
                    }
                } else if (wn2.getNodeName().equalsIgnoreCase("personnelLog")) {
                    NodeList nl2 = wn2.getChildNodes();
                    for (int y = 0; y < nl2.getLength(); y++) {
                        Node wn3 = nl2.item(y);
                        // If it's not an element node, we ignore it.
                        if (wn3.getNodeType() != Node.ELEMENT_NODE) {
                            continue;
                        }

                        if (!wn3.getNodeName().equalsIgnoreCase("logEntry")) {
                            MekHQ.getLogger().error("Unknown node type not loaded in personnel log nodes: " + wn3.getNodeName());
                            continue;
                        }

                        LogEntry entry = LogEntryFactory.getInstance().generateInstanceFromXML(wn3);

                        // If the version of this campaign is earlier than 0.45.4,
                        // we didn't have the mission log separated from the personnel log,
                        // so we need to separate the log entries manually
                        if (version.isLowerThan("0.45.4")) {
                            if (entry.getDesc().startsWith(getMissionParticipatedString())) {
                                retVal.addMissionLogEntry(entry);
                            } else {
                                retVal.addLogEntry(entry);
                            }
                        } else {
                            retVal.addLogEntry(entry);
                        }
                    }
                } else if (wn2.getNodeName().equalsIgnoreCase("missionLog")) {
                    NodeList nl2 = wn2.getChildNodes();
                    for (int y = 0; y < nl2.getLength(); y++) {
                        Node wn3 = nl2.item(y);
                        // If it's not an element node, we ignore it.
                        if (wn3.getNodeType() != Node.ELEMENT_NODE) {
                            continue;
                        }

                        if (!wn3.getNodeName().equalsIgnoreCase("logEntry")) {
                            MekHQ.getLogger().error("Unknown node type not loaded in mission log nodes: " + wn3.getNodeName());
                            continue;
                        }
                        retVal.addMissionLogEntry(LogEntryFactory.getInstance().generateInstanceFromXML(wn3));
                    }
                } else if (wn2.getNodeName().equalsIgnoreCase("awards")) {
                    final boolean defaultSetMigrationRequired = version.isLowerThan("0.47.15");
                    NodeList nl2 = wn2.getChildNodes();
                    for (int y = 0; y < nl2.getLength(); y++) {

                        Node wn3 = nl2.item(y);

                        if (wn3.getNodeType() != Node.ELEMENT_NODE) {
                            continue;
                        }

                        if (!wn3.getNodeName().equalsIgnoreCase("award")) {
                            MekHQ.getLogger().error("Unknown node type not loaded in personnel log nodes: " + wn3.getNodeName());
                            continue;
                        }

                        retVal.getAwardController().addAwardFromXml(AwardsFactory.getInstance()
                                .generateNewFromXML(wn3, defaultSetMigrationRequired));
                    }

                } else if (wn2.getNodeName().equalsIgnoreCase("injuries")) {
                    NodeList nl2 = wn2.getChildNodes();
                    for (int y = 0; y < nl2.getLength(); y++) {
                        Node wn3 = nl2.item(y);
                        // If it's not an element node, we ignore it.
                        if (wn3.getNodeType() != Node.ELEMENT_NODE) {
                            continue;
                        }

                        if (!wn3.getNodeName().equalsIgnoreCase("injury")) {
                            MekHQ.getLogger().error("Unknown node type not loaded in injury nodes: " + wn3.getNodeName());
                            continue;
                        }
                        retVal.injuries.add(Injury.generateInstanceFromXML(wn3));
                    }
                    LocalDate now = c.getLocalDate();
                    retVal.injuries.stream().filter(inj -> (null == inj.getStart()))
                        .forEach(inj -> inj.setStart(now.minusDays(inj.getOriginalTime() - inj.getTime())));
                } else if (wn2.getNodeName().equalsIgnoreCase("founder")) {
                    retVal.founder = Boolean.parseBoolean(wn2.getTextContent());
                } else if (wn2.getNodeName().equalsIgnoreCase("originalUnitWeight")) {
                    retVal.originalUnitWeight = Integer.parseInt(wn2.getTextContent());
                } else if (wn2.getNodeName().equalsIgnoreCase("originalUnitTech")) {
                    retVal.originalUnitTech = Integer.parseInt(wn2.getTextContent());
                } else if (wn2.getNodeName().equalsIgnoreCase("originalUnitId")) {
                    retVal.originalUnitId = UUID.fromString(wn2.getTextContent());
                } else if (wn2.getNodeName().equalsIgnoreCase("extraData")) {
                    retVal.extraData = ExtraData.createFromXml(wn2);
                }
            }

            retVal.setFullName(); // this sets the name based on the loaded values

            if (version.isLowerThan("0.47.5") && (retVal.getExpectedDueDate() == null)
                    && (retVal.getDueDate() != null)) {
                retVal.setExpectedDueDate(retVal.getDueDate());
            }

            if ((null != advantages) && (advantages.trim().length() > 0)) {
                StringTokenizer st = new StringTokenizer(advantages, "::");
                while (st.hasMoreTokens()) {
                    String adv = st.nextToken();
                    String advName = Crew.parseAdvantageName(adv);
                    Object value = Crew.parseAdvantageValue(adv);

                    try {
                        retVal.getOptions().getOption(advName).setValue(value);
                    } catch (Exception e) {
                        MekHQ.getLogger().error(Person.class, "Error restoring advantage: " + adv);
                    }
                }
            }
            if ((null != edge) && (edge.trim().length() > 0)) {
                StringTokenizer st = new StringTokenizer(edge, "::");
                while (st.hasMoreTokens()) {
                    String adv = st.nextToken();
                    String advName = Crew.parseAdvantageName(adv);
                    Object value = Crew.parseAdvantageValue(adv);

                    try {
                        retVal.getOptions().getOption(advName).setValue(value);
                    } catch (Exception e) {
                        MekHQ.getLogger().error(Person.class, "Error restoring edge: " + adv);
                    }
                }
            }
            if ((null != implants) && (implants.trim().length() > 0)) {
                StringTokenizer st = new StringTokenizer(implants, "::");
                while (st.hasMoreTokens()) {
                    String adv = st.nextToken();
                    String advName = Crew.parseAdvantageName(adv);
                    Object value = Crew.parseAdvantageValue(adv);

                    try {
                        retVal.getOptions().getOption(advName).setValue(value);
                    } catch (Exception e) {
                        MekHQ.getLogger().error("Error restoring implants: " + adv);
                    }
                }
            }
            //check to see if we are dealing with a PilotPerson from 0.1.8 or earlier
            if (pilotGunnery != -1) {
                switch (type) {
                    case 0:
                        retVal.addSkill(SkillType.S_GUN_MECH, 7 - pilotGunnery, 0);
                        retVal.addSkill(SkillType.S_PILOT_MECH, 8 - pilotPiloting, 0);
                        retVal.primaryRole = T_MECHWARRIOR;
                        break;
                    case 1:
                        retVal.addSkill(SkillType.S_GUN_VEE, 7 - pilotGunnery, 0);
                        retVal.addSkill(SkillType.S_PILOT_GVEE, 8 - pilotPiloting, 0);
                        retVal.primaryRole = T_GVEE_DRIVER;
                        break;
                    case 2:
                        retVal.addSkill(SkillType.S_GUN_AERO, 7 - pilotGunnery, 0);
                        retVal.addSkill(SkillType.S_PILOT_AERO, 8 - pilotPiloting, 0);
                        retVal.primaryRole = T_AERO_PILOT;
                        break;
                    case 4:
                        retVal.addSkill(SkillType.S_GUN_BA, 7 - pilotGunnery, 0);
                        retVal.addSkill(SkillType.S_ANTI_MECH, 8 - pilotPiloting, 0);
                        retVal.primaryRole = T_BA;
                        break;

                }
                retVal.addSkill(SkillType.S_TACTICS, pilotCommandBonus, 0);
            }
            if (pilotName != null) {
                retVal.migrateName(pilotName);
            }
            if (null != pilotNickname) {
                retVal.setCallsign(pilotNickname);
            }

            // Ensure the Genealogy Origin is set to this
            retVal.getGenealogy().setOrigin(retVal);

            // Prisoner and Bondsman updating
            if (retVal.rank < 0) {
                retVal.setRankNumeric(0);
            }
        } catch (Exception e) {
            MekHQ.getLogger().error("Failed to read person " + retVal.getFullName() + " from file", e);
            retVal = null;
        }

        return retVal;
    }

    public void setSalary(Money s) {
        salary = s;
    }

    public Money getSalary() {
        if (!getPrisonerStatus().isFree() || isDependent()) {
            return Money.zero();
        }

        if (salary.isPositiveOrZero()) {
            return salary;
        }

        //if salary is negative, then use the standard amounts
        Money primaryBase = campaign.getCampaignOptions().getRoleBaseSalaryMoney(getPrimaryRole());
        primaryBase = primaryBase.multipliedBy(campaign.getCampaignOptions().getSalaryXPMultiplier(getExperienceLevel(false)));
        if (hasSkill(SkillType.S_ANTI_MECH) && (getPrimaryRole() == T_INFANTRY || getPrimaryRole() == T_BA)) {
            primaryBase = primaryBase.multipliedBy(campaign.getCampaignOptions().getSalaryAntiMekMultiplier());
        }

        Money secondaryBase = campaign.getCampaignOptions().getRoleBaseSalaryMoney(getSecondaryRole()).dividedBy(2);
        secondaryBase = secondaryBase.multipliedBy(campaign.getCampaignOptions().getSalaryXPMultiplier(getExperienceLevel(true)));
        if (hasSkill(SkillType.S_ANTI_MECH) && (getSecondaryRole() == T_INFANTRY || getSecondaryRole() == T_BA)) {
            secondaryBase = secondaryBase.multipliedBy(campaign.getCampaignOptions().getSalaryAntiMekMultiplier());
        }

        Money totalBase = primaryBase.plus(secondaryBase);

        if (getRank().isOfficer()) {
            totalBase = totalBase.multipliedBy(campaign.getCampaignOptions().getSalaryCommissionMultiplier());
        } else {
            totalBase = totalBase.multipliedBy(campaign.getCampaignOptions().getSalaryEnlistedMultiplier());
        }

        totalBase = totalBase.multipliedBy(getRank().getPayMultiplier());

        return totalBase;
        //TODO: distinguish DropShip, JumpShip, and WarShip crew
        //TODO: Add era mod to salary calc..
    }

    /**
     * @return the person's total earnings
     */
    public Money getTotalEarnings() {
        return totalEarnings;
    }

    /**
     * This is used to pay a person
     * @param money the amount of money to add to their total earnings
     */
    public void payPerson(Money money) {
        totalEarnings = getTotalEarnings().plus(money);
    }

    /**
     * This is used to pay a person their salary
     */
    public void payPersonSalary() {
        if (getStatus().isActive()) {
            payPerson(getSalary());
        }
    }

    /**
     * This is used to pay a person their share value based on the value of a single share
     * @param money the value of a single share
     * @param sharesForAll whether or not all personnel have shares
     */
    public void payPersonShares(Money money, boolean sharesForAll) {
        int shares = getNumShares(sharesForAll);
        if (shares > 0) {
            payPerson(money.multipliedBy(shares));
        }
    }

    public int getRankNumeric() {
        return rank;
    }

    public void setRankNumeric(int r) {
        rank = r;
        rankLevel = 0; // Always reset to 0 so that a call to setRankLevel() isn't mandatory.
    }

    public int getRankLevel() {
        // If we're somehow above the max level for this rank, drop to that level
        int profession = getProfession();
        while ((profession != Ranks.RPROF_MW) && getRanks().isEmptyProfession(profession)) {
            profession = getRanks().getAlternateProfession(profession);
        }

        if (rankLevel > getRank().getRankLevels(profession)) {
            rankLevel = getRank().getRankLevels(profession);
        }

        return rankLevel;
    }

    public void setRankLevel(int level) {
        rankLevel = level;
    }

    public int getRankSystem() {
        return (rankSystem == -1) ? campaign.getRanks().getRankSystem() : rankSystem;
    }

    public void setRankSystem(int system) {
        rankSystem = (system == campaign.getRanks().getRankSystem()) ? -1 : system;
        ranks = (rankSystem == -1) ? null : Ranks.getRanksFromSystem(rankSystem);
        MekHQ.triggerEvent(new PersonChangedEvent(this));
    }

    public Ranks getRanks() {
        if (rankSystem != -1) {
            // Null protection
            if (ranks == null) {
                ranks = Ranks.getRanksFromSystem(rankSystem);
            }
            return ranks;
        }
        return campaign.getRanks();
    }

    public Rank getRank() {
        final Ranks system = (rankSystem == -1) ? campaign.getRanks() : Ranks.getRanksFromSystem(rankSystem);
        return Objects.requireNonNull(system, "Error: Failed to get a valid rank system").getRank(rank);
    }

    public String getRankName() {
        String rankName;
        int profession = getProfession();

        /* Track number of times the profession has been redirected so we don't get caught
         * in a loop by self-reference or loops due to bad configuration */
        int redirects = 0;

        // If we're using an "empty" profession, default to MechWarrior
        while (getRanks().isEmptyProfession(profession) && (redirects < Ranks.RPROF_NUM)) {
            profession = campaign.getRanks().getAlternateProfession(profession);
            redirects++;
        }

        // If we're set to a rank that no longer exists, demote ourself
        while (getRank().getName(profession).equals("-") && (rank > 0)) {
            setRankNumeric(--rank);
        }

        redirects = 0;
        // re-route through any profession redirections
        while (getRank().getName(profession).startsWith("--") && (profession != Ranks.RPROF_MW)
                && (redirects < Ranks.RPROF_NUM)) {
            // We've hit a rank that defaults to the MechWarrior table, so grab the equivalent name from there
            if (getRank().getName(profession).equals("--")) {
                profession = getRanks().getAlternateProfession(profession);
            } else if (getRank().getName(profession).startsWith("--")) {
                profession = getRanks().getAlternateProfession(getRank().getName(profession));
            }
            redirects++;
        }
        if (getRank().getName(profession).startsWith("--")) {
            profession = Ranks.RPROF_MW;
        }

        rankName = getRank().getName(profession);

        // Manei Domini Additions
        if (getRankSystem() == Ranks.RS_WOB) {
            if (maneiDominiClass != ManeiDominiClass.NONE) {
                rankName = maneiDominiClass + " " + rankName;
            }
            if (maneiDominiRank != ManeiDominiRank.NONE) {
                rankName += " " + maneiDominiRank;
            }
        } else {
            maneiDominiClass = ManeiDominiClass.NONE;
            maneiDominiRank = ManeiDominiRank.NONE;
        }

        if ((getRankSystem() == Ranks.RS_COM) || (getRankSystem() == Ranks.RS_WOB)) {
            rankName += ROMDesignation.getComStarBranchDesignation(this, campaign);
        }

        // If we have a rankLevel, add it
        if (rankLevel > 0) {
            if (getRank().getRankLevels(profession) > 0)
                rankName += Utilities.getRomanNumeralsFromArabicNumber(rankLevel, true);
            else // Oops! Our rankLevel didn't get correctly cleared, they's remedy that.
                rankLevel = 0;
        }

        if (rankName.equalsIgnoreCase("None")) {
            if (!getPrisonerStatus().getTitleExtension().equals("")) {
                rankName = getPrisonerStatus().getTitleExtension();
            }
        } else {
            rankName = getPrisonerStatus().getTitleExtension() + rankName;
        }

        // We have our name, return it
        return rankName;
    }

    public ManeiDominiClass getManeiDominiClass() {
        return maneiDominiClass;
    }

    public void setManeiDominiClass(ManeiDominiClass maneiDominiClass) {
        this.maneiDominiClass = maneiDominiClass;
        MekHQ.triggerEvent(new PersonChangedEvent(this));
    }

    public ManeiDominiRank getManeiDominiRank() {
        return maneiDominiRank;
    }

    public void setManeiDominiRank(ManeiDominiRank maneiDominiRank) {
        this.maneiDominiRank = maneiDominiRank;
        MekHQ.triggerEvent(new PersonChangedEvent(this));
    }

    /**
     * Determines whether this person outranks another, taking into account the seniority rank for
     * ComStar and WoB ranks.
     *
     * @param other The <code>Person</code> to compare ranks with
     * @return      true if <code>other</code> has a lower rank, or if <code>other</code> is null.
     */
    public boolean outRanks(@Nullable Person other) {
        if (null == other) {
            return true;
        }
        if (getRankNumeric() == other.getRankNumeric()) {
            return getRankLevel() > other.getRankLevel();
        }
        return getRankNumeric() > other.getRankNumeric();
    }

    public String getSkillSummary() {
        return SkillType.getExperienceLevelName(getExperienceLevel(false));
    }

    @Override
    public String toString() {
        return getFullName();
    }

    /**
     * Two people are determined to be equal if they have the same id
     * @param object the object to check if it is equal to the person or not
     * @return true if they have the same id, otherwise false
     */
    @Override
    public boolean equals(@Nullable Object object) {
        if (this == object) {
            return true;
        } else if (!(object instanceof Person)) {
            return false;
        } else {
            return getId().equals(((Person) object).getId());
        }
    }

    @Override
    public int hashCode() {
        return getId().hashCode();
    }

    public int getExperienceLevel(boolean secondary) {
        int role = primaryRole;
        if (secondary) {
            role = secondaryRole;
        }
        switch (role) {
            case T_MECHWARRIOR:
                if (hasSkill(SkillType.S_GUN_MECH) && hasSkill(SkillType.S_PILOT_MECH)) {
                    /* Attempt to use higher precision averaging, but if it doesn't provide a clear result
                    due to non-standard experience thresholds then fall back on lower precision averaging
                    See Bug #140 */
                    if (campaign.getCampaignOptions().useAlternativeQualityAveraging()) {
                        int rawScore = (int) Math.floor(
                            (getSkill(SkillType.S_GUN_MECH).getLevel() + getSkill(SkillType.S_PILOT_MECH).getLevel()) / 2.0
                        );
                        if (getSkill(SkillType.S_GUN_MECH).getType().getExperienceLevel(rawScore) ==
                            getSkill(SkillType.S_PILOT_MECH).getType().getExperienceLevel(rawScore)) {
                            return getSkill(SkillType.S_GUN_MECH).getType().getExperienceLevel(rawScore);
                        }
                    }

                    return (int) Math.floor((getSkill(SkillType.S_GUN_MECH).getExperienceLevel()
                                             + getSkill(SkillType.S_PILOT_MECH).getExperienceLevel()) / 2.0);
                } else {
                    return -1;
                }
            case T_GVEE_DRIVER:
                if (hasSkill(SkillType.S_PILOT_GVEE)) {
                    return getSkill(SkillType.S_PILOT_GVEE).getExperienceLevel();
                } else {
                    return -1;
                }
            case T_NVEE_DRIVER:
                if (hasSkill(SkillType.S_PILOT_NVEE)) {
                    return getSkill(SkillType.S_PILOT_NVEE).getExperienceLevel();
                } else {
                    return -1;
                }
            case T_VTOL_PILOT:
                if (hasSkill(SkillType.S_PILOT_VTOL)) {
                    return getSkill(SkillType.S_PILOT_VTOL).getExperienceLevel();
                } else {
                    return -1;
                }
            case T_VEE_GUNNER:
                if (hasSkill(SkillType.S_GUN_VEE)) {
                    return getSkill(SkillType.S_GUN_VEE).getExperienceLevel();
                } else {
                    return -1;
                }
            case T_AERO_PILOT:
                if (hasSkill(SkillType.S_GUN_AERO) && hasSkill(SkillType.S_PILOT_AERO)) {
                    if (campaign.getCampaignOptions().useAlternativeQualityAveraging()) {
                        int rawScore = (int) Math.floor(
                            (getSkill(SkillType.S_GUN_AERO).getLevel() + getSkill(SkillType.S_PILOT_AERO)
                                    .getLevel()) / 2.0
                        );
                        if (getSkill(SkillType.S_GUN_AERO).getType().getExperienceLevel(rawScore) ==
                            getSkill(SkillType.S_PILOT_AERO).getType().getExperienceLevel(rawScore)) {
                            return getSkill(SkillType.S_GUN_AERO).getType().getExperienceLevel(rawScore);
                        }
                    }

                    return (int) Math.floor((getSkill(SkillType.S_GUN_AERO).getExperienceLevel()
                                                 + getSkill(SkillType.S_PILOT_AERO).getExperienceLevel()) / 2.0);
                } else {
                    return -1;
                }
            case T_CONV_PILOT:
                if (hasSkill(SkillType.S_GUN_JET) && hasSkill(SkillType.S_PILOT_JET)) {
                    if (campaign.getCampaignOptions().useAlternativeQualityAveraging()) {
                        int rawScore = (int) Math.floor(
                            (getSkill(SkillType.S_GUN_JET).getLevel() + getSkill(SkillType.S_PILOT_JET)
                                    .getLevel()) / 2.0
                        );
                        if (getSkill(SkillType.S_GUN_JET).getType().getExperienceLevel(rawScore) ==
                            getSkill(SkillType.S_PILOT_JET).getType().getExperienceLevel(rawScore)) {
                            return getSkill(SkillType.S_GUN_JET).getType().getExperienceLevel(rawScore);
                        }
                    }

                    return (int) Math.floor((getSkill(SkillType.S_GUN_JET).getExperienceLevel()
                                             + getSkill(SkillType.S_PILOT_JET).getExperienceLevel()) / 2.0);
                } else {
                    return -1;
                }
            case T_BA:
                if (hasSkill(SkillType.S_GUN_BA) && hasSkill(SkillType.S_ANTI_MECH)) {
                    if (campaign.getCampaignOptions().useAlternativeQualityAveraging()) {
                        int rawScore = (int) Math.floor(
                            (getSkill(SkillType.S_GUN_BA).getLevel() + getSkill(SkillType.S_ANTI_MECH)
                                    .getLevel()) / 2.0
                        );
                        if (getSkill(SkillType.S_GUN_BA).getType().getExperienceLevel(rawScore) ==
                            getSkill(SkillType.S_ANTI_MECH).getType().getExperienceLevel(rawScore)) {
                            return getSkill(SkillType.S_GUN_BA).getType().getExperienceLevel(rawScore);
                        }
                    }

                    return (int) Math.floor((getSkill(SkillType.S_GUN_BA).getExperienceLevel()
                                             + getSkill(SkillType.S_ANTI_MECH).getExperienceLevel()) / 2.0);
                } else {
                    return -1;
                }
            case T_PROTO_PILOT:
                if (hasSkill(SkillType.S_GUN_PROTO)) {
                    return getSkill(SkillType.S_GUN_PROTO).getExperienceLevel();
                } else {
                    return -1;
                }
            case T_INFANTRY:
                if (hasSkill(SkillType.S_SMALL_ARMS)) {
                    return getSkill(SkillType.S_SMALL_ARMS).getExperienceLevel();
                } else {
                    return -1;
                }
            case T_SPACE_PILOT:
                if (hasSkill(SkillType.S_PILOT_SPACE)) {
                    return getSkill(SkillType.S_PILOT_SPACE).getExperienceLevel();
                } else {
                    return -1;
                }
            case T_SPACE_CREW:
                if (hasSkill(SkillType.S_TECH_VESSEL)) {
                    return getSkill(SkillType.S_TECH_VESSEL).getExperienceLevel();
                } else {
                    return -1;
                }
            case T_SPACE_GUNNER:
                if (hasSkill(SkillType.S_GUN_SPACE)) {
                    return getSkill(SkillType.S_GUN_SPACE).getExperienceLevel();
                } else {
                    return -1;
                }
            case T_NAVIGATOR:
                if (hasSkill(SkillType.S_NAV)) {
                    return getSkill(SkillType.S_NAV).getExperienceLevel();
                } else {
                    return -1;
                }
            case T_MECH_TECH:
                if (hasSkill(SkillType.S_TECH_MECH)) {
                    return getSkill(SkillType.S_TECH_MECH).getExperienceLevel();
                } else {
                    return -1;
                }
            case T_MECHANIC:
            case T_VEHICLE_CREW:
                if (hasSkill(SkillType.S_TECH_MECHANIC)) {
                    return getSkill(SkillType.S_TECH_MECHANIC).getExperienceLevel();
                } else {
                    return -1;
                }
            case T_AERO_TECH:
                if (hasSkill(SkillType.S_TECH_AERO)) {
                    return getSkill(SkillType.S_TECH_AERO).getExperienceLevel();
                } else {
                    return -1;
                }
            case T_BA_TECH:
                if (hasSkill(SkillType.S_TECH_BA)) {
                    return getSkill(SkillType.S_TECH_BA).getExperienceLevel();
                } else {
                    return -1;
                }
            case T_ASTECH:
                if (hasSkill(SkillType.S_ASTECH)) {
                    return getSkill(SkillType.S_ASTECH).getExperienceLevel();
                } else {
                    return -1;
                }
            case T_DOCTOR:
                if (hasSkill(SkillType.S_DOCTOR)) {
                    return getSkill(SkillType.S_DOCTOR).getExperienceLevel();
                } else {
                    return -1;
                }
            case T_MEDIC:
                if (hasSkill(SkillType.S_MEDTECH)) {
                    return getSkill(SkillType.S_MEDTECH).getExperienceLevel();
                } else {
                    return -1;
                }
            case T_ADMIN_COM:
            case T_ADMIN_LOG:
            case T_ADMIN_TRA:
            case T_ADMIN_HR:
                if (hasSkill(SkillType.S_ADMIN)) {
                    return getSkill(SkillType.S_ADMIN).getExperienceLevel();
                } else {
                    return -1;
                }
            default:
                return -1;
        }
    }

    /**
     * returns a full description in HTML format that will be used for the graphical display in the
     * personnel table among other places
     * @return String
     */
    public String getFullDesc() {
        return "<b>" + getFullTitle() + "</b><br/>" + getSkillSummary() + " " + getRoleDesc();
    }

    public String getFullTitle() {
        String rank = getRankName();

        if (rank.equalsIgnoreCase("None")) {
            rank = "";
        } else {
            rank = rank.trim() + " ";
        }

        return rank + getFullName();
    }

    public String makeHTMLRank() {
        return String.format("<html>%s</html>", makeHTMLRankDiv());
    }

    public String makeHTMLRankDiv() {
        return String.format("<div id=\"%s\">%s</div>", getId().toString(), getRankName().trim());
    }

    public String getHyperlinkedFullTitle() {
        return String.format("<a href='PERSON:%s'>%s</a>", getId().toString(), getFullTitle());
    }

    /**
     * @return the primaryDesignator
     */
    public ROMDesignation getPrimaryDesignator() {
        return primaryDesignator;
    }

    /**
     * @param primaryDesignator the primaryDesignator to set
     */
    public void setPrimaryDesignator(ROMDesignation primaryDesignator) {
        this.primaryDesignator = primaryDesignator;
        MekHQ.triggerEvent(new PersonChangedEvent(this));
    }

    /**
     * @return the secondaryDesignator
     */
    public ROMDesignation getSecondaryDesignator() {
        return secondaryDesignator;
    }

    /**
     * @param secondaryDesignator the secondaryDesignator to set
     */
    public void setSecondaryDesignator(ROMDesignation secondaryDesignator) {
        this.secondaryDesignator = secondaryDesignator;
        MekHQ.triggerEvent(new PersonChangedEvent(this));
    }

    public int getHealingDifficulty() {
        if (campaign.getCampaignOptions().useTougherHealing()) {
            return Math.max(0, getHits() - 2);
        }
        return 0;
    }

    public TargetRoll getHealingMods() {
        return new TargetRoll(getHealingDifficulty(), "difficulty");
    }

    public String fail() {
        return " <font color='red'><b>Failed to heal.</b></font>";
    }

    //region skill
    public boolean hasSkill(String skillName) {
        return skills.hasSkill(skillName);
    }

    public Skills getSkills() {
        return skills;
    }

    public @Nullable Skill getSkill(String skillName) {
        return skills.getSkill(skillName);
    }

    public int getSkillLevel(String skillName) {
        final Skill skill = getSkill(skillName);
        return (skill == null) ? 0 : skill.getExperienceLevel();
    }

    public void addSkill(String skillName, Skill skill) {
        skills.addSkill(skillName, skill);
    }

    public void addSkill(String skillName, int level, int bonus) {
        skills.addSkill(skillName, new Skill(skillName, level, bonus));
    }

    public void removeSkill(String skillName) {
        skills.removeSkill(skillName);
    }

    public int getSkillNumber() {
        return skills.size();
    }

    /**
     * Remove all skills
     */
    public void removeAllSkills() {
        skills.clear();
    }

    /**
     * Limit skills to the maximum of the given level
     */
    public void limitSkills(int maxLvl) {
        for (Skill skill : skills.getSkills()) {
            if (skill.getLevel() > maxLvl) {
                skill.setLevel(maxLvl);
            }
        }
    }

    public void improveSkill(String skillName) {
        if (hasSkill(skillName)) {
            getSkill(skillName).improve();
        } else {
            addSkill(skillName, 0, 0);
        }
        MekHQ.triggerEvent(new PersonChangedEvent(this));
    }

    public int getCostToImprove(String skillName) {
        if (hasSkill(skillName)) {
            return getSkill(skillName).getCostToImprove();
        } else {
            return -1;
        }
    }
    //endregion skill

    //region Awards
    public PersonAwardController getAwardController() {
        return awardController;
    }
    //endregion Awards

    public int getHits() {
        return hits;
    }

    public void setHits(int h) {
        this.hits = h;
    }

    /**
      * @return <tt>true</tt> if the location (or any of its parent locations) has an injury
      * which implies that the location (most likely a limb) is severed.
      */
    public boolean isLocationMissing(BodyLocation loc) {
        if (null == loc) {
            return false;
        }
        for (Injury i : getInjuriesByLocation(loc)) {
            if (i.getType().impliesMissingLocation(loc)) {
                return true;
            }
        }
        // Check parent locations as well (a hand can be missing if the corresponding arm is)
        return isLocationMissing(loc.Parent());
    }

    public void heal() {
        hits = Math.max(hits - 1, 0);
        if (!needsFixing()) {
            doctorId = null;
        }
    }

    public boolean needsFixing() {
        return ((hits > 0) || needsAMFixing()) && getStatus().isActive();
    }

    public String succeed() {
        heal();
        return " <font color='green'><b>Successfully healed one hit.</b></font>";
    }

    //region Personnel Options
    public PersonnelOptions getOptions() {
        return options;
    }

    /**
     * Returns the options of the given category that this pilot has
     */
    public Enumeration<IOption> getOptions(String grpKey) {
        return options.getOptions(grpKey);
    }

    public int countOptions(String grpKey) {
        int count = 0;

        for (Enumeration<IOptionGroup> i = options.getGroups(); i.hasMoreElements(); ) {
            IOptionGroup group = i.nextElement();

            if (!group.getKey().equalsIgnoreCase(grpKey)) {
                continue;
            }

            for (Enumeration<IOption> j = group.getOptions(); j.hasMoreElements(); ) {
                IOption option = j.nextElement();

                if (option.booleanValue()) {
                    count++;
                }
            }
        }

        return count;
    }

    /**
     * Returns a string of all the option "codes" for this pilot, for a given group, using sep as the separator
     */
    public String getOptionList(String sep, String grpKey) {
        StringBuilder adv = new StringBuilder();

        if (null == sep) {
            sep = "";
        }

        for (Enumeration<IOptionGroup> i = options.getGroups(); i.hasMoreElements(); ) {
            IOptionGroup group = i.nextElement();
            if (!group.getKey().equalsIgnoreCase(grpKey)) {
                continue;
            }
            for (Enumeration<IOption> j = group.getOptions(); j.hasMoreElements(); ) {
                IOption option = j.nextElement();

                if (option.booleanValue()) {
                    if (adv.length() > 0) {
                        adv.append(sep);
                    }

                    adv.append(option.getName());
                    if ((option.getType() == IOption.STRING) || (option.getType() == IOption.CHOICE) || (option.getType() == IOption.INTEGER)) {
                        adv.append(" ").append(option.stringValue());
                    }
                }
            }
        }

        return adv.toString();
    }

    /**
     * @return an html-coded list that says what abilities are enabled for this pilot
     */
    public String getAbilityListAsString(String type) {
        StringBuilder abilityString = new StringBuilder();
        for (Enumeration<IOption> i = getOptions(type); i.hasMoreElements(); ) {
            IOption ability = i.nextElement();
            if (ability.booleanValue()) {
                abilityString.append(Utilities.getOptionDisplayName(ability)).append("<br>");
            }
        }
        if (abilityString.length() == 0) {
            return null;
        }
        return "<html>" + abilityString + "</html>";
    }
    //endregion Personnel Options

    //region edge
    public int getEdge() {
        return getOptions().intOption("edge");
    }

    public void setEdge(int e) {
        for (Enumeration<IOption> i = getOptions(PilotOptions.EDGE_ADVANTAGES); i.hasMoreElements(); ) {
            IOption ability = i.nextElement();
            if (ability.getName().equals("edge")) {
                ability.setValue(e);
            }
        }
    }

    public void changeEdge(int amount) {
        setEdge(Math.max(getEdge() + amount, 0));
    }

    /**
     * Resets support personnel edge points to the purchased level. Used for weekly refresh.
     */
    public void resetCurrentEdge() {
        setCurrentEdge(getEdge());
    }

    /**
     * Sets support personnel edge points to the value 'e'. Used for weekly refresh.
     * @param e - integer used to track this person's edge points available for the current week
     */
    public void setCurrentEdge(int e) {
        currentEdge = e;
    }

    public void changeCurrentEdge(int amount) {
        currentEdge = Math.max(currentEdge + amount, 0);
    }

    /**
     *  Returns this person's currently available edge points. Used for weekly refresh.
     */
    public int getCurrentEdge() {
        return currentEdge;
    }

    public void setEdgeUsed(int e) {
        edgeUsedThisRound = e;
    }

    public int getEdgeUsed() {
        return edgeUsedThisRound;
    }

    /**
     * This will set a specific edge trigger, regardless of the current status
     */
    public void setEdgeTrigger(String name, boolean status) {
        for (Enumeration<IOption> i = getOptions(PilotOptions.EDGE_ADVANTAGES); i.hasMoreElements(); ) {
            IOption ability = i.nextElement();
            if (ability.getName().equals(name)) {
                ability.setValue(status);
            }
        }
        MekHQ.triggerEvent(new PersonChangedEvent(this));
    }

    /**
     * This will flip the boolean status of the current edge trigger
     *
     * @param name of the trigger condition
     */
    public void changeEdgeTrigger(String name) {
        for (Enumeration<IOption> i = getOptions(PilotOptions.EDGE_ADVANTAGES); i.hasMoreElements(); ) {
            IOption ability = i.nextElement();
            if (ability.getName().equals(name)) {
                ability.setValue(!ability.booleanValue());
            }
        }
        MekHQ.triggerEvent(new PersonChangedEvent(this));
    }

    /**
     *
     * @return an html-coded tooltip that says what edge will be used
     */
    public String getEdgeTooltip() {
        StringBuilder edgett = new StringBuilder();
        for (Enumeration<IOption> i = getOptions(PilotOptions.EDGE_ADVANTAGES); i.hasMoreElements(); ) {
            IOption ability = i.nextElement();
            //yuck, it would be nice to have a more fool-proof way of identifying edge triggers
            if (ability.getName().contains("edge_when") && ability.booleanValue()) {
                edgett.append(ability.getDescription()).append("<br>");
            }
        }
        if (edgett.toString().equals("")) {
            return "No triggers set";
        }
        return "<html>" + edgett + "</html>";
    }
    //endregion edge

    public boolean canDrive(Entity ent) {
        if (ent instanceof LandAirMech) {
            return hasSkill(SkillType.S_PILOT_MECH) && hasSkill(SkillType.S_PILOT_AERO);
        } else if (ent instanceof Mech) {
            return hasSkill(SkillType.S_PILOT_MECH);
        } else if (ent instanceof VTOL) {
            return hasSkill(SkillType.S_PILOT_VTOL);
        } else if (ent instanceof Tank) {
            if (ent.getMovementMode() == EntityMovementMode.NAVAL
                || ent.getMovementMode() == EntityMovementMode.HYDROFOIL
                || ent.getMovementMode() == EntityMovementMode.SUBMARINE) {
                return hasSkill(SkillType.S_PILOT_NVEE);
            } else {
                return hasSkill(SkillType.S_PILOT_GVEE);
            }
        } else if (ent instanceof ConvFighter) {
            return hasSkill(SkillType.S_PILOT_JET) || hasSkill(SkillType.S_PILOT_AERO);
        } else if (ent instanceof SmallCraft || ent instanceof Jumpship) {
            return hasSkill(SkillType.S_PILOT_SPACE);
        } else if (ent instanceof Aero) {
            return hasSkill(SkillType.S_PILOT_AERO);
        } else if (ent instanceof BattleArmor) {
            return hasSkill(SkillType.S_GUN_BA);
        } else if (ent instanceof Infantry) {
            return hasSkill(SkillType.S_SMALL_ARMS);
        } else if (ent instanceof Protomech) {
            return hasSkill(SkillType.S_GUN_PROTO);
        }
        return false;
    }

    public boolean canGun(Entity ent) {
        if (ent instanceof LandAirMech) {
            return hasSkill(SkillType.S_GUN_MECH) && hasSkill(SkillType.S_GUN_AERO);
        } else if (ent instanceof Mech) {
            return hasSkill(SkillType.S_GUN_MECH);
        } else if (ent instanceof Tank) {
            return hasSkill(SkillType.S_GUN_VEE);
        } else if (ent instanceof ConvFighter) {
            return hasSkill(SkillType.S_GUN_JET) || hasSkill(SkillType.S_GUN_AERO);
        } else if (ent instanceof SmallCraft || ent instanceof Jumpship) {
            return hasSkill(SkillType.S_GUN_SPACE);
        } else if (ent instanceof Aero) {
            return hasSkill(SkillType.S_GUN_AERO);
        } else if (ent instanceof BattleArmor) {
            return hasSkill(SkillType.S_GUN_BA);
        } else if (ent instanceof Infantry) {
            return hasSkill(SkillType.S_SMALL_ARMS);
        } else if (ent instanceof Protomech) {
            return hasSkill(SkillType.S_GUN_PROTO);
        }
        return false;
    }

    public boolean canTech(Entity ent) {
        if (ent instanceof Mech || ent instanceof Protomech) {
            return hasSkill(SkillType.S_TECH_MECH);
        } else if (ent instanceof Aero) {
            return hasSkill(SkillType.S_TECH_AERO);
        } else if (ent instanceof BattleArmor) {
            return hasSkill(SkillType.S_TECH_BA);
        } else if (ent instanceof Tank) {
            return hasSkill(SkillType.S_TECH_MECHANIC);
        }
        return false;
    }

    /**
     * @return the person's current daily available tech time. This does NOT account for any expended
     * time.
     */
    public int getDailyAvailableTechTime() {
        return (isTechPrimary() ? PRIMARY_ROLE_SUPPORT_TIME : SECONDARY_ROLE_SUPPORT_TIME)
                - getMaintenanceTimeUsing();
    }

    public int getMaintenanceTimeUsing() {
        int time = 0;
        for (Unit u : getTechUnits()) {
            time += u.getMaintenanceTime();
        }
        return time;
    }

    public boolean isMothballing() {
        if (!isTech()) {
            return false;
        }
        for (Unit u : techUnits) {
            if (u.isMothballing()) {
                return true;
            }
        }
        return false;
    }

    public @Nullable Unit getUnit() {
        return unit;
    }

    public void setUnit(@Nullable Unit unit) {
        this.unit = unit;
    }

    public void removeTechUnit(Unit unit) {
        techUnits.remove(unit);
    }

    public void addTechUnit(Unit unit) {
        Objects.requireNonNull(unit);

        if (!techUnits.contains(unit)) {
            techUnits.add(unit);
        }
    }

    public void clearTechUnits() {
        techUnits.clear();
    }

    public List<Unit> getTechUnits() {
        return Collections.unmodifiableList(techUnits);
    }

    public int getMinutesLeft() {
        return minutesLeft;
    }

    public void setMinutesLeft(int m) {
        this.minutesLeft = m;
        if (engineer && (null != getUnit())) {
            //set minutes for all crewmembers
            for (Person p : getUnit().getActiveCrew()) {
                p.setMinutesLeft(m);
            }
        }
    }

    public int getOvertimeLeft() {
        return overtimeLeft;
    }

    public void setOvertimeLeft(int m) {
        this.overtimeLeft = m;
        if (engineer && (null != getUnit())) {
            //set minutes for all crewmembers
            for (Person p : getUnit().getActiveCrew()) {
                p.setMinutesLeft(m);
            }
        }
    }

    public void resetMinutesLeft() {
        if (isTechPrimary() || (getPrimaryRole() == T_DOCTOR)) {
            this.minutesLeft = PRIMARY_ROLE_SUPPORT_TIME;
            this.overtimeLeft = PRIMARY_ROLE_OVERTIME_SUPPORT_TIME;
        }
        if (isTechSecondary() || (getSecondaryRole() == T_DOCTOR)) {
            this.minutesLeft = SECONDARY_ROLE_SUPPORT_TIME;
            this.overtimeLeft = SECONDARY_ROLE_OVERTIME_SUPPORT_TIME;
        }
    }

    public boolean isAdmin() {
        return (isAdminPrimary() || isAdminSecondary());
    }

    public boolean isMedic() {
        return (T_MEDIC == primaryRole) || (T_MEDIC == secondaryRole);
    }

    public boolean isAdminPrimary() {
        return primaryRole == T_ADMIN_HR || primaryRole == T_ADMIN_COM || primaryRole == T_ADMIN_LOG || primaryRole == T_ADMIN_TRA;
    }

    public boolean isAdminSecondary() {
        return secondaryRole == T_ADMIN_HR || secondaryRole == T_ADMIN_COM || secondaryRole == T_ADMIN_LOG || secondaryRole == T_ADMIN_TRA;
    }

    public Skill getBestTechSkill() {
        Skill skill = null;
        int lvl = -1;
        if (hasSkill(SkillType.S_TECH_MECH) && getSkill(SkillType.S_TECH_MECH).getExperienceLevel() > lvl) {
            skill = getSkill(SkillType.S_TECH_MECH);
            lvl = getSkill(SkillType.S_TECH_MECH).getExperienceLevel();
        }
        if (hasSkill(SkillType.S_TECH_AERO) && getSkill(SkillType.S_TECH_AERO).getExperienceLevel() > lvl) {
            skill = getSkill(SkillType.S_TECH_AERO);
            lvl = getSkill(SkillType.S_TECH_AERO).getExperienceLevel();
        }
        if (hasSkill(SkillType.S_TECH_MECHANIC) && getSkill(SkillType.S_TECH_MECHANIC).getExperienceLevel() > lvl) {
            skill = getSkill(SkillType.S_TECH_MECHANIC);
            lvl = getSkill(SkillType.S_TECH_MECHANIC).getExperienceLevel();
        }
        if (hasSkill(SkillType.S_TECH_BA) && getSkill(SkillType.S_TECH_BA).getExperienceLevel() > lvl) {
            skill = getSkill(SkillType.S_TECH_BA);
        }
        return skill;
    }

    public boolean isTech() {
        //type must be correct and you must be more than ultra-green in the skill
        boolean isMechTech = hasSkill(SkillType.S_TECH_MECH) && getSkill(SkillType.S_TECH_MECH).getExperienceLevel() > SkillType.EXP_ULTRA_GREEN;
        boolean isAeroTech = hasSkill(SkillType.S_TECH_AERO) && getSkill(SkillType.S_TECH_AERO).getExperienceLevel() > SkillType.EXP_ULTRA_GREEN;
        boolean isMechanic = hasSkill(SkillType.S_TECH_MECHANIC) && getSkill(SkillType.S_TECH_MECHANIC).getExperienceLevel() > SkillType.EXP_ULTRA_GREEN;
        boolean isBATech = hasSkill(SkillType.S_TECH_BA) && getSkill(SkillType.S_TECH_BA).getExperienceLevel() > SkillType.EXP_ULTRA_GREEN;
        // At some point we may want to re-write things to include this
        /*boolean isEngineer = hasSkill(SkillType.S_TECH_VESSEL) && getSkill(SkillType.S_TECH_VESSEL).getExperienceLevel() > SkillType.EXP_ULTRA_GREEN
                && campaign.getUnit(getUnitId()).getEngineer() != null
                && campaign.getUnit(getUnitId()).getEngineer().equals(this);*/
        return (isTechPrimary() || isTechSecondary()) && (isMechTech || isAeroTech || isMechanic || isBATech);
    }

    public boolean isTechPrimary() {
        return primaryRole == T_MECH_TECH || primaryRole == T_AERO_TECH || primaryRole == T_MECHANIC || primaryRole == T_BA_TECH || primaryRole == T_SPACE_CREW;
    }

    public boolean isTechSecondary() {
        return secondaryRole == T_MECH_TECH || secondaryRole == T_AERO_TECH || secondaryRole == T_MECHANIC || secondaryRole == T_BA_TECH;
    }

    public boolean isTaskOvertime(IPartWork partWork) {
        return partWork.getTimeLeft() > getMinutesLeft()
               && (partWork.getTimeLeft() - getMinutesLeft()) <= getOvertimeLeft();
    }

    public Skill getSkillForWorkingOn(IPartWork part) {
        Unit unit = part.getUnit();
        Skill skill = getSkillForWorkingOn(unit);
        if (null != skill) {
            return skill;
        }
        //check spare parts
        //return the best one
        if (part.isRightTechType(SkillType.S_TECH_MECH) && hasSkill(SkillType.S_TECH_MECH)) {
            skill = getSkill(SkillType.S_TECH_MECH);
        }
        if (part.isRightTechType(SkillType.S_TECH_BA) && hasSkill(SkillType.S_TECH_BA)) {
            if (null == skill || skill.getFinalSkillValue() > getSkill(SkillType.S_TECH_BA).getFinalSkillValue()) {
                skill = getSkill(SkillType.S_TECH_BA);
            }
        }
        if (part.isRightTechType(SkillType.S_TECH_AERO) && hasSkill(SkillType.S_TECH_AERO)) {
            if (null == skill || skill.getFinalSkillValue() > getSkill(SkillType.S_TECH_AERO).getFinalSkillValue()) {
                skill = getSkill(SkillType.S_TECH_AERO);
            }
        }
        if (part.isRightTechType(SkillType.S_TECH_MECHANIC) && hasSkill(SkillType.S_TECH_MECHANIC)) {
            if (null == skill || skill.getFinalSkillValue() > getSkill(SkillType.S_TECH_MECHANIC).getFinalSkillValue()) {
                skill = getSkill(SkillType.S_TECH_MECHANIC);
            }
        }
        if (part.isRightTechType(SkillType.S_TECH_VESSEL) && hasSkill(SkillType.S_TECH_VESSEL)) {
            if (null == skill || skill.getFinalSkillValue() > getSkill(SkillType.S_TECH_VESSEL).getFinalSkillValue()) {
                skill = getSkill(SkillType.S_TECH_VESSEL);
            }
        }
        if (null != skill) {
            return skill;
        }
        //if we are still here then we didn't have the right tech skill, so return the highest
        //of any tech skills that we do have
        if (hasSkill(SkillType.S_TECH_MECH)) {
            skill = getSkill(SkillType.S_TECH_MECH);
        }
        if (hasSkill(SkillType.S_TECH_BA)) {
            if (null == skill || skill.getFinalSkillValue() > getSkill(SkillType.S_TECH_BA).getFinalSkillValue()) {
                skill = getSkill(SkillType.S_TECH_BA);
            }
        }
        if (hasSkill(SkillType.S_TECH_MECHANIC)) {
            if (null == skill || skill.getFinalSkillValue() > getSkill(SkillType.S_TECH_MECHANIC).getFinalSkillValue()) {
                skill = getSkill(SkillType.S_TECH_MECHANIC);
            }
        }
        if (hasSkill(SkillType.S_TECH_AERO)) {
            if (null == skill || skill.getFinalSkillValue() > getSkill(SkillType.S_TECH_AERO).getFinalSkillValue()) {
                skill = getSkill(SkillType.S_TECH_AERO);
            }
        }
        return skill;
    }

    public Skill getSkillForWorkingOn(Unit unit) {
        if (unit == null) {
            return null;
        }
        if ((unit.getEntity() instanceof Mech || unit.getEntity() instanceof Protomech)
            && hasSkill(SkillType.S_TECH_MECH)) {
            return getSkill(SkillType.S_TECH_MECH);
        }
        if (unit.getEntity() instanceof BattleArmor && hasSkill(SkillType.S_TECH_BA)) {
            return getSkill(SkillType.S_TECH_BA);
        }
        if (unit.getEntity() instanceof Tank && hasSkill(SkillType.S_TECH_MECHANIC)) {
            return getSkill(SkillType.S_TECH_MECHANIC);
        }
        if ((unit.getEntity() instanceof Dropship || unit.getEntity() instanceof Jumpship)
            && hasSkill(SkillType.S_TECH_VESSEL)) {
            return getSkill(SkillType.S_TECH_VESSEL);
        }
        if (unit.getEntity() instanceof Aero
            && !(unit.getEntity() instanceof Dropship)
            && !(unit.getEntity() instanceof Jumpship)
            && hasSkill(SkillType.S_TECH_AERO)) {
            return getSkill(SkillType.S_TECH_AERO);
        }
        return null;
    }

    public Skill getSkillForWorkingOn(String skillName) {
        if (skillName.equals(CampaignOptions.S_TECH)) {
            return getBestTechSkill();
        }
        if (hasSkill(skillName)) {
            return getSkill(skillName);
        }
        return null;
    }

    public int getBestTechLevel() {
        int lvl = -1;
        Skill mechSkill = getSkill(SkillType.S_TECH_MECH);
        Skill mechanicSkill = getSkill(SkillType.S_TECH_MECHANIC);
        Skill baSkill = getSkill(SkillType.S_TECH_BA);
        Skill aeroSkill = getSkill(SkillType.S_TECH_AERO);
        if (null != mechSkill && mechSkill.getLevel() > lvl) {
            lvl = mechSkill.getLevel();
        }
        if (null != mechanicSkill && mechanicSkill.getLevel() > lvl) {
            lvl = mechanicSkill.getLevel();
        }
        if (null != baSkill && baSkill.getLevel() > lvl) {
            lvl = baSkill.getLevel();
        }
        if (null != aeroSkill && aeroSkill.getLevel() > lvl) {
            lvl = aeroSkill.getLevel();
        }
        return lvl;
    }

    public boolean isRightTechTypeFor(IPartWork part) {
        Unit unit = part.getUnit();
        if (null == unit) {
            return (hasSkill(SkillType.S_TECH_MECH) && part.isRightTechType(SkillType.S_TECH_MECH))
                    || (hasSkill(SkillType.S_TECH_AERO) && part.isRightTechType(SkillType.S_TECH_AERO))
                    || (hasSkill(SkillType.S_TECH_MECHANIC) && part.isRightTechType(SkillType.S_TECH_MECHANIC))
                    || (hasSkill(SkillType.S_TECH_BA) && part.isRightTechType(SkillType.S_TECH_BA))
                    || (hasSkill(SkillType.S_TECH_VESSEL) && part.isRightTechType(SkillType.S_TECH_VESSEL));
        }
        if (unit.getEntity() instanceof Mech || unit.getEntity() instanceof Protomech) {
            return hasSkill(SkillType.S_TECH_MECH);
        }
        if (unit.getEntity() instanceof BattleArmor) {
            return hasSkill(SkillType.S_TECH_BA);
        }
        if (unit.getEntity() instanceof Tank || unit.getEntity() instanceof Infantry) {
            return hasSkill(SkillType.S_TECH_MECHANIC);
        }
        if (unit.getEntity() instanceof Dropship || unit.getEntity() instanceof Jumpship) {
            return hasSkill(SkillType.S_TECH_VESSEL);
        }
        if (unit.getEntity() instanceof Aero) {
            return hasSkill(SkillType.S_TECH_AERO);
        }
        return false;
    }

    public UUID getDoctorId() {
        return doctorId;
    }

    public boolean isDoctor() {
        return hasSkill(SkillType.S_DOCTOR) && (primaryRole == T_DOCTOR || secondaryRole == T_DOCTOR);
    }

    public int getToughness() {
        return toughness;
    }

    public void setToughness(int t) {
        toughness = t;
    }

    public void resetSkillTypes() {
        for (Skill s : skills.getSkills()) {
            s.updateType();
        }
    }

    public int getNTasks() {
        return nTasks;
    }

    public void setNTasks(int n) {
        nTasks = n;
    }

    public List<LogEntry> getPersonnelLog() {
        personnelLog.sort(Comparator.comparing(LogEntry::getDate));
        return personnelLog;
    }

    public List<LogEntry> getMissionLog() {
        missionLog.sort(Comparator.comparing(LogEntry::getDate));
        return missionLog;
    }

    public void addLogEntry(LogEntry entry) {
        personnelLog.add(entry);
    }

    public void addMissionLogEntry(LogEntry entry) {
        missionLog.add(entry);
    }

    //region injuries
    /**
     * All methods below are for the Advanced Medical option
     */

    public List<Injury> getInjuries() {
        return new ArrayList<>(injuries);
    }

    public void clearInjuries() {
        injuries.clear();

        // Clear the doctor if there is one
        doctorId = null;
        MekHQ.triggerEvent(new PersonChangedEvent(this));
    }

    public void removeInjury(Injury i) {
        injuries.remove(i);
        MekHQ.triggerEvent(new PersonChangedEvent(this));
    }

    public void diagnose(int hits) {
        InjuryUtil.resolveAfterCombat(campaign, this, hits);
        InjuryUtil.resolveCombatDamage(campaign, this, hits);
        setHits(0);
    }

    public int getAbilityTimeModifier() {
        int modifier = 100;
        if (campaign.getCampaignOptions().useToughness()) {
            if (getToughness() == 1) {
                modifier -= 10;
            }
            if (getToughness() > 1) {
                modifier -= 15;
            }
        } // TODO: Fully implement this for advanced healing
        if (getOptions().booleanOption("pain_resistance")) {
            modifier -= 15;
        } else if (getOptions().booleanOption("iron_man")) {
            modifier -= 10;
        }

        return modifier;
    }

    public boolean hasInjury(BodyLocation loc) {
        return (null != getInjuryByLocation(loc));
    }

    public boolean needsAMFixing() {
        boolean retVal = false;
        if (injuries.size() > 0) {
            for (Injury i : injuries) {
                if (i.getTime() > 0 || !(i.isPermanent())) {
                    retVal = true;
                    break;
                }
            }
        }
        return retVal;
    }

    public int getPilotingInjuryMod() {
        return Modifier.calcTotalModifier(injuries.stream().flatMap(i -> i.getModifiers().stream()), ModifierValue.PILOTING);
    }

    public int getGunneryInjuryMod() {
        return Modifier.calcTotalModifier(injuries.stream().flatMap(i -> i.getModifiers().stream()), ModifierValue.GUNNERY);
    }

    public boolean hasInjuries(boolean permCheck) {
        boolean tf = false;
        if (injuries.size() > 0) {
            if (permCheck) {
                for (Injury injury : injuries) {
                    if (!injury.isPermanent() || injury.getTime() > 0) {
                        tf = true;
                        break;
                    }
                }
            } else {
                tf = true;
            }
        }
        return tf;
    }

    public boolean hasOnlyHealedPermanentInjuries() {
        if (injuries.size() == 0) {
            return false;
        }
        for (Injury injury : injuries) {
            if (!injury.isPermanent() || injury.getTime() > 0) {
                return false;
            }
        }
        return true;
    }

    public List<Injury> getInjuriesByLocation(BodyLocation loc) {
        return injuries.stream()
            .filter((i) -> (i.getLocation() == loc)).collect(Collectors.toList());
    }

    // Returns only the first injury in a location
    public Injury getInjuryByLocation(BodyLocation loc) {
        return injuries.stream()
            .filter((i) -> (i.getLocation() == loc)).findFirst().orElse(null);
    }

    public void addInjury(Injury i) {
        injuries.add(Objects.requireNonNull(i));
        if (null != getUnit()) {
            getUnit().resetPilotAndEntity();
        }
    }
    //endregion injuries

    public int getProfession() {
        return getProfessionFromPrimaryRole(primaryRole);
    }

    public static int getProfessionFromPrimaryRole(int role) {
        switch (role) {
            case T_AERO_PILOT:
            case T_CONV_PILOT:
                return Ranks.RPROF_ASF;
            case T_GVEE_DRIVER:
            case T_NVEE_DRIVER:
            case T_VTOL_PILOT:
            case T_VEE_GUNNER:
            case T_VEHICLE_CREW:
                return Ranks.RPROF_VEE;
            case T_BA:
            case T_INFANTRY:
                return Ranks.RPROF_INF;
            case T_SPACE_PILOT:
            case T_SPACE_CREW:
            case T_SPACE_GUNNER:
            case T_NAVIGATOR:
                return Ranks.RPROF_NAVAL;
            case T_MECH_TECH:
            case T_MECHANIC:
            case T_AERO_TECH:
            case T_BA_TECH:
            case T_ASTECH:
            case T_ADMIN_COM:
            case T_ADMIN_LOG:
            case T_ADMIN_TRA:
            case T_ADMIN_HR:
                return Ranks.RPROF_TECH;
            case T_MECHWARRIOR:
            case T_PROTO_PILOT:
            case T_DOCTOR:
            case T_MEDIC:
            default:
                return Ranks.RPROF_MW;
        }
    }

    /* For use by Against the Bot retirement/defection rolls */

    public boolean isFounder() {
        return founder;
    }

    public void setFounder(boolean founder) {
        this.founder = founder;
    }

    public int getOriginalUnitWeight() {
        return originalUnitWeight;
    }

    public void setOriginalUnitWeight(int weight) {
        originalUnitWeight = weight;
    }

    public int getOriginalUnitTech() {
        return originalUnitTech;
    }

    public void setOriginalUnitTech(int tech) {
        originalUnitTech = tech;
    }

    public UUID getOriginalUnitId() {
        return originalUnitId;
    }

    public void setOriginalUnitId(UUID id) {
        originalUnitId = id;
    }

    public void setOriginalUnit(Unit unit) {
        originalUnitId = unit.getId();
        if (unit.getEntity().isClan()) {
            originalUnitTech = TECH_CLAN;
        } else if (unit.getEntity().getTechLevel() > megamek.common.TechConstants.T_INTRO_BOXSET) {
            originalUnitTech = TECH_IS2;
        } else {
            originalUnitTech = TECH_IS1;
        }
        originalUnitWeight = unit.getEntity().getWeightClass();
    }

    /**
     * This is used to get the number of shares the person has
     * @param sharesForAll true if all combat and support personnel have shares, otherwise false if
     *                     just MechWarriors have shares
     * @return the number of shares the person has
     */
    public int getNumShares(boolean sharesForAll) {
        if (!getStatus().isActive() || !getPrisonerStatus().isFree()
                || (!sharesForAll && !hasRole(T_MECHWARRIOR))) {
            return 0;
        }
        int shares = 1;
        if (isFounder()) {
            shares++;
        }
        shares += Math.max(-1, getExperienceLevel(false) - 2);

        if (getRank().isOfficer()) {
            Ranks ranks = getRanks();
            int rankOrder = ranks.getOfficerCut();
            while ((rankOrder <= getRankNumeric()) && (rankOrder < Ranks.RC_NUM)) {
                Rank rank = ranks.getAllRanks().get(rankOrder);
                if (!rank.getName(getProfession()).equals("-")) {
                    shares++;
                }
                rankOrder++;
            }
        }
        if (getOriginalUnitWeight() >= 1) {
            shares++;
        }
        if (getOriginalUnitWeight()  >= 3) {
            shares++;
        }
        shares += getOriginalUnitTech();

        return shares;
    }

    public boolean isEngineer() {
        return engineer;
    }

    public void setEngineer(boolean b) {
        engineer = b;
    }

    /**
     *
     * @return the ransom value of this individual
     * Useful for prisoner who you want to ransom or hand off to your employer in an AtB context
     */
    public Money getRansomValue() {
        // MechWarriors and aero pilots are worth more than the other types of scrubs
        if ((primaryRole == T_MECHWARRIOR) || (primaryRole == T_AERO_PILOT)) {
            return MECHWARRIOR_AERO_RANSOM_VALUES.get(getExperienceLevel(false));
        } else {
            return OTHER_RANSOM_VALUES.get(getExperienceLevel(false));
        }
    }

    public static class PersonUnitRef extends Unit {
        private PersonUnitRef(UUID id) {
            setId(id);
        }
    }

    public void fixReferences(Campaign campaign) {
        if (unit instanceof PersonUnitRef) {
            UUID id = unit.getId();
            unit = campaign.getUnit(id);
            if (unit == null) {
                MekHQ.getLogger().error(
                    String.format("Person %s ('%s') references missing unit %s",
                        getId(), getFullName(), id));
            }
        }
        for (int ii = techUnits.size() - 1; ii >= 0; --ii) {
            Unit techUnit = techUnits.get(ii);
            if (techUnit instanceof PersonUnitRef) {
                Unit realUnit = campaign.getUnit(techUnit.getId());
                if (realUnit != null) {
                    techUnits.set(ii, realUnit);
                } else {
                    MekHQ.getLogger().error(
                        String.format("Person %s ('%s') techs missing unit %s",
                            getId(), getFullName(), techUnit.getId()));
                    techUnits.remove(ii);
                }
            }
        }
    }
}<|MERGE_RESOLUTION|>--- conflicted
+++ resolved
@@ -1431,13 +1431,7 @@
         if (campaign.getCampaignOptions().logConception()) {
             MedicalLogger.hasConceived(this, today, sizeString);
             if (getGenealogy().hasSpouse()) {
-<<<<<<< HEAD
-                PersonalLogger.spouseConceived(getGenealogy().getSpouse(campaign), getFullName(),
-                        today, sizeString);
-=======
-                PersonalLogger.spouseConceived(getGenealogy().getSpouse(),
-                        getFullName(), getCampaign().getLocalDate(), sizeString);
->>>>>>> 91576e19
+                PersonalLogger.spouseConceived(getGenealogy().getSpouse(), getFullName(), today, sizeString);
             }
         }
     }
@@ -1501,15 +1495,9 @@
             campaign.addReport(String.format("%s has given birth to %s, a baby %s!", getHyperlinkedName(),
                     baby.getHyperlinkedName(), GenderDescriptors.BOY_GIRL.getDescriptor(baby.getGender())));
             if (campaign.getCampaignOptions().logConception()) {
-<<<<<<< HEAD
                 MedicalLogger.deliveredBaby(this, baby, today);
-                if (fatherId != null) {
-                    PersonalLogger.ourChildBorn(campaign.getPerson(fatherId), baby, getFullName(), today);
-=======
-                MedicalLogger.deliveredBaby(this, baby, campaign.getLocalDate());
                 if (father != null) {
-                    PersonalLogger.ourChildBorn(father, baby, getFullName(), campaign.getLocalDate());
->>>>>>> 91576e19
+                    PersonalLogger.ourChildBorn(father, baby, getFullName(), today);
                 }
             }
         }
@@ -1588,11 +1576,7 @@
 
         int n = potentials.size();
         if (n > 0) {
-<<<<<<< HEAD
             Marriage.WEIGHTED.marry(campaign, this, potentials.get(Compute.randomInt(n)), today);
-=======
-            Marriage.WEIGHTED.marry(campaign, this, potentials.get(Compute.randomInt(n)));
->>>>>>> 91576e19
         }
     }
 
