/*
 * Copyright (c) 2009 - Jay Lawson (jaylawson39 at yahoo.com). All Rights Reserved.
 * Copyright (C) 2020-2025 The MegaMek Team. All Rights Reserved.
 *
 * This file is part of MekHQ.
 *
 * MekHQ is free software: you can redistribute it and/or modify
 * it under the terms of the GNU General Public License (GPL),
 * version 3 or (at your option) any later version,
 * as published by the Free Software Foundation.
 *
 * MekHQ is distributed in the hope that it will be useful,
 * but WITHOUT ANY WARRANTY; without even the implied warranty
 * of MERCHANTABILITY or FITNESS FOR A PARTICULAR PURPOSE.
 * See the GNU General Public License for more details.
 *
 * A copy of the GPL should have been included with this project;
 * if not, see <https://www.gnu.org/licenses/>.
 *
 * NOTICE: The MegaMek organization is a non-profit group of volunteers
 * creating free software for the BattleTech community.
 *
 * MechWarrior, BattleMech, `Mech and AeroTech are registered trademarks
 * of The Topps Company, Inc. All Rights Reserved.
 *
 * Catalyst Game Labs and the Catalyst Game Labs logo are trademarks of
 * InMediaRes Productions, LLC.
 *
 * MechWarrior Copyright Microsoft Corporation. MekHQ was created under
 * Microsoft's "Game Content Usage Rules"
 * <https://www.xbox.com/en-US/developers/rules> and it is not endorsed by or
 * affiliated with Microsoft.
 */
package mekhq.campaign.personnel;

import static java.lang.Math.abs;
import static java.lang.Math.floor;
import static java.lang.Math.min;
import static java.lang.Math.round;
import static megamek.codeUtilities.MathUtility.clamp;
import static megamek.codeUtilities.StringUtility.isNullOrBlank;
import static megamek.common.Compute.d6;
import static megamek.common.Compute.randomInt;
import static megamek.common.enums.SkillLevel.REGULAR;
import static mekhq.MHQConstants.BATTLE_OF_TUKAYYID;
import static mekhq.campaign.log.LogEntryType.ASSIGNMENT;
import static mekhq.campaign.log.LogEntryType.MEDICAL;
import static mekhq.campaign.log.LogEntryType.PERFORMANCE;
import static mekhq.campaign.log.LogEntryType.SERVICE;
import static mekhq.campaign.personnel.BodyLocation.INTERNAL;
import static mekhq.campaign.personnel.PersonnelOptions.*;
import static mekhq.campaign.personnel.enums.BloodGroup.getRandomBloodGroup;
import static mekhq.campaign.personnel.medical.advancedMedical.InjuryTypes.DISCONTINUATION_SYNDROME;
import static mekhq.campaign.personnel.medical.advancedMedical.InjuryTypes.CRIPPLING_FLASHBACKS;
import static mekhq.campaign.personnel.skills.Aging.getReputationAgeModifier;
import static mekhq.campaign.personnel.skills.Attributes.DEFAULT_ATTRIBUTE_SCORE;
import static mekhq.campaign.personnel.skills.Attributes.MAXIMUM_ATTRIBUTE_SCORE;
import static mekhq.campaign.personnel.skills.Attributes.MINIMUM_ATTRIBUTE_SCORE;
import static mekhq.campaign.personnel.skills.SkillType.*;
import static mekhq.campaign.randomEvents.personalities.PersonalityController.generateReasoning;
import static mekhq.campaign.randomEvents.personalities.PersonalityController.getTraitIndex;
import static mekhq.utilities.ReportingUtilities.CLOSING_SPAN_TAG;
import static mekhq.utilities.ReportingUtilities.getNegativeColor;
import static mekhq.utilities.ReportingUtilities.getPositiveColor;
import static mekhq.utilities.ReportingUtilities.getWarningColor;
import static mekhq.utilities.ReportingUtilities.spanOpeningWithCustomColor;

import java.io.PrintWriter;
import java.time.LocalDate;
import java.time.temporal.ChronoUnit;
import java.util.*;
import java.util.function.Consumer;
import java.util.stream.Collectors;
import java.util.stream.IntStream;
import java.util.stream.Stream;

import megamek.Version;
import megamek.client.generator.RandomNameGenerator;
import megamek.codeUtilities.MathUtility;
import megamek.codeUtilities.ObjectUtility;
import megamek.common.*;
import megamek.common.annotations.Nullable;
import megamek.common.enums.Gender;
import megamek.common.enums.SkillLevel;
import megamek.common.icons.Portrait;
import megamek.common.options.IOption;
import megamek.common.options.IOptionGroup;
import megamek.common.options.OptionsConstants;
import megamek.common.options.PilotOptions;
import megamek.logging.MMLogger;
import mekhq.MekHQ;
import mekhq.Utilities;
import mekhq.campaign.Campaign;
import mekhq.campaign.CampaignOptions;
import mekhq.campaign.ExtraData;
import mekhq.campaign.event.PersonChangedEvent;
import mekhq.campaign.event.PersonStatusChangedEvent;
import mekhq.campaign.finances.Money;
import mekhq.campaign.force.Force;
import mekhq.campaign.log.LogEntry;
import mekhq.campaign.log.LogEntryFactory;
import mekhq.campaign.log.LogEntryType;
import mekhq.campaign.log.PersonalLogger;
import mekhq.campaign.log.ServiceLogger;
import mekhq.campaign.parts.Part;
import mekhq.campaign.parts.Refit;
import mekhq.campaign.personnel.enums.*;
import mekhq.campaign.personnel.enums.education.EducationLevel;
import mekhq.campaign.personnel.enums.education.EducationStage;
import mekhq.campaign.personnel.familyTree.Genealogy;
import mekhq.campaign.personnel.medical.advancedMedical.InjuryTypes;
import mekhq.campaign.personnel.medical.advancedMedical.InjuryUtil;
import mekhq.campaign.personnel.ranks.Rank;
import mekhq.campaign.personnel.ranks.RankSystem;
import mekhq.campaign.personnel.ranks.RankValidator;
import mekhq.campaign.personnel.ranks.Ranks;
import mekhq.campaign.personnel.skills.Attributes;
import mekhq.campaign.personnel.skills.Skill;
import mekhq.campaign.personnel.skills.SkillType;
import mekhq.campaign.personnel.skills.Skills;
import mekhq.campaign.personnel.skills.enums.SkillAttribute;
import mekhq.campaign.personnel.skills.enums.SkillSubType;
import mekhq.campaign.randomEvents.personalities.PersonalityController;
import mekhq.campaign.randomEvents.personalities.enums.Aggression;
import mekhq.campaign.randomEvents.personalities.enums.Ambition;
import mekhq.campaign.randomEvents.personalities.enums.Greed;
import mekhq.campaign.randomEvents.personalities.enums.PersonalityQuirk;
import mekhq.campaign.randomEvents.personalities.enums.PersonalityTraitType;
import mekhq.campaign.randomEvents.personalities.enums.Reasoning;
import mekhq.campaign.randomEvents.personalities.enums.Social;
import mekhq.campaign.randomEvents.prisoners.enums.PrisonerStatus;
import mekhq.campaign.unit.Unit;
import mekhq.campaign.universe.Faction;
import mekhq.campaign.universe.Factions;
import mekhq.campaign.universe.Planet;
import mekhq.campaign.universe.PlanetarySystem;
import mekhq.campaign.work.IPartWork;
import mekhq.utilities.MHQXMLUtility;
import mekhq.utilities.ReportingUtilities;
import org.w3c.dom.Node;
import org.w3c.dom.NodeList;

/**
 * @author Jay Lawson (jaylawson39 at yahoo.com)
 * @author Justin "Windchild" Bowen
 */
public class Person {
    // region Variable Declarations
    public static final Map<Integer, Money> MEKWARRIOR_AERO_RANSOM_VALUES;
    public static final Map<Integer, Money> OTHER_RANSOM_VALUES;

    // Traits
    public static final int TRAIT_MODIFICATION_COST = 100;

    public static final String CONNECTIONS_LABEL = "CONNECTIONS";
    public static final int MINIMUM_CONNECTIONS = 0;
    public static final int MAXIMUM_CONNECTIONS = 10;

    public static final String REPUTATION_LABEL = "REPUTATION";
    public static final int MINIMUM_REPUTATION = -5;
    public static final int MAXIMUM_REPUTATION = 5;

    public static final String WEALTH_LABEL = "WEALTH";
    public static final int MINIMUM_WEALTH = -1;
    public static final int MAXIMUM_WEALTH = 10;

    public static final String UNLUCKY_LABEL = "UNLUCKY";
    public static final int MINIMUM_UNLUCKY = 0;
    public static final int MAXIMUM_UNLUCKY = 5;

    public static final String BLOODMARK_LABEL = "BLOODMARK";
    public static final int MINIMUM_BLOODMARK = 0;
    public static final int MAXIMUM_BLOODMARK = 5;

    private static final String DELIMITER = "::";


    private PersonAwardController awardController;

    // region Family Variables
    // Lineage
    private final Genealogy genealogy;

    // region Procreation
    private LocalDate dueDate;
    private LocalDate expectedDueDate;
    // endregion Procreation
    // endregion Family Variables

    private UUID id;

    // region Name
    private transient String fullName; // this is a runtime variable, and shouldn't be saved
    private String preNominal;
    private String givenName;
    private String surname;
    private String postNominal;
    private String maidenName;
    private String callsign;
    // endregion Name

    private Gender gender;
    private BloodGroup bloodGroup;

    private Portrait portrait;

    private PersonnelRole primaryRole;
    private PersonnelRole secondaryRole;

    private ROMDesignation primaryDesignator;
    private ROMDesignation secondaryDesignator;

    private String biography;
    private LocalDate birthday;
    private LocalDate joinedCampaign;
    private LocalDate recruitment;
    private LocalDate lastRankChangeDate;
    private LocalDate dateOfDeath;
    private List<LogEntry> personnelLog;
    private List<LogEntry> medicalLog;
    private List<LogEntry> scenarioLog;
    private List<LogEntry> assignmentLog;
    private List<LogEntry> performanceLog;

    // this is used by autoAwards to abstract the support person of the year award
    private int autoAwardSupportPoints;

    private LocalDate retirement;
    private int loyalty;
    private int fatigue;
    private Boolean isRecoveringFromFatigue;

    private Skills skills;
    private PersonnelOptions options;
    private int toughness;
    private int connections;
    private int wealth;
    private boolean hasPerformedExtremeExpenditure;
    private int reputation;
    private int unlucky;
    private int bloodmark;
    private List<LocalDate> bloodhuntSchedule;
    private Attributes atowAttributes;

    private PersonnelStatus status;
    private int xp;
    private int totalXPEarnings;
    private int acquisitions;
    private Money salary;
    private Money totalEarnings;
    private int hits;
    private int hitsPrior;
    private PrisonerStatus prisonerStatus;

    // Supports edge usage by a ship's engineer composite crewman
    private int edgeUsedThisRound;
    // To track how many edge points personnel have left until next refresh
    private int currentEdge;

    // phenotype and background
    private Phenotype phenotype;
    private String bloodname;
    private Faction originFaction;
    private Planet originPlanet;
    private LocalDate becomingBondsmanEndDate;

    // assignments
    private Unit unit;
    private UUID doctorId;
    private List<Unit> techUnits;

    private int vocationalXPTimer;

    // days of rest
    private int daysToWaitForHealing;

    // Our rank
    private RankSystem rankSystem;
    private int rank;
    private int rankLevel;

    private ManeiDominiClass maneiDominiClass;
    private ManeiDominiRank maneiDominiRank;

    // stuff to track for support teams
    private int minutesLeft;
    private int overtimeLeft;
    private int nTasks;
    private boolean engineer;
    public static final int PRIMARY_ROLE_SUPPORT_TIME = 480;
    public static final int PRIMARY_ROLE_OVERTIME_SUPPORT_TIME = 240;
    public static final int SECONDARY_ROLE_SUPPORT_TIME = 240;
    public static final int SECONDARY_ROLE_OVERTIME_SUPPORT_TIME = 120;

    // region Advanced Medical
    private List<Injury> injuries;
    // endregion Advanced Medical

    // region Against the Bot
    private int originalUnitWeight; // uses EntityWeightClass with 0 (Extra-Light) for no original unit
    public static final int TECH_IS1 = 0;
    public static final int TECH_IS2 = 1;
    public static final int TECH_CLAN = 2;
    private int originalUnitTech;
    private UUID originalUnitId;
    // endregion Against the Bot

    // region Education
    private EducationLevel eduHighestEducation;
    private String eduAcademyName;
    private String eduAcademySet;
    private String eduAcademyNameInSet;
    private String eduAcademyFaction;
    private String eduAcademySystem;
    private int eduCourseIndex;
    private EducationStage eduEducationStage;
    private int eduJourneyTime;
    private int eduEducationTime;
    private int eduDaysOfTravel;
    private List<UUID> eduTagAlongs;
    private List<String> eduFailedApplications;
    // endregion Education

    // region Personality
    private Aggression aggression;
    private int aggressionDescriptionIndex;
    private Ambition ambition;
    private int ambitionDescriptionIndex;
    private Greed greed;
    private int greedDescriptionIndex;
    private Social social;
    private int socialDescriptionIndex;
    private PersonalityQuirk personalityQuirk;
    private int personalityQuirkDescriptionIndex;
    private Reasoning reasoning;
    private int reasoningDescriptionIndex;
    private String personalityDescription;
    private String personalityInterviewNotes;
    // endregion Personality

    // region Compulsions
    private String storedGivenName;
    private String storedSurname;
    private int storedLoyalty;
    private Faction storedOriginFaction;
    private Aggression storedAggression;
    private int storedAggressionDescriptionIndex;
    private Ambition storedAmbition;
    private int storedAmbitionDescriptionIndex;
    private Greed storedGreed;
    private int storedGreedDescriptionIndex;
    private Social storedSocial;
    private int storedSocialDescriptionIndex;
    private PersonalityQuirk storedPersonalityQuirk;
    private int storedPersonalityQuirkDescriptionIndex;
    private Reasoning storedReasoning;
    private int storedReasoningDescriptionIndex;
    private boolean sufferingFromClinicalParanoia;
    // endregion Compulsions

    // region Flags
    private boolean clanPersonnel;
    private boolean commander;
    private boolean divorceable;
    private boolean founder; // +1 share if using shares system
    private boolean immortal;
    private boolean employed;
    // this is a flag used in determine whether a person is a potential marriage
    // candidate provided
    // that they are not married, are old enough, etc.
    private boolean marriageable;
    // this is a flag used in random procreation to determine whether to attempt to
    // procreate
    private boolean tryingToConceive;
    private boolean hidePersonality;
    // endregion Flags

    // Generic extra data, for use with plugins and mods
    private ExtraData extraData;

    private final static ResourceBundle resources = ResourceBundle.getBundle("mekhq.resources.Personnel",
          MekHQ.getMHQOptions().getLocale());
    private static final MMLogger logger = MMLogger.create(Person.class);

    // initializes the AtB ransom values
    static {
        MEKWARRIOR_AERO_RANSOM_VALUES = new HashMap<>();

        // no official AtB rules for really inexperienced scrubs, but...
        MEKWARRIOR_AERO_RANSOM_VALUES.put(EXP_NONE, Money.of(2500));

        // no official AtB rules for really inexperienced scrubs, but...
        MEKWARRIOR_AERO_RANSOM_VALUES.put(EXP_ULTRA_GREEN, Money.of(5000));

        MEKWARRIOR_AERO_RANSOM_VALUES.put(EXP_GREEN, Money.of(10000));
        MEKWARRIOR_AERO_RANSOM_VALUES.put(EXP_REGULAR, Money.of(25000));
        MEKWARRIOR_AERO_RANSOM_VALUES.put(EXP_VETERAN, Money.of(50000));
        MEKWARRIOR_AERO_RANSOM_VALUES.put(EXP_ELITE, Money.of(100000));
        MEKWARRIOR_AERO_RANSOM_VALUES.put(EXP_HEROIC, Money.of(150000));
        MEKWARRIOR_AERO_RANSOM_VALUES.put(EXP_LEGENDARY, Money.of(200000));

        OTHER_RANSOM_VALUES = new HashMap<>();
        OTHER_RANSOM_VALUES.put(EXP_NONE, Money.of(1250));
        OTHER_RANSOM_VALUES.put(EXP_ULTRA_GREEN, Money.of(2500));
        OTHER_RANSOM_VALUES.put(EXP_GREEN, Money.of(5000));
        OTHER_RANSOM_VALUES.put(EXP_REGULAR, Money.of(10000));
        OTHER_RANSOM_VALUES.put(EXP_VETERAN, Money.of(25000));
        OTHER_RANSOM_VALUES.put(EXP_ELITE, Money.of(50000));
        OTHER_RANSOM_VALUES.put(EXP_HEROIC, Money.of(100000));
        OTHER_RANSOM_VALUES.put(EXP_LEGENDARY, Money.of(150000));
    }
    // endregion Variable Declarations

    // region Constructors
    protected Person(final UUID id) {
        this.id = id;
        this.genealogy = new Genealogy(this);
    }

    public Person(final Campaign campaign) {
        this(RandomNameGenerator.UNNAMED, RandomNameGenerator.UNNAMED_SURNAME, campaign);
    }

    public Person(final Campaign campaign, final String factionCode) {
        this(RandomNameGenerator.UNNAMED, RandomNameGenerator.UNNAMED_SURNAME, campaign, factionCode);
    }

    public Person(final String givenName, final String surname, final Campaign campaign) {
        this(givenName, surname, campaign, campaign.getFaction().getShortName());
    }

    public Person(final String givenName, final String surname, final @Nullable Campaign campaign,
          final String factionCode) {
        this("", givenName, surname, "", campaign, factionCode);
    }

    /**
     * Primary Person constructor, variables are initialized in the exact same order as they are saved to the XML file
     *
     * @param preNominal  the person's pre-nominal
     * @param givenName   the person's given name
     * @param surname     the person's surname
     * @param postNominal the person's post-nominal
     * @param campaign    the campaign this person is a part of, or null (unit testing only)
     * @param factionCode the faction this person was borne into
     */
    public Person(final String preNominal, final String givenName, final String surname, final String postNominal,
          final @Nullable Campaign campaign, final String factionCode) {
        // We assign the variables in XML file order
        id = UUID.randomUUID();

        // region Name
        setPreNominalDirect(preNominal);
        setGivenNameDirect(givenName);
        setSurnameDirect(surname);
        setPostNominalDirect(postNominal);
        setMaidenName(null); // this is set to null to handle divorce cases
        setCallsignDirect("");
        // endregion Name

        primaryRole = PersonnelRole.NONE;
        secondaryRole = PersonnelRole.NONE;
        primaryDesignator = ROMDesignation.NONE;
        secondaryDesignator = ROMDesignation.NONE;
        setDateOfBirth(LocalDate.now());

        originFaction = Factions.getInstance().getFaction(factionCode);
        originPlanet = null;
        becomingBondsmanEndDate = null;
        phenotype = Phenotype.NONE;
        bloodname = "";
        biography = "";
        this.genealogy = new Genealogy(this);
        dueDate = null;
        expectedDueDate = null;
        setPortrait(new Portrait());
        setXPDirect(0);
        setTotalXPEarnings(0);
        daysToWaitForHealing = 0;
        setGender(Gender.MALE);
        setRankSystemDirect((campaign == null) ? null : campaign.getRankSystem());
        setRank(0);
        setRankLevel(0);
        setManeiDominiClassDirect(ManeiDominiClass.NONE);
        setManeiDominiRankDirect(ManeiDominiRank.NONE);
        nTasks = 0;
        doctorId = null;
        salary = Money.of(-1);
        totalEarnings = Money.of(0);
        status = PersonnelStatus.ACTIVE;
        prisonerStatus = PrisonerStatus.FREE;
        hits = 0;
        hitsPrior = 0;
        toughness = 0;
        connections = 0;
        wealth = 0;
        hasPerformedExtremeExpenditure = false;
        reputation = 0;
        unlucky = 0;
        bloodmark = 0;
        bloodhuntSchedule = new ArrayList<>();
        atowAttributes = new Attributes();
        dateOfDeath = null;
        recruitment = null;
        joinedCampaign = null;
        lastRankChangeDate = null;
        autoAwardSupportPoints = 0;
        retirement = null;
        loyalty = 9;
        fatigue = 0;
        isRecoveringFromFatigue = false;
        skills = new Skills();
        options = new PersonnelOptions();
        currentEdge = 0;
        techUnits = new ArrayList<>();
        personnelLog = new ArrayList<>();
        medicalLog = new ArrayList<>();
        scenarioLog = new ArrayList<>();
        assignmentLog = new ArrayList<>();
        performanceLog = new ArrayList<>();
        awardController = new PersonAwardController(this);
        injuries = new ArrayList<>();
        originalUnitWeight = EntityWeightClass.WEIGHT_ULTRA_LIGHT;
        originalUnitTech = TECH_IS1;
        originalUnitId = null;
        acquisitions = 0;
        eduHighestEducation = EducationLevel.EARLY_CHILDHOOD;
        eduAcademyName = null;
        eduAcademySystem = null;
        eduCourseIndex = 0;
        eduEducationStage = EducationStage.NONE;
        eduJourneyTime = 0;
        eduEducationTime = 0;
        eduDaysOfTravel = 0;
        eduTagAlongs = new ArrayList<>();
        eduFailedApplications = new ArrayList<>();
        eduAcademySet = null;
        eduAcademyNameInSet = null;
        eduAcademyFaction = null;
        aggression = Aggression.NONE;
        aggressionDescriptionIndex = randomInt(Aggression.MAXIMUM_VARIATIONS);
        ambition = Ambition.NONE;
        ambitionDescriptionIndex = randomInt(Ambition.MAXIMUM_VARIATIONS);
        greed = Greed.NONE;
        greedDescriptionIndex = randomInt(Greed.MAXIMUM_VARIATIONS);
        social = Social.NONE;
        socialDescriptionIndex = randomInt(Social.MAXIMUM_VARIATIONS);
        personalityQuirk = PersonalityQuirk.NONE;
        personalityQuirkDescriptionIndex = randomInt(PersonalityQuirk.MAXIMUM_VARIATIONS);
        reasoning = Reasoning.AVERAGE;
        reasoningDescriptionIndex = randomInt(Reasoning.MAXIMUM_VARIATIONS);
        personalityDescription = "";
        personalityInterviewNotes = "";
        storedLoyalty = 0;
        storedAggression = Aggression.NONE;
        storedAggressionDescriptionIndex = 0;
        storedAmbition = Ambition.NONE;
        storedAmbitionDescriptionIndex = 0;
        storedGreed = Greed.NONE;
        storedGreedDescriptionIndex = 0;
        storedSocial = Social.NONE;
        storedSocialDescriptionIndex = 0;
        storedPersonalityQuirk = PersonalityQuirk.NONE;
        storedPersonalityQuirkDescriptionIndex = 0;
        storedReasoning = Reasoning.AVERAGE;
        storedReasoningDescriptionIndex = 0;
        sufferingFromClinicalParanoia = false;

        // This assigns minutesLeft and overtimeLeft. Must be after skills to avoid an NPE.
        if (campaign != null) {
            // The reason for this paranoid checking is to allow us to Unit Test with real Person objects without
            // needing
            // to initialize CampaignOptions
            CampaignOptions campaignOptions = campaign.getCampaignOptions();

            if (campaignOptions != null) {
                resetMinutesLeft(campaignOptions.isTechsUseAdministration());
            }
        }

        // region Flags
        setClanPersonnel(originFaction.isClan());
        setCommander(false);
        setDivorceable(true);
        setFounder(false);
        setImmortal(false);
        setEmployed(true);
        setMarriageable(true);
        setTryingToConceive(true);
        // endregion Flags

        extraData = new ExtraData();

        // Initialize Data based on these settings
        setFullName();
    }
    // endregion Constructors

    public Phenotype getPhenotype() {
        return phenotype;
    }

    public void setPhenotype(final Phenotype phenotype) {
        this.phenotype = phenotype;
    }

    public @Nullable String getBloodname() {
        return bloodname;
    }

    public void setBloodname(final String bloodname) {
        this.bloodname = bloodname;
        setFullName();
    }

    public Faction getOriginFaction() {
        return originFaction;
    }

    public void setOriginFaction(final Faction originFaction) {
        this.originFaction = originFaction;
    }

    Faction getStoredOriginFaction() {
        return storedOriginFaction;
    }

    void setStoredOriginFaction(final Faction originFaction) {
        this.storedOriginFaction = originFaction;
    }

    public Planet getOriginPlanet() {
        return originPlanet;
    }

    public void setOriginPlanet(final Planet originPlanet) {
        this.originPlanet = originPlanet;
    }

    public LocalDate getBecomingBondsmanEndDate() {
        return becomingBondsmanEndDate;
    }

    public void setBecomingBondsmanEndDate(final LocalDate becomingBondsmanEndDate) {
        this.becomingBondsmanEndDate = becomingBondsmanEndDate;
    }

    public PrisonerStatus getPrisonerStatus() {
        return prisonerStatus;
    }

    /**
     * This requires expanded checks because a number of functionalities are strictly dependent on the current person's
     * prisoner status.
     *
     * @param campaign       the campaign the person is a part of
     * @param prisonerStatus The new prisoner status for the person in question
     * @param log            whether to log the change or not
     */
    public void setPrisonerStatus(final Campaign campaign, final PrisonerStatus prisonerStatus, final boolean log) {
        // This must be processed completely, as the unchanged prisoner status of Free
        // to Free is
        // used during recruitment

        final boolean freed = !getPrisonerStatus().isFree();
        final boolean isPrisoner = prisonerStatus.isCurrentPrisoner();
        setPrisonerStatusDirect(prisonerStatus);

        // Now, we need to fix values and ranks based on the Person's status
        switch (prisonerStatus) {
            case PRISONER:
            case PRISONER_DEFECTOR:
            case BECOMING_BONDSMAN:
                setRecruitment(null);
                setLastRankChangeDate(null);
                if (log) {
                    if (isPrisoner) {
                        ServiceLogger.madePrisoner(this, campaign.getLocalDate(), campaign.getName(), "");
                    } else {
                        ServiceLogger.madeBondsman(this, campaign.getLocalDate(), campaign.getName(), "");
                    }
                }
                break;
            case BONDSMAN:
                LocalDate today = campaign.getLocalDate();
                setRecruitment(today);
                setLastRankChangeDate(today);
                break;
            case FREE:
                if (!getPrimaryRole().isDependent()) {
                    setRecruitment(campaign.getLocalDate());
                    setLastRankChangeDate(campaign.getLocalDate());
                }

                if (log) {
                    if (freed) {
                        ServiceLogger.freed(this, campaign.getLocalDate(), campaign.getName(), "");
                    } else {
                        ServiceLogger.joined(this, campaign.getLocalDate(), campaign.getName(), "");
                    }
                }
                break;
        }

        if (!prisonerStatus.isFree()) {
            if (getUnit() != null) {
                getUnit().remove(this, true);
            }
        }

        MekHQ.triggerEvent(new PersonChangedEvent(this));
    }

    /**
     * This is public for unit testing reasons
     *
     * @param prisonerStatus the person's new prisoner status
     */
    public void setPrisonerStatusDirect(final PrisonerStatus prisonerStatus) {
        this.prisonerStatus = prisonerStatus;
    }

    // region Text Getters
    public String pregnancyStatus() {
        return isPregnant() ? " (Pregnant)" : "";
    }
    // endregion Text Getters

    // region Name

    /**
     * @return the person's full name
     */
    public String getFullName() {
        return fullName;
    }

    /**
     * @return a hyperlinked string for the person's name
     */
    public String getHyperlinkedName() {
        return String.format("<a href='PERSON:%s'>%s</a>", getId(), getFullName());
    }

    /**
     * This is used to create the full name of the person, based on their first and last names
     */
    public void setFullName() {
        final String lastName = getLastName();
        setFullNameDirect(getFirstName() +
                                (getCallsign().isBlank() ? "" : (" \"" + getCallsign() + '"')) +
                                (lastName.isBlank() ? "" : ' ' + lastName));
    }

    /**
     * @param fullName this sets the full name to be equal to the input string. This can ONLY be called by
     *                 {@link Person#setFullName()} or its overrides.
     */
    protected void setFullNameDirect(final String fullName) {
        this.fullName = fullName;
    }

    /**
     * @return a String containing the person's first name including their pre-nominal
     */
    public String getFirstName() {
        return (getPreNominal().isBlank() ? "" : (getPreNominal() + ' ')) + getGivenName();
    }

    /**
     * Return a full last name which may be a bloodname or a surname with or without a post-nominal. A bloodname will
     * overrule a surname, but we do not disallow surnames for clan personnel, if the player wants to input them
     *
     * @return a String of the person's last name
     */
    public String getLastName() {
        String lastName = !isNullOrBlank(getBloodname()) ?
                                getBloodname() :
                                !isNullOrBlank(getSurname()) ? getSurname() : "";
        if (!isNullOrBlank(getPostNominal())) {
            lastName += (lastName.isBlank() ? "" : " ") + getPostNominal();
        }
        return lastName;
    }

    /**
     * @return the person's pre-nominal
     */
    public String getPreNominal() {
        return preNominal;
    }

    /**
     * @param preNominal the person's new pre-nominal
     */
    public void setPreNominal(final String preNominal) {
        setPreNominalDirect(preNominal);
        setFullName();
    }

    protected void setPreNominalDirect(final String preNominal) {
        this.preNominal = preNominal;
    }

    /**
     * @return the person's given name
     */
    public String getGivenName() {
        return givenName;
    }

    /**
     * @param givenName the person's new given name
     */
    public void setGivenName(final String givenName) {
        setGivenNameDirect(givenName);
        setFullName();
    }

    protected void setGivenNameDirect(final String givenName) {
        this.givenName = givenName;
    }

    String getStoredGivenName() {
        return storedGivenName;
    }

    void setStoredGivenName(String storedGivenName) {
        this.storedGivenName = storedGivenName;
    }

    /**
     * @return the person's surname
     */
    public String getSurname() {
        return surname;
    }

    /**
     * @param surname the person's new surname
     */
    public void setSurname(final String surname) {
        setSurnameDirect(surname);
        setFullName();
    }

    protected void setSurnameDirect(final String surname) {
        this.surname = surname;
    }

    String getStoredSurname() {
        return storedSurname;
    }

    void setStoredSurname(String storedSurname) {
        this.storedSurname = storedSurname;
    }

    /**
     * @return the person's post-nominal
     */
    public String getPostNominal() {
        return postNominal;
    }

    /**
     * @param postNominal the person's new post-nominal
     */
    public void setPostNominal(final String postNominal) {
        setPostNominalDirect(postNominal);
        setFullName();
    }

    protected void setPostNominalDirect(final String postNominal) {
        this.postNominal = postNominal;
    }

    /**
     * @return the person's maiden name
     */
    public @Nullable String getMaidenName() {
        return maidenName;
    }

    /**
     * @param maidenName the person's new maiden name
     */
    public void setMaidenName(final @Nullable String maidenName) {
        this.maidenName = maidenName;
    }

    /**
     * @return the person's callsign
     */
    public String getCallsign() {
        return callsign;
    }

    /**
     * @param callsign the person's new callsign
     */
    public void setCallsign(final String callsign) {
        setCallsignDirect(callsign);
        setFullName();
    }

    protected void setCallsignDirect(final String callsign) {
        this.callsign = callsign;
    }

    /**
     * This method is used to migrate names from being a joined name to split between given name and surname, as part of
     * the Personnel changes in MekHQ 0.47.4, and is used to migrate from MM-style names to MHQ-style names
     *
     * @param text text containing the name to be migrated
     */
    public void migrateName(final String text) {
        // How this works:
        // Takes the input name, and splits it into individual parts.
        // Then, it depends on whether the person is Clan or not.
        // For Clan names:
        // Takes the input name, and assumes that person does not have a surname
        // Bloodnames are assumed to have been assigned by MekHQ
        // For Inner Sphere names:
        // Depending on the length of the resulting array, the name is processed
        // differently
        // Array of length 1: the name is assumed to not have a surname, just a given
        // name
        // Array of length 2: the name is assumed to be a given name and a surname
        // Array of length 3: the name is assumed to be a given name and two surnames
        // Array of length 4+: the name is assumed to be as many given names as possible
        // and two surnames
        //
        // Then, the full name is set
        final String[] name = text.trim().split("\\s+");
        final StringBuilder givenName = new StringBuilder(name[0]);

        if (isClanPersonnel()) {
            if (name.length > 1) {
                int i;
                for (i = 1; i < name.length - 1; i++) {
                    givenName.append(' ').append(name[i]);
                }

                if (!(!isNullOrBlank(getBloodname()) && getBloodname().equals(name[i]))) {
                    givenName.append(' ').append(name[i]);
                }
            }
        } else {
            if (name.length == 2) {
                setSurnameDirect(name[1]);
            } else if (name.length == 3) {
                setSurnameDirect(name[1] + ' ' + name[2]);
            } else if (name.length > 3) {
                int i;
                for (i = 1; i < name.length - 2; i++) {
                    givenName.append(' ').append(name[i]);
                }
                setSurnameDirect(name[i] + ' ' + name[i + 1]);
            }
        }

        if ((getSurname() == null) || getSurname().equals(RandomNameGenerator.UNNAMED_SURNAME)) {
            setSurnameDirect("");
        }

        setGivenNameDirect(givenName.toString());
        setFullName();
    }
    // endregion Names

    public Portrait getPortrait() {
        return portrait;
    }

    public void setPortrait(final Portrait portrait) {
        this.portrait = Objects.requireNonNull(portrait, "Illegal assignment: cannot have a null Portrait");
    }

    // region Personnel Roles
    public PersonnelRole getPrimaryRole() {
        return primaryRole;
    }

    /**
     * Use {@link #setPrimaryRole(LocalDate, PersonnelRole)} instead
     */
    @Deprecated(since = "0.50.07", forRemoval = false) // we need to remove the uses before removal
    public void setPrimaryRole(final Campaign campaign, final PersonnelRole primaryRole) {
        // don't need to do any processing for no changes
        if (primaryRole == getPrimaryRole()) {
            return;
        }

        // Now, we can perform the time in service and last rank change tracking change for dependents
        if (!primaryRole.isCivilian() && recruitment == null) {
            setRecruitment(campaign.getLocalDate());
            setLastRankChangeDate(campaign.getLocalDate());
        }

        // Finally, we can set the primary role
        setPrimaryRoleDirect(primaryRole);

        // and trigger the update event
        MekHQ.triggerEvent(new PersonChangedEvent(this));
    }

    /**
     * Sets the primary role for this person as of the given date.
     *
     * <p>If the new primary role differs from the current primary role, this method updates internal state as
     * follows:</p>
     * <ul>
     *     <li>If the new role is not civilian and this person does not already have a recruitment date, assigns
     *     the provided date as both recruitment and last-rank-change dates.</li>
     *     <li>Updates the person's primary role to the provided value.</li>
     *     <li>Triggers a {@link PersonChangedEvent} so that relevant systems are notified of the change.</li>
     * </ul>
     *
     * <p><b>Usage tip:</b> If it’s unclear whether this person is eligible for the new role, call
     * {@code canPerformRole(LocalDate, PersonnelRole, boolean)} before this method.</p>
     *
     * @param today       the current in-game date, used for setting recruitment and rank-change dates if required
     * @param primaryRole the new {@link PersonnelRole} to be set as primary for this person
     */
    public void setPrimaryRole(final LocalDate today, final PersonnelRole primaryRole) {
        // don't need to do any processing for no changes
        if (primaryRole == getPrimaryRole()) {
            return;
        }

        // Now, we can perform the time in service and last rank change tracking change for dependents
        if (!primaryRole.isCivilian() && recruitment == null) {
            setRecruitment(today);
            setLastRankChangeDate(today);
        }

        // Finally, we can set the primary role
        setPrimaryRoleDirect(primaryRole);

        // and trigger the update event
        MekHQ.triggerEvent(new PersonChangedEvent(this));
    }



    public void setPrimaryRoleDirect(final PersonnelRole primaryRole) {
        this.primaryRole = primaryRole;
    }

    public PersonnelRole getSecondaryRole() {
        return secondaryRole;
    }

    public void setSecondaryRole(final PersonnelRole secondaryRole) {
        if (secondaryRole == getSecondaryRole()) {
            return;
        }

        setSecondaryRoleDirect(secondaryRole);
        MekHQ.triggerEvent(new PersonChangedEvent(this));
    }

    public void setSecondaryRoleDirect(final PersonnelRole secondaryRole) {
        this.secondaryRole = secondaryRole;
    }

    /**
     * This is used to determine if a person has a specific role as either their primary OR their secondary role
     *
     * @param role the role to determine
     *
     * @return true if the person has the specific role either as their primary or secondary role
     */
    public boolean hasRole(final PersonnelRole role) {
        return (getPrimaryRole() == role) || (getSecondaryRole() == role);
    }

    /**
     * @return true if the person has a primary or secondary combat role
     */
    public boolean hasCombatRole() {
        return getPrimaryRole().isCombat() || getSecondaryRole().isCombat();
    }

    /**
     * @param excludeUnmarketable whether to exclude the unmarketable roles from the comparison
     *
     * @return true if the person has a primary or secondary support role
     */
    public boolean hasSupportRole(final boolean excludeUnmarketable) {
        return getPrimaryRole().isSupport(excludeUnmarketable) || getSecondaryRole().isSupport(excludeUnmarketable);
    }

    public String getRoleDesc() {
        String role = getPrimaryRoleDesc();
        if (!getSecondaryRole().isNone()) {
            role += '/' + getSecondaryRoleDesc();
        }
        return role;
    }

    public String getPrimaryRoleDesc() {
        String bgPrefix = "";
        if (isClanPersonnel()) {
            bgPrefix = getPhenotype().getShortName() + ' ';
        }
        return bgPrefix + getPrimaryRole().getLabel(isClanPersonnel());
    }

    /**
     * Returns an HTML-formatted string describing the primary and, if applicable, secondary personnel roles. Civilian
     * roles are displayed in italics. If a secondary role is present and is not {@code NONE}, it is appended to the
     * description, separated by a slash. The description is wrapped in HTML tags.
     *
     * @return an HTML-formatted string describing the personnel roles, with civilian roles shown in italics
     *
     * @author Illiani
     * @since 0.50.06
     */
    public String getFormatedRoleDescriptions(LocalDate today) {
        StringBuilder description = new StringBuilder("<html>");

        if (!employed) {
            description.append("\u25CF ");
        }

        String primaryDesc = getPrimaryRoleDesc();

        if (primaryRole.isSubType(PersonnelRoleSubType.CIVILIAN)) {
            if (primaryRole.isNone()) {
                // Error state: emphasize the issue
                description.append("<b><i><u>").append(primaryDesc.toUpperCase()).append("</u></i></b>");
            } else if (primaryRole.isDependent()) {
                String label;
                if (status.isStudent()) {
                    label = status.getLabel();
                } else if (isChild(today)) {
                    label = resources.getString("relationChild.text");
                } else {
                    label = primaryDesc;
                }
                description.append("<i>").append(label).append("</i>");
            } else {
                description.append("<i>").append(primaryDesc).append("</i>");
            }
        } else {
            description.append(primaryDesc);
        }

        if (!secondaryRole.isNone()) {
            description.append(" / ");
            String secondaryDesc = getSecondaryRoleDesc();
            if (secondaryRole.isSubType(PersonnelRoleSubType.CIVILIAN)) {
                description.append("<i>").append(secondaryDesc).append("</i>");
            } else {
                description.append(secondaryDesc);
            }
        }

        description.append("</html>");
        return description.toString();
    }

    public String getSecondaryRoleDesc() {
        return getSecondaryRole().getLabel(isClanPersonnel());
    }

    /**
     * Determines if this person can perform the specified {@link PersonnelRole} as either a primary or secondary role
     * on the given date.
     *
     * <p>For primary roles, certain constraints are enforced, such as uniqueness compared to the secondary role and
     * limitations based on the type of role (e.g., tech, medical, administrator).</p>
     *
     * <p>For secondary roles, different restrictions apply, including the ability to always select "None" and
     * disallowing dependent roles.</p>
     *
     * <p>Additionally, the person's age and required skill sets are considered to ensure eligibility for the chosen
     * role.</p>
     *
     * @param today   the {@link LocalDate} representing the current date, used for age-based checks
     * @param role    the {@link PersonnelRole} being considered for assignment
     * @param primary {@code true} to check eligibility as a primary role, {@code false} for secondary
     *
     * @return {@code true} if the person is eligible to perform the given role as specified; {@code false} otherwise
     */
    public boolean canPerformRole(LocalDate today, final PersonnelRole role, final boolean primary) {
        if (primary) {
            // Primary Role:
            // 1) Can always be Dependent
            // 2) Cannot be None
            // 3) Cannot be equal to the secondary role
            // 4) Cannot be a tech role if the secondary role is a tech role (inc. Astech)
            // 5) Cannot be a medical if the secondary role is one of the medical staff roles
            // 6) Cannot be an admin role if the secondary role is one of the administrator roles
            if (role.isDependent()) {
                return true;
            }

            if (role.isNone()) {
                return false;
            }

            if (role == secondaryRole) {
                return false;
            }

            if (role.isTech() && (secondaryRole.isTech() || secondaryRole.isAstech())) {
                return false;
            }

            if (role.isMedicalStaff() && secondaryRole.isMedicalStaff()) {
                return false;
            }

            if (role.isAdministrator() && secondaryRole.isAdministrator()) {
                return false;
            }
        } else {
            // Secondary Role:
            // 1) Can always be None
            // 2) Cannot be Dependent
            // 3) Cannot be equal to the primary role
            // 4) Cannot be a tech role if the primary role is a tech role (inc. Astech)
            // 5) Cannot be a medical role if the primary role is one of the medical staff roles
            // 6) Cannot be an admin role if the primary role is one of the administrator roles
            if (role.isNone()) {
                return true;
            }

            if (role.isDependent()) {
                return false;
            }

            if (role == primaryRole) {
                return false;
            }

            if (role.isTech() && (primaryRole.isTech() || primaryRole.isAstech())) {
                return false;
            }

            if (role.isMedicalStaff() && primaryRole.isMedicalStaff()) {
                return false;
            }

            if (role.isAdministrator() && primaryRole.isAdministrator()) {
                return false;
            }
        }

        if (isChild(today)) {
            return false;
        }

        List<String> skillsForProfession = role.getSkillsForProfession();
        return switch (role) {
            case VEHICLE_CREW -> Stream.of(S_TECH_MEK,
                  S_TECH_AERO,
                  S_TECH_MECHANIC,
                  S_TECH_BA,
                  S_SURGERY,
                  S_MEDTECH,
                  S_ASTECH,
                  S_COMMUNICATIONS,
                  S_SENSOR_OPERATIONS,
                  S_ART_COOKING).anyMatch(this::hasSkill);
            case BATTLE_ARMOUR -> hasSkill(S_GUN_BA);
            case VESSEL_CREW -> hasSkill(S_TECH_VESSEL);
            case MEK_TECH -> hasSkill(S_TECH_MEK);
            case AERO_TEK -> hasSkill(S_TECH_AERO);
            case BA_TECH -> hasSkill(S_TECH_BA);
            case DOCTOR -> hasSkill(S_SURGERY);
            case ADMINISTRATOR_COMMAND, ADMINISTRATOR_LOGISTICS, ADMINISTRATOR_TRANSPORT, ADMINISTRATOR_HR ->
                  hasSkill(S_ADMIN);
            case ADULT_ENTERTAINER -> {
                // A character under the age of 18 should never have access to this profession
                if (isChild(today, true)) {
                    yield false;
                } else {
                    yield hasSkill(S_ART_OTHER) && hasSkill(S_ACTING);
                }
            }
            case LUXURY_COMPANION -> {
                // A character under the age of 18 should never have access to this profession
                if (isChild(today, true)) {
                    yield false;
                } else {
                    yield hasSkill(S_ACTING) && hasSkill(S_PROTOCOLS);
                }
            }
            default -> {
                for (String skillName : skillsForProfession) {
                    if (!hasSkill(skillName)) {
                        yield false;
                    }
                }

                yield true;
            }
        };
    }

    /**
     * Validates and updates the primary and secondary roles of this person for the given campaign.
     *
     * <p>This method checks if the current primary and secondary roles can be performed based on the campaign's
     * local date. If the person is not eligible for their primary role, it will be set to
     * {@link PersonnelRole#DEPENDENT}. If they cannot perform their secondary role, it will be set to
     * {@link PersonnelRole#NONE}.
     *
     * @param campaign the {@link Campaign} context used for validation, particularly the local date
     */
    public void validateRoles(Campaign campaign) {
        if (!primaryRole.isNone()) {
            boolean canPerform = canPerformRole(campaign.getLocalDate(), primaryRole, true);

            if (!canPerform) {
                setPrimaryRole(campaign, PersonnelRole.DEPENDENT);
            }
        }

        if (!secondaryRole.isNone()) {
            boolean canPerform = canPerformRole(campaign.getLocalDate(), secondaryRole, false);

            if (!canPerform) {
                setSecondaryRole(PersonnelRole.NONE);
            }
        }
    }

    // endregion Personnel Roles

    public PersonnelStatus getStatus() {
        return status;
    }

    /**
     * This is used to change the person's PersonnelStatus
     *
     * @param campaign the campaign the person is part of
     * @param today    the current date
     * @param status   the person's new PersonnelStatus
     */
    public void changeStatus(final Campaign campaign, final LocalDate today, final PersonnelStatus status) {
        if (status == getStatus()) { // no change means we don't need to process anything
            return;
        } else if (getStatus().isDead() && !status.isDead()) {
            // remove date of death for resurrection
            setDateOfDeath(null);
            campaign.addReport(String.format(resources.getString("resurrected.report"), getHyperlinkedFullTitle()));
            ServiceLogger.resurrected(this, today);
        }

        switch (status) {
            case ACTIVE:
                if (getStatus().isMIA()) {
                    campaign.addReport(String.format(resources.getString("recoveredMIA.report"),
                          getHyperlinkedFullTitle()));
                    ServiceLogger.recoveredMia(this, today);
                } else if (getStatus().isPoW()) {
                    campaign.addReport(String.format(resources.getString("recoveredPoW.report"),
                          getHyperlinkedFullTitle()));
                    ServiceLogger.recoveredPoW(this, campaign.getLocalDate());
                } else if (getStatus().isOnLeave() || getStatus().isOnMaternityLeave()) {
                    campaign.addReport(String.format(resources.getString("returnedFromLeave.report"),
                          getHyperlinkedFullTitle()));
                    ServiceLogger.returnedFromLeave(this, campaign.getLocalDate());
                } else if (getStatus().isStudent()) {
                    campaign.addReport(String.format(resources.getString("returnedFromEducation.report"),
                          getHyperlinkedFullTitle()));
                    ServiceLogger.returnedFromEducation(this, campaign.getLocalDate());
                } else if (getStatus().isMissing()) {
                    campaign.addReport(String.format(resources.getString("returnedFromMissing.report"),
                          getHyperlinkedFullTitle()));
                    ServiceLogger.returnedFromMissing(this, campaign.getLocalDate());
                } else if (getStatus().isAwol()) {
                    campaign.addReport(String.format(resources.getString("returnedFromAWOL.report"),
                          getHyperlinkedFullTitle()));
                    ServiceLogger.returnedFromAWOL(this, campaign.getLocalDate());
                } else {
                    campaign.addReport(String.format(resources.getString("rehired.report"), getHyperlinkedFullTitle()));
                    ServiceLogger.rehired(this, today);
                }
                setRetirement(null);
                break;
            case RETIRED:
                campaign.addReport(String.format(status.getReportText(), getHyperlinkedFullTitle()));
                ServiceLogger.retired(this, today);

                setRetirement(today);

                break;
            case RESIGNED:
                campaign.addReport(String.format(status.getReportText(), getHyperlinkedFullTitle()));
                ServiceLogger.resigned(this, today);

                setRetirement(today);

                break;
            case DESERTED:
                campaign.addReport(String.format(status.getReportText(), getHyperlinkedFullTitle()));
                ServiceLogger.deserted(this, today);

                setRetirement(today);

                break;
            case DEFECTED:
                campaign.addReport(String.format(status.getReportText(), getHyperlinkedFullTitle()));
                ServiceLogger.defected(this, today);

                setRetirement(today);

                break;
            case SACKED:
                campaign.addReport(String.format(status.getReportText(), getHyperlinkedFullTitle()));
                ServiceLogger.sacked(this, today);

                setRetirement(today);

                break;
            case LEFT:
                campaign.addReport(String.format(status.getReportText(), getHyperlinkedFullTitle()));
                ServiceLogger.left(this, today);

                setRetirement(today);

                break;
            case STUDENT:
                // log entries and reports are handled by the education package
                // (mekhq/campaign/personnel/education)
                break;
            case PREGNANCY_COMPLICATIONS:
                campaign.getProcreation().processPregnancyComplications(campaign, campaign.getLocalDate(), this);
                // purposeful fall through
            default:
                campaign.addReport(String.format(status.getReportText(), getHyperlinkedFullTitle()));
                ServiceLogger.changedStatus(this, campaign.getLocalDate(), status);
                break;
        }

        setStatus(status);

        if (status.isDead()) {
            setDateOfDeath(today);

            if ((genealogy.hasSpouse()) && (!genealogy.getSpouse().getStatus().isDead())) {
                campaign.getDivorce().widowed(campaign, campaign.getLocalDate(), this);
            }

            // log death across genealogy
            if (genealogy.hasChildren()) {
                for (Person child : genealogy.getChildren()) {
                    if (!child.getStatus().isDead()) {
                        if (!child.getGenealogy().hasLivingParents()) {
                            ServiceLogger.orphaned(child, campaign.getLocalDate());
                        } else if (child.getGenealogy().hasLivingParents()) {
                            PersonalLogger.RelativeHasDied(child,
                                  this,
                                  resources.getString("relationParent.text"),
                                  campaign.getLocalDate());
                        }
                    }
                }
            }

            if (genealogy.hasLivingParents()) {
                for (Person parent : genealogy.getParents()) {
                    if (!parent.getStatus().isDead()) {
                        PersonalLogger.RelativeHasDied(parent,
                              this,
                              resources.getString("relationChild.text"),
                              campaign.getLocalDate());
                    }
                }
            }
        }

        if (status.isActive()) {
            // Check Pregnancy
            if (isPregnant() && getDueDate().isBefore(today)) {
                campaign.getProcreation().birth(campaign, getDueDate(), this);
            }
        } else {
            setDoctorId(null, campaign.getCampaignOptions().getNaturalHealingWaitingPeriod());

            // If we're assigned to a unit, remove us from it
            if (getUnit() != null) {
                getUnit().remove(this, true);
            }

            // Clear Tech Setup
            removeAllTechJobs(campaign);
        }

        // release the commander flag.
        if ((isCommander()) && (status.isDepartedUnit())) {
            if ((!status.isResigned()) && (!status.isRetired())) {
                leadershipMassChangeLoyalty(campaign);
            }

            setCommander(false);
        }

        // clean up the save entry
        this.setEduAcademyName(null);
        this.setEduAcademyFaction(null);
        this.setEduAcademySet(null);
        this.setEduAcademyNameInSet(null);
        this.setEduAcademySystem(null);
        this.setEduCourseIndex(0);
        this.setEduEducationStage(EducationStage.NONE);
        this.setEduEducationTime(0);
        this.setEduJourneyTime(0);
        this.setEduDaysOfTravel(0);

        for (UUID tagAlongId : eduTagAlongs) {
            Person tagAlong = campaign.getPerson(tagAlongId);

            if (tagAlong != null) {
                tagAlong.changeStatus(campaign, campaign.getLocalDate(), PersonnelStatus.ACTIVE);
            }
        }
        this.setEduTagAlongs(new ArrayList<>());

        MekHQ.triggerEvent(new PersonStatusChangedEvent(this));
    }

    /**
     * If the current character is the campaign commander, adjust loyalty across the entire unit.
     *
     * @param campaign The current campaign
     */
    private void leadershipMassChangeLoyalty(Campaign campaign) {
        for (Person person : campaign.getPersonnel()) {
            if (person.getStatus().isDepartedUnit()) {
                continue;
            }

            if (person.getPrisonerStatus().isCurrentPrisoner()) {
                continue;
            }

            person.performRandomizedLoyaltyChange(campaign, false, false);
        }

        if (campaign.getCampaignOptions().isUseLoyaltyModifiers()) {
            campaign.addReport(String.format(resources.getString("loyaltyChangeGroup.text"),
                  spanOpeningWithCustomColor(getWarningColor()),
                  CLOSING_SPAN_TAG));
        }
    }

    /**
     * Performs a randomized loyalty change for an individual
     *
     * @param campaign  The current campaign
     * @param isMajor   Flag to indicate if the loyalty change is major.
     * @param isVerbose Flag to indicate if the change should be individually posted to the campaign report.
     */
    public void performRandomizedLoyaltyChange(Campaign campaign, boolean isMajor, boolean isVerbose) {
        int originalLoyalty = loyalty;

        Consumer<Integer> applyLoyaltyChange = (roll) -> {
            switch (roll) {
                case 1, 2, 3 -> changeLoyalty(-3);
                case 4 -> changeLoyalty(-2);
                case 5, 6 -> changeLoyalty(-1);
                case 15, 16 -> changeLoyalty(1);
                case 17 -> changeLoyalty(2);
                case 18 -> changeLoyalty(3);
                default -> {
                }
            }
        };

        int roll = d6(3);
        int secondRoll = d6(3);

        // if this is a major change, we use whichever result is furthest from the
        // midpoint (9)
        if (isMajor) {
            roll = abs(roll - 9) > abs(secondRoll - 9) ? roll : secondRoll;
        }

        applyLoyaltyChange.accept(roll);

        if (isVerbose && originalLoyalty != loyalty) {
            reportLoyaltyChange(campaign, originalLoyalty);
        }
    }

    /**
     * Performs a loyalty change where the results will always be neutral or positive, or neutral or negative.
     *
     * @param campaign   the current campaign
     * @param isPositive a boolean indicating whether the loyalty change should be positive or negative
     * @param isMajor    a boolean indicating whether a major loyalty change should be performed in addition to the
     *                   initial change
     * @param isVerbose  a boolean indicating whether the method should generate a report if the loyalty has changed
     */
    public void performForcedDirectionLoyaltyChange(Campaign campaign, boolean isPositive, boolean isMajor,
          boolean isVerbose) {
        int originalLoyalty = loyalty;

        Consumer<Integer> applyLoyaltyChange = (roll) -> {
            int changeValue = switch (roll) {
                case 1, 2, 3, 18 -> 3;
                case 4, 17 -> 2;
                case 5, 6, 15, 16 -> 1;
                default -> 0;
            };

            if (changeValue > 0) {
                changeLoyalty(isPositive ? changeValue : -changeValue);
            }
        };

        applyLoyaltyChange.accept(d6(3));

        if (isMajor) {
            applyLoyaltyChange.accept(d6(3));
        }

        if ((isVerbose) && (originalLoyalty != loyalty)) {
            reportLoyaltyChange(campaign, originalLoyalty);
        }
    }

    /**
     * Applies a forced loyalty change to all eligible personnel in the campaign.
     *
     * <p>This method iterates through all personnel in the given {@link Campaign} and, for each person who is
     * neither departed from the unit nor currently a prisoner, calls {@link Person#performForcedDirectionLoyaltyChange}
     * with the specified parameters. After all changes, if the campaign is using loyalty modifiers, a report about the
     * group loyalty change is added to the campaign reports.</p>
     *
     * @param campaign   the {@link Campaign} whose personnel will have their loyalty modified
     * @param isPositive {@code true} for a positive loyalty direction change, {@code false} for negative
     * @param isMajor    {@code true} for a major loyalty change, {@code false} for minor
     */
    public static void performMassForcedDirectionLoyaltyChange(Campaign campaign, boolean isPositive,
          boolean isMajor) {
        for (Person person : campaign.getPersonnel()) {
            if (person.getStatus().isDepartedUnit()) {
                continue;
            }

            if (person.getPrisonerStatus().isCurrentPrisoner()) {
                continue;
            }

            person.performForcedDirectionLoyaltyChange(campaign, isPositive, isMajor, false);
        }

        if (campaign.getCampaignOptions().isUseLoyaltyModifiers()) {
            campaign.addReport(String.format(resources.getString("loyaltyChangeGroup.text"),
                  "<span color=" + ReportingUtilities.getWarningColor() + "'>",
                  ReportingUtilities.CLOSING_SPAN_TAG));
        }
    }

    /**
     * Reports the change in loyalty.
     *
     * @param campaign        The campaign for which the loyalty change is being reported.
     * @param originalLoyalty The original loyalty value before the change.
     */
    private void reportLoyaltyChange(Campaign campaign, int originalLoyalty) {
        if (!campaign.getCampaignOptions().isUseLoyaltyModifiers()) {
            return;
        }

        StringBuilder changeString = new StringBuilder();
        String color;

        // choose the color and string based on the loyalty comparison.
        if (originalLoyalty > loyalty) {
            color = getNegativeColor();
            changeString.append(resources.getString("loyaltyChangeNegative.text"));
        } else {
            color = ReportingUtilities.getPositiveColor();
            changeString.append(resources.getString("loyaltyChangePositive.text"));
        }

        String report = String.format(resources.getString("loyaltyChangeReport.text"),
              getHyperlinkedFullTitle(),
              "<span color=" + color + "'>",
              changeString,
              CLOSING_SPAN_TAG);

        campaign.addReport(report);
    }

    /**
     * This is used to directly set the Person's PersonnelStatus without any processing
     *
     * @param status the person's new status
     */
    public void setStatus(final PersonnelStatus status) {
        this.status = status;
    }

    public int getVocationalXPTimer() {
        return vocationalXPTimer;
    }

    public void setVocationalXPTimer(final int vocationalXPTimer) {
        this.vocationalXPTimer = vocationalXPTimer;
    }

    public int getDaysToWaitForHealing() {
        return daysToWaitForHealing;
    }

    public void setDaysToWaitForHealing(final int daysToWaitForHealing) {
        this.daysToWaitForHealing = daysToWaitForHealing;
    }

    public void setGender(final Gender gender) {
        this.gender = gender;
    }

    public Gender getGender() {
        return gender;
    }

    public void setBloodGroup(final BloodGroup bloodGroup) {
        this.bloodGroup = bloodGroup;
    }

    /**
     * Retrieves the blood group of the person. If the blood group has not been set, it generates a random blood group
     * using {@link BloodGroup#getRandomBloodGroup()}.
     *
     * @return The {@link BloodGroup} of the entity. If no blood group is previously assigned, a random one is generated
     *       and returned.
     */
    public BloodGroup getBloodGroup() {
        if (bloodGroup == null) {
            bloodGroup = getRandomBloodGroup();
        }

        return bloodGroup;
    }

    /**
     * Sets the date of birth (the date they are born) for the person.
     *
     * @param birthday the person's new date of birth
     */
    public void setDateOfBirth(final LocalDate birthday) {
        this.birthday = birthday;
    }

    /**
     * Returns the date a person was born.
     *
     * @return a LocalDate representing the person's date of birth
     */
    public LocalDate getDateOfBirth() {
        return birthday;
    }

    /**
     * Retrieves the birthday for a person, with the year set to the same as the provided year.
     *
     * @param currentYear the current in-game year
     *
     * @return the birthday with the year updated to match the provided year
     */
    public LocalDate getBirthday(int currentYear) {
        return birthday.withYear(currentYear);
    }

    public @Nullable LocalDate getDateOfDeath() {
        return dateOfDeath;
    }

    public void setDateOfDeath(final @Nullable LocalDate dateOfDeath) {
        this.dateOfDeath = dateOfDeath;
    }

    public int getAge(LocalDate today) {
        // Get age based on year
        if (getDateOfDeath() != null) {
            // use date of death instead of birthday
            today = getDateOfDeath();
        }

        return Math.toIntExact(ChronoUnit.YEARS.between(getDateOfBirth(), today));
    }

    public @Nullable LocalDate getJoinedCampaign() {
        return joinedCampaign;
    }

    public void setJoinedCampaign(final @Nullable LocalDate joinedCampaign) {
        this.joinedCampaign = joinedCampaign;
    }

    public @Nullable LocalDate getRecruitment() {

        return recruitment;
    }

    /**
     * Sets the recruitment (join) date for this entity.
     * <p>
     * If the provided date is not {@code null}, the entity is marked as employed.
     * </p>
     *
     * @param recruitment the date the entity was recruited, or {@code null} to unset
     */
    public void setRecruitment(final @Nullable LocalDate recruitment) {
        employed = recruitment != null;

        this.recruitment = recruitment;
    }

    public String getTimeInService(final Campaign campaign) {
        // Get time in service based on year
        if (getRecruitment() == null) {
            // use "" they haven't been recruited
            return "";
        }

        LocalDate today = campaign.getLocalDate();

        // If the person is dead, we only care about how long they spent in service to
        // the company
        if (getDateOfDeath() != null) {
            // use date of death instead of the current day
            today = getDateOfDeath();
        }

        return campaign.getCampaignOptions()
                     .getTimeInServiceDisplayFormat()
                     .getDisplayFormattedOutput(getRecruitment(), today);
    }

    /**
     * @param campaign the current Campaign
     *
     * @return how many years a character has spent employed in the campaign, factoring in date of death and retirement
     */
    public long getYearsInService(final Campaign campaign) {
        // Get time in service based on year
        if (getRecruitment() == null) {
            return 0;
        }

        LocalDate today = campaign.getLocalDate();

        // If the person is dead or has left the unit, we only care about how long they
        // spent in service to the company
        if (getRetirement() != null) {
            today = getRetirement();
        } else if (getDateOfDeath() != null) {
            today = getDateOfDeath();
        }

        return ChronoUnit.YEARS.between(getRecruitment(), today);
    }

    public @Nullable LocalDate getLastRankChangeDate() {
        return lastRankChangeDate;
    }

    public void setLastRankChangeDate(final @Nullable LocalDate lastRankChangeDate) {
        this.lastRankChangeDate = lastRankChangeDate;
    }

    public String getTimeInRank(final Campaign campaign) {
        if (getLastRankChangeDate() == null) {
            return "";
        }

        LocalDate today = campaign.getLocalDate();

        // If the person is dead, we only care about how long it was from their last
        // promotion till they died
        if (getDateOfDeath() != null) {
            // use date of death instead of the current day
            today = getDateOfDeath();
        }

        return campaign.getCampaignOptions()
                     .getTimeInRankDisplayFormat()
                     .getDisplayFormattedOutput(getLastRankChangeDate(), today);
    }

    public void setId(final UUID id) {
        this.id = id;
    }

    public UUID getId() {
        return id;
    }

    /**
     * Checks if the person is considered a child based on their age and today's date.
     *
     * <p>This method uses the default context where the person is not being checked
     * for procreation-specific thresholds.</p>
     *
     * @param today the current date to calculate the age against
     *
     * @return {@code true} if the person's age is less than 16; {@code false} otherwise
     */
    public boolean isChild(final LocalDate today) {
        return isChild(today, false);
    }

    /**
     * Checks if the person is considered a child based on their age, today's date, and procreation status.
     *
     * @param today the current date to calculate the age against
     * @param use18 if {@code true}, the threshold considers a person a child if their age is less than 18; otherwise,
     *              the default age threshold of 16 applies
     *
     * @return {@code true} if the person's age is less than the specified threshold (procreation or default),
     *       {@code false} otherwise
     */
    public boolean isChild(final LocalDate today, boolean use18) {
        int age = getAge(today);
        return age < (use18 ? 18 : 16);
    }

    public Genealogy getGenealogy() {
        return genealogy;
    }

    // region autoAwards
    public int getAutoAwardSupportPoints() {
        return autoAwardSupportPoints;
    }

    public void setAutoAwardSupportPoints(final int autoAwardSupportPoints) {
        this.autoAwardSupportPoints = autoAwardSupportPoints;
    }

    public void changeAutoAwardSupportPoints(int change) {
        autoAwardSupportPoints += change;
    }
    // endregion autoAwards

    // region Turnover and Retention
    public @Nullable LocalDate getRetirement() {
        return retirement;
    }

    public void setRetirement(final @Nullable LocalDate retirement) {
        this.retirement = retirement;
    }

    /**
     * Use {@link #getBaseLoyalty()} instead.
     */
    @Deprecated(since = "0.50.07", forRemoval = true)
    public int getLoyalty() {
        return getBaseLoyalty();
    }

    /**
     * This method returns the character's base loyalty score.
     *
     * <p><b>Usage:</b> In most cases you will want to use {@link #getAdjustedLoyalty(Faction)} instead.</p>
     *
     * @return the loyalty value as an {@link Integer}
     */
    public int getBaseLoyalty() {
        return loyalty;
    }

    /**
     * Calculates and returns the adjusted loyalty value for the given campaign faction.
     *
     * @param campaignFaction the campaign {@link Faction} being compared with the origin {@link Faction}
     *
     * @return the loyalty value adjusted based on the provided campaign {@link Faction}
     *
     * @author Illiani
     * @since 0.50.07
     */
    public int getAdjustedLoyalty(Faction campaignFaction) {
        final int LOYALTY_PENALTY_FOR_ANARCHIST = -2;

        boolean campaignFactionMatchesOriginFaction = originFaction.equals(campaignFaction);

        int modifier = 0;
        boolean hasHatredForAuthority = options.booleanOption(COMPULSION_ANARCHIST);
        if (hasHatredForAuthority) {
            modifier += commander ? 0 : LOYALTY_PENALTY_FOR_ANARCHIST;
        }

        boolean hasFactionPride = options.booleanOption(COMPULSION_FACTION_PRIDE);
        if (hasFactionPride) {
            modifier += campaignFactionMatchesOriginFaction ? 1 : -2;
        }

        boolean hasFactionLoyalty = options.booleanOption(COMPULSION_FACTION_LOYALTY);
        if (hasFactionLoyalty) {
            modifier += campaignFactionMatchesOriginFaction ? 1 : -4;
        }

        return loyalty + modifier;
    }

    public void setLoyalty(int loyalty) {
        this.loyalty = loyalty;
    }

    /**
     * Changes the loyalty value for the current person by the specified amount. Positive values increase loyalty, while
     * negative values decrease loyalty.
     *
     * @param change The amount to change the loyalty value by.
     */
    public void changeLoyalty(int change) {
        this.loyalty += change;
    }

    /**
     * @param loyaltyModifier the loyalty modifier
     *
     * @return the name corresponding to an individual's loyalty modifier.
     *
     * @throws IllegalStateException if an unexpected value is passed for loyaltyModifier
     */
    public static String getLoyaltyName(int loyaltyModifier) {
        return switch (loyaltyModifier) {
            case -3 -> "Devoted";
            case -2 -> "Loyal";
            case -1 -> "Reliable";
            case 0 -> "Neutral";
            case 1 -> "Unreliable";
            case 2 -> "Disloyal";
            case 3 -> "Treacherous";
            default -> throw new IllegalStateException(
                  "Unexpected value in mekhq/campaign/personnel/Person.java/getLoyaltyName: " + loyaltyModifier);
        };
    }

    int getStoredLoyalty() {
        return storedLoyalty;
    }

    void setStoredLoyalty(int storedLoyalty) {
        this.storedLoyalty = storedLoyalty;
    }

    public int getFatigue() {
        return fatigue;
    }

    public void setFatigue(final int fatigue) {
        this.fatigue = fatigue;
    }

    /**
     * Adjusts the current fatigue level by the specified amount, applying an SPA fatigue multiplier where applicable.
     *
     * <p>This method modifies the fatigue level based on the given {@code delta} value. Positive values, which
     * indicate an increase in fatigue, are scaled by the result of {@link #getFatigueMultiplier()} and rounded down
     * using {@link Math#floor(double)} to ensure consistent results. Negative values, which indicate a reduction in
     * fatigue, are applied directly without modification.</p>
     *
     * @param delta The amount to adjust the fatigue by. Positive values represent fatigue gain and are scaled by the
     *              fatigue multiplier, while negative values represent fatigue reduction and are applied as-is.
     */
    public void changeFatigue(int delta) {
        if (delta > 0) {
            // Only fatigue gain is modified by SPAs, not reduction.
            delta = (int) floor(delta * getFatigueMultiplier());
        }

        this.fatigue = this.fatigue + delta;
    }

    public boolean getIsRecoveringFromFatigue() {
        return isRecoveringFromFatigue;
    }

    public void setIsRecoveringFromFatigue(final boolean isRecoveringFromFatigue) {
        this.isRecoveringFromFatigue = isRecoveringFromFatigue;
    }

    /**
     * Calculates the fatigue multiplier for a character based on their traits and fitness-related options.
     *
     * <p>The calculation is influenced by the following conditions:</p>
     * <ul>
     *     <li><b>{@code FLAW_GLASS_JAW}</b>: If set, increases the multiplier by 1.</li>
     *     <li><b>{@code ATOW_TOUGHNESS}</b>: If set, decreases the multiplier by 1.</li>
     *     <li>Both {@code FLAW_GLASS_JAW} and {@code ATOW_TOUGHNESS} cannot modify the multiplier if both are
     *     present, as they cancel each other out.</li>
     *     <li><b>{@code ATOW_FIT}</b>: If set, decreases the multiplier by 1.</li>
     *     <li><b>{@code FLAW_UNFIT}</b>: If set, increases the multiplier by 1.</li>
     *     <li>Both {@code ATOW_FIT} and {@code FLAW_UNFIT}, when present simultaneously, cancel each other out and
     *     do not affect the multiplier.</li>
     * </ul>
     *
     * <p>After calculating the initial multiplier, the following adjustments are applied:</p>
     * <ul>
     *     <li>If the resulting multiplier equals {@code 0}, it is set to {@code 0.5} to avoid zeroing Fatigue.</li>
     *     <li>If the resulting multiplier is less than {@code 0}, it is set to a minimum value of {@code 0.25}.</li>
     * </ul>
     *
     * @return the calculated fatigue multiplier, adjusted based on the character's traits and options
     *
     * @author Illiani
     * @since 0.50.05
     */
    private double getFatigueMultiplier() {
        double fatigueMultiplier = 1;

        // Glass Jaw and Toughness
        boolean hasGlassJaw = options.booleanOption(FLAW_GLASS_JAW);
        boolean hasToughness = options.booleanOption(ATOW_TOUGHNESS);
        boolean modifyForGlassJawToughness = !(hasGlassJaw && hasToughness);

        if (modifyForGlassJawToughness) {
            fatigueMultiplier += (hasGlassJaw ? 1 : 0);
            fatigueMultiplier -= (hasToughness ? 1 : 0);
        }

        // Fit and Unfit
        boolean hasFit = options.booleanOption(ATOW_FIT);
        boolean hasUnfit = options.booleanOption(FLAW_UNFIT);
        boolean modifyForFitness = !(hasFit && hasUnfit);

        if (modifyForFitness) {
            fatigueMultiplier += (hasUnfit ? 1 : 0);
            fatigueMultiplier -= (hasFit ? 1 : 0);
        }

        // Conclusion
        if (fatigueMultiplier == 0) {
            fatigueMultiplier = 0.5;
        } else if (fatigueMultiplier < 0) {
            fatigueMultiplier = 0.25;
        }

        return fatigueMultiplier;
    }
    // region Turnover and Retention

    // region Pregnancy
    public LocalDate getDueDate() {
        return dueDate;
    }

    public void setDueDate(final LocalDate dueDate) {
        this.dueDate = dueDate;
    }

    public LocalDate getExpectedDueDate() {
        return expectedDueDate;
    }

    public void setExpectedDueDate(final LocalDate expectedDueDate) {
        this.expectedDueDate = expectedDueDate;
    }

    public String getDueDateAsString(final Campaign campaign) {
        final LocalDate date = campaign.getCampaignOptions().isDisplayTrueDueDate() ?
                                     getDueDate() :
                                     getExpectedDueDate();
        return (date == null) ? "" : MekHQ.getMHQOptions().getDisplayFormattedDate(date);
    }

    public boolean isPregnant() {
        return dueDate != null;
    }
    // endregion Pregnancy

    // region Experience

    /**
     * @return the current experience points (XP) of the character.
     */
    public int getXP() {
        return xp;
    }

    /**
     * Awards experience points (XP) to the character and optionally tracks the total XP earnings if enabled.
     *
     * <p>This method increments the current XP by the specified amount and, if the campaign
     * option for tracking total XP earnings is enabled, updates the total XP earnings as well.</p>
     *
     * @param campaign the {@link Campaign} instance providing the campaign options
     * @param xp       the amount of XP to be awarded
     */
    public void awardXP(final Campaign campaign, final int xp) {
        this.xp += xp;
        if (campaign.getCampaignOptions().isTrackTotalXPEarnings()) {
            changeTotalXPEarnings(xp);
        }
    }

    /**
     * Spends (deducts) experience points (XP) from the character's current XP total.
     *
     * <p>This method decrements the current XP by the specified amount.</p>
     *
     * @param xp the amount of XP to deduct
     */
    public void spendXP(final int xp) {
        this.xp -= xp;
    }

    /**
     * Sets the current experience points (XP) for the character and optionally tracks the adjustment in total XP
     * earnings if enabled.
     *
     * <p>This method updates the current XP to the specified value. If the campaign option for tracking total XP
     * earnings is enabled, it also calculates and updates the total XP earnings based on the difference between the new
     * and current XP values.</p>
     *
     * @param campaign the {@link Campaign} instance providing the campaign options
     * @param xp       the new XP value to set
     */
    public void setXP(final Campaign campaign, final int xp) {
        if (campaign.getCampaignOptions().isTrackTotalXPEarnings()) {
            changeTotalXPEarnings(xp - getXP());
        }
        setXPDirect(xp);
    }

    /**
     * Directly sets the experience points (XP) for the entity without adjusting total XP earnings tracking.
     *
     * <p>This method updates the XP value directly, bypassing any optional campaign-related tracking logic.</p>
     *
     * <p><b>Usage:</b> Generally this should only be used in special circumstances, as it bypasses the tracking of
     * experience point gains. For most use cases {@code #awardXP()} or {@code #setXP()} are preferred.</p>
     *
     * @param xp the new XP value to set
     */
    public void setXPDirect(final int xp) {
        this.xp = xp;
    }

    public int getTotalXPEarnings() {
        return totalXPEarnings;
    }

    public void changeTotalXPEarnings(final int xp) {
        setTotalXPEarnings(getTotalXPEarnings() + xp);
    }

    public void setTotalXPEarnings(final int totalXPEarnings) {
        this.totalXPEarnings = totalXPEarnings;
    }
    // endregion Experience

    public int getAcquisitions() {
        return acquisitions;
    }

    public void setAcquisition(final int acquisitions) {
        this.acquisitions = acquisitions;
    }

    public void incrementAcquisition() {
        acquisitions++;
    }

    public void setDoctorId(final @Nullable UUID doctorId, final int daysToWaitForHealing) {
        this.doctorId = doctorId;
        this.daysToWaitForHealing = daysToWaitForHealing;
    }

    public void decrementDaysToWaitForHealing() {
        if (daysToWaitForHealing > 0) {
            daysToWaitForHealing--;
        }
    }

    public boolean isDeployed() {
        return (getUnit() != null) && (getUnit().getScenarioId() != -1);
    }

    public String getBiography() {
        return biography;
    }

    public void setBiography(final String biography) {
        this.biography = biography;
    }

    public EducationLevel getEduHighestEducation() {
        return eduHighestEducation;
    }

    public void setEduHighestEducation(final EducationLevel eduHighestEducation) {
        this.eduHighestEducation = eduHighestEducation;
    }

    public int getEduJourneyTime() {
        return eduJourneyTime;
    }

    public void setEduJourneyTime(final int eduJourneyTime) {
        this.eduJourneyTime = eduJourneyTime;
    }

    public int getEduDaysOfTravel() {
        return eduDaysOfTravel;
    }

    public void setEduDaysOfTravel(final int eduDaysOfTravel) {
        this.eduDaysOfTravel = eduDaysOfTravel;
    }

    public List<UUID> getEduTagAlongs() {
        return eduTagAlongs;
    }

    public void setEduTagAlongs(final List<UUID> eduTagAlongs) {
        this.eduTagAlongs = eduTagAlongs;
    }

    public void addEduTagAlong(final UUID tagAlong) {
        this.eduTagAlongs.add(tagAlong);
    }

    public List<String> getEduFailedApplications() {
        return eduFailedApplications;
    }

    public void addEduFailedApplications(final String failedApplication) {
        eduFailedApplications.add(failedApplication);
    }

    /**
     * Increments the number educational travel days by 1.
     */
    public void incrementEduDaysOfTravel() {
        this.eduDaysOfTravel++;
    }

    public int getEduEducationTime() {
        return eduEducationTime;
    }

    public void setEduEducationTime(final int eduEducationTime) {
        this.eduEducationTime = eduEducationTime;
    }

    public String getEduAcademySystem() {
        return eduAcademySystem;
    }

    public void setEduAcademySystem(final String eduAcademySystem) {
        this.eduAcademySystem = eduAcademySystem;
    }

    public String getEduAcademyNameInSet() {
        return eduAcademyNameInSet;
    }

    public void setEduAcademyNameInSet(final String eduAcademyNameInSet) {
        this.eduAcademyNameInSet = eduAcademyNameInSet;
    }

    public String getEduAcademyFaction() {
        return eduAcademyFaction;
    }

    public void setEduAcademyFaction(final String eduAcademyFaction) {
        this.eduAcademyFaction = eduAcademyFaction;
    }

    public Integer getEduCourseIndex() {
        return eduCourseIndex;
    }

    public void setEduCourseIndex(final Integer eduCourseIndex) {
        this.eduCourseIndex = eduCourseIndex;
    }

    public EducationStage getEduEducationStage() {
        return eduEducationStage;
    }

    public void setEduEducationStage(final EducationStage eduEducationStage) {
        this.eduEducationStage = eduEducationStage;
    }

    public String getEduAcademyName() {
        return eduAcademyName;
    }

    public void setEduAcademyName(final String eduAcademyName) {
        this.eduAcademyName = eduAcademyName;
    }

    public void setEduAcademySet(final String eduAcademySet) {
        this.eduAcademySet = eduAcademySet;
    }

    public String getEduAcademySet() {
        return eduAcademySet;
    }

    public Aggression getAggression() {
        return aggression;
    }

    public void setAggression(final Aggression aggression) {
        this.aggression = aggression;
    }

    public int getAggressionDescriptionIndex() {
        return aggressionDescriptionIndex;
    }

    /**
     * Sets the index value for the {@link Aggression} description.
     *
     * @param aggressionDescriptionIndex The index value to set for the aggression description. It will be clamped to
     *                                   ensure it remains within the valid range.
     */
    public void setAggressionDescriptionIndex(final int aggressionDescriptionIndex) {
        this.aggressionDescriptionIndex = clamp(aggressionDescriptionIndex, 0, Aggression.MAXIMUM_VARIATIONS - 1);
    }

    Aggression getStoredAggression() {
        return storedAggression;
    }

    void setStoredAggression(Aggression storedAggression) {
        this.storedAggression = storedAggression;
    }

    int getStoredAggressionDescriptionIndex() {
        return storedAggressionDescriptionIndex;
    }

    void setStoredAggressionDescriptionIndex(int storedAggressionDescriptionIndex) {
        this.storedAggressionDescriptionIndex = storedAggressionDescriptionIndex;
    }

    public Ambition getAmbition() {
        return ambition;
    }

    public void setAmbition(final Ambition ambition) {
        this.ambition = ambition;
    }

    public int getAmbitionDescriptionIndex() {
        return ambitionDescriptionIndex;
    }

    /**
     * Sets the index value for the {@link Ambition} description.
     *
     * @param ambitionDescriptionIndex The index value to set for the Ambition description. It will be clamped to ensure
     *                                 it remains within the valid range.
     */
    public void setAmbitionDescriptionIndex(final int ambitionDescriptionIndex) {
        this.ambitionDescriptionIndex = clamp(ambitionDescriptionIndex, 0, Ambition.MAXIMUM_VARIATIONS - 1);
    }

    Ambition getStoredAmbition() {
        return storedAmbition;
    }

    void setStoredAmbition(Ambition storedAmbition) {
        this.storedAmbition = storedAmbition;
    }

    int getStoredAmbitionDescriptionIndex() {
        return storedAmbitionDescriptionIndex;
    }

    void setStoredAmbitionDescriptionIndex(int storedAmbitionDescriptionIndex) {
        this.storedAmbitionDescriptionIndex = storedAmbitionDescriptionIndex;
    }

    public Greed getGreed() {
        return greed;
    }

    public void setGreed(final Greed greed) {
        this.greed = greed;
    }

    public int getGreedDescriptionIndex() {
        return greedDescriptionIndex;
    }

    /**
     * Sets the index value for the {@link Greed} description.
     *
     * @param greedDescriptionIndex The index value to set for the Greed description. It will be clamped to ensure it
     *                              remains within the valid range.
     */
    public void setGreedDescriptionIndex(final int greedDescriptionIndex) {
        this.greedDescriptionIndex = clamp(greedDescriptionIndex, 0, Greed.MAXIMUM_VARIATIONS - 1);
    }

    Greed getStoredGreed() {
        return storedGreed;
    }

    void setStoredGreed(Greed storedGreed) {
        this.storedGreed = storedGreed;
    }

    int getStoredGreedDescriptionIndex() {
        return storedGreedDescriptionIndex;
    }

    void setStoredGreedDescriptionIndex(int storedGreedDescriptionIndex) {
        this.storedGreedDescriptionIndex = storedGreedDescriptionIndex;
    }

    public Social getSocial() {
        return social;
    }

    public void setSocial(final Social social) {
        this.social = social;
    }

    public int getSocialDescriptionIndex() {
        return socialDescriptionIndex;
    }

    /**
     * Sets the index value for the {@link Social} description.
     *
     * @param socialDescriptionIndex The index value to set for the Social description. It will be clamped to ensure it
     *                               remains within the valid range.
     */
    public void setSocialDescriptionIndex(final int socialDescriptionIndex) {
        this.socialDescriptionIndex = clamp(socialDescriptionIndex, 0, Social.MAXIMUM_VARIATIONS - 1);
    }

    Social getStoredSocial() {
        return storedSocial;
    }

    void setStoredSocial(Social storedSocial) {
        this.storedSocial = storedSocial;
    }

    int getStoredSocialDescriptionIndex() {
        return storedSocialDescriptionIndex;
    }

    void setStoredSocialDescriptionIndex(int storedSocialDescriptionIndex) {
        this.storedSocialDescriptionIndex = storedSocialDescriptionIndex;
    }

    public PersonalityQuirk getPersonalityQuirk() {
        return personalityQuirk;
    }

    public void setPersonalityQuirk(final PersonalityQuirk personalityQuirk) {
        this.personalityQuirk = personalityQuirk;
    }

    public int getPersonalityQuirkDescriptionIndex() {
        return personalityQuirkDescriptionIndex;
    }

    /**
     * Sets the index value for the {@link PersonalityQuirk} description.
     *
     * @param personalityQuirkDescriptionIndex The index value to set for the quirk description. It will be clamped to
     *                                         ensure it remains within the valid range.
     */
    public void setPersonalityQuirkDescriptionIndex(final int personalityQuirkDescriptionIndex) {
        this.personalityQuirkDescriptionIndex = clamp(personalityQuirkDescriptionIndex,
              0,
              PersonalityQuirk.MAXIMUM_VARIATIONS - 1);
    }

    PersonalityQuirk getStoredPersonalityQuirk() {
        return storedPersonalityQuirk;
    }

    void setStoredPersonalityQuirk(PersonalityQuirk storedPersonalityQuirk) {
        this.storedPersonalityQuirk = storedPersonalityQuirk;
    }

    int getStoredPersonalityQuirkDescriptionIndex() {
        return storedPersonalityQuirkDescriptionIndex;
    }

    void setStoredPersonalityQuirkDescriptionIndex(int storedPersonalityQuirkDescriptionIndex) {
        this.storedPersonalityQuirkDescriptionIndex = storedPersonalityQuirkDescriptionIndex;
    }

    public Reasoning getReasoning() {
        return reasoning;
    }

    public void setReasoning(final Reasoning reasoning) {
        this.reasoning = reasoning;
    }

    public int getReasoningDescriptionIndex() {
        return reasoningDescriptionIndex;
    }

    /**
     * Sets the index value for the {@link Reasoning} description.
     *
     * @param reasoningDescriptionIndex The index value to set for the Reasoning description. It will be clamped to
     *                                  ensure it remains within the valid range.
     */
    public void setReasoningDescriptionIndex(final int reasoningDescriptionIndex) {
        this.reasoningDescriptionIndex = clamp(reasoningDescriptionIndex, 0, Reasoning.MAXIMUM_VARIATIONS - 1);
    }

    Reasoning getStoredReasoning() {
        return storedReasoning;
    }

    void setStoredReasoning(Reasoning storedReasoning) {
        this.storedReasoning = storedReasoning;
    }

    int getStoredReasoningDescriptionIndex() {
        return storedReasoningDescriptionIndex;
    }

    void setStoredReasoningDescriptionIndex(int storedReasoningDescriptionIndex) {
        this.storedReasoningDescriptionIndex = storedReasoningDescriptionIndex;
    }

    public String getPersonalityDescription() {
        return personalityDescription;
    }

    public void setPersonalityDescription(final String personalityDescription) {
        this.personalityDescription = personalityDescription;
    }

    public String getPersonalityInterviewNotes() {
        return personalityInterviewNotes;
    }

    public void setPersonalityInterviewNotes(final String personalityInterviewNotes) {
        this.personalityInterviewNotes = personalityInterviewNotes;
    }

    public boolean isSufferingFromClinicalParanoia() {
        return sufferingFromClinicalParanoia;
    }

    public void setSufferingFromClinicalParanoia(final boolean sufferingFromClinicalParanoia) {
        this.sufferingFromClinicalParanoia = sufferingFromClinicalParanoia;
    }

    // region Flags
    public boolean isClanPersonnel() {
        return clanPersonnel;
    }

    public void setClanPersonnel(final boolean clanPersonnel) {
        this.clanPersonnel = clanPersonnel;
    }

    /**
     * @return true if the person is the campaign commander, false otherwise.
     */
    public boolean isCommander() {
        return commander;
    }

    /**
     * Flags the person as the campaign commander.
     */
    public void setCommander(final boolean commander) {
        this.commander = commander;
    }

    public boolean isDivorceable() {
        return divorceable;
    }

    public void setDivorceable(final boolean divorceable) {
        this.divorceable = divorceable;
    }

    public boolean isFounder() {
        return founder;
    }

    public void setFounder(final boolean founder) {
        this.founder = founder;
    }

    public boolean isImmortal() {
        return immortal;
    }

    public void setImmortal(final boolean immortal) {
        this.immortal = immortal;
    }

    public boolean isEmployed() {
        return employed;
    }

    public void setEmployed(final boolean employed) {
        this.employed = employed;
    }

    public boolean isMarriageable() {
        return marriageable;
    }

    public void setMarriageable(final boolean marriageable) {
        this.marriageable = marriageable;
    }

    public boolean isTryingToConceive() {
        return tryingToConceive;
    }

    public void setTryingToConceive(final boolean tryingToConceive) {
        this.tryingToConceive = tryingToConceive;
    }

    public boolean isHidePersonality() {
        return hidePersonality;
    }

    public void setHidePersonality(final boolean hidePersonality) {
        this.hidePersonality = hidePersonality;
    }
    // endregion Flags

    public ExtraData getExtraData() {
        return extraData;
    }

    // region File I/O
    public void writeToXML(final PrintWriter pw, int indent, final Campaign campaign) {
        MHQXMLUtility.writeSimpleXMLOpenTag(pw, indent++, "person", "id", id, "type", getClass());
        indent = writeToXMLHeadless(pw, indent, campaign);
        MHQXMLUtility.writeSimpleXMLCloseTag(pw, --indent, "person");
    }

    public int writeToXMLHeadless(PrintWriter pw, int indent, Campaign campaign) {
        try {
            MHQXMLUtility.writeSimpleXMLTag(pw, indent, "id", id.toString());

            // region Name
            if (!isNullOrBlank(getPreNominal())) {
                MHQXMLUtility.writeSimpleXMLTag(pw, indent, "preNominal", getPreNominal());
            }
            MHQXMLUtility.writeSimpleXMLTag(pw, indent, "givenName", getGivenName());
            MHQXMLUtility.writeSimpleXMLTag(pw, indent, "surname", getSurname());
            if (!isNullOrBlank(getPostNominal())) {
                MHQXMLUtility.writeSimpleXMLTag(pw, indent, "postNominal", getPostNominal());
            }

            if (getMaidenName() != null) { // this is only a != null comparison because empty is a use case for divorce
                MHQXMLUtility.writeSimpleXMLTag(pw, indent, "maidenName", getMaidenName());
            }

            if (!isNullOrBlank(getCallsign())) {
                MHQXMLUtility.writeSimpleXMLTag(pw, indent, "callsign", getCallsign());
            }
            // endregion Name

            // Always save the primary role
            MHQXMLUtility.writeSimpleXMLTag(pw, indent, "primaryRole", getPrimaryRole().name());
            if (!getSecondaryRole().isNone()) {
                MHQXMLUtility.writeSimpleXMLTag(pw, indent, "secondaryRole", getSecondaryRole().name());
            }

            if (primaryDesignator != ROMDesignation.NONE) {
                MHQXMLUtility.writeSimpleXMLTag(pw, indent, "primaryDesignator", primaryDesignator.name());
            }

            if (secondaryDesignator != ROMDesignation.NONE) {
                MHQXMLUtility.writeSimpleXMLTag(pw, indent, "secondaryDesignator", secondaryDesignator.name());
            }

            // Always save the person's origin faction
            MHQXMLUtility.writeSimpleXMLTag(pw, indent, "faction", originFaction.getShortName());
            if (originPlanet != null) {
                MHQXMLUtility.writeSimpleXMLAttributedTag(pw, indent,
                      "planetId",
                      "systemId",
                      originPlanet.getParentSystem().getId(),
                      originPlanet.getId());
            }

            if (becomingBondsmanEndDate != null) {
                MHQXMLUtility.writeSimpleXMLTag(pw, indent, "becomingBondsmanEndDate", becomingBondsmanEndDate);
            }

            if (!getPhenotype().isNone()) {
                MHQXMLUtility.writeSimpleXMLTag(pw, indent, "phenotype", getPhenotype().name());
            }

            if (!isNullOrBlank(bloodname)) {
                MHQXMLUtility.writeSimpleXMLTag(pw, indent, "bloodname", bloodname);
            }

            if (!isNullOrBlank(biography)) {
                MHQXMLUtility.writeSimpleXMLTag(pw, indent, "biography", biography);
            }

            if (vocationalXPTimer > 0) {
                MHQXMLUtility.writeSimpleXMLTag(pw, indent, "vocationalXPTimer", vocationalXPTimer);
            }

            if (!genealogy.isEmpty()) {
                genealogy.writeToXML(pw, indent);
            }
            MHQXMLUtility.writeSimpleXMLTag(pw, indent, "dueDate", getDueDate());
            MHQXMLUtility.writeSimpleXMLTag(pw, indent, "expectedDueDate", getExpectedDueDate());
            getPortrait().writeToXML(pw, indent);
            if (getXP() != 0) {
                MHQXMLUtility.writeSimpleXMLTag(pw, indent, "xp", getXP());
            }

            if (getTotalXPEarnings() != 0) {
                MHQXMLUtility.writeSimpleXMLTag(pw, indent, "totalXPEarnings", getTotalXPEarnings());
            }

            if (daysToWaitForHealing != 0) {
                MHQXMLUtility.writeSimpleXMLTag(pw, indent, "daysToWaitForHealing", daysToWaitForHealing);
            }
            // Always save the person's gender, as it would otherwise get confusing fast
            MHQXMLUtility.writeSimpleXMLTag(pw, indent, "gender", getGender().name());
            MHQXMLUtility.writeSimpleXMLTag(pw, indent, "bloodGroup", getBloodGroup().name());
            if (!getRankSystem().equals(campaign.getRankSystem())) {
                MHQXMLUtility.writeSimpleXMLTag(pw, indent, "rankSystem", getRankSystem().getCode());
            }
            // Always save a person's rank
            MHQXMLUtility.writeSimpleXMLTag(pw, indent, "rank", getRankNumeric());
            if (getRankLevel() != 0) {
                MHQXMLUtility.writeSimpleXMLTag(pw, indent, "rankLevel", getRankLevel());
            }

            if (!getManeiDominiClass().isNone()) {
                MHQXMLUtility.writeSimpleXMLTag(pw, indent, "maneiDominiClass", getManeiDominiClass().name());
            }

            if (!getManeiDominiRank().isNone()) {
                MHQXMLUtility.writeSimpleXMLTag(pw, indent, "maneiDominiRank", getManeiDominiRank().name());
            }

            if (nTasks > 0) {
                MHQXMLUtility.writeSimpleXMLTag(pw, indent, "nTasks", nTasks);
            }
            MHQXMLUtility.writeSimpleXMLTag(pw, indent, "doctorId", doctorId);
            if (getUnit() != null) {
                MHQXMLUtility.writeSimpleXMLTag(pw, indent, "unitId", getUnit().getId());
            }

            if (!salary.equals(Money.of(-1))) {
                MHQXMLUtility.writeSimpleXMLTag(pw, indent, "salary", salary);
            }

            if (!totalEarnings.equals(Money.of(0))) {
                MHQXMLUtility.writeSimpleXMLTag(pw, indent, "totalEarnings", totalEarnings);
            }
            // Always save a person's status, to make it easy to parse the personnel saved
            // data
            MHQXMLUtility.writeSimpleXMLTag(pw, indent, "status", status.name());
            if (prisonerStatus != PrisonerStatus.FREE) {
                MHQXMLUtility.writeSimpleXMLTag(pw, indent, "prisonerStatus", prisonerStatus.name());
            }

            if (hits > 0) {
                MHQXMLUtility.writeSimpleXMLTag(pw, indent, "hits", hits);
            }

            if (hitsPrior > 0) {
                MHQXMLUtility.writeSimpleXMLTag(pw, indent, "hitsPrior", hitsPrior);
            }

            if (toughness != 0) {
                MHQXMLUtility.writeSimpleXMLTag(pw, indent, "toughness", toughness);
            }

            if (connections != 0) {
                MHQXMLUtility.writeSimpleXMLTag(pw, indent, "connections", connections);
            }

            if (wealth != 0) {
                MHQXMLUtility.writeSimpleXMLTag(pw, indent, "wealth", wealth);
            }

            if (hasPerformedExtremeExpenditure) {
                MHQXMLUtility.writeSimpleXMLTag(pw, indent, "hasPerformedExtremeExpenditure", true);
            }

            if (reputation != 0) {
                MHQXMLUtility.writeSimpleXMLTag(pw, indent, "reputation", reputation);
            }

            if (unlucky != 0) {
                MHQXMLUtility.writeSimpleXMLTag(pw, indent, "unlucky", unlucky);
            }

            if (bloodmark != 0) {
                MHQXMLUtility.writeSimpleXMLTag(pw, indent, "bloodmark", bloodmark);
            }

            if (!bloodhuntSchedule.isEmpty()) {
                MHQXMLUtility.writeSimpleXMLOpenTag(pw, indent++, "bloodhuntSchedule");
                for (LocalDate attemptDate : bloodhuntSchedule) {
                    MHQXMLUtility.writeSimpleXMLTag(pw, indent, "attemptDate", attemptDate);
                }
                MHQXMLUtility.writeSimpleXMLCloseTag(pw, --indent, "bloodhuntSchedule");
            }

            MHQXMLUtility.writeSimpleXMLOpenTag(pw, indent++, "atowAttributes");
            atowAttributes.writeAttributesToXML(pw, indent);
            MHQXMLUtility.writeSimpleXMLCloseTag(pw, --indent, "atowAttributes");

            MHQXMLUtility.writeSimpleXMLTag(pw, indent, "minutesLeft", minutesLeft);

            if (overtimeLeft > 0) {
                MHQXMLUtility.writeSimpleXMLTag(pw, indent, "overtimeLeft", overtimeLeft);
            }
            MHQXMLUtility.writeSimpleXMLTag(pw, indent, "birthday", getDateOfBirth());
            MHQXMLUtility.writeSimpleXMLTag(pw, indent, "deathday", getDateOfDeath());
            MHQXMLUtility.writeSimpleXMLTag(pw, indent, "recruitment", getRecruitment());
            MHQXMLUtility.writeSimpleXMLTag(pw, indent, "joinedCampaign", getJoinedCampaign());

            MHQXMLUtility.writeSimpleXMLTag(pw, indent, "lastRankChangeDate", getLastRankChangeDate());
            MHQXMLUtility.writeSimpleXMLTag(pw, indent, "autoAwardSupportPoints", getAutoAwardSupportPoints());
            MHQXMLUtility.writeSimpleXMLTag(pw, indent, "retirement", getRetirement());
            MHQXMLUtility.writeSimpleXMLTag(pw, indent, "loyalty", getBaseLoyalty());
            MHQXMLUtility.writeSimpleXMLTag(pw, indent, "fatigue", getFatigue());
            MHQXMLUtility.writeSimpleXMLTag(pw, indent, "isRecoveringFromFatigue", getIsRecoveringFromFatigue());
            for (Skill skill : skills.getSkills()) {
                skill.writeToXML(pw, indent);
            }

            if (countOptions(PersonnelOptions.LVL3_ADVANTAGES) > 0) {
                MHQXMLUtility.writeSimpleXMLTag(pw, indent,
                      "advantages",
                      getOptionList(DELIMITER, PersonnelOptions.LVL3_ADVANTAGES));
            }

            if (countOptions(PersonnelOptions.EDGE_ADVANTAGES) > 0) {
                MHQXMLUtility.writeSimpleXMLTag(pw, indent,
                      "edge",
                      getOptionList(DELIMITER, PersonnelOptions.EDGE_ADVANTAGES));
                MHQXMLUtility.writeSimpleXMLTag(pw, indent, "edgeAvailable", getCurrentEdge());
            }

            if (countOptions(PersonnelOptions.MD_ADVANTAGES) > 0) {
                MHQXMLUtility.writeSimpleXMLTag(pw, indent,
                      "implants",
                      getOptionList(DELIMITER, PersonnelOptions.MD_ADVANTAGES));
            }

            if (!techUnits.isEmpty()) {
                MHQXMLUtility.writeSimpleXMLOpenTag(pw, indent++, "techUnitIds");
                for (Unit unit : techUnits) {
                    MHQXMLUtility.writeSimpleXMLTag(pw, indent, "id", unit.getId());
                }
                MHQXMLUtility.writeSimpleXMLCloseTag(pw, --indent, "techUnitIds");
            }

            if (!personnelLog.isEmpty()) {
                MHQXMLUtility.writeSimpleXMLOpenTag(pw, indent++, "personnelLog");
                for (LogEntry entry : personnelLog) {
                    entry.writeToXML(pw, indent);
                }
                MHQXMLUtility.writeSimpleXMLCloseTag(pw, --indent, "personnelLog");
            }

            if (!medicalLog.isEmpty()) {
                MHQXMLUtility.writeSimpleXMLOpenTag(pw, indent++, "medicalLog");
                for (LogEntry entry : medicalLog) {
                    entry.writeToXML(pw, indent);
                }
                MHQXMLUtility.writeSimpleXMLCloseTag(pw, --indent, "medicalLog");
            }

            if (!scenarioLog.isEmpty()) {
                MHQXMLUtility.writeSimpleXMLOpenTag(pw, indent++, "scenarioLog");
                for (LogEntry entry : scenarioLog) {
                    entry.writeToXML(pw, indent);
                }
                MHQXMLUtility.writeSimpleXMLCloseTag(pw, --indent, "scenarioLog");
            }

            if (!assignmentLog.isEmpty()) {
                MHQXMLUtility.writeSimpleXMLOpenTag(pw, indent++, "assignmentLog");
                for (LogEntry entry : assignmentLog) {
                    entry.writeToXML(pw, indent);
                }
                MHQXMLUtility.writeSimpleXMLCloseTag(pw, --indent, "assignmentLog");
            }

            if (!performanceLog.isEmpty()) {
                MHQXMLUtility.writeSimpleXMLOpenTag(pw, indent++, "performanceLog");
                for (LogEntry entry : performanceLog) {
                    entry.writeToXML(pw, indent);
                }
                MHQXMLUtility.writeSimpleXMLCloseTag(pw, --indent, "performanceLog");
            }

            if (!getAwardController().getAwards().isEmpty()) {
                MHQXMLUtility.writeSimpleXMLOpenTag(pw, indent++, "awards");
                for (Award award : getAwardController().getAwards()) {
                    award.writeToXML(pw, indent);
                }
                MHQXMLUtility.writeSimpleXMLCloseTag(pw, --indent, "awards");
            }

            if (!injuries.isEmpty()) {
                MHQXMLUtility.writeSimpleXMLOpenTag(pw, indent++, "injuries");
                for (Injury injury : injuries) {
                    injury.writeToXml(pw, indent);
                }
                MHQXMLUtility.writeSimpleXMLCloseTag(pw, --indent, "injuries");
            }

            if (originalUnitWeight != EntityWeightClass.WEIGHT_ULTRA_LIGHT) {
                MHQXMLUtility.writeSimpleXMLTag(pw, indent, "originalUnitWeight", originalUnitWeight);
            }

            if (originalUnitTech != TECH_IS1) {
                MHQXMLUtility.writeSimpleXMLTag(pw, indent, "originalUnitTech", originalUnitTech);
            }
            MHQXMLUtility.writeSimpleXMLTag(pw, indent, "originalUnitId", originalUnitId);
            if (acquisitions != 0) {
                MHQXMLUtility.writeSimpleXMLTag(pw, indent, "acquisitions", acquisitions);
            }

            if (eduHighestEducation != EducationLevel.EARLY_CHILDHOOD) {
                MHQXMLUtility.writeSimpleXMLTag(pw, indent, "eduHighestEducation", eduHighestEducation.name());
            }

            if (eduJourneyTime != 0) {
                MHQXMLUtility.writeSimpleXMLTag(pw, indent, "eduJourneyTime", eduJourneyTime);
            }

            if (eduDaysOfTravel != 0) {
                MHQXMLUtility.writeSimpleXMLTag(pw, indent, "eduDaysOfTravel", eduDaysOfTravel);
            }

            if (!eduTagAlongs.isEmpty()) {
                MHQXMLUtility.writeSimpleXMLOpenTag(pw, indent++, "eduTagAlongs");

                for (UUID tagAlong : eduTagAlongs) {
                    MHQXMLUtility.writeSimpleXMLTag(pw, indent, "tagAlong", tagAlong.toString());
                }

                MHQXMLUtility.writeSimpleXMLCloseTag(pw, --indent, "eduTagAlongs");
            }

            if (!eduTagAlongs.isEmpty()) {
                MHQXMLUtility.writeSimpleXMLOpenTag(pw, indent++, "eduFailedApplications");

                for (String failedApplication : eduFailedApplications) {
                    MHQXMLUtility.writeSimpleXMLTag(pw, indent, "eduFailedApplication", failedApplication);
                }

                MHQXMLUtility.writeSimpleXMLCloseTag(pw, --indent, "eduFailedApplications");
            }

            if (eduAcademySystem != null) {
                MHQXMLUtility.writeSimpleXMLTag(pw, indent, "eduAcademySystem", eduAcademySystem);
            }

            if (eduAcademyNameInSet != null) {
                MHQXMLUtility.writeSimpleXMLTag(pw, indent, "eduAcademyNameInSet", eduAcademyNameInSet);
            }

            if (eduAcademyFaction != null) {
                MHQXMLUtility.writeSimpleXMLTag(pw, indent, "eduAcademyFaction", eduAcademyFaction);
            }

            if (eduAcademySet != null) {
                MHQXMLUtility.writeSimpleXMLTag(pw, indent, "eduAcademySet", eduAcademySet);
            }

            if (eduAcademyName != null) {
                MHQXMLUtility.writeSimpleXMLTag(pw, indent, "eduAcademyName", eduAcademyName);
            }

            if (eduCourseIndex != 0) {
                MHQXMLUtility.writeSimpleXMLTag(pw, indent, "eduCourseIndex", eduCourseIndex);
            }

            if (eduEducationStage != EducationStage.NONE) {
                MHQXMLUtility.writeSimpleXMLTag(pw, indent, "eduEducationStage", eduEducationStage.toString());
            }

            if (eduEducationTime != 0) {
                MHQXMLUtility.writeSimpleXMLTag(pw, indent, "eduEducationTime", eduEducationTime);
            }

            if (aggression != Aggression.NONE) {
                MHQXMLUtility.writeSimpleXMLTag(pw, indent, "aggression", aggression.name());
            }

            MHQXMLUtility.writeSimpleXMLTag(pw, indent, "aggressionDescriptionIndex", aggressionDescriptionIndex);

            if (ambition != Ambition.NONE) {
                MHQXMLUtility.writeSimpleXMLTag(pw, indent, "ambition", ambition.name());
            }

            MHQXMLUtility.writeSimpleXMLTag(pw, indent, "ambitionDescriptionIndex", ambitionDescriptionIndex);

            if (greed != Greed.NONE) {
                MHQXMLUtility.writeSimpleXMLTag(pw, indent, "greed", greed.name());
            }

            MHQXMLUtility.writeSimpleXMLTag(pw, indent, "greedDescriptionIndex", greedDescriptionIndex);

            if (social != Social.NONE) {
                MHQXMLUtility.writeSimpleXMLTag(pw, indent, "social", social.name());
            }

            MHQXMLUtility.writeSimpleXMLTag(pw, indent, "socialDescriptionIndex", socialDescriptionIndex);

            if (personalityQuirk != PersonalityQuirk.NONE) {
                MHQXMLUtility.writeSimpleXMLTag(pw, indent, "personalityQuirk", personalityQuirk.name());
            }

            MHQXMLUtility.writeSimpleXMLTag(pw, indent,
                  "personalityQuirkDescriptionIndex",
                  personalityQuirkDescriptionIndex);

            if (reasoning != Reasoning.AVERAGE) {
                MHQXMLUtility.writeSimpleXMLTag(pw, indent, "reasoning", reasoning.ordinal());
            }

            MHQXMLUtility.writeSimpleXMLTag(pw, indent, "reasoningDescriptionIndex", reasoningDescriptionIndex);

            if (!isNullOrBlank(personalityDescription)) {
                MHQXMLUtility.writeSimpleXMLTag(pw, indent, "personalityDescription", personalityDescription);
            }

            if (!isNullOrBlank(personalityInterviewNotes)) {
                MHQXMLUtility.writeSimpleXMLTag(pw, indent, "personalityInterviewNotes", personalityInterviewNotes);
            }

            if (!isNullOrBlank(storedGivenName)) {
                MHQXMLUtility.writeSimpleXMLTag(pw, indent, "storedGivenName", storedGivenName);
            }

            if (!isNullOrBlank(storedSurname)) {
                MHQXMLUtility.writeSimpleXMLTag(pw, indent, "storedSurname", storedSurname);
            }

            if (storedLoyalty != 0) {
                MHQXMLUtility.writeSimpleXMLTag(pw, indent, "storedLoyalty", storedLoyalty);
            }

            if (storedOriginFaction != null) {
                MHQXMLUtility.writeSimpleXMLTag(pw, indent, "storedOriginFaction", storedOriginFaction.getShortName());
            }

            if (storedAggression != Aggression.NONE) {
                MHQXMLUtility.writeSimpleXMLTag(pw, indent, "storedAggression", storedAggression.name());
            }

            if (storedAggressionDescriptionIndex != 0) {
                MHQXMLUtility.writeSimpleXMLTag(pw,
                      indent,
                      "storedAggressionDescriptionIndex",
                      storedAggressionDescriptionIndex);
            }

            if (storedAmbition != Ambition.NONE) {
                MHQXMLUtility.writeSimpleXMLTag(pw, indent, "storedAmbition", storedAmbition.name());
            }

            if (storedAmbitionDescriptionIndex != 0) {
                MHQXMLUtility.writeSimpleXMLTag(pw,
                      indent,
                      "storedAmbitionDescriptionIndex",
                      storedAmbitionDescriptionIndex);
            }

            if (storedGreed != Greed.NONE) {
                MHQXMLUtility.writeSimpleXMLTag(pw, indent, "storedGreed", storedGreed.name());
            }

            if (storedGreedDescriptionIndex != 0) {
                MHQXMLUtility.writeSimpleXMLTag(pw, indent, "storedGreedDescriptionIndex", storedGreedDescriptionIndex);
            }

            if (storedSocial != Social.NONE) {
                MHQXMLUtility.writeSimpleXMLTag(pw, indent, "storedSocial", storedSocial.name());
            }

            if (storedSocialDescriptionIndex != 0) {
                MHQXMLUtility.writeSimpleXMLTag(pw,
                      indent,
                      "storedSocialDescriptionIndex",
                      storedSocialDescriptionIndex);
            }

            if (storedPersonalityQuirk != PersonalityQuirk.NONE) {
                MHQXMLUtility.writeSimpleXMLTag(pw, indent, "storedPersonalityQuirk", storedPersonalityQuirk.name());
            }

            if (storedPersonalityQuirkDescriptionIndex != 0) {
                MHQXMLUtility.writeSimpleXMLTag(pw,
                      indent,
                      "storedPersonalityQuirkDescriptionIndex",
                      storedPersonalityQuirkDescriptionIndex);
            }

            if (storedReasoning != Reasoning.AVERAGE) {
                MHQXMLUtility.writeSimpleXMLTag(pw, indent, "storedReasoning", storedReasoning.name());
            }

            if (storedReasoningDescriptionIndex != 0) {
                MHQXMLUtility.writeSimpleXMLTag(pw,
                      indent,
                      "storedReasoningDescriptionIndex",
                      storedReasoningDescriptionIndex);
            }

            if (sufferingFromClinicalParanoia) {
                MHQXMLUtility.writeSimpleXMLTag(pw,
                      indent,
                      "sufferingFromClinicalParanoia",
                      sufferingFromClinicalParanoia);
            }

            // region Flags
            MHQXMLUtility.writeSimpleXMLTag(pw, indent, "clanPersonnel", isClanPersonnel());
            MHQXMLUtility.writeSimpleXMLTag(pw, indent, "commander", commander);
            MHQXMLUtility.writeSimpleXMLTag(pw, indent, "divorceable", divorceable);
            MHQXMLUtility.writeSimpleXMLTag(pw, indent, "founder", founder);
            MHQXMLUtility.writeSimpleXMLTag(pw, indent, "immortal", immortal);
            MHQXMLUtility.writeSimpleXMLTag(pw, indent, "employed", employed);
            MHQXMLUtility.writeSimpleXMLTag(pw, indent, "marriageable", marriageable);
            MHQXMLUtility.writeSimpleXMLTag(pw, indent, "tryingToConceive", tryingToConceive);
            MHQXMLUtility.writeSimpleXMLTag(pw, indent, "hidePersonality", hidePersonality);
            // endregion Flags

            if (!extraData.isEmpty()) {
                extraData.writeToXml(pw);
            }
        } catch (Exception ex) {
            logger.error(ex, "Failed to write {} to the XML File", getFullName());
            throw ex; // we want to rethrow to ensure that the save fails
        }
        return indent;
    }

    public static Person generateInstanceFromXML(Node wn, Campaign campaign, Version version) {
        Person person = new Person(campaign);

        try {
            // Okay, now load Person-specific fields!
            NodeList nl = wn.getChildNodes();

            String advantages = null;
            String edge = null;
            String implants = null;

            for (int x = 0; x < nl.getLength(); x++) {
                Node wn2 = nl.item(x);
                String nodeName = wn2.getNodeName();

                if (nodeName.equalsIgnoreCase("preNominal")) {
                    person.setPreNominalDirect(wn2.getTextContent().trim());
                } else if (nodeName.equalsIgnoreCase("givenName")) {
                    person.setGivenNameDirect(wn2.getTextContent().trim());
                } else if (nodeName.equalsIgnoreCase("surname")) {
                    person.setSurnameDirect(wn2.getTextContent().trim());
                } else if (nodeName.equalsIgnoreCase("postNominal")) {
                    person.setPostNominalDirect(wn2.getTextContent().trim());
                } else if (nodeName.equalsIgnoreCase("maidenName")) {
                    person.setMaidenName(wn2.getTextContent().trim());
                } else if (nodeName.equalsIgnoreCase("callsign")) {
                    person.setCallsignDirect(wn2.getTextContent().trim());
                } else if (nodeName.equalsIgnoreCase("faction")) {
                    person.setOriginFaction(Factions.getInstance().getFaction(wn2.getTextContent().trim()));
                } else if (nodeName.equalsIgnoreCase("planetId")) {
                    String systemId = "", planetId = "";
                    try {
                        systemId = wn2.getAttributes().getNamedItem("systemId").getTextContent().trim();
                        planetId = wn2.getTextContent().trim();
                        PlanetarySystem ps = campaign.getSystemById(systemId);
                        Planet p = null;
                        if (ps == null) {
                            ps = campaign.getSystemByName(systemId);
                        }
                        if (ps != null) {
                            p = ps.getPlanetById(planetId);
                        }
                        person.originPlanet = p;
                    } catch (NullPointerException e) {
                        logger.error("Error loading originPlanet for {}, {}", systemId, planetId, e);
                    }
                } else if (nodeName.equalsIgnoreCase("becomingBondsmanEndDate")) {
                    person.becomingBondsmanEndDate = MHQXMLUtility.parseDate(wn2.getTextContent().trim());
                } else if (nodeName.equalsIgnoreCase("phenotype")) {
                    person.phenotype = Phenotype.fromString(wn2.getTextContent().trim());
                } else if (nodeName.equalsIgnoreCase("bloodname")) {
                    person.bloodname = wn2.getTextContent();
                } else if (nodeName.equalsIgnoreCase("biography")) {
                    person.biography = wn2.getTextContent();
                } else if (nodeName.equalsIgnoreCase("primaryRole")) {
                    final PersonnelRole primaryRole = PersonnelRole.fromString(wn2.getTextContent().trim());
                    person.setPrimaryRoleDirect(primaryRole);
                } else if (nodeName.equalsIgnoreCase("secondaryRole")) {
                    person.setSecondaryRoleDirect(PersonnelRole.fromString(wn2.getTextContent().trim()));
                } else if (nodeName.equalsIgnoreCase("acquisitions")) {
                    person.acquisitions = MathUtility.parseInt(wn2.getTextContent().trim());
                } else if (nodeName.equalsIgnoreCase("primaryDesignator")) {
                    person.primaryDesignator = ROMDesignation.parseFromString(wn2.getTextContent().trim());
                } else if (nodeName.equalsIgnoreCase("secondaryDesignator")) {
                    person.secondaryDesignator = ROMDesignation.parseFromString(wn2.getTextContent().trim());
                } else if (nodeName.equalsIgnoreCase("daysToWaitForHealing")) {
                    person.daysToWaitForHealing = MathUtility.parseInt(wn2.getTextContent().trim());
                } else if (nodeName.equalsIgnoreCase("vocationalXPTimer")) {
                    person.vocationalXPTimer = MathUtility.parseInt(wn2.getTextContent().trim());
                } else if (nodeName.equalsIgnoreCase("id")) {
                    person.id = UUID.fromString(wn2.getTextContent().trim());
                } else if (nodeName.equalsIgnoreCase("genealogy")) {
                    person.getGenealogy().fillFromXML(wn2.getChildNodes());
                } else if (nodeName.equalsIgnoreCase("dueDate")) {
                    person.dueDate = MHQXMLUtility.parseDate(wn2.getTextContent().trim());
                } else if (nodeName.equalsIgnoreCase("expectedDueDate")) {
                    person.expectedDueDate = MHQXMLUtility.parseDate(wn2.getTextContent().trim());
                } else if (nodeName.equalsIgnoreCase(Portrait.XML_TAG)) {
                    person.setPortrait(Portrait.parseFromXML(wn2));
                } else if (nodeName.equalsIgnoreCase("xp")) {
                    person.setXPDirect(MathUtility.parseInt(wn2.getTextContent().trim()));
                } else if (nodeName.equalsIgnoreCase("totalXPEarnings")) {
                    person.setTotalXPEarnings(MathUtility.parseInt(wn2.getTextContent().trim()));
                } else if (nodeName.equalsIgnoreCase("nTasks")) {
                    person.nTasks = MathUtility.parseInt(wn2.getTextContent().trim());
                } else if (nodeName.equalsIgnoreCase("hits")) {
                    person.hits = MathUtility.parseInt(wn2.getTextContent().trim());
                } else if (nodeName.equalsIgnoreCase("hitsPrior")) {
                    person.hitsPrior = MathUtility.parseInt(wn2.getTextContent().trim());
                } else if (nodeName.equalsIgnoreCase("gender")) {
                    person.setGender(Gender.parseFromString(wn2.getTextContent().trim()));
                } else if (nodeName.equalsIgnoreCase("bloodGroup")) {
                    person.setBloodGroup(BloodGroup.fromString(wn2.getTextContent().trim()));
                } else if (nodeName.equalsIgnoreCase("rankSystem")) {
                    final RankSystem rankSystem = Ranks.getRankSystemFromCode(wn2.getTextContent().trim());

                    if (rankSystem != null) {
                        person.setRankSystemDirect(rankSystem);
                    }
                } else if (nodeName.equalsIgnoreCase("rank")) {
                    person.setRank(MathUtility.parseInt(wn2.getTextContent().trim()));
                } else if (nodeName.equalsIgnoreCase("rankLevel")) {
                    person.setRankLevel(MathUtility.parseInt(wn2.getTextContent().trim()));
                } else if (nodeName.equalsIgnoreCase("maneiDominiClass")) {
                    person.setManeiDominiClassDirect(ManeiDominiClass.parseFromString(wn2.getTextContent().trim()));
                } else if (nodeName.equalsIgnoreCase("maneiDominiRank")) {
                    person.setManeiDominiRankDirect(ManeiDominiRank.parseFromString(wn2.getTextContent().trim()));
                } else if (nodeName.equalsIgnoreCase("doctorId")) {
                    if (!wn2.getTextContent().equals("null")) {
                        person.doctorId = UUID.fromString(wn2.getTextContent().trim());
                    }
                } else if (nodeName.equalsIgnoreCase("unitId")) {
                    if (!wn2.getTextContent().equals("null")) {
                        person.unit = new PersonUnitRef(UUID.fromString(wn2.getTextContent().trim()));
                    }
                } else if (nodeName.equalsIgnoreCase("status")) {
                    person.setStatus(PersonnelStatus.fromString(wn2.getTextContent().trim()));
                } else if (nodeName.equalsIgnoreCase("prisonerStatus")) {
                    person.prisonerStatus = PrisonerStatus.parseFromString(wn2.getTextContent().trim());
                } else if (nodeName.equalsIgnoreCase("salary")) {
                    person.salary = Money.fromXmlString(wn2.getTextContent().trim());
                } else if (nodeName.equalsIgnoreCase("totalEarnings")) {
                    person.totalEarnings = Money.fromXmlString(wn2.getTextContent().trim());
                } else if (nodeName.equalsIgnoreCase("minutesLeft")) {
                    person.minutesLeft = MathUtility.parseInt(wn2.getTextContent().trim());
                } else if (nodeName.equalsIgnoreCase("overtimeLeft")) {
                    person.overtimeLeft = MathUtility.parseInt(wn2.getTextContent().trim());
                } else if (nodeName.equalsIgnoreCase("birthday")) {
                    person.birthday = MHQXMLUtility.parseDate(wn2.getTextContent().trim());
                } else if (nodeName.equalsIgnoreCase("deathday")) {
                    person.dateOfDeath = MHQXMLUtility.parseDate(wn2.getTextContent().trim());
                } else if (nodeName.equalsIgnoreCase("recruitment")) {
                    person.recruitment = MHQXMLUtility.parseDate(wn2.getTextContent().trim());
                } else if (nodeName.equalsIgnoreCase("joinedCampaign")) {
                    person.joinedCampaign = MHQXMLUtility.parseDate(wn2.getTextContent().trim());
                } else if (nodeName.equalsIgnoreCase("lastRankChangeDate")) {
                    person.lastRankChangeDate = MHQXMLUtility.parseDate(wn2.getTextContent().trim());
                } else if (nodeName.equalsIgnoreCase("autoAwardSupportPoints")) {
                    person.setAutoAwardSupportPoints(MathUtility.parseInt(wn2.getTextContent().trim()));
                } else if (nodeName.equalsIgnoreCase("retirement")) {
                    person.setRetirement(MHQXMLUtility.parseDate(wn2.getTextContent().trim()));
                } else if (nodeName.equalsIgnoreCase("loyalty")) {
                    person.loyalty = MathUtility.parseInt(wn2.getTextContent(), 9);
                } else if (nodeName.equalsIgnoreCase("fatigue")) {
                    person.fatigue = MathUtility.parseInt(wn2.getTextContent().trim());
                } else if (nodeName.equalsIgnoreCase("isRecoveringFromFatigue")) {
                    person.isRecoveringFromFatigue = Boolean.parseBoolean(wn2.getTextContent().trim());
                } else if (nodeName.equalsIgnoreCase("advantages")) {
                    advantages = wn2.getTextContent();
                } else if (nodeName.equalsIgnoreCase("edge")) {
                    edge = wn2.getTextContent();
                } else if (nodeName.equalsIgnoreCase("edgeAvailable")) {
                    person.currentEdge = MathUtility.parseInt(wn2.getTextContent(), 0);
                } else if (nodeName.equalsIgnoreCase("implants")) {
                    implants = wn2.getTextContent();
                } else if (nodeName.equalsIgnoreCase("toughness")) {
                    person.toughness = MathUtility.parseInt(wn2.getTextContent().trim());
                } else if (nodeName.equalsIgnoreCase("connections")) {
                    person.connections = MathUtility.parseInt(wn2.getTextContent().trim());
                } else if (nodeName.equalsIgnoreCase("wealth")) {
                    person.wealth = MathUtility.parseInt(wn2.getTextContent().trim());
                } else if (nodeName.equalsIgnoreCase("hasPerformedExtremeExpenditure")) {
                    person.hasPerformedExtremeExpenditure = Boolean.parseBoolean(wn2.getTextContent().trim());
                } else if (nodeName.equalsIgnoreCase("reputation")) {
                    person.reputation = MathUtility.parseInt(wn2.getTextContent().trim());
                } else if (nodeName.equalsIgnoreCase("unlucky")) {
                    person.unlucky = MathUtility.parseInt(wn2.getTextContent().trim());
                } else if (nodeName.equalsIgnoreCase("bloodmark")) {
                    person.bloodmark = MathUtility.parseInt(wn2.getTextContent());
                } else if (nodeName.equalsIgnoreCase("bloodhuntSchedule")) {
                    NodeList nl2 = wn2.getChildNodes();
                    for (int y = 0; y < nl2.getLength(); y++) {
                        Node wn3 = nl2.item(y);
                        // If it's not an element node, we ignore it.
                        if (wn3.getNodeType() != Node.ELEMENT_NODE) {
                            continue;
                        }

                        if (!wn3.getNodeName().equalsIgnoreCase("attemptDate")) {
                            logger.error("(techUnitIds) Unknown node type not loaded in bloodhuntSchedule nodes: {}",
                                  wn3.getNodeName());
                            continue;
                        }
                        person.addBloodhuntDate(LocalDate.parse(wn3.getTextContent().trim()));
                    }
                } else if (nodeName.equalsIgnoreCase("atowAttributes")) {
                    person.atowAttributes = new Attributes().generateAttributesFromXML(wn2);
                } else if (nodeName.equalsIgnoreCase("pilotHits")) {
                    person.hits = MathUtility.parseInt(wn2.getTextContent().trim());
                } else if (nodeName.equalsIgnoreCase("skill")) {
                    Skill s = Skill.generateInstanceFromXML(wn2);
                    if ((s != null) && (s.getType() != null)) {
                        person.skills.addSkill(s.getType().getName(), s);
                    }
                } else if (nodeName.equalsIgnoreCase("techUnitIds")) {
                    NodeList nl2 = wn2.getChildNodes();
                    for (int y = 0; y < nl2.getLength(); y++) {
                        Node wn3 = nl2.item(y);
                        // If it's not an element node, we ignore it.
                        if (wn3.getNodeType() != Node.ELEMENT_NODE) {
                            continue;
                        }

                        if (!wn3.getNodeName().equalsIgnoreCase("id")) {
                            logger.error("(techUnitIds) Unknown node type not loaded in techUnitIds nodes: {}",
                                  wn3.getNodeName());
                            continue;
                        }
                        person.addTechUnit(new PersonUnitRef(UUID.fromString(wn3.getTextContent().trim())));
                    }
                } else if (nodeName.equalsIgnoreCase("personnelLog")) {
                    NodeList nl2 = wn2.getChildNodes();
                    for (int y = 0; y < nl2.getLength(); y++) {
                        Node wn3 = nl2.item(y);
                        // If it's not an element node, we ignore it.
                        if (wn3.getNodeType() != Node.ELEMENT_NODE) {
                            continue;
                        }

                        if (!wn3.getNodeName().equalsIgnoreCase("logEntry")) {
                            logger.error("(personnelLog) Unknown node type not loaded in personnel logEntry nodes: {}",
                                  wn3.getNodeName());
                            continue;
                        }

                        final LogEntry logEntry = LogEntryFactory.getInstance().generateInstanceFromXML(wn3);
                        if (logEntry != null) {
                            // <50.05 compatibility handler
                            LogEntryType logEntryType = logEntry.getType();
                            String logEntryDescription = logEntry.getDesc();
                            if (logEntryType == MEDICAL) {
                                person.addMedicalLogEntry(logEntry);
                            } else if (logEntryType == SERVICE) {
                                // < 50.05 compatibility handler
                                List<String> assignmentTargetStrings = List.of("Assigned to",
                                      "Reassigned from",
                                      "Removed from",
                                      "Added to");

                                boolean shiftedLogType = false;
                                for (String targetString : assignmentTargetStrings) {
                                    if (logEntryDescription.startsWith(targetString)) {
                                        logEntry.setType(ASSIGNMENT);
                                        person.addAssignmentLogEntry(logEntry);
                                        shiftedLogType = true;
                                        break;
                                    }
                                }

                                if (!shiftedLogType) {
                                    person.addPersonalLogEntry(logEntry);
                                }
                            } else {
                                // < 50.05 compatibility handler
                                List<String> performanceTargetStrings = List.of("Changed edge to",
                                      "Gained",
                                      "Improved",
                                      "injuries, gaining",
                                      "XP from successful medical work");

                                boolean foundPerformanceTarget = false;
                                for (String targetString : performanceTargetStrings) {
                                    if (logEntryDescription.startsWith(targetString)) {
                                        foundPerformanceTarget = true;
                                        break;
                                    }
                                }

                                if (foundPerformanceTarget) {
                                    logEntry.setType(PERFORMANCE);
                                    person.addPerformanceLogEntry(logEntry);
                                } else {
                                    person.addPersonalLogEntry(logEntry);
                                }
                            }
                        }
                    }
                } else if (nodeName.equalsIgnoreCase("medicalLog")) {
                    NodeList nl2 = wn2.getChildNodes();
                    for (int y = 0; y < nl2.getLength(); y++) {
                        Node wn3 = nl2.item(y);
                        // If it's not an element node, we ignore it.
                        if (wn3.getNodeType() != Node.ELEMENT_NODE) {
                            continue;
                        }

                        if (!wn3.getNodeName().equalsIgnoreCase("logEntry")) {
                            logger.error("(medicalLog) Unknown node type not loaded in personnel logEntry nodes: {}",
                                  wn3.getNodeName());
                            continue;
                        }

                        final LogEntry logEntry = LogEntryFactory.getInstance().generateInstanceFromXML(wn3);
                        if (logEntry != null) {
                            person.addMedicalLogEntry(logEntry);
                        }
                    }
                } else if (nodeName.equalsIgnoreCase("scenarioLog")) {
                    NodeList nl2 = wn2.getChildNodes();
                    for (int y = 0; y < nl2.getLength(); y++) {
                        Node wn3 = nl2.item(y);
                        // If it's not an element node, we ignore it.
                        if (wn3.getNodeType() != Node.ELEMENT_NODE) {
                            continue;
                        }

                        if (!wn3.getNodeName().equalsIgnoreCase("logEntry")) {
                            logger.error("Unknown node type not loaded in scenario logEntry nodes: {}",
                                  wn3.getNodeName());
                            continue;
                        }

                        final LogEntry logEntry = LogEntryFactory.getInstance().generateInstanceFromXML(wn3);
                        if (logEntry != null) {
                            person.addScenarioLogEntry(logEntry);
                        }
                    }
                } else if (nodeName.equalsIgnoreCase("assignmentLog")) {
                    NodeList nl2 = wn2.getChildNodes();
                    for (int y = 0; y < nl2.getLength(); y++) {
                        Node wn3 = nl2.item(y);
                        // If it's not an element node, we ignore it.
                        if (wn3.getNodeType() != Node.ELEMENT_NODE) {
                            continue;
                        }

                        if (!wn3.getNodeName().equalsIgnoreCase("logEntry")) {
                            logger.error("(assignmentLog) Unknown node type not loaded in scenario logEntry nodes: {}",
                                  wn3.getNodeName());
                            continue;
                        }

                        final LogEntry logEntry = LogEntryFactory.getInstance().generateInstanceFromXML(wn3);
                        if (logEntry != null) {
                            person.addAssignmentLogEntry(logEntry);
                        }
                    }
                } else if (nodeName.equalsIgnoreCase("performanceLog")) {
                    NodeList nl2 = wn2.getChildNodes();
                    for (int y = 0; y < nl2.getLength(); y++) {
                        Node wn3 = nl2.item(y);
                        // If it's not an element node, we ignore it.
                        if (wn3.getNodeType() != Node.ELEMENT_NODE) {
                            continue;
                        }

                        if (!wn3.getNodeName().equalsIgnoreCase("logEntry")) {
                            logger.error("(performanceLog) Unknown node type not loaded in scenario logEntry nodes: {}",
                                  wn3.getNodeName());
                            continue;
                        }

                        final LogEntry logEntry = LogEntryFactory.getInstance().generateInstanceFromXML(wn3);
                        if (logEntry != null) {
                            person.addPerformanceLogEntry(logEntry);
                        }
                    }
                } else if (nodeName.equalsIgnoreCase("awards")) {
                    NodeList nl2 = wn2.getChildNodes();
                    for (int y = 0; y < nl2.getLength(); y++) {
                        Node wn3 = nl2.item(y);
                        if (wn3.getNodeType() != Node.ELEMENT_NODE) {
                            continue;
                        }

                        if (!wn3.getNodeName().equalsIgnoreCase("award")) {
                            logger.error("Unknown node type not loaded in personnel award log nodes: {}",
                                  wn3.getNodeName());
                            continue;
                        }

                        person.getAwardController()
                              .addAwardFromXml(AwardsFactory.getInstance().generateNewFromXML(wn3));
                    }
                } else if (nodeName.equalsIgnoreCase("injuries")) {
                    NodeList nl2 = wn2.getChildNodes();
                    for (int y = 0; y < nl2.getLength(); y++) {
                        Node wn3 = nl2.item(y);
                        // If it's not an element node, we ignore it.
                        if (wn3.getNodeType() != Node.ELEMENT_NODE) {
                            continue;
                        }

                        if (!wn3.getNodeName().equalsIgnoreCase("injury")) {
                            logger.error("Unknown node type not loaded in injury nodes: {}", wn3.getNodeName());
                            continue;
                        }
                        person.injuries.add(Injury.generateInstanceFromXML(wn3));
                    }
                    LocalDate now = campaign.getLocalDate();
                    person.injuries.stream()
                          .filter(inj -> (null == inj.getStart()))
                          .forEach(inj -> inj.setStart(now.minusDays(inj.getOriginalTime() - inj.getTime())));
                } else if (nodeName.equalsIgnoreCase("originalUnitWeight")) {
                    person.originalUnitWeight = MathUtility.parseInt(wn2.getTextContent().trim());
                } else if (nodeName.equalsIgnoreCase("originalUnitTech")) {
                    person.originalUnitTech = MathUtility.parseInt(wn2.getTextContent().trim());
                } else if (nodeName.equalsIgnoreCase("originalUnitId")) {
                    person.originalUnitId = UUID.fromString(wn2.getTextContent().trim());
                } else if (nodeName.equalsIgnoreCase("eduHighestEducation")) {
                    person.eduHighestEducation = EducationLevel.fromString(wn2.getTextContent().trim());
                } else if (nodeName.equalsIgnoreCase("eduJourneyTime")) {
                    person.eduJourneyTime = MathUtility.parseInt(wn2.getTextContent().trim());
                } else if (nodeName.equalsIgnoreCase("eduDaysOfTravel")) {
                    person.eduDaysOfTravel = MathUtility.parseInt(wn2.getTextContent().trim());
                } else if (nodeName.equalsIgnoreCase("eduTagAlongs")) {
                    if (nodeName.equalsIgnoreCase("eduTagAlongs")) {
                        NodeList uuidNodes = wn2.getChildNodes();

                        for (int j = 0; j < uuidNodes.getLength(); j++) {
                            Node uuidNode = uuidNodes.item(j);

                            if (uuidNode.getNodeName().equalsIgnoreCase("tagAlong")) {
                                String uuidString = uuidNode.getTextContent();

                                UUID uuid = UUID.fromString(uuidString);

                                person.eduTagAlongs.add(uuid);
                            }
                        }
                    }
                } else if (nodeName.equalsIgnoreCase("eduFailedApplications")) {
                    if (nodeName.equalsIgnoreCase("eduFailedApplications")) {
                        NodeList nodes = wn2.getChildNodes();

                        for (int j = 0; j < nodes.getLength(); j++) {
                            Node node = nodes.item(j);

                            if (node.getNodeName().equalsIgnoreCase("eduFailedApplication")) {
                                person.eduFailedApplications.add(node.getTextContent().trim());
                            }
                        }
                    }
                } else if (nodeName.equalsIgnoreCase("eduAcademySystem")) {
                    person.eduAcademySystem = String.valueOf(wn2.getTextContent().trim());
                } else if (nodeName.equalsIgnoreCase("eduAcademyName")) {
                    person.eduAcademyName = String.valueOf(wn2.getTextContent().trim());
                } else if (nodeName.equalsIgnoreCase("eduAcademySet")) {
                    person.eduAcademySet = String.valueOf(wn2.getTextContent().trim());
                } else if (nodeName.equalsIgnoreCase("eduAcademyNameInSet")) {
                    person.eduAcademyNameInSet = String.valueOf(wn2.getTextContent().trim());
                } else if (nodeName.equalsIgnoreCase("eduAcademyFaction")) {
                    person.eduAcademyFaction = String.valueOf(wn2.getTextContent().trim());
                } else if (nodeName.equalsIgnoreCase("eduCourseIndex")) {
                    person.eduCourseIndex = MathUtility.parseInt(wn2.getTextContent().trim());
                } else if (nodeName.equalsIgnoreCase("eduEducationStage")) {
                    person.eduEducationStage = EducationStage.parseFromString(wn2.getTextContent().trim());
                } else if (nodeName.equalsIgnoreCase("eduEducationTime")) {
                    person.eduEducationTime = MathUtility.parseInt(wn2.getTextContent().trim());
                } else if (nodeName.equalsIgnoreCase("aggression")) {
                    person.aggression = Aggression.fromString(wn2.getTextContent().trim());
                } else if (nodeName.equalsIgnoreCase("aggressionDescriptionIndex")) {
                    person.aggressionDescriptionIndex = MathUtility.parseInt(wn2.getTextContent().trim());
                } else if (nodeName.equalsIgnoreCase("ambition")) {
                    person.ambition = Ambition.fromString(wn2.getTextContent().trim());
                } else if (nodeName.equalsIgnoreCase("ambitionDescriptionIndex")) {
                    person.ambitionDescriptionIndex = MathUtility.parseInt(wn2.getTextContent().trim());
                } else if (nodeName.equalsIgnoreCase("greed")) {
                    person.greed = Greed.fromString(wn2.getTextContent().trim());
                } else if (nodeName.equalsIgnoreCase("greedDescriptionIndex")) {
                    person.greedDescriptionIndex = MathUtility.parseInt(wn2.getTextContent().trim());
                } else if (nodeName.equalsIgnoreCase("social")) {
                    person.social = Social.fromString(wn2.getTextContent().trim());
                } else if (nodeName.equalsIgnoreCase("socialDescriptionIndex")) {
                    person.socialDescriptionIndex = MathUtility.parseInt(wn2.getTextContent().trim());
                } else if (nodeName.equalsIgnoreCase("personalityQuirk")) {
                    person.personalityQuirk = PersonalityQuirk.fromString(wn2.getTextContent().trim());

                    // < 50.07 compatibility handler
                    if (person.personalityQuirk == PersonalityQuirk.BROKEN) {
                        person.personalityQuirk = PersonalityQuirk.HAUNTED;
                    }
                } else if (nodeName.equalsIgnoreCase("personalityQuirkDescriptionIndex")) {
                    person.personalityQuirkDescriptionIndex = MathUtility.parseInt(wn2.getTextContent().trim());
                } else if ((nodeName.equalsIgnoreCase("reasoning"))) {
                    person.reasoning = Reasoning.fromString(wn2.getTextContent().trim());
                } else if ((nodeName.equalsIgnoreCase("reasoningDescriptionIndex"))) {
                    person.reasoningDescriptionIndex = MathUtility.parseInt(wn2.getTextContent().trim());
                } else if (nodeName.equalsIgnoreCase("personalityDescription")) {
                    person.personalityDescription = wn2.getTextContent();
                } else if (nodeName.equalsIgnoreCase("personalityInterviewNotes")) {
                    person.personalityInterviewNotes = wn2.getTextContent();
                } else if (nodeName.equalsIgnoreCase("storedGivenName")) {
                    person.storedGivenName = wn2.getTextContent();
                } else if (nodeName.equalsIgnoreCase("storedSurname")) {
                    person.storedSurname = wn2.getTextContent();
                } else if (nodeName.equalsIgnoreCase("storedLoyalty")) {
                    person.storedLoyalty = MathUtility.parseInt(wn2.getTextContent().trim(), 9);
                } else if (nodeName.equalsIgnoreCase("storedOriginFaction")) {
                    person.storedOriginFaction = Factions.getInstance().getFaction(wn2.getTextContent().trim());
                } else if (nodeName.equalsIgnoreCase("storedAggression")) {
                    person.storedAggression = Aggression.fromString(wn2.getTextContent().trim());
                } else if (nodeName.equalsIgnoreCase("storedAggressionDescriptionIndex")) {
                    person.storedAggressionDescriptionIndex = MathUtility.parseInt(wn2.getTextContent().trim());
                } else if (nodeName.equalsIgnoreCase("storedAmbition")) {
                    person.storedAmbition = Ambition.fromString(wn2.getTextContent().trim());
                } else if (nodeName.equalsIgnoreCase("storedAmbitionDescriptionIndex")) {
                    person.storedAmbitionDescriptionIndex = MathUtility.parseInt(wn2.getTextContent().trim());
                } else if (nodeName.equalsIgnoreCase("storedGreed")) {
                    person.storedGreed = Greed.fromString(wn2.getTextContent().trim());
                } else if (nodeName.equalsIgnoreCase("storedGreedDescriptionIndex")) {
                    person.storedGreedDescriptionIndex = MathUtility.parseInt(wn2.getTextContent().trim());
                } else if (nodeName.equalsIgnoreCase("storedSocial")) {
                    person.storedSocial = Social.fromString(wn2.getTextContent().trim());
                } else if (nodeName.equalsIgnoreCase("storedSocialDescriptionIndex")) {
                    person.storedSocialDescriptionIndex = MathUtility.parseInt(wn2.getTextContent().trim());
                } else if (nodeName.equalsIgnoreCase("storedPersonalityQuirk")) {
                    person.storedPersonalityQuirk = PersonalityQuirk.fromString(wn2.getTextContent().trim());
                } else if (nodeName.equalsIgnoreCase("storedPersonalityQuirkDescriptionIndex")) {
                    person.storedPersonalityQuirkDescriptionIndex = MathUtility.parseInt(wn2.getTextContent().trim());
                } else if (nodeName.equalsIgnoreCase("storedReasoning")) {
                    person.storedReasoning = Reasoning.fromString(wn2.getTextContent().trim());
                } else if (nodeName.equalsIgnoreCase("storedReasoningDescriptionIndex")) {
                    person.storedReasoningDescriptionIndex = MathUtility.parseInt(wn2.getTextContent().trim());
                } else if (nodeName.equalsIgnoreCase("sufferingFromClinicalParanoia")) {
                    person.setSufferingFromClinicalParanoia(Boolean.parseBoolean(wn2.getTextContent().trim()));
                } else if (nodeName.equalsIgnoreCase("clanPersonnel")) {
                    person.setClanPersonnel(Boolean.parseBoolean(wn2.getTextContent().trim()));
                } else if (nodeName.equalsIgnoreCase("commander")) {
                    person.setCommander(Boolean.parseBoolean(wn2.getTextContent().trim()));
                } else if (nodeName.equalsIgnoreCase("divorceable")) {
                    person.setDivorceable(Boolean.parseBoolean(wn2.getTextContent().trim()));
                } else if (nodeName.equalsIgnoreCase("founder")) {
                    person.setFounder(Boolean.parseBoolean(wn2.getTextContent().trim()));
                } else if (nodeName.equalsIgnoreCase("immortal")) {
                    person.setImmortal(Boolean.parseBoolean(wn2.getTextContent().trim()));
                } else if (nodeName.equalsIgnoreCase("employed")) {
                    // Fixes a <50.07 bug
                    if (!person.isCivilian()) { // Non-civilians are always employed
                        person.setEmployed(true);
                    } else {
                        person.setEmployed(Boolean.parseBoolean(wn2.getTextContent().trim()));
                    }
                } else if (nodeName.equalsIgnoreCase("marriageable")) {
                    person.setMarriageable(Boolean.parseBoolean(wn2.getTextContent().trim()));
                } else if (nodeName.equalsIgnoreCase("tryingToConceive")) {
                    person.setTryingToConceive(Boolean.parseBoolean(wn2.getTextContent().trim()));
                } else if (nodeName.equalsIgnoreCase("hidePersonality")) {
                    person.setHidePersonality(Boolean.parseBoolean(wn2.getTextContent().trim()));
                } else if (nodeName.equalsIgnoreCase("extraData")) {
                    person.extraData = ExtraData.createFromXml(wn2);
                }
            }

            person.setFullName(); // this sets the name based on the loaded values

            if ((advantages != null) && !advantages.isBlank()) {
                StringTokenizer st = new StringTokenizer(advantages, DELIMITER);
                while (st.hasMoreTokens()) {
                    String adv = st.nextToken();
                    String advName = Crew.parseAdvantageName(adv);
                    Object value = Crew.parseAdvantageValue(adv);

                    try {
                        person.getOptions().getOption(advName).setValue(value);
                    } catch (Exception e) {
                        logger.warn("Error restoring advantage: {}", adv);
                    }
                }
            }

            if ((edge != null) && !edge.isBlank()) {
                List<String> edgeOptionList = getEdgeTriggersList();
                // this prevents an error caused by the Option Group name being included in the
                // list of options for that group
                edgeOptionList.remove(0);

                updateOptions(edge, person, edgeOptionList);
                removeUnusedEdgeTriggers(person, edgeOptionList);
            }

            if ((implants != null) && !implants.isBlank()) {
                StringTokenizer st = new StringTokenizer(implants, DELIMITER);
                while (st.hasMoreTokens()) {
                    String adv = st.nextToken();
                    String advName = Crew.parseAdvantageName(adv);
                    Object value = Crew.parseAdvantageValue(adv);

                    try {
                        person.getOptions().getOption(advName).setValue(value);
                    } catch (Exception e) {
                        logger.error("Error restoring implants: {}", adv);
                    }
                }
            }

            // Fixing Prisoner Ranks - 0.47.X Fix
            if (person.getRankNumeric() < 0) {
                person.setRank(0);
            }

            if (person.getJoinedCampaign() == null) {
                person.setJoinedCampaign(campaign.getLocalDate());
            }

            // This resolves a bug squashed in 2025 (50.03) but lurked in our codebase
            // potentially as far back as 2014. The next two handlers should never be removed.
            if (!person.canPerformRole(campaign.getLocalDate(), person.getSecondaryRole(), false)) {
                person.setSecondaryRole(PersonnelRole.NONE);

                campaign.addReport(String.format(resources.getString("ineligibleForSecondaryRole"),
                      spanOpeningWithCustomColor(getWarningColor()),
                      CLOSING_SPAN_TAG,
                      person.getHyperlinkedFullTitle()));
            }

            if (!person.canPerformRole(campaign.getLocalDate(), person.getPrimaryRole(), true)) {
                person.setPrimaryRole(campaign, PersonnelRole.NONE);

                campaign.addReport(String.format(resources.getString("ineligibleForPrimaryRole"),
                      spanOpeningWithCustomColor(getNegativeColor()),
                      CLOSING_SPAN_TAG,
                      person.getHyperlinkedFullTitle()));
            }
        } catch (Exception e) {
            logger.error(e, "Failed to read person {} from file", person.getFullName());
            person = null;
        }

        return person;
    }
    // endregion File I/O

    public void setSalary(final Money salary) {
        this.salary = salary;
    }

    /**
     * Calculates and returns the salary for this person based on campaign rules and status.
     *
     * <p>The method applies the following logic:</p>
     * <ul>
     *     <li>If the person is not free (e.g., a prisoner), returns a zero salary.</li>
     *     <li>If a positive or zero custom salary has been set, it is used directly.</li>
     *     <li>If the salary is negative, the standard salary is calculated based on campaign options and the
     *     person's roles, skills, and attributes:</li>
     *     <li>Base salaries are taken from the campaign options, according to primary and secondary roles.</li>
     *     <li>If the person is specialized infantry with applicable unit and specialization, a multiplier is
     *     applied to the primary base salary.</li>
     *     <li>An experience-level multiplier is applied to both primary and secondary salaries based on the
     *     person's skills.</li>
     *     <li>Additional multipliers for specializations (e.g., anti-mek skill) may also apply.</li>
     *     <li>Secondary role salaries are halved and only applied if not disabled via campaign options.</li>
     *     <li>The base salaries for primary and secondary roles are summed.</li>
     *     <li>If the person's rank provides a pay multiplier, the calculated total is multiplied accordingly.</li>
     * </ul>
     *
     * <p>The method does not currently account for era modifiers or crew type (e.g., DropShip, JumpShip, WarShip).</p>
     *
     * @param campaign The current {@link Campaign} used to determine relevant options and settings.
     *
     * @return A {@link Money} object representing the person's salary according to current campaign rules and their
     *       status.
     */
    public Money getSalary(final Campaign campaign) {
        if (!getPrisonerStatus().isFree()) {
            return Money.zero();
        }

        if (!employed) {
            return Money.zero();
        }

        if (salary.isPositiveOrZero()) {
            return salary;
        }

        // If the salary is negative, then use the standard amounts
        Money primaryBase = campaign.getCampaignOptions().getRoleBaseSalaries()[getPrimaryRole().ordinal()];

        // SpecInf is a special case, this needs to be applied first to bring base
        // salary up to RAW.
        if (getPrimaryRole().isSoldierOrBattleArmour()) {
            if ((getUnit() != null) &&
                      getUnit().isConventionalInfantry() &&
                      ((Infantry) getUnit().getEntity()).hasSpecialization()) {
                primaryBase = primaryBase.multipliedBy(campaign.getCampaignOptions()
                                                             .getSalarySpecialistInfantryMultiplier());
            }
        }

        // Experience multiplier
        primaryBase = primaryBase.multipliedBy(campaign.getCampaignOptions()
                                                     .getSalaryXPMultipliers()
                                                     .get(getSkillLevel(campaign, false)));

        // Specialization multiplier
        if (getPrimaryRole().isSoldierOrBattleArmour()) {
            if (hasSkill(S_ANTI_MEK)) {
                primaryBase = primaryBase.multipliedBy(campaign.getCampaignOptions().getSalaryAntiMekMultiplier());
            }
        }

        // CamOps doesn't cover secondary roles, so we just half the base salary of the
        // secondary role.
        Money secondaryBase = Money.zero();

        if (!campaign.getCampaignOptions().isDisableSecondaryRoleSalary()) {
            secondaryBase = campaign.getCampaignOptions().getRoleBaseSalaries()[getSecondaryRole().ordinal()].dividedBy(
                  2);

            // SpecInf is a special case, this needs to be applied first to bring base
            // salary up to RAW.
            if (getSecondaryRole().isSoldierOrBattleArmour()) {
                if (hasSkill(S_ANTI_MEK)) {
                    secondaryBase = secondaryBase.multipliedBy(campaign.getCampaignOptions()
                                                                     .getSalaryAntiMekMultiplier());
                }
            }

            // Experience modifier
            secondaryBase = secondaryBase.multipliedBy(campaign.getCampaignOptions()
                                                             .getSalaryXPMultipliers()
                                                             .get(getSkillLevel(campaign, true)));

            // Specialization
            if (getSecondaryRole().isSoldierOrBattleArmour()) {
                if (hasSkill(S_ANTI_MEK)) {
                    secondaryBase = secondaryBase.multipliedBy(campaign.getCampaignOptions()
                                                                     .getSalaryAntiMekMultiplier());
                }
            }
        }

        // TODO: distinguish DropShip, JumpShip, and WarShip crew
        // TODO: Add era mod to salary calc..
        if (getRank().getPayMultiplier() > 0) {
            return primaryBase.plus(secondaryBase).multipliedBy(getRank().getPayMultiplier());
        } else {
            return primaryBase.plus(secondaryBase);
        }
    }

    /**
     * Retrieves a list of edge triggers from PilotOptions.
     *
     * @return a List of edge triggers. If no edge triggers are found, an empty List is returned.
     */
    private static List<String> getEdgeTriggersList() {
        Enumeration<IOptionGroup> groups = new PilotOptions().getGroups();

        while (groups.hasMoreElements()) {
            IOptionGroup group = groups.nextElement();

            if (group.getKey().equals(PilotOptions.EDGE_ADVANTAGES)) {
                return Collections.list(group.getOptionNames());
            }
        }

        return new ArrayList<>();
    }

    /**
     * Updates the status of Edge Triggers based on those stored in edgeTriggers
     *
     * @param edgeTriggers   the string containing edge triggers delimited by "::"
     * @param retVal         the person to update
     * @param edgeOptionList the list of edge triggers to remove
     */
    private static void updateOptions(String edgeTriggers, Person retVal, List<String> edgeOptionList) {
        StringTokenizer st = new StringTokenizer(edgeTriggers, DELIMITER);

        while (st.hasMoreTokens()) {
            String trigger = st.nextToken();
            String triggerName = Crew.parseAdvantageName(trigger);
            Object value = Crew.parseAdvantageValue(trigger);

            try {
                retVal.getOptions().getOption(triggerName).setValue(value);
                edgeOptionList.remove(triggerName);
            } catch (Exception e) {
                logger.error("Error restoring edge trigger: {}", trigger);
            }
        }
    }

    /**
     * Explicitly disables unused Edge triggers
     *
     * @param retVal         the person for whom the triggers are disabled
     * @param edgeOptionList the list of edge triggers to be processed
     */
    private static void removeUnusedEdgeTriggers(Person retVal, List<String> edgeOptionList) {
        for (String edgeTrigger : edgeOptionList) {
            String advName = Crew.parseAdvantageName(edgeTrigger);

            try {
                retVal.getOptions().getOption(advName).setValue(false);
            } catch (Exception e) {
                logger.error("Error disabling edge trigger: {}", edgeTrigger);
            }
        }
    }

    /**
     * @return the person's total earnings
     */
    public Money getTotalEarnings() {
        return totalEarnings;
    }

    /**
     * This is used to pay a person. Preventing negative payments is intentional to ensure we don't accidentally change
     * someone when trying to give them money. To charge a person, implement a new method. (And then add a @see here)
     *
     * @param money the amount of money to add to their total earnings
     */
    public void payPerson(final Money money) {
        if (money.isPositiveOrZero()) {
            totalEarnings = getTotalEarnings().plus((money));
        }
    }

    /**
     * This is used to pay a person their share value based on the value of a single share
     *
     * @param campaign     the campaign the person is a part of
     * @param money        the value of a single share
     * @param sharesForAll whether all personnel have shares
     */
    public void payPersonShares(final Campaign campaign, final Money money, final boolean sharesForAll) {
        final int shares = getNumShares(campaign, sharesForAll);
        if (shares > 0) {
            payPerson(money.multipliedBy(shares));
        }
    }

    // region Ranks
    public RankSystem getRankSystem() {
        return rankSystem;
    }

    public void setRankSystem(final RankValidator rankValidator, final RankSystem rankSystem) {
        setRankSystemDirect(rankSystem);
        rankValidator.checkPersonRank(this);
        MekHQ.triggerEvent(new PersonChangedEvent(this));
    }

    private void setRankSystemDirect(final RankSystem rankSystem) {
        this.rankSystem = rankSystem;
    }

    public Rank getRank() {
        return getRankSystem().getRank(getRankNumeric());
    }

    /**
     * Retrieves the index of the character's rank
     *
     * @return the numeric value of the rank as an {@link Integer}
     */
    public int getRankNumeric() {
        return rank;
    }

    public void setRank(final int rank) {
        this.rank = rank;
    }

    /**
     * Retrieves the character's rank <b>sub-level</b>. Predominantly used in ComStar rank styles.
     *
     * <p><b>Important:</b> You almost always want to use {@link #getRankNumeric()} instead.</p>
     *
     * @return the rank level as an integer
     */
    public int getRankLevel() {
        return rankLevel;
    }

    public void setRankLevel(final int rankLevel) {
        this.rankLevel = rankLevel;
    }

    public void changeRank(final Campaign campaign, final int rankNumeric, final int rankLevel, final boolean report) {
        final int oldRankNumeric = getRankNumeric();
        final int oldRankLevel = getRankLevel();
        setRank(rankNumeric);
        setRankLevel(rankLevel);

        if (getPrisonerStatus().isFree() && !getPrimaryRole().isDependent()) {
            setLastRankChangeDate(campaign.getLocalDate());
        } else {
            setLastRankChangeDate(null);
        }

        campaign.personUpdated(this);

        if (report) {
            if ((rankNumeric > oldRankNumeric) || ((rankNumeric == oldRankNumeric) && (rankLevel > oldRankLevel))) {
                ServiceLogger.promotedTo(this, campaign.getLocalDate());
            } else if ((rankNumeric < oldRankNumeric) || (rankLevel < oldRankLevel)) {
                ServiceLogger.demotedTo(this, campaign.getLocalDate());
            }
        }
    }

    public String getRankName() {
        final Profession profession = Profession.getProfessionFromPersonnelRole(getPrimaryRole());
        String rankName = getRank().getName(profession.getProfession(getRankSystem(), getRank()));

        // Manei Domini Additions
        if (getRankSystem().isUseManeiDomini()) {
            if (!getManeiDominiClass().isNone()) {
                rankName = getManeiDominiClass() + " " + rankName;
            }

            if (!getManeiDominiRank().isNone()) {
                rankName += " " + getManeiDominiRank();
            }
        }

        if (getRankSystem().isUseROMDesignation()) {
            rankName += ROMDesignation.getComStarBranchDesignation(this);
        }

        // Rank Level Modifications
        if (getRankLevel() > 0) {
            rankName += Utilities.getRomanNumeralsFromArabicNumber(rankLevel, true);
        }

        // Prisoner Status Modifications
        rankName = rankName.equalsIgnoreCase("None") ?
                         getPrisonerStatus().getTitleExtension() :
                         getPrisonerStatus().getTitleExtension() + ' ' + rankName;

        // We have our name, return it
        return rankName.trim();
    }

    public ManeiDominiClass getManeiDominiClass() {
        return maneiDominiClass;
    }

    public void setManeiDominiClass(final ManeiDominiClass maneiDominiClass) {
        setManeiDominiClassDirect(maneiDominiClass);
        MekHQ.triggerEvent(new PersonChangedEvent(this));
    }

    private void setManeiDominiClassDirect(final ManeiDominiClass maneiDominiClass) {
        this.maneiDominiClass = maneiDominiClass;
    }

    public ManeiDominiRank getManeiDominiRank() {
        return maneiDominiRank;
    }

    public void setManeiDominiRank(final ManeiDominiRank maneiDominiRank) {
        setManeiDominiRankDirect(maneiDominiRank);
        MekHQ.triggerEvent(new PersonChangedEvent(this));
    }

    private void setManeiDominiRankDirect(final ManeiDominiRank maneiDominiRank) {
        this.maneiDominiRank = maneiDominiRank;
    }

    /**
     * Determines whether this person outranks another, taking into account the seniority rank for ComStar and WoB
     * ranks.
     *
     * @param other The <code>Person</code> to compare ranks with
     *
     * @return true if <code>other</code> has a lower rank, or if <code>other</code> is null.
     */
    public boolean outRanks(final @Nullable Person other) {
        if (other == null) {
            return true;
        } else if (getRankNumeric() == other.getRankNumeric()) {
            return getRankLevel() > other.getRankLevel();
        } else {
            return getRankNumeric() > other.getRankNumeric();
        }
    }

    /**
     * Checks if the current person outranks another person using a skill tiebreaker. If the other person is null, it is
     * considered that the current person outranks them. If both persons have the same rank numeric value, the rank
     * level is compared. If both persons have the same rank numeric value and rank level, the experience levels are
     * compared.
     *
     * @param campaign    the campaign used to calculate the experience levels
     * @param otherPerson the other person to compare ranks with
     *
     * @return true if the current person outranks the other person, false otherwise
     */
    public boolean outRanksUsingSkillTiebreaker(Campaign campaign, @Nullable Person otherPerson) {
        if (otherPerson == null) {
            return true;
        } else if (getRankNumeric() == otherPerson.getRankNumeric()) {
            if (getRankLevel() > otherPerson.getRankLevel()) {
                return true;
            } else if (getRankLevel() < otherPerson.getRankLevel()) {
                return false;
            } else {
                if (getExperienceLevel(campaign, false) == otherPerson.getExperienceLevel(campaign, false)) {
                    return getExperienceLevel(campaign, true) > otherPerson.getExperienceLevel(campaign, true);
                } else {
                    return getExperienceLevel(campaign, false) > otherPerson.getExperienceLevel(campaign, false);
                }
            }
        } else {
            return getRankNumeric() > otherPerson.getRankNumeric();
        }
    }
    // endregion Ranks

    @Override
    public String toString() {
        return getFullName();
    }

    /**
     * Two people are determined to be equal if they have the same id
     *
     * @param object The object to check if it is equal to the person or not
     *
     * @return True if they have the same id, otherwise false
     */
    @Override
    public boolean equals(final @Nullable Object object) {
        if (this == object) {
            return true;
        } else if (!(object instanceof Person)) {
            return false;
        } else {
            return getId().equals(((Person) object).getId());
        }
    }

    @Override
    public int hashCode() {
        return getId().hashCode();
    }

    public SkillLevel getSkillLevel(final Campaign campaign, final boolean secondary) {
        return Skills.SKILL_LEVELS[getExperienceLevel(campaign, secondary) + 1];
    }

    /**
     * Determines the experience level of a person in their current profession within the context of a campaign.
     *
     * <p>The calculation varies depending on the person's role and campaign options:</p>
     * <ul>
     *     <li>
     *         <b>Vehicle Gunners:</b> If artillery usage is enabled in the campaign, calculates the maximum
     *         experience level between Gunnery (Vee) and Artillery skills. Otherwise, uses the profession's
     *         associated skills and campaign averaging option.
     *     </li>
     *     <li>
     *         <b>Vehicle Crew:</b> Returns the highest experience level among a specific set of technical and support skills.
     *     </li>
     *     <li>
     *         <b>Administrators:</b> Averages the Administrator skill and (optionally) Negotiation skills,
     *         depending on campaign options. If all selected skills are untrained, returns {@link SkillType#EXP_NONE}.
     *         Otherwise, returns the average, floored at 0.
     *     </li>
     *     <li>
     *         <b>All other roles:</b> Calculates the experience level using their associated skills and campaign averaging option.
     *     </li>
     * </ul>
     *
     * @param campaign  the campaign context, providing options and relevant configuration
     * @param secondary if {@code true}, evaluates the person's secondary role; if {@code false}, evaluates the primary
     *                  role
     *
     * @return the calculated experience level for the relevant role, or {@link SkillType#EXP_NONE} if not qualified
     */
    public int getExperienceLevel(final Campaign campaign, final boolean secondary) {
        final PersonnelRole role = secondary ? getSecondaryRole() : getPrimaryRole();

        final CampaignOptions campaignOptions = campaign.getCampaignOptions();
        final boolean doAdminCountNegotiation = campaignOptions.isAdminExperienceLevelIncludeNegotiation();
        final boolean isUseArtillery = campaignOptions.isUseArtillery();

        final boolean isAlternativeQualityAveraging = campaignOptions.isAlternativeQualityAveraging();

        final int adjustedReputation = getAdjustedReputation(campaignOptions.isUseAgeEffects(),
              campaign.isClanCampaign(),
              campaign.getLocalDate(),
              rank);

        // Optional skills such as Admin for Techs are not counted towards the character's experience level, except
        // in the special case of Vehicle Gunners. So we only want to fetch the base professions.
        List<String> associatedSkillNames = role.getSkillsForProfession();

        return switch (role) {
            case VEHICLE_GUNNER -> {
                if (!isUseArtillery) {
                    yield calculateExperienceLevelForProfession(associatedSkillNames,
                          isAlternativeQualityAveraging,
                          adjustedReputation);
                } else {
                    if ((hasSkill(S_GUN_VEE)) && (hasSkill(S_ARTILLERY))) {
                        yield Math.max((getSkill(S_GUN_VEE).getExperienceLevel(options, atowAttributes)),
                              (getSkill(S_ARTILLERY).getExperienceLevel(options, atowAttributes)));
                    } else if (hasSkill(S_GUN_VEE)) {
                        yield getSkill(S_GUN_VEE).getExperienceLevel(options, atowAttributes);
                    } else if (hasSkill(S_ARTILLERY)) {
                        yield getSkill(S_ARTILLERY).getExperienceLevel(options, atowAttributes);
                    } else {
                        yield EXP_NONE;
                    }
                }
            }
            case VEHICLE_CREW -> {
                // Vehicle crew are a special case as they just need any one of the following skills to qualify,
                // rather than needing all relevant skills
                List<String> relevantSkills = List.of(S_TECH_MEK,
                      S_TECH_AERO,
                      S_TECH_MECHANIC,
                      S_TECH_BA,
                      S_SURGERY,
                      S_MEDTECH,
                      S_ASTECH,
                      S_COMMUNICATIONS,
                      S_ART_COOKING,
                      S_SENSOR_OPERATIONS);
                int highestExperienceLevel = EXP_NONE;
                for (String relevantSkill : relevantSkills) {
                    Skill skill = getSkill(relevantSkill);

                    if (skill == null) {
                        continue;
                    }

                    int currentExperienceLevel = skill.getExperienceLevel(options, atowAttributes);
                    if (currentExperienceLevel > highestExperienceLevel) {
                        highestExperienceLevel = currentExperienceLevel;
                    }
                }

                yield highestExperienceLevel;
            }
            case ADMINISTRATOR_COMMAND, ADMINISTRATOR_LOGISTICS, ADMINISTRATOR_TRANSPORT, ADMINISTRATOR_HR -> {
                int adminLevel = getSkillLevelOrNegative(S_ADMIN);
                adminLevel = adminLevel == -1 ? 0 : adminLevel;

                int negotiationLevel = getSkillLevelOrNegative(S_NEGOTIATION);
                negotiationLevel = negotiationLevel == -1 ? 0 : negotiationLevel;

                int levelSum;
                int divisor;

                if (doAdminCountNegotiation) {
                    levelSum = adminLevel + negotiationLevel;
                    divisor = 2;
                } else {
                    levelSum = adminLevel;
                    divisor = 1;
                }

                if (levelSum == -divisor) {
                    yield EXP_NONE;
                } else {
                    yield Math.max(0, levelSum / divisor);
                }
            }
            default -> calculateExperienceLevelForProfession(associatedSkillNames,
                  isAlternativeQualityAveraging,
                  adjustedReputation);
        };
    }

    /**
     * Calculates the experience level for a profession based on the specified skill names and quality averaging
     * method.
     *
     * <p>If the provided list of skill names is empty, this method returns {@link SkillType#EXP_REGULAR} by default.
     * If any skill is missing or its type cannot be determined, {@link SkillType#EXP_NONE} is returned.</p>
     *
     * <ul>
     *     <li>
     *         <b>Standard Averaging:</b> If {@code isAlternativeQualityAveraging} is {@code false}, the experience
     *         level is determined by averaging the levels of all provided skills and converting the average to an
     *         experience level using the first skill's type.
     *     </li>
     *     <li>
     *         <b>Alternative Quality Averaging:</b> If {@code isAlternativeQualityAveraging} is {@code true}, the
     *         method checks if all experience levels for the listed skills are equal. If they are, that shared
     *         experience level is returned. Otherwise, standard averaging is used as described above.
     *     </li>
     * </ul>
     *
     * @param skillNames                    list of skill names relevant to the profession
     * @param isAlternativeQualityAveraging if {@code true}, uses the alternative averaging method; if {@code false},
     *                                      uses standard averaging
     *
     * @return the determined experience level, or {@link SkillType#EXP_NONE} if an error occurs or prerequisite skills
     *       are missing
     *
     * @author Illiani
     * @since 0.50.06
     */
    private int calculateExperienceLevelForProfession(List<String> skillNames, boolean isAlternativeQualityAveraging,
          int adjustedReputation) {
        if (skillNames.isEmpty()) {
            // If we're not tracking skills for this profession, it always counts as REGULAR
            return EXP_REGULAR;
        }

        int totalSkillLevel = 0;
        boolean areAllEqual = true;
        Integer expectedExperienceLevel = null;

        for (String skillName : skillNames) {
            Skill skill = getSkill(skillName);
            if (skill == null) {
                // If a character is missing a skill, it means they're unqualified for a profession. They will lose
                // that profession the next time the campaign is loaded. We don't remove it here as that would
                // require passing in a bunch of extra information that is largely irrelevant.
                return EXP_NONE;
            }

            SkillType skillType = getType(skillName);
            if (skillType == null) {
                logger.warn("Unable to find skill type for {}. Experience level assessment aborted", skillName);
                return EXP_NONE;
            }

            int individualSkillLevel = skill.getTotalSkillLevel(options, atowAttributes, adjustedReputation);
            totalSkillLevel += individualSkillLevel;

            if (isAlternativeQualityAveraging) {
                int expLevel = skill.getExperienceLevel(options, atowAttributes, adjustedReputation);
                if (expectedExperienceLevel == null) {
                    expectedExperienceLevel = expLevel;
                } else if (!expectedExperienceLevel.equals(expLevel)) {
                    areAllEqual = false;
                }
            }
        }

        if (isAlternativeQualityAveraging && areAllEqual) {
            return expectedExperienceLevel;
        }

        int averageSkillLevel = (int) floor((double) totalSkillLevel / skillNames.size());

        Skill skill = getSkill(skillNames.get(0));
        if (skill == null) {
            return EXP_NONE;
        }

        return skill.getType().getExperienceLevel(averageSkillLevel);
    }

    /**
     * Retrieves the skills associated with the character's profession. The skills returned depend on whether the
     * personnel's primary or secondary role is being queried and may also vary based on the campaign's configuration
     * settings, such as whether artillery skills are enabled.
     *
     * @param campaign  the current {@link Campaign}
     * @param secondary a boolean indicating whether to retrieve skills for the secondary ({@code true}) or primary
     *                  ({@code false}) profession of the character
     *
     * @return a {@link List} of skill identifiers ({@link String}) associated with the personnel's role, possibly
     *       modified by campaign settings
     */
    public List<String> getProfessionSkills(final Campaign campaign, final boolean secondary) {
        final PersonnelRole profession = secondary ? getSecondaryRole() : getPrimaryRole();

        final CampaignOptions campaignOptions = campaign.getCampaignOptions();
        final boolean isAdminsHaveNegotiation = campaignOptions.isAdminsHaveNegotiation();
        final boolean isDoctorsUseAdministration = campaignOptions.isDoctorsUseAdministration();
        final boolean isTechsUseAdministration = campaignOptions.isTechsUseAdministration();
        final boolean isUseArtillery = campaignOptions.isUseArtillery();

        return profession.getSkillsForProfession(isAdminsHaveNegotiation,
              isDoctorsUseAdministration,
              isTechsUseAdministration,
              isUseArtillery);
    }

    /**
     * @param campaign the campaign the person is a part of
     *
     * @return a full description in HTML format that will be used for the graphical display in the personnel table
     *       among other places
     */
    public String getFullDesc(final Campaign campaign) {
        return "<b>" + getFullTitle() + "</b><br/>" + getSkillLevel(campaign, false) + ' ' + getRoleDesc();
    }

    public String getHTMLTitle() {
        return String.format("<html><div id=\"%s\" style=\"white-space: nowrap;\">%s</div></html>",
              getId(),
              getFullTitle());
    }

    /**
     * Constructs and returns the full title by combining the rank and full name. If the rank is not available or an
     * exception occurs while retrieving it, the method will only return the full name.
     *
     * @return the full title as a combination of rank and full name, or just the full name if the rank is unavailable
     */
    public String getFullTitle() {
        String rank = "";

        try {
            rank = getRankName();

            if (!rank.isBlank()) {
                rank = rank + ' ';
            }
        } catch (Exception ignored) {
            // This try-catch exists to allow us to more easily test Person objects. Previously, if
            // a method included 'getFullTitle' it would break if the Person object hadn't been
            // assigned a Rank System.
        }

        return rank + getFullName();
    }

    /**
     * Returns the person's title (rank) and surname as a single string.
     *
     * <p>If the person has an assigned rank, the rank (followed by a space) will precede the surname. If no rank is
     * available, only the surname is returned. If an exception occurs while retrieving the rank (for example, if the
     * person has not been assigned a rank system), the method will ignore the exception and return only the
     * surname.</p>
     *
     * <p>This design ensures robust behavior for test cases and scenarios where the person may not have a rank
     * assignment.</p>
     *
     * @return a string containing the person's rank (if any) and surname
     *
     * @author Illiani
     * @since 0.50.06
     */
    public String getTitleAndSurname() {
        String rank = "";

        try {
            rank = getRankName();

            if (!rank.isBlank()) {
                rank = rank + ' ';
            }
        } catch (Exception ignored) {
            // This try-catch exists to allow us to more easily test Person objects. Previously, if
            // a method included 'getTitleAndSurname' it would break if the Person object hadn't been
            // assigned a Rank System.
        }

        return rank + getSurname();
    }

    public String makeHTMLRank() {
        return String.format("<html><div id=\"%s\">%s</div></html>", getId(), getRankName().trim());
    }

    public String getHyperlinkedFullTitle() {
        return String.format("<a href='PERSON:%s'>%s</a>", getId(), getFullTitle());
    }

    public String getFullTitleAndProfessions() {
        return getFullTitle() + " (" + getPrimaryRoleDesc() + " / " + getSecondaryRoleDesc() + ')';
    }

    /**
     * @return the primaryDesignator
     */
    public ROMDesignation getPrimaryDesignator() {
        return primaryDesignator;
    }

    /**
     * @param primaryDesignator the primaryDesignator to set
     */
    public void setPrimaryDesignator(final ROMDesignation primaryDesignator) {
        this.primaryDesignator = primaryDesignator;
        MekHQ.triggerEvent(new PersonChangedEvent(this));
    }

    /**
     * @return the secondaryDesignator
     */
    public ROMDesignation getSecondaryDesignator() {
        return secondaryDesignator;
    }

    /**
     * @param secondaryDesignator the secondaryDesignator to set
     */
    public void setSecondaryDesignator(final ROMDesignation secondaryDesignator) {
        this.secondaryDesignator = secondaryDesignator;
        MekHQ.triggerEvent(new PersonChangedEvent(this));
    }

    public int getHealingDifficulty(final Campaign campaign) {
        return campaign.getCampaignOptions().isTougherHealing() ? Math.max(0, getHits() - 2) : 0;
    }

    public TargetRollModifier getHealingMods(final Campaign campaign) {
        return new TargetRollModifier(getHealingDifficulty(campaign), "difficulty");
    }

    public String fail() {
        return " <font color='" + getNegativeColor() + "'><b>Failed to heal.</b></font>";
    }

    // region skill
    public boolean hasSkill(final @Nullable String skillName) {
        return skills.hasSkill(skillName);
    }

    public Skills getSkills() {
        return skills;
    }

    public @Nullable Skill getSkill(final @Nullable String skillName) {
        return skills.getSkill(skillName);
    }

    /**
     * @deprecated use {@link #getSkillLevel(String, boolean, boolean, LocalDate)} instead
     */
    @Deprecated(since = "0.50.06", forRemoval = true)
    public int getSkillLevel(final String skillName) {
        final Skill skill = getSkill(skillName);
        return (skill == null) ? 0 : skill.getExperienceLevel(options, atowAttributes);
    }

    /**
     * Retrieves the experience level for a specified skill by name, with options to account for aging effects and
     * campaign type.
     *
     * <p>This method calculates the experience level for the given skill, applying adjustments based on aging effects,
     * campaign context, and the current date. If the skill is not found, {@code 0} is returned.</p>
     *
     * @param skillName         the name of the skill to retrieve
     * @param isUseAgingEffects {@code true} to include aging effects in reputation adjustment, {@code false} otherwise
     * @param isClanCampaign    {@code true} if the context is a Clan campaign, {@code false} otherwise
     * @param today             the current date used for age-related calculations
     *
     * @return the corresponding experience level for the skill, or {@code 0} if the skill does not exist
     */
    public int getSkillLevel(final String skillName, boolean isUseAgingEffects, boolean isClanCampaign,
          LocalDate today) {
        final Skill skill = getSkill(skillName);

        int adjustedReputation = getAdjustedReputation(isUseAgingEffects, isClanCampaign, today, rank);

        return (skill == null) ? 0 : skill.getExperienceLevel(options, atowAttributes, adjustedReputation);
    }

    /**
     * Returns the experience level for the specified skill, or {@code -1} if the skill is not present.
     *
     * <p>If the entity has the specified skill, this method retrieves the skill and returns its experience level,
     * potentially taking into account any configured options or attribute modifiers. Otherwise, it returns {@code -1}
     * to indicate that the skill is not available.</p>
     *
     * @param skillName the name of the skill to query
     *
     * @return the experience level of the skill, or {@code -1} if the skill is not found
     */
    public int getSkillLevelOrNegative(final String skillName) {
        if (hasSkill(skillName)) {
            return getSkill(skillName).getExperienceLevel(options, atowAttributes);
        } else {
            return -1;
        }
    }

    public void addSkill(final String skillName, final Skill skill) {
        skills.addSkill(skillName, skill);
    }

    public void addSkill(final String skillName, final int level, final int bonus) {
        skills.addSkill(skillName, new Skill(skillName, level, bonus));
    }

    public void addSkill(final String skillName, final int level, final int bonus, final int ageModifier) {
        skills.addSkill(skillName, new Skill(skillName, level, bonus, ageModifier));
    }

    public void removeSkill(final String skillName) {
        skills.removeSkill(skillName);
    }

    /**
     * @return the number of skills learned by the character.
     */
    public int getSkillNumber() {
        return skills.size();
    }

    /**
     * Returns a list of skill names that the current object possesses, filtered by the specified skill subtypes.
     *
     * <p>For each skill subtype provided, this method collects all skill names associated
     * with those subtypes, then adds to the result only those skills that the object is known to have (i.e., those for
     * which {@code hasSkill(skillName)} returns true).</p>
     *
     * @param skillSubTypes the list of {@link SkillSubType} to use for filtering skills
     *
     * @return a {@link List} of skill names that are both of the specified subtypes and known to the object
     *
     * @author Illiani
     * @since 0.50.06
     */
    public List<String> getKnownSkillsBySkillSubType(List<SkillSubType> skillSubTypes) {
        List<String> knownSkills = new ArrayList<>();
        for (String skillName : getSkillsBySkillSubType(skillSubTypes)) {
            if (hasSkill(skillName)) {
                knownSkills.add(skillName);
            }
        }

        return knownSkills;
    }

    /**
     * Remove all skills
     */
    public void removeAllSkills() {
        skills.clear();
    }

    /**
     * Limit skills to the maximum of the given level
     */
    public void limitSkills(final int maxLevel) {
        for (final Skill skill : skills.getSkills()) {
            if (skill.getLevel() > maxLevel) {
                skill.setLevel(maxLevel);
            }
        }
    }

    public void improveSkill(final String skillName) {
        if (hasSkill(skillName)) {
            getSkill(skillName).improve();
        } else {
            addSkill(skillName, 0, 0);
        }
        MekHQ.triggerEvent(new PersonChangedEvent(this));
    }

    /**
     * Calculates the cost to improve a specific skill, with an optional reasoning multiplier.
     *
     * <p>If the skill exists, the cost is based on its current level's improvement cost.</p>
     *
     * <p>If the skill does not exist, the method calculates the cost using the default cost for the skill type at
     * level 0.</p>
     *
     * @param skillName    the name of the skill for which to calculate the improvement cost.
     * @param useReasoning a boolean indicating whether to apply {@link Reasoning} cost multipliers.
     *
     * @return the cost to improve the skill, adjusted by the reasoning multiplier if applicable, or the cost for level
     *       0 if the specified skill does not currently exist.
     */
    public int getCostToImprove(final String skillName, final boolean useReasoning) {
        final Skill skill = getSkill(skillName);
        final SkillType skillType = getType(skillName);
        int cost = hasSkill(skillName) ? skill.getCostToImprove() : skillType.getCost(0);

        double multiplier = getReasoningXpCostMultiplier(useReasoning);

        if (options.booleanOption(FLAW_SLOW_LEARNER)) {
            multiplier += 0.2;
        }

        if (options.booleanOption(ATOW_FAST_LEARNER)) {
            multiplier -= 0.2;
        }

        if (skillType.isAffectedByGremlinsOrTechEmpathy()) {
            if (options.booleanOption(FLAW_GREMLINS)) {
                multiplier += 0.1;
            }

            if (options.booleanOption(ATOW_TECH_EMPATHY)) {
                multiplier -= 0.1;
            }
        }

        return (int) round(cost * multiplier);
    }
    // endregion skill

    // region Awards
    public PersonAwardController getAwardController() {
        return awardController;
    }
    // endregion Awards

    public int getHits() {
        return hits;
    }

    public void setHits(final int hits) {
        this.hits = hits;
    }

    /**
     * @return the number of hits sustained prior to the last completed scenario.
     */
    public int getHitsPrior() {
        return hitsPrior;
    }

    /**
     * Sets the number of hits sustained prior to the last completed scenario.
     *
     * @param hitsPrior the new value for {@code hitsPrior}
     */
    public void setHitsPrior(final int hitsPrior) {
        this.hitsPrior = hitsPrior;
    }

    /**
     * @return <code>true</code> if the location (or any of its parent locations)
     *       has an injury which implies that the location (most likely a limb) is severed. By checking parents we can
     *       tell that they should be missing from the parent being severed, like a hand is missing if the corresponding
     *       arms is.
     */
    public boolean isLocationMissing(final @Nullable BodyLocation location) {
        return (location != null) &&
                     (getInjuriesByLocation(location).stream()
                            .anyMatch(injury -> injury.getType().impliesMissingLocation()) ||
                            isLocationMissing(location.Parent()));
    }

    public void heal() {
        hits = Math.max(hits - 1, 0);
        if (!needsFixing()) {
            doctorId = null;
        }
    }

    public boolean needsFixing() {
        return ((hits > 0) || needsAMFixing()) && getStatus().isActive();
    }

    /**
     * @deprecated No longer in use
     */
    @Deprecated(since = "0.50.06", forRemoval = true)
    public String succeed() {
        heal();
        return " <font color='" +
                     ReportingUtilities.getPositiveColor() +
                     "'><b>Successfully healed one hit.</b></font>";
    }

    // region Personnel Options
    public PersonnelOptions getOptions() {
        return options;
    }

    /**
     * @return the options of the given category that this pilot has
     */
    public Enumeration<IOption> getOptions(final String groupKey) {
        return options.getOptions(groupKey);
    }

    public int countOptions(final String groupKey) {
        int count = 0;

        for (final Enumeration<IOptionGroup> i = options.getGroups(); i.hasMoreElements(); ) {
            final IOptionGroup group = i.nextElement();

            if (!group.getKey().equalsIgnoreCase(groupKey)) {
                continue;
            }

            for (Enumeration<IOption> j = group.getOptions(); j.hasMoreElements(); ) {
                final IOption option = j.nextElement();

                if (option.booleanValue()) {
                    count++;
                }
            }
        }

        return count;
    }

    /**
     * Returns a string of all the option "codes" for this pilot, for a given group, using sep as the separator
     */
    public String getOptionList(@Nullable String sep, final String groupKey) {
        final StringBuilder adv = new StringBuilder();

        if (sep == null) {
            sep = "";
        }

        for (final Enumeration<IOptionGroup> i = options.getGroups(); i.hasMoreElements(); ) {
            final IOptionGroup group = i.nextElement();
            if (!group.getKey().equalsIgnoreCase(groupKey)) {
                continue;
            }

            for (Enumeration<IOption> j = group.getOptions(); j.hasMoreElements(); ) {
                final IOption option = j.nextElement();

                if (option.booleanValue()) {
                    if (!adv.isEmpty()) {
                        adv.append(sep);
                    }

                    adv.append(option.getName());
                    if (IntStream.of(IOption.STRING, IOption.CHOICE, IOption.INTEGER)
                              .anyMatch(k -> (option.getType() == k))) {
                        adv.append(' ').append(option.stringValue());
                    }
                }
            }
        }

        return adv.toString();
    }

    /**
     * @return a html-coded list that says what abilities are enabled for this pilot
     */
    public @Nullable String getAbilityListAsString(final String type) {
        final StringBuilder abilityString = new StringBuilder();
        for (Enumeration<IOption> i = getOptions(type); i.hasMoreElements(); ) {
            final IOption ability = i.nextElement();
            if (ability.booleanValue()) {
                abilityString.append(Utilities.getOptionDisplayName(ability)).append("<br>");
            }
        }

        return (abilityString.isEmpty()) ? null : "<html>" + abilityString + "</html>";
    }
    // endregion Personnel Options

    // region edge

    /**
     * Retrieves the edge value for the current person.
     *
     * <p><b>Usage:</b> This method gets the character's raw Edge score. Generally you likely want to use
     * {@link #getAdjustedEdge()} instead, as that includes adjustments for the character's {@code unlucky} trait.</p>
     *
     * @return The edge value defined in the person's options.
     */
    public int getEdge() {
        return getOptions().intOption(OptionsConstants.EDGE);
    }

    /**
     * Retrieves the adjusted edge value for the current person.
     *
     * <p>The adjusted Edge value is calculated by subtracting the person's level of bad luck (unlucky)
     * from their base Edge value.</p>
     *
     * @return The adjusted edge value after accounting for the person's level of bad luck.
     */
    public int getAdjustedEdge() {
        boolean hasTraumaticPast = options.booleanOption(COMPULSION_TRAUMATIC_PAST);
        int modifier = hasTraumaticPast ? -1 : 0;
        return options.intOption(OptionsConstants.EDGE) - unlucky + modifier;
    }

    public void setEdge(final int edge) {
        for (Enumeration<IOption> i = getOptions(PersonnelOptions.EDGE_ADVANTAGES); i.hasMoreElements(); ) {
            IOption ability = i.nextElement();
            if (OptionsConstants.EDGE.equals(ability.getName())) {
                ability.setValue(edge);
            }
        }
    }

    public void changeEdge(final int amount) {
        setEdge(Math.max(getEdge() + amount, 0));
    }

    /**
     * Resets edge points to the purchased level. Used for weekly refresh.
     */
    public void resetCurrentEdge() {
        setCurrentEdge(getAdjustedEdge());
    }

    /**
     * Sets edge points to the value 'currentEdge'. Used for weekly refresh.
     *
     * @param currentEdge - integer used to track this person's edge points available for the current week
     */
    public void setCurrentEdge(final int currentEdge) {
        this.currentEdge = currentEdge;
    }

    public void changeCurrentEdge(final int amount) {
        currentEdge = Math.max(currentEdge + amount, 0);
    }

    /**
     * @return this person's currently available edge points. Used for weekly refresh.
     */
    public int getCurrentEdge() {
        return currentEdge;
    }

    public void setEdgeUsed(final int edgeUsedThisRound) {
        this.edgeUsedThisRound = edgeUsedThisRound;
    }

    public int getEdgeUsed() {
        return edgeUsedThisRound;
    }

    /**
     * This will set a specific edge trigger, regardless of the current status
     */
    public void setEdgeTrigger(final String name, final boolean status) {
        for (Enumeration<IOption> i = getOptions(PersonnelOptions.EDGE_ADVANTAGES); i.hasMoreElements(); ) {
            final IOption ability = i.nextElement();
            if (ability.getName().equals(name)) {
                ability.setValue(status);
            }
        }
        MekHQ.triggerEvent(new PersonChangedEvent(this));
    }

    /**
     * This will flip the boolean status of the current edge trigger
     *
     * @param name of the trigger condition
     */
    public void changeEdgeTrigger(final String name) {
        for (Enumeration<IOption> i = getOptions(PersonnelOptions.EDGE_ADVANTAGES); i.hasMoreElements(); ) {
            final IOption ability = i.nextElement();
            if (ability.getName().equals(name)) {
                ability.setValue(!ability.booleanValue());
            }
        }
        MekHQ.triggerEvent(new PersonChangedEvent(this));
    }

    /**
     * @return a html-coded tooltip that says what edge will be used
     */
    public String getEdgeTooltip() {
        final StringBuilder stringBuilder = new StringBuilder();
        for (Enumeration<IOption> i = getOptions(PersonnelOptions.EDGE_ADVANTAGES); i.hasMoreElements(); ) {
            final IOption ability = i.nextElement();
            // yuck, it would be nice to have a more fool-proof way of identifying edge
            // triggers
            if (ability.getName().contains("edge_when") && ability.booleanValue()) {
                stringBuilder.append(ability.getDescription()).append("<br>");
            }
        }

        return stringBuilder.toString().isBlank() ? "No triggers set" : "<html>" + stringBuilder + "</html>";
    }
    // endregion edge

    /**
     * Determines whether the user possesses the necessary skills to operate the given entity.
     *
     * <p>The required skills are based on the type of the provided entity. The method checks for specific piloting or
     * gunnery skills relevant to the entity type, such as Meks, VTOLs, tanks, aerospace units, battle armor, and
     * others.</p>
     *
     * <p>If the appropriate skill(s) for the entity type are present, the method returns {@code true}; otherwise, it
     * returns {@code false}.</p>
     *
     * @param entity the entity to be checked for driving capability
     *
     * @return {@code true} if the required skill(s) to drive or operate the given entity are present; {@code false}
     *       otherwise
     */
    public boolean canDrive(final Entity entity) {
        if (entity instanceof LandAirMek) {
            return hasSkill(S_PILOT_MEK) && hasSkill(S_PILOT_AERO);
        } else if (entity instanceof Mek) {
            return hasSkill(S_PILOT_MEK);
        } else if (entity instanceof VTOL) {
            return hasSkill(S_PILOT_VTOL);
        } else if (entity instanceof Tank) {
            return hasSkill(entity.getMovementMode().isMarine() ? S_PILOT_NVEE : S_PILOT_GVEE);
        } else if (entity instanceof ConvFighter) {
            return hasSkill(S_PILOT_JET) || hasSkill(S_PILOT_AERO);
        } else if ((entity instanceof SmallCraft) || (entity instanceof Jumpship)) {
            return hasSkill(S_PILOT_SPACE);
        } else if (entity instanceof Aero) {
            return hasSkill(S_PILOT_AERO);
        } else if (entity instanceof BattleArmor) {
            return hasSkill(S_GUN_BA);
        } else if (entity instanceof Infantry) {
            return hasSkill(S_SMALL_ARMS);
        } else if (entity instanceof ProtoMek) {
            return hasSkill(S_GUN_PROTO);
        } else {
            return false;
        }
    }

    /**
     * Determines whether the user possesses the necessary skills to operate weapons for the given entity.
     *
     * <p>The required gunnery skill is dependent on the type of entity provided. This method checks for the relevant
     * gunnery or weapon skill associated with the entity type, such as Mek, tanks, aerospace units, battle armor,
     * infantry, and others.</p>
     *
     * <p>Returns {@code true} if the necessary skill(s) to use the entity's weapons are present; {@code false}
     * otherwise.</p>
     *
     * @param entity the entity to check for gunnery capability
     *
     * @return {@code true} if the user is qualified to operate weapons for the given entity; {@code false} otherwise
     */
    public boolean canGun(final Entity entity) {
        if (entity instanceof LandAirMek) {
            return hasSkill(S_GUN_MEK) && hasSkill(S_GUN_AERO);
        } else if (entity instanceof Mek) {
            return hasSkill(S_GUN_MEK);
        } else if (entity instanceof Tank) {
            return hasSkill(S_GUN_VEE);
        } else if (entity instanceof ConvFighter) {
            return hasSkill(S_GUN_JET) || hasSkill(S_GUN_AERO);
        } else if ((entity instanceof SmallCraft) || (entity instanceof Jumpship)) {
            return hasSkill(S_GUN_SPACE);
        } else if (entity instanceof Aero) {
            return hasSkill(S_GUN_AERO);
        } else if (entity instanceof BattleArmor) {
            return hasSkill(S_GUN_BA);
        } else if (entity instanceof Infantry) {
            return hasSkill(S_SMALL_ARMS);
        } else if (entity instanceof ProtoMek) {
            return hasSkill(S_GUN_PROTO);
        } else {
            return false;
        }
    }

    /**
     * Determines whether the user possesses the necessary technical skills to service or repair the given entity.
     *
     * <p>The required technical skill depends on the entity type. This method checks for the appropriate technical
     * skill based on whether the entity is a type of Mek, vessel, aerospace unit, battle armor, tank, or other
     * supported classes.</p>
     *
     * <p>Returns {@code true} if the user has the qualifying technical skill for the entity; {@code false} otherwise
     * .</p>
     *
     * @param entity the entity to check for technical capability
     *
     * @return {@code true} if the user is qualified to service or repair the given entity; {@code false} otherwise
     */
    public boolean canTech(final Entity entity) {
        if (entity == null) {
            return false;
        }
        if ((entity instanceof Mek) || (entity instanceof ProtoMek)) {
            return hasSkill(S_TECH_MEK);
        } else if (entity instanceof Dropship || entity instanceof Jumpship) {
            return hasSkill(S_TECH_VESSEL);
        } else if (entity instanceof Aero) {
            return hasSkill(S_TECH_AERO);
        } else if (entity instanceof BattleArmor) {
            return hasSkill(S_TECH_BA);
        } else if (entity instanceof Tank) {
            return hasSkill(S_TECH_MECHANIC);
        } else {
            return false;
        }
    }

    /**
     * Calculates and retrieves the current daily available tech time for the person.
     *
     * <p>This calculation does not account for any expended time but incorporates potential administrative
     * adjustments if specified.</p>
     *
     * <p>The calculation follows these rules:</p>
     * <ul>
     *   <li>If the person's primary role is a technician, the base support time is determined from the primary
     *   role.</li>
     *   <li>Otherwise, the base support time is taken from the secondary role.</li>
     * </ul>
     *
     * <p>If administrative adjustments are enabled (via the {@code isTechsUseAdministration} parameter),
     * the support time is multiplied by an administrative adjustment multiplier.</p>
     *
     * @param isTechsUseAdministration A boolean flag indicating whether administrative adjustments should be applied in
     *                                 the calculation.
     *
     * @return The adjusted daily available tech time for the person, after factoring in the appropriate role support
     *       time, applying the administrative multiplier (if enabled), and deducting maintenance time.
     */
    public int getDailyAvailableTechTime(final boolean isTechsUseAdministration) {
        int baseTime = (getPrimaryRole().isTech() ? PRIMARY_ROLE_SUPPORT_TIME : SECONDARY_ROLE_SUPPORT_TIME);

        return (int) round(baseTime * calculateTechTimeMultiplier(isTechsUseAdministration));
    }

    public int getMaintenanceTimeUsing() {
        return getTechUnits().stream()
                     .filter(unit -> !(unit.isRefitting() && unit.getRefit().getTech() == this))
                     .mapToInt(Unit::getMaintenanceTime)
                     .sum();
    }

    public boolean isMothballing() {
        return isTech() && techUnits.stream().anyMatch(Unit::isMothballing);
    }

    /**
     * Determines whether this {@code Person} is considered "busy" based on their current status, unit assignment, and
     * associated tasks.
     *
     * <p>This method checks:</p>
     * <ol>
     *     <li>If the personnel is active (i.e., has an active {@link PersonnelStatus}).</li>
     *     <li>Special cases for units that are self-crewed, including activities such as
     *         mothballing, refitting, or undergoing repairs, during which crew members are
     *         considered busy.</li>
     *     <li>If the personnel is a technician, by reviewing their current tech assignments,
     *         such as units being mothballed, refitted, or repaired.</li>
     *     <li>If the personnel has a unit assignment and whether that unit is currently deployed.</li>
     * </ol>
     *
     * @return {@code true} if the person is deemed busy due to one of the above conditions; {@code false} otherwise.
     */
    public boolean isBusy() {
        // Personnel status
        if (!status.isActive()) {
            return false;
        }

        final boolean hasUnitAssignment = unit != null;
        final Entity entity = hasUnitAssignment ? unit.getEntity() : null;
        final boolean isSpecialCase = entity != null && unit.isSelfCrewed();

        // Special case handlers (self crewed units have their tech teams formed as a composite of their crew, so all
        // crew are considered to be busy during these states)
        if (isSpecialCase) {
            if (unit.isMothballing()) {
                return true;
            }

            if (unit.isRefitting()) {
                return true;
            }

            if (unit.isUnderRepair()) {
                return true;
            }
        }

        // Tech assignments
        if (isTech()) {
            for (Unit unit : techUnits) {
                Refit refit = unit.getRefit();
                boolean isActiveTech = refit != null && Objects.equals(refit.getTech(), this);

                if (unit.isMothballing() && isActiveTech) {
                    return true;
                }

                if (unit.isRefitting() && isActiveTech) {
                    return true;
                }

                if (unit.isUnderRepair()) {
                    for (Part part : unit.getParts()) {
                        if (Objects.equals(part.getTech(), this)) {
                            return true;
                        }
                    }
                }
            }
        }

        // Unit assignments
        if (hasUnitAssignment) {
            return unit.isDeployed();
        }

        return false;
    }

    public @Nullable Unit getUnit() {
        return unit;
    }

    public void setUnit(final @Nullable Unit unit) {
        this.unit = unit;
    }

    public void removeTechUnit(final Unit unit) {
        techUnits.remove(unit);
    }

    public void addTechUnit(final Unit unit) {
        Objects.requireNonNull(unit);

        if (!techUnits.contains(unit)) {
            techUnits.add(unit);
        }
    }

    public void clearTechUnits() {
        techUnits.clear();
    }

    public List<Unit> getTechUnits() {
        return Collections.unmodifiableList(techUnits);
    }

    public void removeAllTechJobs(final Campaign campaign) {
        campaign.getHangar().forEachUnit(u -> {
            if (equals(u.getTech())) {
                u.remove(this, true);
            }

            if ((u.getRefit() != null) && equals(u.getRefit().getTech())) {
                u.getRefit().setTech(null);
            }
        });

        for (final Part part : campaign.getWarehouse().getParts()) {
            if (equals(part.getTech())) {
                part.cancelAssignment(true);
            }
        }

        for (final Force force : campaign.getAllForces()) {
            if (getId().equals(force.getTechID())) {
                force.setTechID(null);
            }
        }
    }

    public int getMinutesLeft() {
        return minutesLeft;
    }

    public void setMinutesLeft(final int minutesLeft) {
        this.minutesLeft = minutesLeft;
        if (engineer && (getUnit() != null)) {
            // set minutes for all crew members, except the engineer to not cause infinite recursion.
            getUnit().getActiveCrew().stream().filter(this::isNotSelf).forEach(p -> p.setMinutesLeft(minutesLeft));
        }
    }

    /**
     * Checks if the other person is not the same person as this person, easy right?
     *
     * @param p Person to check against
     *
     * @return true if the person is not the same person as this person
     */
    private boolean isNotSelf(Person p) {
        return !this.equals(p);
    }

    public int getOvertimeLeft() {
        return overtimeLeft;
    }

    public void setOvertimeLeft(final int overtimeLeft) {
        this.overtimeLeft = overtimeLeft;
        if (engineer && (getUnit() != null)) {
            getUnit().getActiveCrew().stream().filter(this::isNotSelf).forEach(p -> p.setOvertimeLeft(overtimeLeft));
        }
    }

    /**
     * Resets the number of minutes and overtime minutes a person has left for tasks, based on their primary or
     * secondary role. Administrative adjustments may be applied for technicians if specified.
     *
     * <p>This method calculates and assigns task and overtime time values depending on whether
     * the person is identified as a technician or doctor, and whether their role is primary or secondary. If
     * administrative adjustments are enabled (via the {@code isTechsUseAdministration} parameter), a multiplier is
     * applied to calculate the adjusted task time for technicians.</p>
     *
     * <ul>
     *   <li>If the primary role is a doctor, the base support time values for the primary role
     *       are assigned without any adjustments.</li>
     *   <li>If the secondary role is a doctor, the base support time values for the secondary role
     *       are assigned without any adjustments.</li>
     *   <li>If the primary role is a technician and administrative adjustments are enabled, the primary
     *       role's support time is multiplied by the administrative adjustment multiplier and assigned.</li>
     *   <li>If the secondary role is a technician (secondary-specific), and administrative adjustments
     *       are enabled, the secondary role's support time is multiplied by the adjustment multiplier and assigned.</li>
     *   <li>If administrative adjustments are not enabled for technicians, base (non-adjusted) time values
     *       are used for both primary and secondary roles.</li>
     * </ul>
     *
     * <p>If the person has both primary and secondary roles applicable (e.g., a doctor as the primary
     * and a technician as the secondary), the logic prioritizes the roles as listed above, with primary roles
     * taking precedence.</p>
     *
     * @param isTechsUseAdministration Indicates whether administrative adjustments should be applied to the time
     *                                 calculations for technicians.
     */
    public void resetMinutesLeft(boolean isTechsUseAdministration) {
        // Doctors and Technicians without adjustments
        if (primaryRole.isDoctor() || (primaryRole.isTech() && !isTechsUseAdministration)) {
            this.minutesLeft = PRIMARY_ROLE_SUPPORT_TIME;
            this.overtimeLeft = PRIMARY_ROLE_OVERTIME_SUPPORT_TIME;
        } else if (secondaryRole.isDoctor() || (secondaryRole.isTech() && !isTechsUseAdministration)) {
            this.minutesLeft = SECONDARY_ROLE_SUPPORT_TIME;
            this.overtimeLeft = SECONDARY_ROLE_OVERTIME_SUPPORT_TIME;
        }

        // Technicians with adjustments
        if (primaryRole.isTech()) {
            double techTimeMultiplier = calculateTechTimeMultiplier(isTechsUseAdministration);

            this.minutesLeft = (int) round(PRIMARY_ROLE_SUPPORT_TIME * techTimeMultiplier);
            this.overtimeLeft = (int) round(PRIMARY_ROLE_OVERTIME_SUPPORT_TIME * techTimeMultiplier);
        } else if (secondaryRole.isTechSecondary()) {
            double techTimeMultiplier = calculateTechTimeMultiplier(isTechsUseAdministration);

            this.minutesLeft = (int) round(SECONDARY_ROLE_SUPPORT_TIME * techTimeMultiplier);
            this.overtimeLeft = (int) round(SECONDARY_ROLE_OVERTIME_SUPPORT_TIME * techTimeMultiplier);
        }
    }

    /**
     * Determines and returns the tech skill with the highest experience level possessed by this entity.
     *
     * <p>This method evaluates all available technical skills (such as Mek, Aero, Mechanic, and Battle Armor tech
     * skills) and selects the one with the greatest experience level. If multiple skills are present, the one with the
     * highest experience is returned. If no relevant tech skills are found, returns {@code null}.</p>
     *
     * @return the {@link Skill} object representing the highest-level technical skill, or {@code null} if none are
     *       present
     */
    public @Nullable Skill getBestTechSkill() {
        Skill skill = null;
        int level = EXP_NONE;

        if (hasSkill(S_TECH_MEK) && getSkill(S_TECH_MEK).getExperienceLevel(options, atowAttributes) > level) {
            skill = getSkill(S_TECH_MEK);
            level = getSkill(S_TECH_MEK).getExperienceLevel(options, atowAttributes);
        }
        if (hasSkill(S_TECH_AERO) && getSkill(S_TECH_AERO).getExperienceLevel(options, atowAttributes) > level) {
            skill = getSkill(S_TECH_AERO);
            level = getSkill(S_TECH_AERO).getExperienceLevel(options, atowAttributes);
        }
        if (hasSkill(S_TECH_MECHANIC) &&
                  getSkill(S_TECH_MECHANIC).getExperienceLevel(options, atowAttributes) > level) {
            skill = getSkill(S_TECH_MECHANIC);
            level = getSkill(S_TECH_MECHANIC).getExperienceLevel(options, atowAttributes);
        }
        if (hasSkill(S_TECH_BA) && getSkill(S_TECH_BA).getExperienceLevel(options, atowAttributes) > level) {
            skill = getSkill(S_TECH_BA);
        }
        return skill;
    }

    public boolean isTech() {
        return isTechMek() || isTechAero() || isTechMechanic() || isTechBA();
    }

    /**
     * Checks if the person is a tech, includes mektek, mechanic, aerotek, BAtek and the non-cannon "large vessel tek"
     *
     * @return true if the person is a tech
     */
    public boolean isTechExpanded() {
        return isTechMek() || isTechAero() || isTechMechanic() || isTechBA() || isTechLargeVessel();
    }

    public boolean isTechLargeVessel() {
        boolean hasSkill = hasSkill(S_TECH_VESSEL);
        return hasSkill && (getPrimaryRole().isVesselCrew() || getSecondaryRole().isVesselCrew());
    }

    public boolean isTechMek() {
        boolean hasSkill = hasSkill(S_TECH_MEK);
        return hasSkill && (getPrimaryRole().isMekTech() || getSecondaryRole().isMekTech());
    }

    public boolean isTechAero() {
        boolean hasSkill = hasSkill(S_TECH_AERO);
        return hasSkill && (getPrimaryRole().isAeroTek() || getSecondaryRole().isAeroTek());
    }

    public boolean isTechMechanic() {
        boolean hasSkill = hasSkill(S_TECH_MECHANIC);
        return hasSkill && (getPrimaryRole().isMechanic() || getSecondaryRole().isMechanic());
    }

    public boolean isTechBA() {
        boolean hasSkill = hasSkill(S_TECH_BA);
        return hasSkill && (getPrimaryRole().isBATech() || getSecondaryRole().isBATech());
    }

    /**
     * Calculates the tech availability time multiplier for tasks based on the technician's experience level and
     * administration skill.
     *
     * <p>The method considers whether administration skills should be applied to improve efficiency. If
     * administration is enabled, the multiplier is adjusted based on the technician's baseline experience level and
     * their administration skill level.</p>
     *
     * @param isTechsUseAdministration {@code true} if administration skills are considered for task calculation;
     *                                 {@code false} otherwise.
     *
     * @return the calculated time multiplier, where:
     *       <ul>
     *         <li>0.0 indicates the person is not a technician.</li>
     *         <li>1.0 indicates no adjustment is applied.</li>
     *         <li>Values greater or less than 1.0 adjust task times accordingly.</li>
     *       </ul>
     */
    public double calculateTechTimeMultiplier(boolean isTechsUseAdministration) {
        final double TECH_ADMINISTRATION_MULTIPLIER = 0.05;
        final int REGULAR_EXPERIENCE_LEVEL = REGULAR.getExperienceLevel();

        if (!isTechExpanded()) {
            return 0;
        }

        if (!isTechsUseAdministration) {
            return 1.0;
        }

        double administrationMultiplier = 1.0 - (TECH_ADMINISTRATION_MULTIPLIER * REGULAR_EXPERIENCE_LEVEL);

        Skill administration = skills.getSkill(S_ADMIN);
        int experienceLevel = SkillLevel.NONE.getExperienceLevel();

        if (administration != null) {
            experienceLevel = administration.getExperienceLevel(options, atowAttributes);
        }

        administrationMultiplier += experienceLevel * TECH_ADMINISTRATION_MULTIPLIER;

        return administrationMultiplier;
    }

    public boolean isAdministrator() {
        return (getPrimaryRole().isAdministrator() || getSecondaryRole().isAdministrator());
    }

    public boolean isDoctor() {
        return hasSkill(S_SURGERY) && (getPrimaryRole().isDoctor() || getSecondaryRole().isDoctor());
    }

    /**
     * Calculates the medical capacity of a doctor based on their administrative skills, and the base number of hospital
     * beds they are responsible for. If the entity represented is not a doctor, the capacity is returned as 0.
     *
     * @param doctorsUseAdministration A flag indicating whether the doctor's administrative skills should be considered
     *                                 in the calculation. If {@code true}, administrative skills are included in the
     *                                 performance multiplier adjustment. If {@code false}, {@code baseBedCount} is
     *                                 returned, instead.
     * @param baseBedCount             The base number of hospital beds assigned to the doctor. This value is adjusted
     *                                 by the calculated multiplier to determine the doctor's effective capacity.
     *
     * @return The calculated medical capacity of the doctor, as an {@link Integer} representing their ability to
     *       effectively manage hospital beds. If the entity is not a doctor, returns {@code 0}.
     */
    public int getDoctorMedicalCapacity(final boolean doctorsUseAdministration, final int baseBedCount) {
        final double DOCTOR_ADMINISTRATION_MULTIPLIER = 0.2;
        final int REGULAR_EXPERIENCE_LEVEL = REGULAR.getExperienceLevel();

        if (!isDoctor()) {
            return 0;
        }

        if (!doctorsUseAdministration) {
            return baseBedCount;
        }

        double administrationMultiplier = 1.0 - (DOCTOR_ADMINISTRATION_MULTIPLIER * REGULAR_EXPERIENCE_LEVEL);

        Skill administration = skills.getSkill(S_ADMIN);
        int experienceLevel = SkillLevel.NONE.getExperienceLevel();

        if (administration != null) {
            experienceLevel = administration.getExperienceLevel(options, atowAttributes);
        }

        administrationMultiplier += experienceLevel * DOCTOR_ADMINISTRATION_MULTIPLIER;

        return (int) round(baseBedCount * administrationMultiplier);
    }

    public boolean isSupport() {
        return !isCombat();
    }

    public boolean isCombat() {
        return getPrimaryRole().isCombat() || getSecondaryRole().isCombat();
    }

    public boolean isDependent() {
        return (getPrimaryRole().isDependent() || getSecondaryRole().isDependent());
    }

    public boolean isCivilian() {
        return (getPrimaryRole().isCivilian() && getSecondaryRole().isCivilian());
    }

    public boolean isTaskOvertime(final IPartWork partWork) {
        return (partWork.getTimeLeft() > getMinutesLeft()) && (getOvertimeLeft() > 0);
    }

    public @Nullable Skill getSkillForWorkingOn(final IPartWork part) {
        final Unit unit = part.getUnit();
        Skill skill = getSkillForWorkingOn(unit);
        if (skill != null) {
            return skill;
        }
        // check spare parts
        // return the best one
        if (part.isRightTechType(S_TECH_MEK) && hasSkill(S_TECH_MEK)) {
            skill = getSkill(S_TECH_MEK);
        }

        if (part.isRightTechType(S_TECH_BA) && hasSkill(S_TECH_BA)) {
            if ((skill == null) ||
                      (skill.getFinalSkillValue(options, atowAttributes, reputation) >
                             getSkill(S_TECH_BA).getFinalSkillValue(options, atowAttributes, reputation))) {
                skill = getSkill(S_TECH_BA);
            }
        }

        if (part.isRightTechType(S_TECH_AERO) && hasSkill(S_TECH_AERO)) {
            if ((skill == null) ||
                      (skill.getFinalSkillValue(options, atowAttributes, reputation) >
                             getSkill(S_TECH_AERO).getFinalSkillValue(options, atowAttributes, reputation))) {
                skill = getSkill(S_TECH_AERO);
            }
        }

        if (part.isRightTechType(S_TECH_MECHANIC) && hasSkill(S_TECH_MECHANIC)) {
            if ((skill == null) ||
                      (skill.getFinalSkillValue(options, atowAttributes, reputation) >
                             getSkill(S_TECH_MECHANIC).getFinalSkillValue(options, atowAttributes, reputation))) {
                skill = getSkill(S_TECH_MECHANIC);
            }
        }

        if (part.isRightTechType(S_TECH_VESSEL) && hasSkill(S_TECH_VESSEL)) {
            if ((skill == null) ||
                      (skill.getFinalSkillValue(options, atowAttributes, reputation) >
                             getSkill(S_TECH_VESSEL).getFinalSkillValue(options, atowAttributes, reputation))) {
                skill = getSkill(S_TECH_VESSEL);
            }
        }

        if (skill != null) {
            return skill;
        }
        // if we are still here then we didn't have the right tech skill, so return the
        // highest
        // of any tech skills that we do have
        if (hasSkill(S_TECH_MEK)) {
            skill = getSkill(S_TECH_MEK);
        }

        if (hasSkill(S_TECH_BA)) {
            if ((skill == null) ||
                      (skill.getFinalSkillValue(options, atowAttributes, reputation) >
                             getSkill(S_TECH_BA).getFinalSkillValue(options, atowAttributes, reputation))) {
                skill = getSkill(S_TECH_BA);
            }
        }

        if (hasSkill(S_TECH_MECHANIC)) {
            if ((skill == null) ||
                      (skill.getFinalSkillValue(options, atowAttributes, reputation) >
                             getSkill(S_TECH_MECHANIC).getFinalSkillValue(options, atowAttributes, reputation))) {
                skill = getSkill(S_TECH_MECHANIC);
            }
        }

        if (hasSkill(S_TECH_AERO)) {
            if ((skill == null) ||
                      (skill.getFinalSkillValue(options, atowAttributes, reputation) >
                             getSkill(S_TECH_AERO).getFinalSkillValue(options, atowAttributes, reputation))) {
                skill = getSkill(S_TECH_AERO);
            }
        }

        return skill;
    }

    public @Nullable Skill getSkillForWorkingOn(final @Nullable Unit unit) {
        if (unit == null) {
            return null;
        } else if (((unit.getEntity() instanceof Mek) || (unit.getEntity() instanceof ProtoMek)) &&
                         hasSkill(S_TECH_MEK)) {
            return getSkill(S_TECH_MEK);
        } else if ((unit.getEntity() instanceof BattleArmor) && hasSkill(S_TECH_BA)) {
            return getSkill(S_TECH_BA);
        } else if ((unit.getEntity() instanceof Tank) && hasSkill(S_TECH_MECHANIC)) {
            return getSkill(S_TECH_MECHANIC);
        } else if (((unit.getEntity() instanceof Dropship) || (unit.getEntity() instanceof Jumpship)) &&
                         hasSkill(S_TECH_VESSEL)) {
            return getSkill(S_TECH_VESSEL);
        } else if ((unit.getEntity() instanceof Aero) &&
                         !(unit.getEntity() instanceof Dropship) &&
                         !(unit.getEntity() instanceof Jumpship) &&
                         hasSkill(S_TECH_AERO)) {
            return getSkill(S_TECH_AERO);
        } else {
            return null;
        }
    }

    public @Nullable Skill getSkillForWorkingOn(final @Nullable String skillName) {
        if (CampaignOptions.S_TECH.equals(skillName)) {
            return getBestTechSkill();
        } else if (hasSkill(skillName)) {
            return getSkill(skillName);
        } else {
            return null;
        }
    }

    public int getBestTechLevel() {
        int level = EXP_NONE;
        final Skill mekSkill = getSkill(S_TECH_MEK);
        final Skill mechanicSkill = getSkill(S_TECH_MECHANIC);
        final Skill baSkill = getSkill(S_TECH_BA);
        final Skill aeroSkill = getSkill(S_TECH_AERO);
        if ((mekSkill != null) && (mekSkill.getLevel() > level)) {
            level = mekSkill.getLevel();
        }

        if ((mechanicSkill != null) && (mechanicSkill.getLevel() > level)) {
            level = mechanicSkill.getLevel();
        }

        if ((baSkill != null) && (baSkill.getLevel() > level)) {
            level = baSkill.getLevel();
        }

        if ((aeroSkill != null) && (aeroSkill.getLevel() > level)) {
            level = aeroSkill.getLevel();
        }

        return level;
    }

    public boolean isRightTechTypeFor(final IPartWork part) {
        Unit unit = part.getUnit();
        if (unit == null) {
            return (hasSkill(S_TECH_MEK) && part.isRightTechType(S_TECH_MEK)) ||
                         (hasSkill(S_TECH_AERO) && part.isRightTechType(S_TECH_AERO)) ||
                         (hasSkill(S_TECH_MECHANIC) && part.isRightTechType(S_TECH_MECHANIC)) ||
                         (hasSkill(S_TECH_BA) && part.isRightTechType(S_TECH_BA)) ||
                         (hasSkill(S_TECH_VESSEL) && part.isRightTechType(S_TECH_VESSEL));
        } else if ((unit.getEntity() instanceof Mek) || (unit.getEntity() instanceof ProtoMek)) {
            return hasSkill(S_TECH_MEK);
        } else if (unit.getEntity() instanceof BattleArmor) {
            return hasSkill(S_TECH_BA);
        } else if ((unit.getEntity() instanceof Tank) || (unit.getEntity() instanceof Infantry)) {
            return hasSkill(S_TECH_MECHANIC);
        } else if ((unit.getEntity() instanceof Dropship) || (unit.getEntity() instanceof Jumpship)) {
            return hasSkill(S_TECH_VESSEL);
        } else if (unit.getEntity() instanceof Aero) {
            return hasSkill(S_TECH_AERO);
        } else {
            return false;
        }
    }

    public @Nullable UUID getDoctorId() {
        return doctorId;
    }

    public int getToughness() {
        return toughness;
    }

    public void setToughness(final int toughness) {
        this.toughness = toughness;
    }

    public int getConnections() {
        return connections;
    }

    /**
     * Calculates and returns the character's adjusted Connections value.
     *
     * <p>If the character is suffering from an episode of Clinical Paranoia, their Connections value is fixed as
     * 0.</p>
     *
     * <p>If the character has the {@link PersonnelOptions#COMPULSION_XENOPHOBIA} SPA their Connections value is
     * decreased by 1.</p>
     *
     * <p>If the character has the {@link PersonnelOptions#ATOW_CITIZENSHIP} SPA their Connections value is
     * increased by 1.</p>
     *
     * <p>If the character has the {@link PersonnelOptions#COMPULSION_MILD_PARANOIA} SPA their Connections value is
     * reduced by 1.</p>
     *
     * <p>The Connections value is clamped within the allowed minimum and maximum range before being returned.</p>
     *
     * @return the character's Connections value, clamped within the minimum and maximum limits
     *
     * @author Illiani
     * @since 0.50.07
     */
    public int getAdjustedConnections() {
        if (sufferingFromClinicalParanoia) {
            return 0;
        }

        boolean hasXenophobia = options.booleanOption(COMPULSION_XENOPHOBIA);
        int modifiers = (hasXenophobia ? -1 : 0);

        boolean hasCitizenship = options.booleanOption(ATOW_CITIZENSHIP);
        modifiers += (hasCitizenship ? 1 : 0);

        boolean hasMildParanoia = options.booleanOption(COMPULSION_MILD_PARANOIA);
        modifiers += (hasMildParanoia ? -1 : 0);

        return clamp(connections + modifiers, MINIMUM_CONNECTIONS, MAXIMUM_CONNECTIONS);
    }

    public void setConnections(final int connections) {
        this.connections = clamp(connections, MINIMUM_CONNECTIONS, MAXIMUM_CONNECTIONS);
    }

    /**
     * Adjusts the person's Connections score by the specified amount.
     *
     * <p>The change in connections can be positive or negative, depending on the provided delta value.</p>
     *
     * @param delta The amount by which to adjust the number of connections. A positive value increases the connections,
     *              while a negative value decreases them.
     */
    public void changeConnections(final int delta) {
        int newValue = connections + delta;
        connections = clamp(newValue, MINIMUM_CONNECTIONS, MAXIMUM_CONNECTIONS);
    }

    public int getWealth() {
        return wealth;
    }

    public void setWealth(final int wealth) {
        this.wealth = clamp(wealth, MINIMUM_WEALTH, MAXIMUM_WEALTH);
    }

    /**
     * Adjusts the person's wealth by the specified amount.
     *
     * <p>The change in wealth can be positive or negative, depending on the provided delta value.</p>
     *
     * @param delta The amount by which to adjust the wealth. A positive value increases the wealth, while a negative
     *              value decreases it.
     */
    public void changeWealth(final int delta) {
        int newValue = wealth + delta;
        wealth = clamp(newValue, MINIMUM_WEALTH, MAXIMUM_WEALTH);
    }

    public boolean isHasPerformedExtremeExpenditure() {
        return hasPerformedExtremeExpenditure;
    }

    public void setHasPerformedExtremeExpenditure(final boolean hasPerformedExtremeExpenditure) {
        this.hasPerformedExtremeExpenditure = hasPerformedExtremeExpenditure;
    }

    /**
     * Retrieves the raw reputation value of the character.
     *
     * <p>This method returns the unadjusted reputation value associated with the character.</p>
     *
     * <p><b>Usage:</b> If aging effects are enabled, you likely want to use
     * {@link #getAdjustedReputation(boolean, boolean, LocalDate, int)}  instead.</p>
     *
     * @return The raw reputation value.
     */
    public int getReputation() {
        return reputation;
    }

    /**
     * Calculates the adjusted reputation value for the character based on aging effects, the current campaign type,
     * date, and rank.
     *
     * <p>This method computes the character's reputation by applying age-based modifiers, which depend on factors such
     * as whether aging effects are enabled, whether the campaign is clan-specific, the character's bloodname status,
     * and their rank in the clan hierarchy. If aging effects are disabled, the reputation remains unchanged.</p>
     *
     * <p><b>Usage:</b> If aging effects are disabled, the result will be equivalent to the base reputation value
     * provided by {@link #getReputation()}.</p>
     *
     * @param isUseAgingEffects Indicates whether aging effects should be applied to the reputation calculation.
     * @param isClanCampaign    Indicates whether the current campaign is specific to a clan.
     * @param today             The current date used to calculate the character's age.
     * @param rankNumeric       The rank index of the character, which can adjust the reputation modifier in clan-based
     *                          campaigns.
     *
     * @return The adjusted reputation value, accounting for factors like age, clan campaign status, bloodname
     *       possession, and rank. If aging effects are disabled, the base reputation value is returned.
     */
    public int getAdjustedReputation(boolean isUseAgingEffects, boolean isClanCampaign, LocalDate today,
          int rankNumeric) {
        final int PATHOLOGIC_RACISM_REPUTATION_PENALTY = -2;

        int modifiers = isUseAgingEffects ?
                             getReputationAgeModifier(getAge(today),
                                   isClanCampaign,
                                   !isNullOrBlank(bloodname),
                                   rankNumeric) :
                             0;

        boolean hasRacism = options.booleanOption(COMPULSION_RACISM);
        modifiers -= hasRacism ? 1 : 0;

        boolean hasPathologicRacism = options.booleanOption(COMPULSION_PATHOLOGIC_RACISM);
        modifiers += hasPathologicRacism ? PATHOLOGIC_RACISM_REPUTATION_PENALTY : 0;

        boolean hasXenophobia = options.booleanOption(COMPULSION_XENOPHOBIA);
        modifiers -= hasXenophobia ? 1 : 0;

        return clamp(reputation + modifiers, MINIMUM_REPUTATION, MAXIMUM_REPUTATION);
    }

    public void setReputation(final int reputation) {
        this.reputation = clamp(reputation, MINIMUM_REPUTATION, MAXIMUM_REPUTATION);
    }

    /**
     * Adjusts the person's reputation by the specified amount.
     *
     * <p>The change in reputation can be positive or negative, depending on the provided delta value.</p>
     *
     * @param delta The amount by which to adjust the reputation. A positive value increases the reputation, while a
     *              negative value decreases it.
     */
    public void changeReputation(final int delta) {
        int newValue = reputation + delta;
        reputation = clamp(newValue, MINIMUM_REPUTATION, MAXIMUM_REPUTATION);
    }

    public int getUnlucky() {
        return unlucky;
    }

    public void setUnlucky(final int unlucky) {
        this.unlucky = clamp(unlucky, MINIMUM_UNLUCKY, MAXIMUM_UNLUCKY);
    }

    public void changeUnlucky(final int delta) {
        int newValue = unlucky + delta;
        unlucky = clamp(newValue, MINIMUM_UNLUCKY, MAXIMUM_UNLUCKY);
    }

    public int getBloodmark() {
        return bloodmark;
    }

    public Money getBloodmarkValue() {
        return Money.of(bloodmark);
    }

    public void setBloodmark(final int unlucky) {
        this.bloodmark = clamp(unlucky, MINIMUM_BLOODMARK, MAXIMUM_BLOODMARK);
    }

    public void changeBloodmark(final int delta) {
        int newValue = bloodmark + delta;
        bloodmark = clamp(newValue, MINIMUM_BLOODMARK, MAXIMUM_BLOODMARK);
    }

    public List<LocalDate> getBloodhuntSchedule() {
        return bloodhuntSchedule;
    }

    public void addBloodhuntDate(final LocalDate date) {
        bloodhuntSchedule.add(date);
    }

    public void removeBloodhuntDate(final LocalDate date) {
        bloodhuntSchedule.remove(date);
    }

    /**
     * Retrieves the character's {@link Attributes} object containing the character's attribute scores.
     *
     * <p><b>Usage:</b> In most cases you'll want to use {@link #getAttributeScore(SkillAttribute)} instead, as that
     * will allow you to jump straight to the exact score you need.</p>
     *
     * @return the character's {@link Attributes} object.
     *
     * @since 0.50.5
     */
    public Attributes getATOWAttributes() {
        return atowAttributes;
    }

    /**
     * Updates the score for a specific skill attribute.
     *
     * <p>This method sets the provided score for the given {@link SkillAttribute}. If the attribute is
     * <code>null</code> or represents "NONE", the method logs a warning and exits without making any changes.</p>
     *
     * <p>The actual attribute score update is delegated to the underlying attribute handler.</p>
     *
     * @param attribute The {@link SkillAttribute} to be updated. Must not be <code>null</code> or "NONE".
     * @param newScore  The new score to assign to the specified skill attribute.
     *
     * @author Illiani
     * @since 0.50.05
     */
    public void setAttributeScore(final SkillAttribute attribute, final int newScore) {
        if (attribute == null || attribute == SkillAttribute.NONE) {
            logger.warn("(setAttributeScore) SkillAttribute is null or NONE.");
            return;
        }

        atowAttributes.setAttributeScore(phenotype, options, attribute, newScore);
    }

    /**
     * Retrieves the score of a specified attribute.
     *
     * @param attribute the {@link SkillAttribute} to retrieve the score for.
     *
     * @return the score of the specified attribute, or {@link Attributes#DEFAULT_ATTRIBUTE_SCORE} if the attribute is
     *       {@code NONE} or {@code null}.
     *
     * @since 0.50.5
     */
    public int getAttributeScore(final SkillAttribute attribute) {
        if (attribute == null || attribute.isNone()) {
            logger.error("(getAttributeScore) SkillAttribute is null or NONE.");
            return DEFAULT_ATTRIBUTE_SCORE;
        }

        boolean hasFreakishStrength = options.booleanOption(MUTATION_FREAKISH_STRENGTH);
        boolean hasExoticAppearance = options.booleanOption(MUTATION_EXOTIC_APPEARANCE);
        boolean hasFacialHair = options.booleanOption(MUTATION_FACIAL_HAIR);
        boolean hasSeriousDisfigurement = options.booleanOption(MUTATION_SERIOUS_DISFIGUREMENT);
        boolean isCatGirl = options.booleanOption(MUTATION_CAT_GIRL);
        boolean isCatGirlUnofficial = options.booleanOption(MUTATION_CAT_GIRL_UNOFFICIAL);

        return switch (attribute) {
            case NONE -> 0;
            case STRENGTH -> {
                int attributeScore = atowAttributes.getAttributeScore(attribute);
                if (hasFreakishStrength) {
                    attributeScore += 2;
                }
                yield min(attributeScore, MAXIMUM_ATTRIBUTE_SCORE);
            }
            case BODY, REFLEXES, DEXTERITY, INTELLIGENCE, WILLPOWER -> atowAttributes.getAttributeScore(attribute);
            case CHARISMA -> {
                int attributeScore = atowAttributes.getAttributeScore(attribute);
                if (hasExoticAppearance) {
                    attributeScore++;
                }
                if (hasFacialHair) {
                    attributeScore--;
                }
                if (hasSeriousDisfigurement) {
                    attributeScore -= 3;
                }
                if (isCatGirl) {
                    attributeScore -= 3;
                }
                if (isCatGirlUnofficial) {
                    attributeScore++;
                }
                yield clamp(attributeScore, MINIMUM_ATTRIBUTE_SCORE, MAXIMUM_ATTRIBUTE_SCORE);
            }
        };
    }

    /**
     * Retrieves the maximum allowed value (cap) for the specified {@link SkillAttribute}.
     *
     * <p>If the attribute is {@code null} or marked as {@link SkillAttribute#NONE}, a default maximum attribute score
     * is returned, and a warning is logged.</p>
     *
     * <p>For valid attributes, this method delegates to
     * {@link Attributes#getAttributeCap(Phenotype, PersonnelOptions, SkillAttribute)}.</p>
     *
     * @param attribute The {@link SkillAttribute} for which the maximum value is being retrieved. Must not be
     *                  {@code null} or {@link SkillAttribute#NONE}.
     *
     * @return The maximum allowed value (cap) for the given attribute. Returns the default maximum value if the input
     *       attribute is invalid.
     *
     * @author Illiani
     * @since 0.50.05
     */
    public int getAttributeCap(final SkillAttribute attribute) {
        if (attribute == null || attribute.isNone()) {
            logger.warn("(getAttributeCap) SkillAttribute is null or NONE.");
            return MAXIMUM_ATTRIBUTE_SCORE;
        }

        return atowAttributes.getAttributeCap(phenotype, options, attribute);
    }

    /**
     * Sets the character's {@link Attributes} object which contains their ATOW Attribute scores.
     *
     * <p><b>Usage:</b> This completely wipes the character's attribute scores and is likely not the method you're
     * looking for. Consider{@link #changeAttributeScore(SkillAttribute, int)} if you just want to increment or
     * decrement a specific attribute by a certain value.</p>
     *
     * @param atowAttributes the {@link Attributes} object to set.
     *
     * @since 0.50.5
     */
    public void setATOWAttributes(final Attributes atowAttributes) {
        this.atowAttributes = atowAttributes;
    }

    /**
     * Modifies the score of a specified skill attribute by a given delta value.
     *
     * <p>This method adjusts the current score of the provided {@link SkillAttribute} by adding the specified delta
     * to it. If the attribute is {@code null} or {@link SkillAttribute#NONE}, a warning is logged, and the method exits
     * without making any changes.</p>
     *
     * <p>The new score is computed as the sum of the current score and the delta, and it is passed
     * to {@link Attributes#setAttributeScore(Phenotype, PersonnelOptions, SkillAttribute, int)} to ensure it compiles
     * with the character's minimum and maximum attribute score values.</p>
     *
     * @param attribute The {@link SkillAttribute} whose score is to be modified. Must not be <code>null</code>.
     * @param delta     The value to add to the current score of the specified skill attribute.
     *
     * @author Illiani
     * @since 0.50.05
     */
    public void changeAttributeScore(final SkillAttribute attribute, final int delta) {
        if (attribute == null || attribute.isNone()) {
            logger.warn("(changeAttributeScore) SkillAttribute is null or NONE.");
            return;
        }

        int current = atowAttributes.getAttributeScore(attribute);
        int newScore = current + delta;

        setAttributeScore(attribute, newScore);
    }

    public void resetSkillTypes() {
        skills.getSkills().forEach(Skill::updateType);
    }

    public int getNTasks() {
        return nTasks;
    }

    public void setNTasks(final int nTasks) {
        this.nTasks = nTasks;
    }

    /**
     * @deprecated use {@link #getPersonalLog()} instead.
     */
    @Deprecated(forRemoval = true, since = "0.50.5")
    public List<LogEntry> getPersonnelLog() {
        return getPersonalLog();
    }

    public List<LogEntry> getPersonalLog() {
        personnelLog.sort(Comparator.comparing(LogEntry::getDate));
        return personnelLog;
    }

    public List<LogEntry> getMedicalLog() {
        medicalLog.sort(Comparator.comparing(LogEntry::getDate));
        return medicalLog;
    }

    public List<LogEntry> getScenarioLog() {
        scenarioLog.sort(Comparator.comparing(LogEntry::getDate));
        return scenarioLog;
    }

    public List<LogEntry> getAssignmentLog() {
        assignmentLog.sort(Comparator.comparing(LogEntry::getDate));
        return assignmentLog;
    }

    public List<LogEntry> getPerformanceLog() {
        performanceLog.sort(Comparator.comparing(LogEntry::getDate));
        return performanceLog;
    }

    /**
     * @deprecated use {@link #addPersonalLogEntry(LogEntry)} instead.
     */
    @Deprecated(forRemoval = true, since = "0.50.5")
    public void addLogEntry(final LogEntry entry) {
        addPersonalLogEntry(entry);
    }

    public void addPersonalLogEntry(final LogEntry entry) {
        personnelLog.add(entry);
    }

    public void addMedicalLogEntry(final LogEntry entry) {
        medicalLog.add(entry);
    }

    public void addScenarioLogEntry(final LogEntry entry) {
        scenarioLog.add(entry);
    }

    public void addAssignmentLogEntry(final LogEntry entry) {
        assignmentLog.add(entry);
    }

    public void addPerformanceLogEntry(final LogEntry entry) {
        performanceLog.add(entry);
    }

    // region injuries

    /**
     * All methods below are for the Advanced Medical option
     */

    public List<Injury> getInjuries() {
        return new ArrayList<>(injuries);
    }

    public List<Injury> getPermanentInjuries() {
        return injuries.stream().filter(Injury::isPermanent).collect(Collectors.toList());
    }

    public void clearInjuries() {
        injuries.clear();

        // Clear the doctor if there is one
        doctorId = null;
        MekHQ.triggerEvent(new PersonChangedEvent(this));
    }

    public void removeInjury(final Injury injury) {
        injuries.remove(injury);
        MekHQ.triggerEvent(new PersonChangedEvent(this));
    }

    public void diagnose(final Campaign campaign, final int hits) {
        InjuryUtil.resolveAfterCombat(campaign, this, hits);
        InjuryUtil.resolveCombatDamage(campaign, this, hits);
        setHits(0);
    }

    public int getAbilityTimeModifier(final Campaign campaign) {
        int modifier = 100;
        if (campaign.getCampaignOptions().isUseToughness()) {
            if (getToughness() == 1) {
                modifier -= 10;
            }
            if (getToughness() > 1) {
                modifier -= 15;
            }
        } // TODO: Fully implement this for advanced healing

        if (getOptions().booleanOption(OptionsConstants.MISC_PAIN_RESISTANCE)) {
            modifier -= 15;
        } else if (getOptions().booleanOption(OptionsConstants.MISC_IRON_MAN)) {
            modifier -= 10;
        }

        return modifier;
    }

    public boolean hasInjury(final BodyLocation location) {
        return getInjuryByLocation(location) != null;
    }

    public boolean needsAMFixing() {
        return !injuries.isEmpty() &&
                     injuries.stream().anyMatch(injury -> (injury.getTime() > 0) || !injury.isPermanent());
    }

    /**
     * Calculates the total injury modifier for the pilot, based on the character's injuries and ambidextrous trait (if
     * present). This modifier can apply to either piloting or gunnery checks depending on the input parameter.
     *
     * <p>This method examines all injuries and their associated modifiers, distinguishing between left-side and
     * right-side injuries if the character is ambidextrous, and the injury implies a missing body location. If the
     * character is not ambidextrous, all modifiers are considered uniformly.</p>
     *
     * <p>The method performs the following steps:</p>
     * <ul>
     *    <li>If the character is ambidextrous and the injury implies a missing location:
     *        <ul>
     *            <li>Classifies injuries into left-side or right-side based on their body location.</li>
     *            <li>Adds associated modifiers to separate lists for left-side and right-side injuries.</li>
     *            <li>If injuries are only present on one side, the modifiers for the opposite side are removed.</li>
     *        </ul>
     *    </li>
     *    <li>If the character is not ambidextrous or the injury does not imply a missing body location all modifiers
     *    from all injuries are included without distinguishing between left and right sides.</li>
     * </ul>
     *
     * <p>After processing the injuries, the method calculates the total injury modifier by summing up the relevant
     * modifier values, taking into account whether the modifier applies to piloting or gunnery checks.</p>
     *
     * @param isPiloting A boolean value indicating whether the modifier calculation is for piloting checks
     *                   ({@code true}) or gunnery checks ({@code false}).
     *
     * @return The total injury modifier calculated from the character's injuries, specific to piloting or gunnery.
     *
     * @author Illiani
     * @since 0.50.05
     */
    public int getInjuryModifiers(boolean isPiloting) {
        boolean isAmbidextrous = options.booleanOption(ATOW_AMBIDEXTROUS);

        List<Modifier> leftSideModifiers = new ArrayList<>();
        List<Modifier> rightSideModifiers = new ArrayList<>();

        List<Modifier> allModifiers = new ArrayList<>();
        for (Injury injury : injuries) {
            boolean isLeftSide = false;
            boolean isRightSide = false;
            if (isAmbidextrous && injury.getType().impliesMissingLocation()) {
                BodyLocation location = injury.getLocation();
                if (location.isLimb()) {
                    if (location == BodyLocation.LEFT_ARM || location == BodyLocation.LEFT_HAND) {
                        isLeftSide = true;
                    } else if (location == BodyLocation.RIGHT_ARM || location == BodyLocation.RIGHT_HAND) {
                        isRightSide = true;
                    }
                }
            }

            for (Modifier modifier : injury.getModifiers()) {
                if (isAmbidextrous) {
                    if (isLeftSide) {
                        leftSideModifiers.add(modifier);
                    }

                    if (isRightSide) {
                        rightSideModifiers.add(modifier);
                    }
                }

                allModifiers.add(modifier);
            }
        }

        if (isAmbidextrous) {
            if (leftSideModifiers.isEmpty() && !rightSideModifiers.isEmpty()) {
                allModifiers.removeAll(rightSideModifiers);
            }

            if (rightSideModifiers.isEmpty() && !leftSideModifiers.isEmpty()) {
                allModifiers.removeAll(leftSideModifiers);
            }
        }

        return Modifier.calcTotalModifier(allModifiers.stream(),
              isPiloting ? ModifierValue.PILOTING : ModifierValue.GUNNERY);
    }

    public boolean hasInjuries(final boolean permanentCheck) {
        return !injuries.isEmpty() &&
                     (!permanentCheck ||
                            injuries.stream().anyMatch(injury -> !injury.isPermanent() || (injury.getTime() > 0)));
    }

    public boolean hasOnlyHealedPermanentInjuries() {
        return !injuries.isEmpty() &&
                     injuries.stream().noneMatch(injury -> !injury.isPermanent() || (injury.getTime() > 0));
    }

    public List<Injury> getInjuriesByLocation(final BodyLocation location) {
        return injuries.stream().filter(injury -> (injury.getLocation() == location)).collect(Collectors.toList());
    }

    // Returns only the first injury in a location
    public @Nullable Injury getInjuryByLocation(final BodyLocation location) {
        return injuries.stream().filter(injury -> (injury.getLocation() == location)).findFirst().orElse(null);
    }

    public void addInjury(final Injury injury) {
        injuries.add(Objects.requireNonNull(injury));
        if (getUnit() != null) {
            getUnit().resetPilotAndEntity();
        }
    }
    // endregion injuries

    /* For use by Against the Bot Employee Turnover rolls */
    public int getOriginalUnitWeight() {
        return originalUnitWeight;
    }

    public void setOriginalUnitWeight(final int originalUnitWeight) {
        this.originalUnitWeight = originalUnitWeight;
    }

    public int getOriginalUnitTech() {
        return originalUnitTech;
    }

    public void setOriginalUnitTech(final int originalUnitTech) {
        this.originalUnitTech = originalUnitTech;
    }

    public UUID getOriginalUnitId() {
        return originalUnitId;
    }

    public void setOriginalUnitId(final UUID originalUnitId) {
        this.originalUnitId = originalUnitId;
    }

    public void setOriginalUnit(final Unit unit) {
        if (unit == null) {
            originalUnitId = null;
            originalUnitTech = 0;
            originalUnitWeight = 0;

            return;
        }

        originalUnitId = unit.getId();

        if (unit.getEntity().isClan()) {
            originalUnitTech = TECH_CLAN;
        } else if (unit.getEntity().getTechLevel() > TechConstants.T_INTRO_BOXSET) {
            originalUnitTech = TECH_IS2;
        } else {
            originalUnitTech = TECH_IS1;
        }

        originalUnitWeight = unit.getEntity().getWeightClass();
    }

    /**
     * This is used to get the number of shares the person has
     *
     * @param campaign     the campaign the person is a part of
     * @param sharesForAll true if all combat and support personnel have shares, otherwise false if just MekWarriors
     *                     have shares
     *
     * @return the number of shares the person has
     */
    public int getNumShares(final Campaign campaign, final boolean sharesForAll) {
        if (!getStatus().isActive() ||
                  !getPrisonerStatus().isFree() ||
                  (!sharesForAll && !hasRole(PersonnelRole.MEKWARRIOR))) {
            return 0;
        }
        int shares = 1;
        if (isFounder()) {
            shares++;
        }
        shares += Math.max(-1, getExperienceLevel(campaign, false) - 2);

        if (getRank().isOfficer()) {
            final Profession profession = Profession.getProfessionFromPersonnelRole(getPrimaryRole());
            int rankOrder = getRankSystem().getOfficerCut();
            while ((rankOrder <= getRankNumeric()) && (rankOrder < Rank.RC_NUM)) {
                Rank rank = getRankSystem().getRanks().get(rankOrder);
                if (!rank.isEmpty(profession)) {
                    shares++;
                }
                rankOrder++;
            }
        }

        if (getOriginalUnitWeight() >= 1) {
            shares++;
        }

        if (getOriginalUnitWeight() >= 3) {
            shares++;
        }
        shares += getOriginalUnitTech();

        return shares;
    }

    public boolean isEngineer() {
        return engineer;
    }

    public void setEngineer(final boolean engineer) {
        this.engineer = engineer;
    }

    /**
     * @param campaign the campaign to get the ransom value based on
     *
     * @return the ransom value of this individual Useful for prisoner who you want to ransom or hand off to your
     *       employer in an AtB context
     */
    public Money getRansomValue(final Campaign campaign) {
        // MekWarriors and aero pilots are worth more than the other types of scrubs
        return (getPrimaryRole().isMekWarriorGrouping() || getPrimaryRole().isAerospacePilot() ?
                      MEKWARRIOR_AERO_RANSOM_VALUES :
                      OTHER_RANSOM_VALUES).get(getExperienceLevel(campaign, false));
    }

    public static class PersonUnitRef extends Unit {
        private PersonUnitRef(final UUID id) {
            setId(id);
        }
    }

    public void fixReferences(final Campaign campaign) {
        if (unit instanceof PersonUnitRef) {
            final UUID id = unit.getId();
            unit = campaign.getUnit(id);
            if (unit == null) {
                logger.error("Person {} ('{}') references missing unit {}", getId(), getFullName(), id);
            }
        }

        for (int ii = techUnits.size() - 1; ii >= 0; --ii) {
            final Unit techUnit = techUnits.get(ii);
            if (techUnit instanceof PersonUnitRef) {
                final Unit realUnit = campaign.getUnit(techUnit.getId());
                if (realUnit != null) {
                    techUnits.set(ii, realUnit);
                } else {
                    logger.error("Person {} ('{}') techs missing unit {}", getId(), getFullName(), techUnit.getId());
                    techUnits.remove(ii);
                }
            }
        }
    }

    /**
     * Generates the loyalty modifier for a given loyalty score.
     *
     * @param loyalty the person's loyalty score
     */
    public int getLoyaltyModifier(int loyalty) {
        if (loyalty < 1) {
            loyalty = 1;
        }

        return switch (loyalty) {
            case 1, 2, 3 -> 3;
            case 4 -> 2;
            case 5, 6 -> 1;
            case 7, 8, 9, 10, 11, 12, 13, 14 -> 0;
            case 15, 16 -> -1;
            case 17 -> -2;
            default -> -3;
        };
    }

    /**
     * Calculates the experience cost multiplier based on reasoning.
     *
     * <p>If reasoning adjustment is not enabled, the multiplier is 1 (no effect).</p>
     *
     * <p>Otherwise, the multiplier is determined by the reasoning score, where each point adjusts the cost by 2.5%.
     * A neutral reasoning score (resulting in a modifier of 0) will also return a multiplier of 1.</p>
     *
     * @param useReasoningXpCostMultiplier a {@link Boolean} indicating whether to apply the reasoning-based adjustment
     *                                     to the experience cost.
     *
     * @return the experience cost multiplier: - `1` if reasoning adjustment is disabled or {@link Reasoning} is
     *       neutral. - A value adjusted by the formula `1 - (score * 0.025)` otherwise.
     */
    public double getReasoningXpCostMultiplier(final boolean useReasoningXpCostMultiplier) {
        Reasoning reasoning = getReasoning();

        if (!useReasoningXpCostMultiplier || reasoning.isAverageType()) {
            return 1;
        }

        double reasoningMultiplier = 0.025; // each rank in Reasoning should adjust costs by 2.5%

        int score = reasoning.getReasoningScore();
        double modifier = score * reasoningMultiplier;

        if (modifier == 0) { // neutral reasoning
            return 1;
        } else {
            return 1 - modifier;
        }
    }

    /**
     * Removes all skills from the collection that match the specified subtype.
     *
     * <p>Iterates safely over the current list of skills, removing each skill whose type corresponds to the given
     * {@link SkillSubType}.</p>
     *
     * @param subType the {@code SkillSubType} to remove from the collection
     *
     * @author Illiani
     * @since 0.50.06
     */
    public void removeAllSkillsOfSubType(SkillSubType subType) {
        // We make an iteration safe list so we can easily remove skills during the loop
        List<Skill> allSkills = new ArrayList<>(skills.getSkills());
        for (Skill skill : allSkills) {
            SkillType skillType = skill.getType();

            if (skillType.isSubTypeOf(subType)) {
                removeSkill(skillType.getName());
            }
        }
    }

    public void updateTimeData(LocalDate today) {
        boolean updateRecruitment = recruitment == null;
        boolean updateLastRankChange = lastRankChangeDate == null;

        // Nothing to update
        if (!updateRecruitment && !updateLastRankChange) {
            return;
        }

        if (employed) {
            LocalDate estimatedJoinDate = null;
            for (LogEntry logEntry : getPersonalLog()) {
                if (estimatedJoinDate == null) {
                    // If by some nightmare there is no Joined date just use the first entry.
                    estimatedJoinDate = logEntry.getDate();
                }
                if (logEntry.getDesc().startsWith("Joined ") ||
                          logEntry.getDesc().startsWith("Freed ") ||
                          logEntry.getDesc().startsWith("Promoted ") ||
                          logEntry.getDesc().startsWith("Demoted ")) {
                    estimatedJoinDate = logEntry.getDate();
                    break;
                }
            }

            if (estimatedJoinDate != null) {
                if (updateRecruitment) {
                    recruitment = estimatedJoinDate;
                }
                if (updateLastRankChange) {
                    lastRankChangeDate = estimatedJoinDate;
                }
                return;
            }

            if (joinedCampaign != null) {
                if (updateRecruitment) {
                    recruitment = estimatedJoinDate;
                }
                if (updateLastRankChange) {
                    lastRankChangeDate = estimatedJoinDate;
                }
                recruitment = joinedCampaign;
                return;
            }

            recruitment = today;
        }
    }

    /**
     * Resolves a gambling compulsion for the current person and adjusts their wealth accordingly.
     *
     * <p>If the person has the gambling compulsion option enabled, this method performs a d6 roll to determine
     * whether wealth is gained, lost, or unchanged, and formats the result as a localized string with appropriate
     * styling. If the gambling compulsion option is not present, the method returns an empty string.</p>
     *
     * <p>On a roll of 6, the person's wealth increases; on a roll of 4 or 5, it remains unchanged; and on a roll of
     * 1, 2, or 3, the person's wealth decreases.</p>
     *
     * @return a formatted localized result {@link String} reflecting the outcome, or an empty {@link String} if not
     *       applicable
     *
     * @author Illiani
     * @since 0.50.07
     */
    public String gambleWealth() {
        boolean hasGamblingCompulsion = options.booleanOption(COMPULSION_GAMBLING);
        if (!hasGamblingCompulsion) {
            return "";
        }

        String key;
        String color;

        int roll = d6();
        switch (roll) {
            case 4, 5 -> {
                key = "neutral";
                color = getWarningColor();
            }
            case 6 -> {
                changeWealth(1);
                key = "success";
                color = getPositiveColor();
            }
            default -> { // 1, 2, 3
                changeWealth(-1);
                key = "failure";
                color = getNegativeColor();
            }
        }

        return String.format(resources.getString("gambling." + key), getHyperlinkedFullTitle(),
              spanOpeningWithCustomColor(color), CLOSING_SPAN_TAG, wealth);
    }

    /**
     * Processes the effects of discontinuation syndrome.
     *
     * <p>This method applies the symptoms and risks associated with compulsive addiction discontinuation, adjusted
     * by campaign options and current conditions:</p>
     *
     * <ul>
     *   <li>If Advanced Medical is available, {@link InjuryTypes#DISCONTINUATION_SYNDROME} is added; otherwise, Hits
     *   are incremented.</li>
     *   <li>If Fatigue is enabled, the character's Fatigue level increases.</li>
     *   <li>If the number of injuries or cumulative hits exceeds a defined threshold, the entity's status is changed
     *   to {@link PersonnelStatus#MEDICAL_COMPLICATIONS} (killed).</li>
     * </ul>
     *
     * @param campaign               the active {@link Campaign} in which the discontinuation syndrome is processed
     * @param useAdvancedMedical     {@code true} if Advanced Medical is enabled
     * @param useFatigue             {@code true} if Fatigue should be increased
     * @param hasCompulsionAddiction specifies if the character has the {@link PersonnelOptions#COMPULSION_ADDICTION}
     *                               Flaw.
     * @param failedWillpowerCheck   {@code true} if the character failed the check to resist their compulsion
     *
     * @author Illiani
     * @since 0.50.07
     */
    public void processDiscontinuationSyndrome(Campaign campaign, boolean useAdvancedMedical, boolean useFatigue,
          // These boolean are here to ensure that we only ever pass in valid personnel
          boolean hasCompulsionAddiction, boolean failedWillpowerCheck) {
        final int FATIGUE_INCREASE = 2;
        final int DEATH_THRESHOLD = 5;


        if (hasCompulsionAddiction && failedWillpowerCheck) {
            if (useAdvancedMedical) {
                Injury injury = DISCONTINUATION_SYNDROME.newInjury(campaign, this, INTERNAL, 1);
                addInjury(injury);
            } else {
                hits++;
            }

            if (useFatigue) {
                changeFatigue(FATIGUE_INCREASE);
            }

            if ((getInjuries().size() > DEATH_THRESHOLD) || (hits > DEATH_THRESHOLD)) {
                changeStatus(campaign, campaign.getLocalDate(), PersonnelStatus.MEDICAL_COMPLICATIONS);
            }
        }
    }

    /**
     * Processes the effects of crippling flashbacks.
     *
     * <p>If the personnel has flashbacks and fails a willpower check, this method determines the outcome:</p>
     * <ul>
     *     <li>If advanced medical care is available, a new injury related to crippling flashbacks is added.</li>
     *     <li>Otherwise, the personnel takes additional damage (hits).</li>
     * </ul>
     *
     * <p>If the number of injuries or hits exceeds a predefined threshold, the character's status is updated to
     * {@link PersonnelStatus#MEDICAL_COMPLICATIONS} (killed).</p>
     *
     * @param campaign             The current campaign context.
     * @param useAdvancedMedical   {@code true} if advanced medical care is available; {@code false} otherwise.
     * @param hasFlashbacks        {@code true} if the personnel is suffering from flashbacks.
     * @param failedWillpowerCheck {@code true} if the personnel failed their willpower check due to flashbacks.
     *
     * @author Illiani
     * @since 0.50.07
     */
    public void processCripplingFlashbacks(Campaign campaign, boolean useAdvancedMedical,
          // These boolean are here to ensure that we only ever pass in valid personnel
          boolean hasFlashbacks, boolean failedWillpowerCheck) {
        final int DEATH_THRESHOLD = 5;

        if (hasFlashbacks && failedWillpowerCheck) {
            if (useAdvancedMedical) {
                Injury injury = CRIPPLING_FLASHBACKS.newInjury(campaign, this, INTERNAL, 1);
                addInjury(injury);
            } else {
                hits += 1;
            }

            if ((getInjuries().size() > DEATH_THRESHOLD) || (hits > DEATH_THRESHOLD)) {
                changeStatus(campaign, campaign.getLocalDate(), PersonnelStatus.MEDICAL_COMPLICATIONS);
            }
        }
    }

    /**
     * Processes the occurrence of a split personality event.
     *
     * <p>If the subject has split personality and fails a willpower check, an alternative personality is generated
     * (if needed), the personality is switched, and a description of the resulting personality is written using the
     * {@link PersonalityController}.</p>
     *
     * @param hasSplitPersonality  {@code true} if the subject is susceptible to having a split personality
     * @param failedWillpowerCheck {@code true} if the subject failed the willpower check prompting the split
     *
     * @author Illiani
     * @since 0.50.07
     */
    public String processSplitPersonality(boolean hasSplitPersonality, boolean failedWillpowerCheck) {
        if (hasSplitPersonality && failedWillpowerCheck) {
            String originalName = getHyperlinkedFullTitle();

            if (isNullOrBlank(storedGivenName)) {
                generateAlternativePersonality();
            }

            switchPersonality();
            PersonalityController.writePersonalityDescription(this);

            return String.format(resources.getString("compulsion.personalityChange"), originalName,
                  spanOpeningWithCustomColor(getWarningColor()), CLOSING_SPAN_TAG, getFullTitle());
        }

        return "";
    }

    /**
     * Generates an alternative set of personality attributes (name, faction, traits) for the character.
     *
     * <p>This involves selecting a new faction of origin, generating a new name based on the faction, and creating a
     * set of alternative personality characteristics.</p>
     *
     * @author Illiani
     * @since 0.50.07
     */
    private void generateAlternativePersonality() {
        Faction chosenFaction = generateSplitPersonalityOriginFaction();
        generateSplitPersonalityName(chosenFaction);
        generateSplitPersonalityPersonalityCharacteristics();
        storedLoyalty = d6(3);
    }

    /**
     * Generates alternative personality traits and applies them to the stored split personality profile.
     *
     * <p>Traits are randomly selected from
     * {@link Aggression}, {@link Ambition}, {@link Greed}, and {@link Social}, with potential for up to four traits
     * total. Additional characteristics such as a {@link PersonalityQuirk} trait and {@link Reasoning} characteristics
     * are randomly determined and stored.</p>
     *
     * @author Illiani
     * @see PersonalityController#generatePersonality(Person, boolean)
     * @since 0.50.07
     */
    private void generateSplitPersonalityPersonalityCharacteristics() {
        List<PersonalityTraitType> possibleTraits = new ArrayList<>(Arrays.asList(PersonalityTraitType.AGGRESSION,
              PersonalityTraitType.AMBITION,
              PersonalityTraitType.GREED,
              PersonalityTraitType.SOCIAL));

        Collections.shuffle(possibleTraits);

        List<PersonalityTraitType> chosenTraits = new ArrayList<>();

        PersonalityTraitType firstTrait = possibleTraits.get(0);
        possibleTraits.remove(firstTrait);
        chosenTraits.add(firstTrait);

        PersonalityTraitType secondTrait = possibleTraits.get(0);
        possibleTraits.remove(secondTrait);
        chosenTraits.add(secondTrait);

        if (randomInt(4) == 0) {
            PersonalityTraitType thirdTrait = possibleTraits.get(0);
            possibleTraits.remove(thirdTrait);
            chosenTraits.add(thirdTrait);
        }

        if (randomInt(4) == 0) {
            PersonalityTraitType forthTrait = possibleTraits.get(0);
            chosenTraits.add(forthTrait);
        }

        for (PersonalityTraitType traitType : chosenTraits) {
            storeSplitPersonality(traitType);
        }

        int traitRoll = randomInt(PersonalityQuirk.values().length) + 1;
        String traitIndex = String.valueOf(traitRoll);
        storedPersonalityQuirk = PersonalityQuirk.fromString(traitIndex);
        storedPersonalityQuirkDescriptionIndex = randomInt(PersonalityQuirk.MAXIMUM_VARIATIONS);

        int reasoningRoll = randomInt(8346);
        storedReasoning = generateReasoning(reasoningRoll);
        storedReasoningDescriptionIndex = randomInt(Reasoning.MAXIMUM_VARIATIONS);
    }

    /**
     * Stores the specified personality trait type in the split personality profile.
     *
     * <p>Based on the provided {@link PersonalityTraitType}, this method assigns a randomly chosen trait value and
     * description index to the corresponding stored split personality fields (such as {@link Aggression},
     * {@link Ambition}, {@link Greed}, or {@link Social}). If the trait type does not match any known category, no
     * action is taken.</p>
     *
     * @param traitType the {@link PersonalityTraitType} to store for the split personality profile
     *
     * @author Illiani
     * @since 0.50.07
     */
    private void storeSplitPersonality(PersonalityTraitType traitType) {
        switch (traitType) {
            case AGGRESSION -> {
                String traitIndex = getTraitIndex(Aggression.MAJOR_TRAITS_START_INDEX);
                storedAggression = Aggression.fromString(traitIndex);
                storedAggressionDescriptionIndex = randomInt(Aggression.MAXIMUM_VARIATIONS);
            }
            case AMBITION -> {
                String traitIndex = getTraitIndex(Ambition.MAJOR_TRAITS_START_INDEX);
                storedAmbition = Ambition.fromString(traitIndex);
                storedAmbitionDescriptionIndex = randomInt(Ambition.MAXIMUM_VARIATIONS);
            }
            case GREED -> {
                String traitIndex = getTraitIndex(Greed.MAJOR_TRAITS_START_INDEX);
                storedGreed = Greed.fromString(traitIndex);
                storedGreedDescriptionIndex = randomInt(Greed.MAXIMUM_VARIATIONS);
            }
            case SOCIAL -> {
                String traitIndex = getTraitIndex(Social.MAJOR_TRAITS_START_INDEX);
                storedSocial = Social.fromString(traitIndex);
                storedSocialDescriptionIndex = randomInt(Social.MAXIMUM_VARIATIONS);
            }
            default -> {}
        }
    }

    /**
     * Generates a new split personality name based on the provided faction.
     *
     * <p>Uses the random name generator to assign a given name and surname appropriate to the gender, personnel
     * type, and the supplied faction's short name; stores the results.</p>
     *
     * @param chosenFaction the {@link Faction} selected as the origin of the split personality
     *
     * @author Illiani
     * @since 0.50.07
     */
    private void generateSplitPersonalityName(Faction chosenFaction) {
        RandomNameGenerator.getInstance().generate(gender, clanPersonnel, chosenFaction.getShortName());

        String[] name = RandomNameGenerator.getInstance().generateGivenNameSurnameSplit(gender,
              clanPersonnel,
              chosenFaction.getShortName());
        storedGivenName = name[0];
        storedSurname = name[1];
    }

    /**
     * Randomly selects and returns a new faction to be used as the origin for a split personality.
     *
     * <p>Considers all active factions at the time of the subject's birthday, applying faction- and
     * personnel-specific constraints, then randomly chooses one and stores it.</p>
     *
     * @return the chosen {@link Faction} for the split personality's origin
     *
     * @author Illiani
     * @since 0.50.07
     */
    private Faction generateSplitPersonalityOriginFaction() {
        Set<Faction> possibleNewFaction = new HashSet<>();
        Collection<Faction> allActiveFactions = Factions.getInstance().getActiveFactions(birthday);
        for (Faction faction : allActiveFactions) {
            if (faction.isClan() &&
                      birthday.isBefore(BATTLE_OF_TUKAYYID) &&
                      !clanPersonnel) {
                continue;
            }
            possibleNewFaction.add(faction);
        }

        Faction chosenFaction = ObjectUtility.getRandomItem(possibleNewFaction);
        storedOriginFaction = chosenFaction;
        return chosenFaction;
    }

    /**
     * Switches the primary and stored personality attributes of the subject.
     *
     * <p>This method exchanges all major personal attributes, such as name, loyalty, origin faction, personality
     * traits, and their associated descriptions, between the primary and split personality profiles.</p>
     *
     * @author Illiani
     * @since 0.50.07
     */
    void switchPersonality() {
        String transitionaryGivenName = givenName;
        setGivenName(storedGivenName);
        storedGivenName = transitionaryGivenName;

        String transitionarySurname = surname;
        setSurname(storedSurname);
        storedSurname = transitionarySurname;

        int transitionaryLoyalty = loyalty;
        loyalty = storedLoyalty;
        storedLoyalty = transitionaryLoyalty;

        Faction transitionaryOriginFaction = originFaction;
        originFaction = storedOriginFaction;
        storedOriginFaction = transitionaryOriginFaction;

        Aggression transitionaryAggression = aggression;
        aggression = storedAggression;
        storedAggression = transitionaryAggression;

        int transitionaryAggressionDescriptionIndex = aggressionDescriptionIndex;
        aggressionDescriptionIndex = storedAggressionDescriptionIndex;
        storedAggressionDescriptionIndex = transitionaryAggressionDescriptionIndex;

        Ambition transitionaryAmbition = ambition;
        ambition = storedAmbition;
        storedAmbition = transitionaryAmbition;

        int transitionaryAmbitionDescriptionIndex = ambitionDescriptionIndex;
        ambitionDescriptionIndex = storedAmbitionDescriptionIndex;
        storedAmbitionDescriptionIndex = transitionaryAmbitionDescriptionIndex;

        Greed transitionaryGreed = greed;
        greed = storedGreed;
        storedGreed = transitionaryGreed;

        int transitionaryGreedDescriptionIndex = greedDescriptionIndex;
        greedDescriptionIndex = storedGreedDescriptionIndex;
        storedGreedDescriptionIndex = transitionaryGreedDescriptionIndex;

        Social transitionarySocial = social;
        social = storedSocial;
        storedSocial = transitionarySocial;

        int transitionarySocialDescriptionIndex = socialDescriptionIndex;
        socialDescriptionIndex = storedSocialDescriptionIndex;
        storedSocialDescriptionIndex = transitionarySocialDescriptionIndex;

        PersonalityQuirk transitionaryPersonalityQuirk = personalityQuirk;
        personalityQuirk = storedPersonalityQuirk;
        storedPersonalityQuirk = transitionaryPersonalityQuirk;

        int transitionaryPersonalityQuirkDescriptionIndex = personalityQuirkDescriptionIndex;
        personalityQuirkDescriptionIndex = storedPersonalityQuirkDescriptionIndex;
        storedPersonalityQuirkDescriptionIndex = transitionaryPersonalityQuirkDescriptionIndex;

        Reasoning transitionaryReasoning = reasoning;
        reasoning = storedReasoning;
        storedReasoning = transitionaryReasoning;

        int transitionaryReasoningDescriptionIndex = reasoningDescriptionIndex;
        reasoningDescriptionIndex = storedReasoningDescriptionIndex;
        storedReasoningDescriptionIndex = transitionaryReasoningDescriptionIndex;
    }

    /**
     * Processes the effects of "confusion" for a personnel based on their mental state.
     *
     * <p>If the personnel has both "madness confusion", and has failed a willpower check, applies random damage
     * (injury or hit points depending on the medical system in use), and changes their status to medical complications
     * if the number of injuries or hits exceeds a set threshold.</p>
     *
     * <p>Returns a formatted warning message describing the confusion compulsion, or an empty string if no action
     * was taken.</p>
     *
     * @param campaign             The current campaign instance, used for logging and state updates.
     * @param useAdvancedMedical   Whether the advanced medical system should be used.
     * @param hasMadnessConfusion  Indicates if the personnel is afflicted with madness-induced confusion.
     * @param failedWillpowerCheck Indicates if the required willpower check was failed.
     *
     * @return A formatted string with the confusion compulsion warning, or an empty string if not applicable.
     *
     * @author Illiani
     * @since 0.50.07
     */
    public String processConfusion(Campaign campaign, boolean useAdvancedMedical,
          // These boolean are here to ensure that we only ever pass in valid personnel
          boolean hasMadnessConfusion, boolean failedWillpowerCheck) {
        final int DEATH_THRESHOLD = 5;

        if (hasMadnessConfusion && failedWillpowerCheck) {
            if (useAdvancedMedical) {
                InjuryUtil.resolveCombatDamage(campaign, this, 1);
            } else {
                hits++;
            }

            if ((getInjuries().size() > DEATH_THRESHOLD) || (hits > DEATH_THRESHOLD)) {
                changeStatus(campaign, campaign.getLocalDate(), PersonnelStatus.MEDICAL_COMPLICATIONS);
            }

            return String.format(resources.getString("compulsion.confusion"), getHyperlinkedFullTitle(),
                  spanOpeningWithCustomColor(getWarningColor()), CLOSING_SPAN_TAG);
        }

        return "";
    }

    /**
<<<<<<< HEAD
     * Processes the effects of "confusion" for a personnel based on their mental state.
     *
     * <p>If the personnel has both "madness confusion", and has failed a willpower check, applies random damage
     * (injury or hit points depending on the medical system in use), and changes their status to medical complications
     * if the number of injuries or hits exceeds a set threshold.</p>
     *
     * <p>Returns a formatted warning message describing the confusion compulsion, or an empty string if no action
     * was taken.</p>
     *
     * @param campaign             The current campaign instance, used for logging and state updates.
     * @param useAdvancedMedical   Whether the advanced medical system should be used.
     * @param hasMadnessConfusion  Indicates if the personnel is afflicted with madness-induced confusion.
     * @param failedWillpowerCheck Indicates if the required willpower check was failed.
     *
     * @return A formatted string with the confusion compulsion warning, or an empty string if not applicable.
     *
     * @author Illiani
     * @since 0.50.07
     */
    public String processConfusion(Campaign campaign, boolean useAdvancedMedical,
          // These boolean are here to ensure that we only ever pass in valid personnel
          boolean hasMadnessConfusion, boolean failedWillpowerCheck) {
        final int DEATH_THRESHOLD = 5;

        if (hasMadnessConfusion && failedWillpowerCheck) {
            if (useAdvancedMedical) {
                InjuryUtil.resolveCombatDamage(campaign, this, 1);
            } else {
                hits++;
            }

            if ((getInjuries().size() > DEATH_THRESHOLD) || (hits > DEATH_THRESHOLD)) {
                changeStatus(campaign, campaign.getLocalDate(), PersonnelStatus.MEDICAL_COMPLICATIONS);
            }

            return String.format(resources.getString("compulsion.confusion"), getHyperlinkedFullTitle(),
                  spanOpeningWithCustomColor(getWarningColor()), CLOSING_SPAN_TAG);
        }

        return "";
    }


    /**
     * Processes the effects of a berserker frenzy event for a character, potentially injuring themselves and other
     * victims.
     *
     * <p>If the character has the berserker trait and fails a willpower check, this method determines who is
     * affected by the frenzy (including the character and other victims depending on deployment). Each affected person
     * may receive one or two wounds, applied either as advanced medical injuries or as simple hit increments.</p>
     *
     * <p>If the number of injuries or hits for any victim exceeds a defined threshold, the status for that person
     * is updated to reflect medical complications (for the berserker) or homicide (for other victims). A formatted
     * message describing the frenzy is returned.</p>
     *
     * @param campaign             the campaign context used for looking up personnel, applying wounds, and updating
     *                             statuses
     * @param useAdvancedMedical   if {@code true}, applies wounds using the advanced medical system; otherwise,
     *                             increments hits directly
     * @param hasBerserker         if {@code true}, indicates the character is capable of berserker frenzy
     * @param failedWillpowerCheck if {@code true}, indicates the character failed their willpower check to resist
     *                             frenzy
     *
     * @return a formatted message describing the frenzy if one occurs, or an empty string if there is no effect
     *
     * @author Illiani
     * @since 0.50.07
     */
    public String processBerserkerFrenzy(Campaign campaign, boolean useAdvancedMedical,
          // These boolean are here to ensure that we only ever pass in valid personnel
          boolean hasBerserker, boolean failedWillpowerCheck) {
        final int DEATH_THRESHOLD = 5;

        if (hasBerserker && failedWillpowerCheck) {
            Set<Person> victims = new HashSet<>();
            List<Person> allActivePersonnel = campaign.getActivePersonnel(false);
            if (isDeployed() && unit != null) {
                getLocalVictims(allActivePersonnel, victims);
            } else {
                getNonDeployedVictims(allActivePersonnel, victims);
            }

            // The berserker hurts themselves
            victims.add(this);

            for (Person victim : victims) {
                int wounds = randomInt(2) + 1; // (1-2)
                if (useAdvancedMedical) {
                    InjuryUtil.resolveCombatDamage(campaign, victim, wounds);
                } else {
                    int currentHits = victim.getHits();
                    victim.setHits(currentHits + wounds);
                }

                if ((victim.getInjuries().size() > DEATH_THRESHOLD) || (victim.getHits() > DEATH_THRESHOLD)) {
                    victim.changeStatus(campaign, campaign.getLocalDate(), victim.equals(this) ?
                                                                          PersonnelStatus.MEDICAL_COMPLICATIONS :
                                                                          PersonnelStatus.HOMICIDE);
                }
            }

            return String.format(resources.getString("compulsion.berserker"), getHyperlinkedFullTitle(),
                  spanOpeningWithCustomColor(getNegativeColor()), CLOSING_SPAN_TAG);
        }

        return "";
    }

    /**
     * Selects random victims from the list of all active, non-deployed personnel and adds them to the provided set of
     * victims.
     *
     * <p>The number of victims selected is determined by a single six-sided die roll. For each count, a random
     * non-deployed person is chosen from the available pool and added to the victims set. Once chosen, a victim will
     * not be selected again.</p>
     *
     * @param allActivePersonnel the list of all active personnel, including both deployed and non-deployed
     * @param victims            the set to which randomly selected non-deployed victims will be added
     *
     * @author Illiani
     * @since 0.50.07
     */
    private void getNonDeployedVictims(List<Person> allActivePersonnel, Set<Person> victims) {
        Set<Person> potentialVictims = new HashSet<>();

        for (Person bystander : allActivePersonnel) {
            if (!bystander.isDeployed()) {
                potentialVictims.add(bystander);
            }
        }

        potentialVictims.remove(this);

        int roll = d6(1);
        for (int i = 0; i < roll; ++i) {
            if (potentialVictims.isEmpty()) {
                break;
            }

            Person victim = ObjectUtility.getRandomItem(potentialVictims);
            potentialVictims.remove(victim);
            victims.add(victim);
        }
    }

    /**
     * Selects random victims from deployed personnel who are in the same scenario as the caller and adds them to the
     * provided set of victims.
     *
     * <p>Only personnel currently deployed in the same scenario (as determined by matching scenario IDs) are
     * eligible to be selected. The number of victims chosen is based on a single six-sided die roll. For each count, a
     * random eligible person is added to the victims set; once chosen, a victim will not be selected again.</p>
     *
     * @param allActivePersonnel the list of all active personnel, including both deployed and non-deployed
     * @param victims            the set to which randomly selected victims from the same scenario will be added
     *
     * @author Illiani
     * @since 0.50.07
     */
    private void getLocalVictims(List<Person> allActivePersonnel, Set<Person> victims) {
        Set<Person> potentialVictims = new HashSet<>();

        int scenarioId = unit.getScenarioId();
        for (Person bystander : allActivePersonnel) {
            Unit bystanderUnit = bystander.getUnit();
            if (bystanderUnit != null) {
                if (scenarioId == bystanderUnit.getScenarioId()) {
                    potentialVictims.add(bystander);
                }
            }
        }

        potentialVictims.remove(this);

        int roll = d6(1);
        for (int i = 0; i < roll; ++i) {
            if (potentialVictims.isEmpty()) {
                break;
            }

            Person victim = ObjectUtility.getRandomItem(potentialVictims);
            potentialVictims.remove(victim);
            victims.add(victim);
        }
    }

    /**
=======
>>>>>>> 0fc2e6aa
     * Determines whether a personnel member is suffering from clinical paranoia based on their condition and willpower
     * check, and returns a formatted warning message if applicable.
     *
     * <p>If both {@code hasClinicalParanoia} and {@code failedWillpowerCheck} are {@code true}, this method sets the
     * internal state indicating the member is suffering from clinical paranoia and returns a warning message.
     * Otherwise, it resets the state and returns an empty string.</p>
     *
     * @param hasClinicalParanoia  {@code true} if the personnel member has the clinical paranoia condition
     * @param failedWillpowerCheck {@code true} if the personnel member failed their willpower check
     *
     * @return A formatted warning message if clinical paranoia applies, or an empty string otherwise
     *
     * @author Illiani
     * @since 0.50.07
     */
    public String processClinicalParanoia(
          // These boolean are here to ensure that we only ever pass in valid personnel
          boolean hasClinicalParanoia, boolean failedWillpowerCheck) {
        if (hasClinicalParanoia && failedWillpowerCheck) {
            sufferingFromClinicalParanoia = true;
            return String.format(resources.getString("compulsion.clinicalParanoia"), getHyperlinkedFullTitle(),
                  spanOpeningWithCustomColor(getWarningColor()), CLOSING_SPAN_TAG);
        }

        sufferingFromClinicalParanoia = false;
        return "";
    }
<<<<<<< HEAD

    public String processHysteria(Campaign campaign, boolean useAdvancedMedical,
          // These boolean are here to ensure that we only ever pass in valid personnel
          boolean hasHysteria, boolean failedWillpowerCheck) {

        if (hasHysteria && failedWillpowerCheck) {
            int roll = d6(1);
            String report = switch (roll) {
                case 1, 2 -> processBerserkerFrenzy(campaign, useAdvancedMedical, true, true);
                case 3, 4 -> processConfusion(campaign, useAdvancedMedical, true, true);
                case 5, 6 -> processClinicalParanoia(true, true);
                default -> throw new IllegalStateException("Unexpected value: " + roll);
            };

            // Reset paranoia
            if (roll < 5) {
                sufferingFromClinicalParanoia = false;
            }

            return report;
        }

        return "";
    }
=======
>>>>>>> 0fc2e6aa
}<|MERGE_RESOLUTION|>--- conflicted
+++ resolved
@@ -7163,7 +7163,35 @@
     }
 
     /**
-<<<<<<< HEAD
+     * Determines whether a personnel member is suffering from clinical paranoia based on their condition and willpower
+     * check, and returns a formatted warning message if applicable.
+     *
+     * <p>If both {@code hasClinicalParanoia} and {@code failedWillpowerCheck} are {@code true}, this method sets the
+     * internal state indicating the member is suffering from clinical paranoia and returns a warning message.
+     * Otherwise, it resets the state and returns an empty string.</p>
+     *
+     * @param hasClinicalParanoia  {@code true} if the personnel member has the clinical paranoia condition
+     * @param failedWillpowerCheck {@code true} if the personnel member failed their willpower check
+     *
+     * @return A formatted warning message if clinical paranoia applies, or an empty string otherwise
+     *
+     * @author Illiani
+     * @since 0.50.07
+     */
+    public String processClinicalParanoia(
+          // These boolean are here to ensure that we only ever pass in valid personnel
+          boolean hasClinicalParanoia, boolean failedWillpowerCheck) {
+        if (hasClinicalParanoia && failedWillpowerCheck) {
+            sufferingFromClinicalParanoia = true;
+            return String.format(resources.getString("compulsion.clinicalParanoia"), getHyperlinkedFullTitle(),
+                  spanOpeningWithCustomColor(getWarningColor()), CLOSING_SPAN_TAG);
+        }
+
+        sufferingFromClinicalParanoia = false;
+        return "";
+    }
+
+    /**
      * Processes the effects of "confusion" for a personnel based on their mental state.
      *
      * <p>If the personnel has both "madness confusion", and has failed a willpower check, applies random damage
@@ -7351,8 +7379,6 @@
     }
 
     /**
-=======
->>>>>>> 0fc2e6aa
      * Determines whether a personnel member is suffering from clinical paranoia based on their condition and willpower
      * check, and returns a formatted warning message if applicable.
      *
@@ -7380,7 +7406,6 @@
         sufferingFromClinicalParanoia = false;
         return "";
     }
-<<<<<<< HEAD
 
     public String processHysteria(Campaign campaign, boolean useAdvancedMedical,
           // These boolean are here to ensure that we only ever pass in valid personnel
@@ -7405,6 +7430,4 @@
 
         return "";
     }
-=======
->>>>>>> 0fc2e6aa
 }