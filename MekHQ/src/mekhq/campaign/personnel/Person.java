/*
 * Person.java
 *
 * Copyright (c) 2009 Jay Lawson <jaylawson39 at yahoo.com>. All rights reserved.
 * Copyright (c) 2020 - The MegaMek Team. All Rights Reserved
 *
 * This file is part of MekHQ.
 *
 * MekHQ is free software: you can redistribute it and/or modify
 * it under the terms of the GNU General Public License as published by
 * the Free Software Foundation, either version 3 of the License, or
 * (at your option) any later version.
 *
 * MekHQ is distributed in the hope that it will be useful,
 * but WITHOUT ANY WARRANTY; without even the implied warranty of
 * MERCHANTABILITY or FITNESS FOR A PARTICULAR PURPOSE.  See the
 * GNU General Public License for more details.
 *
 * You should have received a copy of the GNU General Public License
 * along with MekHQ.  If not, see <http://www.gnu.org/licenses/>.
 */
package mekhq.campaign.personnel;

import java.awt.event.KeyEvent;
import java.io.PrintWriter;
import java.io.Serializable;
import java.time.LocalDate;
import java.time.Period;
import java.time.format.DateTimeFormatter;
import java.time.temporal.ChronoUnit;
import java.util.*;
import java.util.function.IntSupplier;
import java.util.stream.Collectors;
import java.util.stream.IntStream;

import megamek.common.*;
import megamek.common.util.EncodeControl;
import megamek.common.util.StringUtil;
import megamek.common.util.WeightedMap;
import mekhq.campaign.*;
import mekhq.campaign.finances.Money;
import mekhq.campaign.log.*;
import mekhq.campaign.personnel.enums.BodyLocation;
import mekhq.campaign.personnel.enums.GenderDescriptors;
import mekhq.campaign.personnel.enums.ModifierValue;
import mekhq.campaign.personnel.enums.PersonnelStatus;
import org.joda.time.DateTime;
import org.w3c.dom.Node;
import org.w3c.dom.NodeList;

import megamek.common.annotations.Nullable;
import megamek.common.logging.LogLevel;
import megamek.common.options.IOption;
import megamek.common.options.IOptionGroup;
import megamek.common.options.PilotOptions;
import mekhq.MekHQ;
import mekhq.MekHqXmlSerializable;
import mekhq.MekHqXmlUtil;
import mekhq.Utilities;
import mekhq.Version;
import mekhq.campaign.event.PersonChangedEvent;
import mekhq.campaign.mod.am.InjuryUtil;
import mekhq.campaign.unit.Unit;
import mekhq.campaign.work.IPartWork;
import mekhq.campaign.universe.Faction;
import mekhq.campaign.universe.Planet;

/**
 * @author Jay Lawson <jaylawson39 at yahoo.com>
 */
public class Person implements Serializable, MekHqXmlSerializable {
    //region Variable Declarations
    private static final long serialVersionUID = -847642980395311152L;

    /* If any new roles are added they should go at the end. They should also be accounted for
     * in isCombatRole(int) or isSupportRole(int). You should also increase the value of T_NUM
     * if you add new roles.
     */
    public static final int T_NONE = 0;
    public static final int T_MECHWARRIOR = 1;
    public static final int T_AERO_PILOT = 2;
    public static final int T_GVEE_DRIVER = 3;
    public static final int T_NVEE_DRIVER = 4;
    public static final int T_VTOL_PILOT = 5;
    public static final int T_VEE_GUNNER = 6;
    public static final int T_BA = 7;
    public static final int T_INFANTRY = 8;
    public static final int T_PROTO_PILOT = 9;
    public static final int T_CONV_PILOT = 10;
    public static final int T_SPACE_PILOT = 11;
    public static final int T_SPACE_CREW = 12;
    public static final int T_SPACE_GUNNER = 13;
    public static final int T_NAVIGATOR = 14; // End of combat roles
    public static final int T_MECH_TECH = 15;
    public static final int T_MECHANIC = 16;
    public static final int T_AERO_TECH = 17;
    public static final int T_BA_TECH = 18;
    public static final int T_ASTECH = 19;
    public static final int T_DOCTOR = 20;
    public static final int T_MEDIC = 21;
    public static final int T_ADMIN_COM = 22;
    public static final int T_ADMIN_LOG = 23;
    public static final int T_ADMIN_TRA = 24;
    public static final int T_ADMIN_HR = 25; // End of support roles
    public static final int T_LAM_PILOT = 26; // Not a separate type, but an alias for MW + Aero pilot
                                              // Does not count as either combat or support role
    public static final int T_VEHICLE_CREW = 27; // non-gunner/non-driver support vehicle crew

    // This value should always be +1 of the last defined role
    public static final int T_NUM = 28;

    // Prisoners, Bondsmen, and Normal Personnel
    public static final int PRISONER_NOT = 0;
    public static final int PRISONER_YES = 1;
    public static final int PRISONER_BONDSMAN = 2;

    // Phenotypes
    public static final int PHENOTYPE_NONE = 0;
    public static final int PHENOTYPE_MW = 1;
    public static final int PHENOTYPE_BA = 2;
    public static final int PHENOTYPE_AERO = 3;
    public static final int PHENOTYPE_VEE = 4;
    public static final int PHENOTYPE_NUM = 5;

    // ROM Designations
    public static final int DESIG_NONE    = 0;
    public static final int DESIG_EPSILON = 1;
    public static final int DESIG_PI      = 2;
    public static final int DESIG_IOTA    = 3;
    public static final int DESIG_XI      = 4;
    public static final int DESIG_THETA   = 5;
    public static final int DESIG_ZETA    = 6;
    public static final int DESIG_MU      = 7;
    public static final int DESIG_RHO     = 8;
    public static final int DESIG_LAMBDA  = 9;
    public static final int DESIG_PSI     = 10;
    public static final int DESIG_OMICRON = 11;
    public static final int DESIG_CHI     = 12;
    public static final int DESIG_GAMMA   = 13;
    public static final int DESIG_NUM     = 14;

    private static final Map<Integer, Money> MECHWARRIOR_AERO_RANSOM_VALUES;
    private static final Map<Integer, Money> OTHER_RANSOM_VALUES;

    public PersonAwardController awardController;

    //region Family Variables
    // Lineage
    protected UUID ancestorsId;
    protected UUID spouse;
    protected List<FormerSpouse> formerSpouses;

    //region Procreation
    protected LocalDate dueDate;
    protected LocalDate expectedDueDate;

    private static final int PREGNANCY_STANDARD_DURATION = 268; //standard duration of a pregnancy in days

    // This creates a random range of approximately six weeks with which to modify the standard pregnancy duration
    // To create randomized pregnancy duration
    private static final IntSupplier PREGNANCY_MODIFY_DURATION = () -> {
        double gaussian = Math.sqrt(-2 * Math.log(Math.nextUp(Math.random())))
            * Math.cos(2.0 * Math.PI * Math.random());
        // To not get weird results, we limit the values to +/- 4.0 (almost 6 weeks)
        return (int) Math.round(Math.max(-4.0, Math.min(4.0, gaussian)) * 10);
    };

    private static final IntSupplier PREGNANCY_SIZE = () -> {
        int children = 1;
        // Hellin's law says it's 1:89 chance, to not make it appear too seldom, we use 1:50
        while(Compute.randomInt(50) == 0) {
            ++ children;
        }
        return Math.min(children, 10); // Limit to decuplets, for the sake of sanity
    };

    private static final String[] PREGNANCY_MULTIPLE_NAMES = {null, null,
        "twins", "triplets", "quadruplets", "quintuplets",
        "sextuplets", "septuplets", "octuplets", "nonuplets", "decuplets"
    };

    public static final ExtraData.IntKey PREGNANCY_CHILDREN_DATA = new ExtraData.IntKey("procreation:children");
    public static final ExtraData.StringKey PREGNANCY_FATHER_DATA = new ExtraData.StringKey("procreation:father");
    //endregion Procreation

    //region Marriage
    // Marriage Surnames
    public static final int SURNAME_NO_CHANGE = 0;
    public static final int SURNAME_YOURS = 1;
    public static final int SURNAME_SPOUSE = 2;
    public static final int SURNAME_HYP_YOURS = 3;
    public static final int SURNAME_BOTH_HYP_YOURS = 4;
    public static final int SURNAME_HYP_SPOUSE = 5;
    public static final int SURNAME_BOTH_HYP_SPOUSE = 6;
    public static final int SURNAME_MALE = 7;
    public static final int SURNAME_FEMALE = 8;
    public static final int SURNAME_WEIGHTED = 9; //should be equal to NUM_SURNAME at all times
    public static final int NUM_SURNAME = 9; //number of surname options not counting the SURNAME_WEIGHTED OPTION

    public static final String[] SURNAME_TYPE_NAMES = new String[] {
        "No Change", "Yours", "Spouse",
        "Yours-Spouse", "Both Yours-Spouse", "Spouse-Yours",
        "Both Spouse-Yours", "Male", "Female"
    };
    //endregion Marriage Variables

    //region Divorce Variables
    public static final String OPT_SELECTED_CHANGE_SURNAME = "selected_change_surname";
    public static final String OPT_SPOUSE_CHANGE_SURNAME = "spouse_change_surname";
    public static final String OPT_BOTH_CHANGE_SURNAME = "both_change_surname";
    public static final String OPT_KEEP_SURNAME = "keep_surname";
    //endregion Divorce Variables
    //endregion Family Variables

    /** Contains the skill levels to be displayed in a tech's description */
    private static final String[] DISPLAYED_SKILL_LEVELS = new String[] {
        SkillType.S_TECH_MECH,
        SkillType.S_TECH_MECHANIC,
        SkillType.S_TECH_BA,
        SkillType.S_TECH_AERO,
        SkillType.S_TECH_VESSEL,
    };

    protected UUID id;
    protected int oldId;

    private String fullName;
    private String givenName;
    private String surname;
    private String honorific;
    private String maidenName;
    private String callsign;
    private int gender;

    private int primaryRole;
    private int secondaryRole;

    private int primaryDesignator;
    private int secondaryDesignator;

    protected String biography;
    protected LocalDate birthday;
    protected LocalDate dateOfDeath;
    protected LocalDate recruitment;
    protected LocalDate lastRankChangeDate;
    protected List<LogEntry> personnelLog;
    protected List<LogEntry> missionLog;

    private Skills skills;
    private PersonnelOptions options;
    private int toughness;

    private PersonnelStatus status;
    protected int xp;
    protected int engXp;
    protected int acquisitions;
    protected Money salary;
    private Money totalEarnings;
    private int hits;
    private int prisonerStatus;
    // Is this person willing to defect? Only for prisoners ...
    private boolean willingToDefect;

    boolean dependent;
    boolean commander;

    // Supports edge usage by a ship's engineer composite crewman
    int edgeUsedThisRound;
    // To track how many edge points support personnel have left until next refresh
    int currentEdge;

    //phenotype and background
    private int phenotype;
    private boolean clan;
    private String bloodname;
    private Faction originFaction;
    private Planet originPlanet;

    //assignments
    private UUID unitId;
    protected UUID doctorId;
    private List<UUID> techUnitIds;

    //days of rest
    protected int idleMonths;
    protected int daysToWaitForHealing;

    //region portrait
    protected String portraitCategory;
    protected String portraitFile;
    // runtime override (not saved)
    protected transient String portraitCategoryOverride = null;
    protected transient String portraitFileOverride = null;
    //endregion portrait

    // Our rank
    private int rank;
    private int rankLevel;
    // If this Person uses a custom rank system (-1 for no)
    private int rankSystem;
    private Ranks ranks;

    // Manei Domini "Classes"
    public static final int MD_NONE			= 0;
    public static final int MD_GHOST		= 1;
    public static final int MD_WRAITH		= 2;
    public static final int MD_BANSHEE		= 3;
    public static final int MD_ZOMBIE		= 4;
    public static final int MD_PHANTOM		= 5;
    public static final int MD_SPECTER		= 6;
    public static final int MD_POLTERGEIST	= 7;
    public static final int MD_NUM			= 8;
    private int maneiDominiClass;
    private int maneiDominiRank;

    //stuff to track for support teams
    protected int minutesLeft;
    protected int overtimeLeft;
    protected int nTasks;
    protected boolean engineer;
    public static final int PRIMARY_ROLE_SUPPORT_TIME = 480;
    public static final int PRIMARY_ROLE_OVERTIME_SUPPORT_TIME = 240;
    public static final int SECONDARY_ROLE_SUPPORT_TIME = 240;
    public static final int SECONDARY_ROLE_OVERTIME_SUPPORT_TIME = 120;

    //region Advanced Medical
    private List<Injury> injuries;
    //endregion Advanced Medical

    //region Against the Bot
    private boolean founder; // +1 share if using shares system
    private int originalUnitWeight; // uses EntityWeightClass with 0 (Extra-Light) for no original unit
    public static final int TECH_IS1 = 0;
    public static final int TECH_IS2 = 1;
    public static final int TECH_CLAN = 2;
    private int originalUnitTech;
    private UUID originalUnitId;
    //endregion Against the Bot

    // Generic extra data, for use with plugins and mods
    private ExtraData extraData;

    //lets just go ahead and pass in the campaign - to hell with OOP
    private Campaign campaign;

    // For upgrading personnel entries to missing log entries
    private static String missionParticipatedString;
    private static String getMissionParticipatedString() {
        if (missionParticipatedString == null) {
            ResourceBundle resourceMap = ResourceBundle.getBundle("mekhq.resources.LogEntries", new EncodeControl());
            missionParticipatedString = resourceMap.getString("participatedInMission.text");
            missionParticipatedString = missionParticipatedString.substring(0, missionParticipatedString.indexOf(" "));
        }

        return missionParticipatedString;
    }

    // initializes the AtB ransom values
    static {
        MECHWARRIOR_AERO_RANSOM_VALUES = new HashMap<>();
        MECHWARRIOR_AERO_RANSOM_VALUES.put(SkillType.EXP_ULTRA_GREEN, Money.of(5000)); // no official AtB rules for really inexperienced scrubs, but...
        MECHWARRIOR_AERO_RANSOM_VALUES.put(SkillType.EXP_GREEN, Money.of(10000));
        MECHWARRIOR_AERO_RANSOM_VALUES.put(SkillType.EXP_REGULAR, Money.of(25000));
        MECHWARRIOR_AERO_RANSOM_VALUES.put(SkillType.EXP_VETERAN, Money.of(75000));
        MECHWARRIOR_AERO_RANSOM_VALUES.put(SkillType.EXP_ELITE, Money.of(150000));

        OTHER_RANSOM_VALUES = new HashMap<>();
        OTHER_RANSOM_VALUES.put(SkillType.EXP_ULTRA_GREEN, Money.of(2500));
        OTHER_RANSOM_VALUES.put(SkillType.EXP_GREEN, Money.of(5000));
        OTHER_RANSOM_VALUES.put(SkillType.EXP_REGULAR, Money.of(10000));
        OTHER_RANSOM_VALUES.put(SkillType.EXP_VETERAN, Money.of(25000));
        OTHER_RANSOM_VALUES.put(SkillType.EXP_ELITE, Money.of(50000));
    }

    private final static String DATE_DISPLAY_FORMAT = "yyyy-MM-dd";
    private final static String DATE_SAVE_FORMAT = "yyyy-MM-dd";  //DO NOT USE FOR DISPLAY FORMATS

    //region Reverse Compatibility
    private int oldUnitId = -1;
    private int oldDoctorId = -1;
    //v0.1.8 and earlier
    protected int teamId = -1;
    //endregion Reverse Compatibility
    //endregion Variable Declarations

    //region Constructors
    //default constructor
    public Person(Campaign campaign) {
        this(Crew.UNNAMED, Crew.UNNAMED_SURNAME, campaign);
    }

    public Person(Campaign campaign, String factionCode) {
        this(Crew.UNNAMED, Crew.UNNAMED_SURNAME, campaign, factionCode);
    }

    public Person(String givenName, String surname, Campaign campaign) {
        this(givenName, surname, campaign, campaign.getFactionCode());
    }

    public Person(String givenName, String surname, Campaign campaign, String factionCode) {
        this(givenName, surname, "", campaign, factionCode);
    }

    /**
     * Primary Person constructor, variables are initialized in the exact same order as they are
     * saved to the XML file
     * @param givenName     the person's given name
     * @param surname       the person's surname
     * @param honorific     the person's honorific
     * @param campaign      the campaign this person is a part of
     * @param factionCode   the faction this person was borne into
     */
    public Person(String givenName, String surname, String honorific, Campaign campaign,
                  String factionCode) {
        // First, we assign campaign
        this.campaign = campaign;

        // Then, we assign the variables in XML file order
        id = null;
        this.givenName = givenName;
        this.surname = surname;
        this.honorific = honorific;
        maidenName = null; // this is set to null to handle divorce cases
        callsign = "";
        primaryRole = T_NONE;
        secondaryRole = T_NONE;
        primaryDesignator = DESIG_NONE;
        secondaryDesignator = DESIG_NONE;
        commander = false;
        dependent = false;
        originFaction = Faction.getFaction(factionCode);
        originPlanet = null;
        clan = originFaction.isClan();
        phenotype = PHENOTYPE_NONE;
        bloodname = "";
        biography = "";
        idleMonths = -1;
        ancestorsId = null;
        spouse = null;
        formerSpouses = new ArrayList<>();
        dueDate = null;
        expectedDueDate = null;
        portraitCategory = Crew.ROOT_PORTRAIT;
        portraitFile = Crew.PORTRAIT_NONE;
        xp = 0;
        daysToWaitForHealing = 0;
        gender = Crew.G_MALE;
        rank = 0;
        rankLevel = 0;
        rankSystem = -1;
        maneiDominiRank = Rank.MD_RANK_NONE;
        maneiDominiClass = MD_NONE;
        nTasks = 0;
        doctorId = null;
        unitId = null;
        salary = Money.of(-1);
        totalEarnings = Money.of(0);
        status = PersonnelStatus.ACTIVE;
        prisonerStatus = PRISONER_NOT;
        willingToDefect = false;
        hits = 0;
        toughness = 0;
        resetMinutesLeft(); // this assigns minutesLeft and overtimeLeft
        birthday = null;
        dateOfDeath = null;
        recruitment = null;
        lastRankChangeDate = null;
        skills = new Skills();
        options = new PersonnelOptions();
        currentEdge = 0;
        techUnitIds = new ArrayList<>();
        personnelLog = new ArrayList<>();
        missionLog = new ArrayList<>();
        awardController = new PersonAwardController(this);
        injuries = new ArrayList<>();
        founder = false;
        originalUnitWeight = EntityWeightClass.WEIGHT_ULTRA_LIGHT;
        originalUnitTech = TECH_IS1;
        originalUnitId = null;
        acquisitions = 0;
        extraData = new ExtraData();

        // Initialize Data based on these settings
        setFullName();
    }
    //endregion Constructors

    public Campaign getCampaign(){return campaign;}

    public int getPhenotype() {
        return phenotype;
    }

    public void setPhenotype(int i) {
        phenotype = i;
    }

    public boolean isClanner() {
        return clan;
    }

    public void setClanner(boolean b) {
        clan = b;
    }

    public String getBloodname() {
        return bloodname;
    }

    public void setBloodname(String bn) {
        bloodname = bn;
    }

    public Faction getOriginFaction() {
        return originFaction;
    }

    public void setOriginFaction(Faction f) {
        originFaction = f;
    }

    public Planet getOriginPlanet() {
        return originPlanet;
    }

    public void setOriginPlanet(Planet p) {
        originPlanet = p;
    }

    public boolean isCommander() {
        return commander;
    }

    public void setCommander(boolean tf) {
        commander = tf;
    }

    public boolean isDependent() {
        return dependent;
    }

    public void setDependent(boolean tf) {
        dependent = tf;
        if (dependent) {
            setRecruitment(null);
            setLastRankChangeDate(null);
        } else {
            setRecruitment(getCampaign().getLocalDate());
            setLastRankChangeDate(getCampaign().getLocalDate());
        }
    }

    public boolean isPrisoner() {
        return prisonerStatus == PRISONER_YES;
    }

    public void setPrisoner() {
        prisonerStatus = PRISONER_YES;
        setRankNumeric(Ranks.RANK_PRISONER);
    }

    public boolean isBondsman() {
        return prisonerStatus == PRISONER_BONDSMAN;
    }

    public void setBondsman() {
        prisonerStatus = PRISONER_BONDSMAN;
        willingToDefect = false;
        setRankNumeric(Ranks.RANK_BONDSMAN);
    }

    public boolean isFree() {
        return (!isPrisoner() && !isBondsman());
    }

    public void setFreeMan() {
        prisonerStatus = PRISONER_NOT;
        willingToDefect = false;
    }

    public int getPrisonerStatus() {
        return prisonerStatus;
    }

    public boolean isWillingToDefect() {
        return willingToDefect;
    }

    public void setWillingToDefect(boolean willingToDefect) {
        this.willingToDefect = willingToDefect && (prisonerStatus == PRISONER_YES);
    }

    //region Text Getters
    public String pregnancyStatus() {
        return isPregnant() ? " (Pregnant)" : "";
    }

    public String getPhenotypeName() {
        return getPhenotypeName(phenotype);
    }

    public static String getPhenotypeName(int pheno) {
        switch (pheno) {
            case PHENOTYPE_NONE:
                return "Freeborn";
            case PHENOTYPE_MW:
                return "Trueborn Mechwarrior";
            case PHENOTYPE_AERO:
                return "Trueborn Pilot";
            case PHENOTYPE_VEE:
                return "Trueborn Vehicle Crew";
            case PHENOTYPE_BA:
                return "Trueborn Elemental";
            default:
                return "?";
        }
    }

    public String getPhenotypeShortName() {
        return getPhenotypeShortName(phenotype);
    }

    public static String getPhenotypeShortName(int pheno) {
        switch (pheno) {
            case PHENOTYPE_NONE:
                return "Freeborn";
            case PHENOTYPE_MW:
            case PHENOTYPE_AERO:
            case PHENOTYPE_VEE:
            case PHENOTYPE_BA:
                return "Trueborn";
            default:
                return "?";
        }
    }

    public static String getPrisonerStatusName(int status) {
        switch (status) {
            case PRISONER_NOT:
                return "Free";
            case PRISONER_YES:
                return "Prisoner";
            case PRISONER_BONDSMAN:
                return "Bondsman";
            default:
                return "?";
        }
    }
    //endregion Text Getters

    //region Names
    public String getGivenName() {
        return givenName;
    }

    public void setGivenName(String n) {
        this.givenName = n;
        setFullName();
    }

    public String getSurname() {
        return surname;
    }

    public void setSurname(String n) {
        this.surname = n;
        setFullName();
    }

    public String getHonorific() {
        return honorific;
    }

    public void setHonorific(String n) {
        this.honorific = n;
        setFullName();
    }

    public String getMaidenName() {
        return maidenName;
    }

    public void setMaidenName(String n) {
        this.maidenName = n;
    }

    public String getFullName() {
        return fullName;
    }

    public void setFullName() {
        if (isClanner()) {
            if (!StringUtil.isNullOrEmpty(bloodname)) {
                fullName = givenName + " " + bloodname;
            } else {
                fullName = givenName;
            }
        } else {
            if (!StringUtil.isNullOrEmpty(surname)) {
                fullName = givenName + " " + surname;
            } else {
                fullName = givenName;
            }
        }

        if (!StringUtil.isNullOrEmpty(honorific)) {
            fullName += " " + honorific;
        }
    }

    /**
     * This method is used to migrate names from being a joined name to split between given name and surname,
     * as part of the Personnel changes in MekHQ 0.47.4.
     * @param n the name to be migrated
     */
    public void migrateName(String n) {
        // How this works:
        // Takes the input name, and splits it into individual parts.
        // Then, it depends on whether the person is a Clanner or not.
        // For Clan names:
        // Takes the input name, and assumes that person does not have a surname
        // Bloodnames are assumed to have been assigned either through the
        // For Inner Sphere names:
        // Depending on the length of the resulting array, the name is processed differently
        // Array of length 1: the name is assumed to not have a surname, just a given name
        // Array of length 2: the name is assumed to be a given name and a surname
        // Array of length 3: the name is assumed to be a given name and two surnames
        // Array of length 4+: the name is assumed to be as many given names as possible and two surnames
        //
        // Then, the full name is set
        final String space = " ";
        String[] name = n.split(space);

        if (isClanner()) {
            int i = 0;
            givenName = name[i];
            for (i = 1; i < name.length - 1; i++) {
                if (!name[i].equals(space)) {
                    givenName += space + name[i];
                }
            }

            if (!(!StringUtil.isNullOrEmpty(getBloodname()) && getBloodname().equals(name[i]))) {
                givenName += space + name[i];
            }
        } else {
            if (name.length == 1) {
                givenName = name[0];
            } else if (name.length == 2) {
                givenName = name[0];
                surname = name[1];
            } else if (name.length == 3) {
                givenName = name[0];
                if (name[1].equals(space)) {
                    surname = name[2];
                } else {
                    surname = name[1] + space + name[2];
                }
            } else if (name.length > 3) {
                int i = 0;
                givenName = name[i];
                for (i = 1; i < name.length - 2; i++) {
                    if (!name[i].equals(space)) {
                        givenName += space + name[i];
                    }
                }

                if (name[i].equals(space)) {
                    surname = name[i + 1];
                } else {
                    surname = name[i] + space + name[i + 1];
                }
            }
        }

        if ((surname == null) || (surname.equals(Crew.UNNAMED_SURNAME))) {
            surname = "";
        }

        setFullName();
    }

    public String getHyperlinkedName() {
        return String.format("<a href='PERSON:%s'>%s</a>", getId().toString(), getFullName());
    }

    public String getCallsign() {
        return callsign;
    }

    public void setCallsign(String n) {
        this.callsign = n;
    }
    //endregion Names

    public String getPortraitCategory() {
        return Utilities.nonNull(portraitCategoryOverride, portraitCategory);
    }

    public String getPortraitFileName() {
        return Utilities.nonNull(portraitFileOverride, portraitFile);
    }

    public void setPortraitCategory(String s) {
        this.portraitCategory = s;
    }

    public void setPortraitFileName(String s) {
        this.portraitFile = s;
    }

    public void setPortraitCategoryOverride(String s) {
        this.portraitCategoryOverride = s;
    }

    public void setPortraitFileNameOverride(String s) {
        this.portraitFileOverride = s;
    }


    public int getPrimaryRole() {
        return primaryRole;
    }

    public void setPrimaryRole(int t) {
        this.primaryRole = t;
        //you can't be primary tech and a secondary astech
        //you can't be a primary astech and a secondary tech
        if ((isTechPrimary() && secondaryRole == T_ASTECH)
            || (isTechSecondary() && primaryRole == T_ASTECH)) {
            secondaryRole = T_NONE;
        }
        if ((primaryRole == T_DOCTOR && secondaryRole == T_MEDIC)
            || (secondaryRole == T_DOCTOR && primaryRole == T_MEDIC)) {
            secondaryRole = T_NONE;
        }
        MekHQ.triggerEvent(new PersonChangedEvent(this));
    }

    public int getSecondaryRole() {
        return secondaryRole;
    }

    public void setSecondaryRole(int t) {
        this.secondaryRole = t;
        MekHQ.triggerEvent(new PersonChangedEvent(this));
    }

    /**
     * This is used to determine if a person has a specific role as either their primary OR their
     * secondary role
     * @param role the role to determine
     * @return true if the person has the specific role either as their primary or secondary role
     */
    public boolean hasRole(int role) {
        return (getPrimaryRole() == role) || (getSecondaryRole() == role);
    }

    public PersonnelStatus getStatus() {
        return status;
    }

    public void setStatus(PersonnelStatus status) {
        this.status = status;
    }

    public int getIdleMonths() {
        return idleMonths;
    }

    public void setIdleMonths(int m) {
        this.idleMonths = m;
    }

    public int getDaysToWaitForHealing() {
        return daysToWaitForHealing;
    }

    public void setDaysToWaitForHealing(int d) {
        this.daysToWaitForHealing = d;
    }

    public static String getRoleDesc(int type, boolean clan) {
        switch (type) {
            case (T_NONE):
                return "None";
            case (T_MECHWARRIOR):
                return "MechWarrior";
            case (T_GVEE_DRIVER):
                return "Vehicle Driver";
            case (T_NVEE_DRIVER):
                return "Naval Driver";
            case (T_VTOL_PILOT):
                return "VTOL Pilot";
            case (T_VEE_GUNNER):
                return "Vehicle Gunner";
            case (T_CONV_PILOT):
                return "Conventional Aircraft Pilot";
            case (T_AERO_PILOT):
                return "Aerospace Pilot";
            case (T_PROTO_PILOT):
                return "ProtoMech Pilot";
            case (T_BA):
                if (clan) {
                    return "Elemental";
                } else {
                    return "Battle Armor Pilot";
                }
            case (T_INFANTRY):
                return "Soldier";
            case (T_SPACE_PILOT):
                return "Vessel Pilot";
            case (T_SPACE_CREW):
                return "Vessel Crewmember";
            case (T_SPACE_GUNNER):
                return "Vessel Gunner";
            case (T_NAVIGATOR):
                return "Hyperspace Navigator";
            case (T_MECH_TECH):
                return "Mech Tech";
            case (T_MECHANIC):
                return "Mechanic";
            case (T_AERO_TECH):
                return "Aero Tech";
            case (T_BA_TECH):
                return "Battle Armor Tech";
            case (T_ASTECH):
                return "Astech";
            case (T_DOCTOR):
                return "Doctor";
            case (T_MEDIC):
                return "Medic";
            case (T_ADMIN_COM):
                return "Admin/Command";
            case (T_ADMIN_LOG):
                return "Admin/Logistical";
            case (T_ADMIN_TRA):
                return "Admin/Transport";
            case (T_ADMIN_HR):
                return "Admin/HR";
            case (T_LAM_PILOT):
                return "LAM Pilot";
            case (T_VEHICLE_CREW):
                return "Vehicle Crew";
            default:
                return "??";
        }
    }

    public String getRoleDesc() {
        String role = getPrimaryRoleDesc();
        if (secondaryRole != T_NONE && secondaryRole != -1) {
            role += "/" + getSecondaryRoleDesc();
        }
        return role;
    }

    public String getPrimaryRoleDesc() {
        String bgPrefix = "";
        if (isClanner()) {
            bgPrefix = getPhenotypeShortName() + " ";
        }
        return bgPrefix + getRoleDesc(primaryRole, campaign.getFaction().isClan());
    }

    public String getSecondaryRoleDesc() {
        return getRoleDesc(secondaryRole, campaign.getFaction().isClan());
    }

    public static int getRoleMnemonic(int type) {
        // The following characters are unused:
        // J, K, Q, X, Z
        switch (type) {
            case T_MECHWARRIOR:
                return KeyEvent.VK_M;
            case T_GVEE_DRIVER:
                return KeyEvent.VK_V;
            case T_NVEE_DRIVER:
                return KeyEvent.VK_N;
            case T_VEE_GUNNER:
                return KeyEvent.VK_G;
            case T_AERO_PILOT:
                return KeyEvent.VK_A;
            case T_PROTO_PILOT:
                return KeyEvent.VK_P;
            case T_CONV_PILOT:
                return KeyEvent.VK_F;
            case T_BA:
                return KeyEvent.VK_B;
            case T_INFANTRY:
                return KeyEvent.VK_S;
            case T_SPACE_PILOT:
                return KeyEvent.VK_I;
            case T_SPACE_CREW:
                return KeyEvent.VK_W;
            case T_SPACE_GUNNER:
                return KeyEvent.VK_U;
            case T_NAVIGATOR:
                return KeyEvent.VK_Y;
            case T_MECH_TECH:
                return KeyEvent.VK_T;
            case T_MECHANIC:
                return KeyEvent.VK_E;
            case T_AERO_TECH:
                return KeyEvent.VK_O;
            case T_DOCTOR:
                return KeyEvent.VK_D;
            case T_ADMIN_COM:
                return KeyEvent.VK_C;
            case T_ADMIN_LOG:
                return KeyEvent.VK_L;
            case T_ADMIN_TRA:
                return KeyEvent.VK_R;
            case T_ADMIN_HR:
                return KeyEvent.VK_H;
            case T_VTOL_PILOT:
            case T_BA_TECH:
            case T_ASTECH:
            case T_MEDIC:
            case T_LAM_PILOT:
            case T_VEHICLE_CREW:
            case T_NONE:
            default:
                return KeyEvent.VK_UNDEFINED;
        }
    }

    public boolean canPerformRole(int role) {
        switch (role) {
            case (T_NONE):
                return true;
            case (T_MECHWARRIOR):
                return hasSkill(SkillType.S_GUN_MECH) && hasSkill(SkillType.S_PILOT_MECH);
            case (T_GVEE_DRIVER):
                return hasSkill(SkillType.S_PILOT_GVEE);
            case (T_NVEE_DRIVER):
                return hasSkill(SkillType.S_PILOT_NVEE);
            case (T_VTOL_PILOT):
                return hasSkill(SkillType.S_PILOT_VTOL);
            case (T_VEE_GUNNER):
                return hasSkill(SkillType.S_GUN_VEE);
            case (T_AERO_PILOT):
                return hasSkill(SkillType.S_GUN_AERO) && hasSkill(SkillType.S_PILOT_AERO);
            case (T_CONV_PILOT):
                return hasSkill(SkillType.S_GUN_JET) && hasSkill(SkillType.S_PILOT_JET);
            case (T_PROTO_PILOT):
                return hasSkill(SkillType.S_GUN_PROTO);
            case (T_BA):
                return hasSkill(SkillType.S_GUN_BA);
            case (T_INFANTRY):
                return hasSkill(SkillType.S_SMALL_ARMS);
            case (T_SPACE_PILOT):
                return hasSkill(SkillType.S_PILOT_SPACE);
            case (T_SPACE_CREW):
                return hasSkill(SkillType.S_TECH_VESSEL);
            case (T_SPACE_GUNNER):
                return hasSkill(SkillType.S_GUN_SPACE);
            case (T_NAVIGATOR):
                return hasSkill(SkillType.S_NAV);
            case (T_MECH_TECH):
                return hasSkill(SkillType.S_TECH_MECH) && getSkill(SkillType.S_TECH_MECH).getExperienceLevel() > SkillType.EXP_ULTRA_GREEN;
            case (T_MECHANIC):
            case T_VEHICLE_CREW:
                return hasSkill(SkillType.S_TECH_MECHANIC) && getSkill(SkillType.S_TECH_MECHANIC).getExperienceLevel() > SkillType.EXP_ULTRA_GREEN;
            case (T_AERO_TECH):
                return hasSkill(SkillType.S_TECH_AERO) && getSkill(SkillType.S_TECH_AERO).getExperienceLevel() > SkillType.EXP_ULTRA_GREEN;
            case (T_BA_TECH):
                return hasSkill(SkillType.S_TECH_BA) && getSkill(SkillType.S_TECH_BA).getExperienceLevel() > SkillType.EXP_ULTRA_GREEN;
            case (T_ASTECH):
                return hasSkill(SkillType.S_ASTECH);
            case (T_DOCTOR):
                return hasSkill(SkillType.S_DOCTOR) && getSkill(SkillType.S_DOCTOR).getExperienceLevel() > SkillType.EXP_ULTRA_GREEN;
            case (T_MEDIC):
                return hasSkill(SkillType.S_MEDTECH);
            case (T_ADMIN_COM):
            case (T_ADMIN_LOG):
            case (T_ADMIN_TRA):
            case (T_ADMIN_HR):
                return hasSkill(SkillType.S_ADMIN);
            default:
                return false;
        }
    }

    public void setGender(int g) {
        this.gender = g;
    }

    public int getGender() {
        return gender;
    }

    public void setBirthday(LocalDate date) {
        this.birthday = date;
    }

    public LocalDate getBirthday() {
        return birthday;
    }

    public LocalDate getDateOfDeath() {
        return dateOfDeath;
    }

    public void setDateOfDeath(LocalDate date) {
        this.dateOfDeath = date;
    }

    public void setRecruitment(LocalDate date) {
        this.recruitment = date;
    }

    public LocalDate getRecruitment() {
        return recruitment;
    }

    public String getRecruitmentAsString() {
        if (getRecruitment() == null) {
            return null;
        } else {
            return getRecruitment().format(DateTimeFormatter.ofPattern(DATE_DISPLAY_FORMAT));
        }
    }

    public void setLastRankChangeDate(LocalDate date) {
        this.lastRankChangeDate = date;
    }

    public LocalDate getLastRankChangeDate() {
        return lastRankChangeDate;
    }

    public String getLastRankChangeDateAsString() {
        if (getLastRankChangeDate() == null) {
            return null;
        } else {
            return getLastRankChangeDate().format(DateTimeFormatter.ofPattern(DATE_DISPLAY_FORMAT));
        }
    }

    public int getAge(LocalDate today) {
        // Get age based on year
        if (getDateOfDeath() != null) {
            //use date of death instead of birthday
            today = getDateOfDeath();
        }

        return Period.between(getBirthday(), today).getYears();
    }

    public int getTimeInService(LocalDate today) {
        // Get time in service based on year
        if (getRecruitment() == null) {
            //use -1 they haven't been recruited or are dependents
            return -1;
        }

        // If the person is dead, we only care about how long they spent in service to the company
        if (getDateOfDeath() != null) {
            //use date of death instead of the current day
            today = getDateOfDeath();
        }

        return Period.between(getRecruitment(), today).getYears();
    }

    public int getTimeInRank(LocalDate today) {
        if (getLastRankChangeDate() == null) {
            return -1;
        }

        // If the person is dead, we only care about how long it was from their last promotion till they died
        if (getDateOfDeath() != null) {
            //use date of death instead of the current day
            today = getDateOfDeath();
        }

        return Math.toIntExact(ChronoUnit.MONTHS.between(getLastRankChangeDate(),
                today.plus(1, ChronoUnit.DAYS)));
    }

    public void setId(UUID id) {
        this.id = id;
    }

    public UUID getId() {
        return id;
    }

    public boolean isChild() {
        return (getAge(getCampaign().getLocalDate()) <= 13);
    }

    //region Pregnancy
    public LocalDate getDueDate() {
        return dueDate;
    }

    public void setDueDate(LocalDate dueDate) {
        this.dueDate = dueDate;
    }

    public LocalDate getExpectedDueDate() {
        return expectedDueDate;
    }

    public void setExpectedDueDate(LocalDate expectedDueDate) {
        this.expectedDueDate = expectedDueDate;
    }

    public boolean isPregnant() {
        return dueDate != null;
    }

    /**
     * This is used to determine if a person can procreate
     * @return true if they can, otherwise false
     */
    public boolean canProcreate() {
        return isFemale() && !isPregnant() && !isDeployed()
                && !isChild() && (getAge(getCampaign().getLocalDate()) < 51);
    }

    public void procreate() {
        if (canProcreate()) {
            boolean conceived = false;
            if (hasSpouse()) {
                if (!getSpouse().isDeployed() && !getSpouse().isDeadOrMIA() && !getSpouse().isChild()
                        && !(getSpouse().getGender() == getGender())) {
                    // setting is the decimal chance that this procreation attempt will create a child, base is 0.05%
                    conceived = (Compute.randomFloat() < (campaign.getCampaignOptions().getChanceProcreation()));
                }
            } else if (campaign.getCampaignOptions().useUnofficialProcreationNoRelationship()) {
                // setting is the decimal chance that this procreation attempt will create a child, base is 0.005%
                conceived = (Compute.randomFloat() < (campaign.getCampaignOptions().getChanceProcreationNoRelationship()));
            }

            if (conceived) {
                addPregnancy();
            }
        }
    }

    public void addPregnancy() {
        LocalDate dueDate = getCampaign().getLocalDate();
        dueDate = dueDate.plus(PREGNANCY_STANDARD_DURATION, ChronoUnit.DAYS);
        setExpectedDueDate(dueDate);
        dueDate = dueDate.plus(PREGNANCY_MODIFY_DURATION.getAsInt(), ChronoUnit.DAYS);
        setDueDate(dueDate);

        int size = PREGNANCY_SIZE.getAsInt();
        extraData.set(PREGNANCY_CHILDREN_DATA, size);
        extraData.set(PREGNANCY_FATHER_DATA, (hasSpouse()) ? getSpouseId().toString() : null);

        String sizeString = (size < PREGNANCY_MULTIPLE_NAMES.length) ? PREGNANCY_MULTIPLE_NAMES[size] : null;

        campaign.addReport(getHyperlinkedName() + " has conceived" + (sizeString == null ? "" : (" " + sizeString)));
        if (campaign.getCampaignOptions().logConception()) {
            MedicalLogger.hasConceived(this, campaign.getDate(), sizeString);
            if (hasSpouse()) {
                PersonalLogger.spouseConceived(getSpouse(), getFullName(), campaign.getDate(), sizeString);
            }
        }
    }

    /**
     * Removes a pregnancy and clears all related data from the current person
     */
    public void removePregnancy() {
        setDueDate(null);
        setExpectedDueDate(null);
        extraData.set(PREGNANCY_CHILDREN_DATA, null);
        extraData.set(PREGNANCY_FATHER_DATA, null);
    }

    public Collection<Person> birth() {
        int size = extraData.get(PREGNANCY_CHILDREN_DATA, 1);
        String fatherIdString = extraData.get(PREGNANCY_FATHER_DATA);
        UUID fatherId = (fatherIdString != null) ? UUID.fromString(fatherIdString) : null;
        Ancestors anc = campaign.getAncestors(fatherId, id);
        if (null == anc) {
            anc = campaign.createAncestors(fatherId, id);
        }
        final UUID ancId = anc.getId();

        final String surname = generateBabySurname(fatherId);

        // Cleanup
        removePregnancy();

        return IntStream.range(0, size).mapToObj(i -> {
            Person baby = campaign.newDependent(T_NONE, true);
            baby.setSurname(surname);
            baby.setBirthday(getCampaign().getLocalDate());
            UUID babyId = UUID.randomUUID();

            baby.setId(babyId);
            baby.setAncestorsId(ancId);

            campaign.addReport(String.format("%s has given birth to %s, a baby %s!", getHyperlinkedName(),
                    baby.getHyperlinkedName(), GenderDescriptors.BOY_GIRL.getDescriptor(baby.getGender())));
            if (campaign.getCampaignOptions().logConception()) {
                MedicalLogger.deliveredBaby(this, baby, campaign.getDate());
                if (fatherId != null) {
                    PersonalLogger.ourChildBorn(campaign.getPerson(fatherId), baby, getFullName(), campaign.getDate());
                }
            }
            return baby;
        }).collect(Collectors.toList());
    }

    private String generateBabySurname(UUID fatherId) {
        if (campaign.getCampaignOptions().getBabySurnameStyle() == CampaignOptions.BABY_SURNAME_SPOUSE) {
            if (fatherId != null) {
                return campaign.getPerson(fatherId).getSurname();
            }
        }
        return surname = getSurname();
    }
    //endregion Pregnancy

    //region Marriage
    /**
     * Determines if another person is a safe spouse for the current person
     * @param p the person to determine if they are a safe spouse
     */
    public boolean safeSpouse(Person p) {
        // Huge convoluted return statement, with the following restrictions
        // can't marry yourself
        // can't marry someone who is already married
        // can't marry a prisoner, unless you are also a prisoner (this is purposely left open for prisoners to marry who they want)
        // can't marry a person who is dead or MIA
        // can't marry inactive personnel (this is to show how they aren't part of the force anymore)
        // can't marry a close relative
        return (
                !this.equals(p)
                && !p.hasSpouse()
                && p.oldEnoughToMarry()
                && (!p.isPrisoner() || isPrisoner())
                && !p.isDeadOrMIA()
                && p.isActive()
                && ((getAncestorsId() == null)
                    || !campaign.getAncestors(getAncestorsId()).checkMutualAncestors(campaign.getAncestors(p.getAncestorsId())))
        );
    }

    public boolean oldEnoughToMarry() {
        return (getAge(getCampaign().getLocalDate()) >= campaign.getCampaignOptions().getMinimumMarriageAge());
    }

    public void randomMarriage() {
        // Don't attempt to generate is someone has a spouse, isn't old enough to marry,
        // is actively deployed, or is currently a prisoner
        if (hasSpouse() || !oldEnoughToMarry() || isDeployed() || isPrisoner()) {
            return;
        }

        // setting is the fractional chance that this attempt at finding a marriage will result in one
        if (Compute.randomFloat() < (campaign.getCampaignOptions().getChanceRandomMarriages())) {
            addRandomSpouse(false);
        } else if (campaign.getCampaignOptions().useRandomSameSexMarriages()) {
            if (Compute.randomFloat() < (campaign.getCampaignOptions().getChanceRandomSameSexMarriages())) {
                addRandomSpouse(true);
            }
        }
    }

    public void addRandomSpouse(boolean sameSex) {
        List<Person> potentials = new ArrayList<>();
        int gender = sameSex ? getGender() : (isMale() ? Crew.G_FEMALE : Crew.G_MALE);
        for (Person p : campaign.getPersonnel()) {
            if (isPotentialRandomSpouse(p, gender)) {
                potentials.add(p);
            }
        }

        int n = potentials.size();
        if (n > 0) {
            marry(potentials.get(Compute.randomInt(n)), SURNAME_WEIGHTED);
        }
    }

    public boolean isPotentialRandomSpouse(Person p, int gender) {
        if (p.getGender() != gender) {
            return false;
        } else if (!safeSpouse(p)) {
            return false;
        }

        int ageDifference = Math.abs(p.getAge(getCampaign().getLocalDate()) - getAge(getCampaign().getLocalDate()));

        return (ageDifference <= getCampaign().getCampaignOptions().getMarriageAgeRange());
    }

    public void marry(Person spouse, int surnameOption) {
        String surname = getSurname();
        String spouseSurname = spouse.getSurname();

        if (surnameOption == SURNAME_WEIGHTED) {
            WeightedMap<Integer> map = createWeightedSurnameMap();
            surnameOption = map.randomItem();
        }

        switch(surnameOption) {
            case SURNAME_NO_CHANGE:
                break;
            case SURNAME_SPOUSE:
                setSurname(spouseSurname);
                setMaidenName(surname); //"" is handled in the divorce code
                break;
            case SURNAME_YOURS:
                spouse.setSurname(surname);
                spouse.setMaidenName(spouseSurname); //"" is handled in the divorce code
                break;
            case SURNAME_HYP_YOURS:
                if (!StringUtil.isNullOrEmpty(surname) && !StringUtil.isNullOrEmpty(spouseSurname)) {
                    setSurname(surname + "-" + spouseSurname);
                } else {
                    setSurname(spouseSurname);
                }

                setMaidenName(surname); //"" is handled in the divorce code
                break;
            case SURNAME_BOTH_HYP_YOURS:
                if (!StringUtil.isNullOrEmpty(surname) && !StringUtil.isNullOrEmpty(spouseSurname)) {
                    setSurname(surname + "-" + spouseSurname);
                    spouse.setSurname(surname + "-" + spouseSurname);
                } else if (!StringUtil.isNullOrEmpty(spouseSurname)) {
                    setSurname(spouseSurname);
                } else if (!StringUtil.isNullOrEmpty(surname)) {
                    spouse.setSurname(surname);
                }
                //both null or "" is ignored as a case, as it would lead to no changes

                setMaidenName(surname); //"" is handled in the divorce code
                spouse.setMaidenName(spouseSurname); //"" is handled in the divorce code
                break;
            case SURNAME_HYP_SPOUSE:
                if (!StringUtil.isNullOrEmpty(surname) && !StringUtil.isNullOrEmpty(spouseSurname)) {
                    spouse.setSurname(spouseSurname + "-" + surname);
                } else {
                    spouse.setSurname(surname);
                }

                spouse.setMaidenName(spouseSurname); //"" is handled in the divorce code
                break;
            case SURNAME_BOTH_HYP_SPOUSE:
                if (!StringUtil.isNullOrEmpty(surname) && !StringUtil.isNullOrEmpty(spouseSurname)) {
                    setSurname(spouseSurname + "-" + surname);
                    spouse.setSurname(spouseSurname + "-" + surname);
                } else if (!StringUtil.isNullOrEmpty(spouseSurname)) {
                    setSurname(spouseSurname);
                } else if (!StringUtil.isNullOrEmpty(surname)) {
                    spouse.setSurname(surname);
                }
                //both null or "" is ignored as a case, as it would lead to no changes

                setMaidenName(surname); //"" is handled in the divorce code
                spouse.setMaidenName(spouseSurname); //"" is handled in the divorce code
                break;
            case SURNAME_MALE:
                if (isMale()) {
                    spouse.setSurname(surname);
                    spouse.setMaidenName(spouseSurname); //"" is handled in the divorce code
                } else {
                    setSurname(spouseSurname);
                    setMaidenName(surname); //"" is handled in the divorce code
                }
                break;
            case SURNAME_FEMALE:
                if (isMale()) {
                    setSurname(spouseSurname);
                    setMaidenName(surname); //"" is handled in the divorce code
                } else {
                    spouse.setSurname(surname);
                    spouse.setMaidenName(spouseSurname); //"" is handled in the divorce code
                }
                break;
            default:
                MekHQ.getLogger().log(getClass(), "marry", LogLevel.ERROR,
                        String.format("Unknown error in Surname chooser between \"%s\" and \"%s\"",
                        getFullName(), spouse.getFullName()));
                break;
        }

        spouse.setSpouseId(getId());
        PersonalLogger.marriage(spouse, this, getCampaign().getDate());
        setSpouseId(spouse.getId());
        PersonalLogger.marriage(this, spouse, getCampaign().getDate());

        campaign.addReport(String.format("%s has married %s!", getHyperlinkedName(),
                spouse.getHyperlinkedName()));

        MekHQ.triggerEvent(new PersonChangedEvent(this));
        MekHQ.triggerEvent(new PersonChangedEvent(spouse));
    }

    private WeightedMap<Integer> createWeightedSurnameMap() {
        WeightedMap<Integer> map = new WeightedMap<>();

        int[] weights = campaign.getCampaignOptions().getRandomMarriageSurnameWeights();

        for (int i = 0; i < NUM_SURNAME; i++) {
            map.add(weights[i], i);
        }

        return map;
    }
    //endregion Marriage

    //region Divorce
    public void divorce(String divorceOption) {
        Person spouse = getSpouse();
        int reason = FormerSpouse.REASON_WIDOWED;

        switch (divorceOption) {
            case OPT_SELECTED_CHANGE_SURNAME:
                if (getMaidenName() != null) {
                    setSurname(getMaidenName());
                }
                break;
            case OPT_SPOUSE_CHANGE_SURNAME:
                if (spouse.getMaidenName() != null) {
                    spouse.setSurname(spouse.getMaidenName());
                }
                break;
            case OPT_BOTH_CHANGE_SURNAME:
                if (getMaidenName() != null) {
                    setSurname(getMaidenName());
                }
                if (spouse.getMaidenName() != null) {
                    spouse.setSurname(spouse.getMaidenName());
                }
                break;
            case OPT_KEEP_SURNAME:
            default:
                break;
        }

        if (!(spouse.isDeadOrMIA() && isDeadOrMIA())) {
            reason = FormerSpouse.REASON_DIVORCE;

            PersonalLogger.divorcedFrom(this, spouse, getCampaign().getDate());
            PersonalLogger.divorcedFrom(spouse, this, getCampaign().getDate());

            campaign.addReport(String.format("%s has divorced %s!", getHyperlinkedName(),
                    spouse.getHyperlinkedName()));

            spouse.setMaidenName(null);
            setMaidenName(null);

            spouse.setSpouseId(null);
            setSpouseId(null);
        } else if (spouse.isDeadOrMIA()) {
            setMaidenName(null);
            setSpouseId(null);
        } else if (isDeadOrMIA()) {
            spouse.setMaidenName(null);
            spouse.setSpouseId(null);
        }

        // Output a message for Spouses who are KIA
        if (reason == FormerSpouse.REASON_WIDOWED) {
            PersonalLogger.spouseKia(spouse, this, getCampaign().getDate());
        }

        // Add to former spouse list
        spouse.addFormerSpouse(new FormerSpouse(getId(), getCampaign().getLocalDate(), reason));
        addFormerSpouse(new FormerSpouse(spouse.getId(), getCampaign().getLocalDate(), reason));

        MekHQ.triggerEvent(new PersonChangedEvent(spouse));
        MekHQ.triggerEvent(new PersonChangedEvent(this));
    }
    //endregion Divorce

    public boolean isFemale() {
        return gender == Crew.G_FEMALE;
    }

    public boolean isMale() {
        return gender == Crew.G_MALE;
    }

    public int getXp() {
        return xp;
    }

    public void setXp(int xp) {
        this.xp = xp;
    }

    public void awardXP(int xp) {
        this.xp += xp;
    }

    public int getEngineerXp() {
        return engXp;
    }

    public void setEngineerXp(int xp) {
        engXp = xp;
    }

    public int getAcquisitions() {
        return acquisitions;
    }

    public void setAcquisition(int a) {
        acquisitions = a;
    }

    public void incrementAcquisition() {
        acquisitions++;
    }

    public void setDoctorId(UUID t, int daysToWait) {
        this.doctorId = t;
        this.daysToWaitForHealing = daysToWait;
    }

    public boolean checkNaturalHealing(int daysToWait) {
        if (needsFixing() && daysToWaitForHealing <= 0 && doctorId == null) {
            heal();
            daysToWaitForHealing = daysToWait;
            return true;
        }
        return false;
    }

    public void decrementDaysToWaitForHealing() {
        if (daysToWaitForHealing > 0) {
            daysToWaitForHealing--;
        }
    }

    public boolean isDeployed() {
        Unit u = campaign.getUnit(unitId);
        if (null != u) {
            return (u.getScenarioId() != -1);
        }
        return false;
    }

    public String getBiography() {
        return biography;
    }

    public void setBiography(String s) {
        this.biography = s;
    }

    public boolean isActive() {
        return getStatus() == PersonnelStatus.ACTIVE;
    }

    public boolean isInActive() {
        return getStatus() != PersonnelStatus.ACTIVE;
    }

    public ExtraData getExtraData() {
        return extraData;
    }

    @Override
<<<<<<< HEAD
    public void writeToXml(PrintWriter pw1, int indent) {]
        pw1.println(MekHqXmlUtil.indentStr(indent) + "<person id=\"" + id.toString()
                + "\" type=\"" + this.getClass().getName() + "\">");
        MekHqXmlUtil.writeSimpleXmlTag(pw1, indent + 1, "id", id.toString());
        MekHqXmlUtil.writeSimpleXmlTag(pw1, indent + 1, "givenName", givenName);
        MekHqXmlUtil.writeSimpleXmlTag(pw1, indent + 1, "surname", surname);
        if (!StringUtil.isNullOrEmpty(honorific)) {
            MekHqXmlUtil.writeSimpleXmlTag(pw1, indent + 1, "honorific", honorific);
        }
        if (maidenName != null) { // this is only a != null comparison because empty is a use case for divorce
            MekHqXmlUtil.writeSimpleXmlTag(pw1, indent + 1, "maidenName", maidenName);
        }
        if (!StringUtil.isNullOrEmpty(callsign)) {
            MekHqXmlUtil.writeSimpleXmlTag(pw1, indent + 1, "callsign", callsign);
        }
        // Always save the primary role
        MekHqXmlUtil.writeSimpleXmlTag(pw1, indent + 1, "primaryRole", primaryRole);
        if (secondaryRole != T_NONE) {
            MekHqXmlUtil.writeSimpleXmlTag(pw1, indent + 1, "secondaryRole", secondaryRole);
        }
        if (primaryDesignator != DESIG_NONE) {
            MekHqXmlUtil.writeSimpleXmlTag(pw1, indent + 1, "primaryDesignator", primaryDesignator);
        }
        if (secondaryDesignator != DESIG_NONE) {
            MekHqXmlUtil.writeSimpleXmlTag(pw1, indent + 1, "secondaryDesignator", secondaryDesignator);
        }
        if (commander) {
            MekHqXmlUtil.writeSimpleXmlTag(pw1, indent + 1, "commander", true);
        }
        if (dependent) {
            MekHqXmlUtil.writeSimpleXmlTag(pw1, indent + 1, "dependent", true);
        }
        // Always save the person's origin faction
        MekHqXmlUtil.writeSimpleXmlTag(pw1, indent + 1, "faction", originFaction.getShortName());
        if (originPlanet != null) {
            pw1.println(MekHqXmlUtil.indentStr(indent + 1)
                    + "<planetId systemId=\""
                    + originPlanet.getParentSystem().getId()
                    + "\">"
                    + originPlanet.getId()
                    + "</planetId>");
        }
        // Always save whether or not someone is a clanner
        MekHqXmlUtil.writeSimpleXmlTag(pw1, indent + 1, "clan", clan);
        if (phenotype != PHENOTYPE_NONE) {
            MekHqXmlUtil.writeSimpleXmlTag(pw1, indent + 1, "phenotype", phenotype);
        }
        if (!StringUtil.isNullOrEmpty(bloodname)) {
            MekHqXmlUtil.writeSimpleXmlTag(pw1, indent + 1, "bloodname", bloodname);
        }
        if (!StringUtil.isNullOrEmpty(biography)) {
            MekHqXmlUtil.writeSimpleXmlTag(pw1, indent + 1, "biography", biography);
        }
        if (idleMonths > 0) {
            MekHqXmlUtil.writeSimpleXmlTag(pw1, indent + 1, "idleMonths", idleMonths);
        }
        if (ancestorsId != null) {
            MekHqXmlUtil.writeSimpleXmlTag(pw1, indent + 1, "ancestors", ancestorsId.toString());
        }
        if (spouse != null) {
            MekHqXmlUtil.writeSimpleXmlTag(pw1, indent + 1, "spouse", spouse.toString());
        }
        if (!formerSpouses.isEmpty()) {
            MekHqXmlUtil.writeSimpleXMLOpenIndentedLine(pw1, indent + 1, "formerSpouses");
            for (FormerSpouse ex : formerSpouses) {
                ex.writeToXml(pw1, indent + 2);
            }
            MekHqXmlUtil.writeSimpleXMLCloseIndentedLine(pw1, indent + 1, "formerSpouses");
        }
        if (dueDate != null) {
            MekHqXmlUtil.writeSimpleXmlTag(pw1, indent + 1, "dueDate",
                    dueDate.format(DateTimeFormatter.ofPattern(DATE_SAVE_FORMAT)));
        }
        if (expectedDueDate != null) {
            MekHqXmlUtil.writeSimpleXmlTag(pw1, indent + 1, "expectedDueDate",
                    expectedDueDate.format(DateTimeFormatter.ofPattern(DATE_SAVE_FORMAT)));
        }
        if (!portraitCategory.equals(Crew.ROOT_PORTRAIT)) {
            MekHqXmlUtil.writeSimpleXmlTag(pw1, indent + 1, "portraitCategory", portraitCategory);
        }
        if (!portraitFile.equals(Crew.PORTRAIT_NONE)) {
            MekHqXmlUtil.writeSimpleXmlTag(pw1, indent + 1, "portraitFile", portraitFile);
        }
        // Always save the current XP
        MekHqXmlUtil.writeSimpleXmlTag(pw1, indent + 1, "xp", xp);
        if (daysToWaitForHealing != 0) {
            MekHqXmlUtil.writeSimpleXmlTag(pw1, indent + 1, "daysToWaitForHealing", daysToWaitForHealing);
        }
        // Always save the person's gender, as it would otherwise get confusing fast
        MekHqXmlUtil.writeSimpleXmlTag(pw1, indent + 1, "gender", gender);
        // Always save a person's rank
        MekHqXmlUtil.writeSimpleXmlTag(pw1, indent + 1, "rank", rank);
        if (rankLevel != 0) {
            MekHqXmlUtil.writeSimpleXmlTag(pw1, indent + 1, "rankLevel", rankLevel);
        }
        if (rankSystem != -1) {
            MekHqXmlUtil.writeSimpleXmlTag(pw1, indent + 1, "rankSystem", rankSystem);
        }
        if (maneiDominiRank != Rank.MD_RANK_NONE) {
            MekHqXmlUtil.writeSimpleXmlTag(pw1, indent + 1, "maneiDominiRank", maneiDominiRank);
        }
        if (maneiDominiClass != MD_NONE) {
            MekHqXmlUtil.writeSimpleXmlTag(pw1, indent + 1, "maneiDominiClass", maneiDominiClass);
        }
        if (nTasks > 0) {
            MekHqXmlUtil.writeSimpleXmlTag(pw1, indent + 1, "nTasks", nTasks);
        }
        if (doctorId != null) {
            MekHqXmlUtil.writeSimpleXmlTag(pw1, indent + 1, "doctorId", doctorId.toString());
        }
        if (unitId != null) {
            MekHqXmlUtil.writeSimpleXmlTag(pw1, indent + 1, "unitId", unitId.toString());
        }
        if (salary != Money.of(-1)) {
            MekHqXmlUtil.writeSimpleXmlTag(pw1, indent + 1, "salary", salary.toXmlString();
        }
        // Always save a person's status, to make it easy to parse the personnel saved data
        MekHqXmlUtil.writeSimpleXmlTag(pw1, indent + 1, "status", status.name());
        if (prisonerStatus != PRISONER_NOT) {
            MekHqXmlUtil.writeSimpleXmlTag(pw1, indent + 1, "prisonerStatus", prisonerStatus);
        }
        if (willingToDefect) {
            MekHqXmlUtil.writeSimpleXmlTag(pw1, indent + 1, "willingToDefect", true);
        }
        if (hits > 0) {
            MekHqXmlUtil.writeSimpleXmlTag(pw1, indent + 1, "hits", hits);
        }
        if (toughness != 0) {
            MekHqXmlUtil.writeSimpleXmlTag(pw1, indent + 1, "toughness", toughness);
        }
        if (minutesLeft > 0) {
            MekHqXmlUtil.writeSimpleXmlTag(pw1, indent + 1, "minutesLeft", minutesLeft);
        }
        if (overtimeLeft > 0) {
            MekHqXmlUtil.writeSimpleXmlTag(pw1, indent + 1, "overtimeLeft", overtimeLeft);
        }
        if (birthday != null) {
            MekHqXmlUtil.writeSimpleXmlTag(pw1, indent + 1, "birthday",
                    birthday.format(DateTimeFormatter.ofPattern(DATE_SAVE_FORMAT)));
        }
        if (null != dateOfDeath) {
            MekHqXmlUtil.writeSimpleXmlTag(pw1, indent + 1, "deathday",
                    dateOfDeath.format(DateTimeFormatter.ofPattern(DATE_SAVE_FORMAT)));
        }
        if (recruitment != null) {
            MekHqXmlUtil.writeSimpleXmlTag(pw1, indent + 1, "recruitment",
                    recruitment.format(DateTimeFormatter.ofPattern(DATE_SAVE_FORMAT)));
        }
        if (lastRankChangeDate != null) {
            MekHqXmlUtil.writeSimpleXmlTag(pw1, indent + 1, "lastRankChangeDate",
                    lastRankChangeDate.format(DateTimeFormatter.ofPattern(DATE_SAVE_FORMAT)));
        }
        for (Skill skill : skills.getSkills()) {
            skill.writeToXml(pw1, indent + 1);
        }
        if (countOptions(PilotOptions.LVL3_ADVANTAGES) > 0) {
            MekHqXmlUtil.writeSimpleXmlTag(pw1, indent + 1, "advantages",
                    getOptionList("::", PilotOptions.LVL3_ADVANTAGES));
        }
        if (countOptions(PilotOptions.EDGE_ADVANTAGES) > 0) {
            MekHqXmlUtil.writeSimpleXmlTag(pw1, indent + 1, "edge",
                    getOptionList("::", PilotOptions.EDGE_ADVANTAGES));
            // For support personnel, write an available edge value
            if (isSupport() || isEngineer()) {
                MekHqXmlUtil.writeSimpleXmlTag(pw1, indent + 1, "edgeAvailable", getCurrentEdge());
            }
        }
        if (countOptions(PilotOptions.MD_ADVANTAGES) > 0) {
            MekHqXmlUtil.writeSimpleXmlTag(pw1, indent + 1, "implants",
                    getOptionList("::", PilotOptions.MD_ADVANTAGES));
        }
        if (!techUnitIds.isEmpty()) {
            MekHqXmlUtil.writeSimpleXMLOpenIndentedLine(pw1, indent + 1, "techUnitIds");
            for (UUID id : techUnitIds) {
                MekHqXmlUtil.writeSimpleXmlTag(pw1, indent + 2, "id", id.toString());
            }
            MekHqXmlUtil.writeSimpleXMLCloseIndentedLine(pw1, indent + 1, "techUnitIds");
        }
        if (!personnelLog.isEmpty()) {
            MekHqXmlUtil.writeSimpleXMLOpenIndentedLine(pw1, indent + 1, "personnelLog");
            for (LogEntry entry : personnelLog) {
                entry.writeToXml(pw1, indent + 2);
            }
            MekHqXmlUtil.writeSimpleXMLCloseIndentedLine(pw1, indent + 1, "personnelLog");
        }
        if (!missionLog.isEmpty()) {
            MekHqXmlUtil.writeSimpleXMLOpenIndentedLine(pw1, indent + 1, "missionLog");
            for (LogEntry entry : missionLog) {
                entry.writeToXml(pw1, indent + 2);
            }
            MekHqXmlUtil.writeSimpleXMLCloseIndentedLine(pw1, indent + 1, "missionLog");
        }
        if (!awardController.getAwards().isEmpty()) {
            MekHqXmlUtil.writeSimpleXMLOpenIndentedLine(pw1, indent + 1, "awards");
            for (Award award : awardController.getAwards()) {
                award.writeToXml(pw1, indent + 2);
            }
            MekHqXmlUtil.writeSimpleXMLCloseIndentedLine(pw1, indent + 1, "awards");
        }
        if (injuries.size() > 0) {
            MekHqXmlUtil.writeSimpleXMLOpenIndentedLine(pw1, indent + 1, "injuries");
            for (Injury injury : injuries) {
                injury.writeToXml(pw1, indent + 2);
            }
            MekHqXmlUtil.writeSimpleXMLCloseIndentedLine(pw1, indent + 1, "injuries");
        }
        if (founder) {
            MekHqXmlUtil.writeSimpleXmlTag(pw1, indent + 1, "founder", true);
        }
        if (originalUnitWeight != EntityWeightClass.WEIGHT_ULTRA_LIGHT) {
            MekHqXmlUtil.writeSimpleXmlTag(pw1, indent + 1, "originalUnitWeight", originalUnitWeight);
        }
        if (originalUnitTech != TECH_IS1) {
            MekHqXmlUtil.writeSimpleXmlTag(pw1, indent + 1, "originalUnitTech", originalUnitTech);
        }
        if (originalUnitId != null) {
            MekHqXmlUtil.writeSimpleXmlTag(pw1, indent + 1, "originalUnitId", originalUnitId.toString());
        }
        if (acquisitions != 0) {
            MekHqXmlUtil.writeSimpleXmlTag(pw1, indent + 1, "acquisitions", acquisitions);
        }
        if (!extraData.isEmpty()) {
            extraData.writeToXml(pw1);
=======
    public void writeToXml(PrintWriter pw1, int indent) {
        pw1.println(MekHqXmlUtil.indentStr(indent) + "<person id=\""
                + id.toString()
                + "\" type=\""
                + this.getClass().getName()
                + "\">");
        try {
            pw1.println(MekHqXmlUtil.indentStr(indent + 1)
                    + "<id>"
                    + this.id.toString()
                    + "</id>");
            pw1.println(MekHqXmlUtil.indentStr(indent + 1)
                    + "<givenName>"
                    + MekHqXmlUtil.escape(givenName)
                    + "</givenName>");
            pw1.println(MekHqXmlUtil.indentStr(indent + 1)
                    + "<surname>"
                    + MekHqXmlUtil.escape(surname)
                    + "</surname>");
            if (!StringUtil.isNullOrEmpty(honorific)) {
                pw1.println(MekHqXmlUtil.indentStr(indent + 1)
                        + "<honorific>"
                        + MekHqXmlUtil.escape(honorific)
                        + "</honorific>");
            }
            if (maidenName != null) { // this is only a != null comparison because empty is a use case for divorce
                pw1.println(MekHqXmlUtil.indentStr(indent + 1)
                        + "<maidenName>"
                        + MekHqXmlUtil.escape(maidenName)
                        + "</maidenName>");
            }
            if (!StringUtil.isNullOrEmpty(callsign)) {
                pw1.println(MekHqXmlUtil.indentStr(indent + 1)
                        + "<callsign>"
                        + MekHqXmlUtil.escape(callsign)
                        + "</callsign>");
            }
            // Always save the primary role
            pw1.println(MekHqXmlUtil.indentStr(indent + 1)
                    + "<primaryRole>"
                    + primaryRole
                    + "</primaryRole>");
            if (secondaryRole != T_NONE) {
                pw1.println(MekHqXmlUtil.indentStr(indent + 1)
                        + "<secondaryRole>"
                        + secondaryRole
                        + "</secondaryRole>");
            }
            if (primaryDesignator != DESIG_NONE) {
                pw1.println(MekHqXmlUtil.indentStr(indent + 1)
                        + "<primaryDesignator>"
                        + primaryDesignator
                        + "</primaryDesignator>");
            }
            if (secondaryDesignator != DESIG_NONE) {
                pw1.println(MekHqXmlUtil.indentStr(indent + 1)
                        + "<secondaryDesignator>"
                        + secondaryDesignator
                        + "</secondaryDesignator>");
            }
            if (commander) {
                pw1.println(MekHqXmlUtil.indentStr(indent + 1)
                        + "<commander>"
                        + MekHqXmlUtil.escape(Boolean.toString(commander))
                        + "</commander>");
            }
            if (dependent) {
                pw1.println(MekHqXmlUtil.indentStr(indent + 1)
                        + "<dependent>"
                        + MekHqXmlUtil.escape(Boolean.toString(dependent))
                        + "</dependent>");
            }
            // Always save the person's origin faction
            pw1.println(MekHqXmlUtil.indentStr(indent + 1)
                    + "<faction>"
                    + originFaction.getShortName()
                    + "</faction>");
            if (originPlanet != null) {
                pw1.println(MekHqXmlUtil.indentStr(indent + 1)
                        + "<planetId systemId=\""
                        + originPlanet.getParentSystem().getId()
                        + "\">"
                        + originPlanet.getId()
                        + "</planetId>");
            }
            // Always save whether or not someone is a clanner
            pw1.println(MekHqXmlUtil.indentStr(indent + 1)
                    + "<clan>"
                    + clan
                    + "</clan>");
            if (phenotype != PHENOTYPE_NONE) {
                pw1.println(MekHqXmlUtil.indentStr(indent + 1)
                        + "<phenotype>"
                        + phenotype
                        + "</phenotype>");
            }
            if (!StringUtil.isNullOrEmpty(bloodname)) {
                pw1.println(MekHqXmlUtil.indentStr(indent + 1)
                        + "<bloodname>"
                        + bloodname
                        + "</bloodname>");
            }
            if (!StringUtil.isNullOrEmpty(biography)) {
                pw1.println(MekHqXmlUtil.indentStr(indent + 1)
                        + "<biography>"
                        + MekHqXmlUtil.escape(biography)
                        + "</biography>");
            }
            if (idleMonths > 0) {
                pw1.println(MekHqXmlUtil.indentStr(indent + 1)
                        + "<idleMonths>"
                        + idleMonths
                        + "</idleMonths>");
            }
            if (ancestorsId != null) {
                pw1.println(MekHqXmlUtil.indentStr(indent + 1)
                        + "<ancestors>"
                        + this.ancestorsId.toString()
                        + "</ancestors>");
            }
            if (spouse != null) {
                pw1.println(MekHqXmlUtil.indentStr(indent + 1)
                        + "<spouse>"
                        + this.spouse.toString()
                        + "</spouse>");
            }
            if (!formerSpouses.isEmpty()) {
                pw1.println(MekHqXmlUtil.indentStr(indent + 1) + "<formerSpouses>");
                for (FormerSpouse ex : formerSpouses) {
                    ex.writeToXml(pw1, indent + 2);
                }
                pw1.println(MekHqXmlUtil.indentStr(indent + 1) + "</formerSpouses>");
            }
            if (dueDate != null) {
                pw1.println(MekHqXmlUtil.indentStr(indent + 1)
                        + "<dueDate>"
                        + dueDate.format(DateTimeFormatter.ofPattern(DATE_SAVE_FORMAT))
                        + "</dueDate>");
            }
            if (expectedDueDate != null) {
                pw1.println(MekHqXmlUtil.indentStr(indent + 1)
                        + "<expectedDueDate>"
                        + expectedDueDate.format(DateTimeFormatter.ofPattern(DATE_SAVE_FORMAT))
                        + "</expectedDueDate>");
            }
            if (!portraitCategory.equals(Crew.ROOT_PORTRAIT)) {
                pw1.println(MekHqXmlUtil.indentStr(indent + 1)
                        + "<portraitCategory>"
                        + MekHqXmlUtil.escape(portraitCategory)
                        + "</portraitCategory>");
            }
            if (!portraitFile.equals(Crew.PORTRAIT_NONE)) {
                pw1.println(MekHqXmlUtil.indentStr(indent + 1)
                        + "<portraitFile>"
                        + MekHqXmlUtil.escape(portraitFile)
                        + "</portraitFile>");
            }
            // Always save the current XP
            pw1.println(MekHqXmlUtil.indentStr(indent + 1)
                    + "<xp>"
                    + xp
                    + "</xp>");
            if (daysToWaitForHealing != 0) {
                pw1.println(MekHqXmlUtil.indentStr(indent + 1)
                        + "<daysToWaitForHealing>"
                        + daysToWaitForHealing
                        + "</daysToWaitForHealing>");
            }
            // Always save the person's gender, as it would otherwise get confusing fast
            pw1.println(MekHqXmlUtil.indentStr(indent + 1)
                    + "<gender>"
                    + gender
                    + "</gender>");
            // Always save a person's rank
            pw1.println(MekHqXmlUtil.indentStr(indent + 1)
                    + "<rank>"
                    + rank
                    + "</rank>");
            if (rankLevel != 0) {
                pw1.println(MekHqXmlUtil.indentStr(indent + 1)
                        + "<rankLevel>"
                        + rankLevel
                        + "</rankLevel>");
            }
            if (rankSystem != -1) {
                pw1.println(MekHqXmlUtil.indentStr(indent + 1)
                        + "<rankSystem>"
                        + rankSystem
                        + "</rankSystem>");
            }
            if (maneiDominiRank != Rank.MD_RANK_NONE) {
                pw1.println(MekHqXmlUtil.indentStr(indent + 1)
                        + "<maneiDominiRank>"
                        + maneiDominiRank
                        + "</maneiDominiRank>");
            }
            if (maneiDominiClass != MD_NONE) {
                pw1.println(MekHqXmlUtil.indentStr(indent + 1)
                        + "<maneiDominiClass>"
                        + maneiDominiClass
                        + "</maneiDominiClass>");
            }
            if (nTasks > 0) {
                pw1.println(MekHqXmlUtil.indentStr(indent + 1)
                        + "<nTasks>"
                        + nTasks
                        + "</nTasks>");
            }
            if (doctorId != null) {
                pw1.println(MekHqXmlUtil.indentStr(indent + 1)
                        + "<doctorId>"
                        + doctorId.toString()
                        + "</doctorId>");
            }
            if (unitId != null) {
                pw1.println(MekHqXmlUtil.indentStr(indent + 1)
                        + "<unitId>"
                        + unitId.toString()
                        + "</unitId>");
            }
            if (salary != Money.of(-1)) {
                pw1.println(MekHqXmlUtil.indentStr(indent + 1)
                        + "<salary>"
                        + salary.toXmlString()
                        + "</salary>");
            }
            if (totalEarnings != Money.of(0)) {
                MekHqXmlUtil.writeSimpleXmlTag(pw1, indent + 1, "totalEarnings", totalEarnings.toXmlString());
            }
            // Always save a person's status, to make it easy to parse the personnel saved data
            pw1.println(MekHqXmlUtil.indentStr(indent + 1)
                    + "<status>"
                    + status.name()
                    + "</status>");
            if (prisonerStatus != PRISONER_NOT) {
                pw1.println(MekHqXmlUtil.indentStr(indent + 1)
                        + "<prisonerStatus>"
                        + prisonerStatus
                        + "</prisonerStatus>");
            }
            if (willingToDefect) {
                pw1.println(MekHqXmlUtil.indentStr(indent + 1)
                        + "<willingToDefect>"
                        + willingToDefect
                        + "</willingToDefect>");
            }
            if (hits > 0) {
                pw1.println(MekHqXmlUtil.indentStr(indent + 1)
                        + "<hits>"
                        + hits
                        + "</hits>");
            }
            if (toughness != 0) {
                pw1.println(MekHqXmlUtil.indentStr(indent + 1)
                        + "<toughness>"
                        + toughness
                        + "</toughness>");
            }
            if (minutesLeft > 0) {
                pw1.println(MekHqXmlUtil.indentStr(indent + 1)
                        + "<minutesLeft>"
                        + minutesLeft
                        + "</minutesLeft>");
            }
            if (overtimeLeft > 0) {
                pw1.println(MekHqXmlUtil.indentStr(indent + 1)
                        + "<overtimeLeft>"
                        + overtimeLeft
                        + "</overtimeLeft>");
            }
            if (birthday != null) {
                pw1.println(MekHqXmlUtil.indentStr(indent + 1)
                        + "<birthday>"
                        + birthday.format(DateTimeFormatter.ofPattern(DATE_SAVE_FORMAT))
                        + "</birthday>");
            }
            if (null != dateOfDeath) {
                pw1.println(MekHqXmlUtil.indentStr(indent + 1)
                        + "<deathday>"
                        + dateOfDeath.format(DateTimeFormatter.ofPattern(DATE_SAVE_FORMAT))
                        + "</deathday>");
            }
            if (recruitment != null) {
                MekHqXmlUtil.writeSimpleXmlTag(pw1, indent + 1, "recruitment",
                        recruitment.format(DateTimeFormatter.ofPattern(DATE_SAVE_FORMAT)));
            }
            if (lastRankChangeDate != null) {
                MekHqXmlUtil.writeSimpleXmlTag(pw1, indent + 1, "lastRankChangeDate",
                        lastRankChangeDate.format(DateTimeFormatter.ofPattern(DATE_SAVE_FORMAT)));
            }
            for (Skill skill : skills.getSkills()) {
                skill.writeToXml(pw1, indent + 1);
            }
            if (countOptions(PilotOptions.LVL3_ADVANTAGES) > 0) {
                pw1.println(MekHqXmlUtil.indentStr(indent + 1)
                        + "<advantages>"
                        + getOptionList("::", PilotOptions.LVL3_ADVANTAGES)
                        + "</advantages>");
            }
            if (countOptions(PilotOptions.EDGE_ADVANTAGES) > 0) {
                pw1.println(MekHqXmlUtil.indentStr(indent + 1)
                        + "<edge>"
                        + getOptionList("::", PilotOptions.EDGE_ADVANTAGES)
                        + "</edge>");
                // For support personnel, write an available edge value
                if (isSupport() || isEngineer()) {
                    pw1.println(MekHqXmlUtil.indentStr(indent + 1)
                            + "<edgeAvailable>"
                            + getCurrentEdge()
                            + "</edgeAvailable>");
                }
            }
            if (countOptions(PilotOptions.MD_ADVANTAGES) > 0) {
                pw1.println(MekHqXmlUtil.indentStr(indent + 1)
                        + "<implants>"
                        + getOptionList("::", PilotOptions.MD_ADVANTAGES)
                        + "</implants>");
            }
            if (!techUnitIds.isEmpty()) {
                pw1.println(MekHqXmlUtil.indentStr(indent + 1) + "<techUnitIds>");
                for (UUID id : techUnitIds) {
                    pw1.println(MekHqXmlUtil.indentStr(indent + 2)
                            + "<id>"
                            + id.toString()
                            + "</id>");
                }
                pw1.println(MekHqXmlUtil.indentStr(indent + 1) + "</techUnitIds>");
            }
            if (!personnelLog.isEmpty()) {
                pw1.println(MekHqXmlUtil.indentStr(indent + 1) + "<personnelLog>");
                for (LogEntry entry : personnelLog) {
                    entry.writeToXml(pw1, indent + 2);
                }
                pw1.println(MekHqXmlUtil.indentStr(indent + 1) + "</personnelLog>");
            }
            if (!missionLog.isEmpty()) {
                pw1.println(MekHqXmlUtil.indentStr(indent + 1) + "<missionLog>");
                for (LogEntry entry : missionLog) {
                    entry.writeToXml(pw1, indent + 2);
                }
                pw1.println(MekHqXmlUtil.indentStr(indent + 1) + "</missionLog>");
            }
            if (!awardController.getAwards().isEmpty()) {
                pw1.println(MekHqXmlUtil.indentStr(indent + 1) + "<awards>");
                for (Award award : awardController.getAwards()) {
                    award.writeToXml(pw1, indent + 2);
                }
                pw1.println(MekHqXmlUtil.indentStr(indent + 1) + "</awards>");
            }
            if (injuries.size() > 0) {
                pw1.println(MekHqXmlUtil.indentStr(indent + 1) + "<injuries>");
                for (Injury injury : injuries) {
                    injury.writeToXml(pw1, indent + 2);
                }
                pw1.println(MekHqXmlUtil.indentStr(indent + 1) + "</injuries>");
            }
            if (founder) {
                pw1.println(MekHqXmlUtil.indentStr(indent + 1)
                        + "<founder>"
                        + founder
                        + "</founder>");
            }
            if (originalUnitWeight != EntityWeightClass.WEIGHT_ULTRA_LIGHT) {
                pw1.println(MekHqXmlUtil.indentStr(indent + 1)
                        + "<originalUnitWeight>"
                        + originalUnitWeight
                        + "</originalUnitWeight>");
            }
            if (originalUnitTech != TECH_IS1) {
                pw1.println(MekHqXmlUtil.indentStr(indent + 1)
                        + "<originalUnitTech>"
                        + originalUnitTech
                        + "</originalUnitTech>");
            }
            if (originalUnitId != null) {
                pw1.println(MekHqXmlUtil.indentStr(indent + 1)
                        + "<originalUnitId>"
                        + originalUnitId.toString()
                        + "</originalUnitId>");
            }
            if (acquisitions != 0) {
                pw1.println(MekHqXmlUtil.indentStr(indent + 1)
                        + "<acquisitions>"
                        + acquisitions
                        + "</acquisitions>");
            }
            if (!extraData.isEmpty()) {
                extraData.writeToXml(pw1);
            }
        } catch (Exception e) {
            MekHQ.getLogger().error(Person.class, "writeToXml",
                    "Failed to write " + getFullName() + " to the XML File");
            throw e; // we want to rethrow to ensure that that the save fails
>>>>>>> 10f3f5eb
        }
        pw1.println(MekHqXmlUtil.indentStr(indent) + "</person>");
    }

    public static Person generateInstanceFromXML(Node wn, Campaign c, Version version) {
        final String METHOD_NAME = "generateInstanceFromXML(Node,Campaign,Version)"; //$NON-NLS-1$

        Person retVal = null;

        try {
            // Instantiate the correct child class, and call its parsing function.
            retVal = new Person(c);

            // Okay, now load Person-specific fields!
            NodeList nl = wn.getChildNodes();

            String advantages = null;
            String edge = null;
            String implants = null;

            //backwards compatibility
            String pilotName = null;
            String pilotNickname = null;
            int pilotGunnery = -1;
            int pilotPiloting = -1;
            int pilotCommandBonus = -1;
            int type = 0;

            for (int x = 0; x < nl.getLength(); x++) {
                Node wn2 = nl.item(x);

                if (wn2.getNodeName().equalsIgnoreCase("name")) { //included for backwards compatibility
                    retVal.migrateName(wn2.getTextContent());
                } else if (wn2.getNodeName().equalsIgnoreCase("givenName")) {
                    retVal.givenName = wn2.getTextContent();
                } else if (wn2.getNodeName().equalsIgnoreCase("surname")) {
                    retVal.surname = wn2.getTextContent();
                } else if (wn2.getNodeName().equalsIgnoreCase("honorific")) {
                    retVal.honorific = wn2.getTextContent();
                } else if (wn2.getNodeName().equalsIgnoreCase("maidenName")) {
                    retVal.maidenName = wn2.getTextContent();
                } else if (wn2.getNodeName().equalsIgnoreCase("callsign")) {
                    retVal.callsign = wn2.getTextContent();
                } else if (wn2.getNodeName().equalsIgnoreCase("commander")) {
                    retVal.commander = Boolean.parseBoolean(wn2.getTextContent().trim());
                } else if (wn2.getNodeName().equalsIgnoreCase("dependent")) {
                    retVal.dependent = Boolean.parseBoolean(wn2.getTextContent().trim());
                } else if (wn2.getNodeName().equalsIgnoreCase("faction")) {
                    retVal.originFaction = Faction.getFaction(wn2.getTextContent().trim());
                } else if (wn2.getNodeName().equalsIgnoreCase("planetId")) {
                    String systemId = wn2.getAttributes().getNamedItem("systemId").getTextContent().trim();
                    String planetId = wn2.getTextContent().trim();
                    retVal.originPlanet = c.getSystemById(systemId).getPlanetById(planetId);
                } else if (wn2.getNodeName().equalsIgnoreCase("clan")) {
                    retVal.clan = Boolean.parseBoolean(wn2.getTextContent().trim());
                } else if (wn2.getNodeName().equalsIgnoreCase("phenotype")) {
                    retVal.phenotype = Integer.parseInt(wn2.getTextContent());
                } else if (wn2.getNodeName().equalsIgnoreCase("bloodname")) {
                    retVal.bloodname = wn2.getTextContent();
                } else if (wn2.getNodeName().equalsIgnoreCase("biography")) {
                    retVal.biography = wn2.getTextContent();
                } else if (wn2.getNodeName().equalsIgnoreCase("primaryRole")) {
                    retVal.primaryRole = Integer.parseInt(wn2.getTextContent());
                } else if (wn2.getNodeName().equalsIgnoreCase("secondaryRole")) {
                    retVal.secondaryRole = Integer.parseInt(wn2.getTextContent());
                } else if (wn2.getNodeName().equalsIgnoreCase("acquisitions")) {
                    retVal.acquisitions = Integer.parseInt(wn2.getTextContent());
                } else if (wn2.getNodeName().equalsIgnoreCase("primaryDesignator")) {
                    retVal.primaryDesignator = Integer.parseInt(wn2.getTextContent());
                } else if (wn2.getNodeName().equalsIgnoreCase("secondaryDesignator")) {
                    retVal.secondaryDesignator = Integer.parseInt(wn2.getTextContent());
                } else if (wn2.getNodeName().equalsIgnoreCase("daysToWaitForHealing")) {
                    retVal.daysToWaitForHealing = Integer.parseInt(wn2.getTextContent());
                } else if (wn2.getNodeName().equalsIgnoreCase("idleMonths")) {
                    retVal.idleMonths = Integer.parseInt(wn2.getTextContent());
                } else if (wn2.getNodeName().equalsIgnoreCase("id")) {
                    if (version.getMajorVersion() == 0 && version.getMinorVersion() < 2 && version.getSnapshot() < 14) {
                        retVal.oldId = Integer.parseInt(wn2.getTextContent());
                    } else {
                        retVal.id = UUID.fromString(wn2.getTextContent());
                    }
                } else if (wn2.getNodeName().equalsIgnoreCase("ancestors")) {
                    retVal.ancestorsId = UUID.fromString(wn2.getTextContent());
                } else if (wn2.getNodeName().equalsIgnoreCase("spouse")) {
                    retVal.spouse = UUID.fromString(wn2.getTextContent());
                } else if (wn2.getNodeName().equalsIgnoreCase("formerSpouses")) {
                    NodeList nl2 = wn2.getChildNodes();
                    for (int y = 0; y < nl2.getLength(); y++) {
                        Node wn3 = nl2.item(y);
                        // If it's not an element node, we ignore it.
                        if (wn3.getNodeType() != Node.ELEMENT_NODE) {
                            continue;
                        }

                        if (!wn3.getNodeName().equalsIgnoreCase("formerSpouse")) {
                            // Error condition of sorts!
                            // Errr, what should we do here?
                            MekHQ.getLogger().log(Person.class, METHOD_NAME, LogLevel.ERROR,
                                    "Unknown node type not loaded in formerSpouses nodes: "
                                            + wn3.getNodeName());
                            continue;
                        }
                        retVal.formerSpouses.add(FormerSpouse.generateInstanceFromXML(wn3));
                    }
                } else if (wn2.getNodeName().equalsIgnoreCase("dueDate")) {
                    if (version.isLowerThan("0.47.6")) {
                        try {
                            retVal.dueDate = LocalDate.parse(wn2.getTextContent().trim(),
                                    DateTimeFormatter.ofPattern("yyyy-MM-dd hh:mm:ss"));
                        } catch (Exception ignored) {
                        }
                    } else {
                        retVal.dueDate = LocalDate.parse(wn2.getTextContent().trim(),
                                DateTimeFormatter.ofPattern(DATE_SAVE_FORMAT));
                    }
                } else if (wn2.getNodeName().equalsIgnoreCase("expectedDueDate")) {
                    if (version.isLowerThan("0.47.6")) {
                        try {
                            retVal.expectedDueDate = LocalDate.parse(wn2.getTextContent().trim(),
                                    DateTimeFormatter.ofPattern("yyyy-MM-dd hh:mm:ss"));
                        } catch (Exception ignored) {
                        }
                    } else {
                        retVal.expectedDueDate = LocalDate.parse(wn2.getTextContent().trim(),
                                DateTimeFormatter.ofPattern(DATE_SAVE_FORMAT));
                    }
                } else if (wn2.getNodeName().equalsIgnoreCase("teamId")) {
                    retVal.teamId = Integer.parseInt(wn2.getTextContent());
                } else if (wn2.getNodeName().equalsIgnoreCase("portraitCategory")) {
                    retVal.setPortraitCategory(wn2.getTextContent());
                } else if (wn2.getNodeName().equalsIgnoreCase("portraitFile")) {
                    retVal.setPortraitFileName(wn2.getTextContent());
                } else if (wn2.getNodeName().equalsIgnoreCase("xp")) {
                    retVal.xp = Integer.parseInt(wn2.getTextContent());
                } else if (wn2.getNodeName().equalsIgnoreCase("nTasks")) {
                    retVal.nTasks = Integer.parseInt(wn2.getTextContent());
                } else if (wn2.getNodeName().equalsIgnoreCase("hits")) {
                    retVal.hits = Integer.parseInt(wn2.getTextContent());
                } else if (wn2.getNodeName().equalsIgnoreCase("gender")) {
                    retVal.gender = Integer.parseInt(wn2.getTextContent());
                } else if (wn2.getNodeName().equalsIgnoreCase("rank")) {
                    if (version.isLowerThan("0.3.4-r1782")) {
                        RankTranslator rt = new RankTranslator(c);
                        try {
                            retVal.rank = rt.getNewRank(c.getRanks().getOldRankSystem(),
                                    Integer.parseInt(wn2.getTextContent()));
                        } catch (ArrayIndexOutOfBoundsException e) {
                            // Do nothing
                        }
                    } else {
                        retVal.rank = Integer.parseInt(wn2.getTextContent());
                    }
                } else if (wn2.getNodeName().equalsIgnoreCase("rankLevel")) {
                    retVal.rankLevel = Integer.parseInt(wn2.getTextContent());
                } else if (wn2.getNodeName().equalsIgnoreCase("rankSystem")) {
                    retVal.setRankSystem(Integer.parseInt(wn2.getTextContent()));
                } else if (wn2.getNodeName().equalsIgnoreCase("maneiDominiRank")) {
                    retVal.maneiDominiRank = Integer.parseInt(wn2.getTextContent());
                } else if (wn2.getNodeName().equalsIgnoreCase("maneiDominiClass")) {
                    retVal.maneiDominiClass = Integer.parseInt(wn2.getTextContent());
                } else if (wn2.getNodeName().equalsIgnoreCase("doctorId")) {
                    if (version.getMajorVersion() == 0 && version.getMinorVersion() < 2 && version.getSnapshot() < 14) {
                        retVal.oldDoctorId = Integer.parseInt(wn2.getTextContent());
                    } else {
                        if (!wn2.getTextContent().equals("null")) {
                            retVal.doctorId = UUID.fromString(wn2.getTextContent());
                        }
                    }
                } else if (wn2.getNodeName().equalsIgnoreCase("unitId")) {
                    if (version.getMajorVersion() == 0 && version.getMinorVersion() < 2 && version.getSnapshot() < 14) {
                        retVal.oldUnitId = Integer.parseInt(wn2.getTextContent());
                    } else {
                        if (!wn2.getTextContent().equals("null")) {
                            retVal.unitId = UUID.fromString(wn2.getTextContent());
                        }
                    }
                } else if (wn2.getNodeName().equalsIgnoreCase("status")) {
                    // TODO : remove inline migration
                    if (version.isLowerThan("0.47.6")) {
                        switch (Integer.parseInt(wn2.getTextContent())) {
                            case 1:
                                retVal.status = PersonnelStatus.RETIRED;
                                break;
                            case 2:
                                retVal.status = PersonnelStatus.KIA;
                                break;
                            case 3:
                                retVal.status = PersonnelStatus.MIA;
                                break;
                            default:
                                retVal.status = PersonnelStatus.ACTIVE;
                                break;
                        }
                    } else {
                        retVal.status = PersonnelStatus.valueOf(wn2.getTextContent());
                    }
                } else if (wn2.getNodeName().equalsIgnoreCase("prisonerStatus")) {
                    retVal.prisonerStatus = Integer.parseInt(wn2.getTextContent());
                } else if (wn2.getNodeName().equalsIgnoreCase("willingToDefect")) {
                    retVal.willingToDefect = Boolean.parseBoolean(wn2.getTextContent());
                } else if (wn2.getNodeName().equalsIgnoreCase("salary")) {
                    retVal.salary = Money.fromXmlString(wn2.getTextContent().trim());
                } else if (wn2.getNodeName().equalsIgnoreCase("totalEarnings")) {
                    retVal.totalEarnings = Money.fromXmlString(wn2.getTextContent().trim());
                } else if (wn2.getNodeName().equalsIgnoreCase("minutesLeft")) {
                    retVal.minutesLeft = Integer.parseInt(wn2.getTextContent());
                } else if (wn2.getNodeName().equalsIgnoreCase("overtimeLeft")) {
                    retVal.overtimeLeft = Integer.parseInt(wn2.getTextContent());
                } else if (wn2.getNodeName().equalsIgnoreCase("birthday")) {
                    if (version.isLowerThan("0.47.6")) {
                        try {
                            retVal.birthday = LocalDate.parse(wn2.getTextContent().trim(),
                                    DateTimeFormatter.ofPattern("yyyy-MM-dd hh:mm:ss"));
                        } catch (Exception ignored) {
                        }
                    } else {
                        retVal.birthday = LocalDate.parse(wn2.getTextContent().trim(),
                                DateTimeFormatter.ofPattern(DATE_SAVE_FORMAT));
                    }
                } else if (wn2.getNodeName().equalsIgnoreCase("deathday")) {
                    if (version.isLowerThan("0.47.6")) {
                        try {
                            retVal.dateOfDeath = LocalDate.parse(wn2.getTextContent().trim(),
                                    DateTimeFormatter.ofPattern("yyyy-MM-dd hh:mm:ss"));
                        } catch (Exception ignored) {
                        }
                    } else {
                        retVal.dateOfDeath = LocalDate.parse(wn2.getTextContent().trim(),
                                DateTimeFormatter.ofPattern(DATE_SAVE_FORMAT));
                    }
                } else if (wn2.getNodeName().equalsIgnoreCase("recruitment")) {
                    if (version.isLowerThan("0.47.6")) {
                        try {
                            retVal.recruitment = LocalDate.parse(wn2.getTextContent().trim(),
                                    DateTimeFormatter.ofPattern("yyyy-MM-dd hh:mm:ss"));
                        } catch (Exception ignored) {
                        }
                    } else {
                        retVal.recruitment = LocalDate.parse(wn2.getTextContent().trim(),
                                DateTimeFormatter.ofPattern(DATE_SAVE_FORMAT));
                    }
                } else if (wn2.getNodeName().equalsIgnoreCase("lastRankChangeDate")) {
                    retVal.lastRankChangeDate = LocalDate.parse(wn2.getTextContent().trim(),
                            DateTimeFormatter.ofPattern(DATE_SAVE_FORMAT));
                } else if (wn2.getNodeName().equalsIgnoreCase("advantages")) {
                    advantages = wn2.getTextContent();
                } else if (wn2.getNodeName().equalsIgnoreCase("edge")) {
                    edge = wn2.getTextContent();
                } else if (wn2.getNodeName().equalsIgnoreCase("edgeAvailable")) {
                    retVal.currentEdge = Integer.parseInt(wn2.getTextContent());
                } else if (wn2.getNodeName().equalsIgnoreCase("implants")) {
                    implants = wn2.getTextContent();
                } else if (wn2.getNodeName().equalsIgnoreCase("toughness")) {
                    retVal.toughness = Integer.parseInt(wn2.getTextContent());
                } else if (wn2.getNodeName().equalsIgnoreCase("pilotGunnery")) {
                    pilotGunnery = Integer.parseInt(wn2.getTextContent());
                } else if (wn2.getNodeName().equalsIgnoreCase("pilotPiloting")) {
                    pilotPiloting = Integer.parseInt(wn2.getTextContent());
                } else if (wn2.getNodeName().equalsIgnoreCase("pilotHits")) {
                    retVal.hits = Integer.parseInt(wn2.getTextContent());
                } else if (wn2.getNodeName().equalsIgnoreCase("pilotCommandBonus")) {
                    pilotCommandBonus = Integer.parseInt(wn2.getTextContent());
                } else if (wn2.getNodeName().equalsIgnoreCase("pilotName")) {
                    pilotName = wn2.getTextContent();
                } else if (wn2.getNodeName().equalsIgnoreCase("pilotNickname")) {
                    pilotNickname = wn2.getTextContent();
                } else if (wn2.getNodeName().equalsIgnoreCase("type")) {
                    type = Integer.parseInt(wn2.getTextContent());
                } else if (wn2.getNodeName().equalsIgnoreCase("skill")) {
                    Skill s = Skill.generateInstanceFromXML(wn2);
                    if (null != s && null != s.getType()) {
                        retVal.skills.addSkill(s.getType().getName(), s);
                    }
                } else if (wn2.getNodeName().equalsIgnoreCase("techUnitIds")) {
                    NodeList nl2 = wn2.getChildNodes();
                    for (int y = 0; y < nl2.getLength(); y++) {
                        Node wn3 = nl2.item(y);
                        // If it's not an element node, we ignore it.
                        if (wn3.getNodeType() != Node.ELEMENT_NODE) {
                            continue;
                        }

                        if (!wn3.getNodeName().equalsIgnoreCase("id")) {
                            // Error condition of sorts!
                            // Errr, what should we do here?
                            MekHQ.getLogger().log(Person.class, METHOD_NAME, LogLevel.ERROR,
                                    "Unknown node type not loaded in techUnitIds nodes: " + wn3.getNodeName()); //$NON-NLS-1$
                            continue;
                        }
                        retVal.addTechUnitID(UUID.fromString(wn3.getTextContent()));
                    }
                } else if (wn2.getNodeName().equalsIgnoreCase("personnelLog")) {
                    NodeList nl2 = wn2.getChildNodes();
                    for (int y = 0; y < nl2.getLength(); y++) {
                        Node wn3 = nl2.item(y);
                        // If it's not an element node, we ignore it.
                        if (wn3.getNodeType() != Node.ELEMENT_NODE) {
                            continue;
                        }

                        if (!wn3.getNodeName().equalsIgnoreCase("logEntry")) {
                            // Error condition of sorts!
                            // Errr, what should we do here?
                            MekHQ.getLogger().log(Person.class, METHOD_NAME, LogLevel.ERROR,
                                    "Unknown node type not loaded in personnel log nodes: " + wn3.getNodeName()); //$NON-NLS-1$
                            continue;
                        }

                        LogEntry entry = LogEntryFactory.getInstance().generateInstanceFromXML(wn3);

                        // If the version of this campaign is earlier than 0.45.4,
                        // we didn't have the mission log separated from the personnel log,
                        // so we need to separate the log entries manually
                        if (version.isLowerThan("0.45.4")) {
                            if (entry.getDesc().startsWith(getMissionParticipatedString())) {
                                retVal.addMissionLogEntry(entry);
                            } else {
                                retVal.addLogEntry(entry);
                            }
                        } else {
                            retVal.addLogEntry(entry);
                        }
                    }
                } else if (wn2.getNodeName().equalsIgnoreCase("missionLog")) {
                    NodeList nl2 = wn2.getChildNodes();
                    for (int y = 0; y < nl2.getLength(); y++) {
                        Node wn3 = nl2.item(y);
                        // If it's not an element node, we ignore it.
                        if (wn3.getNodeType() != Node.ELEMENT_NODE) {
                            continue;
                        }

                        if (!wn3.getNodeName().equalsIgnoreCase("logEntry")) {
                            // Error condition of sorts!
                            // Errr, what should we do here?
                            MekHQ.getLogger().log(Person.class, METHOD_NAME, LogLevel.ERROR,
                                    "Unknown node type not loaded in mission log nodes: " + wn3.getNodeName()); //$NON-NLS-1$
                            continue;
                        }
                        retVal.addMissionLogEntry(LogEntryFactory.getInstance().generateInstanceFromXML(wn3));
                    }
                } else if (wn2.getNodeName().equalsIgnoreCase("awards")){
                    NodeList nl2 = wn2.getChildNodes();
                    for (int y = 0; y < nl2.getLength(); y++) {

                        Node wn3 = nl2.item(y);

                        if (wn3.getNodeType() != Node.ELEMENT_NODE) {
                            continue;
                        }

                        if (!wn3.getNodeName().equalsIgnoreCase("award")) {
                            MekHQ.getLogger().log(Person.class, METHOD_NAME, LogLevel.ERROR,
                                    "Unknown node type not loaded in personnel log nodes: " + wn3.getNodeName()); //$NON-NLS-1$
                            continue;
                        }

                        retVal.awardController.addAwardFromXml(AwardsFactory.getInstance().generateNewFromXML(wn3));
                    }

                } else if (wn2.getNodeName().equalsIgnoreCase("injuries")) {
                    NodeList nl2 = wn2.getChildNodes();
                    for (int y = 0; y < nl2.getLength(); y++) {
                        Node wn3 = nl2.item(y);
                        // If it's not an element node, we ignore it.
                        if (wn3.getNodeType() != Node.ELEMENT_NODE) {
                            continue;
                        }

                        if (!wn3.getNodeName().equalsIgnoreCase("injury")) {
                            // Error condition of sorts!
                            // Errr, what should we do here?
                            MekHQ.getLogger().log(Person.class, METHOD_NAME, LogLevel.ERROR,
                                    "Unknown node type not loaded in injury nodes: " + wn3.getNodeName()); //$NON-NLS-1$
                            continue;
                        }
                        retVal.injuries.add(Injury.generateInstanceFromXML(wn3));
                    }
                    DateTime now = new DateTime(c.getCalendar());
                    retVal.injuries.stream().filter(inj -> (null == inj.getStart()))
                        .forEach(inj -> inj.setStart(now.minusDays(inj.getOriginalTime() - inj.getTime())));
                } else if (wn2.getNodeName().equalsIgnoreCase("founder")) {
                    retVal.founder = Boolean.parseBoolean(wn2.getTextContent());
                } else if (wn2.getNodeName().equalsIgnoreCase("originalUnitWeight")) {
                    retVal.originalUnitWeight = Integer.parseInt(wn2.getTextContent());
                } else if (wn2.getNodeName().equalsIgnoreCase("originalUnitTech")) {
                    retVal.originalUnitTech = Integer.parseInt(wn2.getTextContent());
                } else if (wn2.getNodeName().equalsIgnoreCase("originalUnitId")) {
                    retVal.originalUnitId = UUID.fromString(wn2.getTextContent());
                } else if (wn2.getNodeName().equalsIgnoreCase("extraData")) {
                    retVal.extraData = ExtraData.createFromXml(wn2);
                }
            }

            retVal.setFullName(); // this sets the name based on the loaded values

            if (version.isLowerThan("0.47.5") && (retVal.getExpectedDueDate() == null)
                    && (retVal.getDueDate() != null)) {
                retVal.setExpectedDueDate(retVal.getDueDate());
            }

            if (version.getMajorVersion() == 0 && version.getMinorVersion() < 2 && version.getSnapshot() < 13) {
                if (retVal.primaryRole > T_INFANTRY) {
                    retVal.primaryRole += 4;

                }
                if (retVal.secondaryRole > T_INFANTRY) {
                    retVal.secondaryRole += 4;
                }
            }

            if (version.getMajorVersion() == 0 && version.getMinorVersion() == 2) {
                //adjust for conventional fighter pilots
                if (retVal.primaryRole >= T_CONV_PILOT) {
                    retVal.primaryRole += 1;
                }
                if (retVal.secondaryRole >= T_CONV_PILOT) {
                    retVal.secondaryRole += 1;
                }
            }

            if (version.getMajorVersion() == 0 && version.getMinorVersion() == 3 && version.getSnapshot() < 1) {
                //adjust for conventional fighter pilots
                if (retVal.primaryRole == T_CONV_PILOT && retVal.hasSkill(SkillType.S_PILOT_SPACE) && !retVal.hasSkill(SkillType.S_PILOT_JET)) {
                    retVal.primaryRole += 1;
                }
                if (retVal.secondaryRole == T_CONV_PILOT && retVal.hasSkill(SkillType.S_PILOT_SPACE) && !retVal.hasSkill(SkillType.S_PILOT_JET)) {
                    retVal.secondaryRole += 1;
                }
                if (retVal.primaryRole == T_AERO_PILOT && !retVal.hasSkill(SkillType.S_PILOT_SPACE) && retVal.hasSkill(SkillType.S_PILOT_JET)) {
                    retVal.primaryRole += 8;
                }
                if (retVal.secondaryRole == T_AERO_PILOT && !retVal.hasSkill(SkillType.S_PILOT_SPACE) && retVal.hasSkill(SkillType.S_PILOT_JET)) {
                    retVal.secondaryRole += 8;
                }
            }

            if ((null != advantages) && (advantages.trim().length() > 0)) {
                StringTokenizer st = new StringTokenizer(advantages, "::");
                while (st.hasMoreTokens()) {
                    String adv = st.nextToken();
                    String advName = Crew.parseAdvantageName(adv);
                    Object value = Crew.parseAdvantageValue(adv);

                    try {
                        retVal.getOptions().getOption(advName).setValue(value);
                    } catch (Exception e) {
                        MekHQ.getLogger().log(Person.class, METHOD_NAME, LogLevel.ERROR,
                                "Error restoring advantage: " + adv); //$NON-NLS-1$
                    }
                }
            }
            if ((null != edge) && (edge.trim().length() > 0)) {
                StringTokenizer st = new StringTokenizer(edge, "::");
                while (st.hasMoreTokens()) {
                    String adv = st.nextToken();
                    String advName = Crew.parseAdvantageName(adv);
                    Object value = Crew.parseAdvantageValue(adv);

                    try {
                        retVal.getOptions().getOption(advName).setValue(value);
                    } catch (Exception e) {
                        MekHQ.getLogger().log(Person.class, METHOD_NAME, LogLevel.ERROR,
                                "Error restoring edge: " + adv); //$NON-NLS-1$
                    }
                }
            }
            if ((null != implants) && (implants.trim().length() > 0)) {
                StringTokenizer st = new StringTokenizer(implants, "::");
                while (st.hasMoreTokens()) {
                    String adv = st.nextToken();
                    String advName = Crew.parseAdvantageName(adv);
                    Object value = Crew.parseAdvantageValue(adv);

                    try {
                        retVal.getOptions().getOption(advName).setValue(value);
                    } catch (Exception e) {
                        MekHQ.getLogger().log(Person.class, METHOD_NAME, LogLevel.ERROR,
                                "Error restoring implants: " + adv); //$NON-NLS-1$
                    }
                }
            }
            //check to see if we are dealing with a PilotPerson from 0.1.8 or earlier
            if (pilotGunnery != -1) {
                switch (type) {
                    case 0:
                        retVal.addSkill(SkillType.S_GUN_MECH, 7 - pilotGunnery, 0);
                        retVal.addSkill(SkillType.S_PILOT_MECH, 8 - pilotPiloting, 0);
                        retVal.primaryRole = T_MECHWARRIOR;
                        break;
                    case 1:
                        retVal.addSkill(SkillType.S_GUN_VEE, 7 - pilotGunnery, 0);
                        retVal.addSkill(SkillType.S_PILOT_GVEE, 8 - pilotPiloting, 0);
                        retVal.primaryRole = T_GVEE_DRIVER;
                        break;
                    case 2:
                        retVal.addSkill(SkillType.S_GUN_AERO, 7 - pilotGunnery, 0);
                        retVal.addSkill(SkillType.S_PILOT_AERO, 8 - pilotPiloting, 0);
                        retVal.primaryRole = T_AERO_PILOT;
                        break;
                    case 4:
                        retVal.addSkill(SkillType.S_GUN_BA, 7 - pilotGunnery, 0);
                        retVal.addSkill(SkillType.S_ANTI_MECH, 8 - pilotPiloting, 0);
                        retVal.primaryRole = T_BA;
                        break;

                }
                retVal.addSkill(SkillType.S_TACTICS, pilotCommandBonus, 0);
            }
            if (pilotName != null) {
                retVal.migrateName(pilotName);
            }
            if (null != pilotNickname) {
                retVal.setCallsign(pilotNickname);
            }

            if (retVal.id == null) {
                MekHQ.getLogger().log(Person.class, METHOD_NAME, LogLevel.ERROR,
                        "ID not pre-defined; generating person's ID."); //$NON-NLS-1$
                retVal.id = UUID.randomUUID();
            }

            // Prisoner and Bondsman updating
            if (retVal.prisonerStatus != PRISONER_NOT && retVal.rank == 0) {
                if (retVal.prisonerStatus == PRISONER_BONDSMAN) {
                    retVal.setRankNumeric(Ranks.RANK_BONDSMAN);
                } else {
                    retVal.setRankNumeric(Ranks.RANK_PRISONER);
                }
            }
        } catch (Exception e) {
            MekHQ.getLogger().error(Person.class, METHOD_NAME, "Failed to save for person "
                    + retVal.getFullName(), e);
        }

        return retVal;
    }

    public void setSalary(Money s) {
        salary = s;
    }

    public Money getSalary() {
        if (!isFree() || isDependent()) {
            return Money.zero();
        }

        if (salary.isPositiveOrZero()) {
            return salary;
        }

        //if salary is negative, then use the standard amounts
        Money primaryBase = campaign.getCampaignOptions().getBaseSalaryMoney(getPrimaryRole());
        primaryBase = primaryBase.multipliedBy(campaign.getCampaignOptions().getSalaryXpMultiplier(getExperienceLevel(false)));
        if (hasSkill(SkillType.S_ANTI_MECH) && (getPrimaryRole() == T_INFANTRY || getPrimaryRole() == T_BA)) {
            primaryBase = primaryBase.multipliedBy(campaign.getCampaignOptions().getSalaryAntiMekMultiplier());
        }

        Money secondaryBase = campaign.getCampaignOptions().getBaseSalaryMoney(getSecondaryRole()).dividedBy(2);
        secondaryBase = secondaryBase.multipliedBy(campaign.getCampaignOptions().getSalaryXpMultiplier(getExperienceLevel(true)));
        if (hasSkill(SkillType.S_ANTI_MECH) && (getSecondaryRole() == T_INFANTRY || getSecondaryRole() == T_BA)) {
            secondaryBase = secondaryBase.multipliedBy(campaign.getCampaignOptions().getSalaryAntiMekMultiplier());
        }

        Money totalBase = primaryBase.plus(secondaryBase);

        if (getRank().isOfficer()) {
            totalBase = totalBase.multipliedBy(campaign.getCampaignOptions().getSalaryCommissionMultiplier());
        } else {
            totalBase = totalBase.multipliedBy(campaign.getCampaignOptions().getSalaryEnlistedMultiplier());
        }

        totalBase = totalBase.multipliedBy(getRank().getPayMultiplier());

        return totalBase;
        //TODO: distinguish DropShip, JumpShip, and WarShip crew
        //TODO: Add era mod to salary calc..
    }

    /**
     * @return the person's total earnings
     */
    public Money getTotalEarnings() {
        return totalEarnings;
    }

    /**
     * This is used to pay a person
     * @param money the amount of money to add to their total earnings
     */
    public void payPerson(Money money) {
        totalEarnings = getTotalEarnings().plus(money);
    }

    /**
     * This is used to pay a person their salary
     */
    public void payPersonSalary() {
        if (isActive()) {
            payPerson(getSalary());
        }
    }

    /**
     * This is used to pay a person their share value based on the value of a single share
     * @param money the value of a single share
     * @param sharesForAll whether or not all personnel have shares
     */
    public void payPersonShares(Money money, boolean sharesForAll) {
        int shares = getNumShares(sharesForAll);
        if (shares > 0) {
            payPerson(money.multipliedBy(shares));
        }
    }

    public int getRankNumeric() {
        return rank;
    }

    public void setRankNumeric(int r) {
        rank = r;
        rankLevel = 0; // Always reset to 0 so that a call to setRankLevel() isn't mandatory.
    }

    public int getRankLevel() {
        // If we're somehow above the max level for this rank, drop to that level
        int profession = getProfession();
        while (profession != Ranks.RPROF_MW && getRanks().isEmptyProfession(profession)) {
            profession = getRanks().getAlternateProfession(profession);
        }

        if (rankLevel > getRank().getRankLevels(profession)) {
            rankLevel = getRank().getRankLevels(profession);
        }

        return rankLevel;
    }

    public void setRankLevel(int level) {
        rankLevel = level;
    }

    public int getRankSystem() {
        if (rankSystem == -1) {
            return campaign.getRanks().getRankSystem();
        }
        return rankSystem;
    }

    public void setRankSystem(int system) {
        rankSystem = system;
        if (system == campaign.getRanks().getRankSystem()) {
            rankSystem = -1;
        }

        // Set the ranks too
        if (rankSystem == -1) {
            ranks = null;
        } else {
            ranks = new Ranks(rankSystem);
        }
        MekHQ.triggerEvent(new PersonChangedEvent(this));
    }

    public Ranks getRanks() {
        if (rankSystem != -1) {
            // Null protection
            if (ranks == null) {
                ranks = new Ranks(rankSystem);
            }
            return ranks;
        }
        return campaign.getRanks();
    }

    public Rank getRank() {
        if (rankSystem != -1) {
            return Ranks.getRanksFromSystem(rankSystem).getRank(rank);
        }
        return campaign.getRanks().getRank(rank);
    }

    public String getRankName() {
        String rankName;
        int profession = getProfession();

        /* Track number of times the profession has been redirected so we don't get caught
         * in a loop by self-reference or loops due to bad configuration */
        int redirects = 0;

        // If we're using an "empty" profession, default to MechWarrior
        while (getRanks().isEmptyProfession(profession) && redirects < Ranks.RPROF_NUM) {
            profession = campaign.getRanks().getAlternateProfession(profession);
            redirects++;
        }

        // If we're set to a rank that no longer exists, demote ourself
        while (getRank().getName(profession).equals("-") && (rank > 0)) {
            setRankNumeric(--rank);
        }

        redirects = 0;
        // re-route through any profession redirections
        while (getRank().getName(profession).startsWith("--") && profession != Ranks.RPROF_MW
                && redirects < Ranks.RPROF_NUM) {
            // We've hit a rank that defaults to the MechWarrior table, so grab the equivalent name from there
            if (getRank().getName(profession).equals("--")) {
                profession = getRanks().getAlternateProfession(profession);
            } else if (getRank().getName(profession).startsWith("--")) {
                profession = getRanks().getAlternateProfession(getRank().getName(profession));
            }
            redirects++;
        }
        if (getRank().getName(profession).startsWith("--")) {
            profession = Ranks.RPROF_MW;
        }

        rankName = getRank().getName(profession);

        // Manei Domini Additions
        if (getRankSystem() != Ranks.RS_WOB) {
            // Oops, clear our MD variables
            maneiDominiClass = MD_NONE;
            maneiDominiRank = Rank.MD_RANK_NONE;
        }
        if (maneiDominiClass != MD_NONE) {
            rankName = getManeiDominiClassNames() + " " + rankName;
        }
        if (maneiDominiRank != Rank.MD_RANK_NONE) {
            rankName += " " + Rank.getManeiDominiRankName(maneiDominiRank);
        }
        if (getRankSystem() == Ranks.RS_COM || getRankSystem() == Ranks.RS_WOB) {
            rankName += getComStarBranchDesignation();
        }

        // If we have a rankLevel, add it
        if (rankLevel > 0) {
            if (getRank().getRankLevels(profession) > 0)
                rankName += Utilities.getRomanNumeralsFromArabicNumber(rankLevel, true);
            else // Oops! Our rankLevel didn't get correctly cleared, they's remedy that.
                rankLevel = 0;
        }

        // We have our name, return it
        return rankName;
    }

    public int getManeiDominiClass() {
        return maneiDominiClass;
    }

    public void setManeiDominiClass(int maneiDominiClass) {
        this.maneiDominiClass = maneiDominiClass;
        MekHQ.triggerEvent(new PersonChangedEvent(this));
    }

    public int getManeiDominiRank() {
        return maneiDominiRank;
    }

    public void setManeiDominiRank(int maneiDominiRank) {
        this.maneiDominiRank = maneiDominiRank;
        MekHQ.triggerEvent(new PersonChangedEvent(this));
    }

    public String getManeiDominiClassNames() {
        return getManeiDominiClassNames(maneiDominiClass, getRankSystem());
    }

    public static String getManeiDominiClassNames(int maneiDominiClass, int rankSystem) {
        // Only WoB
        if (rankSystem != Ranks.RS_WOB)
            return "";

        switch (maneiDominiClass) {
            case MD_GHOST:
                return "Ghost";
            case MD_WRAITH:
                return "Wraith";
            case MD_BANSHEE:
                return "Banshee";
            case MD_ZOMBIE:
                return "Zombie";
            case MD_PHANTOM:
                return "Phantom";
            case MD_SPECTER:
                return "Specter";
            case MD_POLTERGEIST:
                return "Poltergeist";
            case MD_NONE:
            default:
                return "";
        }
    }

    /**
     * Determines whether this person outranks another, taking into account the seniority rank for
     * ComStar and WoB ranks.
     *
     * @param other The <code>Person</code> to compare ranks with
     * @return      true if <code>other</code> has a lower rank, or if <code>other</code> is null.
     */
    public boolean outRanks(@Nullable Person other) {
        if (null == other) {
            return true;
        }
        if (getRankNumeric() == other.getRankNumeric()) {
            return getRankLevel() > other.getRankLevel();
        }
        return getRankNumeric() > other.getRankNumeric();
    }

    public String getSkillSummary() {
        return SkillType.getExperienceLevelName(getExperienceLevel(false));
    }

    @Override
    public String toString() {
        return getFullName();
    }

    public int getExperienceLevel(boolean secondary) {
        int role = primaryRole;
        if (secondary) {
            role = secondaryRole;
        }
        switch (role) {
            case T_MECHWARRIOR:
                if (hasSkill(SkillType.S_GUN_MECH) && hasSkill(SkillType.S_PILOT_MECH)) {
                    /* Attempt to use higher precision averaging, but if it doesn't provide a clear result
                    due to non-standard experience thresholds then fall back on lower precision averaging
                    See Bug #140 */
                    if (campaign.getCampaignOptions().useAltQualityAveraging()) {
                        int rawScore = (int) Math.floor(
                            (getSkill(SkillType.S_GUN_MECH).getLevel() + getSkill(SkillType.S_PILOT_MECH).getLevel()) / 2.0
                        );
                        if (getSkill(SkillType.S_GUN_MECH).getType().getExperienceLevel(rawScore) ==
                            getSkill(SkillType.S_PILOT_MECH).getType().getExperienceLevel(rawScore)) {
                            return getSkill(SkillType.S_GUN_MECH).getType().getExperienceLevel(rawScore);
                        }
                    }

                    return (int) Math.floor((getSkill(SkillType.S_GUN_MECH).getExperienceLevel()
                                             + getSkill(SkillType.S_PILOT_MECH).getExperienceLevel()) / 2.0);
                } else {
                    return -1;
                }
            case T_GVEE_DRIVER:
                if (hasSkill(SkillType.S_PILOT_GVEE)) {
                    return getSkill(SkillType.S_PILOT_GVEE).getExperienceLevel();
                } else {
                    return -1;
                }
            case T_NVEE_DRIVER:
                if (hasSkill(SkillType.S_PILOT_NVEE)) {
                    return getSkill(SkillType.S_PILOT_NVEE).getExperienceLevel();
                } else {
                    return -1;
                }
            case T_VTOL_PILOT:
                if (hasSkill(SkillType.S_PILOT_VTOL)) {
                    return getSkill(SkillType.S_PILOT_VTOL).getExperienceLevel();
                } else {
                    return -1;
                }
            case T_VEE_GUNNER:
                if (hasSkill(SkillType.S_GUN_VEE)) {
                    return getSkill(SkillType.S_GUN_VEE).getExperienceLevel();
                } else {
                    return -1;
                }
            case T_AERO_PILOT:
                if (hasSkill(SkillType.S_GUN_AERO) && hasSkill(SkillType.S_PILOT_AERO)) {
                    if (campaign.getCampaignOptions().useAltQualityAveraging()) {
                        int rawScore = (int) Math.floor(
                            (getSkill(SkillType.S_GUN_AERO).getLevel() + getSkill(SkillType.S_PILOT_AERO)
                                    .getLevel()) / 2.0
                        );
                        if (getSkill(SkillType.S_GUN_AERO).getType().getExperienceLevel(rawScore) ==
                            getSkill(SkillType.S_PILOT_AERO).getType().getExperienceLevel(rawScore)) {
                            return getSkill(SkillType.S_GUN_AERO).getType().getExperienceLevel(rawScore);
                        }
                    }

                    return (int) Math.floor((getSkill(SkillType.S_GUN_AERO).getExperienceLevel()
                                                 + getSkill(SkillType.S_PILOT_AERO).getExperienceLevel()) / 2.0);
                } else {
                    return -1;
                }
            case T_CONV_PILOT:
                if (hasSkill(SkillType.S_GUN_JET) && hasSkill(SkillType.S_PILOT_JET)) {
                    if (campaign.getCampaignOptions().useAltQualityAveraging()) {
                        int rawScore = (int) Math.floor(
                            (getSkill(SkillType.S_GUN_JET).getLevel() + getSkill(SkillType.S_PILOT_JET)
                                    .getLevel()) / 2.0
                        );
                        if (getSkill(SkillType.S_GUN_JET).getType().getExperienceLevel(rawScore) ==
                            getSkill(SkillType.S_PILOT_JET).getType().getExperienceLevel(rawScore)) {
                            return getSkill(SkillType.S_GUN_JET).getType().getExperienceLevel(rawScore);
                        }
                    }

                    return (int) Math.floor((getSkill(SkillType.S_GUN_JET).getExperienceLevel()
                                             + getSkill(SkillType.S_PILOT_JET).getExperienceLevel()) / 2.0);
                } else {
                    return -1;
                }
            case T_BA:
                if (hasSkill(SkillType.S_GUN_BA) && hasSkill(SkillType.S_ANTI_MECH)) {
                    if (campaign.getCampaignOptions().useAltQualityAveraging()) {
                        int rawScore = (int) Math.floor(
                            (getSkill(SkillType.S_GUN_BA).getLevel() + getSkill(SkillType.S_ANTI_MECH)
                                    .getLevel()) / 2.0
                        );
                        if (getSkill(SkillType.S_GUN_BA).getType().getExperienceLevel(rawScore) ==
                            getSkill(SkillType.S_ANTI_MECH).getType().getExperienceLevel(rawScore)) {
                            return getSkill(SkillType.S_GUN_BA).getType().getExperienceLevel(rawScore);
                        }
                    }

                    return (int) Math.floor((getSkill(SkillType.S_GUN_BA).getExperienceLevel()
                                             + getSkill(SkillType.S_ANTI_MECH).getExperienceLevel()) / 2.0);
                } else {
                    return -1;
                }
            case T_PROTO_PILOT:
                if (hasSkill(SkillType.S_GUN_PROTO)) {
                    return getSkill(SkillType.S_GUN_PROTO).getExperienceLevel();
                } else {
                    return -1;
                }
            case T_INFANTRY:
                if (hasSkill(SkillType.S_SMALL_ARMS)) {
                    return getSkill(SkillType.S_SMALL_ARMS).getExperienceLevel();
                } else {
                    return -1;
                }
            case T_SPACE_PILOT:
                if (hasSkill(SkillType.S_PILOT_SPACE)) {
                    return getSkill(SkillType.S_PILOT_SPACE).getExperienceLevel();
                } else {
                    return -1;
                }
            case T_SPACE_CREW:
                if (hasSkill(SkillType.S_TECH_VESSEL)) {
                    return getSkill(SkillType.S_TECH_VESSEL).getExperienceLevel();
                } else {
                    return -1;
                }
            case T_SPACE_GUNNER:
                if (hasSkill(SkillType.S_GUN_SPACE)) {
                    return getSkill(SkillType.S_GUN_SPACE).getExperienceLevel();
                } else {
                    return -1;
                }
            case T_NAVIGATOR:
                if (hasSkill(SkillType.S_NAV)) {
                    return getSkill(SkillType.S_NAV).getExperienceLevel();
                } else {
                    return -1;
                }
            case T_MECH_TECH:
                if (hasSkill(SkillType.S_TECH_MECH)) {
                    return getSkill(SkillType.S_TECH_MECH).getExperienceLevel();
                } else {
                    return -1;
                }
            case T_MECHANIC:
            case T_VEHICLE_CREW:
                if (hasSkill(SkillType.S_TECH_MECHANIC)) {
                    return getSkill(SkillType.S_TECH_MECHANIC).getExperienceLevel();
                } else {
                    return -1;
                }
            case T_AERO_TECH:
                if (hasSkill(SkillType.S_TECH_AERO)) {
                    return getSkill(SkillType.S_TECH_AERO).getExperienceLevel();
                } else {
                    return -1;
                }
            case T_BA_TECH:
                if (hasSkill(SkillType.S_TECH_BA)) {
                    return getSkill(SkillType.S_TECH_BA).getExperienceLevel();
                } else {
                    return -1;
                }
            case T_ASTECH:
                if (hasSkill(SkillType.S_ASTECH)) {
                    return getSkill(SkillType.S_ASTECH).getExperienceLevel();
                } else {
                    return -1;
                }
            case T_DOCTOR:
                if (hasSkill(SkillType.S_DOCTOR)) {
                    return getSkill(SkillType.S_DOCTOR).getExperienceLevel();
                } else {
                    return -1;
                }
            case T_MEDIC:
                if (hasSkill(SkillType.S_MEDTECH)) {
                    return getSkill(SkillType.S_MEDTECH).getExperienceLevel();
                } else {
                    return -1;
                }
            case T_ADMIN_COM:
            case T_ADMIN_LOG:
            case T_ADMIN_TRA:
            case T_ADMIN_HR:
                if (hasSkill(SkillType.S_ADMIN)) {
                    return getSkill(SkillType.S_ADMIN).getExperienceLevel();
                } else {
                    return -1;
                }
            default:
                return -1;
        }
    }

    public String getPatientDesc() {
        String toReturn = "<html><font size='2'><b>" + getFullTitle() + "</b><br/>";
        toReturn += getHits() + " hit(s)<br>[next check in " + getDaysToWaitForHealing() + " days]";
        toReturn += "</font></html>";
        return toReturn;
    }

    /**
     * returns a full description in HTML format that will be used for the graphical display in the
     * personnel table among other places
     * @param htmlRank if the rank will be wrapped in an HTML DIV and id
     * @return String
     */
    public String getFullDesc(boolean htmlRank) {
        return "<b>" + getFullTitle(htmlRank) + "</b><br/>" + getSkillSummary() + " " + getRoleDesc();
    }

    public String getFullTitle() {
        return getFullTitle(false);
    }

    public String getFullTitle(boolean html) {
        String rank = getRankName();

        // Do prisoner checks
        if (rank.equalsIgnoreCase("None")) {
            if (isPrisoner()) {
                return "Prisoner " + getFullName();
            }
            if (isBondsman()) {
                return "Bondsman " + getFullName();
            }
            return getFullName();
        }

        // This is used for the rank sorter. If you have a better way to accomplish it, by all means...
        // Of course, nothing that uses Full Title actually uses the rank sorter yet I guess...
        // Still, I've turned it back on and I don't see it messing anything up anywhere.
        // - Dylan
        // If we need it in html for any reason, make it so.
        if (html)
            rank = makeHTMLRankDiv();

        return rank + " " + getFullName();
    }

    public String makeHTMLRank() {
        return String.format("<html>%s</html>", makeHTMLRankDiv());
    }

    public String makeHTMLRankDiv() {
        return String.format("<div id=\"%s\">%s%s</div>", getId().toString(), getRankName(), (isPrisoner() && isWillingToDefect() ? "*" : ""));
    }

    public String getHyperlinkedFullTitle() {
        return String.format("<a href='PERSON:%s'>%s</a>", getId().toString(), getFullTitle());
    }

    public String getComStarBranchDesignation() {
        StringBuilder sb = new StringBuilder(" ");

        // Primary
        if (getPrimaryDesignator() != DESIG_NONE) {
            sb.append(parseDesignator(getPrimaryDesignator()));
        } else if (isTechPrimary()) {
            sb.append("Zeta");
        } else if (isAdminPrimary()) {
            sb.append("Chi");
        } else {
            parseRoleForDesignation(getPrimaryRole(), sb);
        }

        // Secondary
        if (getSecondaryDesignator() != DESIG_NONE) {
            sb.append(" ");
            sb.append(parseDesignator(getSecondaryDesignator()));
        } else if (isTechSecondary()) {
            sb.append(" Zeta");
        } else if (isAdminSecondary()) {
            sb.append(" Chi");
        } else if (getSecondaryRole() != T_NONE) {
            sb.append(" ");
            parseRoleForDesignation(getSecondaryRole(), sb);
        }

        return sb.toString();
    }

    private void parseRoleForDesignation(int role, StringBuilder sb) {
        switch (role) {
            case T_MECHWARRIOR:
                sb.append("Epsilon");
                break;
            case T_AERO_PILOT:
                sb.append("Pi");
                break;
            case T_BA:
            case T_INFANTRY:
                sb.append("Iota");
                break;
            case T_SPACE_CREW:
            case T_SPACE_GUNNER:
            case T_SPACE_PILOT:
            case T_NAVIGATOR:
                Unit u = campaign.getUnit(getUnitId());
                if (u != null) {
                    Entity en = u.getEntity();
                    if (en instanceof Dropship) {
                        sb.append("Xi");
                    }
                    if (en instanceof Jumpship) {
                        sb.append("Theta");
                    }
                }
                break;
            case T_DOCTOR:
            case T_MEDIC:
                sb.append("Kappa");
                break;
            case T_GVEE_DRIVER:
            case T_NVEE_DRIVER:
            case T_VTOL_PILOT:
            case T_VEE_GUNNER:
            case T_CONV_PILOT:
            case T_VEHICLE_CREW:
                sb.append("Lambda");
                break;
            default: break;
        }
    }

    public static String parseDesignator(int designator) {
        switch (designator) {
            case DESIG_NONE:
                return "None (Auto-Set)";
            case DESIG_EPSILON:
                return "Epsilon";
            case DESIG_PI:
                return "Pi";
            case DESIG_IOTA:
                return "Iota";
            case DESIG_XI:
                return "Xi";
            case DESIG_THETA:
                return "Theta";
            case DESIG_ZETA:
                return "Zeta";
            case DESIG_MU:
                return "Mu";
            case DESIG_RHO:
                return "Rho";
            case DESIG_LAMBDA:
                return "Lambda";
            case DESIG_PSI:
                return "Psi";
            case DESIG_OMICRON:
                return "Omicron";
            case DESIG_CHI:
                return "Chi";
            case DESIG_GAMMA:
                return "Gamma";
            default:
                return "";
        }
    }

    /**
     * @return the primaryDesignator
     */
    public int getPrimaryDesignator() {
        return primaryDesignator;
    }

    /**
     * @param primaryDesignator the primaryDesignator to set
     */
    public void setPrimaryDesignator(int primaryDesignator) {
        this.primaryDesignator = primaryDesignator;
        MekHQ.triggerEvent(new PersonChangedEvent(this));
    }

    /**
     * @return the secondaryDesignator
     */
    public int getSecondaryDesignator() {
        return secondaryDesignator;
    }

    /**
     * @param secondaryDesignator the secondaryDesignator to set
     */
    public void setSecondaryDesignator(int secondaryDesignator) {
        this.secondaryDesignator = secondaryDesignator;
        MekHQ.triggerEvent(new PersonChangedEvent(this));
    }

    public int getHealingDifficulty() {
        if (campaign.getCampaignOptions().useTougherHealing()) {
            return Math.max(0, getHits() - 2);
        }
        return 0;
    }

    public TargetRoll getHealingMods() {
        return new TargetRoll(getHealingDifficulty(), "difficulty");
    }

    public String fail() {
        return " <font color='red'><b>Failed to heal.</b></font>";
    }

    //region skill
    public boolean hasSkill(String skillName) {
        return skills.hasSkill(skillName);
    }

    public Skills getSkills() {
        return skills;
    }

    @Nullable
    public Skill getSkill(String skillName) {
        return skills.getSkill(skillName);
    }

    public void addSkill(String skillName, Skill skill) {
        skills.addSkill(skillName, skill);
    }

    public void addSkill(String skillName, int level, int bonus) {
        skills.addSkill(skillName, new Skill(skillName, level, bonus));
    }

    public void removeSkill(String skillName) {
        skills.removeSkill(skillName);
    }

    public int getSkillNumber() {
        return skills.size();
    }

    /**
     * Remove all skills
     */
    public void removeAllSkills() {
        skills.clear();
    }

    /**
     * Limit skills to the maximum of the given level
     */
    public void limitSkills(int maxLvl) {
        for (Skill skill : skills.getSkills()) {
            if (skill.getLevel() > maxLvl) {
                skill.setLevel(maxLvl);
            }
        }
    }

    public void improveSkill(String skillName) {
        if (hasSkill(skillName)) {
            getSkill(skillName).improve();
        } else {
            addSkill(skillName, 0, 0);
        }
        MekHQ.triggerEvent(new PersonChangedEvent(this));
    }

    public int getCostToImprove(String skillName) {
        if (hasSkill(skillName)) {
            return getSkill(skillName).getCostToImprove();
        } else {
            return -1;
        }
    }
    //endregion skill

    public int getHits() {
        return hits;
    }

    public void setHits(int h) {
        this.hits = h;
    }

    /**
      * @return <tt>true</tt> if the location (or any of its parent locations) has an injury
      * which implies that the location (most likely a limb) is severed.
      */
    public boolean isLocationMissing(BodyLocation loc) {
        if (null == loc) {
            return false;
        }
        for (Injury i : getInjuriesByLocation(loc)) {
            if (i.getType().impliesMissingLocation(loc)) {
                return true;
            }
        }
        // Check parent locations as well (a hand can be missing if the corresponding arm is)
        return isLocationMissing(loc.Parent());
    }

    public void heal() {
        hits = Math.max(hits - 1, 0);
        if (!needsFixing()) {
            doctorId = null;
        }
    }

    public boolean needsFixing() {
        return ((hits > 0) || needsAMFixing()) && (status == PersonnelStatus.ACTIVE);
    }

    public String succeed() {
        heal();
        return " <font color='green'><b>Successfully healed one hit.</b></font>";
    }

    public PersonnelOptions getOptions() {
        return options;
    }

    /**
     * Returns the options of the given category that this pilot has
     */
    public Enumeration<IOption> getOptions(String grpKey) {
        return options.getOptions(grpKey);
    }

    public int countOptions(String grpKey) {
        int count = 0;

        for (Enumeration<IOptionGroup> i = options.getGroups(); i.hasMoreElements(); ) {
            IOptionGroup group = i.nextElement();

            if (!group.getKey().equalsIgnoreCase(grpKey)) {
                continue;
            }

            for (Enumeration<IOption> j = group.getOptions(); j.hasMoreElements(); ) {
                IOption option = j.nextElement();

                if (option.booleanValue()) {
                    count++;
                }
            }
        }

        return count;
    }

    /**
     * Returns a string of all the option "codes" for this pilot, for a given group, using sep as the separator
     */
    public String getOptionList(String sep, String grpKey) {
        StringBuilder adv = new StringBuilder();

        if (null == sep) {
            sep = "";
        }

        for (Enumeration<IOptionGroup> i = options.getGroups(); i.hasMoreElements(); ) {
            IOptionGroup group = i.nextElement();
            if (!group.getKey().equalsIgnoreCase(grpKey)) {
                continue;
            }
            for (Enumeration<IOption> j = group.getOptions(); j.hasMoreElements(); ) {
                IOption option = j.nextElement();

                if (option.booleanValue()) {
                    if (adv.length() > 0) {
                        adv.append(sep);
                    }

                    adv.append(option.getName());
                    if ((option.getType() == IOption.STRING) || (option.getType() == IOption.CHOICE) || (option.getType() == IOption.INTEGER)) {
                        adv.append(" ").append(option.stringValue());
                    }
                }
            }
        }

        return adv.toString();
    }

    //region edge
    public int getEdge() {
        return getOptions().intOption("edge");
    }

    public void setEdge(int e) {
        for (Enumeration<IOption> i = getOptions(PilotOptions.EDGE_ADVANTAGES); i.hasMoreElements(); ) {
            IOption ability = i.nextElement();
            if (ability.getName().equals("edge")) {
                ability.setValue(e);
            }
        }
    }

    /**
     * Resets support personnel edge points to the purchased level. Used for weekly refresh.
     *
     */
    public void resetCurrentEdge() {
        setCurrentEdge(getEdge());
    }

    /**
     * Sets support personnel edge points to the value 'e'. Used for weekly refresh.
     * @param e - integer used to track this person's edge points available for the current week
     */
    public void setCurrentEdge(int e) {
        currentEdge = e;
    }

    /**
     *  Returns this person's currently available edge points. Used for weekly refresh.
     *
     */
    public int getCurrentEdge() {
        return currentEdge;
    }

    public void setEdgeUsed(int e) {
        edgeUsedThisRound = e;
    }

    public int getEdgeUsed() {
        return edgeUsedThisRound;
    }

    /**
     * This will set a specific edge trigger, regardless of the current status
     */
    public void setEdgeTrigger(String name, boolean status) {
        for (Enumeration<IOption> i = getOptions(PilotOptions.EDGE_ADVANTAGES); i.hasMoreElements(); ) {
            IOption ability = i.nextElement();
            if (ability.getName().equals(name)) {
                ability.setValue(status);
            }
        }
        MekHQ.triggerEvent(new PersonChangedEvent(this));
    }

    /**
     * This will flip the boolean status of the current edge trigger
     *
     * @param name of the trigger condition
     */
    public void changeEdgeTrigger(String name) {
        for (Enumeration<IOption> i = getOptions(PilotOptions.EDGE_ADVANTAGES); i.hasMoreElements(); ) {
            IOption ability = i.nextElement();
            if (ability.getName().equals(name)) {
                ability.setValue(!ability.booleanValue());
            }
        }
        MekHQ.triggerEvent(new PersonChangedEvent(this));
    }

    /**
     *
     * @return an html-coded tooltip that says what edge will be used
     */
    public String getEdgeTooltip() {
        StringBuilder edgett = new StringBuilder();
        for (Enumeration<IOption> i = getOptions(PilotOptions.EDGE_ADVANTAGES); i.hasMoreElements(); ) {
            IOption ability = i.nextElement();
            //yuck, it would be nice to have a more fool-proof way of identifying edge triggers
            if (ability.getName().contains("edge_when") && ability.booleanValue()) {
                edgett.append(ability.getDescription()).append("<br>");
            }
        }
        if (edgett.toString().equals("")) {
            return "No triggers set";
        }
        return "<html>" + edgett + "</html>";
    }
    //endregion edge

    /**
     *
     * @return an html-coded list that says what abilities are enabled for this pilot
     */
    public String getAbilityList(String type) {
        StringBuilder abilityString = new StringBuilder();
        for (Enumeration<IOption> i = getOptions(type); i.hasMoreElements(); ) {
            IOption ability = i.nextElement();
            if (ability.booleanValue()) {
                abilityString.append(Utilities.getOptionDisplayName(ability)).append("<br>");
            }
        }
        if (abilityString.length() == 0) {
            return null;
        }
        return "<html>" + abilityString + "</html>";
    }

    /**
     * @return true if this person has either a primary or a secondary role that is considered a combat
     *         role
     */
    public boolean isCombat() {
        return isCombatRole(primaryRole) || isCombatRole(secondaryRole);
    }

    /**
     * @return true if this person has either a primary or a secondary role that is considered a support
     *         role
     */
    public boolean isSupport() {
        return isSupportRole(primaryRole) || isSupportRole(secondaryRole);
    }

    /**
     * Determines whether a role is considered a combat role. Note that T_LAM_PILOT is a special
     * placeholder which is not used for either primary or secondary role and will return false.
     *
     * @param role A value that can be used for a person's primary or secondary role.
     * @return     Whether the role is considered a combat role
     */
    public static boolean isCombatRole(int role) {
        return ((role > T_NONE) && (role <= T_NAVIGATOR))
                || (role == T_VEHICLE_CREW);
    }

    /**
     * @param role A value that can be used for a person's primary or secondary role.
     * @return     Whether the role is considered a support role
     */
    public static boolean isSupportRole(int role) {
        return (role >= T_MECH_TECH) && (role < T_LAM_PILOT);
    }

    public boolean canDrive(Entity ent) {
        if (ent instanceof LandAirMech) {
            return hasSkill(SkillType.S_PILOT_MECH) && hasSkill(SkillType.S_PILOT_AERO);
        } else if (ent instanceof Mech) {
            return hasSkill(SkillType.S_PILOT_MECH);
        } else if (ent instanceof VTOL) {
            return hasSkill(SkillType.S_PILOT_VTOL);
        } else if (ent instanceof Tank) {
            if (ent.getMovementMode() == EntityMovementMode.NAVAL
                || ent.getMovementMode() == EntityMovementMode.HYDROFOIL
                || ent.getMovementMode() == EntityMovementMode.SUBMARINE) {
                return hasSkill(SkillType.S_PILOT_NVEE);
            } else {
                return hasSkill(SkillType.S_PILOT_GVEE);
            }
        } else if (ent instanceof ConvFighter) {
            return hasSkill(SkillType.S_PILOT_JET) || hasSkill(SkillType.S_PILOT_AERO);
        } else if (ent instanceof SmallCraft || ent instanceof Jumpship) {
            return hasSkill(SkillType.S_PILOT_SPACE);
        } else if (ent instanceof Aero) {
            return hasSkill(SkillType.S_PILOT_AERO);
        } else if (ent instanceof BattleArmor) {
            return hasSkill(SkillType.S_GUN_BA);
        } else if (ent instanceof Infantry) {
            return hasSkill(SkillType.S_SMALL_ARMS);
        } else if (ent instanceof Protomech) {
            return hasSkill(SkillType.S_GUN_PROTO);
        }
        return false;
    }

    public boolean canGun(Entity ent) {
        if (ent instanceof LandAirMech) {
            return hasSkill(SkillType.S_GUN_MECH) && hasSkill(SkillType.S_GUN_AERO);
        } else if (ent instanceof Mech) {
            return hasSkill(SkillType.S_GUN_MECH);
        } else if (ent instanceof Tank) {
            return hasSkill(SkillType.S_GUN_VEE);
        } else if (ent instanceof ConvFighter) {
            return hasSkill(SkillType.S_GUN_JET) || hasSkill(SkillType.S_GUN_AERO);
        } else if (ent instanceof SmallCraft || ent instanceof Jumpship) {
            return hasSkill(SkillType.S_GUN_SPACE);
        } else if (ent instanceof Aero) {
            return hasSkill(SkillType.S_GUN_AERO);
        } else if (ent instanceof BattleArmor) {
            return hasSkill(SkillType.S_GUN_BA);
        } else if (ent instanceof Infantry) {
            return hasSkill(SkillType.S_SMALL_ARMS);
        } else if (ent instanceof Protomech) {
            return hasSkill(SkillType.S_GUN_PROTO);
        }
        return false;
    }

    public boolean canTech(Entity ent) {
        if (ent instanceof Mech || ent instanceof Protomech) {
            return hasSkill(SkillType.S_TECH_MECH);
        } else if (ent instanceof Aero) {
            return hasSkill(SkillType.S_TECH_AERO);
        } else if (ent instanceof BattleArmor) {
            return hasSkill(SkillType.S_TECH_BA);
        } else if (ent instanceof Tank) {
            return hasSkill(SkillType.S_TECH_MECHANIC);
        }
        return false;
    }

    public int getMaintenanceTimeUsing() {
        int time = 0;
        for (UUID id : getTechUnitIDs()) {
            Unit u = campaign.getUnit(id);
            if (null != u) {
                time += u.getMaintenanceTime();
            }
        }
        return time;
    }

    public boolean isMothballing() {
        if (!isTech()) {
            return false;
        }
        for (Unit u : campaign.getUnits()) {
            if (u.isMothballing() && u.getTech().getId().equals(id)) {
                return true;
            }
        }
        return false;
    }

    public UUID getUnitId() {
        return unitId;
    }

    public void setUnitId(UUID i) {
        unitId = i;
    }

    public void removeTechUnitId(UUID i) {
        techUnitIds.remove(i);
    }

    public void addTechUnitID(UUID id) {
        if (!techUnitIds.contains(id)) {
            techUnitIds.add(id);
        }
    }

    public void clearTechUnitIDs() {
        techUnitIds.clear();
    }

    public List<UUID> getTechUnitIDs() {
        return techUnitIds;
    }

    public int getMinutesLeft() {
        return minutesLeft;
    }

    public void setMinutesLeft(int m) {
        this.minutesLeft = m;
        if(engineer && null != getUnitId()) {
            //set minutes for all crewmembers
            Unit u = campaign.getUnit(getUnitId());
            if(null != u) {
                for(Person p : u.getActiveCrew()) {
                    p.setMinutesLeft(m);
                }
            }
        }
    }

    public int getOvertimeLeft() {
        return overtimeLeft;
    }

    public void setOvertimeLeft(int m) {
        this.overtimeLeft = m;
        if(engineer && null != getUnitId()) {
            //set minutes for all crewmembers
            Unit u = campaign.getUnit(getUnitId());
            if(null != u) {
                for(Person p : u.getActiveCrew()) {
                    p.setMinutesLeft(m);
                }
            }
        }
    }

    public void resetMinutesLeft() {
        if (isTechPrimary() || (getPrimaryRole() == T_DOCTOR)) {
            this.minutesLeft = PRIMARY_ROLE_SUPPORT_TIME;
            this.overtimeLeft = PRIMARY_ROLE_OVERTIME_SUPPORT_TIME;
        }
        if (isTechSecondary() || (getSecondaryRole() == T_DOCTOR)) {
            this.minutesLeft = SECONDARY_ROLE_SUPPORT_TIME;
            this.overtimeLeft = SECONDARY_ROLE_OVERTIME_SUPPORT_TIME;
        }
    }

    public boolean isAdmin() {
        return (isAdminPrimary() || isAdminSecondary());
    }

    public boolean isMedic() {
        return (T_MEDIC == primaryRole) || (T_MEDIC == secondaryRole);
    }

    public boolean isAdminPrimary() {
        return primaryRole == T_ADMIN_HR || primaryRole == T_ADMIN_COM || primaryRole == T_ADMIN_LOG || primaryRole == T_ADMIN_TRA;
    }

    public boolean isAdminSecondary() {
        return secondaryRole == T_ADMIN_HR || secondaryRole == T_ADMIN_COM || secondaryRole == T_ADMIN_LOG || secondaryRole == T_ADMIN_TRA;
    }

    public Skill getBestTechSkill() {
        Skill skill = null;
        int lvl = -1;
        if (hasSkill(SkillType.S_TECH_MECH) && getSkill(SkillType.S_TECH_MECH).getExperienceLevel() > lvl) {
            skill = getSkill(SkillType.S_TECH_MECH);
            lvl = getSkill(SkillType.S_TECH_MECH).getExperienceLevel();
        }
        if (hasSkill(SkillType.S_TECH_AERO) && getSkill(SkillType.S_TECH_AERO).getExperienceLevel() > lvl) {
            skill = getSkill(SkillType.S_TECH_AERO);
            lvl = getSkill(SkillType.S_TECH_AERO).getExperienceLevel();
        }
        if (hasSkill(SkillType.S_TECH_MECHANIC) && getSkill(SkillType.S_TECH_MECHANIC).getExperienceLevel() > lvl) {
            skill = getSkill(SkillType.S_TECH_MECHANIC);
            lvl = getSkill(SkillType.S_TECH_MECHANIC).getExperienceLevel();
        }
        if (hasSkill(SkillType.S_TECH_BA) && getSkill(SkillType.S_TECH_BA).getExperienceLevel() > lvl) {
            skill = getSkill(SkillType.S_TECH_BA);
        }
        return skill;
    }

    public boolean isTech() {
        //type must be correct and you must be more than ultra-green in the skill
        boolean isMechTech = hasSkill(SkillType.S_TECH_MECH) && getSkill(SkillType.S_TECH_MECH).getExperienceLevel() > SkillType.EXP_ULTRA_GREEN;
        boolean isAeroTech = hasSkill(SkillType.S_TECH_AERO) && getSkill(SkillType.S_TECH_AERO).getExperienceLevel() > SkillType.EXP_ULTRA_GREEN;
        boolean isMechanic = hasSkill(SkillType.S_TECH_MECHANIC) && getSkill(SkillType.S_TECH_MECHANIC).getExperienceLevel() > SkillType.EXP_ULTRA_GREEN;
        boolean isBATech = hasSkill(SkillType.S_TECH_BA) && getSkill(SkillType.S_TECH_BA).getExperienceLevel() > SkillType.EXP_ULTRA_GREEN;
        // At some point we may want to re-write things to include this
        /*boolean isEngineer = hasSkill(SkillType.S_TECH_VESSEL) && getSkill(SkillType.S_TECH_VESSEL).getExperienceLevel() > SkillType.EXP_ULTRA_GREEN
                && campaign.getUnit(getUnitId()).getEngineer() != null
                && campaign.getUnit(getUnitId()).getEngineer().equals(this);*/
        return (isTechPrimary() || isTechSecondary()) && (isMechTech || isAeroTech || isMechanic || isBATech);
    }

    public boolean isTechPrimary() {
        return primaryRole == T_MECH_TECH || primaryRole == T_AERO_TECH || primaryRole == T_MECHANIC || primaryRole == T_BA_TECH || primaryRole == T_SPACE_CREW;
    }

    public boolean isTechSecondary() {
        return secondaryRole == T_MECH_TECH || secondaryRole == T_AERO_TECH || secondaryRole == T_MECHANIC || secondaryRole == T_BA_TECH;
    }

    public boolean isTaskOvertime(IPartWork partWork) {
        return partWork.getTimeLeft() > getMinutesLeft()
               && (partWork.getTimeLeft() - getMinutesLeft()) <= getOvertimeLeft();
    }

    public Skill getSkillForWorkingOn(IPartWork part) {
        Unit unit = part.getUnit();
        Skill skill = getSkillForWorkingOn(unit);
        if (null != skill) {
            return skill;
        }
        //check spare parts
        //return the best one
        if (part.isRightTechType(SkillType.S_TECH_MECH) && hasSkill(SkillType.S_TECH_MECH)) {
            skill = getSkill(SkillType.S_TECH_MECH);
        }
        if (part.isRightTechType(SkillType.S_TECH_BA) && hasSkill(SkillType.S_TECH_BA)) {
            if (null == skill || skill.getFinalSkillValue() > getSkill(SkillType.S_TECH_BA).getFinalSkillValue()) {
                skill = getSkill(SkillType.S_TECH_BA);
            }
        }
        if (part.isRightTechType(SkillType.S_TECH_AERO) && hasSkill(SkillType.S_TECH_AERO)) {
            if (null == skill || skill.getFinalSkillValue() > getSkill(SkillType.S_TECH_AERO).getFinalSkillValue()) {
                skill = getSkill(SkillType.S_TECH_AERO);
            }
        }
        if (part.isRightTechType(SkillType.S_TECH_MECHANIC) && hasSkill(SkillType.S_TECH_MECHANIC)) {
            if (null == skill || skill.getFinalSkillValue() > getSkill(SkillType.S_TECH_MECHANIC).getFinalSkillValue()) {
                skill = getSkill(SkillType.S_TECH_MECHANIC);
            }
        }
        if (part.isRightTechType(SkillType.S_TECH_VESSEL) && hasSkill(SkillType.S_TECH_VESSEL)) {
            if (null == skill || skill.getFinalSkillValue() > getSkill(SkillType.S_TECH_VESSEL).getFinalSkillValue()) {
                skill = getSkill(SkillType.S_TECH_VESSEL);
            }
        }
        if (null != skill) {
            return skill;
        }
        //if we are still here then we didn't have the right tech skill, so return the highest
        //of any tech skills that we do have
        if (hasSkill(SkillType.S_TECH_MECH)) {
            skill = getSkill(SkillType.S_TECH_MECH);
        }
        if (hasSkill(SkillType.S_TECH_BA)) {
            if (null == skill || skill.getFinalSkillValue() > getSkill(SkillType.S_TECH_BA).getFinalSkillValue()) {
                skill = getSkill(SkillType.S_TECH_BA);
            }
        }
        if (hasSkill(SkillType.S_TECH_MECHANIC)) {
            if (null == skill || skill.getFinalSkillValue() > getSkill(SkillType.S_TECH_MECHANIC).getFinalSkillValue()) {
                skill = getSkill(SkillType.S_TECH_MECHANIC);
            }
        }
        if (hasSkill(SkillType.S_TECH_AERO)) {
            if (null == skill || skill.getFinalSkillValue() > getSkill(SkillType.S_TECH_AERO).getFinalSkillValue()) {
                skill = getSkill(SkillType.S_TECH_AERO);
            }
        }
        return skill;
    }

    public Skill getSkillForWorkingOn(Unit unit) {
        if (unit == null) {
            return null;
        }
        if ((unit.getEntity() instanceof Mech || unit.getEntity() instanceof Protomech)
            && hasSkill(SkillType.S_TECH_MECH)) {
            return getSkill(SkillType.S_TECH_MECH);
        }
        if (unit.getEntity() instanceof BattleArmor && hasSkill(SkillType.S_TECH_BA)) {
            return getSkill(SkillType.S_TECH_BA);
        }
        if (unit.getEntity() instanceof Tank && hasSkill(SkillType.S_TECH_MECHANIC)) {
            return getSkill(SkillType.S_TECH_MECHANIC);
        }
        if ((unit.getEntity() instanceof Dropship || unit.getEntity() instanceof Jumpship)
            && hasSkill(SkillType.S_TECH_VESSEL)) {
            return getSkill(SkillType.S_TECH_VESSEL);
        }
        if (unit.getEntity() instanceof Aero
            && !(unit.getEntity() instanceof Dropship)
            && !(unit.getEntity() instanceof Jumpship)
            && hasSkill(SkillType.S_TECH_AERO)) {
            return getSkill(SkillType.S_TECH_AERO);
        }
        return null;
    }

    public Skill getSkillForWorkingOn(String skillName) {
        if (skillName.equals(CampaignOptions.S_TECH)) {
            return getBestTechSkill();
        }
        if (hasSkill(skillName)) {
            return getSkill(skillName);
        }
        return null;
    }

    public String getDocDesc() {
        StringBuilder toReturn = new StringBuilder(128);
        toReturn.append("<html><font size='2'><b>").append(getFullTitle()).append("</b><br/>");

        Skill skill = getSkill(SkillType.S_DOCTOR);
        if (null != skill) {
            toReturn.append(SkillType.getExperienceLevelName(skill.getExperienceLevel()))
                    .append(" " + SkillType.S_DOCTOR);
        }

        toReturn.append(String.format(" (%d XP)", getXp()));

        if (campaign.getMedicsPerDoctor() < 4) {
            toReturn.append("</font><font size='2' color='red'>, ")
                    .append(campaign.getMedicsPerDoctor())
                    .append(" medics</font><font size='2'><br/>");
        } else {
            toReturn.append(String.format(", %d medics<br />", campaign.getMedicsPerDoctor()));
        }

        toReturn.append(String.format("%d patient(s)</font></html>", campaign.getPatientsFor(this)));

        return toReturn.toString();
    }

    public int getBestTechLevel() {
        int lvl = -1;
        Skill mechSkill = getSkill(SkillType.S_TECH_MECH);
        Skill mechanicSkill = getSkill(SkillType.S_TECH_MECHANIC);
        Skill baSkill = getSkill(SkillType.S_TECH_BA);
        Skill aeroSkill = getSkill(SkillType.S_TECH_AERO);
        if (null != mechSkill && mechSkill.getLevel() > lvl) {
            lvl = mechSkill.getLevel();
        }
        if (null != mechanicSkill && mechanicSkill.getLevel() > lvl) {
            lvl = mechanicSkill.getLevel();
        }
        if (null != baSkill && baSkill.getLevel() > lvl) {
            lvl = baSkill.getLevel();
        }
        if (null != aeroSkill && aeroSkill.getLevel() > lvl) {
            lvl = aeroSkill.getLevel();
        }
        return lvl;
    }

    public String getTechDesc(boolean overtimeAllowed, IPartWork part) {
        StringBuilder toReturn = new StringBuilder(128);
        toReturn.append("<html><font size='2'");
        if (null != part && null != part.getUnit() && getTechUnitIDs().contains(part.getUnit().getId())) {
            toReturn.append(" color='green'><b>@");
        }
        else {
            toReturn.append("><b>");
        }
        toReturn.append(getFullTitle()).append("</b><br/>");

        boolean first = true;
        for (String skillName : DISPLAYED_SKILL_LEVELS) {
            Skill skill = getSkill(skillName);
            if (null == skill) {
                continue;
            } else if (!first) {
                toReturn.append("; ");
            }

            toReturn.append(SkillType.getExperienceLevelName(skill.getExperienceLevel()));
            toReturn.append(" ").append(skillName);
            first = false;
        }

        toReturn.append(String.format(" (%d XP)<br/>", getXp()))
                .append(String.format("%d minutes left", getMinutesLeft()));
        if (overtimeAllowed) {
            toReturn.append(String.format(" + (%d overtime)", getOvertimeLeft()));
        }
        toReturn.append("</font></html>");
        return toReturn.toString();
    }

    public boolean isRightTechTypeFor(IPartWork part) {
        Unit unit = part.getUnit();
        if (null == unit) {
            return (hasSkill(SkillType.S_TECH_MECH) && part.isRightTechType(SkillType.S_TECH_MECH))
                    || (hasSkill(SkillType.S_TECH_AERO) && part.isRightTechType(SkillType.S_TECH_AERO))
                    || (hasSkill(SkillType.S_TECH_MECHANIC) && part.isRightTechType(SkillType.S_TECH_MECHANIC))
                    || (hasSkill(SkillType.S_TECH_BA) && part.isRightTechType(SkillType.S_TECH_BA))
                    || (hasSkill(SkillType.S_TECH_VESSEL) && part.isRightTechType(SkillType.S_TECH_VESSEL));
        }
        if (unit.getEntity() instanceof Mech || unit.getEntity() instanceof Protomech) {
            return hasSkill(SkillType.S_TECH_MECH);
        }
        if (unit.getEntity() instanceof BattleArmor) {
            return hasSkill(SkillType.S_TECH_BA);
        }
        if (unit.getEntity() instanceof Tank || unit.getEntity() instanceof Infantry) {
            return hasSkill(SkillType.S_TECH_MECHANIC);
        }
        if (unit.getEntity() instanceof Dropship || unit.getEntity() instanceof Jumpship) {
            return hasSkill(SkillType.S_TECH_VESSEL);
        }
        if (unit.getEntity() instanceof Aero) {
            return hasSkill(SkillType.S_TECH_AERO);
        }
        return false;
    }

    public UUID getDoctorId() {
        return doctorId;
    }

    public boolean isDoctor() {
        return hasSkill(SkillType.S_DOCTOR) && (primaryRole == T_DOCTOR || secondaryRole == T_DOCTOR);
    }

    public int getToughness() {
        return toughness;
    }

    public void setToughness(int t) {
        toughness = t;
    }

    public void resetSkillTypes() {
        for (Skill s : skills.getSkills()) {
            s.updateType();
        }
    }

    public int getOldId() {
        return oldId;
    }

    public void fixIdReferences(Map<Integer, UUID> uHash, Map<Integer, UUID> pHash) {
        unitId = uHash.get(oldUnitId);
        doctorId = pHash.get(oldDoctorId);
    }

    public int getNTasks() {
        return nTasks;
    }

    public void setNTasks(int n) {
        nTasks = n;
    }

    public List<LogEntry> getPersonnelLog() {
        personnelLog.sort(Comparator.comparing(LogEntry::getDate));
        return personnelLog;
    }

    public List<LogEntry> getMissionLog() {
        missionLog.sort(Comparator.comparing(LogEntry::getDate));
        return missionLog;
    }

    public void addLogEntry(LogEntry entry) {
        personnelLog.add(entry);
    }

    public void addMissionLogEntry(LogEntry entry) {
        missionLog.add(entry);
    }

    //region injuries
    /**
     * All methods below are for the Advanced Medical option **
     */

    public List<Injury> getInjuries() {
        return new ArrayList<>(injuries);
    }

    public void clearInjuries() {
        injuries.clear();

        // Clear the doctor if there is one
        doctorId = null;
        MekHQ.triggerEvent(new PersonChangedEvent(this));
    }

    public void removeInjury(Injury i) {
        injuries.remove(i);
        MekHQ.triggerEvent(new PersonChangedEvent(this));
    }

    public String getInjuriesDesc() {
        StringBuilder toReturn = new StringBuilder("<html><font size='2'><b>").append(getFullTitle())
                .append("</b><br/>").append("&nbsp;&nbsp;&nbsp;Injuries:");
        String sep = "<br/>&nbsp;&nbsp;&nbsp;&nbsp;&nbsp;&nbsp;";
        for (Injury injury : injuries) {
            toReturn.append(sep).append(injury.getFluff());
            if (sep.contains("<br/>")) {
                sep = ", ";
            } else {
                sep = ",<br/>&nbsp;&nbsp;&nbsp;&nbsp;&nbsp;&nbsp;";
            }
        }
        toReturn.append("</font></html>");
        return toReturn.toString();
    }

    public void diagnose(int hits) {
        InjuryUtil.resolveAfterCombat(campaign, this, hits);
        InjuryUtil.resolveCombatDamage(campaign, this, hits);
        setHits(0);
    }

    public void changeStatus(PersonnelStatus status) {
        if (status == getStatus()) {
            return;
        }
        Unit u = campaign.getUnit(getUnitId());
        if (status == PersonnelStatus.KIA) {
            MedicalLogger.diedFromWounds(this, campaign.getDate());
            //set the date of death
            setDateOfDeath(getCampaign().getLocalDate());
        }
        if (status == PersonnelStatus.RETIRED) {
            ServiceLogger.retireDueToWounds(this, campaign.getDate());
        }
        setStatus(status);
        if (status != PersonnelStatus.ACTIVE) {
            setDoctorId(null, campaign.getCampaignOptions().getNaturalHealingWaitingPeriod());
            // If we're assigned to a unit, remove us from it
            if (null != u) {
                u.remove(this, true);
            }
            // If we're assigned as a tech for any unit, remove us from it/them
            if (!techUnitIds.isEmpty()) {
                for (UUID tuuid : techUnitIds) {
                    Unit t = campaign.getUnit(tuuid);
                    t.remove(this, true);
                }
            }
        }
    }

    public int getAbilityTimeModifier() {
        int modifier = 100;
        if (campaign.getCampaignOptions().useToughness()) {
            if (getToughness() == 1) {
                modifier -= 10;
            }
            if (getToughness() > 1) {
                modifier -= 15;
            }
        } // TODO: Fully implement this for advanced healing
        if (getOptions().booleanOption("pain_resistance")) {
            modifier -= 15;
        } else if (getOptions().booleanOption("iron_man")) {
            modifier -= 10;
        }

        return modifier;
    }

    public boolean hasInjury(BodyLocation loc) {
        return (null != getInjuryByLocation(loc));
    }

    public boolean needsAMFixing() {
        boolean retVal = false;
        if (injuries.size() > 0) {
            for (Injury i : injuries) {
                if (i.getTime() > 0 || !(i.isPermanent())) {
                    retVal = true;
                    break;
                }
            }
        }
        return retVal;
    }

    public int getPilotingInjuryMod() {
        return Modifier.calcTotalModifier(injuries.stream().flatMap(i -> i.getModifiers().stream()), ModifierValue.PILOTING);
    }

    public int getGunneryInjuryMod() {
        return Modifier.calcTotalModifier(injuries.stream().flatMap(i -> i.getModifiers().stream()), ModifierValue.GUNNERY);
    }

    /**
     * @return an HTML encoded string of effects
     */
    public String getEffectString() {
        StringBuilder sb = new StringBuilder("<html>");
        final int pilotingMod = getPilotingInjuryMod();
        final int gunneryMod = getGunneryInjuryMod();
        if((pilotingMod != 0) && (pilotingMod < Integer.MAX_VALUE)) {
            sb.append(String.format("  Piloting %+d <br>", pilotingMod));
        } else if(pilotingMod == Integer.MAX_VALUE) {
            sb.append("  Piloting: <i>Impossible</i>  <br>");
        }
        if((gunneryMod != 0) && (gunneryMod < Integer.MAX_VALUE)) {
            sb.append(String.format("  Gunnery: %+d <br>", gunneryMod));
        } else if(gunneryMod == Integer.MAX_VALUE) {
            sb.append("  Gunnery: <i>Impossible</i>  <br>");
        }
        if(gunneryMod == 0 && pilotingMod == 0) {
            sb.append("None");
        }
        return sb.append("</html>").toString();
    }

    public boolean hasInjuries(boolean permCheck) {
        boolean tf = false;
        if (injuries.size() > 0) {
            if (permCheck) {
                for (Injury injury : injuries) {
                    if (!injury.isPermanent() || injury.getTime() > 0) {
                        tf = true;
                        break;
                    }
                }
            } else {
                tf = true;
            }
        }
        return tf;
    }

    public boolean hasOnlyHealedPermanentInjuries() {
        if (injuries.size() == 0) {
            return false;
        }
        for (Injury injury : injuries) {
            if (!injury.isPermanent() || injury.getTime() > 0) {
                return false;
            }
        }
        return true;
    }

    public List<Injury> getInjuriesByLocation(BodyLocation loc) {
        return injuries.stream()
            .filter((i) -> (i.getLocation() == loc)).collect(Collectors.toList());
    }

    // Returns only the first injury in a location
    public Injury getInjuryByLocation(BodyLocation loc) {
        return injuries.stream()
            .filter((i) -> (i.getLocation() == loc)).findFirst().orElse(null);
    }

    public void addInjury(Injury i) {
        injuries.add(i);
        if (null != getUnitId()) {
            campaign.getUnit(getUnitId()).resetPilotAndEntity();
        }
    }
    //endregion injuries

    public int getProfession() {
        return getProfessionFromPrimaryRole(primaryRole);
    }

    public static int getProfessionFromPrimaryRole(int role) {
        switch (role) {
            case T_AERO_PILOT:
            case T_CONV_PILOT:
                return Ranks.RPROF_ASF;
            case T_GVEE_DRIVER:
            case T_NVEE_DRIVER:
            case T_VTOL_PILOT:
            case T_VEE_GUNNER:
            case T_VEHICLE_CREW:
                return Ranks.RPROF_VEE;
            case T_BA:
            case T_INFANTRY:
                return Ranks.RPROF_INF;
            case T_SPACE_PILOT:
            case T_SPACE_CREW:
            case T_SPACE_GUNNER:
            case T_NAVIGATOR:
                return Ranks.RPROF_NAVAL;
            case T_MECH_TECH:
            case T_MECHANIC:
            case T_AERO_TECH:
            case T_BA_TECH:
            case T_ASTECH:
            case T_ADMIN_COM:
            case T_ADMIN_LOG:
            case T_ADMIN_TRA:
            case T_ADMIN_HR:
                return Ranks.RPROF_TECH;
            case T_MECHWARRIOR:
            case T_PROTO_PILOT:
            case T_DOCTOR:
            case T_MEDIC:
            default:
                return Ranks.RPROF_MW;
        }
    }

    /* For use by Against the Bot retirement/defection rolls */

    public boolean isFounder() {
        return founder;
    }

    public void setFounder(boolean founder) {
        this.founder = founder;
    }

    public int getOriginalUnitWeight() {
        return originalUnitWeight;
    }

    public void setOriginalUnitWeight(int weight) {
        originalUnitWeight = weight;
    }

    public int getOriginalUnitTech() {
        return originalUnitTech;
    }

    public void setOriginalUnitTech(int tech) {
        originalUnitTech = tech;
    }

    public UUID getOriginalUnitId() {
        return originalUnitId;
    }

    public void setOriginalUnitId(UUID id) {
        originalUnitId = id;
    }

    public void setOriginalUnit(Unit unit) {
        originalUnitId = unit.getId();
        if (unit.getEntity().isClan()) {
            originalUnitTech += TECH_CLAN;
        } else if (unit.getEntity().getTechLevel() > megamek.common.TechConstants.T_INTRO_BOXSET) {
            originalUnitTech = TECH_IS2;
        } else {
            originalUnitTech = TECH_IS1;
        }
        originalUnitWeight = unit.getEntity().getWeightClass();
    }

    /**
     * This is used to get the number of shares the person has
     * @param sharesForAll true if all combat and support personnel have shares, otherwise false if
     *                     just MechWarriors have shares
     * @return the number of shares the person has
     */
    public int getNumShares(boolean sharesForAll) {
        if (!isActive() || !isFree() || (!sharesForAll && !hasRole(T_MECHWARRIOR))) {
            return 0;
        }
        int shares = 1;
        if (isFounder()) {
            shares++;
        }
        shares += Math.max(-1, getExperienceLevel(false) - 2);

        if (getRank().isOfficer()) {
            Ranks ranks = getRanks();
            int rankOrder = ranks.getOfficerCut();
            while ((rankOrder <= getRankNumeric()) && (rankOrder < Ranks.RC_NUM)) {
                Rank rank = ranks.getAllRanks().get(rankOrder);
                if (!rank.getName(getProfession()).equals("-")) {
                    shares++;
                }
                rankOrder++;
            }
        }
        if (getOriginalUnitWeight() >= 1) {
            shares++;
        }
        if (getOriginalUnitWeight()  >= 3) {
            shares++;
        }
        shares += getOriginalUnitTech();

        return shares;
    }

    public boolean isDeadOrMIA() {
        return (status == PersonnelStatus.KIA) || (status == PersonnelStatus.MIA);
    }

    public boolean isEngineer() {
        return engineer;
    }

    public void setEngineer(boolean b) {
        engineer = b;
    }

    /**
     *
     * @return the ransom value of this individual
     * Useful for prisoner who you want to ransom or hand off to your employer in an AtB context
     */
    public Money getRansomValue() {
        // MechWarriors and aero pilots are worth more than the other types of scrubs
        if ((primaryRole == T_MECHWARRIOR) || (primaryRole == T_AERO_PILOT)) {
            return MECHWARRIOR_AERO_RANSOM_VALUES.get(getExperienceLevel(false));
        } else {
            return OTHER_RANSOM_VALUES.get(getExperienceLevel(false));
        }
    }

    //region Family
    //region setFamily
    /**
     *
     * @param id is the new ancestor id for the current person
     */
    public void setAncestorsId(UUID id) {
        ancestorsId = id;
    }

    /**
     *
     * @param spouse the new spouse id for the current person
     */
    public void setSpouseId(UUID spouse) {
        this.spouse = spouse;
    }

    /**
     *
     * @param formerSpouse a former spouse to add the the current person's list
     */
    public void addFormerSpouse(FormerSpouse formerSpouse) {
        formerSpouses.add(formerSpouse);
    }
    //endregion setFamily

    //region hasFamily
    /**
     *
     * @return true if the person has either a spouse, any children, or specified parents.
     *          These are required for any extended family to exist.
     */
    public boolean hasAnyFamily() {
        return hasChildren() || hasSpouse() || hasParents();
    }

    /**
     *
     * @return true if the person has a spouse, false otherwise
     */
    public boolean hasSpouse() {
        return (getSpouseId() != null);
    }

    /**
     *
     * @return true if the person has a former spouse, false otherwise
     */
    public boolean hasFormerSpouse() {
        return !formerSpouses.isEmpty();
    }

    /**
     *
     * @return true if the person has at least one kid, false otherwise
     */
    public boolean hasChildren() {
        if (getId() != null) {
            for (Ancestors a : campaign.getAncestors()) {
                if (getId().equals(a.getMotherId()) || getId().equals(a.getFatherId())) {
                    return true;
                }
            }
        }
        return false;
    }

    /**
     *
     * @return true if the person has at least one grandchild, false otherwise
     */
    public boolean hasGrandchildren() {
        for (Ancestors a : campaign.getAncestors()) {
            if (getId().equals(a.getMotherId()) || getId().equals(a.getFatherId())) {
                for (Person p : campaign.getPersonnel()) {
                    if (a.getId().equals(p.getAncestorsId())) {
                        if (p.hasChildren()) {
                            return true;
                        }
                    }
                }
            }
        }
        return false;
    }

    /**
     *
     * @return true if the Person has either a mother or father, otherwise false
     */
    public boolean hasParents() {
        return hasFather() || hasMother();
    }

    /**
     *
     * @return true if the person has a listed father, false otherwise
     */
    public boolean hasFather() {
        return getFather() != null;
    }

    /**
     *
     * @return true if the Person has a listed mother, false otherwise
     */
    public boolean hasMother() {
        return getMother() != null;
    }

    /**
     *
     * @return true if the person has siblings, false otherwise
     */
    public boolean hasSiblings() {
        return !getSiblings().isEmpty();
    }

    /**
     *
     * @return true if the Person has a grandparent, false otherwise
     */
    public boolean hasGrandparent() {
        if (hasFather()) {
            if (hasFathersParents()) {
                return true;
            }
        }

        if (hasMother()) {
            return hasMothersParents();
        }
        return false;
    }

    /**
     *
     * @return true if the person's father has any parents, false otherwise
     */
    public boolean hasFathersParents() {
        return getFather().hasParents();
    }

    /**
     *
     * @return true if the person's mother has any parents, false otherwise
     */
    public boolean hasMothersParents() {
        return getMother().hasParents();
    }

    /**
     *
     * @return true if the Person has an Aunt or Uncle, false otherwise
     */
    public boolean hasAuntOrUncle() {
        if (hasFather()) {
            if (hasFathersSiblings()) {
                return true;
            }
        }

        if (hasMother()) {
            return hasMothersSiblings();
        }
        return false;
    }

    /**
     *
     * @return true if the person's father has siblings, false otherwise
     */
    public boolean hasFathersSiblings() {
        return getFather().hasSiblings();
    }

    /**
     *
     * @return true if the person's mother has siblings, false otherwise
     */
    public boolean hasMothersSiblings() {
        return getMother().hasSiblings();
    }

    /**
     *
     * @return true if the person has cousins, false otherwise
     */
    public boolean hasCousins() {
        if (hasFather() && getFather().hasSiblings()) {
            for (Person sibling : getFather().getSiblings()) {
                if (sibling.hasChildren()) {
                    return true;
                }
            }
        }

        if (hasMother() && getMother().hasSiblings()) {
            for (Person sibling : getMother().getSiblings()) {
                if (sibling.hasChildren()) {
                    return true;
                }
            }
        }

        return false;
    }
    //endregion hasFamily

    //region getFamily
    /**
     *
     * @return the person's ancestor id
     */
    public UUID getAncestorsId() {
        return ancestorsId;
    }

    /**
     *
     * @return the person's ancestors
     */
    public Ancestors getAncestors() {
        return campaign.getAncestors(ancestorsId);
    }

    /**
     *
     * @return the current person's spouse
     */
    @Nullable
    public Person getSpouse() {
        return campaign.getPerson(spouse);
    }

    /**
     *
     * @return the current person's spouse's id
     */
    @Nullable
    public UUID getSpouseId() {
        return spouse;
    }

    /**
     *
     * @return a list of FormerSpouse objects for all the former spouses of the current person
     */
    public List<FormerSpouse> getFormerSpouses() {
        return formerSpouses;
    }

    /**
     * getChildren creates a list of all children from the current person
     * @return a list of Person objects for all children of the current person
     */
    public List<Person> getChildren() {
        List<UUID> ancestors = new ArrayList<>();
        for (Ancestors a : campaign.getAncestors()) {
            if ((a != null) && (getId().equals(a.getMotherId()) || getId().equals(a.getFatherId()))) {
                ancestors.add(a.getId());
            }
        }

        List<Person> children = new ArrayList<>();
        for (Person p : campaign.getPersonnel()) {
            if (ancestors.contains(p.getAncestorsId())) {
                children.add(p);
            }
        }

        return children;
    }

    public List<Person> getGrandchildren() {
        List<Person> grandchildren = new ArrayList<>();
        List<Person> tempChildList;

        for (Ancestors a : campaign.getAncestors()) {
            if ((a != null) && (getId().equals(a.getMotherId()) || getId().equals(a.getFatherId()))) {
                for (Person p : campaign.getPersonnel()) {
                    if ((a.getId().equals(p.getAncestorsId())) && p.hasChildren()) {
                        tempChildList = p.getChildren();
                        //prevents duplicates, if anyone uses a small number of depth for their ancestry
                        tempChildList.removeAll(grandchildren);
                        grandchildren.addAll(tempChildList);
                    }
                }
            }
        }

        return grandchildren;
    }

    /**
     *
     * @return the current person's father
     */
    public Person getFather() {
        Ancestors a = getAncestors();

        if (a != null) {
            return campaign.getPerson(a.getFatherId());
        }
        return null;
    }

    /**
     *
     * @return the current person's mother
     */
    public Person getMother() {
        Ancestors a = getAncestors();

        if (a != null) {
            return campaign.getPerson(a.getMotherId());
        }
        return null;
    }

    /**
     * getSiblings creates a list of all the siblings from the current person
     * @return a list of Person objects for all the siblings of the current person
     */
    public List<Person> getSiblings() {
        List<UUID> parents = new ArrayList<>();
        List<Person> siblings = new ArrayList<>();
        Person father = getFather();
        Person mother = getMother();

        for (Ancestors a : campaign.getAncestors()) {
            if ((a != null)
                    && (((father != null) && father.getId().equals(a.getFatherId()))
                        || ((mother != null) && mother.getId().equals(a.getMotherId())))) {

                parents.add(a.getId());
            }
        }

        for (Person p : campaign.getPersonnel()) {
            if (parents.contains(p.getAncestorsId()) && !(p.getId().equals(getId()))) {
                siblings.add(p);
            }
        }

        return siblings;
    }

    /**
     *
     * @return a list of the person's siblings with spouses (if any
     */
    public List<Person> getSiblingsAndSpouses(){
        List<UUID> parents = new ArrayList<>();
        List<Person> siblingsAndSpouses = new ArrayList<>();

        Person father = getFather();
        Person mother = getMother();

        for (Ancestors a : campaign.getAncestors()) {
            if ((a != null)
                    && (((father != null) && father.getId().equals(a.getFatherId()))
                        || ((mother != null) && mother.getId().equals(a.getMotherId())))) {

                parents.add(a.getId());
            }
        }

        for (Person p : campaign.getPersonnel()) {
            if (parents.contains(p.getAncestorsId()) && !(p.getId().equals(getId()))) {
                siblingsAndSpouses.add(p);
                if (p.hasSpouse()) {
                    siblingsAndSpouses.add(campaign.getPerson(p.getSpouseId()));
                }
            }
        }

        return siblingsAndSpouses;
    }

    /**
     *
     * @return a list of the person's grandparents
     */
    public List<Person> getGrandparents() {
        List<Person> grandparents = new ArrayList<>();
        if (hasFather()) {
            grandparents.addAll(getFathersParents());
        }

        if (hasMother()) {
            List<Person> mothersParents = getMothersParents();
            //prevents duplicates, if anyone uses a small number of depth for their ancestry
            mothersParents.removeAll(grandparents);
            grandparents.addAll(mothersParents);
        }
        return grandparents;
    }

    /**
     *
     * @return a list of the person's father's parents
     */
    public List<Person> getFathersParents() {
        List<Person> fathersParents = new ArrayList<>();
        if (getFather().hasFather()) {
            fathersParents.add(getFather().getFather());
        }
        if (getFather().hasMother()) {
            fathersParents.add(getFather().getMother());
        }

        return fathersParents;
    }

    /**
     *
     * @return a list of the person's mother's parents
     */
    public List<Person> getMothersParents() {
        List<Person> mothersParents = new ArrayList<>();
        if (getMother().hasFather()) {
            mothersParents.add(getMother().getFather());
        }
        if (getMother().hasMother()) {
            mothersParents.add(getMother().getMother());
        }

        return mothersParents;
    }

    /**
     *
     * @return a list of the person's Aunts and Uncles
     */
    public List<Person> getsAuntsAndUncles() {
        List<Person> auntsAndUncles = new ArrayList<>();
        if (hasFather()) {
            auntsAndUncles.addAll(getFathersSiblings());
        }

        if (hasMother()) {
            List<Person> mothersSiblings = getMothersSiblings();
            //prevents duplicates, if anyone uses a small number of depth for their ancestry
            mothersSiblings.removeAll(auntsAndUncles);
            auntsAndUncles.addAll(mothersSiblings);
        }

        return auntsAndUncles;
    }

    /**
     *
     * @return a list of the person's father's siblings and their current spouses
     */
    public List<Person> getFathersSiblings() {
        return getFather().getSiblingsAndSpouses();
    }

    /**
     *
     * @return a list of the person's mothers's siblings and their current spouses
     */
    public List<Person> getMothersSiblings() {
        return getMother().getSiblingsAndSpouses();
    }

    /**
     *
     * @return a list of the person'c cousins
     */
    public List<Person> getCousins() {
        List<Person> cousins = new ArrayList<>();
        List<Person> tempCousins;
        if (hasFather() && getFather().hasSiblings()) {
            for (Person sibling : getFather().getSiblings()) {
                tempCousins = sibling.getChildren();
                tempCousins.removeAll(cousins);
                cousins.addAll(tempCousins);
            }
        }

        if (hasMother() && getMother().hasSiblings()) {
            for (Person sibling : getMother().getSiblings()) {
                tempCousins = sibling.getChildren();
                tempCousins.removeAll(cousins);
                cousins.addAll(tempCousins);
            }
        }

        return cousins;
    }
    //endregion getFamily
    //endregion Family
}<|MERGE_RESOLUTION|>--- conflicted
+++ resolved
@@ -1662,308 +1662,41 @@
     }
 
     @Override
-<<<<<<< HEAD
-    public void writeToXml(PrintWriter pw1, int indent) {]
+    public void writeToXml(PrintWriter pw1, int indent) {
         pw1.println(MekHqXmlUtil.indentStr(indent) + "<person id=\"" + id.toString()
                 + "\" type=\"" + this.getClass().getName() + "\">");
-        MekHqXmlUtil.writeSimpleXmlTag(pw1, indent + 1, "id", id.toString());
-        MekHqXmlUtil.writeSimpleXmlTag(pw1, indent + 1, "givenName", givenName);
-        MekHqXmlUtil.writeSimpleXmlTag(pw1, indent + 1, "surname", surname);
-        if (!StringUtil.isNullOrEmpty(honorific)) {
-            MekHqXmlUtil.writeSimpleXmlTag(pw1, indent + 1, "honorific", honorific);
-        }
-        if (maidenName != null) { // this is only a != null comparison because empty is a use case for divorce
-            MekHqXmlUtil.writeSimpleXmlTag(pw1, indent + 1, "maidenName", maidenName);
-        }
-        if (!StringUtil.isNullOrEmpty(callsign)) {
-            MekHqXmlUtil.writeSimpleXmlTag(pw1, indent + 1, "callsign", callsign);
-        }
-        // Always save the primary role
-        MekHqXmlUtil.writeSimpleXmlTag(pw1, indent + 1, "primaryRole", primaryRole);
-        if (secondaryRole != T_NONE) {
-            MekHqXmlUtil.writeSimpleXmlTag(pw1, indent + 1, "secondaryRole", secondaryRole);
-        }
-        if (primaryDesignator != DESIG_NONE) {
-            MekHqXmlUtil.writeSimpleXmlTag(pw1, indent + 1, "primaryDesignator", primaryDesignator);
-        }
-        if (secondaryDesignator != DESIG_NONE) {
-            MekHqXmlUtil.writeSimpleXmlTag(pw1, indent + 1, "secondaryDesignator", secondaryDesignator);
-        }
-        if (commander) {
-            MekHqXmlUtil.writeSimpleXmlTag(pw1, indent + 1, "commander", true);
-        }
-        if (dependent) {
-            MekHqXmlUtil.writeSimpleXmlTag(pw1, indent + 1, "dependent", true);
-        }
-        // Always save the person's origin faction
-        MekHqXmlUtil.writeSimpleXmlTag(pw1, indent + 1, "faction", originFaction.getShortName());
-        if (originPlanet != null) {
-            pw1.println(MekHqXmlUtil.indentStr(indent + 1)
-                    + "<planetId systemId=\""
-                    + originPlanet.getParentSystem().getId()
-                    + "\">"
-                    + originPlanet.getId()
-                    + "</planetId>");
-        }
-        // Always save whether or not someone is a clanner
-        MekHqXmlUtil.writeSimpleXmlTag(pw1, indent + 1, "clan", clan);
-        if (phenotype != PHENOTYPE_NONE) {
-            MekHqXmlUtil.writeSimpleXmlTag(pw1, indent + 1, "phenotype", phenotype);
-        }
-        if (!StringUtil.isNullOrEmpty(bloodname)) {
-            MekHqXmlUtil.writeSimpleXmlTag(pw1, indent + 1, "bloodname", bloodname);
-        }
-        if (!StringUtil.isNullOrEmpty(biography)) {
-            MekHqXmlUtil.writeSimpleXmlTag(pw1, indent + 1, "biography", biography);
-        }
-        if (idleMonths > 0) {
-            MekHqXmlUtil.writeSimpleXmlTag(pw1, indent + 1, "idleMonths", idleMonths);
-        }
-        if (ancestorsId != null) {
-            MekHqXmlUtil.writeSimpleXmlTag(pw1, indent + 1, "ancestors", ancestorsId.toString());
-        }
-        if (spouse != null) {
-            MekHqXmlUtil.writeSimpleXmlTag(pw1, indent + 1, "spouse", spouse.toString());
-        }
-        if (!formerSpouses.isEmpty()) {
-            MekHqXmlUtil.writeSimpleXMLOpenIndentedLine(pw1, indent + 1, "formerSpouses");
-            for (FormerSpouse ex : formerSpouses) {
-                ex.writeToXml(pw1, indent + 2);
-            }
-            MekHqXmlUtil.writeSimpleXMLCloseIndentedLine(pw1, indent + 1, "formerSpouses");
-        }
-        if (dueDate != null) {
-            MekHqXmlUtil.writeSimpleXmlTag(pw1, indent + 1, "dueDate",
-                    dueDate.format(DateTimeFormatter.ofPattern(DATE_SAVE_FORMAT)));
-        }
-        if (expectedDueDate != null) {
-            MekHqXmlUtil.writeSimpleXmlTag(pw1, indent + 1, "expectedDueDate",
-                    expectedDueDate.format(DateTimeFormatter.ofPattern(DATE_SAVE_FORMAT)));
-        }
-        if (!portraitCategory.equals(Crew.ROOT_PORTRAIT)) {
-            MekHqXmlUtil.writeSimpleXmlTag(pw1, indent + 1, "portraitCategory", portraitCategory);
-        }
-        if (!portraitFile.equals(Crew.PORTRAIT_NONE)) {
-            MekHqXmlUtil.writeSimpleXmlTag(pw1, indent + 1, "portraitFile", portraitFile);
-        }
-        // Always save the current XP
-        MekHqXmlUtil.writeSimpleXmlTag(pw1, indent + 1, "xp", xp);
-        if (daysToWaitForHealing != 0) {
-            MekHqXmlUtil.writeSimpleXmlTag(pw1, indent + 1, "daysToWaitForHealing", daysToWaitForHealing);
-        }
-        // Always save the person's gender, as it would otherwise get confusing fast
-        MekHqXmlUtil.writeSimpleXmlTag(pw1, indent + 1, "gender", gender);
-        // Always save a person's rank
-        MekHqXmlUtil.writeSimpleXmlTag(pw1, indent + 1, "rank", rank);
-        if (rankLevel != 0) {
-            MekHqXmlUtil.writeSimpleXmlTag(pw1, indent + 1, "rankLevel", rankLevel);
-        }
-        if (rankSystem != -1) {
-            MekHqXmlUtil.writeSimpleXmlTag(pw1, indent + 1, "rankSystem", rankSystem);
-        }
-        if (maneiDominiRank != Rank.MD_RANK_NONE) {
-            MekHqXmlUtil.writeSimpleXmlTag(pw1, indent + 1, "maneiDominiRank", maneiDominiRank);
-        }
-        if (maneiDominiClass != MD_NONE) {
-            MekHqXmlUtil.writeSimpleXmlTag(pw1, indent + 1, "maneiDominiClass", maneiDominiClass);
-        }
-        if (nTasks > 0) {
-            MekHqXmlUtil.writeSimpleXmlTag(pw1, indent + 1, "nTasks", nTasks);
-        }
-        if (doctorId != null) {
-            MekHqXmlUtil.writeSimpleXmlTag(pw1, indent + 1, "doctorId", doctorId.toString());
-        }
-        if (unitId != null) {
-            MekHqXmlUtil.writeSimpleXmlTag(pw1, indent + 1, "unitId", unitId.toString());
-        }
-        if (salary != Money.of(-1)) {
-            MekHqXmlUtil.writeSimpleXmlTag(pw1, indent + 1, "salary", salary.toXmlString();
-        }
-        // Always save a person's status, to make it easy to parse the personnel saved data
-        MekHqXmlUtil.writeSimpleXmlTag(pw1, indent + 1, "status", status.name());
-        if (prisonerStatus != PRISONER_NOT) {
-            MekHqXmlUtil.writeSimpleXmlTag(pw1, indent + 1, "prisonerStatus", prisonerStatus);
-        }
-        if (willingToDefect) {
-            MekHqXmlUtil.writeSimpleXmlTag(pw1, indent + 1, "willingToDefect", true);
-        }
-        if (hits > 0) {
-            MekHqXmlUtil.writeSimpleXmlTag(pw1, indent + 1, "hits", hits);
-        }
-        if (toughness != 0) {
-            MekHqXmlUtil.writeSimpleXmlTag(pw1, indent + 1, "toughness", toughness);
-        }
-        if (minutesLeft > 0) {
-            MekHqXmlUtil.writeSimpleXmlTag(pw1, indent + 1, "minutesLeft", minutesLeft);
-        }
-        if (overtimeLeft > 0) {
-            MekHqXmlUtil.writeSimpleXmlTag(pw1, indent + 1, "overtimeLeft", overtimeLeft);
-        }
-        if (birthday != null) {
-            MekHqXmlUtil.writeSimpleXmlTag(pw1, indent + 1, "birthday",
-                    birthday.format(DateTimeFormatter.ofPattern(DATE_SAVE_FORMAT)));
-        }
-        if (null != dateOfDeath) {
-            MekHqXmlUtil.writeSimpleXmlTag(pw1, indent + 1, "deathday",
-                    dateOfDeath.format(DateTimeFormatter.ofPattern(DATE_SAVE_FORMAT)));
-        }
-        if (recruitment != null) {
-            MekHqXmlUtil.writeSimpleXmlTag(pw1, indent + 1, "recruitment",
-                    recruitment.format(DateTimeFormatter.ofPattern(DATE_SAVE_FORMAT)));
-        }
-        if (lastRankChangeDate != null) {
-            MekHqXmlUtil.writeSimpleXmlTag(pw1, indent + 1, "lastRankChangeDate",
-                    lastRankChangeDate.format(DateTimeFormatter.ofPattern(DATE_SAVE_FORMAT)));
-        }
-        for (Skill skill : skills.getSkills()) {
-            skill.writeToXml(pw1, indent + 1);
-        }
-        if (countOptions(PilotOptions.LVL3_ADVANTAGES) > 0) {
-            MekHqXmlUtil.writeSimpleXmlTag(pw1, indent + 1, "advantages",
-                    getOptionList("::", PilotOptions.LVL3_ADVANTAGES));
-        }
-        if (countOptions(PilotOptions.EDGE_ADVANTAGES) > 0) {
-            MekHqXmlUtil.writeSimpleXmlTag(pw1, indent + 1, "edge",
-                    getOptionList("::", PilotOptions.EDGE_ADVANTAGES));
-            // For support personnel, write an available edge value
-            if (isSupport() || isEngineer()) {
-                MekHqXmlUtil.writeSimpleXmlTag(pw1, indent + 1, "edgeAvailable", getCurrentEdge());
-            }
-        }
-        if (countOptions(PilotOptions.MD_ADVANTAGES) > 0) {
-            MekHqXmlUtil.writeSimpleXmlTag(pw1, indent + 1, "implants",
-                    getOptionList("::", PilotOptions.MD_ADVANTAGES));
-        }
-        if (!techUnitIds.isEmpty()) {
-            MekHqXmlUtil.writeSimpleXMLOpenIndentedLine(pw1, indent + 1, "techUnitIds");
-            for (UUID id : techUnitIds) {
-                MekHqXmlUtil.writeSimpleXmlTag(pw1, indent + 2, "id", id.toString());
-            }
-            MekHqXmlUtil.writeSimpleXMLCloseIndentedLine(pw1, indent + 1, "techUnitIds");
-        }
-        if (!personnelLog.isEmpty()) {
-            MekHqXmlUtil.writeSimpleXMLOpenIndentedLine(pw1, indent + 1, "personnelLog");
-            for (LogEntry entry : personnelLog) {
-                entry.writeToXml(pw1, indent + 2);
-            }
-            MekHqXmlUtil.writeSimpleXMLCloseIndentedLine(pw1, indent + 1, "personnelLog");
-        }
-        if (!missionLog.isEmpty()) {
-            MekHqXmlUtil.writeSimpleXMLOpenIndentedLine(pw1, indent + 1, "missionLog");
-            for (LogEntry entry : missionLog) {
-                entry.writeToXml(pw1, indent + 2);
-            }
-            MekHqXmlUtil.writeSimpleXMLCloseIndentedLine(pw1, indent + 1, "missionLog");
-        }
-        if (!awardController.getAwards().isEmpty()) {
-            MekHqXmlUtil.writeSimpleXMLOpenIndentedLine(pw1, indent + 1, "awards");
-            for (Award award : awardController.getAwards()) {
-                award.writeToXml(pw1, indent + 2);
-            }
-            MekHqXmlUtil.writeSimpleXMLCloseIndentedLine(pw1, indent + 1, "awards");
-        }
-        if (injuries.size() > 0) {
-            MekHqXmlUtil.writeSimpleXMLOpenIndentedLine(pw1, indent + 1, "injuries");
-            for (Injury injury : injuries) {
-                injury.writeToXml(pw1, indent + 2);
-            }
-            MekHqXmlUtil.writeSimpleXMLCloseIndentedLine(pw1, indent + 1, "injuries");
-        }
-        if (founder) {
-            MekHqXmlUtil.writeSimpleXmlTag(pw1, indent + 1, "founder", true);
-        }
-        if (originalUnitWeight != EntityWeightClass.WEIGHT_ULTRA_LIGHT) {
-            MekHqXmlUtil.writeSimpleXmlTag(pw1, indent + 1, "originalUnitWeight", originalUnitWeight);
-        }
-        if (originalUnitTech != TECH_IS1) {
-            MekHqXmlUtil.writeSimpleXmlTag(pw1, indent + 1, "originalUnitTech", originalUnitTech);
-        }
-        if (originalUnitId != null) {
-            MekHqXmlUtil.writeSimpleXmlTag(pw1, indent + 1, "originalUnitId", originalUnitId.toString());
-        }
-        if (acquisitions != 0) {
-            MekHqXmlUtil.writeSimpleXmlTag(pw1, indent + 1, "acquisitions", acquisitions);
-        }
-        if (!extraData.isEmpty()) {
-            extraData.writeToXml(pw1);
-=======
-    public void writeToXml(PrintWriter pw1, int indent) {
-        pw1.println(MekHqXmlUtil.indentStr(indent) + "<person id=\""
-                + id.toString()
-                + "\" type=\""
-                + this.getClass().getName()
-                + "\">");
         try {
-            pw1.println(MekHqXmlUtil.indentStr(indent + 1)
-                    + "<id>"
-                    + this.id.toString()
-                    + "</id>");
-            pw1.println(MekHqXmlUtil.indentStr(indent + 1)
-                    + "<givenName>"
-                    + MekHqXmlUtil.escape(givenName)
-                    + "</givenName>");
-            pw1.println(MekHqXmlUtil.indentStr(indent + 1)
-                    + "<surname>"
-                    + MekHqXmlUtil.escape(surname)
-                    + "</surname>");
+            MekHqXmlUtil.writeSimpleXmlTag(pw1, indent + 1, "id", id.toString());
+            MekHqXmlUtil.writeSimpleXmlTag(pw1, indent + 1, "givenName", givenName);
+            MekHqXmlUtil.writeSimpleXmlTag(pw1, indent + 1, "surname", surname);
             if (!StringUtil.isNullOrEmpty(honorific)) {
-                pw1.println(MekHqXmlUtil.indentStr(indent + 1)
-                        + "<honorific>"
-                        + MekHqXmlUtil.escape(honorific)
-                        + "</honorific>");
+                MekHqXmlUtil.writeSimpleXmlTag(pw1, indent + 1, "honorific", honorific);
             }
             if (maidenName != null) { // this is only a != null comparison because empty is a use case for divorce
-                pw1.println(MekHqXmlUtil.indentStr(indent + 1)
-                        + "<maidenName>"
-                        + MekHqXmlUtil.escape(maidenName)
-                        + "</maidenName>");
+                MekHqXmlUtil.writeSimpleXmlTag(pw1, indent + 1, "maidenName", maidenName);
             }
             if (!StringUtil.isNullOrEmpty(callsign)) {
-                pw1.println(MekHqXmlUtil.indentStr(indent + 1)
-                        + "<callsign>"
-                        + MekHqXmlUtil.escape(callsign)
-                        + "</callsign>");
+                MekHqXmlUtil.writeSimpleXmlTag(pw1, indent + 1, "callsign", callsign);
             }
             // Always save the primary role
-            pw1.println(MekHqXmlUtil.indentStr(indent + 1)
-                    + "<primaryRole>"
-                    + primaryRole
-                    + "</primaryRole>");
+            MekHqXmlUtil.writeSimpleXmlTag(pw1, indent + 1, "primaryRole", primaryRole);
             if (secondaryRole != T_NONE) {
-                pw1.println(MekHqXmlUtil.indentStr(indent + 1)
-                        + "<secondaryRole>"
-                        + secondaryRole
-                        + "</secondaryRole>");
+                MekHqXmlUtil.writeSimpleXmlTag(pw1, indent + 1, "secondaryRole", secondaryRole);
             }
             if (primaryDesignator != DESIG_NONE) {
-                pw1.println(MekHqXmlUtil.indentStr(indent + 1)
-                        + "<primaryDesignator>"
-                        + primaryDesignator
-                        + "</primaryDesignator>");
+                MekHqXmlUtil.writeSimpleXmlTag(pw1, indent + 1, "primaryDesignator", primaryDesignator);
             }
             if (secondaryDesignator != DESIG_NONE) {
-                pw1.println(MekHqXmlUtil.indentStr(indent + 1)
-                        + "<secondaryDesignator>"
-                        + secondaryDesignator
-                        + "</secondaryDesignator>");
+                MekHqXmlUtil.writeSimpleXmlTag(pw1, indent + 1, "secondaryDesignator", secondaryDesignator);
             }
             if (commander) {
-                pw1.println(MekHqXmlUtil.indentStr(indent + 1)
-                        + "<commander>"
-                        + MekHqXmlUtil.escape(Boolean.toString(commander))
-                        + "</commander>");
+                MekHqXmlUtil.writeSimpleXmlTag(pw1, indent + 1, "commander", true);
             }
             if (dependent) {
-                pw1.println(MekHqXmlUtil.indentStr(indent + 1)
-                        + "<dependent>"
-                        + MekHqXmlUtil.escape(Boolean.toString(dependent))
-                        + "</dependent>");
+                MekHqXmlUtil.writeSimpleXmlTag(pw1, indent + 1, "dependent", true);
             }
             // Always save the person's origin faction
-            pw1.println(MekHqXmlUtil.indentStr(indent + 1)
-                    + "<faction>"
-                    + originFaction.getShortName()
-                    + "</faction>");
+            MekHqXmlUtil.writeSimpleXmlTag(pw1, indent + 1, "faction", originFaction.getShortName());
             if (originPlanet != null) {
                 pw1.println(MekHqXmlUtil.indentStr(indent + 1)
                         + "<planetId systemId=\""
@@ -1973,201 +1706,109 @@
                         + "</planetId>");
             }
             // Always save whether or not someone is a clanner
-            pw1.println(MekHqXmlUtil.indentStr(indent + 1)
-                    + "<clan>"
-                    + clan
-                    + "</clan>");
+            MekHqXmlUtil.writeSimpleXmlTag(pw1, indent + 1, "clan", clan);
             if (phenotype != PHENOTYPE_NONE) {
-                pw1.println(MekHqXmlUtil.indentStr(indent + 1)
-                        + "<phenotype>"
-                        + phenotype
-                        + "</phenotype>");
+                MekHqXmlUtil.writeSimpleXmlTag(pw1, indent + 1, "phenotype", phenotype);
             }
             if (!StringUtil.isNullOrEmpty(bloodname)) {
-                pw1.println(MekHqXmlUtil.indentStr(indent + 1)
-                        + "<bloodname>"
-                        + bloodname
-                        + "</bloodname>");
+                MekHqXmlUtil.writeSimpleXmlTag(pw1, indent + 1, "bloodname", bloodname);
             }
             if (!StringUtil.isNullOrEmpty(biography)) {
-                pw1.println(MekHqXmlUtil.indentStr(indent + 1)
-                        + "<biography>"
-                        + MekHqXmlUtil.escape(biography)
-                        + "</biography>");
+                MekHqXmlUtil.writeSimpleXmlTag(pw1, indent + 1, "biography", biography);
             }
             if (idleMonths > 0) {
-                pw1.println(MekHqXmlUtil.indentStr(indent + 1)
-                        + "<idleMonths>"
-                        + idleMonths
-                        + "</idleMonths>");
+                MekHqXmlUtil.writeSimpleXmlTag(pw1, indent + 1, "idleMonths", idleMonths);
             }
             if (ancestorsId != null) {
-                pw1.println(MekHqXmlUtil.indentStr(indent + 1)
-                        + "<ancestors>"
-                        + this.ancestorsId.toString()
-                        + "</ancestors>");
+                MekHqXmlUtil.writeSimpleXmlTag(pw1, indent + 1, "ancestors", ancestorsId.toString());
             }
             if (spouse != null) {
-                pw1.println(MekHqXmlUtil.indentStr(indent + 1)
-                        + "<spouse>"
-                        + this.spouse.toString()
-                        + "</spouse>");
+                MekHqXmlUtil.writeSimpleXmlTag(pw1, indent + 1, "spouse", spouse.toString());
             }
             if (!formerSpouses.isEmpty()) {
-                pw1.println(MekHqXmlUtil.indentStr(indent + 1) + "<formerSpouses>");
+                MekHqXmlUtil.writeSimpleXMLOpenIndentedLine(pw1, indent + 1, "formerSpouses");
                 for (FormerSpouse ex : formerSpouses) {
                     ex.writeToXml(pw1, indent + 2);
                 }
-                pw1.println(MekHqXmlUtil.indentStr(indent + 1) + "</formerSpouses>");
+                MekHqXmlUtil.writeSimpleXMLCloseIndentedLine(pw1, indent + 1, "formerSpouses");
             }
             if (dueDate != null) {
-                pw1.println(MekHqXmlUtil.indentStr(indent + 1)
-                        + "<dueDate>"
-                        + dueDate.format(DateTimeFormatter.ofPattern(DATE_SAVE_FORMAT))
-                        + "</dueDate>");
+                MekHqXmlUtil.writeSimpleXmlTag(pw1, indent + 1, "dueDate",
+                        dueDate.format(DateTimeFormatter.ofPattern(DATE_SAVE_FORMAT)));
             }
             if (expectedDueDate != null) {
-                pw1.println(MekHqXmlUtil.indentStr(indent + 1)
-                        + "<expectedDueDate>"
-                        + expectedDueDate.format(DateTimeFormatter.ofPattern(DATE_SAVE_FORMAT))
-                        + "</expectedDueDate>");
+                MekHqXmlUtil.writeSimpleXmlTag(pw1, indent + 1, "expectedDueDate",
+                        expectedDueDate.format(DateTimeFormatter.ofPattern(DATE_SAVE_FORMAT)));
             }
             if (!portraitCategory.equals(Crew.ROOT_PORTRAIT)) {
-                pw1.println(MekHqXmlUtil.indentStr(indent + 1)
-                        + "<portraitCategory>"
-                        + MekHqXmlUtil.escape(portraitCategory)
-                        + "</portraitCategory>");
+                MekHqXmlUtil.writeSimpleXmlTag(pw1, indent + 1, "portraitCategory", portraitCategory);
             }
             if (!portraitFile.equals(Crew.PORTRAIT_NONE)) {
-                pw1.println(MekHqXmlUtil.indentStr(indent + 1)
-                        + "<portraitFile>"
-                        + MekHqXmlUtil.escape(portraitFile)
-                        + "</portraitFile>");
+                MekHqXmlUtil.writeSimpleXmlTag(pw1, indent + 1, "portraitFile", portraitFile);
             }
             // Always save the current XP
-            pw1.println(MekHqXmlUtil.indentStr(indent + 1)
-                    + "<xp>"
-                    + xp
-                    + "</xp>");
+            MekHqXmlUtil.writeSimpleXmlTag(pw1, indent + 1, "xp", xp);
             if (daysToWaitForHealing != 0) {
-                pw1.println(MekHqXmlUtil.indentStr(indent + 1)
-                        + "<daysToWaitForHealing>"
-                        + daysToWaitForHealing
-                        + "</daysToWaitForHealing>");
+                MekHqXmlUtil.writeSimpleXmlTag(pw1, indent + 1, "daysToWaitForHealing", daysToWaitForHealing);
             }
             // Always save the person's gender, as it would otherwise get confusing fast
-            pw1.println(MekHqXmlUtil.indentStr(indent + 1)
-                    + "<gender>"
-                    + gender
-                    + "</gender>");
+            MekHqXmlUtil.writeSimpleXmlTag(pw1, indent + 1, "gender", gender);
             // Always save a person's rank
-            pw1.println(MekHqXmlUtil.indentStr(indent + 1)
-                    + "<rank>"
-                    + rank
-                    + "</rank>");
+            MekHqXmlUtil.writeSimpleXmlTag(pw1, indent + 1, "rank", rank);
             if (rankLevel != 0) {
-                pw1.println(MekHqXmlUtil.indentStr(indent + 1)
-                        + "<rankLevel>"
-                        + rankLevel
-                        + "</rankLevel>");
+                MekHqXmlUtil.writeSimpleXmlTag(pw1, indent + 1, "rankLevel", rankLevel);
             }
             if (rankSystem != -1) {
-                pw1.println(MekHqXmlUtil.indentStr(indent + 1)
-                        + "<rankSystem>"
-                        + rankSystem
-                        + "</rankSystem>");
+                MekHqXmlUtil.writeSimpleXmlTag(pw1, indent + 1, "rankSystem", rankSystem);
             }
             if (maneiDominiRank != Rank.MD_RANK_NONE) {
-                pw1.println(MekHqXmlUtil.indentStr(indent + 1)
-                        + "<maneiDominiRank>"
-                        + maneiDominiRank
-                        + "</maneiDominiRank>");
+                MekHqXmlUtil.writeSimpleXmlTag(pw1, indent + 1, "maneiDominiRank", maneiDominiRank);
             }
             if (maneiDominiClass != MD_NONE) {
-                pw1.println(MekHqXmlUtil.indentStr(indent + 1)
-                        + "<maneiDominiClass>"
-                        + maneiDominiClass
-                        + "</maneiDominiClass>");
+                MekHqXmlUtil.writeSimpleXmlTag(pw1, indent + 1, "maneiDominiClass", maneiDominiClass);
             }
             if (nTasks > 0) {
-                pw1.println(MekHqXmlUtil.indentStr(indent + 1)
-                        + "<nTasks>"
-                        + nTasks
-                        + "</nTasks>");
+                MekHqXmlUtil.writeSimpleXmlTag(pw1, indent + 1, "nTasks", nTasks);
             }
             if (doctorId != null) {
-                pw1.println(MekHqXmlUtil.indentStr(indent + 1)
-                        + "<doctorId>"
-                        + doctorId.toString()
-                        + "</doctorId>");
+                MekHqXmlUtil.writeSimpleXmlTag(pw1, indent + 1, "doctorId", doctorId.toString());
             }
             if (unitId != null) {
-                pw1.println(MekHqXmlUtil.indentStr(indent + 1)
-                        + "<unitId>"
-                        + unitId.toString()
-                        + "</unitId>");
+                MekHqXmlUtil.writeSimpleXmlTag(pw1, indent + 1, "unitId", unitId.toString());
             }
             if (salary != Money.of(-1)) {
-                pw1.println(MekHqXmlUtil.indentStr(indent + 1)
-                        + "<salary>"
-                        + salary.toXmlString()
-                        + "</salary>");
+                MekHqXmlUtil.writeSimpleXmlTag(pw1, indent + 1, "salary", salary.toXmlString());
             }
             if (totalEarnings != Money.of(0)) {
                 MekHqXmlUtil.writeSimpleXmlTag(pw1, indent + 1, "totalEarnings", totalEarnings.toXmlString());
             }
             // Always save a person's status, to make it easy to parse the personnel saved data
-            pw1.println(MekHqXmlUtil.indentStr(indent + 1)
-                    + "<status>"
-                    + status.name()
-                    + "</status>");
+            MekHqXmlUtil.writeSimpleXmlTag(pw1, indent + 1, "status", status.name());
             if (prisonerStatus != PRISONER_NOT) {
-                pw1.println(MekHqXmlUtil.indentStr(indent + 1)
-                        + "<prisonerStatus>"
-                        + prisonerStatus
-                        + "</prisonerStatus>");
+                MekHqXmlUtil.writeSimpleXmlTag(pw1, indent + 1, "prisonerStatus", prisonerStatus);
             }
             if (willingToDefect) {
-                pw1.println(MekHqXmlUtil.indentStr(indent + 1)
-                        + "<willingToDefect>"
-                        + willingToDefect
-                        + "</willingToDefect>");
+                MekHqXmlUtil.writeSimpleXmlTag(pw1, indent + 1, "willingToDefect", true);
             }
             if (hits > 0) {
-                pw1.println(MekHqXmlUtil.indentStr(indent + 1)
-                        + "<hits>"
-                        + hits
-                        + "</hits>");
+                MekHqXmlUtil.writeSimpleXmlTag(pw1, indent + 1, "hits", hits);
             }
             if (toughness != 0) {
-                pw1.println(MekHqXmlUtil.indentStr(indent + 1)
-                        + "<toughness>"
-                        + toughness
-                        + "</toughness>");
+                MekHqXmlUtil.writeSimpleXmlTag(pw1, indent + 1, "toughness", toughness);
             }
             if (minutesLeft > 0) {
-                pw1.println(MekHqXmlUtil.indentStr(indent + 1)
-                        + "<minutesLeft>"
-                        + minutesLeft
-                        + "</minutesLeft>");
+                MekHqXmlUtil.writeSimpleXmlTag(pw1, indent + 1, "minutesLeft", minutesLeft);
             }
             if (overtimeLeft > 0) {
-                pw1.println(MekHqXmlUtil.indentStr(indent + 1)
-                        + "<overtimeLeft>"
-                        + overtimeLeft
-                        + "</overtimeLeft>");
+                MekHqXmlUtil.writeSimpleXmlTag(pw1, indent + 1, "overtimeLeft", overtimeLeft);
             }
             if (birthday != null) {
-                pw1.println(MekHqXmlUtil.indentStr(indent + 1)
-                        + "<birthday>"
-                        + birthday.format(DateTimeFormatter.ofPattern(DATE_SAVE_FORMAT))
-                        + "</birthday>");
-            }
-            if (null != dateOfDeath) {
-                pw1.println(MekHqXmlUtil.indentStr(indent + 1)
-                        + "<deathday>"
-                        + dateOfDeath.format(DateTimeFormatter.ofPattern(DATE_SAVE_FORMAT))
-                        + "</deathday>");
+                MekHqXmlUtil.writeSimpleXmlTag(pw1, indent + 1, "birthday",
+                        birthday.format(DateTimeFormatter.ofPattern(DATE_SAVE_FORMAT)));
+            }
+            if (dateOfDeath != null) {
+                MekHqXmlUtil.writeSimpleXmlTag(pw1, indent + 1, "deathday",
+                        dateOfDeath.format(DateTimeFormatter.ofPattern(DATE_SAVE_FORMAT)));
             }
             if (recruitment != null) {
                 MekHqXmlUtil.writeSimpleXmlTag(pw1, indent + 1, "recruitment",
@@ -2181,97 +1822,70 @@
                 skill.writeToXml(pw1, indent + 1);
             }
             if (countOptions(PilotOptions.LVL3_ADVANTAGES) > 0) {
-                pw1.println(MekHqXmlUtil.indentStr(indent + 1)
-                        + "<advantages>"
-                        + getOptionList("::", PilotOptions.LVL3_ADVANTAGES)
-                        + "</advantages>");
+                MekHqXmlUtil.writeSimpleXmlTag(pw1, indent + 1, "advantages",
+                        getOptionList("::", PilotOptions.LVL3_ADVANTAGES));
             }
             if (countOptions(PilotOptions.EDGE_ADVANTAGES) > 0) {
-                pw1.println(MekHqXmlUtil.indentStr(indent + 1)
-                        + "<edge>"
-                        + getOptionList("::", PilotOptions.EDGE_ADVANTAGES)
-                        + "</edge>");
+                MekHqXmlUtil.writeSimpleXmlTag(pw1, indent + 1, "edge",
+                        getOptionList("::", PilotOptions.EDGE_ADVANTAGES));
                 // For support personnel, write an available edge value
                 if (isSupport() || isEngineer()) {
-                    pw1.println(MekHqXmlUtil.indentStr(indent + 1)
-                            + "<edgeAvailable>"
-                            + getCurrentEdge()
-                            + "</edgeAvailable>");
+                    MekHqXmlUtil.writeSimpleXmlTag(pw1, indent + 1, "edgeAvailable", getCurrentEdge());
                 }
             }
             if (countOptions(PilotOptions.MD_ADVANTAGES) > 0) {
-                pw1.println(MekHqXmlUtil.indentStr(indent + 1)
-                        + "<implants>"
-                        + getOptionList("::", PilotOptions.MD_ADVANTAGES)
-                        + "</implants>");
+                MekHqXmlUtil.writeSimpleXmlTag(pw1, indent + 1, "implants",
+                        getOptionList("::", PilotOptions.MD_ADVANTAGES));
             }
             if (!techUnitIds.isEmpty()) {
-                pw1.println(MekHqXmlUtil.indentStr(indent + 1) + "<techUnitIds>");
+                MekHqXmlUtil.writeSimpleXMLOpenIndentedLine(pw1, indent + 1, "techUnitIds");
                 for (UUID id : techUnitIds) {
-                    pw1.println(MekHqXmlUtil.indentStr(indent + 2)
-                            + "<id>"
-                            + id.toString()
-                            + "</id>");
-                }
-                pw1.println(MekHqXmlUtil.indentStr(indent + 1) + "</techUnitIds>");
+                    MekHqXmlUtil.writeSimpleXmlTag(pw1, indent + 2, "id", id.toString());
+                }
+                MekHqXmlUtil.writeSimpleXMLCloseIndentedLine(pw1, indent + 1, "techUnitIds");
             }
             if (!personnelLog.isEmpty()) {
-                pw1.println(MekHqXmlUtil.indentStr(indent + 1) + "<personnelLog>");
+                MekHqXmlUtil.writeSimpleXMLOpenIndentedLine(pw1, indent + 1, "personnelLog");
                 for (LogEntry entry : personnelLog) {
                     entry.writeToXml(pw1, indent + 2);
                 }
-                pw1.println(MekHqXmlUtil.indentStr(indent + 1) + "</personnelLog>");
+                MekHqXmlUtil.writeSimpleXMLCloseIndentedLine(pw1, indent + 1, "personnelLog");
             }
             if (!missionLog.isEmpty()) {
-                pw1.println(MekHqXmlUtil.indentStr(indent + 1) + "<missionLog>");
+                MekHqXmlUtil.writeSimpleXMLOpenIndentedLine(pw1, indent + 1, "missionLog");
                 for (LogEntry entry : missionLog) {
                     entry.writeToXml(pw1, indent + 2);
                 }
-                pw1.println(MekHqXmlUtil.indentStr(indent + 1) + "</missionLog>");
+                MekHqXmlUtil.writeSimpleXMLCloseIndentedLine(pw1, indent + 1, "missionLog");
             }
             if (!awardController.getAwards().isEmpty()) {
-                pw1.println(MekHqXmlUtil.indentStr(indent + 1) + "<awards>");
+                MekHqXmlUtil.writeSimpleXMLOpenIndentedLine(pw1, indent + 1, "awards");
                 for (Award award : awardController.getAwards()) {
                     award.writeToXml(pw1, indent + 2);
                 }
-                pw1.println(MekHqXmlUtil.indentStr(indent + 1) + "</awards>");
+                MekHqXmlUtil.writeSimpleXMLCloseIndentedLine(pw1, indent + 1, "awards");
             }
             if (injuries.size() > 0) {
-                pw1.println(MekHqXmlUtil.indentStr(indent + 1) + "<injuries>");
+                MekHqXmlUtil.writeSimpleXMLOpenIndentedLine(pw1, indent + 1, "injuries");
                 for (Injury injury : injuries) {
                     injury.writeToXml(pw1, indent + 2);
                 }
-                pw1.println(MekHqXmlUtil.indentStr(indent + 1) + "</injuries>");
+                MekHqXmlUtil.writeSimpleXMLCloseIndentedLine(pw1, indent + 1, "injuries");
             }
             if (founder) {
-                pw1.println(MekHqXmlUtil.indentStr(indent + 1)
-                        + "<founder>"
-                        + founder
-                        + "</founder>");
+                MekHqXmlUtil.writeSimpleXmlTag(pw1, indent + 1, "founder", true);
             }
             if (originalUnitWeight != EntityWeightClass.WEIGHT_ULTRA_LIGHT) {
-                pw1.println(MekHqXmlUtil.indentStr(indent + 1)
-                        + "<originalUnitWeight>"
-                        + originalUnitWeight
-                        + "</originalUnitWeight>");
+                MekHqXmlUtil.writeSimpleXmlTag(pw1, indent + 1, "originalUnitWeight", originalUnitWeight);
             }
             if (originalUnitTech != TECH_IS1) {
-                pw1.println(MekHqXmlUtil.indentStr(indent + 1)
-                        + "<originalUnitTech>"
-                        + originalUnitTech
-                        + "</originalUnitTech>");
+                MekHqXmlUtil.writeSimpleXmlTag(pw1, indent + 1, "originalUnitTech", originalUnitTech);
             }
             if (originalUnitId != null) {
-                pw1.println(MekHqXmlUtil.indentStr(indent + 1)
-                        + "<originalUnitId>"
-                        + originalUnitId.toString()
-                        + "</originalUnitId>");
+                MekHqXmlUtil.writeSimpleXmlTag(pw1, indent + 1, "originalUnitId", originalUnitId.toString());
             }
             if (acquisitions != 0) {
-                pw1.println(MekHqXmlUtil.indentStr(indent + 1)
-                        + "<acquisitions>"
-                        + acquisitions
-                        + "</acquisitions>");
+                MekHqXmlUtil.writeSimpleXmlTag(pw1, indent + 1, "acquisitions", acquisitions);
             }
             if (!extraData.isEmpty()) {
                 extraData.writeToXml(pw1);
@@ -2280,7 +1894,6 @@
             MekHQ.getLogger().error(Person.class, "writeToXml",
                     "Failed to write " + getFullName() + " to the XML File");
             throw e; // we want to rethrow to ensure that that the save fails
->>>>>>> 10f3f5eb
         }
         pw1.println(MekHqXmlUtil.indentStr(indent) + "</person>");
     }
