/*
 * Copyright (c) 2009 - Jay Lawson <jaylawson39 at yahoo.com>. All rights reserved.
 * Copyright (c) 2020-2021 - The MegaMek Team. All Rights Reserved.
 *
 * This file is part of MekHQ.
 *
 * MekHQ is free software: you can redistribute it and/or modify
 * it under the terms of the GNU General Public License as published by
 * the Free Software Foundation, either version 3 of the License, or
 * (at your option) any later version.
 *
 * MekHQ is distributed in the hope that it will be useful,
 * but WITHOUT ANY WARRANTY; without even the implied warranty of
 * MERCHANTABILITY or FITNESS FOR A PARTICULAR PURPOSE. See the
 * GNU General Public License for more details.
 *
 * You should have received a copy of the GNU General Public License
 * along with MekHQ. If not, see <http://www.gnu.org/licenses/>.
 */
package mekhq.campaign.personnel;

import megamek.client.generator.RandomNameGenerator;
import megamek.common.Aero;
import megamek.common.BattleArmor;
import megamek.common.Compute;
import megamek.common.ConvFighter;
import megamek.common.Crew;
import megamek.common.Dropship;
import megamek.common.Entity;
import megamek.common.EntityMovementMode;
import megamek.common.EntityWeightClass;
import megamek.common.Infantry;
import megamek.common.Jumpship;
import megamek.common.LandAirMech;
import megamek.common.Mech;
import megamek.common.Protomech;
import megamek.common.SmallCraft;
import megamek.common.Tank;
import megamek.common.TargetRoll;
import megamek.common.TechConstants;
import megamek.common.VTOL;
import megamek.common.annotations.Nullable;
import megamek.common.enums.Gender;
import megamek.common.icons.AbstractIcon;
import megamek.common.icons.Portrait;
import megamek.common.options.IOption;
import megamek.common.options.IOptionGroup;
import megamek.common.options.PilotOptions;
import megamek.common.util.EncodeControl;
import megamek.common.util.StringUtil;
import mekhq.MekHQ;
import mekhq.MekHqXmlUtil;
import mekhq.Utilities;
import mekhq.Version;
import mekhq.campaign.Campaign;
import mekhq.campaign.CampaignOptions;
import mekhq.campaign.ExtraData;
import mekhq.campaign.event.PersonChangedEvent;
import mekhq.campaign.finances.Money;
import mekhq.campaign.force.Force;
import mekhq.campaign.io.CampaignXmlParser;
import mekhq.campaign.io.Migration.PersonMigrator;
import mekhq.campaign.log.LogEntry;
import mekhq.campaign.log.LogEntryFactory;
import mekhq.campaign.log.MedicalLogger;
import mekhq.campaign.log.ServiceLogger;
import mekhq.campaign.mod.am.InjuryUtil;
import mekhq.campaign.parts.Part;
import mekhq.campaign.personnel.enums.BodyLocation;
import mekhq.campaign.personnel.enums.Divorce;
import mekhq.campaign.personnel.enums.ManeiDominiClass;
import mekhq.campaign.personnel.enums.ManeiDominiRank;
import mekhq.campaign.personnel.enums.Marriage;
import mekhq.campaign.personnel.enums.ModifierValue;
import mekhq.campaign.personnel.enums.PersonnelRole;
import mekhq.campaign.personnel.enums.PersonnelStatus;
import mekhq.campaign.personnel.enums.Phenotype;
import mekhq.campaign.personnel.enums.PrisonerStatus;
import mekhq.campaign.personnel.enums.Profession;
import mekhq.campaign.personnel.enums.ROMDesignation;
import mekhq.campaign.personnel.familyTree.Genealogy;
import mekhq.campaign.personnel.ranks.Rank;
import mekhq.campaign.personnel.ranks.RankSystem;
import mekhq.campaign.personnel.ranks.RankValidator;
import mekhq.campaign.personnel.ranks.Ranks;
import mekhq.campaign.unit.Unit;
import mekhq.campaign.universe.Faction;
import mekhq.campaign.universe.Factions;
import mekhq.campaign.universe.Planet;
import mekhq.campaign.work.IPartWork;
import mekhq.io.idReferenceClasses.PersonIdReference;
import org.w3c.dom.Node;
import org.w3c.dom.NodeList;

import java.io.PrintWriter;
import java.io.Serializable;
import java.time.LocalDate;
import java.time.temporal.ChronoUnit;
import java.util.ArrayList;
import java.util.Collections;
import java.util.Comparator;
import java.util.Enumeration;
import java.util.HashMap;
import java.util.List;
import java.util.Map;
import java.util.Objects;
import java.util.ResourceBundle;
import java.util.StringTokenizer;
import java.util.UUID;
import java.util.stream.Collectors;
import java.util.stream.Stream;

/**
 * @author Jay Lawson <jaylawson39 at yahoo.com>
 */
public class Person implements Serializable {
    //region Variable Declarations
    private static final long serialVersionUID = -847642980395311152L;

    private static final Map<Integer, Money> MECHWARRIOR_AERO_RANSOM_VALUES;
    private static final Map<Integer, Money> OTHER_RANSOM_VALUES;

    private PersonAwardController awardController;

    //region Family Variables
    // Lineage
    private Genealogy genealogy;

    //region Procreation
    // this is a flag used in random procreation to determine whether or not to attempt to procreate
    private boolean tryingToConceive;
    private LocalDate dueDate;
    private LocalDate expectedDueDate;
    //endregion Procreation

    //region Marriage
    // this is a flag used in determine whether or not a person is a potential marriage candidate
    // provided that they are not married, are old enough, etc.
    private boolean tryingToMarry;
    //endregion Marriage
    //endregion Family Variables

    private UUID id;

    //region Name
    private transient String fullName; // this is a runtime variable, and shouldn't be saved
    private String preNominal;
    private String givenName;
    private String surname;
    private String postNominal;
    private String maidenName;
    private String callsign;
    //endregion Name

    private Gender gender;
    private AbstractIcon portrait;

    private PersonnelRole primaryRole;
    private PersonnelRole secondaryRole;

    private ROMDesignation primaryDesignator;
    private ROMDesignation secondaryDesignator;

    private String biography;
    private LocalDate birthday;
    private LocalDate dateOfDeath;
    private LocalDate recruitment;
    private LocalDate lastRankChangeDate;
    private LocalDate retirement;
    private List<LogEntry> personnelLog;
    private List<LogEntry> missionLog;

    private Skills skills;
    private PersonnelOptions options;
    private int toughness;

    private PersonnelStatus status;
    private int xp;
    private int acquisitions;
    private Money salary;
    private Money totalEarnings;
    private int hits;
    private PrisonerStatus prisonerStatus;

    private boolean commander;

    // Supports edge usage by a ship's engineer composite crewman
    private int edgeUsedThisRound;
    // To track how many edge points support personnel have left until next refresh
    private int currentEdge;

    //phenotype and background
    private Phenotype phenotype;
    private boolean clan;
    private String bloodname;
    private Faction originFaction;
    private Planet originPlanet;

    //assignments
    private Unit unit;
    private UUID doctorId;
    private List<Unit> techUnits;

    //days of rest
    private int idleMonths;
    private int daysToWaitForHealing;

    // Our rank
    private RankSystem rankSystem;
    private int rank;
    private int rankLevel;

    private ManeiDominiClass maneiDominiClass;
    private ManeiDominiRank maneiDominiRank;

    //stuff to track for support teams
    private int minutesLeft;
    private int overtimeLeft;
    private int nTasks;
    private boolean engineer;
    public static final int PRIMARY_ROLE_SUPPORT_TIME = 480;
    public static final int PRIMARY_ROLE_OVERTIME_SUPPORT_TIME = 240;
    public static final int SECONDARY_ROLE_SUPPORT_TIME = 240;
    public static final int SECONDARY_ROLE_OVERTIME_SUPPORT_TIME = 120;

    //region Advanced Medical
    private List<Injury> injuries;
    //endregion Advanced Medical

    //region Against the Bot
    private boolean founder; // +1 share if using shares system
    private int originalUnitWeight; // uses EntityWeightClass with 0 (Extra-Light) for no original unit
    public static final int TECH_IS1 = 0;
    public static final int TECH_IS2 = 1;
    public static final int TECH_CLAN = 2;
    private int originalUnitTech;
    private UUID originalUnitId;
    //endregion Against the Bot

    // Generic extra data, for use with plugins and mods
    private ExtraData extraData;

    //lets just go ahead and pass in the campaign - to hell with OOP
    @Deprecated // May 1st, 2020 - As part of moving Person to be a fully OOP class
    private Campaign campaign;

    // For upgrading personnel entries to missing log entries
    private static String missionParticipatedString;
    private static String getMissionParticipatedString() {
        if (missionParticipatedString == null) {
            ResourceBundle resourceMap = ResourceBundle.getBundle("mekhq.resources.LogEntries", new EncodeControl());
            missionParticipatedString = resourceMap.getString("participatedInMission.text");
            missionParticipatedString = missionParticipatedString.substring(0, missionParticipatedString.indexOf(" "));
        }

        return missionParticipatedString;
    }

    // initializes the AtB ransom values
    static {
        MECHWARRIOR_AERO_RANSOM_VALUES = new HashMap<>();
        MECHWARRIOR_AERO_RANSOM_VALUES.put(SkillType.EXP_ULTRA_GREEN, Money.of(5000)); // no official AtB rules for really inexperienced scrubs, but...
        MECHWARRIOR_AERO_RANSOM_VALUES.put(SkillType.EXP_GREEN, Money.of(10000));
        MECHWARRIOR_AERO_RANSOM_VALUES.put(SkillType.EXP_REGULAR, Money.of(25000));
        MECHWARRIOR_AERO_RANSOM_VALUES.put(SkillType.EXP_VETERAN, Money.of(75000));
        MECHWARRIOR_AERO_RANSOM_VALUES.put(SkillType.EXP_ELITE, Money.of(150000));

        OTHER_RANSOM_VALUES = new HashMap<>();
        OTHER_RANSOM_VALUES.put(SkillType.EXP_ULTRA_GREEN, Money.of(2500));
        OTHER_RANSOM_VALUES.put(SkillType.EXP_GREEN, Money.of(5000));
        OTHER_RANSOM_VALUES.put(SkillType.EXP_REGULAR, Money.of(10000));
        OTHER_RANSOM_VALUES.put(SkillType.EXP_VETERAN, Money.of(25000));
        OTHER_RANSOM_VALUES.put(SkillType.EXP_ELITE, Money.of(50000));
    }
    //endregion Variable Declarations

    //region Constructors
    //default constructor
    protected Person(UUID id) {
        this.id = id;
    }

    public Person(Campaign campaign) {
        this(RandomNameGenerator.UNNAMED, RandomNameGenerator.UNNAMED_SURNAME, campaign);
    }

    public Person(Campaign campaign, String factionCode) {
        this(RandomNameGenerator.UNNAMED, RandomNameGenerator.UNNAMED_SURNAME, campaign, factionCode);
    }

    public Person(String givenName, String surname, Campaign campaign) {
        this(givenName, surname, campaign, campaign.getFactionCode());
    }

    public Person(String givenName, String surname, @Nullable Campaign campaign, String factionCode) {
        this("", givenName, surname, "", campaign, factionCode);
    }

    /**
     * Primary Person constructor, variables are initialized in the exact same order as they are
     * saved to the XML file
     * @param preNominal    the person's pre-nominal
     * @param givenName     the person's given name
     * @param surname       the person's surname
     * @param postNominal   the person's post-nominal
     * @param campaign      the campaign this person is a part of, or null (unit testing only)
     * @param factionCode   the faction this person was borne into
     */
    public Person(final String preNominal, final String givenName, final String surname,
                  final String postNominal, final @Nullable Campaign campaign,
                  final String factionCode) {
        // First, we assign campaign
        this.campaign = campaign;

        // Then, we assign the variables in XML file order
        id = UUID.randomUUID();

        //region Name
        setPreNominalDirect(preNominal);
        setGivenNameDirect(givenName);
        setSurnameDirect(surname);
        setPostNominalDirect(postNominal);
        setMaidenName(null); // this is set to null to handle divorce cases
        setCallsignDirect("");
        //endregion Name

        primaryRole = PersonnelRole.NONE;
        secondaryRole = PersonnelRole.NONE;
        primaryDesignator = ROMDesignation.NONE;
        secondaryDesignator = ROMDesignation.NONE;
        commander = false;
        originFaction = Factions.getInstance().getFaction(factionCode);
        originPlanet = null;
        clan = originFaction.isClan();
        phenotype = Phenotype.NONE;
        bloodname = "";
        biography = "";
        setGenealogy(new Genealogy(this));
        tryingToMarry = true;
        tryingToConceive = true;
        dueDate = null;
        expectedDueDate = null;
        setPortrait(new Portrait());
        xp = 0;
        daysToWaitForHealing = 0;
        setGender(Gender.MALE);
        setRankSystemDirect((campaign == null) ? null : campaign.getRankSystem());
        setRank(0);
        setRankLevel(0);
        setManeiDominiClassDirect(ManeiDominiClass.NONE);
        setManeiDominiRankDirect(ManeiDominiRank.NONE);
        nTasks = 0;
        doctorId = null;
        salary = Money.of(-1);
        totalEarnings = Money.of(0);
        status = PersonnelStatus.ACTIVE;
        prisonerStatus = PrisonerStatus.FREE;
        hits = 0;
        toughness = 0;
        resetMinutesLeft(); // this assigns minutesLeft and overtimeLeft
        birthday = null;
        dateOfDeath = null;
        recruitment = null;
        lastRankChangeDate = null;
        retirement = null;
        skills = new Skills();
        options = new PersonnelOptions();
        currentEdge = 0;
        techUnits = new ArrayList<>();
        personnelLog = new ArrayList<>();
        missionLog = new ArrayList<>();
        awardController = new PersonAwardController(this);
        injuries = new ArrayList<>();
        founder = false;
        originalUnitWeight = EntityWeightClass.WEIGHT_ULTRA_LIGHT;
        originalUnitTech = TECH_IS1;
        originalUnitId = null;
        acquisitions = 0;
        extraData = new ExtraData();

        // Initialize Data based on these settings
        setFullName();
    }
    //endregion Constructors

    @Deprecated // May 1st, 2020 - as part of turning Person into a fully OOP class
    public Campaign getCampaign() {
        return campaign;
    }

    public Phenotype getPhenotype() {
        return phenotype;
    }

    public void setPhenotype(Phenotype phenotype) {
        this.phenotype = phenotype;
    }

    public boolean isClanner() {
        return clan;
    }

    public void setClanner(boolean b) {
        clan = b;
    }

    public String getBloodname() {
        return bloodname;
    }

    public void setBloodname(String bloodname) {
        this.bloodname = bloodname;
        setFullName();
    }

    public Faction getOriginFaction() {
        return originFaction;
    }

    public void setOriginFaction(Faction f) {
        originFaction = f;
    }

    public Planet getOriginPlanet() {
        return originPlanet;
    }

    public void setOriginPlanet(Planet p) {
        originPlanet = p;
    }

    public boolean isCommander() {
        return commander;
    }

    public void setCommander(boolean tf) {
        commander = tf;
    }

    public PrisonerStatus getPrisonerStatus() {
        return prisonerStatus;
    }

    public void setPrisonerStatus(PrisonerStatus prisonerStatus) {
        setPrisonerStatus(prisonerStatus, true);
    }

    /**
     * This requires expanded checks because a number of functionalities are strictly dependant on
     * the current person's prisoner status.
     * @param prisonerStatus The new prisoner status for the person in question
     * @param log whether to log the change or not
     */
    public void setPrisonerStatus(PrisonerStatus prisonerStatus, boolean log) {
        // This must be processed completely, as the unchanged prisoner status of Free to Free is
        // used during recruitment

        final boolean freed = !getPrisonerStatus().isFree();
        final boolean isPrisoner = prisonerStatus.isPrisoner();
        this.prisonerStatus = prisonerStatus;

        // Now, we need to fix values and ranks based on the Person's status
        switch (prisonerStatus) {
            case PRISONER:
            case PRISONER_DEFECTOR:
            case BONDSMAN:
                setRecruitment(null);
                setLastRankChangeDate(null);
                if (log) {
                    if (isPrisoner) {
                        ServiceLogger.madePrisoner(this, getCampaign().getLocalDate(),
                                getCampaign().getName(), "");
                    } else {
                        ServiceLogger.madeBondsman(this, getCampaign().getLocalDate(),
                                getCampaign().getName(), "");
                    }
                }
                break;
            case FREE:
                if (!getPrimaryRole().isDependent()) {
                    if (getCampaign().getCampaignOptions().getUseTimeInService()) {
                        setRecruitment(getCampaign().getLocalDate());
                    }
                    if (getCampaign().getCampaignOptions().getUseTimeInRank()) {
                        setLastRankChangeDate(getCampaign().getLocalDate());
                    }
                }

                if (log) {
                    if (freed) {
                        ServiceLogger.freed(this, getCampaign().getLocalDate(),
                                getCampaign().getName(), "");
                    } else {
                        ServiceLogger.joined(this, getCampaign().getLocalDate(),
                                getCampaign().getName(), "");
                    }
                }
                break;
        }

        if (!prisonerStatus.isFree()) {
            if (getUnit() != null) {
                getUnit().remove(this, true);
            }
        }

        MekHQ.triggerEvent(new PersonChangedEvent(this));
    }

    //region Text Getters
    public String pregnancyStatus() {
        return isPregnant() ? " (Pregnant)" : "";
    }
    //endregion Text Getters

    //region Name
    /**
     * @return the person's full name
     */
    public String getFullName() {
        return fullName;
    }

    /**
     * @return a hyperlinked string for the person's name
     */
    public String getHyperlinkedName() {
        return String.format("<a href='PERSON:%s'>%s</a>", getId(), getFullName());
    }

    /**
     * This is used to create the full name of the person, based on their first and last names
     */
    public void setFullName() {
        final String lastName = getLastName();
        setFullNameDirect(getFirstName()
                + (getCallsign().isBlank() ? "" : (" \"" + getCallsign() + "\""))
                + (lastName.isBlank() ? "" : " " + lastName));
    }

    /**
     * @param fullName this sets the full name to be equal to the input string. This can ONLY be
     *                 called by {@link Person#setFullName()} or its overrides.
     */
    protected void setFullNameDirect(final String fullName) {
        this.fullName = fullName;
    }

    /**
     * @return a String containing the person's first name including their pre-nominal
     */
    public String getFirstName() {
        return (getPreNominal().isBlank() ? "" : (getPreNominal() + " ")) + getGivenName();
    }

    /**
     * Return a full last name which may be a bloodname or a surname with or without a post-nominal.
     * A bloodname will overrule a surname but we do not disallow surnames for clanners, if the
     * player wants to input them
     * @return a String of the person's last name
     */
    public String getLastName() {
        String lastName = !StringUtil.isNullOrEmpty(getBloodname()) ? getBloodname()
                : !StringUtil.isNullOrEmpty(getSurname()) ? getSurname()
                : "";
        if (!StringUtil.isNullOrEmpty(getPostNominal())) {
            lastName += (lastName.isBlank() ? "" : " ") + getPostNominal();
        }
        return lastName;
    }

    /**
     * @return the person's pre-nominal
     */
    public String getPreNominal() {
        return preNominal;
    }

    /**
     * @param preNominal the person's new pre-nominal
     */
    public void setPreNominal(final String preNominal) {
        setPreNominalDirect(preNominal);
        setFullName();
    }

    protected void setPreNominalDirect(final String preNominal) {
        this.preNominal = preNominal;
    }

    /**
     * @return the person's given name
     */
    public String getGivenName() {
        return givenName;
    }

    /**
     * @param givenName the person's new given name
     */
    public void setGivenName(final String givenName) {
        setGivenNameDirect(givenName);
        setFullName();
    }

    protected void setGivenNameDirect(final String givenName) {
        this.givenName = givenName;
    }

    /**
     * @return the person's surname
     */
    public String getSurname() {
        return surname;
    }

    /**
     * @param surname the person's new surname
     */
    public void setSurname(final String surname) {
        setSurnameDirect(surname);
        setFullName();
    }

    protected void setSurnameDirect(final String surname) {
        this.surname = surname;
    }

    /**
     * @return the person's post-nominal
     */
    public String getPostNominal() {
        return postNominal;
    }

    /**
     * @param postNominal the person's new post-nominal
     */
    public void setPostNominal(final String postNominal) {
        setPostNominalDirect(postNominal);
        setFullName();
    }

    protected void setPostNominalDirect(final String postNominal) {
        this.postNominal = postNominal;
    }

    /**
     * @return the person's maiden name
     */
    public @Nullable String getMaidenName() {
        return maidenName;
    }

    /**
     * @param maidenName the person's new maiden name
     */
    public void setMaidenName(final @Nullable String maidenName) {
        this.maidenName = maidenName;
    }

    /**
     * @return the person's callsign
     */
    public String getCallsign() {
        return callsign;
    }

    /**
     * @param callsign the person's new callsign
     */
    public void setCallsign(final String callsign) {
        setCallsignDirect(callsign);
        setFullName();
    }

    protected void setCallsignDirect(final String callsign) {
        this.callsign = callsign;
    }

    /**
     * This method is used to migrate names from being a joined name to split between given name and
     * surname, as part of the Personnel changes in MekHQ 0.47.4, and is used to migrate from
     * MM-style names to MHQ-style names
     * @param text text containing the name to be migrated
     */
    public void migrateName(final String text) {
        // How this works:
        // Takes the input name, and splits it into individual parts.
        // Then, it depends on whether the person is a Clanner or not.
        // For Clan names:
        // Takes the input name, and assumes that person does not have a surname
        // Bloodnames are assumed to have been assigned by MekHQ
        // For Inner Sphere names:
        // Depending on the length of the resulting array, the name is processed differently
        // Array of length 1: the name is assumed to not have a surname, just a given name
        // Array of length 2: the name is assumed to be a given name and a surname
        // Array of length 3: the name is assumed to be a given name and two surnames
        // Array of length 4+: the name is assumed to be as many given names as possible and two surnames
        //
        // Then, the full name is set
        final String[] name = text.trim().split("\\s+");
        final StringBuilder givenName = new StringBuilder(name[0]);

        if (isClanner()) {
            if (name.length > 1) {
                int i;
                for (i = 1; i < name.length - 1; i++) {
                    givenName.append(" ").append(name[i]);
                }

                if (!(!StringUtil.isNullOrEmpty(getBloodname()) && getBloodname().equals(name[i]))) {
                    givenName.append(" ").append(name[i]);
                }
            }
        } else {
            if (name.length == 2) {
                setSurnameDirect(name[1]);
            } else if (name.length == 3) {
                setSurnameDirect(name[1] + " " + name[2]);
            } else if (name.length > 3) {
                int i;
                for (i = 1; i < name.length - 2; i++) {
                    givenName.append(" ").append(name[i]);
                }
                setSurnameDirect(name[i] + " " + name[i + 1]);
            }
        }

        if ((getSurname() == null) || getSurname().equals(RandomNameGenerator.UNNAMED_SURNAME)) {
            setSurnameDirect("");
        }

        setGivenNameDirect(givenName.toString());
        setFullName();
    }
<<<<<<< HEAD

    public String getHyperlinkedName() {
        return String.format("<a href='PERSON:%s'>%s</a>", getId(), getFullName());
    }

    public String getCallsign() {
        return callsign;
    }

    public void setCallsign(String n) {
        this.callsign = n;
    }
=======
>>>>>>> ac90643a
    //endregion Names

    //region Portrait
    public AbstractIcon getPortrait() {
        return portrait;
    }

    public void setPortrait(AbstractIcon portrait) {
        assert (portrait != null) : "Illegal assignment: cannot have a null AbstractIcon for a Portrait";
        this.portrait = Objects.requireNonNull(portrait);
    }

    public String getPortraitCategory() {
        return getPortrait().getCategory();
    }

    public String getPortraitFileName() {
        return getPortrait().getFilename();
    }

    //region Personnel Roles
    public PersonnelRole getPrimaryRole() {
        return primaryRole;
    }

    public void setPrimaryRole(final PersonnelRole primaryRole) {
        // don't need to do any processing for no changes
        if (primaryRole == getPrimaryRole()) {
            return;
        }

        // We need to make some secondary role assignments to None here for better UX in
        // assigning roles, following these rules:
        // 1) Cannot have the same primary and secondary roles
        // 2) Must have a None secondary role if you are a Dependent
        // 3) Cannot be a primary tech and a secondary Astech
        // 4) Cannot be a primary Astech and a secondary tech
        // 5) Cannot be primary medical staff and a secondary Medic
        // 6) Cannot be a primary Medic and secondary medical staff
        if ((primaryRole == getSecondaryRole())
                || primaryRole.isDependent()
                || (primaryRole.isTech() && getSecondaryRole().isAstech())
                || (primaryRole.isAstech() && getSecondaryRole().isTechSecondary())
                || (primaryRole.isMedicalStaff() && getSecondaryRole().isMedic())
                || (primaryRole.isMedic() && getSecondaryRole().isMedicalStaff())) {
            setSecondaryRoleDirect(PersonnelRole.NONE);
        }

        // Now, we can perform the time in service and last rank change tracking change for dependents
        if (primaryRole.isDependent()) {
            setRecruitment(null);
            setLastRankChangeDate(null);
        } else if (getPrimaryRole().isDependent()) {
            setRecruitment(getCampaign().getLocalDate());
            setLastRankChangeDate(getCampaign().getLocalDate());
        }

        // Finally, we can set the primary role
        setPrimaryRoleDirect(primaryRole);

        // and trigger the update event
        MekHQ.triggerEvent(new PersonChangedEvent(this));
    }

    public void setPrimaryRoleDirect(PersonnelRole primaryRole) {
        this.primaryRole = primaryRole;
    }

    public PersonnelRole getSecondaryRole() {
        return secondaryRole;
    }

    public void setSecondaryRole(final PersonnelRole secondaryRole) {
        if (secondaryRole == getSecondaryRole()) {
            return;
        }

        setSecondaryRoleDirect(secondaryRole);
        MekHQ.triggerEvent(new PersonChangedEvent(this));
    }

    public void setSecondaryRoleDirect(PersonnelRole secondaryRole) {
        this.secondaryRole = secondaryRole;
    }

    /**
     * This is used to determine if a person has a specific role as either their primary OR their
     * secondary role
     * @param role the role to determine
     * @return true if the person has the specific role either as their primary or secondary role
     */
    public boolean hasRole(PersonnelRole role) {
        return (getPrimaryRole() == role) || (getSecondaryRole() == role);
    }

    /**
     * @return true if the person has a primary or secondary combat role
     */
    public boolean hasCombatRole() {
        return getPrimaryRole().isCombat() || getSecondaryRole().isCombat();
    }

    /**
     * @param excludeUnmarketable whether to exclude the unmarketable roles from the comparison
     * @return true if the person has a primary or secondary support role
     */
    public boolean hasSupportRole(boolean excludeUnmarketable) {
        return getPrimaryRole().isSupport(excludeUnmarketable) || getSecondaryRole().isSupport(excludeUnmarketable);
    }

    public String getRoleDesc() {
        String role = getPrimaryRoleDesc();
        if (!getSecondaryRole().isNone()) {
            role += "/" + getSecondaryRoleDesc();
        }
        return role;
    }

    public String getPrimaryRoleDesc() {
        String bgPrefix = "";
        if (isClanner()) {
            bgPrefix = getPhenotype().getShortName() + " ";
        }
        return bgPrefix + getPrimaryRole().getName(isClanner());
    }

    public String getSecondaryRoleDesc() {
        return getSecondaryRole().getName(isClanner());
    }

    public boolean canPerformRole(final PersonnelRole role, final boolean primary) {
        if (primary) {
            // Primary Role:
            // We only do a few here, as it is better on the UX-side to correct the issues when
            // assigning the primary role
            // 1) Can always be Dependent
            // 2) Cannot be None
            if (role.isDependent()) {
                return true;
            } else if (role.isNone()) {
                return false;
            }
        } else {
            // Secondary Role:
            // 1) Can always be None
            // 2) Cannot be Dependent
            // 3) Can only be None if the primary role is a Dependent
            // 4) Cannot be equal to the primary role
            // 5) Cannot be a tech role if the primary role is an Astech
            // 6) Cannot be Astech if the primary role is a tech role
            // 7) Cannot be a medical staff role if the primary role is a Medic
            // 8) Cannot be Medic if the primary role is one of the medical staff roles
            if (role.isNone()) {
                return true;
            } else if (role.isDependent()
                    || getPrimaryRole().isDependent()
                    || (getPrimaryRole() == role)
                    || (role.isTechSecondary() && getPrimaryRole().isAstech())
                    || (role.isAstech() && getPrimaryRole().isTech())
                    || (role.isMedicalStaff() && getPrimaryRole().isMedic())
                    || (role.isMedic() && getPrimaryRole().isMedicalStaff())) {
                return false;
            }
        }

        switch (role) {
            case MECHWARRIOR:
                return hasSkill(SkillType.S_GUN_MECH) && hasSkill(SkillType.S_PILOT_MECH);
            case LAM_PILOT:
                return hasSkill(SkillType.S_GUN_MECH) && hasSkill(SkillType.S_PILOT_MECH)
                        && hasSkill(SkillType.S_GUN_AERO) && hasSkill(SkillType.S_PILOT_AERO);
            case GROUND_VEHICLE_DRIVER:
                return hasSkill(SkillType.S_PILOT_GVEE);
            case NAVAL_VEHICLE_DRIVER:
                return hasSkill(SkillType.S_PILOT_NVEE);
            case VTOL_PILOT:
                return hasSkill(SkillType.S_PILOT_VTOL);
            case VEHICLE_GUNNER:
                return hasSkill(SkillType.S_GUN_VEE);
            case VEHICLE_CREW:
                return hasSkill(SkillType.S_TECH_MECHANIC) && getSkill(SkillType.S_TECH_MECHANIC).getExperienceLevel() > SkillType.EXP_ULTRA_GREEN;
            case AEROSPACE_PILOT:
                return hasSkill(SkillType.S_GUN_AERO) && hasSkill(SkillType.S_PILOT_AERO);
            case CONVENTIONAL_AIRCRAFT_PILOT:
                return hasSkill(SkillType.S_GUN_JET) && hasSkill(SkillType.S_PILOT_JET);
            case PROTOMECH_PILOT:
                return hasSkill(SkillType.S_GUN_PROTO);
            case BATTLE_ARMOUR:
                return hasSkill(SkillType.S_GUN_BA);
            case SOLDIER:
                return hasSkill(SkillType.S_SMALL_ARMS);
            case VESSEL_PILOT:
                return hasSkill(SkillType.S_PILOT_SPACE);
            case VESSEL_CREW:
                return hasSkill(SkillType.S_TECH_VESSEL);
            case VESSEL_GUNNER:
                return hasSkill(SkillType.S_GUN_SPACE);
            case VESSEL_NAVIGATOR:
                return hasSkill(SkillType.S_NAV);
            case MECH_TECH:
                return hasSkill(SkillType.S_TECH_MECH) && getSkill(SkillType.S_TECH_MECH).getExperienceLevel() > SkillType.EXP_ULTRA_GREEN;
            case MECHANIC:
                return hasSkill(SkillType.S_TECH_MECHANIC) && getSkill(SkillType.S_TECH_MECHANIC).getExperienceLevel() > SkillType.EXP_ULTRA_GREEN;
            case AERO_TECH:
                return hasSkill(SkillType.S_TECH_AERO) && getSkill(SkillType.S_TECH_AERO).getExperienceLevel() > SkillType.EXP_ULTRA_GREEN;
            case BA_TECH:
                return hasSkill(SkillType.S_TECH_BA) && getSkill(SkillType.S_TECH_BA).getExperienceLevel() > SkillType.EXP_ULTRA_GREEN;
            case ASTECH:
                return hasSkill(SkillType.S_ASTECH);
            case DOCTOR:
                return hasSkill(SkillType.S_DOCTOR) && getSkill(SkillType.S_DOCTOR).getExperienceLevel() > SkillType.EXP_ULTRA_GREEN;
            case MEDIC:
                return hasSkill(SkillType.S_MEDTECH);
            case ADMINISTRATOR_COMMAND:
            case ADMINISTRATOR_LOGISTICS:
            case ADMINISTRATOR_TRANSPORT:
            case ADMINISTRATOR_HR:
                return hasSkill(SkillType.S_ADMIN);
            case DEPENDENT:
            case NONE:
                return true;
            default:
                return false;
        }
    }
    //endregion Personnel Roles

    public PersonnelStatus getStatus() {
        return status;
    }

    /**
     * This is used to change the person's PersonnelStatus
     * @param campaign the campaign the person is part of
     * @param status the person's new PersonnelStatus
     */
    public void changeStatus(Campaign campaign, PersonnelStatus status) {
        if (status == getStatus()) { // no change means we don't need to process anything
            return;
        } else if (getStatus().isKIA()) {
            // remove date of death for resurrection
            setDateOfDeath(null);
        }

        switch (status) {
            case ACTIVE:
                if (getStatus().isMIA()) {
                    ServiceLogger.recoveredMia(this, campaign.getLocalDate());
                } else if (getStatus().isDead()) {
                    ServiceLogger.resurrected(this, campaign.getLocalDate());
                } else {
                    ServiceLogger.rehired(this, campaign.getLocalDate());
                }
                setRetirement(null);
                break;
            case RETIRED:
                ServiceLogger.retired(this, campaign.getLocalDate());
                if (campaign.getCampaignOptions().useRetirementDateTracking()) {
                    setRetirement(campaign.getLocalDate());
                }
                break;
            case MIA:
                ServiceLogger.mia(this, campaign.getLocalDate());
                break;
            case KIA:
                ServiceLogger.kia(this, campaign.getLocalDate());
                break;
            case NATURAL_CAUSES:
                MedicalLogger.diedOfNaturalCauses(this, campaign.getLocalDate());
                ServiceLogger.passedAway(this, campaign.getLocalDate(), status.toString());
                break;
            case WOUNDS:
                MedicalLogger.diedFromWounds(this, campaign.getLocalDate());
                ServiceLogger.passedAway(this, campaign.getLocalDate(), status.toString());
                break;
            case DISEASE:
                MedicalLogger.diedFromDisease(this, campaign.getLocalDate());
                ServiceLogger.passedAway(this, campaign.getLocalDate(), status.toString());
                break;
            case OLD_AGE:
                MedicalLogger.diedOfOldAge(this, campaign.getLocalDate());
                ServiceLogger.passedAway(this, campaign.getLocalDate(), status.toString());
                break;
            case PREGNANCY_COMPLICATIONS:
                campaign.getProcreation().processPregnancyComplications(campaign, campaign.getLocalDate(), this);
                MedicalLogger.diedFromPregnancyComplications(this, campaign.getLocalDate());
                ServiceLogger.passedAway(this, campaign.getLocalDate(), status.toString());
                break;
        }

        setStatus(status);

        if (status.isDead()) {
            setDateOfDeath(campaign.getLocalDate());
            // Don't forget to tell the spouse
            if (getGenealogy().hasSpouse() && !getGenealogy().getSpouse().getStatus().isDeadOrMIA()) {
                Divorce divorceType = campaign.getCampaignOptions().getKeepMarriedNameUponSpouseDeath()
                        ? Divorce.ORIGIN_CHANGE_SURNAME : Divorce.SPOUSE_CHANGE_SURNAME;
                divorceType.divorce(this, campaign);
            }
        }

        if (!status.isActive()) {
            setDoctorId(null, campaign.getCampaignOptions().getNaturalHealingWaitingPeriod());

            // If we're assigned to a unit, remove us from it
            if (getUnit() != null) {
                getUnit().remove(this, true);
            }

            // Clear Tech Setup
            removeAllTechJobs(campaign);
        }

        MekHQ.triggerEvent(new PersonChangedEvent(this));
    }

    /**
     * This is used to directly set the Person's PersonnelStatus without any processing
     * @param status the person's new status
     */
    public void setStatus(PersonnelStatus status) {
        this.status = status;
    }

    public int getIdleMonths() {
        return idleMonths;
    }

    public void setIdleMonths(int m) {
        this.idleMonths = m;
    }

    public int getDaysToWaitForHealing() {
        return daysToWaitForHealing;
    }

    public void setDaysToWaitForHealing(int d) {
        this.daysToWaitForHealing = d;
    }

    public void setGender(Gender gender) {
        this.gender = gender;
    }

    public Gender getGender() {
        return gender;
    }

    public void setBirthday(LocalDate date) {
        this.birthday = date;
    }

    public LocalDate getBirthday() {
        return birthday;
    }

    public LocalDate getDateOfDeath() {
        return dateOfDeath;
    }

    public String getDeathDateAsString() {
        if (getDateOfDeath() == null) {
            return "";
        } else {
            return MekHQ.getMekHQOptions().getDisplayFormattedDate(getDateOfDeath());
        }
    }

    public void setDateOfDeath(LocalDate date) {
        this.dateOfDeath = date;
    }

    public int getAge(LocalDate today) {
        // Get age based on year
        if (getDateOfDeath() != null) {
            //use date of death instead of birthday
            today = getDateOfDeath();
        }

        return Math.toIntExact(ChronoUnit.YEARS.between(getBirthday(), today));
    }

    public void setRecruitment(LocalDate date) {
        this.recruitment = date;
    }

    public LocalDate getRecruitment() {
        return recruitment;
    }

    public String getRecruitmentAsString() {
        if (getRecruitment() == null) {
            return "";
        } else {
            return MekHQ.getMekHQOptions().getDisplayFormattedDate(getRecruitment());
        }
    }

    public String getTimeInService(Campaign campaign) {
        // Get time in service based on year
        if (getRecruitment() == null) {
            //use "" they haven't been recruited or are dependents
            return "";
        }

        LocalDate today = campaign.getLocalDate();

        // If the person is dead, we only care about how long they spent in service to the company
        if (getDateOfDeath() != null) {
            //use date of death instead of the current day
            today = getDateOfDeath();
        }

        return campaign.getCampaignOptions().getTimeInServiceDisplayFormat()
                .getDisplayFormattedOutput(getRecruitment(), today);
    }

    public void setLastRankChangeDate(LocalDate date) {
        this.lastRankChangeDate = date;
    }

    public LocalDate getLastRankChangeDate() {
        return lastRankChangeDate;
    }

    public String getLastRankChangeDateAsString() {
        if (getLastRankChangeDate() == null) {
            return "";
        } else {
            return MekHQ.getMekHQOptions().getDisplayFormattedDate(getLastRankChangeDate());
        }
    }

    public String getTimeInRank(Campaign campaign) {
        if (getLastRankChangeDate() == null) {
            return "";
        }

        LocalDate today = campaign.getLocalDate();

        // If the person is dead, we only care about how long it was from their last promotion till they died
        if (getDateOfDeath() != null) {
            //use date of death instead of the current day
            today = getDateOfDeath();
        }

        return campaign.getCampaignOptions().getTimeInRankDisplayFormat()
                .getDisplayFormattedOutput(getLastRankChangeDate(), today);
    }

    public void setRetirement(LocalDate date) {
        this.retirement = date;
    }

    public LocalDate getRetirement() {
        return retirement;
    }

    public String getRetirementAsString() {
        if (getRetirement() == null) {
            return "";
        } else {
            return MekHQ.getMekHQOptions().getDisplayFormattedDate(getRetirement());
        }
    }

    public void setId(UUID id) {
        this.id = id;
    }

    public UUID getId() {
        return id;
    }

    public boolean isChild(final LocalDate today) {
        return getAge(today) <= 13;
    }

    public Genealogy getGenealogy() {
        return genealogy;
    }

    public void setGenealogy(Genealogy genealogy) {
        this.genealogy = genealogy;
    }

    //region Pregnancy
    public boolean isTryingToConceive() {
        return tryingToConceive;
    }

    public void setTryingToConceive(final boolean tryingToConceive) {
        this.tryingToConceive = tryingToConceive;
    }

    public LocalDate getDueDate() {
        return dueDate;
    }

    public void setDueDate(final LocalDate dueDate) {
        this.dueDate = dueDate;
    }

    public LocalDate getExpectedDueDate() {
        return expectedDueDate;
    }

    public void setExpectedDueDate(final LocalDate expectedDueDate) {
        this.expectedDueDate = expectedDueDate;
    }

    public boolean isPregnant() {
        return dueDate != null;
    }
<<<<<<< HEAD
=======

    /**
     * This is used to determine if a person can procreate
     * @param campaign the campaign the person was in
     * @return true if they can, otherwise false
     */
    public boolean canProcreate(Campaign campaign) {
        return getGender().isFemale() && isTryingToConceive() && !isPregnant() && !isDeployed()
                && !isChild() && (getAge(campaign.getLocalDate()) < 51);
    }

    public void procreate(Campaign campaign) {
        if (canProcreate(campaign)) {
            boolean conceived = false;
            if (getGenealogy().hasSpouse()) {
                Person spouse = getGenealogy().getSpouse();
                if (!spouse.isDeployed() && !spouse.getStatus().isDeadOrMIA() && !spouse.isChild()
                        && !(spouse.getGender() == getGender())) {
                    // setting is the decimal chance that this procreation attempt will create a child, base is 0.05%
                    conceived = (Compute.randomFloat() < (campaign.getCampaignOptions().getChanceProcreation()));
                }
            } else if (campaign.getCampaignOptions().useProcreationNoRelationship()) {
                // setting is the decimal chance that this procreation attempt will create a child, base is 0.005%
                conceived = (Compute.randomFloat() < (campaign.getCampaignOptions().getChanceProcreationNoRelationship()));
            }

            if (conceived) {
                addPregnancy(campaign);
            }
        }
    }

    public void addPregnancy(Campaign campaign) {
        LocalDate dueDate = campaign.getLocalDate();
        dueDate = dueDate.plus(PREGNANCY_STANDARD_DURATION, ChronoUnit.DAYS);
        setExpectedDueDate(dueDate);
        dueDate = dueDate.plus(PREGNANCY_MODIFY_DURATION.getAsInt(), ChronoUnit.DAYS);
        setDueDate(dueDate);

        int size = PREGNANCY_SIZE.getAsInt();
        extraData.set(PREGNANCY_CHILDREN_DATA, size);
        extraData.set(PREGNANCY_FATHER_DATA, (getGenealogy().hasSpouse())
                ? getGenealogy().getSpouse().getId().toString() : null);

        String sizeString = (size < PREGNANCY_MULTIPLE_NAMES.length) ? PREGNANCY_MULTIPLE_NAMES[size] : null;

        campaign.addReport(getHyperlinkedName() + " has conceived" + (sizeString == null ? "" : (" " + sizeString)));
        if (campaign.getCampaignOptions().logConception()) {
            MedicalLogger.hasConceived(this, campaign.getLocalDate(), sizeString);
            if (getGenealogy().hasSpouse()) {
                PersonalLogger.spouseConceived(getGenealogy().getSpouse(),
                        getFullName(), getCampaign().getLocalDate(), sizeString);
            }
        }
    }

    /**
     * Removes a pregnancy and clears all related data from the current person
     */
    public void removePregnancy() {
        setDueDate(null);
        setExpectedDueDate(null);
        extraData.set(PREGNANCY_CHILDREN_DATA, null);
        extraData.set(PREGNANCY_FATHER_DATA, null);
    }

    /**
     * This method is how a person gives birth to a number of babies and have them added to the campaign
     * @param campaign the campaign to add the baby in question to
     */
    public void birth(Campaign campaign) {
        // Determine the number of children
        int size = extraData.get(PREGNANCY_CHILDREN_DATA, 1);

        // Determine father information
        Person father = (getExtraData().get(PREGNANCY_FATHER_DATA) != null)
                ? campaign.getPerson(UUID.fromString(getExtraData().get(PREGNANCY_FATHER_DATA))) : null;
        father = campaign.getCampaignOptions().determineFatherAtBirth()
                ? Utilities.nonNull(getGenealogy().getSpouse(), father) : father;

        // Determine Prisoner Status
        final PrisonerStatus prisonerStatus = campaign.getCampaignOptions().getPrisonerBabyStatus()
                ? getPrisonerStatus() : PrisonerStatus.FREE;

        // Output a specific report to the campaign if they are giving birth to multiple children
        if (PREGNANCY_MULTIPLE_NAMES[size] != null) {
            campaign.addReport(String.format("%s has given birth to %s!", getHyperlinkedName(),
                    PREGNANCY_MULTIPLE_NAMES[size]));
        }

        // Create Babies
        for (int i = 0; i < size; i++) {
            // Create the specific baby
            Person baby = campaign.newDependent(true);
            String surname = campaign.getCampaignOptions().getBabySurnameStyle()
                    .generateBabySurname(this, father, baby.getGender());
            baby.setSurname(surname);
            baby.setBirthday(campaign.getLocalDate());

            // Recruit the baby
            campaign.recruitPerson(baby, prisonerStatus, true, true);

            // Create genealogy information
            baby.getGenealogy().addFamilyMember(FamilialRelationshipType.PARENT, this);
            getGenealogy().addFamilyMember(FamilialRelationshipType.CHILD, baby);
            if (father != null) {
                baby.getGenealogy().addFamilyMember(FamilialRelationshipType.PARENT, father);
                father.getGenealogy().addFamilyMember(FamilialRelationshipType.CHILD, baby);
            }

            // Create reports and log the birth
            campaign.addReport(String.format("%s has given birth to %s, a baby %s!", getHyperlinkedName(),
                    baby.getHyperlinkedName(), GenderDescriptors.BOY_GIRL.getDescriptor(baby.getGender())));
            if (campaign.getCampaignOptions().logConception()) {
                MedicalLogger.deliveredBaby(this, baby, campaign.getLocalDate());
                if (father != null) {
                    PersonalLogger.ourChildBorn(father, baby, getFullName(), campaign.getLocalDate());
                }
            }
        }

        // Cleanup Data
        removePregnancy();
    }
>>>>>>> ac90643a
    //endregion Pregnancy

    //region Marriage
    public boolean isTryingToMarry() {
        return tryingToMarry;
    }

    public void setTryingToMarry(boolean tryingToMarry) {
        this.tryingToMarry = tryingToMarry;
    }

    /**
     * Determines if another person is a safe spouse for the current person
     * @param person the person to determine if they are a safe spouse
     * @param campaign the campaign to use to determine if they are a safe spouse
     */
    public boolean safeSpouse(Person person, Campaign campaign) {
        // Huge convoluted return statement, with the following restrictions
        // can't marry yourself
        // can't marry someone who is already married
        // can't marry someone who doesn't want to be married
        // can't marry a prisoner, unless you are also a prisoner (this is purposely left open for prisoners to marry who they want)
        // can't marry a person who is dead or MIA
        // can't marry inactive personnel (this is to show how they aren't part of the force anymore)
        // TODO : can't marry anyone who is not located at the same planet as the person - GitHub #1672: Implement current planet tracking for personnel
        // can't marry a close relative
        return (
                !this.equals(person)
                && !person.getGenealogy().hasSpouse()
                && person.isTryingToMarry()
                && person.oldEnoughToMarry(campaign)
                && (!person.getPrisonerStatus().isPrisoner() || getPrisonerStatus().isPrisoner())
                && !person.getStatus().isDeadOrMIA()
                && person.getStatus().isActive()
                && !getGenealogy().checkMutualAncestors(person, getCampaign())
        );
    }

    public boolean oldEnoughToMarry(Campaign campaign) {
        return (getAge(campaign.getLocalDate()) >= campaign.getCampaignOptions().getMinimumMarriageAge());
    }

    public void randomMarriage(Campaign campaign) {
        // Don't attempt to generate is someone isn't trying to marry, has a spouse,
        // isn't old enough to marry, or is actively deployed
        if (!isTryingToMarry() || getGenealogy().hasSpouse() || !oldEnoughToMarry(campaign) || isDeployed()) {
            return;
        }

        // setting is the fractional chance that this attempt at finding a marriage will result in one
        if (Compute.randomFloat() < (campaign.getCampaignOptions().getChanceRandomMarriages())) {
            addRandomSpouse(false, campaign);
        } else if (campaign.getCampaignOptions().useRandomSameSexMarriages()) {
            if (Compute.randomFloat() < (campaign.getCampaignOptions().getChanceRandomSameSexMarriages())) {
                addRandomSpouse(true, campaign);
            }
        }
    }

    public void addRandomSpouse(boolean sameSex, Campaign campaign) {
        List<Person> potentials = new ArrayList<>();
        Gender gender = sameSex ? getGender() : (getGender().isMale() ? Gender.FEMALE : Gender.MALE);
        for (Person p : campaign.getActivePersonnel()) {
            if (isPotentialRandomSpouse(p, gender, campaign)) {
                potentials.add(p);
            }
        }

        int n = potentials.size();
        if (n > 0) {
            Marriage.WEIGHTED.marry(campaign, this, potentials.get(Compute.randomInt(n)));
        }
    }

    public boolean isPotentialRandomSpouse(Person p, Gender gender, Campaign campaign) {
        if ((p.getGender() != gender) || !safeSpouse(p, campaign)
                || !(getPrisonerStatus().isFree()
                || (getPrisonerStatus().isPrisoner() && p.getPrisonerStatus().isPrisoner()))) {
            return false;
        }

        int ageDifference = Math.abs(p.getAge(campaign.getLocalDate()) - getAge(campaign.getLocalDate()));

        return (ageDifference <= campaign.getCampaignOptions().getMarriageAgeRange());
    }
    //endregion Marriage

    //region Experience
    public int getXP() {
        return xp;
    }

    public void setXP(int xp) {
        this.xp = xp;
    }

    public void awardXP(int xp) {
        this.xp += xp;
    }
    //endregion Experience

    public int getAcquisitions() {
        return acquisitions;
    }

    public void setAcquisition(int a) {
        acquisitions = a;
    }

    public void incrementAcquisition() {
        acquisitions++;
    }

    public void setDoctorId(UUID t, int daysToWait) {
        this.doctorId = t;
        this.daysToWaitForHealing = daysToWait;
    }

    public boolean checkNaturalHealing(int daysToWait) {
        if (needsFixing() && daysToWaitForHealing <= 0 && doctorId == null) {
            heal();
            daysToWaitForHealing = daysToWait;
            return true;
        }
        return false;
    }

    public void decrementDaysToWaitForHealing() {
        if (daysToWaitForHealing > 0) {
            daysToWaitForHealing--;
        }
    }

    public boolean isDeployed() {
        if (null != getUnit()) {
            return (getUnit().getScenarioId() != -1);
        }
        return false;
    }

    public String getBiography() {
        return biography;
    }

    public void setBiography(String s) {
        this.biography = s;
    }

    public ExtraData getExtraData() {
        return extraData;
    }

    //region File I/O
    public void writeToXML(final Campaign campaign, final PrintWriter pw1, int indent) {
        pw1.println(MekHqXmlUtil.indentStr(indent) + "<person id=\"" + id
                + "\" type=\"" + this.getClass().getName() + "\">");
        try {
            MekHqXmlUtil.writeSimpleXmlTag(pw1, indent + 1, "id", id.toString());

            //region Name
            if (!StringUtil.isNullOrEmpty(getPreNominal())) {
                MekHqXmlUtil.writeSimpleXmlTag(pw1, indent, "preNominal", getPreNominal());
            }
            MekHqXmlUtil.writeSimpleXmlTag(pw1, indent, "givenName", getGivenName());
            MekHqXmlUtil.writeSimpleXmlTag(pw1, indent, "surname", getSurname());
            if (!StringUtil.isNullOrEmpty(getPostNominal())) {
                MekHqXmlUtil.writeSimpleXmlTag(pw1, indent, "postNominal", getPostNominal());
            }

            if (getMaidenName() != null) { // this is only a != null comparison because empty is a use case for divorce
                MekHqXmlUtil.writeSimpleXmlTag(pw1, indent, "maidenName", getMaidenName());
            }

            if (!StringUtil.isNullOrEmpty(getCallsign())) {
                MekHqXmlUtil.writeSimpleXmlTag(pw1, indent, "callsign", getCallsign());
            }
            //endregion Name

            // Always save the primary role
            MekHqXmlUtil.writeSimpleXmlTag(pw1, indent + 1, "primaryRole", getPrimaryRole().name());
            if (!getSecondaryRole().isNone()) {
                MekHqXmlUtil.writeSimpleXmlTag(pw1, indent + 1, "secondaryRole", getSecondaryRole().name());
            }
            if (primaryDesignator != ROMDesignation.NONE) {
                MekHqXmlUtil.writeSimpleXmlTag(pw1, indent + 1, "primaryDesignator", primaryDesignator.name());
            }
            if (secondaryDesignator != ROMDesignation.NONE) {
                MekHqXmlUtil.writeSimpleXmlTag(pw1, indent + 1, "secondaryDesignator", secondaryDesignator.name());
            }
            if (commander) {
                MekHqXmlUtil.writeSimpleXmlTag(pw1, indent + 1, "commander", true);
            }
            // Always save the person's origin faction
            MekHqXmlUtil.writeSimpleXmlTag(pw1, indent + 1, "faction", originFaction.getShortName());
            if (originPlanet != null) {
                pw1.println(MekHqXmlUtil.indentStr(indent + 1)
                        + "<planetId systemId=\""
                        + originPlanet.getParentSystem().getId()
                        + "\">"
                        + originPlanet.getId()
                        + "</planetId>");
            }
            // Always save whether or not someone is a clanner
            MekHqXmlUtil.writeSimpleXmlTag(pw1, indent + 1, "clan", clan);
            if (phenotype != Phenotype.NONE) {
                MekHqXmlUtil.writeSimpleXmlTag(pw1, indent + 1, "phenotype", phenotype.name());
            }
            if (!StringUtil.isNullOrEmpty(bloodname)) {
                MekHqXmlUtil.writeSimpleXmlTag(pw1, indent + 1, "bloodname", bloodname);
            }
            if (!StringUtil.isNullOrEmpty(biography)) {
                MekHqXmlUtil.writeSimpleXmlTag(pw1, indent + 1, "biography", biography);
            }
            if (idleMonths > 0) {
                MekHqXmlUtil.writeSimpleXmlTag(pw1, indent + 1, "idleMonths", idleMonths);
            }
            if (!genealogy.isEmpty()) {
                genealogy.writeToXML(pw1, indent + 1);
            }
            if (!isTryingToMarry()) {
                MekHqXmlUtil.writeSimpleXmlTag(pw1, indent + 1, "tryingToMarry", false);
            }
            if (!isTryingToConceive()) {
                MekHqXmlUtil.writeSimpleXmlTag(pw1, indent + 1, "tryingToConceive", false);
            }
            if (dueDate != null) {
                MekHqXmlUtil.writeSimpleXmlTag(pw1, indent + 1, "dueDate",
                        MekHqXmlUtil.saveFormattedDate(dueDate));
            }
            if (expectedDueDate != null) {
                MekHqXmlUtil.writeSimpleXmlTag(pw1, indent + 1, "expectedDueDate",
                        MekHqXmlUtil.saveFormattedDate(expectedDueDate));
            }
            getPortrait().writeToXML(pw1, indent + 1);
            // Always save the current XP
            MekHqXmlUtil.writeSimpleXmlTag(pw1, indent + 1, "xp", xp);
            if (daysToWaitForHealing != 0) {
                MekHqXmlUtil.writeSimpleXmlTag(pw1, indent + 1, "daysToWaitForHealing", daysToWaitForHealing);
            }
            // Always save the person's gender, as it would otherwise get confusing fast
            MekHqXmlUtil.writeSimpleXMLTag(pw1, indent + 1, "gender", getGender().name());
            if (!getRankSystem().equals(campaign.getRankSystem())) {
                MekHqXmlUtil.writeSimpleXMLTag(pw1, indent + 1, "rankSystem", getRankSystem().getCode());
            }
            // Always save a person's rank
            MekHqXmlUtil.writeSimpleXMLTag(pw1, indent + 1, "rank", getRankNumeric());
            if (getRankLevel() != 0) {
                MekHqXmlUtil.writeSimpleXMLTag(pw1, indent + 1, "rankLevel", getRankLevel());
            }
            if (!getManeiDominiClass().isNone()) {
                MekHqXmlUtil.writeSimpleXMLTag(pw1, indent + 1, "maneiDominiClass", getManeiDominiClass().name());
            }
            if (!getManeiDominiRank().isNone()) {
                MekHqXmlUtil.writeSimpleXMLTag(pw1, indent + 1, "maneiDominiRank", getManeiDominiRank().name());
            }
            if (nTasks > 0) {
                MekHqXmlUtil.writeSimpleXmlTag(pw1, indent + 1, "nTasks", nTasks);
            }
            if (doctorId != null) {
                MekHqXmlUtil.writeSimpleXmlTag(pw1, indent + 1, "doctorId", doctorId.toString());
            }
            if (getUnit() != null) {
                MekHqXmlUtil.writeSimpleXmlTag(pw1, indent + 1, "unitId", getUnit().getId());
            }
            if (!salary.equals(Money.of(-1))) {
                MekHqXmlUtil.writeSimpleXmlTag(pw1, indent + 1, "salary", salary.toXmlString());
            }
            if (!totalEarnings.equals(Money.of(0))) {
                MekHqXmlUtil.writeSimpleXmlTag(pw1, indent + 1, "totalEarnings", totalEarnings.toXmlString());
            }
            // Always save a person's status, to make it easy to parse the personnel saved data
            MekHqXmlUtil.writeSimpleXmlTag(pw1, indent + 1, "status", status.name());
            if (prisonerStatus != PrisonerStatus.FREE) {
                MekHqXmlUtil.writeSimpleXmlTag(pw1, indent + 1, "prisonerStatus", prisonerStatus.name());
            }
            if (hits > 0) {
                MekHqXmlUtil.writeSimpleXmlTag(pw1, indent + 1, "hits", hits);
            }
            if (toughness != 0) {
                MekHqXmlUtil.writeSimpleXmlTag(pw1, indent + 1, "toughness", toughness);
            }
            if (minutesLeft > 0) {
                MekHqXmlUtil.writeSimpleXmlTag(pw1, indent + 1, "minutesLeft", minutesLeft);
            }
            if (overtimeLeft > 0) {
                MekHqXmlUtil.writeSimpleXmlTag(pw1, indent + 1, "overtimeLeft", overtimeLeft);
            }
            if (birthday != null) {
                MekHqXmlUtil.writeSimpleXmlTag(pw1, indent + 1, "birthday",
                        MekHqXmlUtil.saveFormattedDate(birthday));
            }
            if (dateOfDeath != null) {
                MekHqXmlUtil.writeSimpleXmlTag(pw1, indent + 1, "deathday",
                        MekHqXmlUtil.saveFormattedDate(dateOfDeath));
            }
            if (recruitment != null) {
                MekHqXmlUtil.writeSimpleXmlTag(pw1, indent + 1, "recruitment",
                        MekHqXmlUtil.saveFormattedDate(recruitment));
            }
            if (lastRankChangeDate != null) {
                MekHqXmlUtil.writeSimpleXmlTag(pw1, indent + 1, "lastRankChangeDate",
                        MekHqXmlUtil.saveFormattedDate(lastRankChangeDate));
            }
            if (getRetirement() != null) {
                MekHqXmlUtil.writeSimpleXmlTag(pw1, indent + 1, "retirement",
                        MekHqXmlUtil.saveFormattedDate(getRetirement()));
            }
            for (Skill skill : skills.getSkills()) {
                skill.writeToXml(pw1, indent + 1);
            }
            if (countOptions(PilotOptions.LVL3_ADVANTAGES) > 0) {
                MekHqXmlUtil.writeSimpleXmlTag(pw1, indent + 1, "advantages",
                        getOptionList("::", PilotOptions.LVL3_ADVANTAGES));
            }
            if (countOptions(PilotOptions.EDGE_ADVANTAGES) > 0) {
                MekHqXmlUtil.writeSimpleXmlTag(pw1, indent + 1, "edge",
                        getOptionList("::", PilotOptions.EDGE_ADVANTAGES));
                // For support personnel, write an available edge value
                if (hasSupportRole(true) || isEngineer()) {
                    MekHqXmlUtil.writeSimpleXmlTag(pw1, indent + 1, "edgeAvailable", getCurrentEdge());
                }
            }
            if (countOptions(PilotOptions.MD_ADVANTAGES) > 0) {
                MekHqXmlUtil.writeSimpleXmlTag(pw1, indent + 1, "implants",
                        getOptionList("::", PilotOptions.MD_ADVANTAGES));
            }
            if (!techUnits.isEmpty()) {
                MekHqXmlUtil.writeSimpleXMLOpenIndentedLine(pw1, indent + 1, "techUnitIds");
                for (Unit unit : techUnits) {
                    MekHqXmlUtil.writeSimpleXmlTag(pw1, indent + 2, "id", unit.getId());
                }
                MekHqXmlUtil.writeSimpleXMLCloseIndentedLine(pw1, indent + 1, "techUnitIds");
            }
            if (!personnelLog.isEmpty()) {
                MekHqXmlUtil.writeSimpleXMLOpenIndentedLine(pw1, indent + 1, "personnelLog");
                for (LogEntry entry : personnelLog) {
                    entry.writeToXml(pw1, indent + 2);
                }
                MekHqXmlUtil.writeSimpleXMLCloseIndentedLine(pw1, indent + 1, "personnelLog");
            }
            if (!missionLog.isEmpty()) {
                MekHqXmlUtil.writeSimpleXMLOpenIndentedLine(pw1, indent + 1, "missionLog");
                for (LogEntry entry : missionLog) {
                    entry.writeToXml(pw1, indent + 2);
                }
                MekHqXmlUtil.writeSimpleXMLCloseIndentedLine(pw1, indent + 1, "missionLog");
            }
            if (!getAwardController().getAwards().isEmpty()) {
                MekHqXmlUtil.writeSimpleXMLOpenIndentedLine(pw1, indent + 1, "awards");
                for (Award award : getAwardController().getAwards()) {
                    award.writeToXml(pw1, indent + 2);
                }
                MekHqXmlUtil.writeSimpleXMLCloseIndentedLine(pw1, indent + 1, "awards");
            }
            if (injuries.size() > 0) {
                MekHqXmlUtil.writeSimpleXMLOpenIndentedLine(pw1, indent + 1, "injuries");
                for (Injury injury : injuries) {
                    injury.writeToXml(pw1, indent + 2);
                }
                MekHqXmlUtil.writeSimpleXMLCloseIndentedLine(pw1, indent + 1, "injuries");
            }
            if (founder) {
                MekHqXmlUtil.writeSimpleXmlTag(pw1, indent + 1, "founder", true);
            }
            if (originalUnitWeight != EntityWeightClass.WEIGHT_ULTRA_LIGHT) {
                MekHqXmlUtil.writeSimpleXmlTag(pw1, indent + 1, "originalUnitWeight", originalUnitWeight);
            }
            if (originalUnitTech != TECH_IS1) {
                MekHqXmlUtil.writeSimpleXmlTag(pw1, indent + 1, "originalUnitTech", originalUnitTech);
            }
            if (originalUnitId != null) {
                MekHqXmlUtil.writeSimpleXmlTag(pw1, indent + 1, "originalUnitId", originalUnitId.toString());
            }
            if (acquisitions != 0) {
                MekHqXmlUtil.writeSimpleXmlTag(pw1, indent + 1, "acquisitions", acquisitions);
            }
            if (!extraData.isEmpty()) {
                extraData.writeToXml(pw1);
            }
        } catch (Exception e) {
            MekHQ.getLogger().error("Failed to write " + getFullName() + " to the XML File", e);
            throw e; // we want to rethrow to ensure that that the save fails
        }
        pw1.println(MekHqXmlUtil.indentStr(indent) + "</person>");
    }

    public static Person generateInstanceFromXML(Node wn, Campaign c, Version version) {
        Person retVal = new Person(c);

        try {
            // Okay, now load Person-specific fields!
            NodeList nl = wn.getChildNodes();

            String advantages = null;
            String edge = null;
            String implants = null;

            for (int x = 0; x < nl.getLength(); x++) {
                Node wn2 = nl.item(x);

                if (wn2.getNodeName().equalsIgnoreCase("name")) { // legacy - 0.47.5 removal
                    retVal.migrateName(wn2.getTextContent());
                } else if (wn2.getNodeName().equalsIgnoreCase("preNominal")) {
                    retVal.setPreNominalDirect(wn2.getTextContent().trim());
                } else if (wn2.getNodeName().equalsIgnoreCase("givenName")) {
                    retVal.setGivenNameDirect(wn2.getTextContent().trim());
                } else if (wn2.getNodeName().equalsIgnoreCase("surname")) {
                    retVal.setSurnameDirect(wn2.getTextContent().trim());
                } else if (wn2.getNodeName().equalsIgnoreCase("postNominal")) {
                    retVal.setPostNominalDirect(wn2.getTextContent().trim());
                } else if (wn2.getNodeName().equalsIgnoreCase("maidenName")) {
                    retVal.setMaidenName(wn2.getTextContent().trim());
                } else if (wn2.getNodeName().equalsIgnoreCase("callsign")) {
                    retVal.setCallsignDirect(wn2.getTextContent().trim());
                } else if (wn2.getNodeName().equalsIgnoreCase("commander")) {
                    retVal.commander = Boolean.parseBoolean(wn2.getTextContent().trim());
                } else if (wn2.getNodeName().equalsIgnoreCase("dependent")) { // Legacy, 0.49.1 removal
                    // Legacy setup was as Astechs, but people (including me) often forgot to remove
                    // the flag so... just ignoring if they aren't astechs
                    if (retVal.getPrimaryRole().isAstech()) {
                        retVal.setPrimaryRoleDirect(PersonnelRole.DEPENDENT);
                    }
                } else if (wn2.getNodeName().equalsIgnoreCase("faction")) {
                    retVal.originFaction = Factions.getInstance().getFaction(wn2.getTextContent().trim());
                } else if (wn2.getNodeName().equalsIgnoreCase("planetId")) {
                    String systemId = wn2.getAttributes().getNamedItem("systemId").getTextContent().trim();
                    String planetId = wn2.getTextContent().trim();
                    retVal.originPlanet = c.getSystemById(systemId).getPlanetById(planetId);
                } else if (wn2.getNodeName().equalsIgnoreCase("clan")) {
                    retVal.clan = Boolean.parseBoolean(wn2.getTextContent().trim());
                } else if (wn2.getNodeName().equalsIgnoreCase("phenotype")) {
                    retVal.phenotype = Phenotype.parseFromString(wn2.getTextContent().trim());
                } else if (wn2.getNodeName().equalsIgnoreCase("bloodname")) {
                    retVal.bloodname = wn2.getTextContent();
                } else if (wn2.getNodeName().equalsIgnoreCase("biography")) {
                    retVal.biography = wn2.getTextContent();
                } else if (wn2.getNodeName().equalsIgnoreCase("primaryRole")) {
                    final PersonnelRole primaryRole = PersonnelRole.parseFromString(wn2.getTextContent().trim());
                    if (version.isLowerThan("0.49.1") && primaryRole.isNone()) {
                        retVal.setPrimaryRoleDirect(PersonnelRole.DEPENDENT);
                    } else {
                        retVal.setPrimaryRoleDirect(primaryRole);
                    }
                } else if (wn2.getNodeName().equalsIgnoreCase("secondaryRole")) {
                    retVal.setSecondaryRoleDirect(PersonnelRole.parseFromString(wn2.getTextContent().trim()));
                } else if (wn2.getNodeName().equalsIgnoreCase("acquisitions")) {
                    retVal.acquisitions = Integer.parseInt(wn2.getTextContent());
                } else if (wn2.getNodeName().equalsIgnoreCase("primaryDesignator")) {
                    retVal.primaryDesignator = ROMDesignation.parseFromString(wn2.getTextContent().trim());
                } else if (wn2.getNodeName().equalsIgnoreCase("secondaryDesignator")) {
                    retVal.secondaryDesignator = ROMDesignation.parseFromString(wn2.getTextContent().trim());
                } else if (wn2.getNodeName().equalsIgnoreCase("daysToWaitForHealing")) {
                    retVal.daysToWaitForHealing = Integer.parseInt(wn2.getTextContent());
                } else if (wn2.getNodeName().equalsIgnoreCase("idleMonths")) {
                    retVal.idleMonths = Integer.parseInt(wn2.getTextContent());
                } else if (wn2.getNodeName().equalsIgnoreCase("id")) {
                    retVal.id = UUID.fromString(wn2.getTextContent());
                } else if (wn2.getNodeName().equalsIgnoreCase("ancestors")) { // legacy - 0.47.6 removal
                    CampaignXmlParser.addToAncestryMigrationMap(UUID.fromString(wn2.getTextContent().trim()), retVal);
                } else if (wn2.getNodeName().equalsIgnoreCase("spouse")) { // legacy - 0.47.6 removal
                    retVal.getGenealogy().setSpouse(new PersonIdReference(wn2.getTextContent().trim()));
                } else if (wn2.getNodeName().equalsIgnoreCase("formerSpouses")) { // legacy - 0.47.6 removal
                    retVal.getGenealogy().loadFormerSpouses(wn2.getChildNodes());
                } else if (wn2.getNodeName().equalsIgnoreCase("genealogy")) {
                    retVal.getGenealogy().fillFromXML(wn2.getChildNodes());
                } else if (wn2.getNodeName().equalsIgnoreCase("tryingToMarry")) {
                    retVal.tryingToMarry = Boolean.parseBoolean(wn2.getTextContent().trim());
                } else if (wn2.getNodeName().equalsIgnoreCase("tryingToConceive")) {
                    retVal.tryingToConceive = Boolean.parseBoolean(wn2.getTextContent().trim());
                } else if (wn2.getNodeName().equalsIgnoreCase("dueDate")) {
                    retVal.dueDate = MekHqXmlUtil.parseDate(wn2.getTextContent().trim());
                } else if (wn2.getNodeName().equalsIgnoreCase("expectedDueDate")) {
                    retVal.expectedDueDate = MekHqXmlUtil.parseDate(wn2.getTextContent().trim());
                } else if (wn2.getNodeName().equalsIgnoreCase(Portrait.XML_TAG)) {
                    retVal.setPortrait(Portrait.parseFromXML(wn2));
                } else if (wn2.getNodeName().equalsIgnoreCase("portraitCategory")) { // Legacy - 0.49.3 removal
                    retVal.getPortrait().setCategory(wn2.getTextContent());
                } else if (wn2.getNodeName().equalsIgnoreCase("portraitFile")) { // Legacy - 0.49.3 removal
                    retVal.getPortrait().setFilename(wn2.getTextContent());
                } else if (wn2.getNodeName().equalsIgnoreCase("xp")) {
                    retVal.xp = Integer.parseInt(wn2.getTextContent());
                } else if (wn2.getNodeName().equalsIgnoreCase("nTasks")) {
                    retVal.nTasks = Integer.parseInt(wn2.getTextContent());
                } else if (wn2.getNodeName().equalsIgnoreCase("hits")) {
                    retVal.hits = Integer.parseInt(wn2.getTextContent());
                } else if (wn2.getNodeName().equalsIgnoreCase("gender")) {
                    retVal.setGender(Gender.parseFromString(wn2.getTextContent().trim()));
                } else if (wn2.getNodeName().equalsIgnoreCase("rankSystem")) {
                    final RankSystem rankSystem;

                    if (version.isLowerThan("0.49.0")) {
                        final int rankSystemNumeric = Integer.parseInt(wn2.getTextContent().trim());
                        rankSystem = (rankSystemNumeric >= 0) ? Ranks.getRankSystemFromCode(PersonMigrator
                                .migrateRankSystemCode(rankSystemNumeric)) : retVal.getRankSystem();
                    } else {
                        rankSystem = Ranks.getRankSystemFromCode(wn2.getTextContent().trim());
                    }

                    if (rankSystem != null) {
                        retVal.setRankSystemDirect(rankSystem);
                    }
                } else if (wn2.getNodeName().equalsIgnoreCase("rank")) {
                    retVal.setRank(Integer.parseInt(wn2.getTextContent().trim()));
                } else if (wn2.getNodeName().equalsIgnoreCase("rankLevel")) {
                    retVal.setRankLevel(Integer.parseInt(wn2.getTextContent().trim()));
                } else if (wn2.getNodeName().equalsIgnoreCase("maneiDominiClass")) {
                    retVal.setManeiDominiClassDirect(ManeiDominiClass.parseFromString(wn2.getTextContent().trim()));
                } else if (wn2.getNodeName().equalsIgnoreCase("maneiDominiRank")) {
                    retVal.setManeiDominiRankDirect(ManeiDominiRank.parseFromString(wn2.getTextContent().trim()));
                } else if (wn2.getNodeName().equalsIgnoreCase("doctorId")) {
                    if (!wn2.getTextContent().equals("null")) {
                        retVal.doctorId = UUID.fromString(wn2.getTextContent());
                    }
                } else if (wn2.getNodeName().equalsIgnoreCase("unitId")) {
                    if (!wn2.getTextContent().equals("null")) {
                        retVal.unit = new PersonUnitRef(UUID.fromString(wn2.getTextContent()));
                    }
                } else if (wn2.getNodeName().equalsIgnoreCase("status")) {
                    retVal.setStatus(PersonnelStatus.parseFromString(wn2.getTextContent().trim()));
                } else if (wn2.getNodeName().equalsIgnoreCase("prisonerStatus")) {
                    retVal.prisonerStatus = PrisonerStatus.parseFromString(wn2.getTextContent().trim());
                } else if (wn2.getNodeName().equalsIgnoreCase("willingToDefect")) { // Legacy
                    if (Boolean.parseBoolean(wn2.getTextContent().trim())) {
                        retVal.prisonerStatus = PrisonerStatus.PRISONER_DEFECTOR;
                    }
                } else if (wn2.getNodeName().equalsIgnoreCase("salary")) {
                    retVal.salary = Money.fromXmlString(wn2.getTextContent().trim());
                } else if (wn2.getNodeName().equalsIgnoreCase("totalEarnings")) {
                    retVal.totalEarnings = Money.fromXmlString(wn2.getTextContent().trim());
                } else if (wn2.getNodeName().equalsIgnoreCase("minutesLeft")) {
                    retVal.minutesLeft = Integer.parseInt(wn2.getTextContent());
                } else if (wn2.getNodeName().equalsIgnoreCase("overtimeLeft")) {
                    retVal.overtimeLeft = Integer.parseInt(wn2.getTextContent());
                } else if (wn2.getNodeName().equalsIgnoreCase("birthday")) {
                    retVal.birthday = MekHqXmlUtil.parseDate(wn2.getTextContent().trim());
                } else if (wn2.getNodeName().equalsIgnoreCase("deathday")) {
                    retVal.dateOfDeath = MekHqXmlUtil.parseDate(wn2.getTextContent().trim());
                } else if (wn2.getNodeName().equalsIgnoreCase("recruitment")) {
                    retVal.recruitment = MekHqXmlUtil.parseDate(wn2.getTextContent().trim());
                } else if (wn2.getNodeName().equalsIgnoreCase("lastRankChangeDate")) {
                    retVal.lastRankChangeDate = MekHqXmlUtil.parseDate(wn2.getTextContent().trim());
                } else if (wn2.getNodeName().equalsIgnoreCase("retirement")) {
                    retVal.setRetirement(MekHqXmlUtil.parseDate(wn2.getTextContent().trim()));
                } else if (wn2.getNodeName().equalsIgnoreCase("advantages")) {
                    advantages = wn2.getTextContent();
                } else if (wn2.getNodeName().equalsIgnoreCase("edge")) {
                    edge = wn2.getTextContent();
                } else if (wn2.getNodeName().equalsIgnoreCase("edgeAvailable")) {
                    retVal.currentEdge = Integer.parseInt(wn2.getTextContent());
                } else if (wn2.getNodeName().equalsIgnoreCase("implants")) {
                    implants = wn2.getTextContent();
                } else if (wn2.getNodeName().equalsIgnoreCase("toughness")) {
                    retVal.toughness = Integer.parseInt(wn2.getTextContent());
                } else if (wn2.getNodeName().equalsIgnoreCase("pilotHits")) {
                    retVal.hits = Integer.parseInt(wn2.getTextContent());
                } else if (wn2.getNodeName().equalsIgnoreCase("skill")) {
                    Skill s = Skill.generateInstanceFromXML(wn2);
                    if ((s != null) && (s.getType() != null)) {
                        retVal.skills.addSkill(s.getType().getName(), s);
                    }
                } else if (wn2.getNodeName().equalsIgnoreCase("techUnitIds")) {
                    NodeList nl2 = wn2.getChildNodes();
                    for (int y = 0; y < nl2.getLength(); y++) {
                        Node wn3 = nl2.item(y);
                        // If it's not an element node, we ignore it.
                        if (wn3.getNodeType() != Node.ELEMENT_NODE) {
                            continue;
                        }

                        if (!wn3.getNodeName().equalsIgnoreCase("id")) {
                            MekHQ.getLogger().error("Unknown node type not loaded in techUnitIds nodes: " + wn3.getNodeName());
                            continue;
                        }
                        retVal.addTechUnit(new PersonUnitRef(UUID.fromString(wn3.getTextContent())));
                    }
                } else if (wn2.getNodeName().equalsIgnoreCase("personnelLog")) {
                    NodeList nl2 = wn2.getChildNodes();
                    for (int y = 0; y < nl2.getLength(); y++) {
                        Node wn3 = nl2.item(y);
                        // If it's not an element node, we ignore it.
                        if (wn3.getNodeType() != Node.ELEMENT_NODE) {
                            continue;
                        }

                        if (!wn3.getNodeName().equalsIgnoreCase("logEntry")) {
                            MekHQ.getLogger().error("Unknown node type not loaded in personnel log nodes: " + wn3.getNodeName());
                            continue;
                        }

                        LogEntry entry = LogEntryFactory.getInstance().generateInstanceFromXML(wn3);

                        // If the version of this campaign is earlier than 0.45.4,
                        // we didn't have the mission log separated from the personnel log,
                        // so we need to separate the log entries manually
                        if (version.isLowerThan("0.45.4")) {
                            if (entry.getDesc().startsWith(getMissionParticipatedString())) {
                                retVal.addMissionLogEntry(entry);
                            } else {
                                retVal.addLogEntry(entry);
                            }
                        } else {
                            retVal.addLogEntry(entry);
                        }
                    }
                } else if (wn2.getNodeName().equalsIgnoreCase("missionLog")) {
                    NodeList nl2 = wn2.getChildNodes();
                    for (int y = 0; y < nl2.getLength(); y++) {
                        Node wn3 = nl2.item(y);
                        // If it's not an element node, we ignore it.
                        if (wn3.getNodeType() != Node.ELEMENT_NODE) {
                            continue;
                        }

                        if (!wn3.getNodeName().equalsIgnoreCase("logEntry")) {
                            MekHQ.getLogger().error("Unknown node type not loaded in mission log nodes: " + wn3.getNodeName());
                            continue;
                        }
                        retVal.addMissionLogEntry(LogEntryFactory.getInstance().generateInstanceFromXML(wn3));
                    }
                } else if (wn2.getNodeName().equalsIgnoreCase("awards")) {
                    final boolean defaultSetMigrationRequired = version.isLowerThan("0.47.15");
                    NodeList nl2 = wn2.getChildNodes();
                    for (int y = 0; y < nl2.getLength(); y++) {

                        Node wn3 = nl2.item(y);

                        if (wn3.getNodeType() != Node.ELEMENT_NODE) {
                            continue;
                        }

                        if (!wn3.getNodeName().equalsIgnoreCase("award")) {
                            MekHQ.getLogger().error("Unknown node type not loaded in personnel log nodes: " + wn3.getNodeName());
                            continue;
                        }

                        retVal.getAwardController().addAwardFromXml(AwardsFactory.getInstance()
                                .generateNewFromXML(wn3, defaultSetMigrationRequired));
                    }

                } else if (wn2.getNodeName().equalsIgnoreCase("injuries")) {
                    NodeList nl2 = wn2.getChildNodes();
                    for (int y = 0; y < nl2.getLength(); y++) {
                        Node wn3 = nl2.item(y);
                        // If it's not an element node, we ignore it.
                        if (wn3.getNodeType() != Node.ELEMENT_NODE) {
                            continue;
                        }

                        if (!wn3.getNodeName().equalsIgnoreCase("injury")) {
                            MekHQ.getLogger().error("Unknown node type not loaded in injury nodes: " + wn3.getNodeName());
                            continue;
                        }
                        retVal.injuries.add(Injury.generateInstanceFromXML(wn3));
                    }
                    LocalDate now = c.getLocalDate();
                    retVal.injuries.stream().filter(inj -> (null == inj.getStart()))
                        .forEach(inj -> inj.setStart(now.minusDays(inj.getOriginalTime() - inj.getTime())));
                } else if (wn2.getNodeName().equalsIgnoreCase("founder")) {
                    retVal.founder = Boolean.parseBoolean(wn2.getTextContent());
                } else if (wn2.getNodeName().equalsIgnoreCase("originalUnitWeight")) {
                    retVal.originalUnitWeight = Integer.parseInt(wn2.getTextContent());
                } else if (wn2.getNodeName().equalsIgnoreCase("originalUnitTech")) {
                    retVal.originalUnitTech = Integer.parseInt(wn2.getTextContent());
                } else if (wn2.getNodeName().equalsIgnoreCase("originalUnitId")) {
                    retVal.originalUnitId = UUID.fromString(wn2.getTextContent());
                } else if (wn2.getNodeName().equalsIgnoreCase("extraData")) {
                    retVal.extraData = ExtraData.createFromXml(wn2);
                } else if (wn2.getNodeName().equalsIgnoreCase("honorific")) { //Legacy, removed in 0.49.3
                    retVal.setPostNominalDirect(wn2.getTextContent());
                }
            }

            retVal.setFullName(); // this sets the name based on the loaded values

            if (version.isLowerThan("0.47.5") && (retVal.getExpectedDueDate() == null)
                    && (retVal.getDueDate() != null)) {
                retVal.setExpectedDueDate(retVal.getDueDate());
            }

            if ((null != advantages) && (advantages.trim().length() > 0)) {
                StringTokenizer st = new StringTokenizer(advantages, "::");
                while (st.hasMoreTokens()) {
                    String adv = st.nextToken();
                    String advName = Crew.parseAdvantageName(adv);
                    Object value = Crew.parseAdvantageValue(adv);

                    try {
                        retVal.getOptions().getOption(advName).setValue(value);
                    } catch (Exception e) {
                        MekHQ.getLogger().error("Error restoring advantage: " + adv);
                    }
                }
            }
            if ((null != edge) && (edge.trim().length() > 0)) {
                StringTokenizer st = new StringTokenizer(edge, "::");
                while (st.hasMoreTokens()) {
                    String adv = st.nextToken();
                    String advName = Crew.parseAdvantageName(adv);
                    Object value = Crew.parseAdvantageValue(adv);

                    try {
                        retVal.getOptions().getOption(advName).setValue(value);
                    } catch (Exception e) {
                        MekHQ.getLogger().error("Error restoring edge: " + adv);
                    }
                }
            }
            if ((null != implants) && (implants.trim().length() > 0)) {
                StringTokenizer st = new StringTokenizer(implants, "::");
                while (st.hasMoreTokens()) {
                    String adv = st.nextToken();
                    String advName = Crew.parseAdvantageName(adv);
                    Object value = Crew.parseAdvantageValue(adv);

                    try {
                        retVal.getOptions().getOption(advName).setValue(value);
                    } catch (Exception e) {
                        MekHQ.getLogger().error("Error restoring implants: " + adv);
                    }
                }
            }

            // Ensure the Genealogy Origin is set to this
            retVal.getGenealogy().setOrigin(retVal);

            // Fixing Prisoner Ranks - 0.47.X Fix
            if (retVal.getRankNumeric() < 0) {
                retVal.setRank(0);
            }
        } catch (Exception e) {
            MekHQ.getLogger().error("Failed to read person " + retVal.getFullName() + " from file", e);
            retVal = null;
        }

        return retVal;
    }
    //endregion File I/O

    public void setSalary(Money s) {
        salary = s;
    }

    public Money getSalary() {
        if (!getPrisonerStatus().isFree()) {
            return Money.zero();
        }

        if (salary.isPositiveOrZero()) {
            return salary;
        }

        // If the salary is negative, then use the standard amounts
        // TODO : Figure out a way to allow negative salaries... could be used to simulate a Holovid
        // TODO : star paying to be part of the company, for example
        Money primaryBase = campaign.getCampaignOptions().getRoleBaseSalaries()[getPrimaryRole().ordinal()];
        primaryBase = primaryBase.multipliedBy(campaign.getCampaignOptions().getSalaryXPMultiplier(getExperienceLevel(false)));
        if (getPrimaryRole().isSoldierOrBattleArmour() && hasSkill(SkillType.S_ANTI_MECH)) {
            primaryBase = primaryBase.multipliedBy(campaign.getCampaignOptions().getSalaryAntiMekMultiplier());
        }

        Money secondaryBase = campaign.getCampaignOptions().getRoleBaseSalaries()[getSecondaryRole().ordinal()].dividedBy(2);
        secondaryBase = secondaryBase.multipliedBy(campaign.getCampaignOptions().getSalaryXPMultiplier(getExperienceLevel(true)));
        if (getPrimaryRole().isSoldierOrBattleArmour() && hasSkill(SkillType.S_ANTI_MECH)) {
            secondaryBase = secondaryBase.multipliedBy(campaign.getCampaignOptions().getSalaryAntiMekMultiplier());
        }

        //TODO: distinguish DropShip, JumpShip, and WarShip crew
        //TODO: Add era mod to salary calc..
        return primaryBase.plus(secondaryBase)
                .multipliedBy(getRank().isOfficer()
                        ? campaign.getCampaignOptions().getSalaryCommissionMultiplier()
                        : campaign.getCampaignOptions().getSalaryEnlistedMultiplier())
                .multipliedBy(getRank().getPayMultiplier());
    }

    /**
     * @return the person's total earnings
     */
    public Money getTotalEarnings() {
        return totalEarnings;
    }

    /**
     * This is used to pay a person
     * @param money the amount of money to add to their total earnings
     */
    public void payPerson(Money money) {
        totalEarnings = getTotalEarnings().plus(money);
    }

    /**
     * This is used to pay a person their salary
     */
    public void payPersonSalary() {
        if (getStatus().isActive()) {
            payPerson(getSalary());
        }
    }

    /**
     * This is used to pay a person their share value based on the value of a single share
     * @param money the value of a single share
     * @param sharesForAll whether or not all personnel have shares
     */
    public void payPersonShares(Money money, boolean sharesForAll) {
        int shares = getNumShares(sharesForAll);
        if (shares > 0) {
            payPerson(money.multipliedBy(shares));
        }
    }

    //region Ranks
    public RankSystem getRankSystem() {
        return rankSystem;
    }

    public void setRankSystem(final RankValidator rankValidator, final RankSystem rankSystem) {
        setRankSystemDirect(rankSystem);
        rankValidator.checkPersonRank(this);
        MekHQ.triggerEvent(new PersonChangedEvent(this));
    }

    private void setRankSystemDirect(final RankSystem rankSystem) {
        this.rankSystem = rankSystem;
    }

    public Rank getRank() {
        return getRankSystem().getRank(getRankNumeric());
    }

    public int getRankNumeric() {
        return rank;
    }

    public void setRank(final int rank) {
        this.rank = rank;
    }

    public int getRankLevel() {
        return rankLevel;
    }

    public void setRankLevel(final int rankLevel) {
        this.rankLevel = rankLevel;
    }

    public void changeRank(final Campaign campaign, final int rankNumeric, final int rankLevel,
                           final boolean report) {
        final int oldRankNumeric = getRankNumeric();
        final int oldRankLevel = getRankLevel();
        setRank(rankNumeric);
        setRankLevel(rankLevel);

        if (campaign.getCampaignOptions().getUseTimeInRank()) {
            if (getPrisonerStatus().isFree() && !getPrimaryRole().isDependent()) {
                setLastRankChangeDate(campaign.getLocalDate());
            } else {
                setLastRankChangeDate(null);
            }
        }

        campaign.personUpdated(this);

        if (report) {
            if ((rankNumeric > oldRankNumeric)
                    || ((rankNumeric == oldRankNumeric) && (rankLevel > oldRankLevel))) {
                ServiceLogger.promotedTo(this, campaign.getLocalDate());
            } else if ((rankNumeric < oldRankNumeric) || (rankLevel < oldRankLevel)) {
                ServiceLogger.demotedTo(this, campaign.getLocalDate());
            }
        }
    }

    public String getRankName() {
        final Profession profession = Profession.getProfessionFromPersonnelRole(getPrimaryRole());
        String rankName = getRank().getName(profession.getProfession(getRankSystem(), getRank()));

        // Manei Domini Additions
        if (getRankSystem().isUseManeiDomini()) {
            if (!getManeiDominiClass().isNone()) {
                rankName = getManeiDominiClass() + " " + rankName;
            }

            if (!getManeiDominiRank().isNone()) {
                rankName += " " + getManeiDominiRank();
            }
        }

        if (getRankSystem().isUseROMDesignation()) {
            rankName += ROMDesignation.getComStarBranchDesignation(this, campaign);
        }

        // Rank Level Modifications
        if (getRankLevel() > 0) {
            rankName += Utilities.getRomanNumeralsFromArabicNumber(rankLevel, true);
        }

        // Prisoner Status Modifications
        rankName = rankName.equalsIgnoreCase("None")
                ? getPrisonerStatus().getTitleExtension()
                : getPrisonerStatus().getTitleExtension() + rankName;

        // We have our name, return it
        return rankName.trim();
    }

    public ManeiDominiClass getManeiDominiClass() {
        return maneiDominiClass;
    }

    public void setManeiDominiClass(final ManeiDominiClass maneiDominiClass) {
        setManeiDominiClassDirect(maneiDominiClass);
        MekHQ.triggerEvent(new PersonChangedEvent(this));
    }

    private void setManeiDominiClassDirect(final ManeiDominiClass maneiDominiClass) {
        this.maneiDominiClass = maneiDominiClass;
    }

    public ManeiDominiRank getManeiDominiRank() {
        return maneiDominiRank;
    }

    public void setManeiDominiRank(final ManeiDominiRank maneiDominiRank) {
        setManeiDominiRankDirect(maneiDominiRank);
        MekHQ.triggerEvent(new PersonChangedEvent(this));
    }

    private void setManeiDominiRankDirect(final ManeiDominiRank maneiDominiRank) {
        this.maneiDominiRank = maneiDominiRank;
    }

    /**
     * Determines whether this person outranks another, taking into account the seniority rank for
     * ComStar and WoB ranks.
     *
     * @param other The <code>Person</code> to compare ranks with
     * @return      true if <code>other</code> has a lower rank, or if <code>other</code> is null.
     */
    public boolean outRanks(final @Nullable Person other) {
        if (other == null) {
            return true;
        } else if (getRankNumeric() == other.getRankNumeric()) {
            return getRankLevel() > other.getRankLevel();
        } else {
            return getRankNumeric() > other.getRankNumeric();
        }
    }
    //endregion Ranks

    public String getSkillSummary() {
        return SkillType.getExperienceLevelName(getExperienceLevel(false));
    }

    @Override
    public String toString() {
        return getFullName();
    }

    /**
     * Two people are determined to be equal if they have the same id
     * @param object the object to check if it is equal to the person or not
     * @return true if they have the same id, otherwise false
     */
    @Override
    public boolean equals(@Nullable Object object) {
        if (this == object) {
            return true;
        } else if (!(object instanceof Person)) {
            return false;
        } else {
            return getId().equals(((Person) object).getId());
        }
    }

    @Override
    public int hashCode() {
        return getId().hashCode();
    }

    public int getExperienceLevel(boolean secondary) {
        PersonnelRole role = secondary ? getSecondaryRole() : getPrimaryRole();
        switch (role) {
            case MECHWARRIOR:
                if (hasSkill(SkillType.S_GUN_MECH) && hasSkill(SkillType.S_PILOT_MECH)) {
                    /*
                     * Attempt to use higher precision averaging, but if it doesn't provide a clear result
                     * due to non-standard experience thresholds then fall back on lower precision averaging
                     * See Bug #140
                     */
                    if (campaign.getCampaignOptions().useAlternativeQualityAveraging()) {
                        int rawScore = (int) Math.floor(
                            (getSkill(SkillType.S_GUN_MECH).getLevel() + getSkill(SkillType.S_PILOT_MECH).getLevel()) / 2.0
                        );
                        if (getSkill(SkillType.S_GUN_MECH).getType().getExperienceLevel(rawScore) ==
                            getSkill(SkillType.S_PILOT_MECH).getType().getExperienceLevel(rawScore)) {
                            return getSkill(SkillType.S_GUN_MECH).getType().getExperienceLevel(rawScore);
                        }
                    }

                    return (int) Math.floor((getSkill(SkillType.S_GUN_MECH).getExperienceLevel()
                                             + getSkill(SkillType.S_PILOT_MECH).getExperienceLevel()) / 2.0);
                } else {
                    return -1;
                }
            case LAM_PILOT:
                if (Stream.of(SkillType.S_GUN_MECH, SkillType.S_PILOT_MECH,
                        SkillType.S_GUN_AERO, SkillType.S_PILOT_AERO).allMatch(this::hasSkill)) {
                    /*
                     * Attempt to use higher precision averaging, but if it doesn't provide a clear result
                     * due to non-standard experience thresholds then fall back on lower precision averaging
                     * See Bug #140
                     */
                    if (campaign.getCampaignOptions().useAlternativeQualityAveraging()) {
                        int rawScore = (int) Math.floor((Stream.of(SkillType.S_GUN_MECH, SkillType.S_PILOT_MECH,
                                SkillType.S_GUN_AERO, SkillType.S_PILOT_AERO).mapToInt(s -> getSkill(s).getLevel()).sum())
                                / 4.0);

                        final int mechGunneryExperienceLevel = SkillType.lookupHash.get(SkillType.S_GUN_MECH).getExperienceLevel(rawScore);
                        if ((mechGunneryExperienceLevel == SkillType.lookupHash.get(SkillType.S_PILOT_MECH).getExperienceLevel(rawScore)
                                && (mechGunneryExperienceLevel == SkillType.lookupHash.get(SkillType.S_GUN_AERO).getExperienceLevel(rawScore))
                                && (mechGunneryExperienceLevel == SkillType.lookupHash.get(SkillType.S_PILOT_AERO).getExperienceLevel(rawScore)))) {
                            return getSkill(SkillType.S_GUN_MECH).getType().getExperienceLevel(rawScore);
                        }
                    }

                    return (int) Math.floor(
                            (getSkill(SkillType.S_GUN_MECH).getExperienceLevel() + getSkill(SkillType.S_PILOT_MECH).getExperienceLevel()
                            + getSkill(SkillType.S_GUN_AERO).getExperienceLevel() + getSkill(SkillType.S_PILOT_AERO).getExperienceLevel())
                            / 4.0);
                } else {
                    return -1;
                }
            case GROUND_VEHICLE_DRIVER:
                return hasSkill(SkillType.S_PILOT_GVEE) ? getSkill(SkillType.S_PILOT_GVEE).getExperienceLevel() : -1;
            case NAVAL_VEHICLE_DRIVER:
                return hasSkill(SkillType.S_PILOT_NVEE) ? getSkill(SkillType.S_PILOT_NVEE).getExperienceLevel() : -1;
            case VTOL_PILOT:
                return hasSkill(SkillType.S_PILOT_VTOL) ? getSkill(SkillType.S_PILOT_VTOL).getExperienceLevel() : -1;
            case VEHICLE_GUNNER:
                return hasSkill(SkillType.S_GUN_VEE) ? getSkill(SkillType.S_GUN_VEE).getExperienceLevel() : -1;
            case VEHICLE_CREW:
                return hasSkill(SkillType.S_TECH_MECHANIC) ? getSkill(SkillType.S_TECH_MECHANIC).getExperienceLevel() : -1;
            case AEROSPACE_PILOT:
                if (hasSkill(SkillType.S_GUN_AERO) && hasSkill(SkillType.S_PILOT_AERO)) {
                    if (campaign.getCampaignOptions().useAlternativeQualityAveraging()) {
                        int rawScore = (int) Math.floor(
                            (getSkill(SkillType.S_GUN_AERO).getLevel() + getSkill(SkillType.S_PILOT_AERO)
                                    .getLevel()) / 2.0
                        );
                        if (getSkill(SkillType.S_GUN_AERO).getType().getExperienceLevel(rawScore) ==
                            getSkill(SkillType.S_PILOT_AERO).getType().getExperienceLevel(rawScore)) {
                            return getSkill(SkillType.S_GUN_AERO).getType().getExperienceLevel(rawScore);
                        }
                    }

                    return (int) Math.floor((getSkill(SkillType.S_GUN_AERO).getExperienceLevel()
                                                 + getSkill(SkillType.S_PILOT_AERO).getExperienceLevel()) / 2.0);
                } else {
                    return -1;
                }
            case CONVENTIONAL_AIRCRAFT_PILOT:
                if (hasSkill(SkillType.S_GUN_JET) && hasSkill(SkillType.S_PILOT_JET)) {
                    if (campaign.getCampaignOptions().useAlternativeQualityAveraging()) {
                        int rawScore = (int) Math.floor(
                            (getSkill(SkillType.S_GUN_JET).getLevel() + getSkill(SkillType.S_PILOT_JET)
                                    .getLevel()) / 2.0
                        );
                        if (getSkill(SkillType.S_GUN_JET).getType().getExperienceLevel(rawScore) ==
                            getSkill(SkillType.S_PILOT_JET).getType().getExperienceLevel(rawScore)) {
                            return getSkill(SkillType.S_GUN_JET).getType().getExperienceLevel(rawScore);
                        }
                    }

                    return (int) Math.floor((getSkill(SkillType.S_GUN_JET).getExperienceLevel()
                                             + getSkill(SkillType.S_PILOT_JET).getExperienceLevel()) / 2.0);
                } else {
                    return -1;
                }
            case PROTOMECH_PILOT:
                return hasSkill(SkillType.S_GUN_PROTO) ? getSkill(SkillType.S_GUN_PROTO).getExperienceLevel() : -1;
            case BATTLE_ARMOUR:
                if (hasSkill(SkillType.S_GUN_BA) && hasSkill(SkillType.S_ANTI_MECH)) {
                    if (campaign.getCampaignOptions().useAlternativeQualityAveraging()) {
                        int rawScore = (int) Math.floor(
                            (getSkill(SkillType.S_GUN_BA).getLevel() + getSkill(SkillType.S_ANTI_MECH)
                                    .getLevel()) / 2.0
                        );
                        if (getSkill(SkillType.S_GUN_BA).getType().getExperienceLevel(rawScore) ==
                            getSkill(SkillType.S_ANTI_MECH).getType().getExperienceLevel(rawScore)) {
                            return getSkill(SkillType.S_GUN_BA).getType().getExperienceLevel(rawScore);
                        }
                    }

                    return (int) Math.floor((getSkill(SkillType.S_GUN_BA).getExperienceLevel()
                                             + getSkill(SkillType.S_ANTI_MECH).getExperienceLevel()) / 2.0);
                } else {
                    return -1;
                }
            case SOLDIER:
                return hasSkill(SkillType.S_SMALL_ARMS) ? getSkill(SkillType.S_SMALL_ARMS).getExperienceLevel() : -1;
            case VESSEL_PILOT:
                return hasSkill(SkillType.S_PILOT_SPACE) ? getSkill(SkillType.S_PILOT_SPACE).getExperienceLevel() : -1;
            case VESSEL_GUNNER:
                return hasSkill(SkillType.S_GUN_SPACE) ? getSkill(SkillType.S_GUN_SPACE).getExperienceLevel() : -1;
            case VESSEL_CREW:
                return hasSkill(SkillType.S_TECH_VESSEL) ? getSkill(SkillType.S_TECH_VESSEL).getExperienceLevel() : -1;
            case VESSEL_NAVIGATOR:
                return hasSkill(SkillType.S_NAV) ? getSkill(SkillType.S_NAV).getExperienceLevel() : -1;
            case MECH_TECH:
                return hasSkill(SkillType.S_TECH_MECH) ? getSkill(SkillType.S_TECH_MECH).getExperienceLevel() : -1;
            case MECHANIC:
                return hasSkill(SkillType.S_TECH_MECHANIC) ? getSkill(SkillType.S_TECH_MECHANIC).getExperienceLevel() : -1;
            case AERO_TECH:
                return hasSkill(SkillType.S_TECH_AERO) ? getSkill(SkillType.S_TECH_AERO).getExperienceLevel() : -1;
            case BA_TECH:
                return hasSkill(SkillType.S_TECH_BA) ? getSkill(SkillType.S_TECH_BA).getExperienceLevel() : -1;
            case ASTECH:
                return hasSkill(SkillType.S_ASTECH) ? getSkill(SkillType.S_ASTECH).getExperienceLevel() : -1;
            case DOCTOR:
                return hasSkill(SkillType.S_DOCTOR) ? getSkill(SkillType.S_DOCTOR).getExperienceLevel() : -1;
            case MEDIC:
                return hasSkill(SkillType.S_MEDTECH) ? getSkill(SkillType.S_MEDTECH).getExperienceLevel() : -1;
            case ADMINISTRATOR_COMMAND:
            case ADMINISTRATOR_LOGISTICS:
            case ADMINISTRATOR_TRANSPORT:
            case ADMINISTRATOR_HR:
                return hasSkill(SkillType.S_ADMIN) ? getSkill(SkillType.S_ADMIN).getExperienceLevel() : -1;
            case DEPENDENT:
            case NONE:
            default:
                return -1;
        }
    }

    /**
     * returns a full description in HTML format that will be used for the graphical display in the
     * personnel table among other places
     * @return String
     */
    public String getFullDesc() {
        return "<b>" + getFullTitle() + "</b><br/>" + getSkillSummary() + " " + getRoleDesc();
    }

    public String getHTMLTitle() {
        return String.format("<html><div id=\"%s\">%s</div></html>", getId(), getFullTitle());
    }

    public String getFullTitle() {
        String rank = getRankName();

        if (!rank.isBlank()) {
            rank = rank + " ";
        }

        return rank + getFullName();
    }

    public String makeHTMLRank() {
        return String.format("<html><div id=\"%s\">%s</div></html>", getId(), getRankName().trim());
    }

    public String getHyperlinkedFullTitle() {
        return String.format("<a href='PERSON:%s'>%s</a>", getId(), getFullTitle());
    }

    /**
     * @return the primaryDesignator
     */
    public ROMDesignation getPrimaryDesignator() {
        return primaryDesignator;
    }

    /**
     * @param primaryDesignator the primaryDesignator to set
     */
    public void setPrimaryDesignator(ROMDesignation primaryDesignator) {
        this.primaryDesignator = primaryDesignator;
        MekHQ.triggerEvent(new PersonChangedEvent(this));
    }

    /**
     * @return the secondaryDesignator
     */
    public ROMDesignation getSecondaryDesignator() {
        return secondaryDesignator;
    }

    /**
     * @param secondaryDesignator the secondaryDesignator to set
     */
    public void setSecondaryDesignator(ROMDesignation secondaryDesignator) {
        this.secondaryDesignator = secondaryDesignator;
        MekHQ.triggerEvent(new PersonChangedEvent(this));
    }

    public int getHealingDifficulty() {
        if (campaign.getCampaignOptions().useTougherHealing()) {
            return Math.max(0, getHits() - 2);
        }
        return 0;
    }

    public TargetRoll getHealingMods() {
        return new TargetRoll(getHealingDifficulty(), "difficulty");
    }

    public String fail() {
        return " <font color='red'><b>Failed to heal.</b></font>";
    }

    //region skill
    public boolean hasSkill(String skillName) {
        return skills.hasSkill(skillName);
    }

    public Skills getSkills() {
        return skills;
    }

    @Nullable
    public Skill getSkill(String skillName) {
        return skills.getSkill(skillName);
    }

    public void addSkill(String skillName, Skill skill) {
        skills.addSkill(skillName, skill);
    }

    public void addSkill(String skillName, int level, int bonus) {
        skills.addSkill(skillName, new Skill(skillName, level, bonus));
    }

    public void removeSkill(String skillName) {
        skills.removeSkill(skillName);
    }

    public int getSkillNumber() {
        return skills.size();
    }

    /**
     * Remove all skills
     */
    public void removeAllSkills() {
        skills.clear();
    }

    /**
     * Limit skills to the maximum of the given level
     */
    public void limitSkills(int maxLvl) {
        for (Skill skill : skills.getSkills()) {
            if (skill.getLevel() > maxLvl) {
                skill.setLevel(maxLvl);
            }
        }
    }

    public void improveSkill(String skillName) {
        if (hasSkill(skillName)) {
            getSkill(skillName).improve();
        } else {
            addSkill(skillName, 0, 0);
        }
        MekHQ.triggerEvent(new PersonChangedEvent(this));
    }

    public int getCostToImprove(String skillName) {
        if (hasSkill(skillName)) {
            return getSkill(skillName).getCostToImprove();
        } else {
            return -1;
        }
    }
    //endregion skill

    //region Awards
    public PersonAwardController getAwardController() {
        return awardController;
    }
    //endregion Awards

    public int getHits() {
        return hits;
    }

    public void setHits(int h) {
        this.hits = h;
    }

    /**
      * @return <tt>true</tt> if the location (or any of its parent locations) has an injury
      * which implies that the location (most likely a limb) is severed.
      */
    public boolean isLocationMissing(BodyLocation loc) {
        if (null == loc) {
            return false;
        }
        for (Injury i : getInjuriesByLocation(loc)) {
            if (i.getType().impliesMissingLocation(loc)) {
                return true;
            }
        }
        // Check parent locations as well (a hand can be missing if the corresponding arm is)
        return isLocationMissing(loc.Parent());
    }

    public void heal() {
        hits = Math.max(hits - 1, 0);
        if (!needsFixing()) {
            doctorId = null;
        }
    }

    public boolean needsFixing() {
        return ((hits > 0) || needsAMFixing()) && getStatus().isActive();
    }

    public String succeed() {
        heal();
        return " <font color='green'><b>Successfully healed one hit.</b></font>";
    }

    //region Personnel Options
    public PersonnelOptions getOptions() {
        return options;
    }

    /**
     * Returns the options of the given category that this pilot has
     */
    public Enumeration<IOption> getOptions(String grpKey) {
        return options.getOptions(grpKey);
    }

    public int countOptions(String grpKey) {
        int count = 0;

        for (Enumeration<IOptionGroup> i = options.getGroups(); i.hasMoreElements(); ) {
            IOptionGroup group = i.nextElement();

            if (!group.getKey().equalsIgnoreCase(grpKey)) {
                continue;
            }

            for (Enumeration<IOption> j = group.getOptions(); j.hasMoreElements(); ) {
                IOption option = j.nextElement();

                if (option.booleanValue()) {
                    count++;
                }
            }
        }

        return count;
    }

    /**
     * Returns a string of all the option "codes" for this pilot, for a given group, using sep as the separator
     */
    public String getOptionList(String sep, String grpKey) {
        StringBuilder adv = new StringBuilder();

        if (null == sep) {
            sep = "";
        }

        for (Enumeration<IOptionGroup> i = options.getGroups(); i.hasMoreElements(); ) {
            IOptionGroup group = i.nextElement();
            if (!group.getKey().equalsIgnoreCase(grpKey)) {
                continue;
            }
            for (Enumeration<IOption> j = group.getOptions(); j.hasMoreElements(); ) {
                IOption option = j.nextElement();

                if (option.booleanValue()) {
                    if (adv.length() > 0) {
                        adv.append(sep);
                    }

                    adv.append(option.getName());
                    if ((option.getType() == IOption.STRING) || (option.getType() == IOption.CHOICE) || (option.getType() == IOption.INTEGER)) {
                        adv.append(" ").append(option.stringValue());
                    }
                }
            }
        }

        return adv.toString();
    }

    /**
     * @return an html-coded list that says what abilities are enabled for this pilot
     */
    public String getAbilityListAsString(String type) {
        StringBuilder abilityString = new StringBuilder();
        for (Enumeration<IOption> i = getOptions(type); i.hasMoreElements(); ) {
            IOption ability = i.nextElement();
            if (ability.booleanValue()) {
                abilityString.append(Utilities.getOptionDisplayName(ability)).append("<br>");
            }
        }
        if (abilityString.length() == 0) {
            return null;
        }
        return "<html>" + abilityString + "</html>";
    }
    //endregion Personnel Options

    //region edge
    public int getEdge() {
        return getOptions().intOption("edge");
    }

    public void setEdge(int e) {
        for (Enumeration<IOption> i = getOptions(PilotOptions.EDGE_ADVANTAGES); i.hasMoreElements(); ) {
            IOption ability = i.nextElement();
            if (ability.getName().equals("edge")) {
                ability.setValue(e);
            }
        }
    }

    public void changeEdge(int amount) {
        setEdge(Math.max(getEdge() + amount, 0));
    }

    /**
     * Resets support personnel edge points to the purchased level. Used for weekly refresh.
     */
    public void resetCurrentEdge() {
        setCurrentEdge(getEdge());
    }

    /**
     * Sets support personnel edge points to the value 'e'. Used for weekly refresh.
     * @param e - integer used to track this person's edge points available for the current week
     */
    public void setCurrentEdge(int e) {
        currentEdge = e;
    }

    public void changeCurrentEdge(int amount) {
        currentEdge = Math.max(currentEdge + amount, 0);
    }

    /**
     *  Returns this person's currently available edge points. Used for weekly refresh.
     */
    public int getCurrentEdge() {
        return currentEdge;
    }

    public void setEdgeUsed(int e) {
        edgeUsedThisRound = e;
    }

    public int getEdgeUsed() {
        return edgeUsedThisRound;
    }

    /**
     * This will set a specific edge trigger, regardless of the current status
     */
    public void setEdgeTrigger(String name, boolean status) {
        for (Enumeration<IOption> i = getOptions(PilotOptions.EDGE_ADVANTAGES); i.hasMoreElements(); ) {
            IOption ability = i.nextElement();
            if (ability.getName().equals(name)) {
                ability.setValue(status);
            }
        }
        MekHQ.triggerEvent(new PersonChangedEvent(this));
    }

    /**
     * This will flip the boolean status of the current edge trigger
     *
     * @param name of the trigger condition
     */
    public void changeEdgeTrigger(String name) {
        for (Enumeration<IOption> i = getOptions(PilotOptions.EDGE_ADVANTAGES); i.hasMoreElements(); ) {
            IOption ability = i.nextElement();
            if (ability.getName().equals(name)) {
                ability.setValue(!ability.booleanValue());
            }
        }
        MekHQ.triggerEvent(new PersonChangedEvent(this));
    }

    /**
     *
     * @return an html-coded tooltip that says what edge will be used
     */
    public String getEdgeTooltip() {
        StringBuilder edgett = new StringBuilder();
        for (Enumeration<IOption> i = getOptions(PilotOptions.EDGE_ADVANTAGES); i.hasMoreElements(); ) {
            IOption ability = i.nextElement();
            //yuck, it would be nice to have a more fool-proof way of identifying edge triggers
            if (ability.getName().contains("edge_when") && ability.booleanValue()) {
                edgett.append(ability.getDescription()).append("<br>");
            }
        }
        if (edgett.toString().equals("")) {
            return "No triggers set";
        }
        return "<html>" + edgett + "</html>";
    }
    //endregion edge

    public boolean canDrive(Entity ent) {
        if (ent instanceof LandAirMech) {
            return hasSkill(SkillType.S_PILOT_MECH) && hasSkill(SkillType.S_PILOT_AERO);
        } else if (ent instanceof Mech) {
            return hasSkill(SkillType.S_PILOT_MECH);
        } else if (ent instanceof VTOL) {
            return hasSkill(SkillType.S_PILOT_VTOL);
        } else if (ent instanceof Tank) {
            if (ent.getMovementMode() == EntityMovementMode.NAVAL
                || ent.getMovementMode() == EntityMovementMode.HYDROFOIL
                || ent.getMovementMode() == EntityMovementMode.SUBMARINE) {
                return hasSkill(SkillType.S_PILOT_NVEE);
            } else {
                return hasSkill(SkillType.S_PILOT_GVEE);
            }
        } else if (ent instanceof ConvFighter) {
            return hasSkill(SkillType.S_PILOT_JET) || hasSkill(SkillType.S_PILOT_AERO);
        } else if (ent instanceof SmallCraft || ent instanceof Jumpship) {
            return hasSkill(SkillType.S_PILOT_SPACE);
        } else if (ent instanceof Aero) {
            return hasSkill(SkillType.S_PILOT_AERO);
        } else if (ent instanceof BattleArmor) {
            return hasSkill(SkillType.S_GUN_BA);
        } else if (ent instanceof Infantry) {
            return hasSkill(SkillType.S_SMALL_ARMS);
        } else if (ent instanceof Protomech) {
            return hasSkill(SkillType.S_GUN_PROTO);
        }
        return false;
    }

    public boolean canGun(Entity ent) {
        if (ent instanceof LandAirMech) {
            return hasSkill(SkillType.S_GUN_MECH) && hasSkill(SkillType.S_GUN_AERO);
        } else if (ent instanceof Mech) {
            return hasSkill(SkillType.S_GUN_MECH);
        } else if (ent instanceof Tank) {
            return hasSkill(SkillType.S_GUN_VEE);
        } else if (ent instanceof ConvFighter) {
            return hasSkill(SkillType.S_GUN_JET) || hasSkill(SkillType.S_GUN_AERO);
        } else if (ent instanceof SmallCraft || ent instanceof Jumpship) {
            return hasSkill(SkillType.S_GUN_SPACE);
        } else if (ent instanceof Aero) {
            return hasSkill(SkillType.S_GUN_AERO);
        } else if (ent instanceof BattleArmor) {
            return hasSkill(SkillType.S_GUN_BA);
        } else if (ent instanceof Infantry) {
            return hasSkill(SkillType.S_SMALL_ARMS);
        } else if (ent instanceof Protomech) {
            return hasSkill(SkillType.S_GUN_PROTO);
        }
        return false;
    }

    public boolean canTech(Entity ent) {
        if (ent instanceof Mech || ent instanceof Protomech) {
            return hasSkill(SkillType.S_TECH_MECH);
        } else if (ent instanceof Aero) {
            return hasSkill(SkillType.S_TECH_AERO);
        } else if (ent instanceof BattleArmor) {
            return hasSkill(SkillType.S_TECH_BA);
        } else if (ent instanceof Tank) {
            return hasSkill(SkillType.S_TECH_MECHANIC);
        }
        return false;
    }

    /**
     * @return the person's current daily available tech time. This does NOT account for any expended
     * time.
     */
    public int getDailyAvailableTechTime() {
        return (getPrimaryRole().isTech() ? PRIMARY_ROLE_SUPPORT_TIME : SECONDARY_ROLE_SUPPORT_TIME)
                - getMaintenanceTimeUsing();
    }

    public int getMaintenanceTimeUsing() {
        int time = 0;
        for (Unit u : getTechUnits()) {
            time += u.getMaintenanceTime();
        }
        return time;
    }

    public boolean isMothballing() {
        return isTech() && techUnits.stream().anyMatch(Unit::isMothballing);
    }

    public @Nullable Unit getUnit() {
        return unit;
    }

    public void setUnit(@Nullable Unit unit) {
        this.unit = unit;
    }

    public void removeTechUnit(Unit unit) {
        techUnits.remove(unit);
    }

    public void addTechUnit(Unit unit) {
        Objects.requireNonNull(unit);

        if (!techUnits.contains(unit)) {
            techUnits.add(unit);
        }
    }

    public void clearTechUnits() {
        techUnits.clear();
    }

    public List<Unit> getTechUnits() {
        return Collections.unmodifiableList(techUnits);
    }

    public void removeAllTechJobs(final Campaign campaign) {
        campaign.getHangar().forEachUnit(u -> {
            if (equals(u.getTech())) {
                u.remove(this, true);
            }

            if ((u.getRefit() != null) && equals(u.getRefit().getTech())) {
                u.getRefit().setTech(null);
            }
        });

        for (final Part part : campaign.getWarehouse().getParts()) {
            if (equals(part.getTech())) {
                part.cancelAssignment();
            }
        }

        for (final Force force : campaign.getAllForces()) {
            if (getId().equals(force.getTechID())) {
                force.setTechID(null);
            }
        }
    }

    public int getMinutesLeft() {
        return minutesLeft;
    }

    public void setMinutesLeft(int m) {
        this.minutesLeft = m;
        if (engineer && (null != getUnit())) {
            //set minutes for all crewmembers
            for (Person p : getUnit().getActiveCrew()) {
                p.setMinutesLeft(m);
            }
        }
    }

    public int getOvertimeLeft() {
        return overtimeLeft;
    }

    public void setOvertimeLeft(int m) {
        this.overtimeLeft = m;
        if (engineer && (null != getUnit())) {
            //set minutes for all crewmembers
            for (Person p : getUnit().getActiveCrew()) {
                p.setMinutesLeft(m);
            }
        }
    }

    public void resetMinutesLeft() {
        if (getPrimaryRole().isTech() || getPrimaryRole().isDoctor()) {
            this.minutesLeft = PRIMARY_ROLE_SUPPORT_TIME;
            this.overtimeLeft = PRIMARY_ROLE_OVERTIME_SUPPORT_TIME;
        } else if (getSecondaryRole().isTechSecondary() || getSecondaryRole().isDoctor()) {
            this.minutesLeft = SECONDARY_ROLE_SUPPORT_TIME;
            this.overtimeLeft = SECONDARY_ROLE_OVERTIME_SUPPORT_TIME;
        }
    }

    public Skill getBestTechSkill() {
        Skill skill = null;
        int lvl = -1;
        if (hasSkill(SkillType.S_TECH_MECH) && getSkill(SkillType.S_TECH_MECH).getExperienceLevel() > lvl) {
            skill = getSkill(SkillType.S_TECH_MECH);
            lvl = getSkill(SkillType.S_TECH_MECH).getExperienceLevel();
        }
        if (hasSkill(SkillType.S_TECH_AERO) && getSkill(SkillType.S_TECH_AERO).getExperienceLevel() > lvl) {
            skill = getSkill(SkillType.S_TECH_AERO);
            lvl = getSkill(SkillType.S_TECH_AERO).getExperienceLevel();
        }
        if (hasSkill(SkillType.S_TECH_MECHANIC) && getSkill(SkillType.S_TECH_MECHANIC).getExperienceLevel() > lvl) {
            skill = getSkill(SkillType.S_TECH_MECHANIC);
            lvl = getSkill(SkillType.S_TECH_MECHANIC).getExperienceLevel();
        }
        if (hasSkill(SkillType.S_TECH_BA) && getSkill(SkillType.S_TECH_BA).getExperienceLevel() > lvl) {
            skill = getSkill(SkillType.S_TECH_BA);
        }
        return skill;
    }

    public boolean isTech() {
        //type must be correct and you must be more than ultra-green in the skill
        boolean isMechTech = hasSkill(SkillType.S_TECH_MECH) && getSkill(SkillType.S_TECH_MECH).getExperienceLevel() > SkillType.EXP_ULTRA_GREEN;
        boolean isAeroTech = hasSkill(SkillType.S_TECH_AERO) && getSkill(SkillType.S_TECH_AERO).getExperienceLevel() > SkillType.EXP_ULTRA_GREEN;
        boolean isMechanic = hasSkill(SkillType.S_TECH_MECHANIC) && getSkill(SkillType.S_TECH_MECHANIC).getExperienceLevel() > SkillType.EXP_ULTRA_GREEN;
        boolean isBATech = hasSkill(SkillType.S_TECH_BA) && getSkill(SkillType.S_TECH_BA).getExperienceLevel() > SkillType.EXP_ULTRA_GREEN;
        // At some point we may want to re-write things to include this
        /*boolean isEngineer = hasSkill(SkillType.S_TECH_VESSEL) && getSkill(SkillType.S_TECH_VESSEL).getExperienceLevel() > SkillType.EXP_ULTRA_GREEN
                && campaign.getUnit(getUnitId()).getEngineer() != null
                && campaign.getUnit(getUnitId()).getEngineer().equals(this);*/
        return (getPrimaryRole().isTech() || getSecondaryRole().isTechSecondary()) && (isMechTech || isAeroTech || isMechanic || isBATech);
    }

    public boolean isAdministrator() {
        return (getPrimaryRole().isAdministrator() || getSecondaryRole().isAdministrator());
    }

    public boolean isDoctor() {
        return hasSkill(SkillType.S_DOCTOR) && (getPrimaryRole().isDoctor() || getSecondaryRole().isDoctor());
    }

    public boolean isTaskOvertime(IPartWork partWork) {
        return partWork.getTimeLeft() > getMinutesLeft()
               && (partWork.getTimeLeft() - getMinutesLeft()) <= getOvertimeLeft();
    }

    public Skill getSkillForWorkingOn(IPartWork part) {
        Unit unit = part.getUnit();
        Skill skill = getSkillForWorkingOn(unit);
        if (null != skill) {
            return skill;
        }
        //check spare parts
        //return the best one
        if (part.isRightTechType(SkillType.S_TECH_MECH) && hasSkill(SkillType.S_TECH_MECH)) {
            skill = getSkill(SkillType.S_TECH_MECH);
        }
        if (part.isRightTechType(SkillType.S_TECH_BA) && hasSkill(SkillType.S_TECH_BA)) {
            if (null == skill || skill.getFinalSkillValue() > getSkill(SkillType.S_TECH_BA).getFinalSkillValue()) {
                skill = getSkill(SkillType.S_TECH_BA);
            }
        }
        if (part.isRightTechType(SkillType.S_TECH_AERO) && hasSkill(SkillType.S_TECH_AERO)) {
            if (null == skill || skill.getFinalSkillValue() > getSkill(SkillType.S_TECH_AERO).getFinalSkillValue()) {
                skill = getSkill(SkillType.S_TECH_AERO);
            }
        }
        if (part.isRightTechType(SkillType.S_TECH_MECHANIC) && hasSkill(SkillType.S_TECH_MECHANIC)) {
            if (null == skill || skill.getFinalSkillValue() > getSkill(SkillType.S_TECH_MECHANIC).getFinalSkillValue()) {
                skill = getSkill(SkillType.S_TECH_MECHANIC);
            }
        }
        if (part.isRightTechType(SkillType.S_TECH_VESSEL) && hasSkill(SkillType.S_TECH_VESSEL)) {
            if (null == skill || skill.getFinalSkillValue() > getSkill(SkillType.S_TECH_VESSEL).getFinalSkillValue()) {
                skill = getSkill(SkillType.S_TECH_VESSEL);
            }
        }
        if (null != skill) {
            return skill;
        }
        //if we are still here then we didn't have the right tech skill, so return the highest
        //of any tech skills that we do have
        if (hasSkill(SkillType.S_TECH_MECH)) {
            skill = getSkill(SkillType.S_TECH_MECH);
        }
        if (hasSkill(SkillType.S_TECH_BA)) {
            if (null == skill || skill.getFinalSkillValue() > getSkill(SkillType.S_TECH_BA).getFinalSkillValue()) {
                skill = getSkill(SkillType.S_TECH_BA);
            }
        }
        if (hasSkill(SkillType.S_TECH_MECHANIC)) {
            if (null == skill || skill.getFinalSkillValue() > getSkill(SkillType.S_TECH_MECHANIC).getFinalSkillValue()) {
                skill = getSkill(SkillType.S_TECH_MECHANIC);
            }
        }
        if (hasSkill(SkillType.S_TECH_AERO)) {
            if (null == skill || skill.getFinalSkillValue() > getSkill(SkillType.S_TECH_AERO).getFinalSkillValue()) {
                skill = getSkill(SkillType.S_TECH_AERO);
            }
        }
        return skill;
    }

    public Skill getSkillForWorkingOn(Unit unit) {
        if (unit == null) {
            return null;
        }
        if ((unit.getEntity() instanceof Mech || unit.getEntity() instanceof Protomech)
            && hasSkill(SkillType.S_TECH_MECH)) {
            return getSkill(SkillType.S_TECH_MECH);
        }
        if (unit.getEntity() instanceof BattleArmor && hasSkill(SkillType.S_TECH_BA)) {
            return getSkill(SkillType.S_TECH_BA);
        }
        if (unit.getEntity() instanceof Tank && hasSkill(SkillType.S_TECH_MECHANIC)) {
            return getSkill(SkillType.S_TECH_MECHANIC);
        }
        if ((unit.getEntity() instanceof Dropship || unit.getEntity() instanceof Jumpship)
            && hasSkill(SkillType.S_TECH_VESSEL)) {
            return getSkill(SkillType.S_TECH_VESSEL);
        }
        if (unit.getEntity() instanceof Aero
            && !(unit.getEntity() instanceof Dropship)
            && !(unit.getEntity() instanceof Jumpship)
            && hasSkill(SkillType.S_TECH_AERO)) {
            return getSkill(SkillType.S_TECH_AERO);
        }
        return null;
    }

    public Skill getSkillForWorkingOn(String skillName) {
        if (skillName.equals(CampaignOptions.S_TECH)) {
            return getBestTechSkill();
        }
        if (hasSkill(skillName)) {
            return getSkill(skillName);
        }
        return null;
    }

    public int getBestTechLevel() {
        int lvl = -1;
        Skill mechSkill = getSkill(SkillType.S_TECH_MECH);
        Skill mechanicSkill = getSkill(SkillType.S_TECH_MECHANIC);
        Skill baSkill = getSkill(SkillType.S_TECH_BA);
        Skill aeroSkill = getSkill(SkillType.S_TECH_AERO);
        if (null != mechSkill && mechSkill.getLevel() > lvl) {
            lvl = mechSkill.getLevel();
        }
        if (null != mechanicSkill && mechanicSkill.getLevel() > lvl) {
            lvl = mechanicSkill.getLevel();
        }
        if (null != baSkill && baSkill.getLevel() > lvl) {
            lvl = baSkill.getLevel();
        }
        if (null != aeroSkill && aeroSkill.getLevel() > lvl) {
            lvl = aeroSkill.getLevel();
        }
        return lvl;
    }

    public boolean isRightTechTypeFor(IPartWork part) {
        Unit unit = part.getUnit();
        if (null == unit) {
            return (hasSkill(SkillType.S_TECH_MECH) && part.isRightTechType(SkillType.S_TECH_MECH))
                    || (hasSkill(SkillType.S_TECH_AERO) && part.isRightTechType(SkillType.S_TECH_AERO))
                    || (hasSkill(SkillType.S_TECH_MECHANIC) && part.isRightTechType(SkillType.S_TECH_MECHANIC))
                    || (hasSkill(SkillType.S_TECH_BA) && part.isRightTechType(SkillType.S_TECH_BA))
                    || (hasSkill(SkillType.S_TECH_VESSEL) && part.isRightTechType(SkillType.S_TECH_VESSEL));
        }
        if (unit.getEntity() instanceof Mech || unit.getEntity() instanceof Protomech) {
            return hasSkill(SkillType.S_TECH_MECH);
        }
        if (unit.getEntity() instanceof BattleArmor) {
            return hasSkill(SkillType.S_TECH_BA);
        }
        if (unit.getEntity() instanceof Tank || unit.getEntity() instanceof Infantry) {
            return hasSkill(SkillType.S_TECH_MECHANIC);
        }
        if (unit.getEntity() instanceof Dropship || unit.getEntity() instanceof Jumpship) {
            return hasSkill(SkillType.S_TECH_VESSEL);
        }
        if (unit.getEntity() instanceof Aero) {
            return hasSkill(SkillType.S_TECH_AERO);
        }
        return false;
    }

    public UUID getDoctorId() {
        return doctorId;
    }

    public int getToughness() {
        return toughness;
    }

    public void setToughness(int t) {
        toughness = t;
    }

    public void resetSkillTypes() {
        for (Skill s : skills.getSkills()) {
            s.updateType();
        }
    }

    public int getNTasks() {
        return nTasks;
    }

    public void setNTasks(int n) {
        nTasks = n;
    }

    public List<LogEntry> getPersonnelLog() {
        personnelLog.sort(Comparator.comparing(LogEntry::getDate));
        return personnelLog;
    }

    public List<LogEntry> getMissionLog() {
        missionLog.sort(Comparator.comparing(LogEntry::getDate));
        return missionLog;
    }

    public void addLogEntry(LogEntry entry) {
        personnelLog.add(entry);
    }

    public void addMissionLogEntry(LogEntry entry) {
        missionLog.add(entry);
    }

    //region injuries
    /**
     * All methods below are for the Advanced Medical option
     */

    public List<Injury> getInjuries() {
        return new ArrayList<>(injuries);
    }

    public void clearInjuries() {
        injuries.clear();

        // Clear the doctor if there is one
        doctorId = null;
        MekHQ.triggerEvent(new PersonChangedEvent(this));
    }

    public void removeInjury(Injury i) {
        injuries.remove(i);
        MekHQ.triggerEvent(new PersonChangedEvent(this));
    }

    public void diagnose(int hits) {
        InjuryUtil.resolveAfterCombat(campaign, this, hits);
        InjuryUtil.resolveCombatDamage(campaign, this, hits);
        setHits(0);
    }

    public int getAbilityTimeModifier() {
        int modifier = 100;
        if (campaign.getCampaignOptions().useToughness()) {
            if (getToughness() == 1) {
                modifier -= 10;
            }
            if (getToughness() > 1) {
                modifier -= 15;
            }
        } // TODO: Fully implement this for advanced healing
        if (getOptions().booleanOption("pain_resistance")) {
            modifier -= 15;
        } else if (getOptions().booleanOption("iron_man")) {
            modifier -= 10;
        }

        return modifier;
    }

    public boolean hasInjury(BodyLocation loc) {
        return (null != getInjuryByLocation(loc));
    }

    public boolean needsAMFixing() {
        boolean retVal = false;
        if (injuries.size() > 0) {
            for (Injury i : injuries) {
                if (i.getTime() > 0 || !(i.isPermanent())) {
                    retVal = true;
                    break;
                }
            }
        }
        return retVal;
    }

    public int getPilotingInjuryMod() {
        return Modifier.calcTotalModifier(injuries.stream().flatMap(i -> i.getModifiers().stream()), ModifierValue.PILOTING);
    }

    public int getGunneryInjuryMod() {
        return Modifier.calcTotalModifier(injuries.stream().flatMap(i -> i.getModifiers().stream()), ModifierValue.GUNNERY);
    }

    public boolean hasInjuries(boolean permCheck) {
        boolean tf = false;
        if (injuries.size() > 0) {
            if (permCheck) {
                for (Injury injury : injuries) {
                    if (!injury.isPermanent() || injury.getTime() > 0) {
                        tf = true;
                        break;
                    }
                }
            } else {
                tf = true;
            }
        }
        return tf;
    }

    public boolean hasOnlyHealedPermanentInjuries() {
        if (injuries.size() == 0) {
            return false;
        }
        for (Injury injury : injuries) {
            if (!injury.isPermanent() || injury.getTime() > 0) {
                return false;
            }
        }
        return true;
    }

    public List<Injury> getInjuriesByLocation(BodyLocation loc) {
        return injuries.stream()
            .filter((i) -> (i.getLocation() == loc)).collect(Collectors.toList());
    }

    // Returns only the first injury in a location
    public Injury getInjuryByLocation(BodyLocation loc) {
        return injuries.stream()
            .filter((i) -> (i.getLocation() == loc)).findFirst().orElse(null);
    }

    public void addInjury(Injury i) {
        injuries.add(Objects.requireNonNull(i));
        if (null != getUnit()) {
            getUnit().resetPilotAndEntity();
        }
    }
    //endregion injuries

    /* For use by Against the Bot retirement/defection rolls */
    public boolean isFounder() {
        return founder;
    }

    public void setFounder(boolean founder) {
        this.founder = founder;
    }

    public int getOriginalUnitWeight() {
        return originalUnitWeight;
    }

    public void setOriginalUnitWeight(int weight) {
        originalUnitWeight = weight;
    }

    public int getOriginalUnitTech() {
        return originalUnitTech;
    }

    public void setOriginalUnitTech(int tech) {
        originalUnitTech = tech;
    }

    public UUID getOriginalUnitId() {
        return originalUnitId;
    }

    public void setOriginalUnitId(UUID id) {
        originalUnitId = id;
    }

    public void setOriginalUnit(Unit unit) {
        originalUnitId = unit.getId();
        if (unit.getEntity().isClan()) {
            originalUnitTech = TECH_CLAN;
        } else if (unit.getEntity().getTechLevel() > TechConstants.T_INTRO_BOXSET) {
            originalUnitTech = TECH_IS2;
        } else {
            originalUnitTech = TECH_IS1;
        }
        originalUnitWeight = unit.getEntity().getWeightClass();
    }

    /**
     * This is used to get the number of shares the person has
     * @param sharesForAll true if all combat and support personnel have shares, otherwise false if
     *                     just MechWarriors have shares
     * @return the number of shares the person has
     */
    public int getNumShares(boolean sharesForAll) {
        if (!getStatus().isActive() || !getPrisonerStatus().isFree()
                || (!sharesForAll && !hasRole(PersonnelRole.MECHWARRIOR))) {
            return 0;
        }
        int shares = 1;
        if (isFounder()) {
            shares++;
        }
        shares += Math.max(-1, getExperienceLevel(false) - 2);

        if (getRank().isOfficer()) {
            final Profession profession = Profession.getProfessionFromPersonnelRole(getPrimaryRole());
            int rankOrder = getRankSystem().getOfficerCut();
            while ((rankOrder <= getRankNumeric()) && (rankOrder < Rank.RC_NUM)) {
                Rank rank = getRankSystem().getRanks().get(rankOrder);
                if (!rank.isEmpty(profession)) {
                    shares++;
                }
                rankOrder++;
            }
        }
        if (getOriginalUnitWeight() >= 1) {
            shares++;
        }
        if (getOriginalUnitWeight()  >= 3) {
            shares++;
        }
        shares += getOriginalUnitTech();

        return shares;
    }

    public boolean isEngineer() {
        return engineer;
    }

    public void setEngineer(boolean b) {
        engineer = b;
    }

    /**
     *
     * @return the ransom value of this individual
     * Useful for prisoner who you want to ransom or hand off to your employer in an AtB context
     */
    public Money getRansomValue() {
        // MechWarriors and aero pilots are worth more than the other types of scrubs
        return (getPrimaryRole().isMechWarriorGrouping() || getPrimaryRole().isAerospacePilot()
                ? MECHWARRIOR_AERO_RANSOM_VALUES : OTHER_RANSOM_VALUES)
                .get(getExperienceLevel(false));
    }

    public static class PersonUnitRef extends Unit {
        private PersonUnitRef(UUID id) {
            setId(id);
        }
    }

    public void fixReferences(Campaign campaign) {
        if (unit instanceof PersonUnitRef) {
            UUID id = unit.getId();
            unit = campaign.getUnit(id);
            if (unit == null) {
                MekHQ.getLogger().error(
                    String.format("Person %s ('%s') references missing unit %s",
                        getId(), getFullName(), id));
            }
        }
        for (int ii = techUnits.size() - 1; ii >= 0; --ii) {
            Unit techUnit = techUnits.get(ii);
            if (techUnit instanceof PersonUnitRef) {
                Unit realUnit = campaign.getUnit(techUnit.getId());
                if (realUnit != null) {
                    techUnits.set(ii, realUnit);
                } else {
                    MekHQ.getLogger().error(
                        String.format("Person %s ('%s') techs missing unit %s",
                            getId(), getFullName(), techUnit.getId()));
                    techUnits.remove(ii);
                }
            }
        }
    }
}<|MERGE_RESOLUTION|>--- conflicted
+++ resolved
@@ -734,21 +734,6 @@
         setGivenNameDirect(givenName.toString());
         setFullName();
     }
-<<<<<<< HEAD
-
-    public String getHyperlinkedName() {
-        return String.format("<a href='PERSON:%s'>%s</a>", getId(), getFullName());
-    }
-
-    public String getCallsign() {
-        return callsign;
-    }
-
-    public void setCallsign(String n) {
-        this.callsign = n;
-    }
-=======
->>>>>>> ac90643a
     //endregion Names
 
     //region Portrait
@@ -1264,133 +1249,6 @@
     public boolean isPregnant() {
         return dueDate != null;
     }
-<<<<<<< HEAD
-=======
-
-    /**
-     * This is used to determine if a person can procreate
-     * @param campaign the campaign the person was in
-     * @return true if they can, otherwise false
-     */
-    public boolean canProcreate(Campaign campaign) {
-        return getGender().isFemale() && isTryingToConceive() && !isPregnant() && !isDeployed()
-                && !isChild() && (getAge(campaign.getLocalDate()) < 51);
-    }
-
-    public void procreate(Campaign campaign) {
-        if (canProcreate(campaign)) {
-            boolean conceived = false;
-            if (getGenealogy().hasSpouse()) {
-                Person spouse = getGenealogy().getSpouse();
-                if (!spouse.isDeployed() && !spouse.getStatus().isDeadOrMIA() && !spouse.isChild()
-                        && !(spouse.getGender() == getGender())) {
-                    // setting is the decimal chance that this procreation attempt will create a child, base is 0.05%
-                    conceived = (Compute.randomFloat() < (campaign.getCampaignOptions().getChanceProcreation()));
-                }
-            } else if (campaign.getCampaignOptions().useProcreationNoRelationship()) {
-                // setting is the decimal chance that this procreation attempt will create a child, base is 0.005%
-                conceived = (Compute.randomFloat() < (campaign.getCampaignOptions().getChanceProcreationNoRelationship()));
-            }
-
-            if (conceived) {
-                addPregnancy(campaign);
-            }
-        }
-    }
-
-    public void addPregnancy(Campaign campaign) {
-        LocalDate dueDate = campaign.getLocalDate();
-        dueDate = dueDate.plus(PREGNANCY_STANDARD_DURATION, ChronoUnit.DAYS);
-        setExpectedDueDate(dueDate);
-        dueDate = dueDate.plus(PREGNANCY_MODIFY_DURATION.getAsInt(), ChronoUnit.DAYS);
-        setDueDate(dueDate);
-
-        int size = PREGNANCY_SIZE.getAsInt();
-        extraData.set(PREGNANCY_CHILDREN_DATA, size);
-        extraData.set(PREGNANCY_FATHER_DATA, (getGenealogy().hasSpouse())
-                ? getGenealogy().getSpouse().getId().toString() : null);
-
-        String sizeString = (size < PREGNANCY_MULTIPLE_NAMES.length) ? PREGNANCY_MULTIPLE_NAMES[size] : null;
-
-        campaign.addReport(getHyperlinkedName() + " has conceived" + (sizeString == null ? "" : (" " + sizeString)));
-        if (campaign.getCampaignOptions().logConception()) {
-            MedicalLogger.hasConceived(this, campaign.getLocalDate(), sizeString);
-            if (getGenealogy().hasSpouse()) {
-                PersonalLogger.spouseConceived(getGenealogy().getSpouse(),
-                        getFullName(), getCampaign().getLocalDate(), sizeString);
-            }
-        }
-    }
-
-    /**
-     * Removes a pregnancy and clears all related data from the current person
-     */
-    public void removePregnancy() {
-        setDueDate(null);
-        setExpectedDueDate(null);
-        extraData.set(PREGNANCY_CHILDREN_DATA, null);
-        extraData.set(PREGNANCY_FATHER_DATA, null);
-    }
-
-    /**
-     * This method is how a person gives birth to a number of babies and have them added to the campaign
-     * @param campaign the campaign to add the baby in question to
-     */
-    public void birth(Campaign campaign) {
-        // Determine the number of children
-        int size = extraData.get(PREGNANCY_CHILDREN_DATA, 1);
-
-        // Determine father information
-        Person father = (getExtraData().get(PREGNANCY_FATHER_DATA) != null)
-                ? campaign.getPerson(UUID.fromString(getExtraData().get(PREGNANCY_FATHER_DATA))) : null;
-        father = campaign.getCampaignOptions().determineFatherAtBirth()
-                ? Utilities.nonNull(getGenealogy().getSpouse(), father) : father;
-
-        // Determine Prisoner Status
-        final PrisonerStatus prisonerStatus = campaign.getCampaignOptions().getPrisonerBabyStatus()
-                ? getPrisonerStatus() : PrisonerStatus.FREE;
-
-        // Output a specific report to the campaign if they are giving birth to multiple children
-        if (PREGNANCY_MULTIPLE_NAMES[size] != null) {
-            campaign.addReport(String.format("%s has given birth to %s!", getHyperlinkedName(),
-                    PREGNANCY_MULTIPLE_NAMES[size]));
-        }
-
-        // Create Babies
-        for (int i = 0; i < size; i++) {
-            // Create the specific baby
-            Person baby = campaign.newDependent(true);
-            String surname = campaign.getCampaignOptions().getBabySurnameStyle()
-                    .generateBabySurname(this, father, baby.getGender());
-            baby.setSurname(surname);
-            baby.setBirthday(campaign.getLocalDate());
-
-            // Recruit the baby
-            campaign.recruitPerson(baby, prisonerStatus, true, true);
-
-            // Create genealogy information
-            baby.getGenealogy().addFamilyMember(FamilialRelationshipType.PARENT, this);
-            getGenealogy().addFamilyMember(FamilialRelationshipType.CHILD, baby);
-            if (father != null) {
-                baby.getGenealogy().addFamilyMember(FamilialRelationshipType.PARENT, father);
-                father.getGenealogy().addFamilyMember(FamilialRelationshipType.CHILD, baby);
-            }
-
-            // Create reports and log the birth
-            campaign.addReport(String.format("%s has given birth to %s, a baby %s!", getHyperlinkedName(),
-                    baby.getHyperlinkedName(), GenderDescriptors.BOY_GIRL.getDescriptor(baby.getGender())));
-            if (campaign.getCampaignOptions().logConception()) {
-                MedicalLogger.deliveredBaby(this, baby, campaign.getLocalDate());
-                if (father != null) {
-                    PersonalLogger.ourChildBorn(father, baby, getFullName(), campaign.getLocalDate());
-                }
-            }
-        }
-
-        // Cleanup Data
-        removePregnancy();
-    }
->>>>>>> ac90643a
     //endregion Pregnancy
 
     //region Marriage
