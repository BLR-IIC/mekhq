/*
 * Copyright (c) 2009 - Jay Lawson <jaylawson39 at yahoo.com>. All rights reserved.
 * Copyright (c) 2020-2021 - The MegaMek Team. All Rights Reserved.
 *
 * This file is part of MekHQ.
 *
 * MekHQ is free software: you can redistribute it and/or modify
 * it under the terms of the GNU General Public License as published by
 * the Free Software Foundation, either version 3 of the License, or
 * (at your option) any later version.
 *
 * MekHQ is distributed in the hope that it will be useful,
 * but WITHOUT ANY WARRANTY; without even the implied warranty of
 * MERCHANTABILITY or FITNESS FOR A PARTICULAR PURPOSE. See the
 * GNU General Public License for more details.
 *
 * You should have received a copy of the GNU General Public License
 * along with MekHQ. If not, see <http://www.gnu.org/licenses/>.
 */
package mekhq.campaign.personnel;

import java.io.PrintWriter;
import java.io.Serializable;
import java.time.LocalDate;
import java.time.temporal.ChronoUnit;
import java.util.*;
import java.util.function.IntSupplier;
import java.util.stream.Collectors;

import megamek.client.generator.RandomNameGenerator;
import megamek.common.*;
import megamek.common.enums.Gender;
import megamek.common.icons.AbstractIcon;
import megamek.common.icons.Portrait;
import megamek.common.util.EncodeControl;
import megamek.common.util.StringUtil;
import mekhq.campaign.*;
import mekhq.campaign.finances.Money;
import mekhq.campaign.io.CampaignXmlParser;
import mekhq.campaign.log.*;
import mekhq.campaign.parts.Part;
import mekhq.campaign.personnel.enums.*;
import mekhq.campaign.personnel.familyTree.Genealogy;
import mekhq.io.idReferenceClasses.PersonIdReference;
import mekhq.campaign.personnel.ranks.Rank;
import mekhq.campaign.personnel.ranks.Ranks;
import org.w3c.dom.Node;
import org.w3c.dom.NodeList;

import megamek.common.annotations.Nullable;
import megamek.common.options.IOption;
import megamek.common.options.IOptionGroup;
import megamek.common.options.PilotOptions;
import mekhq.MekHQ;
import mekhq.MekHqXmlSerializable;
import mekhq.MekHqXmlUtil;
import mekhq.Utilities;
import mekhq.Version;
import mekhq.campaign.event.PersonChangedEvent;
import mekhq.campaign.mod.am.InjuryUtil;
import mekhq.campaign.unit.Unit;
import mekhq.campaign.work.IPartWork;
import mekhq.campaign.universe.Faction;
import mekhq.campaign.universe.Factions;
import mekhq.campaign.universe.Planet;

/**
 * @author Jay Lawson <jaylawson39 at yahoo.com>
 */
public class Person implements Serializable, MekHqXmlSerializable {
    //region Variable Declarations
    private static final long serialVersionUID = -847642980395311152L;

    private static final Map<Integer, Money> MECHWARRIOR_AERO_RANSOM_VALUES;
    private static final Map<Integer, Money> OTHER_RANSOM_VALUES;

    private PersonAwardController awardController;

    //region Family Variables
    // Lineage
    private Genealogy genealogy;

    //region Procreation
    // this is a flag used in random procreation to determine whether or not to attempt to procreate
    private boolean tryingToConceive;
    private LocalDate dueDate;
    private LocalDate expectedDueDate;

    private static final int PREGNANCY_STANDARD_DURATION = 268; //standard duration of a pregnancy in days

    // This creates a random range of approximately six weeks with which to modify the standard pregnancy duration
    // To create randomized pregnancy duration
    private static final IntSupplier PREGNANCY_MODIFY_DURATION = () -> {
        double gaussian = Math.sqrt(-2 * Math.log(Math.nextUp(Math.random())))
            * Math.cos(2.0 * Math.PI * Math.random());
        // To not get weird results, we limit the values to +/- 4.0 (almost 6 weeks)
        return (int) Math.round(Math.max(-4.0, Math.min(4.0, gaussian)) * 10);
    };

    private static final IntSupplier PREGNANCY_SIZE = () -> {
        int children = 1;
        // Hellin's law says it's 1:89 chance, to not make it appear too seldom, we use 1:50
        while (Compute.randomInt(50) == 0) {
            ++ children;
        }
        return Math.min(children, 10); // Limit to decuplets, for the sake of sanity
    };

    private static final String[] PREGNANCY_MULTIPLE_NAMES = {null, null,
        "twins", "triplets", "quadruplets", "quintuplets",
        "sextuplets", "septuplets", "octuplets", "nonuplets", "decuplets"
    };

    public static final ExtraData.IntKey PREGNANCY_CHILDREN_DATA = new ExtraData.IntKey("procreation:children");
    public static final ExtraData.StringKey PREGNANCY_FATHER_DATA = new ExtraData.StringKey("procreation:father");
    //endregion Procreation

    //region Marriage
    // this is a flag used in determine whether or not a person is a potential marriage candidate
    // provided that they are not married, are old enough, etc.
    private boolean tryingToMarry;
    //endregion Marriage
    //endregion Family Variables

    private UUID id;

    private String fullName;
    private String givenName;
    private String surname;
    private String honorific;
    private String maidenName;
    private String callsign;
    private Gender gender;
    private AbstractIcon portrait;

    private PersonnelRole primaryRole;
    private PersonnelRole secondaryRole;

    private ROMDesignation primaryDesignator;
    private ROMDesignation secondaryDesignator;

    private String biography;
    private LocalDate birthday;
    private LocalDate dateOfDeath;
    private LocalDate recruitment;
    private LocalDate lastRankChangeDate;
    private LocalDate retirement;
    private List<LogEntry> personnelLog;
    private List<LogEntry> missionLog;

    private Skills skills;
    private PersonnelOptions options;
    private int toughness;

    private PersonnelStatus status;
    private int xp;
    private int acquisitions;
    private Money salary;
    private Money totalEarnings;
    private int hits;
    private PrisonerStatus prisonerStatus;

    private boolean dependent;
    private boolean commander;

    // Supports edge usage by a ship's engineer composite crewman
    private int edgeUsedThisRound;
    // To track how many edge points support personnel have left until next refresh
    private int currentEdge;

    //phenotype and background
    private Phenotype phenotype;
    private boolean clan;
    private String bloodname;
    private Faction originFaction;
    private Planet originPlanet;

    //assignments
    private Unit unit;
    private UUID doctorId;
    private List<Unit> techUnits;

    //days of rest
    private int idleMonths;
    private int daysToWaitForHealing;

    // Our rank
    private int rank;
    private int rankLevel;
    // If this Person uses a custom rank system (-1 for no)
    private int rankSystem;
    private Ranks ranks;

    private ManeiDominiClass maneiDominiClass;
    private ManeiDominiRank maneiDominiRank;

    //stuff to track for support teams
    private int minutesLeft;
    private int overtimeLeft;
    private int nTasks;
    private boolean engineer;
    public static final int PRIMARY_ROLE_SUPPORT_TIME = 480;
    public static final int PRIMARY_ROLE_OVERTIME_SUPPORT_TIME = 240;
    public static final int SECONDARY_ROLE_SUPPORT_TIME = 240;
    public static final int SECONDARY_ROLE_OVERTIME_SUPPORT_TIME = 120;

    //region Advanced Medical
    private List<Injury> injuries;
    //endregion Advanced Medical

    //region Against the Bot
    private boolean founder; // +1 share if using shares system
    private int originalUnitWeight; // uses EntityWeightClass with 0 (Extra-Light) for no original unit
    public static final int TECH_IS1 = 0;
    public static final int TECH_IS2 = 1;
    public static final int TECH_CLAN = 2;
    private int originalUnitTech;
    private UUID originalUnitId;
    //endregion Against the Bot

    // Generic extra data, for use with plugins and mods
    private ExtraData extraData;

    //lets just go ahead and pass in the campaign - to hell with OOP
    @Deprecated // May 1st, 2020 - As part of moving Person to be a fully OOP class
    private Campaign campaign;

    // For upgrading personnel entries to missing log entries
    private static String missionParticipatedString;
    private static String getMissionParticipatedString() {
        if (missionParticipatedString == null) {
            ResourceBundle resourceMap = ResourceBundle.getBundle("mekhq.resources.LogEntries", new EncodeControl());
            missionParticipatedString = resourceMap.getString("participatedInMission.text");
            missionParticipatedString = missionParticipatedString.substring(0, missionParticipatedString.indexOf(" "));
        }

        return missionParticipatedString;
    }

    // initializes the AtB ransom values
    static {
        MECHWARRIOR_AERO_RANSOM_VALUES = new HashMap<>();
        MECHWARRIOR_AERO_RANSOM_VALUES.put(SkillType.EXP_ULTRA_GREEN, Money.of(5000)); // no official AtB rules for really inexperienced scrubs, but...
        MECHWARRIOR_AERO_RANSOM_VALUES.put(SkillType.EXP_GREEN, Money.of(10000));
        MECHWARRIOR_AERO_RANSOM_VALUES.put(SkillType.EXP_REGULAR, Money.of(25000));
        MECHWARRIOR_AERO_RANSOM_VALUES.put(SkillType.EXP_VETERAN, Money.of(75000));
        MECHWARRIOR_AERO_RANSOM_VALUES.put(SkillType.EXP_ELITE, Money.of(150000));

        OTHER_RANSOM_VALUES = new HashMap<>();
        OTHER_RANSOM_VALUES.put(SkillType.EXP_ULTRA_GREEN, Money.of(2500));
        OTHER_RANSOM_VALUES.put(SkillType.EXP_GREEN, Money.of(5000));
        OTHER_RANSOM_VALUES.put(SkillType.EXP_REGULAR, Money.of(10000));
        OTHER_RANSOM_VALUES.put(SkillType.EXP_VETERAN, Money.of(25000));
        OTHER_RANSOM_VALUES.put(SkillType.EXP_ELITE, Money.of(50000));
    }

    //endregion Variable Declarations

    //region Constructors
    //default constructor
    protected Person(UUID id) {
        this.id = id;
    }

    public Person(Campaign campaign) {
        this(RandomNameGenerator.UNNAMED, RandomNameGenerator.UNNAMED_SURNAME, campaign);
    }

    public Person(Campaign campaign, String factionCode) {
        this(RandomNameGenerator.UNNAMED, RandomNameGenerator.UNNAMED_SURNAME, campaign, factionCode);
    }

    public Person(String givenName, String surname, Campaign campaign) {
        this(givenName, surname, campaign, campaign.getFactionCode());
    }

    public Person(String givenName, String surname, Campaign campaign, String factionCode) {
        this(givenName, surname, "", campaign, factionCode);
    }

    /**
     * Primary Person constructor, variables are initialized in the exact same order as they are
     * saved to the XML file
     * @param givenName     the person's given name
     * @param surname       the person's surname
     * @param honorific     the person's honorific
     * @param campaign      the campaign this person is a part of
     * @param factionCode   the faction this person was borne into
     */
    public Person(String givenName, String surname, String honorific, Campaign campaign,
                  String factionCode) {
        // First, we assign campaign
        this.campaign = campaign;

        // Then, we assign the variables in XML file order
        id = UUID.randomUUID();
        this.givenName = givenName;
        this.surname = surname;
        this.honorific = honorific;
        maidenName = null; // this is set to null to handle divorce cases
        callsign = "";
        primaryRole = PersonnelRole.NONE;
        secondaryRole = PersonnelRole.NONE;
        primaryDesignator = ROMDesignation.NONE;
        secondaryDesignator = ROMDesignation.NONE;
        commander = false;
        dependent = false;
        originFaction = Factions.getInstance().getFaction(factionCode);
        originPlanet = null;
        clan = originFaction.isClan();
        phenotype = Phenotype.NONE;
        bloodname = "";
        biography = "";
        setGenealogy(new Genealogy(this));
        tryingToMarry = true;
        tryingToConceive = true;
        dueDate = null;
        expectedDueDate = null;
        setPortrait(new Portrait());
        xp = 0;
        daysToWaitForHealing = 0;
        setGender(Gender.MALE);
        rank = 0;
        rankLevel = 0;
        rankSystem = -1;
        maneiDominiRank = ManeiDominiRank.NONE;
        maneiDominiClass = ManeiDominiClass.NONE;
        nTasks = 0;
        doctorId = null;
        salary = Money.of(-1);
        totalEarnings = Money.of(0);
        status = PersonnelStatus.ACTIVE;
        prisonerStatus = PrisonerStatus.FREE;
        hits = 0;
        toughness = 0;
        resetMinutesLeft(); // this assigns minutesLeft and overtimeLeft
        birthday = null;
        dateOfDeath = null;
        recruitment = null;
        lastRankChangeDate = null;
        retirement = null;
        skills = new Skills();
        options = new PersonnelOptions();
        currentEdge = 0;
        techUnits = new ArrayList<>();
        personnelLog = new ArrayList<>();
        missionLog = new ArrayList<>();
        awardController = new PersonAwardController(this);
        injuries = new ArrayList<>();
        founder = false;
        originalUnitWeight = EntityWeightClass.WEIGHT_ULTRA_LIGHT;
        originalUnitTech = TECH_IS1;
        originalUnitId = null;
        acquisitions = 0;
        extraData = new ExtraData();

        // Initialize Data based on these settings
        setFullName();
    }
    //endregion Constructors

    @Deprecated // May 1st, 2020 - as part of turning Person into a fully OOP class
    public Campaign getCampaign() {
        return campaign;
    }

    public Phenotype getPhenotype() {
        return phenotype;
    }

    public void setPhenotype(Phenotype phenotype) {
        this.phenotype = phenotype;
    }

    public boolean isClanner() {
        return clan;
    }

    public void setClanner(boolean b) {
        clan = b;
    }

    public String getBloodname() {
        return bloodname;
    }

    public void setBloodname(String bloodname) {
        this.bloodname = bloodname;
        setFullName();
    }

    public Faction getOriginFaction() {
        return originFaction;
    }

    public void setOriginFaction(Faction f) {
        originFaction = f;
    }

    public Planet getOriginPlanet() {
        return originPlanet;
    }

    public void setOriginPlanet(Planet p) {
        originPlanet = p;
    }

    public boolean isCommander() {
        return commander;
    }

    public void setCommander(boolean tf) {
        commander = tf;
    }

    @Deprecated
    public boolean isDependent() {
        return dependent || getPrimaryRole().isDependent();
    }

    public void setDependent(boolean tf) {
        dependent = tf;
        if (dependent) {
            setRecruitment(null);
            setLastRankChangeDate(null);
        } else {
            setRecruitment(getCampaign().getLocalDate());
            setLastRankChangeDate(getCampaign().getLocalDate());
        }
    }

    public PrisonerStatus getPrisonerStatus() {
        return prisonerStatus;
    }

    public void setPrisonerStatus(PrisonerStatus prisonerStatus) {
        setPrisonerStatus(prisonerStatus, true);
    }

    /**
     * This requires expanded checks because a number of functionalities are strictly dependant on
     * the current person's prisoner status.
     * @param prisonerStatus The new prisoner status for the person in question
     * @param log whether to log the change or not
     */
    public void setPrisonerStatus(PrisonerStatus prisonerStatus, boolean log) {
        // This must be processed completely, as the unchanged prisoner status of Free to Free is
        // used during recruitment

        final boolean freed = !getPrisonerStatus().isFree();
        final boolean isPrisoner = prisonerStatus.isPrisoner();
        this.prisonerStatus = prisonerStatus;

        // Now, we need to fix values and ranks based on the Person's status
        switch (prisonerStatus) {
            case PRISONER:
            case PRISONER_DEFECTOR:
            case BONDSMAN:
                setRecruitment(null);
                setLastRankChangeDate(null);
                if (log) {
                    if (isPrisoner) {
                        ServiceLogger.madePrisoner(this, getCampaign().getLocalDate(),
                                getCampaign().getName(), "");
                    } else {
                        ServiceLogger.madeBondsman(this, getCampaign().getLocalDate(),
                                getCampaign().getName(), "");
                    }
                }
                break;
            case FREE:
                if (!isDependent()) {
                    if (getCampaign().getCampaignOptions().getUseTimeInService()) {
                        setRecruitment(getCampaign().getLocalDate());
                    }
                    if (getCampaign().getCampaignOptions().getUseTimeInRank()) {
                        setLastRankChangeDate(getCampaign().getLocalDate());
                    }
                }
                if (log) {
                    if (freed) {
                        ServiceLogger.freed(this, getCampaign().getLocalDate(),
                                getCampaign().getName(), "");
                    } else {
                        ServiceLogger.joined(this, getCampaign().getLocalDate(),
                                getCampaign().getName(), "");
                    }
                }
                break;
        }

        if (!prisonerStatus.isFree()) {
            if (getUnit() != null) {
                getUnit().remove(this, true);
            }
        }

        MekHQ.triggerEvent(new PersonChangedEvent(this));
    }

    //region Text Getters
    public String pregnancyStatus() {
        return isPregnant() ? " (Pregnant)" : "";
    }
    //endregion Text Getters

    //region Names
    public String getGivenName() {
        return givenName;
    }

    public void setGivenName(String n) {
        this.givenName = n;
        setFullName();
    }

    public String getSurname() {
        return surname;
    }

    public void setSurname(String n) {
        this.surname = n;
        setFullName();
    }

    public String getHonorific() {
        return honorific;
    }

    public void setHonorific(String n) {
        this.honorific = n;
        setFullName();
    }

    public String getMaidenName() {
        return maidenName;
    }

    public void setMaidenName(String n) {
        this.maidenName = n;
    }

    /**
     * return a full last name which may be a bloodname or a surname with or without honorifics.
     * A bloodname will overrule a surname but we do not disallow surnames for clanners, if the
     * player wants to input them
     * @return a String of the person's last name
     */
    public String getLastName() {
        String lastName = "";
        if (!StringUtil.isNullOrEmpty(bloodname)) {
            lastName = bloodname;
        } else if (!StringUtil.isNullOrEmpty(surname)) {
            lastName = surname;
        }

        if (!StringUtil.isNullOrEmpty(honorific)) {
            lastName += " " + honorific;
        }
        return lastName;
    }

    public String getFullName() {
        return fullName;
    }

    public void setFullName() {
        String lastName = getLastName();
        if (!StringUtil.isNullOrEmpty(lastName)) {
            fullName = givenName + " " + lastName;
        } else {
            fullName = givenName;
        }
    }

    /**
     * This method is used to migrate names from being a joined name to split between given name and surname,
     * as part of the Personnel changes in MekHQ 0.47.4.
     * @param n the name to be migrated
     */
    public void migrateName(String n) {
        // How this works:
        // Takes the input name, and splits it into individual parts.
        // Then, it depends on whether the person is a Clanner or not.
        // For Clan names:
        // Takes the input name, and assumes that person does not have a surname
        // Bloodnames are assumed to have been assigned by MekHQ
        // For Inner Sphere names:
        // Depending on the length of the resulting array, the name is processed differently
        // Array of length 1: the name is assumed to not have a surname, just a given name
        // Array of length 2: the name is assumed to be a given name and a surname
        // Array of length 3: the name is assumed to be a given name and two surnames
        // Array of length 4+: the name is assumed to be as many given names as possible and two surnames
        //
        // Then, the full name is set
        String[] name = n.trim().split("\\s+");

        givenName = name[0];

        if (isClanner()) {
            if (name.length > 1) {
                int i;
                for (i = 1; i < name.length - 1; i++) {
                    givenName += " " + name[i];
                }

                if (!(!StringUtil.isNullOrEmpty(getBloodname()) && getBloodname().equals(name[i]))) {
                    givenName += " " + name[i];
                }
            }
        } else {
            if (name.length == 2) {
                surname = name[1];
            } else if (name.length == 3) {
                surname = name[1] + " " + name[2];
            } else if (name.length > 3) {
                int i;
                for (i = 1; i < name.length - 2; i++) {
                    givenName += " " + name[i];
                }

                surname = name[i] + " " + name[i + 1];
            }
        }

        if ((surname == null) || (surname.equals(RandomNameGenerator.UNNAMED_SURNAME))) {
            surname = "";
        }

        setFullName();
    }

    public String getHyperlinkedName() {
        return String.format("<a href='PERSON:%s'>%s</a>", getId().toString(), getFullName());
    }

    public String getCallsign() {
        return callsign;
    }

    public void setCallsign(String n) {
        this.callsign = n;
    }
    //endregion Names

    //region Portrait
    public AbstractIcon getPortrait() {
        return portrait;
    }

    public void setPortrait(AbstractIcon portrait) {
        assert (portrait != null) : "Illegal assignment: cannot have a null AbstractIcon for a Portrait";
        this.portrait = Objects.requireNonNull(portrait);
    }

    public String getPortraitCategory() {
        return getPortrait().getCategory();
    }

    public String getPortraitFileName() {
        return getPortrait().getFilename();
    }

    //region Personnel Roles
    public PersonnelRole getPrimaryRole() {
        return primaryRole;
    }

    public void setPrimaryRole(PersonnelRole primaryRole) {
        // you can't be primary tech and a secondary Astech
        // you can't be a primary Astech and a secondary tech
        if ((getPrimaryRole().isTech() && getSecondaryRole().isAstech())
                || (getPrimaryRole().isTechSecondary() && getPrimaryRole().isAstech())
                || (getPrimaryRole().isDoctor() && getSecondaryRole().isMedic())
                || (getSecondaryRole().isDoctor() && getPrimaryRole().isMedic())) {
            setSecondaryRoleDirect(PersonnelRole.NONE);
        } else {
            setPrimaryRoleDirect(primaryRole);
        }
        MekHQ.triggerEvent(new PersonChangedEvent(this));
    }

    public void setPrimaryRoleDirect(PersonnelRole primaryRole) {
        this.primaryRole = primaryRole;
    }

    public PersonnelRole getSecondaryRole() {
        return secondaryRole;
    }

    public void setSecondaryRole(PersonnelRole secondaryRole) {
        // you can't be primary tech and a secondary Astech
        // you can't be a primary Astech and a secondary tech
        if ((getPrimaryRole().isTech() && getSecondaryRole().isAstech())
                || (getPrimaryRole().isTechSecondary() && getPrimaryRole().isAstech())
                || (getPrimaryRole().isDoctor() && getSecondaryRole().isMedic())
                || (getSecondaryRole().isDoctor() && getPrimaryRole().isMedic())) {
            setSecondaryRoleDirect(PersonnelRole.NONE);
        } else {
            setSecondaryRoleDirect(secondaryRole);
        }

        MekHQ.triggerEvent(new PersonChangedEvent(this));
    }

    public void setSecondaryRoleDirect(PersonnelRole secondaryRole) {
        this.secondaryRole = secondaryRole;
    }

    /**
     * This is used to determine if a person has a specific role as either their primary OR their
     * secondary role
     * @param role the role to determine
     * @return true if the person has the specific role either as their primary or secondary role
     */
    public boolean hasRole(PersonnelRole role) {
        return (getPrimaryRole() == role) || (getSecondaryRole() == role);
    }

    /**
     * @return true if the person has a primary or secondary combat role
     */
    public boolean hasCombatRole() {
        return getPrimaryRole().isCombat() || getSecondaryRole().isCombat();
    }

    /**
     * @param excludeUnmarketable whether to exclude the unmarketable roles from the comparison
     * @return true if the person has a primary or secondary support role
     */
    public boolean hasSupportRole(boolean excludeUnmarketable) {
        return getPrimaryRole().isSupport(excludeUnmarketable) || getSecondaryRole().isSupport(excludeUnmarketable);
    }
    //endregion Personnel Roles

    public PersonnelStatus getStatus() {
        return status;
    }

    /**
     * This is used to change the person's PersonnelStatus
     * @param campaign the campaign the person is part of
     * @param status the person's new PersonnelStatus
     */
    public void changeStatus(Campaign campaign, PersonnelStatus status) {
        if (status == getStatus()) { // no change means we don't need to process anything
            return;
        } else if (getStatus().isKIA()) {
            // remove date of death for resurrection
            setDateOfDeath(null);
        }

        switch (status) {
            case ACTIVE:
                if (getStatus().isMIA()) {
                    ServiceLogger.recoveredMia(this, campaign.getLocalDate());
                } else if (getStatus().isDead()) {
                    ServiceLogger.resurrected(this, campaign.getLocalDate());
                } else {
                    ServiceLogger.rehired(this, campaign.getLocalDate());
                }
                setRetirement(null);
                break;
            case RETIRED:
                ServiceLogger.retired(this, campaign.getLocalDate());
                if (campaign.getCampaignOptions().useRetirementDateTracking()) {
                    setRetirement(campaign.getLocalDate());
                }
                break;
            case MIA:
                ServiceLogger.mia(this, campaign.getLocalDate());
                break;
            case KIA:
                ServiceLogger.kia(this, campaign.getLocalDate());
                break;
            case NATURAL_CAUSES:
                MedicalLogger.diedOfNaturalCauses(this, campaign.getLocalDate());
                ServiceLogger.passedAway(this, campaign.getLocalDate(), status.toString());
                break;
            case WOUNDS:
                MedicalLogger.diedFromWounds(this, campaign.getLocalDate());
                ServiceLogger.passedAway(this, campaign.getLocalDate(), status.toString());
                break;
            case DISEASE:
                MedicalLogger.diedFromDisease(this, campaign.getLocalDate());
                ServiceLogger.passedAway(this, campaign.getLocalDate(), status.toString());
                break;
            case OLD_AGE:
                MedicalLogger.diedOfOldAge(this, campaign.getLocalDate());
                ServiceLogger.passedAway(this, campaign.getLocalDate(), status.toString());
                break;
            case PREGNANCY_COMPLICATIONS:
                // The child might be able to be born, albeit into a world without their mother.
                // This can be manually set by males and for those who are not pregnant. This is
                // purposeful, to allow for player customization, and thus we first check if someone
                // is pregnant before having the birth
                if (isPregnant()) {
                    int pregnancyWeek = getPregnancyWeek(campaign.getLocalDate());
                    double babyBornChance;
                    if (pregnancyWeek > 35) {
                        babyBornChance = 0.99;
                    } else if (pregnancyWeek > 29) {
                        babyBornChance = 0.95;
                    } else if (pregnancyWeek > 25) {
                        babyBornChance = 0.9;
                    } else if (pregnancyWeek == 25) {
                        babyBornChance = 0.8;
                    } else if (pregnancyWeek == 24) {
                        babyBornChance = 0.5;
                    } else if (pregnancyWeek == 23) {
                        babyBornChance = 0.25;
                    } else {
                        babyBornChance = 0;
                    }

                    if (Compute.randomFloat() < babyBornChance) {
                        birth(campaign);
                    }
                }
                MedicalLogger.diedFromPregnancyComplications(this, campaign.getLocalDate());
                ServiceLogger.passedAway(this, campaign.getLocalDate(), status.toString());
                break;
        }

        setStatus(status);

        if (status.isDead()) {
            setDateOfDeath(campaign.getLocalDate());
            // Don't forget to tell the spouse
            if (getGenealogy().hasSpouse() && !getGenealogy().getSpouse().getStatus().isDeadOrMIA()) {
                Divorce divorceType = campaign.getCampaignOptions().getKeepMarriedNameUponSpouseDeath()
                        ? Divorce.ORIGIN_CHANGE_SURNAME : Divorce.SPOUSE_CHANGE_SURNAME;
                divorceType.divorce(this, campaign);
            }
        }

        if (!status.isActive()) {
            setDoctorId(null, campaign.getCampaignOptions().getNaturalHealingWaitingPeriod());
            // If we're assigned to a unit, remove us from it
            if (getUnit() != null) {
                getUnit().remove(this, true);
            }

            // If we're assigned as a tech for any unit, remove us from it/them
            for (Unit unitWeTech : new ArrayList<>(getTechUnits())) {
                unitWeTech.remove(this, true);
            }
            // If we're assigned to any repairs or refits, remove that assignment
            for (Part part : campaign.getParts()) {
                if (this == part.getTech()) {
                    part.cancelAssignment();
                }
            }
        }

        MekHQ.triggerEvent(new PersonChangedEvent(this));
    }

    /**
     * This is used to directly set the Person's PersonnelStatus without any processing
     * @param status the person's new status
     */
    public void setStatus(PersonnelStatus status) {
        this.status = status;
    }

    public int getIdleMonths() {
        return idleMonths;
    }

    public void setIdleMonths(int m) {
        this.idleMonths = m;
    }

    public int getDaysToWaitForHealing() {
        return daysToWaitForHealing;
    }

    public void setDaysToWaitForHealing(int d) {
        this.daysToWaitForHealing = d;
    }

    public String getRoleDesc() {
        String role = getPrimaryRoleDesc();
        if (!getSecondaryRole().isNone()) {
            role += "/" + getSecondaryRoleDesc();
        }
        return role;
    }

    public String getPrimaryRoleDesc() {
        String bgPrefix = "";
        if (isClanner()) {
            bgPrefix = getPhenotype().getShortName() + " ";
        }
        return bgPrefix + getPrimaryRole().getName(isClanner());
    }

    public String getSecondaryRoleDesc() {
        return getSecondaryRole().getName(isClanner());
    }

    public boolean canPerformRole(PersonnelRole role) {
        switch (role) {
            case MECHWARRIOR:
                return hasSkill(SkillType.S_GUN_MECH) && hasSkill(SkillType.S_PILOT_MECH);
            case LAM_PILOT:
                return hasSkill(SkillType.S_GUN_MECH) && hasSkill(SkillType.S_PILOT_MECH)
                        && hasSkill(SkillType.S_GUN_AERO) && hasSkill(SkillType.S_PILOT_AERO);
            case GROUND_VEHICLE_DRIVER:
                return hasSkill(SkillType.S_PILOT_GVEE);
            case NAVAL_VEHICLE_DRIVER:
                return hasSkill(SkillType.S_PILOT_NVEE);
            case VTOL_PILOT:
                return hasSkill(SkillType.S_PILOT_VTOL);
            case VEHICLE_GUNNER:
                return hasSkill(SkillType.S_GUN_VEE);
            case VEHICLE_CREW:
                return hasSkill(SkillType.S_TECH_MECHANIC) && getSkill(SkillType.S_TECH_MECHANIC).getExperienceLevel() > SkillType.EXP_ULTRA_GREEN;
            case AEROSPACE_PILOT:
                return hasSkill(SkillType.S_GUN_AERO) && hasSkill(SkillType.S_PILOT_AERO);
            case CONVENTIONAL_AIRCRAFT_PILOT:
                return hasSkill(SkillType.S_GUN_JET) && hasSkill(SkillType.S_PILOT_JET);
            case PROTOMECH_PILOT:
                return hasSkill(SkillType.S_GUN_PROTO);
            case BATTLE_ARMOUR:
                return hasSkill(SkillType.S_GUN_BA);
            case SOLDIER:
                return hasSkill(SkillType.S_SMALL_ARMS);
            case VESSEL_PILOT:
                return hasSkill(SkillType.S_PILOT_SPACE);
            case VESSEL_CREW:
                return hasSkill(SkillType.S_TECH_VESSEL);
            case VESSEL_GUNNER:
                return hasSkill(SkillType.S_GUN_SPACE);
            case VESSEL_NAVIGATOR:
                return hasSkill(SkillType.S_NAV);
            case MECH_TECH:
                return hasSkill(SkillType.S_TECH_MECH) && getSkill(SkillType.S_TECH_MECH).getExperienceLevel() > SkillType.EXP_ULTRA_GREEN;
            case MECHANIC:
                return hasSkill(SkillType.S_TECH_MECHANIC) && getSkill(SkillType.S_TECH_MECHANIC).getExperienceLevel() > SkillType.EXP_ULTRA_GREEN;
            case AERO_TECH:
                return hasSkill(SkillType.S_TECH_AERO) && getSkill(SkillType.S_TECH_AERO).getExperienceLevel() > SkillType.EXP_ULTRA_GREEN;
            case BA_TECH:
                return hasSkill(SkillType.S_TECH_BA) && getSkill(SkillType.S_TECH_BA).getExperienceLevel() > SkillType.EXP_ULTRA_GREEN;
            case ASTECH:
                return hasSkill(SkillType.S_ASTECH);
            case DOCTOR:
                return hasSkill(SkillType.S_DOCTOR) && getSkill(SkillType.S_DOCTOR).getExperienceLevel() > SkillType.EXP_ULTRA_GREEN;
            case MEDIC:
                return hasSkill(SkillType.S_MEDTECH);
            case ADMINISTRATOR_COMMAND:
            case ADMINISTRATOR_LOGISTICS:
            case ADMINISTRATOR_TRANSPORT:
            case ADMINISTRATOR_HR:
                return hasSkill(SkillType.S_ADMIN);
            case DEPENDENT:
            case NONE:
                return true;
            default:
                return false;
        }
    }

    public void setGender(Gender gender) {
        this.gender = gender;
    }

    public Gender getGender() {
        return gender;
    }

    public void setBirthday(LocalDate date) {
        this.birthday = date;
    }

    public LocalDate getBirthday() {
        return birthday;
    }

    public LocalDate getDateOfDeath() {
        return dateOfDeath;
    }

    public String getDeathDateAsString() {
        if (getDateOfDeath() == null) {
            return "";
        } else {
            return MekHQ.getMekHQOptions().getDisplayFormattedDate(getDateOfDeath());
        }
    }

    public void setDateOfDeath(LocalDate date) {
        this.dateOfDeath = date;
    }

    public int getAge(LocalDate today) {
        // Get age based on year
        if (getDateOfDeath() != null) {
            //use date of death instead of birthday
            today = getDateOfDeath();
        }

        return Math.toIntExact(ChronoUnit.YEARS.between(getBirthday(), today));
    }

    public void setRecruitment(LocalDate date) {
        this.recruitment = date;
    }

    public LocalDate getRecruitment() {
        return recruitment;
    }

    public String getRecruitmentAsString() {
        if (getRecruitment() == null) {
            return "";
        } else {
            return MekHQ.getMekHQOptions().getDisplayFormattedDate(getRecruitment());
        }
    }

    public String getTimeInService(Campaign campaign) {
        // Get time in service based on year
        if (getRecruitment() == null) {
            //use "" they haven't been recruited or are dependents
            return "";
        }

        LocalDate today = campaign.getLocalDate();

        // If the person is dead, we only care about how long they spent in service to the company
        if (getDateOfDeath() != null) {
            //use date of death instead of the current day
            today = getDateOfDeath();
        }

        return campaign.getCampaignOptions().getTimeInServiceDisplayFormat()
                .getDisplayFormattedOutput(getRecruitment(), today);
    }

    public void setLastRankChangeDate(LocalDate date) {
        this.lastRankChangeDate = date;
    }

    public LocalDate getLastRankChangeDate() {
        return lastRankChangeDate;
    }

    public String getLastRankChangeDateAsString() {
        if (getLastRankChangeDate() == null) {
            return "";
        } else {
            return MekHQ.getMekHQOptions().getDisplayFormattedDate(getLastRankChangeDate());
        }
    }

    public String getTimeInRank(Campaign campaign) {
        if (getLastRankChangeDate() == null) {
            return "";
        }

        LocalDate today = campaign.getLocalDate();

        // If the person is dead, we only care about how long it was from their last promotion till they died
        if (getDateOfDeath() != null) {
            //use date of death instead of the current day
            today = getDateOfDeath();
        }

        return campaign.getCampaignOptions().getTimeInRankDisplayFormat()
                .getDisplayFormattedOutput(getLastRankChangeDate(), today);
    }

    public void setRetirement(LocalDate date) {
        this.retirement = date;
    }

    public LocalDate getRetirement() {
        return retirement;
    }

    public String getRetirementAsString() {
        if (getRetirement() == null) {
            return "";
        } else {
            return MekHQ.getMekHQOptions().getDisplayFormattedDate(getRetirement());
        }
    }

    public void setId(UUID id) {
        this.id = id;
    }

    public UUID getId() {
        return id;
    }

    public boolean isChild() {
        return (getAge(getCampaign().getLocalDate()) <= 13);
    }

    public Genealogy getGenealogy() {
        return genealogy;
    }

    public void setGenealogy(Genealogy genealogy) {
        this.genealogy = genealogy;
    }

    //region Pregnancy
    public boolean isTryingToConceive() {
        return tryingToConceive;
    }

    public void setTryingToConceive(boolean tryingToConceive) {
        this.tryingToConceive = tryingToConceive;
    }

    public LocalDate getDueDate() {
        return dueDate;
    }

    public void setDueDate(LocalDate dueDate) {
        this.dueDate = dueDate;
    }

    public LocalDate getExpectedDueDate() {
        return expectedDueDate;
    }

    public void setExpectedDueDate(LocalDate expectedDueDate) {
        this.expectedDueDate = expectedDueDate;
    }

    public int getPregnancyWeek(LocalDate today) {
        return Math.toIntExact(ChronoUnit.WEEKS.between(getExpectedDueDate()
                .minus(PREGNANCY_STANDARD_DURATION, ChronoUnit.DAYS)
                .plus(1, ChronoUnit.DAYS), today));
    }

    public boolean isPregnant() {
        return dueDate != null;
    }

    /**
     * This is used to determine if a person can procreate
     * @param campaign the campaign the person was in
     * @return true if they can, otherwise false
     */
    public boolean canProcreate(Campaign campaign) {
        return getGender().isFemale() && isTryingToConceive() && !isPregnant() && !isDeployed()
                && !isChild() && (getAge(campaign.getLocalDate()) < 51);
    }

    public void procreate(Campaign campaign) {
        if (canProcreate(campaign)) {
            boolean conceived = false;
            if (getGenealogy().hasSpouse()) {
                Person spouse = getGenealogy().getSpouse();
                if (!spouse.isDeployed() && !spouse.getStatus().isDeadOrMIA() && !spouse.isChild()
                        && !(spouse.getGender() == getGender())) {
                    // setting is the decimal chance that this procreation attempt will create a child, base is 0.05%
                    conceived = (Compute.randomFloat() < (campaign.getCampaignOptions().getChanceProcreation()));
                }
            } else if (campaign.getCampaignOptions().useProcreationNoRelationship()) {
                // setting is the decimal chance that this procreation attempt will create a child, base is 0.005%
                conceived = (Compute.randomFloat() < (campaign.getCampaignOptions().getChanceProcreationNoRelationship()));
            }

            if (conceived) {
                addPregnancy(campaign);
            }
        }
    }

    public void addPregnancy(Campaign campaign) {
        LocalDate dueDate = campaign.getLocalDate();
        dueDate = dueDate.plus(PREGNANCY_STANDARD_DURATION, ChronoUnit.DAYS);
        setExpectedDueDate(dueDate);
        dueDate = dueDate.plus(PREGNANCY_MODIFY_DURATION.getAsInt(), ChronoUnit.DAYS);
        setDueDate(dueDate);

        int size = PREGNANCY_SIZE.getAsInt();
        extraData.set(PREGNANCY_CHILDREN_DATA, size);
        extraData.set(PREGNANCY_FATHER_DATA, (getGenealogy().hasSpouse())
                ? getGenealogy().getSpouse().getId().toString() : null);

        String sizeString = (size < PREGNANCY_MULTIPLE_NAMES.length) ? PREGNANCY_MULTIPLE_NAMES[size] : null;

        campaign.addReport(getHyperlinkedName() + " has conceived" + (sizeString == null ? "" : (" " + sizeString)));
        if (campaign.getCampaignOptions().logConception()) {
            MedicalLogger.hasConceived(this, campaign.getLocalDate(), sizeString);
            if (getGenealogy().hasSpouse()) {
                PersonalLogger.spouseConceived(getGenealogy().getSpouse(),
                        getFullName(), getCampaign().getLocalDate(), sizeString);
            }
        }
    }

    /**
     * Removes a pregnancy and clears all related data from the current person
     */
    public void removePregnancy() {
        setDueDate(null);
        setExpectedDueDate(null);
        extraData.set(PREGNANCY_CHILDREN_DATA, null);
        extraData.set(PREGNANCY_FATHER_DATA, null);
    }

    /**
     * This method is how a person gives birth to a number of babies and have them added to the campaign
     * @param campaign the campaign to add the baby in question to
     */
    public void birth(Campaign campaign) {
        // Determine the number of children
        int size = extraData.get(PREGNANCY_CHILDREN_DATA, 1);

        // Determine father information
        Person father = (getExtraData().get(PREGNANCY_FATHER_DATA) != null)
                ? campaign.getPerson(UUID.fromString(getExtraData().get(PREGNANCY_FATHER_DATA))) : null;
        father = campaign.getCampaignOptions().determineFatherAtBirth()
                ? Utilities.nonNull(getGenealogy().getSpouse(), father) : father;

        // Determine Prisoner Status
        final PrisonerStatus prisonerStatus = campaign.getCampaignOptions().getPrisonerBabyStatus()
                ? getPrisonerStatus() : PrisonerStatus.FREE;

        // Output a specific report to the campaign if they are giving birth to multiple children
        if (PREGNANCY_MULTIPLE_NAMES[size] != null) {
            campaign.addReport(String.format("%s has given birth to %s!", getHyperlinkedName(),
                    PREGNANCY_MULTIPLE_NAMES[size]));
        }

        // Create Babies
        for (int i = 0; i < size; i++) {
            // Create the specific baby
            Person baby = campaign.newDependent(true);
            String surname = campaign.getCampaignOptions().getBabySurnameStyle()
                    .generateBabySurname(this, father, baby.getGender());
            baby.setSurname(surname);
            baby.setBirthday(campaign.getLocalDate());

            // Recruit the baby
            campaign.recruitPerson(baby, prisonerStatus, baby.isDependent(), true, true);

            // Create genealogy information
            baby.getGenealogy().addFamilyMember(FamilialRelationshipType.PARENT, this);
            getGenealogy().addFamilyMember(FamilialRelationshipType.CHILD, baby);
            if (father != null) {
                baby.getGenealogy().addFamilyMember(FamilialRelationshipType.PARENT, father);
                father.getGenealogy().addFamilyMember(FamilialRelationshipType.CHILD, baby);
            }

            // Create reports and log the birth
            campaign.addReport(String.format("%s has given birth to %s, a baby %s!", getHyperlinkedName(),
                    baby.getHyperlinkedName(), GenderDescriptors.BOY_GIRL.getDescriptor(baby.getGender())));
            if (campaign.getCampaignOptions().logConception()) {
                MedicalLogger.deliveredBaby(this, baby, campaign.getLocalDate());
                if (father != null) {
                    PersonalLogger.ourChildBorn(father, baby, getFullName(), campaign.getLocalDate());
                }
            }
        }

        // Cleanup Data
        removePregnancy();
    }
    //endregion Pregnancy

    //region Marriage
    public boolean isTryingToMarry() {
        return tryingToMarry;
    }

    public void setTryingToMarry(boolean tryingToMarry) {
        this.tryingToMarry = tryingToMarry;
    }

    /**
     * Determines if another person is a safe spouse for the current person
     * @param person the person to determine if they are a safe spouse
     * @param campaign the campaign to use to determine if they are a safe spouse
     */
    public boolean safeSpouse(Person person, Campaign campaign) {
        // Huge convoluted return statement, with the following restrictions
        // can't marry yourself
        // can't marry someone who is already married
        // can't marry someone who doesn't want to be married
        // can't marry a prisoner, unless you are also a prisoner (this is purposely left open for prisoners to marry who they want)
        // can't marry a person who is dead or MIA
        // can't marry inactive personnel (this is to show how they aren't part of the force anymore)
        // TODO : can't marry anyone who is not located at the same planet as the person - GitHub #1672: Implement current planet tracking for personnel
        // can't marry a close relative
        return (
                !this.equals(person)
                && !person.getGenealogy().hasSpouse()
                && person.isTryingToMarry()
                && person.oldEnoughToMarry(campaign)
                && (!person.getPrisonerStatus().isPrisoner() || getPrisonerStatus().isPrisoner())
                && !person.getStatus().isDeadOrMIA()
                && person.getStatus().isActive()
                && !getGenealogy().checkMutualAncestors(person, getCampaign())
        );
    }

    public boolean oldEnoughToMarry(Campaign campaign) {
        return (getAge(campaign.getLocalDate()) >= campaign.getCampaignOptions().getMinimumMarriageAge());
    }

    public void randomMarriage(Campaign campaign) {
        // Don't attempt to generate is someone isn't trying to marry, has a spouse,
        // isn't old enough to marry, or is actively deployed
        if (!isTryingToMarry() || getGenealogy().hasSpouse() || !oldEnoughToMarry(campaign) || isDeployed()) {
            return;
        }

        // setting is the fractional chance that this attempt at finding a marriage will result in one
        if (Compute.randomFloat() < (campaign.getCampaignOptions().getChanceRandomMarriages())) {
            addRandomSpouse(false, campaign);
        } else if (campaign.getCampaignOptions().useRandomSameSexMarriages()) {
            if (Compute.randomFloat() < (campaign.getCampaignOptions().getChanceRandomSameSexMarriages())) {
                addRandomSpouse(true, campaign);
            }
        }
    }

    public void addRandomSpouse(boolean sameSex, Campaign campaign) {
        List<Person> potentials = new ArrayList<>();
        Gender gender = sameSex ? getGender() : (getGender().isMale() ? Gender.FEMALE : Gender.MALE);
        for (Person p : campaign.getActivePersonnel()) {
            if (isPotentialRandomSpouse(p, gender, campaign)) {
                potentials.add(p);
            }
        }

        int n = potentials.size();
        if (n > 0) {
            Marriage.WEIGHTED.marry(campaign, this, potentials.get(Compute.randomInt(n)));
        }
    }

    public boolean isPotentialRandomSpouse(Person p, Gender gender, Campaign campaign) {
        if ((p.getGender() != gender) || !safeSpouse(p, campaign)
                || !(getPrisonerStatus().isFree()
                || (getPrisonerStatus().isPrisoner() && p.getPrisonerStatus().isPrisoner()))) {
            return false;
        }

        int ageDifference = Math.abs(p.getAge(campaign.getLocalDate()) - getAge(campaign.getLocalDate()));

        return (ageDifference <= campaign.getCampaignOptions().getMarriageAgeRange());
    }
    //endregion Marriage

    //region Experience
    public int getXP() {
        return xp;
    }

    public void setXP(int xp) {
        this.xp = xp;
    }

    public void awardXP(int xp) {
        this.xp += xp;
    }
    //endregion Experience

    public int getAcquisitions() {
        return acquisitions;
    }

    public void setAcquisition(int a) {
        acquisitions = a;
    }

    public void incrementAcquisition() {
        acquisitions++;
    }

    public void setDoctorId(UUID t, int daysToWait) {
        this.doctorId = t;
        this.daysToWaitForHealing = daysToWait;
    }

    public boolean checkNaturalHealing(int daysToWait) {
        if (needsFixing() && daysToWaitForHealing <= 0 && doctorId == null) {
            heal();
            daysToWaitForHealing = daysToWait;
            return true;
        }
        return false;
    }

    public void decrementDaysToWaitForHealing() {
        if (daysToWaitForHealing > 0) {
            daysToWaitForHealing--;
        }
    }

    public boolean isDeployed() {
        if (null != getUnit()) {
            return (getUnit().getScenarioId() != -1);
        }
        return false;
    }

    public String getBiography() {
        return biography;
    }

    public void setBiography(String s) {
        this.biography = s;
    }

    public ExtraData getExtraData() {
        return extraData;
    }

    @Override
    public void writeToXml(PrintWriter pw1, int indent) {
        pw1.println(MekHqXmlUtil.indentStr(indent) + "<person id=\"" + id.toString()
                + "\" type=\"" + this.getClass().getName() + "\">");
        try {
            MekHqXmlUtil.writeSimpleXmlTag(pw1, indent + 1, "id", id.toString());
            MekHqXmlUtil.writeSimpleXmlTag(pw1, indent + 1, "givenName", givenName);
            MekHqXmlUtil.writeSimpleXmlTag(pw1, indent + 1, "surname", surname);
            if (!StringUtil.isNullOrEmpty(honorific)) {
                MekHqXmlUtil.writeSimpleXmlTag(pw1, indent + 1, "honorific", honorific);
            }
            if (maidenName != null) { // this is only a != null comparison because empty is a use case for divorce
                MekHqXmlUtil.writeSimpleXmlTag(pw1, indent + 1, "maidenName", maidenName);
            }
            if (!StringUtil.isNullOrEmpty(callsign)) {
                MekHqXmlUtil.writeSimpleXmlTag(pw1, indent + 1, "callsign", callsign);
            }
            // Always save the primary role
            MekHqXmlUtil.writeSimpleXmlTag(pw1, indent + 1, "primaryRole", getPrimaryRole().name());
            if (!getSecondaryRole().isNone()) {
                MekHqXmlUtil.writeSimpleXmlTag(pw1, indent + 1, "secondaryRole", getSecondaryRole().name());
            }
            if (primaryDesignator != ROMDesignation.NONE) {
                MekHqXmlUtil.writeSimpleXmlTag(pw1, indent + 1, "primaryDesignator", primaryDesignator.name());
            }
            if (secondaryDesignator != ROMDesignation.NONE) {
                MekHqXmlUtil.writeSimpleXmlTag(pw1, indent + 1, "secondaryDesignator", secondaryDesignator.name());
            }
            if (commander) {
                MekHqXmlUtil.writeSimpleXmlTag(pw1, indent + 1, "commander", true);
            }
            if (dependent) {
                MekHqXmlUtil.writeSimpleXmlTag(pw1, indent + 1, "dependent", true);
            }
            // Always save the person's origin faction
            MekHqXmlUtil.writeSimpleXmlTag(pw1, indent + 1, "faction", originFaction.getShortName());
            if (originPlanet != null) {
                pw1.println(MekHqXmlUtil.indentStr(indent + 1)
                        + "<planetId systemId=\""
                        + originPlanet.getParentSystem().getId()
                        + "\">"
                        + originPlanet.getId()
                        + "</planetId>");
            }
            // Always save whether or not someone is a clanner
            MekHqXmlUtil.writeSimpleXmlTag(pw1, indent + 1, "clan", clan);
            if (phenotype != Phenotype.NONE) {
                MekHqXmlUtil.writeSimpleXmlTag(pw1, indent + 1, "phenotype", phenotype.name());
            }
            if (!StringUtil.isNullOrEmpty(bloodname)) {
                MekHqXmlUtil.writeSimpleXmlTag(pw1, indent + 1, "bloodname", bloodname);
            }
            if (!StringUtil.isNullOrEmpty(biography)) {
                MekHqXmlUtil.writeSimpleXmlTag(pw1, indent + 1, "biography", biography);
            }
            if (idleMonths > 0) {
                MekHqXmlUtil.writeSimpleXmlTag(pw1, indent + 1, "idleMonths", idleMonths);
            }
            if (!genealogy.isEmpty()) {
                genealogy.writeToXML(pw1, indent + 1);
            }
            if (!isTryingToMarry()) {
                MekHqXmlUtil.writeSimpleXmlTag(pw1, indent + 1, "tryingToMarry", false);
            }
            if (!isTryingToConceive()) {
                MekHqXmlUtil.writeSimpleXmlTag(pw1, indent + 1, "tryingToConceive", false);
            }
            if (dueDate != null) {
                MekHqXmlUtil.writeSimpleXmlTag(pw1, indent + 1, "dueDate",
                        MekHqXmlUtil.saveFormattedDate(dueDate));
            }
            if (expectedDueDate != null) {
                MekHqXmlUtil.writeSimpleXmlTag(pw1, indent + 1, "expectedDueDate",
                        MekHqXmlUtil.saveFormattedDate(expectedDueDate));
            }
            if (!getPortrait().hasDefaultCategory()) {
                MekHqXmlUtil.writeSimpleXmlTag(pw1, indent + 1, "portraitCategory", getPortrait().getCategory());
            }
            if (!getPortrait().hasDefaultFilename()) {
                MekHqXmlUtil.writeSimpleXmlTag(pw1, indent + 1, "portraitFile", getPortrait().getFilename());
            }
            // Always save the current XP
            MekHqXmlUtil.writeSimpleXmlTag(pw1, indent + 1, "xp", xp);
            if (daysToWaitForHealing != 0) {
                MekHqXmlUtil.writeSimpleXmlTag(pw1, indent + 1, "daysToWaitForHealing", daysToWaitForHealing);
            }
            // Always save the person's gender, as it would otherwise get confusing fast
            MekHqXmlUtil.writeSimpleXmlTag(pw1, indent + 1, "gender", getGender().name());
            // Always save a person's rank
            MekHqXmlUtil.writeSimpleXmlTag(pw1, indent + 1, "rank", rank);
            if (rankLevel != 0) {
                MekHqXmlUtil.writeSimpleXmlTag(pw1, indent + 1, "rankLevel", rankLevel);
            }
            if (rankSystem != -1) {
                MekHqXmlUtil.writeSimpleXmlTag(pw1, indent + 1, "rankSystem", rankSystem);
            }
            if (maneiDominiRank != ManeiDominiRank.NONE) {
                MekHqXmlUtil.writeSimpleXmlTag(pw1, indent + 1, "maneiDominiRank", maneiDominiRank.name());
            }
            if (maneiDominiClass != ManeiDominiClass.NONE) {
                MekHqXmlUtil.writeSimpleXmlTag(pw1, indent + 1, "maneiDominiClass", maneiDominiClass.name());
            }
            if (nTasks > 0) {
                MekHqXmlUtil.writeSimpleXmlTag(pw1, indent + 1, "nTasks", nTasks);
            }
            if (doctorId != null) {
                MekHqXmlUtil.writeSimpleXmlTag(pw1, indent + 1, "doctorId", doctorId.toString());
            }
            if (getUnit() != null) {
                MekHqXmlUtil.writeSimpleXmlTag(pw1, indent + 1, "unitId", getUnit().getId());
            }
            if (!salary.equals(Money.of(-1))) {
                MekHqXmlUtil.writeSimpleXmlTag(pw1, indent + 1, "salary", salary.toXmlString());
            }
            if (!totalEarnings.equals(Money.of(0))) {
                MekHqXmlUtil.writeSimpleXmlTag(pw1, indent + 1, "totalEarnings", totalEarnings.toXmlString());
            }
            // Always save a person's status, to make it easy to parse the personnel saved data
            MekHqXmlUtil.writeSimpleXmlTag(pw1, indent + 1, "status", status.name());
            if (prisonerStatus != PrisonerStatus.FREE) {
                MekHqXmlUtil.writeSimpleXmlTag(pw1, indent + 1, "prisonerStatus", prisonerStatus.name());
            }
            if (hits > 0) {
                MekHqXmlUtil.writeSimpleXmlTag(pw1, indent + 1, "hits", hits);
            }
            if (toughness != 0) {
                MekHqXmlUtil.writeSimpleXmlTag(pw1, indent + 1, "toughness", toughness);
            }
            if (minutesLeft > 0) {
                MekHqXmlUtil.writeSimpleXmlTag(pw1, indent + 1, "minutesLeft", minutesLeft);
            }
            if (overtimeLeft > 0) {
                MekHqXmlUtil.writeSimpleXmlTag(pw1, indent + 1, "overtimeLeft", overtimeLeft);
            }
            if (birthday != null) {
                MekHqXmlUtil.writeSimpleXmlTag(pw1, indent + 1, "birthday",
                        MekHqXmlUtil.saveFormattedDate(birthday));
            }
            if (dateOfDeath != null) {
                MekHqXmlUtil.writeSimpleXmlTag(pw1, indent + 1, "deathday",
                        MekHqXmlUtil.saveFormattedDate(dateOfDeath));
            }
            if (recruitment != null) {
                MekHqXmlUtil.writeSimpleXmlTag(pw1, indent + 1, "recruitment",
                        MekHqXmlUtil.saveFormattedDate(recruitment));
            }
            if (lastRankChangeDate != null) {
                MekHqXmlUtil.writeSimpleXmlTag(pw1, indent + 1, "lastRankChangeDate",
                        MekHqXmlUtil.saveFormattedDate(lastRankChangeDate));
            }
            if (getRetirement() != null) {
                MekHqXmlUtil.writeSimpleXmlTag(pw1, indent + 1, "retirement",
                        MekHqXmlUtil.saveFormattedDate(getRetirement()));
            }
            for (Skill skill : skills.getSkills()) {
                skill.writeToXml(pw1, indent + 1);
            }
            if (countOptions(PilotOptions.LVL3_ADVANTAGES) > 0) {
                MekHqXmlUtil.writeSimpleXmlTag(pw1, indent + 1, "advantages",
                        getOptionList("::", PilotOptions.LVL3_ADVANTAGES));
            }
            if (countOptions(PilotOptions.EDGE_ADVANTAGES) > 0) {
                MekHqXmlUtil.writeSimpleXmlTag(pw1, indent + 1, "edge",
                        getOptionList("::", PilotOptions.EDGE_ADVANTAGES));
                // For support personnel, write an available edge value
                if (hasSupportRole(true) || isEngineer()) {
                    MekHqXmlUtil.writeSimpleXmlTag(pw1, indent + 1, "edgeAvailable", getCurrentEdge());
                }
            }
            if (countOptions(PilotOptions.MD_ADVANTAGES) > 0) {
                MekHqXmlUtil.writeSimpleXmlTag(pw1, indent + 1, "implants",
                        getOptionList("::", PilotOptions.MD_ADVANTAGES));
            }
            if (!techUnits.isEmpty()) {
                MekHqXmlUtil.writeSimpleXMLOpenIndentedLine(pw1, indent + 1, "techUnitIds");
                for (Unit unit : techUnits) {
                    MekHqXmlUtil.writeSimpleXmlTag(pw1, indent + 2, "id", unit.getId());
                }
                MekHqXmlUtil.writeSimpleXMLCloseIndentedLine(pw1, indent + 1, "techUnitIds");
            }
            if (!personnelLog.isEmpty()) {
                MekHqXmlUtil.writeSimpleXMLOpenIndentedLine(pw1, indent + 1, "personnelLog");
                for (LogEntry entry : personnelLog) {
                    entry.writeToXml(pw1, indent + 2);
                }
                MekHqXmlUtil.writeSimpleXMLCloseIndentedLine(pw1, indent + 1, "personnelLog");
            }
            if (!missionLog.isEmpty()) {
                MekHqXmlUtil.writeSimpleXMLOpenIndentedLine(pw1, indent + 1, "missionLog");
                for (LogEntry entry : missionLog) {
                    entry.writeToXml(pw1, indent + 2);
                }
                MekHqXmlUtil.writeSimpleXMLCloseIndentedLine(pw1, indent + 1, "missionLog");
            }
            if (!getAwardController().getAwards().isEmpty()) {
                MekHqXmlUtil.writeSimpleXMLOpenIndentedLine(pw1, indent + 1, "awards");
                for (Award award : getAwardController().getAwards()) {
                    award.writeToXml(pw1, indent + 2);
                }
                MekHqXmlUtil.writeSimpleXMLCloseIndentedLine(pw1, indent + 1, "awards");
            }
            if (injuries.size() > 0) {
                MekHqXmlUtil.writeSimpleXMLOpenIndentedLine(pw1, indent + 1, "injuries");
                for (Injury injury : injuries) {
                    injury.writeToXml(pw1, indent + 2);
                }
                MekHqXmlUtil.writeSimpleXMLCloseIndentedLine(pw1, indent + 1, "injuries");
            }
            if (founder) {
                MekHqXmlUtil.writeSimpleXmlTag(pw1, indent + 1, "founder", true);
            }
            if (originalUnitWeight != EntityWeightClass.WEIGHT_ULTRA_LIGHT) {
                MekHqXmlUtil.writeSimpleXmlTag(pw1, indent + 1, "originalUnitWeight", originalUnitWeight);
            }
            if (originalUnitTech != TECH_IS1) {
                MekHqXmlUtil.writeSimpleXmlTag(pw1, indent + 1, "originalUnitTech", originalUnitTech);
            }
            if (originalUnitId != null) {
                MekHqXmlUtil.writeSimpleXmlTag(pw1, indent + 1, "originalUnitId", originalUnitId.toString());
            }
            if (acquisitions != 0) {
                MekHqXmlUtil.writeSimpleXmlTag(pw1, indent + 1, "acquisitions", acquisitions);
            }
            if (!extraData.isEmpty()) {
                extraData.writeToXml(pw1);
            }
        } catch (Exception e) {
            MekHQ.getLogger().error("Failed to write " + getFullName() + " to the XML File", e);
            throw e; // we want to rethrow to ensure that that the save fails
        }
        pw1.println(MekHqXmlUtil.indentStr(indent) + "</person>");
    }

    public static Person generateInstanceFromXML(Node wn, Campaign c, Version version) {
        Person retVal = new Person(c);

        try {
            // Okay, now load Person-specific fields!
            NodeList nl = wn.getChildNodes();

            String advantages = null;
            String edge = null;
            String implants = null;

            for (int x = 0; x < nl.getLength(); x++) {
                Node wn2 = nl.item(x);

                if (wn2.getNodeName().equalsIgnoreCase("name")) { // legacy - 0.47.5 removal
                    retVal.migrateName(wn2.getTextContent());
                } else if (wn2.getNodeName().equalsIgnoreCase("givenName")) {
                    retVal.givenName = wn2.getTextContent();
                } else if (wn2.getNodeName().equalsIgnoreCase("surname")) {
                    retVal.surname = wn2.getTextContent();
                } else if (wn2.getNodeName().equalsIgnoreCase("honorific")) {
                    retVal.honorific = wn2.getTextContent();
                } else if (wn2.getNodeName().equalsIgnoreCase("maidenName")) {
                    retVal.maidenName = wn2.getTextContent();
                } else if (wn2.getNodeName().equalsIgnoreCase("callsign")) {
                    retVal.callsign = wn2.getTextContent();
                } else if (wn2.getNodeName().equalsIgnoreCase("commander")) {
                    retVal.commander = Boolean.parseBoolean(wn2.getTextContent().trim());
                } else if (wn2.getNodeName().equalsIgnoreCase("dependent")) {
                    retVal.dependent = Boolean.parseBoolean(wn2.getTextContent().trim());
                } else if (wn2.getNodeName().equalsIgnoreCase("faction")) {
                    retVal.originFaction = Factions.getInstance().getFaction(wn2.getTextContent().trim());
                } else if (wn2.getNodeName().equalsIgnoreCase("planetId")) {
                    String systemId = wn2.getAttributes().getNamedItem("systemId").getTextContent().trim();
                    String planetId = wn2.getTextContent().trim();
                    retVal.originPlanet = c.getSystemById(systemId).getPlanetById(planetId);
                } else if (wn2.getNodeName().equalsIgnoreCase("clan")) {
                    retVal.clan = Boolean.parseBoolean(wn2.getTextContent().trim());
                } else if (wn2.getNodeName().equalsIgnoreCase("phenotype")) {
                    retVal.phenotype = Phenotype.parseFromString(wn2.getTextContent().trim());
                } else if (wn2.getNodeName().equalsIgnoreCase("bloodname")) {
                    retVal.bloodname = wn2.getTextContent();
                } else if (wn2.getNodeName().equalsIgnoreCase("biography")) {
                    retVal.biography = wn2.getTextContent();
                } else if (wn2.getNodeName().equalsIgnoreCase("primaryRole")) {
                    retVal.setPrimaryRoleDirect(PersonnelRole.parseFromString(wn2.getTextContent().trim()));
                } else if (wn2.getNodeName().equalsIgnoreCase("secondaryRole")) {
                    retVal.setSecondaryRoleDirect(PersonnelRole.parseFromString(wn2.getTextContent().trim()));
                } else if (wn2.getNodeName().equalsIgnoreCase("acquisitions")) {
                    retVal.acquisitions = Integer.parseInt(wn2.getTextContent());
                } else if (wn2.getNodeName().equalsIgnoreCase("primaryDesignator")) {
                    retVal.primaryDesignator = ROMDesignation.parseFromString(wn2.getTextContent().trim());
                } else if (wn2.getNodeName().equalsIgnoreCase("secondaryDesignator")) {
                    retVal.secondaryDesignator = ROMDesignation.parseFromString(wn2.getTextContent().trim());
                } else if (wn2.getNodeName().equalsIgnoreCase("daysToWaitForHealing")) {
                    retVal.daysToWaitForHealing = Integer.parseInt(wn2.getTextContent());
                } else if (wn2.getNodeName().equalsIgnoreCase("idleMonths")) {
                    retVal.idleMonths = Integer.parseInt(wn2.getTextContent());
                } else if (wn2.getNodeName().equalsIgnoreCase("id")) {
                    retVal.id = UUID.fromString(wn2.getTextContent());
                } else if (wn2.getNodeName().equalsIgnoreCase("ancestors")) { // legacy - 0.47.6 removal
                    CampaignXmlParser.addToAncestryMigrationMap(UUID.fromString(wn2.getTextContent().trim()), retVal);
                } else if (wn2.getNodeName().equalsIgnoreCase("spouse")) { // legacy - 0.47.6 removal
                    retVal.getGenealogy().setSpouse(new PersonIdReference(wn2.getTextContent().trim()));
                } else if (wn2.getNodeName().equalsIgnoreCase("formerSpouses")) { // legacy - 0.47.6 removal
                    retVal.getGenealogy().loadFormerSpouses(wn2.getChildNodes());
                } else if (wn2.getNodeName().equalsIgnoreCase("genealogy")) {
                    retVal.getGenealogy().fillFromXML(wn2.getChildNodes());
                } else if (wn2.getNodeName().equalsIgnoreCase("tryingToMarry")) {
                    retVal.tryingToMarry = Boolean.parseBoolean(wn2.getTextContent().trim());
                } else if (wn2.getNodeName().equalsIgnoreCase("tryingToConceive")) {
                    retVal.tryingToConceive = Boolean.parseBoolean(wn2.getTextContent().trim());
                } else if (wn2.getNodeName().equalsIgnoreCase("dueDate")) {
                    retVal.dueDate = MekHqXmlUtil.parseDate(wn2.getTextContent().trim());
                } else if (wn2.getNodeName().equalsIgnoreCase("expectedDueDate")) {
                    retVal.expectedDueDate = MekHqXmlUtil.parseDate(wn2.getTextContent().trim());
                } else if (wn2.getNodeName().equalsIgnoreCase("portraitCategory")) {
                    retVal.getPortrait().setCategory(wn2.getTextContent());
                } else if (wn2.getNodeName().equalsIgnoreCase("portraitFile")) {
                    retVal.getPortrait().setFilename(wn2.getTextContent());
                } else if (wn2.getNodeName().equalsIgnoreCase("xp")) {
                    retVal.xp = Integer.parseInt(wn2.getTextContent());
                } else if (wn2.getNodeName().equalsIgnoreCase("nTasks")) {
                    retVal.nTasks = Integer.parseInt(wn2.getTextContent());
                } else if (wn2.getNodeName().equalsIgnoreCase("hits")) {
                    retVal.hits = Integer.parseInt(wn2.getTextContent());
                } else if (wn2.getNodeName().equalsIgnoreCase("gender")) {
                    retVal.setGender(Gender.parseFromString(wn2.getTextContent().trim()));
                } else if (wn2.getNodeName().equalsIgnoreCase("rank")) {
                    retVal.rank = Integer.parseInt(wn2.getTextContent().trim());
                } else if (wn2.getNodeName().equalsIgnoreCase("rankLevel")) {
                    retVal.rankLevel = Integer.parseInt(wn2.getTextContent().trim());
                } else if (wn2.getNodeName().equalsIgnoreCase("rankSystem")) {
                    retVal.setRankSystem(Integer.parseInt(wn2.getTextContent()));
                } else if (wn2.getNodeName().equalsIgnoreCase("maneiDominiRank")) {
                    retVal.maneiDominiRank = ManeiDominiRank.parseFromString(wn2.getTextContent().trim());
                } else if (wn2.getNodeName().equalsIgnoreCase("maneiDominiClass")) {
                    retVal.maneiDominiClass = ManeiDominiClass.parseFromString(wn2.getTextContent().trim());
                } else if (wn2.getNodeName().equalsIgnoreCase("doctorId")) {
                    if (!wn2.getTextContent().equals("null")) {
                        retVal.doctorId = UUID.fromString(wn2.getTextContent());
                    }
                } else if (wn2.getNodeName().equalsIgnoreCase("unitId")) {
                    if (!wn2.getTextContent().equals("null")) {
                        retVal.unit = new PersonUnitRef(UUID.fromString(wn2.getTextContent()));
                    }
                } else if (wn2.getNodeName().equalsIgnoreCase("status")) {
                    retVal.setStatus(PersonnelStatus.parseFromString(wn2.getTextContent().trim()));
                } else if (wn2.getNodeName().equalsIgnoreCase("prisonerStatus")) {
                    retVal.prisonerStatus = PrisonerStatus.parseFromString(wn2.getTextContent().trim());
                } else if (wn2.getNodeName().equalsIgnoreCase("willingToDefect")) { // Legacy
                    if (Boolean.parseBoolean(wn2.getTextContent().trim())) {
                        retVal.prisonerStatus = PrisonerStatus.PRISONER_DEFECTOR;
                    }
                } else if (wn2.getNodeName().equalsIgnoreCase("salary")) {
                    retVal.salary = Money.fromXmlString(wn2.getTextContent().trim());
                } else if (wn2.getNodeName().equalsIgnoreCase("totalEarnings")) {
                    retVal.totalEarnings = Money.fromXmlString(wn2.getTextContent().trim());
                } else if (wn2.getNodeName().equalsIgnoreCase("minutesLeft")) {
                    retVal.minutesLeft = Integer.parseInt(wn2.getTextContent());
                } else if (wn2.getNodeName().equalsIgnoreCase("overtimeLeft")) {
                    retVal.overtimeLeft = Integer.parseInt(wn2.getTextContent());
                } else if (wn2.getNodeName().equalsIgnoreCase("birthday")) {
                    retVal.birthday = MekHqXmlUtil.parseDate(wn2.getTextContent().trim());
                } else if (wn2.getNodeName().equalsIgnoreCase("deathday")) {
                    retVal.dateOfDeath = MekHqXmlUtil.parseDate(wn2.getTextContent().trim());
                } else if (wn2.getNodeName().equalsIgnoreCase("recruitment")) {
                    retVal.recruitment = MekHqXmlUtil.parseDate(wn2.getTextContent().trim());
                } else if (wn2.getNodeName().equalsIgnoreCase("lastRankChangeDate")) {
                    retVal.lastRankChangeDate = MekHqXmlUtil.parseDate(wn2.getTextContent().trim());
                } else if (wn2.getNodeName().equalsIgnoreCase("retirement")) {
                    retVal.setRetirement(MekHqXmlUtil.parseDate(wn2.getTextContent().trim()));
                } else if (wn2.getNodeName().equalsIgnoreCase("advantages")) {
                    advantages = wn2.getTextContent();
                } else if (wn2.getNodeName().equalsIgnoreCase("edge")) {
                    edge = wn2.getTextContent();
                } else if (wn2.getNodeName().equalsIgnoreCase("edgeAvailable")) {
                    retVal.currentEdge = Integer.parseInt(wn2.getTextContent());
                } else if (wn2.getNodeName().equalsIgnoreCase("implants")) {
                    implants = wn2.getTextContent();
                } else if (wn2.getNodeName().equalsIgnoreCase("toughness")) {
                    retVal.toughness = Integer.parseInt(wn2.getTextContent());
                } else if (wn2.getNodeName().equalsIgnoreCase("pilotHits")) {
                    retVal.hits = Integer.parseInt(wn2.getTextContent());
                } else if (wn2.getNodeName().equalsIgnoreCase("skill")) {
                    Skill s = Skill.generateInstanceFromXML(wn2);
                    if ((s != null) && (s.getType() != null)) {
                        retVal.skills.addSkill(s.getType().getName(), s);
                    }
                } else if (wn2.getNodeName().equalsIgnoreCase("techUnitIds")) {
                    NodeList nl2 = wn2.getChildNodes();
                    for (int y = 0; y < nl2.getLength(); y++) {
                        Node wn3 = nl2.item(y);
                        // If it's not an element node, we ignore it.
                        if (wn3.getNodeType() != Node.ELEMENT_NODE) {
                            continue;
                        }

                        if (!wn3.getNodeName().equalsIgnoreCase("id")) {
                            MekHQ.getLogger().error("Unknown node type not loaded in techUnitIds nodes: " + wn3.getNodeName());
                            continue;
                        }
                        retVal.addTechUnit(new PersonUnitRef(UUID.fromString(wn3.getTextContent())));
                    }
                } else if (wn2.getNodeName().equalsIgnoreCase("personnelLog")) {
                    NodeList nl2 = wn2.getChildNodes();
                    for (int y = 0; y < nl2.getLength(); y++) {
                        Node wn3 = nl2.item(y);
                        // If it's not an element node, we ignore it.
                        if (wn3.getNodeType() != Node.ELEMENT_NODE) {
                            continue;
                        }

                        if (!wn3.getNodeName().equalsIgnoreCase("logEntry")) {
                            MekHQ.getLogger().error("Unknown node type not loaded in personnel log nodes: " + wn3.getNodeName());
                            continue;
                        }

                        LogEntry entry = LogEntryFactory.getInstance().generateInstanceFromXML(wn3);

                        // If the version of this campaign is earlier than 0.45.4,
                        // we didn't have the mission log separated from the personnel log,
                        // so we need to separate the log entries manually
                        if (version.isLowerThan("0.45.4")) {
                            if (entry.getDesc().startsWith(getMissionParticipatedString())) {
                                retVal.addMissionLogEntry(entry);
                            } else {
                                retVal.addLogEntry(entry);
                            }
                        } else {
                            retVal.addLogEntry(entry);
                        }
                    }
                } else if (wn2.getNodeName().equalsIgnoreCase("missionLog")) {
                    NodeList nl2 = wn2.getChildNodes();
                    for (int y = 0; y < nl2.getLength(); y++) {
                        Node wn3 = nl2.item(y);
                        // If it's not an element node, we ignore it.
                        if (wn3.getNodeType() != Node.ELEMENT_NODE) {
                            continue;
                        }

                        if (!wn3.getNodeName().equalsIgnoreCase("logEntry")) {
                            MekHQ.getLogger().error("Unknown node type not loaded in mission log nodes: " + wn3.getNodeName());
                            continue;
                        }
                        retVal.addMissionLogEntry(LogEntryFactory.getInstance().generateInstanceFromXML(wn3));
                    }
                } else if (wn2.getNodeName().equalsIgnoreCase("awards")) {
                    final boolean defaultSetMigrationRequired = version.isLowerThan("0.47.15");
                    NodeList nl2 = wn2.getChildNodes();
                    for (int y = 0; y < nl2.getLength(); y++) {

                        Node wn3 = nl2.item(y);

                        if (wn3.getNodeType() != Node.ELEMENT_NODE) {
                            continue;
                        }

                        if (!wn3.getNodeName().equalsIgnoreCase("award")) {
                            MekHQ.getLogger().error("Unknown node type not loaded in personnel log nodes: " + wn3.getNodeName());
                            continue;
                        }

                        retVal.getAwardController().addAwardFromXml(AwardsFactory.getInstance()
                                .generateNewFromXML(wn3, defaultSetMigrationRequired));
                    }

                } else if (wn2.getNodeName().equalsIgnoreCase("injuries")) {
                    NodeList nl2 = wn2.getChildNodes();
                    for (int y = 0; y < nl2.getLength(); y++) {
                        Node wn3 = nl2.item(y);
                        // If it's not an element node, we ignore it.
                        if (wn3.getNodeType() != Node.ELEMENT_NODE) {
                            continue;
                        }

                        if (!wn3.getNodeName().equalsIgnoreCase("injury")) {
                            MekHQ.getLogger().error("Unknown node type not loaded in injury nodes: " + wn3.getNodeName());
                            continue;
                        }
                        retVal.injuries.add(Injury.generateInstanceFromXML(wn3));
                    }
                    LocalDate now = c.getLocalDate();
                    retVal.injuries.stream().filter(inj -> (null == inj.getStart()))
                        .forEach(inj -> inj.setStart(now.minusDays(inj.getOriginalTime() - inj.getTime())));
                } else if (wn2.getNodeName().equalsIgnoreCase("founder")) {
                    retVal.founder = Boolean.parseBoolean(wn2.getTextContent());
                } else if (wn2.getNodeName().equalsIgnoreCase("originalUnitWeight")) {
                    retVal.originalUnitWeight = Integer.parseInt(wn2.getTextContent());
                } else if (wn2.getNodeName().equalsIgnoreCase("originalUnitTech")) {
                    retVal.originalUnitTech = Integer.parseInt(wn2.getTextContent());
                } else if (wn2.getNodeName().equalsIgnoreCase("originalUnitId")) {
                    retVal.originalUnitId = UUID.fromString(wn2.getTextContent());
                } else if (wn2.getNodeName().equalsIgnoreCase("extraData")) {
                    retVal.extraData = ExtraData.createFromXml(wn2);
                }
            }

            retVal.setFullName(); // this sets the name based on the loaded values

            if (version.isLowerThan("0.47.5") && (retVal.getExpectedDueDate() == null)
                    && (retVal.getDueDate() != null)) {
                retVal.setExpectedDueDate(retVal.getDueDate());
            }

            if ((null != advantages) && (advantages.trim().length() > 0)) {
                StringTokenizer st = new StringTokenizer(advantages, "::");
                while (st.hasMoreTokens()) {
                    String adv = st.nextToken();
                    String advName = Crew.parseAdvantageName(adv);
                    Object value = Crew.parseAdvantageValue(adv);

                    try {
                        retVal.getOptions().getOption(advName).setValue(value);
                    } catch (Exception e) {
                        MekHQ.getLogger().error("Error restoring advantage: " + adv);
                    }
                }
            }
            if ((null != edge) && (edge.trim().length() > 0)) {
                StringTokenizer st = new StringTokenizer(edge, "::");
                while (st.hasMoreTokens()) {
                    String adv = st.nextToken();
                    String advName = Crew.parseAdvantageName(adv);
                    Object value = Crew.parseAdvantageValue(adv);

                    try {
                        retVal.getOptions().getOption(advName).setValue(value);
                    } catch (Exception e) {
                        MekHQ.getLogger().error("Error restoring edge: " + adv);
                    }
                }
            }
            if ((null != implants) && (implants.trim().length() > 0)) {
                StringTokenizer st = new StringTokenizer(implants, "::");
                while (st.hasMoreTokens()) {
                    String adv = st.nextToken();
                    String advName = Crew.parseAdvantageName(adv);
                    Object value = Crew.parseAdvantageValue(adv);

                    try {
                        retVal.getOptions().getOption(advName).setValue(value);
                    } catch (Exception e) {
                        MekHQ.getLogger().error("Error restoring implants: " + adv);
                    }
                }
            }

            // Ensure the Genealogy Origin is set to this
            retVal.getGenealogy().setOrigin(retVal);

            // Prisoner and Bondsman updating
            if (retVal.rank < 0) {
                retVal.setRankNumeric(0);
            }
        } catch (Exception e) {
            MekHQ.getLogger().error("Failed to read person " + retVal.getFullName() + " from file", e);
            retVal = null;
        }

        return retVal;
    }

    public void setSalary(Money s) {
        salary = s;
    }

    public Money getSalary() {
        if (!getPrisonerStatus().isFree() || isDependent()) {
            return Money.zero();
        }

        if (salary.isPositiveOrZero()) {
            return salary;
        }

        //if salary is negative, then use the standard amounts
<<<<<<< HEAD
        Money primaryBase = campaign.getCampaignOptions().getBaseSalaryMoney(getPrimaryRole());
        primaryBase = primaryBase.multipliedBy(campaign.getCampaignOptions().getSalaryXpMultiplier(getExperienceLevel(false)));
        if (hasSkill(SkillType.S_ANTI_MECH) && getPrimaryRole().isSoldierOrBattleArmour()) {
            primaryBase = primaryBase.multipliedBy(campaign.getCampaignOptions().getSalaryAntiMekMultiplier());
        }

        Money secondaryBase = campaign.getCampaignOptions().getBaseSalaryMoney(getSecondaryRole()).dividedBy(2);
        secondaryBase = secondaryBase.multipliedBy(campaign.getCampaignOptions().getSalaryXpMultiplier(getExperienceLevel(true)));
        if (hasSkill(SkillType.S_ANTI_MECH) && getSecondaryRole().isSoldierOrBattleArmour()) {
=======
        Money primaryBase = campaign.getCampaignOptions().getRoleBaseSalaryMoney(getPrimaryRole());
        primaryBase = primaryBase.multipliedBy(campaign.getCampaignOptions().getSalaryXPMultiplier(getExperienceLevel(false)));
        if (hasSkill(SkillType.S_ANTI_MECH) && (getPrimaryRole() == T_INFANTRY || getPrimaryRole() == T_BA)) {
            primaryBase = primaryBase.multipliedBy(campaign.getCampaignOptions().getSalaryAntiMekMultiplier());
        }

        Money secondaryBase = campaign.getCampaignOptions().getRoleBaseSalaryMoney(getSecondaryRole()).dividedBy(2);
        secondaryBase = secondaryBase.multipliedBy(campaign.getCampaignOptions().getSalaryXPMultiplier(getExperienceLevel(true)));
        if (hasSkill(SkillType.S_ANTI_MECH) && (getSecondaryRole() == T_INFANTRY || getSecondaryRole() == T_BA)) {
>>>>>>> 05495f48
            secondaryBase = secondaryBase.multipliedBy(campaign.getCampaignOptions().getSalaryAntiMekMultiplier());
        }

        Money totalBase = primaryBase.plus(secondaryBase);

        if (getRank().isOfficer()) {
            totalBase = totalBase.multipliedBy(campaign.getCampaignOptions().getSalaryCommissionMultiplier());
        } else {
            totalBase = totalBase.multipliedBy(campaign.getCampaignOptions().getSalaryEnlistedMultiplier());
        }

        totalBase = totalBase.multipliedBy(getRank().getPayMultiplier());

        return totalBase;
        //TODO: distinguish DropShip, JumpShip, and WarShip crew
        //TODO: Add era mod to salary calc..
    }

    /**
     * @return the person's total earnings
     */
    public Money getTotalEarnings() {
        return totalEarnings;
    }

    /**
     * This is used to pay a person
     * @param money the amount of money to add to their total earnings
     */
    public void payPerson(Money money) {
        totalEarnings = getTotalEarnings().plus(money);
    }

    /**
     * This is used to pay a person their salary
     */
    public void payPersonSalary() {
        if (getStatus().isActive()) {
            payPerson(getSalary());
        }
    }

    /**
     * This is used to pay a person their share value based on the value of a single share
     * @param money the value of a single share
     * @param sharesForAll whether or not all personnel have shares
     */
    public void payPersonShares(Money money, boolean sharesForAll) {
        int shares = getNumShares(sharesForAll);
        if (shares > 0) {
            payPerson(money.multipliedBy(shares));
        }
    }

    public int getRankNumeric() {
        return rank;
    }

    public void setRankNumeric(int r) {
        rank = r;
        rankLevel = 0; // Always reset to 0 so that a call to setRankLevel() isn't mandatory.
    }

    public int getRankLevel() {
        // If we're somehow above the max level for this rank, drop to that level
        int profession = getPrimaryRole().getProfession();
        while ((profession != Ranks.RPROF_MW) && getRanks().isEmptyProfession(profession)) {
            profession = getRanks().getAlternateProfession(profession);
        }

        if (rankLevel > getRank().getRankLevels(profession)) {
            rankLevel = getRank().getRankLevels(profession);
        }

        return rankLevel;
    }

    public void setRankLevel(int level) {
        rankLevel = level;
    }

    public int getRankSystem() {
        return (rankSystem == -1) ? campaign.getRanks().getRankSystem() : rankSystem;
    }

    public void setRankSystem(int system) {
        rankSystem = (system == campaign.getRanks().getRankSystem()) ? -1 : system;
        ranks = (rankSystem == -1) ? null : Ranks.getRanksFromSystem(rankSystem);
        MekHQ.triggerEvent(new PersonChangedEvent(this));
    }

    public Ranks getRanks() {
        if (rankSystem != -1) {
            // Null protection
            if (ranks == null) {
                ranks = Ranks.getRanksFromSystem(rankSystem);
            }
            return ranks;
        }
        return campaign.getRanks();
    }

    public Rank getRank() {
        final Ranks system = (rankSystem == -1) ? campaign.getRanks() : Ranks.getRanksFromSystem(rankSystem);
        return Objects.requireNonNull(system, "Error: Failed to get a valid rank system").getRank(rank);
    }

    public String getRankName() {
        String rankName;
        int profession = getPrimaryRole().getProfession();

        /* Track number of times the profession has been redirected so we don't get caught
         * in a loop by self-reference or loops due to bad configuration */
        int redirects = 0;

        // If we're using an "empty" profession, default to MechWarrior
        while (getRanks().isEmptyProfession(profession) && (redirects < Ranks.RPROF_NUM)) {
            profession = campaign.getRanks().getAlternateProfession(profession);
            redirects++;
        }

        // If we're set to a rank that no longer exists, demote ourself
        while (getRank().getName(profession).equals("-") && (rank > 0)) {
            setRankNumeric(--rank);
        }

        redirects = 0;
        // re-route through any profession redirections
        while (getRank().getName(profession).startsWith("--") && (profession != Ranks.RPROF_MW)
                && (redirects < Ranks.RPROF_NUM)) {
            // We've hit a rank that defaults to the MechWarrior table, so grab the equivalent name from there
            if (getRank().getName(profession).equals("--")) {
                profession = getRanks().getAlternateProfession(profession);
            } else if (getRank().getName(profession).startsWith("--")) {
                profession = getRanks().getAlternateProfession(getRank().getName(profession));
            }
            redirects++;
        }
        if (getRank().getName(profession).startsWith("--")) {
            profession = Ranks.RPROF_MW;
        }

        rankName = getRank().getName(profession);

        // Manei Domini Additions
        if (getRankSystem() == Ranks.RS_WOB) {
            if (maneiDominiClass != ManeiDominiClass.NONE) {
                rankName = maneiDominiClass + " " + rankName;
            }
            if (maneiDominiRank != ManeiDominiRank.NONE) {
                rankName += " " + maneiDominiRank;
            }
        } else {
            maneiDominiClass = ManeiDominiClass.NONE;
            maneiDominiRank = ManeiDominiRank.NONE;
        }

        if ((getRankSystem() == Ranks.RS_COM) || (getRankSystem() == Ranks.RS_WOB)) {
            rankName += ROMDesignation.getComStarBranchDesignation(this, campaign);
        }

        // If we have a rankLevel, add it
        if (rankLevel > 0) {
            if (getRank().getRankLevels(profession) > 0)
                rankName += Utilities.getRomanNumeralsFromArabicNumber(rankLevel, true);
            else // Oops! Our rankLevel didn't get correctly cleared, they's remedy that.
                rankLevel = 0;
        }

        if (rankName.equalsIgnoreCase("None")) {
            if (!getPrisonerStatus().getTitleExtension().equals("")) {
                rankName = getPrisonerStatus().getTitleExtension();
            }
        } else {
            rankName = getPrisonerStatus().getTitleExtension() + rankName;
        }

        // We have our name, return it
        return rankName;
    }

    public ManeiDominiClass getManeiDominiClass() {
        return maneiDominiClass;
    }

    public void setManeiDominiClass(ManeiDominiClass maneiDominiClass) {
        this.maneiDominiClass = maneiDominiClass;
        MekHQ.triggerEvent(new PersonChangedEvent(this));
    }

    public ManeiDominiRank getManeiDominiRank() {
        return maneiDominiRank;
    }

    public void setManeiDominiRank(ManeiDominiRank maneiDominiRank) {
        this.maneiDominiRank = maneiDominiRank;
        MekHQ.triggerEvent(new PersonChangedEvent(this));
    }

    /**
     * Determines whether this person outranks another, taking into account the seniority rank for
     * ComStar and WoB ranks.
     *
     * @param other The <code>Person</code> to compare ranks with
     * @return      true if <code>other</code> has a lower rank, or if <code>other</code> is null.
     */
    public boolean outRanks(@Nullable Person other) {
        if (null == other) {
            return true;
        }
        if (getRankNumeric() == other.getRankNumeric()) {
            return getRankLevel() > other.getRankLevel();
        }
        return getRankNumeric() > other.getRankNumeric();
    }

    public String getSkillSummary() {
        return SkillType.getExperienceLevelName(getExperienceLevel(false));
    }

    @Override
    public String toString() {
        return getFullName();
    }

    /**
     * Two people are determined to be equal if they have the same id
     * @param object the object to check if it is equal to the person or not
     * @return true if they have the same id, otherwise false
     */
    @Override
    public boolean equals(@Nullable Object object) {
        if (this == object) {
            return true;
        } else if (!(object instanceof Person)) {
            return false;
        } else {
            return getId().equals(((Person) object).getId());
        }
    }

    @Override
    public int hashCode() {
        return getId().hashCode();
    }

    public int getExperienceLevel(boolean secondary) {
        PersonnelRole role = secondary ? getSecondaryRole() : getPrimaryRole();
        switch (role) {
            case MECHWARRIOR:
                if (hasSkill(SkillType.S_GUN_MECH) && hasSkill(SkillType.S_PILOT_MECH)) {
<<<<<<< HEAD
                    /*
                     * Attempt to use higher precision averaging, but if it doesn't provide a clear result
                     * due to non-standard experience thresholds then fall back on lower precision averaging
                     * See Bug #140
                     */
                    if (campaign.getCampaignOptions().useAltQualityAveraging()) {
=======
                    /* Attempt to use higher precision averaging, but if it doesn't provide a clear result
                    due to non-standard experience thresholds then fall back on lower precision averaging
                    See Bug #140 */
                    if (campaign.getCampaignOptions().useAlternativeQualityAveraging()) {
>>>>>>> 05495f48
                        int rawScore = (int) Math.floor(
                            (getSkill(SkillType.S_GUN_MECH).getLevel() + getSkill(SkillType.S_PILOT_MECH).getLevel()) / 2.0
                        );
                        if (getSkill(SkillType.S_GUN_MECH).getType().getExperienceLevel(rawScore) ==
                            getSkill(SkillType.S_PILOT_MECH).getType().getExperienceLevel(rawScore)) {
                            return getSkill(SkillType.S_GUN_MECH).getType().getExperienceLevel(rawScore);
                        }
                    }

                    return (int) Math.floor((getSkill(SkillType.S_GUN_MECH).getExperienceLevel()
                                             + getSkill(SkillType.S_PILOT_MECH).getExperienceLevel()) / 2.0);
                } else {
                    return -1;
                }
            case LAM_PILOT:
                if (hasSkill(SkillType.S_GUN_MECH) && hasSkill(SkillType.S_PILOT_MECH)
                        && hasSkill(SkillType.S_GUN_AERO) && hasSkill(SkillType.S_PILOT_AERO)) {
                    int rawScore = (int) Math.floor(
                            (getSkill(SkillType.S_GUN_MECH).getLevel() + getSkill(SkillType.S_PILOT_MECH).getLevel()
                                    + getSkill(SkillType.S_GUN_AERO).getLevel() + getSkill(SkillType.S_PILOT_AERO).getLevel())
                                    / 4.0
                    );
                    /*
                     * Attempt to use higher precision averaging, but if it doesn't provide a clear result
                     * due to non-standard experience thresholds then fall back on lower precision averaging
                     * See Bug #140
                     */
                    if (campaign.getCampaignOptions().useAltQualityAveraging()) {
                        if ((getSkill(SkillType.S_GUN_MECH).getType().getExperienceLevel(rawScore)
                                == getSkill(SkillType.S_PILOT_MECH).getType().getExperienceLevel(rawScore))
                                && (getSkill(SkillType.S_GUN_MECH).getType().getExperienceLevel(rawScore)
                                == getSkill(SkillType.S_PILOT_AERO).getType().getExperienceLevel(rawScore))
                                && (getSkill(SkillType.S_GUN_AERO).getType().getExperienceLevel(rawScore)
                                == getSkill(SkillType.S_PILOT_AERO).getType().getExperienceLevel(rawScore))
                        ) {
                            return getSkill(SkillType.S_GUN_MECH).getType().getExperienceLevel(rawScore);
                        }
                    }

                    return rawScore;
                } else {
                    return -1;
                }
            case GROUND_VEHICLE_DRIVER:
                return hasSkill(SkillType.S_PILOT_GVEE) ? getSkill(SkillType.S_PILOT_GVEE).getExperienceLevel() : -1;
            case NAVAL_VEHICLE_DRIVER:
                return hasSkill(SkillType.S_PILOT_NVEE) ? getSkill(SkillType.S_PILOT_NVEE).getExperienceLevel() : -1;
            case VTOL_PILOT:
                return hasSkill(SkillType.S_PILOT_VTOL) ? getSkill(SkillType.S_PILOT_VTOL).getExperienceLevel() : -1;
            case VEHICLE_GUNNER:
                return hasSkill(SkillType.S_GUN_VEE) ? getSkill(SkillType.S_GUN_VEE).getExperienceLevel() : -1;
            case VEHICLE_CREW:
                return hasSkill(SkillType.S_TECH_MECHANIC) ? getSkill(SkillType.S_TECH_MECHANIC).getExperienceLevel() : -1;
            case AEROSPACE_PILOT:
                if (hasSkill(SkillType.S_GUN_AERO) && hasSkill(SkillType.S_PILOT_AERO)) {
                    if (campaign.getCampaignOptions().useAlternativeQualityAveraging()) {
                        int rawScore = (int) Math.floor(
                            (getSkill(SkillType.S_GUN_AERO).getLevel() + getSkill(SkillType.S_PILOT_AERO)
                                    .getLevel()) / 2.0
                        );
                        if (getSkill(SkillType.S_GUN_AERO).getType().getExperienceLevel(rawScore) ==
                            getSkill(SkillType.S_PILOT_AERO).getType().getExperienceLevel(rawScore)) {
                            return getSkill(SkillType.S_GUN_AERO).getType().getExperienceLevel(rawScore);
                        }
                    }

                    return (int) Math.floor((getSkill(SkillType.S_GUN_AERO).getExperienceLevel()
                                                 + getSkill(SkillType.S_PILOT_AERO).getExperienceLevel()) / 2.0);
                } else {
                    return -1;
                }
            case CONVENTIONAL_AIRCRAFT_PILOT:
                if (hasSkill(SkillType.S_GUN_JET) && hasSkill(SkillType.S_PILOT_JET)) {
                    if (campaign.getCampaignOptions().useAlternativeQualityAveraging()) {
                        int rawScore = (int) Math.floor(
                            (getSkill(SkillType.S_GUN_JET).getLevel() + getSkill(SkillType.S_PILOT_JET)
                                    .getLevel()) / 2.0
                        );
                        if (getSkill(SkillType.S_GUN_JET).getType().getExperienceLevel(rawScore) ==
                            getSkill(SkillType.S_PILOT_JET).getType().getExperienceLevel(rawScore)) {
                            return getSkill(SkillType.S_GUN_JET).getType().getExperienceLevel(rawScore);
                        }
                    }

                    return (int) Math.floor((getSkill(SkillType.S_GUN_JET).getExperienceLevel()
                                             + getSkill(SkillType.S_PILOT_JET).getExperienceLevel()) / 2.0);
                } else {
                    return -1;
                }
            case PROTOMECH_PILOT:
                return hasSkill(SkillType.S_GUN_PROTO) ? getSkill(SkillType.S_GUN_PROTO).getExperienceLevel() : -1;
            case BATTLE_ARMOUR:
                if (hasSkill(SkillType.S_GUN_BA) && hasSkill(SkillType.S_ANTI_MECH)) {
                    if (campaign.getCampaignOptions().useAlternativeQualityAveraging()) {
                        int rawScore = (int) Math.floor(
                            (getSkill(SkillType.S_GUN_BA).getLevel() + getSkill(SkillType.S_ANTI_MECH)
                                    .getLevel()) / 2.0
                        );
                        if (getSkill(SkillType.S_GUN_BA).getType().getExperienceLevel(rawScore) ==
                            getSkill(SkillType.S_ANTI_MECH).getType().getExperienceLevel(rawScore)) {
                            return getSkill(SkillType.S_GUN_BA).getType().getExperienceLevel(rawScore);
                        }
                    }

                    return (int) Math.floor((getSkill(SkillType.S_GUN_BA).getExperienceLevel()
                                             + getSkill(SkillType.S_ANTI_MECH).getExperienceLevel()) / 2.0);
                } else {
                    return -1;
                }
            case SOLDIER:
                return hasSkill(SkillType.S_SMALL_ARMS) ? getSkill(SkillType.S_SMALL_ARMS).getExperienceLevel() : -1;
            case VESSEL_PILOT:
                return hasSkill(SkillType.S_PILOT_SPACE) ? getSkill(SkillType.S_PILOT_SPACE).getExperienceLevel() : -1;
            case VESSEL_GUNNER:
                return hasSkill(SkillType.S_GUN_SPACE) ? getSkill(SkillType.S_GUN_SPACE).getExperienceLevel() : -1;
            case VESSEL_CREW:
                return hasSkill(SkillType.S_TECH_VESSEL) ? getSkill(SkillType.S_TECH_VESSEL).getExperienceLevel() : -1;
            case VESSEL_NAVIGATOR:
                return hasSkill(SkillType.S_NAV) ? getSkill(SkillType.S_NAV).getExperienceLevel() : -1;
            case MECH_TECH:
                return hasSkill(SkillType.S_TECH_MECH) ? getSkill(SkillType.S_TECH_MECH).getExperienceLevel() : -1;
            case MECHANIC:
                return hasSkill(SkillType.S_TECH_MECHANIC) ? getSkill(SkillType.S_TECH_MECHANIC).getExperienceLevel() : -1;
            case AERO_TECH:
                return hasSkill(SkillType.S_TECH_AERO) ? getSkill(SkillType.S_TECH_AERO).getExperienceLevel() : -1;
            case BA_TECH:
                return hasSkill(SkillType.S_TECH_BA) ? getSkill(SkillType.S_TECH_BA).getExperienceLevel() : -1;
            case ASTECH:
                return hasSkill(SkillType.S_ASTECH) ? getSkill(SkillType.S_ASTECH).getExperienceLevel() : -1;
            case DOCTOR:
                return hasSkill(SkillType.S_DOCTOR) ? getSkill(SkillType.S_DOCTOR).getExperienceLevel() : -1;
            case MEDIC:
                return hasSkill(SkillType.S_MEDTECH) ? getSkill(SkillType.S_MEDTECH).getExperienceLevel() : -1;
            case ADMINISTRATOR_COMMAND:
            case ADMINISTRATOR_LOGISTICS:
            case ADMINISTRATOR_TRANSPORT:
            case ADMINISTRATOR_HR:
                return hasSkill(SkillType.S_ADMIN) ? getSkill(SkillType.S_ADMIN).getExperienceLevel() : -1;
            case DEPENDENT:
            case NONE:
            default:
                return -1;
        }
    }

    /**
     * returns a full description in HTML format that will be used for the graphical display in the
     * personnel table among other places
     * @return String
     */
    public String getFullDesc() {
        return "<b>" + getFullTitle() + "</b><br/>" + getSkillSummary() + " " + getRoleDesc();
    }

    public String getFullTitle() {
        String rank = getRankName();

        if (rank.equalsIgnoreCase("None")) {
            rank = "";
        } else {
            rank = rank.trim() + " ";
        }

        return rank + getFullName();
    }

    public String makeHTMLRank() {
        return String.format("<html>%s</html>", makeHTMLRankDiv());
    }

    public String makeHTMLRankDiv() {
        return String.format("<div id=\"%s\">%s</div>", getId().toString(), getRankName().trim());
    }

    public String getHyperlinkedFullTitle() {
        return String.format("<a href='PERSON:%s'>%s</a>", getId().toString(), getFullTitle());
    }

    /**
     * @return the primaryDesignator
     */
    public ROMDesignation getPrimaryDesignator() {
        return primaryDesignator;
    }

    /**
     * @param primaryDesignator the primaryDesignator to set
     */
    public void setPrimaryDesignator(ROMDesignation primaryDesignator) {
        this.primaryDesignator = primaryDesignator;
        MekHQ.triggerEvent(new PersonChangedEvent(this));
    }

    /**
     * @return the secondaryDesignator
     */
    public ROMDesignation getSecondaryDesignator() {
        return secondaryDesignator;
    }

    /**
     * @param secondaryDesignator the secondaryDesignator to set
     */
    public void setSecondaryDesignator(ROMDesignation secondaryDesignator) {
        this.secondaryDesignator = secondaryDesignator;
        MekHQ.triggerEvent(new PersonChangedEvent(this));
    }

    public int getHealingDifficulty() {
        if (campaign.getCampaignOptions().useTougherHealing()) {
            return Math.max(0, getHits() - 2);
        }
        return 0;
    }

    public TargetRoll getHealingMods() {
        return new TargetRoll(getHealingDifficulty(), "difficulty");
    }

    public String fail() {
        return " <font color='red'><b>Failed to heal.</b></font>";
    }

    //region skill
    public boolean hasSkill(String skillName) {
        return skills.hasSkill(skillName);
    }

    public Skills getSkills() {
        return skills;
    }

    @Nullable
    public Skill getSkill(String skillName) {
        return skills.getSkill(skillName);
    }

    public void addSkill(String skillName, Skill skill) {
        skills.addSkill(skillName, skill);
    }

    public void addSkill(String skillName, int level, int bonus) {
        skills.addSkill(skillName, new Skill(skillName, level, bonus));
    }

    public void removeSkill(String skillName) {
        skills.removeSkill(skillName);
    }

    public int getSkillNumber() {
        return skills.size();
    }

    /**
     * Remove all skills
     */
    public void removeAllSkills() {
        skills.clear();
    }

    /**
     * Limit skills to the maximum of the given level
     */
    public void limitSkills(int maxLvl) {
        for (Skill skill : skills.getSkills()) {
            if (skill.getLevel() > maxLvl) {
                skill.setLevel(maxLvl);
            }
        }
    }

    public void improveSkill(String skillName) {
        if (hasSkill(skillName)) {
            getSkill(skillName).improve();
        } else {
            addSkill(skillName, 0, 0);
        }
        MekHQ.triggerEvent(new PersonChangedEvent(this));
    }

    public int getCostToImprove(String skillName) {
        if (hasSkill(skillName)) {
            return getSkill(skillName).getCostToImprove();
        } else {
            return -1;
        }
    }
    //endregion skill

    //region Awards
    public PersonAwardController getAwardController() {
        return awardController;
    }
    //endregion Awards

    public int getHits() {
        return hits;
    }

    public void setHits(int h) {
        this.hits = h;
    }

    /**
      * @return <tt>true</tt> if the location (or any of its parent locations) has an injury
      * which implies that the location (most likely a limb) is severed.
      */
    public boolean isLocationMissing(BodyLocation loc) {
        if (null == loc) {
            return false;
        }
        for (Injury i : getInjuriesByLocation(loc)) {
            if (i.getType().impliesMissingLocation(loc)) {
                return true;
            }
        }
        // Check parent locations as well (a hand can be missing if the corresponding arm is)
        return isLocationMissing(loc.Parent());
    }

    public void heal() {
        hits = Math.max(hits - 1, 0);
        if (!needsFixing()) {
            doctorId = null;
        }
    }

    public boolean needsFixing() {
        return ((hits > 0) || needsAMFixing()) && getStatus().isActive();
    }

    public String succeed() {
        heal();
        return " <font color='green'><b>Successfully healed one hit.</b></font>";
    }

    //region Personnel Options
    public PersonnelOptions getOptions() {
        return options;
    }

    /**
     * Returns the options of the given category that this pilot has
     */
    public Enumeration<IOption> getOptions(String grpKey) {
        return options.getOptions(grpKey);
    }

    public int countOptions(String grpKey) {
        int count = 0;

        for (Enumeration<IOptionGroup> i = options.getGroups(); i.hasMoreElements(); ) {
            IOptionGroup group = i.nextElement();

            if (!group.getKey().equalsIgnoreCase(grpKey)) {
                continue;
            }

            for (Enumeration<IOption> j = group.getOptions(); j.hasMoreElements(); ) {
                IOption option = j.nextElement();

                if (option.booleanValue()) {
                    count++;
                }
            }
        }

        return count;
    }

    /**
     * Returns a string of all the option "codes" for this pilot, for a given group, using sep as the separator
     */
    public String getOptionList(String sep, String grpKey) {
        StringBuilder adv = new StringBuilder();

        if (null == sep) {
            sep = "";
        }

        for (Enumeration<IOptionGroup> i = options.getGroups(); i.hasMoreElements(); ) {
            IOptionGroup group = i.nextElement();
            if (!group.getKey().equalsIgnoreCase(grpKey)) {
                continue;
            }
            for (Enumeration<IOption> j = group.getOptions(); j.hasMoreElements(); ) {
                IOption option = j.nextElement();

                if (option.booleanValue()) {
                    if (adv.length() > 0) {
                        adv.append(sep);
                    }

                    adv.append(option.getName());
                    if ((option.getType() == IOption.STRING) || (option.getType() == IOption.CHOICE) || (option.getType() == IOption.INTEGER)) {
                        adv.append(" ").append(option.stringValue());
                    }
                }
            }
        }

        return adv.toString();
    }

    /**
     * @return an html-coded list that says what abilities are enabled for this pilot
     */
    public String getAbilityListAsString(String type) {
        StringBuilder abilityString = new StringBuilder();
        for (Enumeration<IOption> i = getOptions(type); i.hasMoreElements(); ) {
            IOption ability = i.nextElement();
            if (ability.booleanValue()) {
                abilityString.append(Utilities.getOptionDisplayName(ability)).append("<br>");
            }
        }
        if (abilityString.length() == 0) {
            return null;
        }
        return "<html>" + abilityString + "</html>";
    }
    //endregion Personnel Options

    //region edge
    public int getEdge() {
        return getOptions().intOption("edge");
    }

    public void setEdge(int e) {
        for (Enumeration<IOption> i = getOptions(PilotOptions.EDGE_ADVANTAGES); i.hasMoreElements(); ) {
            IOption ability = i.nextElement();
            if (ability.getName().equals("edge")) {
                ability.setValue(e);
            }
        }
    }

    public void changeEdge(int amount) {
        setEdge(Math.max(getEdge() + amount, 0));
    }

    /**
     * Resets support personnel edge points to the purchased level. Used for weekly refresh.
     */
    public void resetCurrentEdge() {
        setCurrentEdge(getEdge());
    }

    /**
     * Sets support personnel edge points to the value 'e'. Used for weekly refresh.
     * @param e - integer used to track this person's edge points available for the current week
     */
    public void setCurrentEdge(int e) {
        currentEdge = e;
    }

    public void changeCurrentEdge(int amount) {
        currentEdge = Math.max(currentEdge + amount, 0);
    }

    /**
     *  Returns this person's currently available edge points. Used for weekly refresh.
     */
    public int getCurrentEdge() {
        return currentEdge;
    }

    public void setEdgeUsed(int e) {
        edgeUsedThisRound = e;
    }

    public int getEdgeUsed() {
        return edgeUsedThisRound;
    }

    /**
     * This will set a specific edge trigger, regardless of the current status
     */
    public void setEdgeTrigger(String name, boolean status) {
        for (Enumeration<IOption> i = getOptions(PilotOptions.EDGE_ADVANTAGES); i.hasMoreElements(); ) {
            IOption ability = i.nextElement();
            if (ability.getName().equals(name)) {
                ability.setValue(status);
            }
        }
        MekHQ.triggerEvent(new PersonChangedEvent(this));
    }

    /**
     * This will flip the boolean status of the current edge trigger
     *
     * @param name of the trigger condition
     */
    public void changeEdgeTrigger(String name) {
        for (Enumeration<IOption> i = getOptions(PilotOptions.EDGE_ADVANTAGES); i.hasMoreElements(); ) {
            IOption ability = i.nextElement();
            if (ability.getName().equals(name)) {
                ability.setValue(!ability.booleanValue());
            }
        }
        MekHQ.triggerEvent(new PersonChangedEvent(this));
    }

    /**
     *
     * @return an html-coded tooltip that says what edge will be used
     */
    public String getEdgeTooltip() {
        StringBuilder edgett = new StringBuilder();
        for (Enumeration<IOption> i = getOptions(PilotOptions.EDGE_ADVANTAGES); i.hasMoreElements(); ) {
            IOption ability = i.nextElement();
            //yuck, it would be nice to have a more fool-proof way of identifying edge triggers
            if (ability.getName().contains("edge_when") && ability.booleanValue()) {
                edgett.append(ability.getDescription()).append("<br>");
            }
        }
        if (edgett.toString().equals("")) {
            return "No triggers set";
        }
        return "<html>" + edgett + "</html>";
    }
    //endregion edge

    public boolean canDrive(Entity ent) {
        if (ent instanceof LandAirMech) {
            return hasSkill(SkillType.S_PILOT_MECH) && hasSkill(SkillType.S_PILOT_AERO);
        } else if (ent instanceof Mech) {
            return hasSkill(SkillType.S_PILOT_MECH);
        } else if (ent instanceof VTOL) {
            return hasSkill(SkillType.S_PILOT_VTOL);
        } else if (ent instanceof Tank) {
            if (ent.getMovementMode() == EntityMovementMode.NAVAL
                || ent.getMovementMode() == EntityMovementMode.HYDROFOIL
                || ent.getMovementMode() == EntityMovementMode.SUBMARINE) {
                return hasSkill(SkillType.S_PILOT_NVEE);
            } else {
                return hasSkill(SkillType.S_PILOT_GVEE);
            }
        } else if (ent instanceof ConvFighter) {
            return hasSkill(SkillType.S_PILOT_JET) || hasSkill(SkillType.S_PILOT_AERO);
        } else if (ent instanceof SmallCraft || ent instanceof Jumpship) {
            return hasSkill(SkillType.S_PILOT_SPACE);
        } else if (ent instanceof Aero) {
            return hasSkill(SkillType.S_PILOT_AERO);
        } else if (ent instanceof BattleArmor) {
            return hasSkill(SkillType.S_GUN_BA);
        } else if (ent instanceof Infantry) {
            return hasSkill(SkillType.S_SMALL_ARMS);
        } else if (ent instanceof Protomech) {
            return hasSkill(SkillType.S_GUN_PROTO);
        }
        return false;
    }

    public boolean canGun(Entity ent) {
        if (ent instanceof LandAirMech) {
            return hasSkill(SkillType.S_GUN_MECH) && hasSkill(SkillType.S_GUN_AERO);
        } else if (ent instanceof Mech) {
            return hasSkill(SkillType.S_GUN_MECH);
        } else if (ent instanceof Tank) {
            return hasSkill(SkillType.S_GUN_VEE);
        } else if (ent instanceof ConvFighter) {
            return hasSkill(SkillType.S_GUN_JET) || hasSkill(SkillType.S_GUN_AERO);
        } else if (ent instanceof SmallCraft || ent instanceof Jumpship) {
            return hasSkill(SkillType.S_GUN_SPACE);
        } else if (ent instanceof Aero) {
            return hasSkill(SkillType.S_GUN_AERO);
        } else if (ent instanceof BattleArmor) {
            return hasSkill(SkillType.S_GUN_BA);
        } else if (ent instanceof Infantry) {
            return hasSkill(SkillType.S_SMALL_ARMS);
        } else if (ent instanceof Protomech) {
            return hasSkill(SkillType.S_GUN_PROTO);
        }
        return false;
    }

    public boolean canTech(Entity ent) {
        if (ent instanceof Mech || ent instanceof Protomech) {
            return hasSkill(SkillType.S_TECH_MECH);
        } else if (ent instanceof Aero) {
            return hasSkill(SkillType.S_TECH_AERO);
        } else if (ent instanceof BattleArmor) {
            return hasSkill(SkillType.S_TECH_BA);
        } else if (ent instanceof Tank) {
            return hasSkill(SkillType.S_TECH_MECHANIC);
        }
        return false;
    }

    /**
     * @return the person's current daily available tech time. This does NOT account for any expended
     * time.
     */
    public int getDailyAvailableTechTime() {
        return (isTechPrimary() ? PRIMARY_ROLE_SUPPORT_TIME : SECONDARY_ROLE_SUPPORT_TIME)
                - getMaintenanceTimeUsing();
    }

    public int getMaintenanceTimeUsing() {
        int time = 0;
        for (Unit u : getTechUnits()) {
            time += u.getMaintenanceTime();
        }
        return time;
    }

    public boolean isMothballing() {
        if (!isTech()) {
            return false;
        }
        for (Unit u : techUnits) {
            if (u.isMothballing()) {
                return true;
            }
        }
        return false;
    }

    public @Nullable Unit getUnit() {
        return unit;
    }

    public void setUnit(@Nullable Unit unit) {
        this.unit = unit;
    }

    public void removeTechUnit(Unit unit) {
        techUnits.remove(unit);
    }

    public void addTechUnit(Unit unit) {
        Objects.requireNonNull(unit);

        if (!techUnits.contains(unit)) {
            techUnits.add(unit);
        }
    }

    public void clearTechUnits() {
        techUnits.clear();
    }

    public List<Unit> getTechUnits() {
        return Collections.unmodifiableList(techUnits);
    }

    public int getMinutesLeft() {
        return minutesLeft;
    }

    public void setMinutesLeft(int m) {
        this.minutesLeft = m;
        if (engineer && (null != getUnit())) {
            //set minutes for all crewmembers
            for (Person p : getUnit().getActiveCrew()) {
                p.setMinutesLeft(m);
            }
        }
    }

    public int getOvertimeLeft() {
        return overtimeLeft;
    }

    public void setOvertimeLeft(int m) {
        this.overtimeLeft = m;
        if (engineer && (null != getUnit())) {
            //set minutes for all crewmembers
            for (Person p : getUnit().getActiveCrew()) {
                p.setMinutesLeft(m);
            }
        }
    }

    public void resetMinutesLeft() {
        if (getPrimaryRole().isTech() || getPrimaryRole().isDoctor()) {
            this.minutesLeft = PRIMARY_ROLE_SUPPORT_TIME;
            this.overtimeLeft = PRIMARY_ROLE_OVERTIME_SUPPORT_TIME;
        }
        if (getSecondaryRole().isTechSecondary() || getSecondaryRole().isDoctor()) {
            this.minutesLeft = SECONDARY_ROLE_SUPPORT_TIME;
            this.overtimeLeft = SECONDARY_ROLE_OVERTIME_SUPPORT_TIME;
        }
    }

    public Skill getBestTechSkill() {
        Skill skill = null;
        int lvl = -1;
        if (hasSkill(SkillType.S_TECH_MECH) && getSkill(SkillType.S_TECH_MECH).getExperienceLevel() > lvl) {
            skill = getSkill(SkillType.S_TECH_MECH);
            lvl = getSkill(SkillType.S_TECH_MECH).getExperienceLevel();
        }
        if (hasSkill(SkillType.S_TECH_AERO) && getSkill(SkillType.S_TECH_AERO).getExperienceLevel() > lvl) {
            skill = getSkill(SkillType.S_TECH_AERO);
            lvl = getSkill(SkillType.S_TECH_AERO).getExperienceLevel();
        }
        if (hasSkill(SkillType.S_TECH_MECHANIC) && getSkill(SkillType.S_TECH_MECHANIC).getExperienceLevel() > lvl) {
            skill = getSkill(SkillType.S_TECH_MECHANIC);
            lvl = getSkill(SkillType.S_TECH_MECHANIC).getExperienceLevel();
        }
        if (hasSkill(SkillType.S_TECH_BA) && getSkill(SkillType.S_TECH_BA).getExperienceLevel() > lvl) {
            skill = getSkill(SkillType.S_TECH_BA);
        }
        return skill;
    }

    public boolean isTech() {
        //type must be correct and you must be more than ultra-green in the skill
        boolean isMechTech = hasSkill(SkillType.S_TECH_MECH) && getSkill(SkillType.S_TECH_MECH).getExperienceLevel() > SkillType.EXP_ULTRA_GREEN;
        boolean isAeroTech = hasSkill(SkillType.S_TECH_AERO) && getSkill(SkillType.S_TECH_AERO).getExperienceLevel() > SkillType.EXP_ULTRA_GREEN;
        boolean isMechanic = hasSkill(SkillType.S_TECH_MECHANIC) && getSkill(SkillType.S_TECH_MECHANIC).getExperienceLevel() > SkillType.EXP_ULTRA_GREEN;
        boolean isBATech = hasSkill(SkillType.S_TECH_BA) && getSkill(SkillType.S_TECH_BA).getExperienceLevel() > SkillType.EXP_ULTRA_GREEN;
        // At some point we may want to re-write things to include this
        /*boolean isEngineer = hasSkill(SkillType.S_TECH_VESSEL) && getSkill(SkillType.S_TECH_VESSEL).getExperienceLevel() > SkillType.EXP_ULTRA_GREEN
                && campaign.getUnit(getUnitId()).getEngineer() != null
                && campaign.getUnit(getUnitId()).getEngineer().equals(this);*/
        return (getPrimaryRole().isTech() || getSecondaryRole().isTechSecondary()) && (isMechTech || isAeroTech || isMechanic || isBATech);
    }

    public boolean isAdministrator() {
        return (getPrimaryRole().isAdministrator() || getSecondaryRole().isAdministrator());
    }

    public boolean isDoctor() {
        return hasSkill(SkillType.S_DOCTOR) && (getPrimaryRole().isDoctor() || getSecondaryRole().isDoctor());
    }

    public boolean isTaskOvertime(IPartWork partWork) {
        return partWork.getTimeLeft() > getMinutesLeft()
               && (partWork.getTimeLeft() - getMinutesLeft()) <= getOvertimeLeft();
    }

    public Skill getSkillForWorkingOn(IPartWork part) {
        Unit unit = part.getUnit();
        Skill skill = getSkillForWorkingOn(unit);
        if (null != skill) {
            return skill;
        }
        //check spare parts
        //return the best one
        if (part.isRightTechType(SkillType.S_TECH_MECH) && hasSkill(SkillType.S_TECH_MECH)) {
            skill = getSkill(SkillType.S_TECH_MECH);
        }
        if (part.isRightTechType(SkillType.S_TECH_BA) && hasSkill(SkillType.S_TECH_BA)) {
            if (null == skill || skill.getFinalSkillValue() > getSkill(SkillType.S_TECH_BA).getFinalSkillValue()) {
                skill = getSkill(SkillType.S_TECH_BA);
            }
        }
        if (part.isRightTechType(SkillType.S_TECH_AERO) && hasSkill(SkillType.S_TECH_AERO)) {
            if (null == skill || skill.getFinalSkillValue() > getSkill(SkillType.S_TECH_AERO).getFinalSkillValue()) {
                skill = getSkill(SkillType.S_TECH_AERO);
            }
        }
        if (part.isRightTechType(SkillType.S_TECH_MECHANIC) && hasSkill(SkillType.S_TECH_MECHANIC)) {
            if (null == skill || skill.getFinalSkillValue() > getSkill(SkillType.S_TECH_MECHANIC).getFinalSkillValue()) {
                skill = getSkill(SkillType.S_TECH_MECHANIC);
            }
        }
        if (part.isRightTechType(SkillType.S_TECH_VESSEL) && hasSkill(SkillType.S_TECH_VESSEL)) {
            if (null == skill || skill.getFinalSkillValue() > getSkill(SkillType.S_TECH_VESSEL).getFinalSkillValue()) {
                skill = getSkill(SkillType.S_TECH_VESSEL);
            }
        }
        if (null != skill) {
            return skill;
        }
        //if we are still here then we didn't have the right tech skill, so return the highest
        //of any tech skills that we do have
        if (hasSkill(SkillType.S_TECH_MECH)) {
            skill = getSkill(SkillType.S_TECH_MECH);
        }
        if (hasSkill(SkillType.S_TECH_BA)) {
            if (null == skill || skill.getFinalSkillValue() > getSkill(SkillType.S_TECH_BA).getFinalSkillValue()) {
                skill = getSkill(SkillType.S_TECH_BA);
            }
        }
        if (hasSkill(SkillType.S_TECH_MECHANIC)) {
            if (null == skill || skill.getFinalSkillValue() > getSkill(SkillType.S_TECH_MECHANIC).getFinalSkillValue()) {
                skill = getSkill(SkillType.S_TECH_MECHANIC);
            }
        }
        if (hasSkill(SkillType.S_TECH_AERO)) {
            if (null == skill || skill.getFinalSkillValue() > getSkill(SkillType.S_TECH_AERO).getFinalSkillValue()) {
                skill = getSkill(SkillType.S_TECH_AERO);
            }
        }
        return skill;
    }

    public Skill getSkillForWorkingOn(Unit unit) {
        if (unit == null) {
            return null;
        }
        if ((unit.getEntity() instanceof Mech || unit.getEntity() instanceof Protomech)
            && hasSkill(SkillType.S_TECH_MECH)) {
            return getSkill(SkillType.S_TECH_MECH);
        }
        if (unit.getEntity() instanceof BattleArmor && hasSkill(SkillType.S_TECH_BA)) {
            return getSkill(SkillType.S_TECH_BA);
        }
        if (unit.getEntity() instanceof Tank && hasSkill(SkillType.S_TECH_MECHANIC)) {
            return getSkill(SkillType.S_TECH_MECHANIC);
        }
        if ((unit.getEntity() instanceof Dropship || unit.getEntity() instanceof Jumpship)
            && hasSkill(SkillType.S_TECH_VESSEL)) {
            return getSkill(SkillType.S_TECH_VESSEL);
        }
        if (unit.getEntity() instanceof Aero
            && !(unit.getEntity() instanceof Dropship)
            && !(unit.getEntity() instanceof Jumpship)
            && hasSkill(SkillType.S_TECH_AERO)) {
            return getSkill(SkillType.S_TECH_AERO);
        }
        return null;
    }

    public Skill getSkillForWorkingOn(String skillName) {
        if (skillName.equals(CampaignOptions.S_TECH)) {
            return getBestTechSkill();
        }
        if (hasSkill(skillName)) {
            return getSkill(skillName);
        }
        return null;
    }

    public int getBestTechLevel() {
        int lvl = -1;
        Skill mechSkill = getSkill(SkillType.S_TECH_MECH);
        Skill mechanicSkill = getSkill(SkillType.S_TECH_MECHANIC);
        Skill baSkill = getSkill(SkillType.S_TECH_BA);
        Skill aeroSkill = getSkill(SkillType.S_TECH_AERO);
        if (null != mechSkill && mechSkill.getLevel() > lvl) {
            lvl = mechSkill.getLevel();
        }
        if (null != mechanicSkill && mechanicSkill.getLevel() > lvl) {
            lvl = mechanicSkill.getLevel();
        }
        if (null != baSkill && baSkill.getLevel() > lvl) {
            lvl = baSkill.getLevel();
        }
        if (null != aeroSkill && aeroSkill.getLevel() > lvl) {
            lvl = aeroSkill.getLevel();
        }
        return lvl;
    }

    public boolean isRightTechTypeFor(IPartWork part) {
        Unit unit = part.getUnit();
        if (null == unit) {
            return (hasSkill(SkillType.S_TECH_MECH) && part.isRightTechType(SkillType.S_TECH_MECH))
                    || (hasSkill(SkillType.S_TECH_AERO) && part.isRightTechType(SkillType.S_TECH_AERO))
                    || (hasSkill(SkillType.S_TECH_MECHANIC) && part.isRightTechType(SkillType.S_TECH_MECHANIC))
                    || (hasSkill(SkillType.S_TECH_BA) && part.isRightTechType(SkillType.S_TECH_BA))
                    || (hasSkill(SkillType.S_TECH_VESSEL) && part.isRightTechType(SkillType.S_TECH_VESSEL));
        }
        if (unit.getEntity() instanceof Mech || unit.getEntity() instanceof Protomech) {
            return hasSkill(SkillType.S_TECH_MECH);
        }
        if (unit.getEntity() instanceof BattleArmor) {
            return hasSkill(SkillType.S_TECH_BA);
        }
        if (unit.getEntity() instanceof Tank || unit.getEntity() instanceof Infantry) {
            return hasSkill(SkillType.S_TECH_MECHANIC);
        }
        if (unit.getEntity() instanceof Dropship || unit.getEntity() instanceof Jumpship) {
            return hasSkill(SkillType.S_TECH_VESSEL);
        }
        if (unit.getEntity() instanceof Aero) {
            return hasSkill(SkillType.S_TECH_AERO);
        }
        return false;
    }

    public UUID getDoctorId() {
        return doctorId;
    }

    public int getToughness() {
        return toughness;
    }

    public void setToughness(int t) {
        toughness = t;
    }

    public void resetSkillTypes() {
        for (Skill s : skills.getSkills()) {
            s.updateType();
        }
    }

    public int getNTasks() {
        return nTasks;
    }

    public void setNTasks(int n) {
        nTasks = n;
    }

    public List<LogEntry> getPersonnelLog() {
        personnelLog.sort(Comparator.comparing(LogEntry::getDate));
        return personnelLog;
    }

    public List<LogEntry> getMissionLog() {
        missionLog.sort(Comparator.comparing(LogEntry::getDate));
        return missionLog;
    }

    public void addLogEntry(LogEntry entry) {
        personnelLog.add(entry);
    }

    public void addMissionLogEntry(LogEntry entry) {
        missionLog.add(entry);
    }

    //region injuries
    /**
     * All methods below are for the Advanced Medical option
     */

    public List<Injury> getInjuries() {
        return new ArrayList<>(injuries);
    }

    public void clearInjuries() {
        injuries.clear();

        // Clear the doctor if there is one
        doctorId = null;
        MekHQ.triggerEvent(new PersonChangedEvent(this));
    }

    public void removeInjury(Injury i) {
        injuries.remove(i);
        MekHQ.triggerEvent(new PersonChangedEvent(this));
    }

    public void diagnose(int hits) {
        InjuryUtil.resolveAfterCombat(campaign, this, hits);
        InjuryUtil.resolveCombatDamage(campaign, this, hits);
        setHits(0);
    }

    public int getAbilityTimeModifier() {
        int modifier = 100;
        if (campaign.getCampaignOptions().useToughness()) {
            if (getToughness() == 1) {
                modifier -= 10;
            }
            if (getToughness() > 1) {
                modifier -= 15;
            }
        } // TODO: Fully implement this for advanced healing
        if (getOptions().booleanOption("pain_resistance")) {
            modifier -= 15;
        } else if (getOptions().booleanOption("iron_man")) {
            modifier -= 10;
        }

        return modifier;
    }

    public boolean hasInjury(BodyLocation loc) {
        return (null != getInjuryByLocation(loc));
    }

    public boolean needsAMFixing() {
        boolean retVal = false;
        if (injuries.size() > 0) {
            for (Injury i : injuries) {
                if (i.getTime() > 0 || !(i.isPermanent())) {
                    retVal = true;
                    break;
                }
            }
        }
        return retVal;
    }

    public int getPilotingInjuryMod() {
        return Modifier.calcTotalModifier(injuries.stream().flatMap(i -> i.getModifiers().stream()), ModifierValue.PILOTING);
    }

    public int getGunneryInjuryMod() {
        return Modifier.calcTotalModifier(injuries.stream().flatMap(i -> i.getModifiers().stream()), ModifierValue.GUNNERY);
    }

    public boolean hasInjuries(boolean permCheck) {
        boolean tf = false;
        if (injuries.size() > 0) {
            if (permCheck) {
                for (Injury injury : injuries) {
                    if (!injury.isPermanent() || injury.getTime() > 0) {
                        tf = true;
                        break;
                    }
                }
            } else {
                tf = true;
            }
        }
        return tf;
    }

    public boolean hasOnlyHealedPermanentInjuries() {
        if (injuries.size() == 0) {
            return false;
        }
        for (Injury injury : injuries) {
            if (!injury.isPermanent() || injury.getTime() > 0) {
                return false;
            }
        }
        return true;
    }

    public List<Injury> getInjuriesByLocation(BodyLocation loc) {
        return injuries.stream()
            .filter((i) -> (i.getLocation() == loc)).collect(Collectors.toList());
    }

    // Returns only the first injury in a location
    public Injury getInjuryByLocation(BodyLocation loc) {
        return injuries.stream()
            .filter((i) -> (i.getLocation() == loc)).findFirst().orElse(null);
    }

    public void addInjury(Injury i) {
        injuries.add(Objects.requireNonNull(i));
        if (null != getUnit()) {
            getUnit().resetPilotAndEntity();
        }
    }
    //endregion injuries

    /* For use by Against the Bot retirement/defection rolls */
    public boolean isFounder() {
        return founder;
    }

    public void setFounder(boolean founder) {
        this.founder = founder;
    }

    public int getOriginalUnitWeight() {
        return originalUnitWeight;
    }

    public void setOriginalUnitWeight(int weight) {
        originalUnitWeight = weight;
    }

    public int getOriginalUnitTech() {
        return originalUnitTech;
    }

    public void setOriginalUnitTech(int tech) {
        originalUnitTech = tech;
    }

    public UUID getOriginalUnitId() {
        return originalUnitId;
    }

    public void setOriginalUnitId(UUID id) {
        originalUnitId = id;
    }

    public void setOriginalUnit(Unit unit) {
        originalUnitId = unit.getId();
        if (unit.getEntity().isClan()) {
            originalUnitTech = TECH_CLAN;
        } else if (unit.getEntity().getTechLevel() > megamek.common.TechConstants.T_INTRO_BOXSET) {
            originalUnitTech = TECH_IS2;
        } else {
            originalUnitTech = TECH_IS1;
        }
        originalUnitWeight = unit.getEntity().getWeightClass();
    }

    /**
     * This is used to get the number of shares the person has
     * @param sharesForAll true if all combat and support personnel have shares, otherwise false if
     *                     just MechWarriors have shares
     * @return the number of shares the person has
     */
    public int getNumShares(boolean sharesForAll) {
        if (!getStatus().isActive() || !getPrisonerStatus().isFree()
                || (!sharesForAll && !hasRole(PersonnelRole.MECHWARRIOR))) {
            return 0;
        }
        int shares = 1;
        if (isFounder()) {
            shares++;
        }
        shares += Math.max(-1, getExperienceLevel(false) - 2);

        if (getRank().isOfficer()) {
            Ranks ranks = getRanks();
            int rankOrder = ranks.getOfficerCut();
            while ((rankOrder <= getRankNumeric()) && (rankOrder < Ranks.RC_NUM)) {
                Rank rank = ranks.getAllRanks().get(rankOrder);
                if (!rank.getName(getPrimaryRole().getProfession()).equals("-")) {
                    shares++;
                }
                rankOrder++;
            }
        }
        if (getOriginalUnitWeight() >= 1) {
            shares++;
        }
        if (getOriginalUnitWeight()  >= 3) {
            shares++;
        }
        shares += getOriginalUnitTech();

        return shares;
    }

    public boolean isEngineer() {
        return engineer;
    }

    public void setEngineer(boolean b) {
        engineer = b;
    }

    /**
     *
     * @return the ransom value of this individual
     * Useful for prisoner who you want to ransom or hand off to your employer in an AtB context
     */
    public Money getRansomValue() {
        // MechWarriors and aero pilots are worth more than the other types of scrubs
        return (getPrimaryRole().isMechWarriorGrouping() || getPrimaryRole().isAerospacePilot()
                ? MECHWARRIOR_AERO_RANSOM_VALUES : OTHER_RANSOM_VALUES)
                .get(getExperienceLevel(false));
    }

    public static class PersonUnitRef extends Unit {
        private PersonUnitRef(UUID id) {
            setId(id);
        }
    }

    public void fixReferences(Campaign campaign) {
        if (unit instanceof PersonUnitRef) {
            UUID id = unit.getId();
            unit = campaign.getUnit(id);
            if (unit == null) {
                MekHQ.getLogger().error(
                    String.format("Person %s ('%s') references missing unit %s",
                        getId(), getFullName(), id));
            }
        }
        for (int ii = techUnits.size() - 1; ii >= 0; --ii) {
            Unit techUnit = techUnits.get(ii);
            if (techUnit instanceof PersonUnitRef) {
                Unit realUnit = campaign.getUnit(techUnit.getId());
                if (realUnit != null) {
                    techUnits.set(ii, realUnit);
                } else {
                    MekHQ.getLogger().error(
                        String.format("Person %s ('%s') techs missing unit %s",
                            getId(), getFullName(), techUnit.getId()));
                    techUnits.remove(ii);
                }
            }
        }
    }
}<|MERGE_RESOLUTION|>--- conflicted
+++ resolved
@@ -26,6 +26,7 @@
 import java.util.*;
 import java.util.function.IntSupplier;
 import java.util.stream.Collectors;
+import java.util.stream.Stream;
 
 import megamek.client.generator.RandomNameGenerator;
 import megamek.common.*;
@@ -1988,44 +1989,28 @@
             return salary;
         }
 
-        //if salary is negative, then use the standard amounts
-<<<<<<< HEAD
-        Money primaryBase = campaign.getCampaignOptions().getBaseSalaryMoney(getPrimaryRole());
-        primaryBase = primaryBase.multipliedBy(campaign.getCampaignOptions().getSalaryXpMultiplier(getExperienceLevel(false)));
-        if (hasSkill(SkillType.S_ANTI_MECH) && getPrimaryRole().isSoldierOrBattleArmour()) {
+        // If the salary is negative, then use the standard amounts
+        // TODO : Figure out a way to allow negative salaries... could be used to simulate a Holovid
+        // TODO : star paying to be part of the company, for example
+        Money primaryBase = campaign.getCampaignOptions().getRoleBaseSalaries()[getPrimaryRole().ordinal()];
+        primaryBase = primaryBase.multipliedBy(campaign.getCampaignOptions().getSalaryXPMultiplier(getExperienceLevel(false)));
+        if (getPrimaryRole().isSoldierOrBattleArmour() && hasSkill(SkillType.S_ANTI_MECH)) {
             primaryBase = primaryBase.multipliedBy(campaign.getCampaignOptions().getSalaryAntiMekMultiplier());
         }
 
-        Money secondaryBase = campaign.getCampaignOptions().getBaseSalaryMoney(getSecondaryRole()).dividedBy(2);
-        secondaryBase = secondaryBase.multipliedBy(campaign.getCampaignOptions().getSalaryXpMultiplier(getExperienceLevel(true)));
-        if (hasSkill(SkillType.S_ANTI_MECH) && getSecondaryRole().isSoldierOrBattleArmour()) {
-=======
-        Money primaryBase = campaign.getCampaignOptions().getRoleBaseSalaryMoney(getPrimaryRole());
-        primaryBase = primaryBase.multipliedBy(campaign.getCampaignOptions().getSalaryXPMultiplier(getExperienceLevel(false)));
-        if (hasSkill(SkillType.S_ANTI_MECH) && (getPrimaryRole() == T_INFANTRY || getPrimaryRole() == T_BA)) {
-            primaryBase = primaryBase.multipliedBy(campaign.getCampaignOptions().getSalaryAntiMekMultiplier());
-        }
-
-        Money secondaryBase = campaign.getCampaignOptions().getRoleBaseSalaryMoney(getSecondaryRole()).dividedBy(2);
+        Money secondaryBase = campaign.getCampaignOptions().getRoleBaseSalaries()[getSecondaryRole().ordinal()].dividedBy(2);
         secondaryBase = secondaryBase.multipliedBy(campaign.getCampaignOptions().getSalaryXPMultiplier(getExperienceLevel(true)));
-        if (hasSkill(SkillType.S_ANTI_MECH) && (getSecondaryRole() == T_INFANTRY || getSecondaryRole() == T_BA)) {
->>>>>>> 05495f48
+        if (getPrimaryRole().isSoldierOrBattleArmour() && hasSkill(SkillType.S_ANTI_MECH)) {
             secondaryBase = secondaryBase.multipliedBy(campaign.getCampaignOptions().getSalaryAntiMekMultiplier());
         }
 
-        Money totalBase = primaryBase.plus(secondaryBase);
-
-        if (getRank().isOfficer()) {
-            totalBase = totalBase.multipliedBy(campaign.getCampaignOptions().getSalaryCommissionMultiplier());
-        } else {
-            totalBase = totalBase.multipliedBy(campaign.getCampaignOptions().getSalaryEnlistedMultiplier());
-        }
-
-        totalBase = totalBase.multipliedBy(getRank().getPayMultiplier());
-
-        return totalBase;
         //TODO: distinguish DropShip, JumpShip, and WarShip crew
         //TODO: Add era mod to salary calc..
+        return primaryBase.plus(secondaryBase)
+                .multipliedBy(getRank().isOfficer()
+                        ? campaign.getCampaignOptions().getSalaryCommissionMultiplier()
+                        : campaign.getCampaignOptions().getSalaryEnlistedMultiplier())
+                .multipliedBy(getRank().getPayMultiplier());
     }
 
     /**
@@ -2261,19 +2246,12 @@
         switch (role) {
             case MECHWARRIOR:
                 if (hasSkill(SkillType.S_GUN_MECH) && hasSkill(SkillType.S_PILOT_MECH)) {
-<<<<<<< HEAD
                     /*
                      * Attempt to use higher precision averaging, but if it doesn't provide a clear result
                      * due to non-standard experience thresholds then fall back on lower precision averaging
                      * See Bug #140
                      */
-                    if (campaign.getCampaignOptions().useAltQualityAveraging()) {
-=======
-                    /* Attempt to use higher precision averaging, but if it doesn't provide a clear result
-                    due to non-standard experience thresholds then fall back on lower precision averaging
-                    See Bug #140 */
                     if (campaign.getCampaignOptions().useAlternativeQualityAveraging()) {
->>>>>>> 05495f48
                         int rawScore = (int) Math.floor(
                             (getSkill(SkillType.S_GUN_MECH).getLevel() + getSkill(SkillType.S_PILOT_MECH).getLevel()) / 2.0
                         );
@@ -2289,11 +2267,10 @@
                     return -1;
                 }
             case LAM_PILOT:
-                if (hasSkill(SkillType.S_GUN_MECH) && hasSkill(SkillType.S_PILOT_MECH)
-                        && hasSkill(SkillType.S_GUN_AERO) && hasSkill(SkillType.S_PILOT_AERO)) {
-                    int rawScore = (int) Math.floor(
-                            (getSkill(SkillType.S_GUN_MECH).getLevel() + getSkill(SkillType.S_PILOT_MECH).getLevel()
-                                    + getSkill(SkillType.S_GUN_AERO).getLevel() + getSkill(SkillType.S_PILOT_AERO).getLevel())
+                if (Stream.of(SkillType.S_GUN_MECH, SkillType.S_PILOT_MECH,
+                        SkillType.S_GUN_AERO, SkillType.S_PILOT_AERO).allMatch(this::hasSkill)) {
+                    int rawScore = (int) Math.floor((Stream.of(SkillType.S_GUN_MECH, SkillType.S_PILOT_MECH,
+                            SkillType.S_GUN_AERO, SkillType.S_PILOT_AERO).mapToInt(s -> getSkill(s).getLevel()).sum())
                                     / 4.0
                     );
                     /*
@@ -2301,7 +2278,7 @@
                      * due to non-standard experience thresholds then fall back on lower precision averaging
                      * See Bug #140
                      */
-                    if (campaign.getCampaignOptions().useAltQualityAveraging()) {
+                    if (campaign.getCampaignOptions().useAlternativeQualityAveraging()) {
                         if ((getSkill(SkillType.S_GUN_MECH).getType().getExperienceLevel(rawScore)
                                 == getSkill(SkillType.S_PILOT_MECH).getType().getExperienceLevel(rawScore))
                                 && (getSkill(SkillType.S_GUN_MECH).getType().getExperienceLevel(rawScore)
@@ -2868,7 +2845,7 @@
      * time.
      */
     public int getDailyAvailableTechTime() {
-        return (isTechPrimary() ? PRIMARY_ROLE_SUPPORT_TIME : SECONDARY_ROLE_SUPPORT_TIME)
+        return (getPrimaryRole().isTech() ? PRIMARY_ROLE_SUPPORT_TIME : SECONDARY_ROLE_SUPPORT_TIME)
                 - getMaintenanceTimeUsing();
     }
 
@@ -2881,15 +2858,7 @@
     }
 
     public boolean isMothballing() {
-        if (!isTech()) {
-            return false;
-        }
-        for (Unit u : techUnits) {
-            if (u.isMothballing()) {
-                return true;
-            }
-        }
-        return false;
+        return isTech() && techUnits.stream().anyMatch(Unit::isMothballing);
     }
 
     public @Nullable Unit getUnit() {
@@ -2952,8 +2921,7 @@
         if (getPrimaryRole().isTech() || getPrimaryRole().isDoctor()) {
             this.minutesLeft = PRIMARY_ROLE_SUPPORT_TIME;
             this.overtimeLeft = PRIMARY_ROLE_OVERTIME_SUPPORT_TIME;
-        }
-        if (getSecondaryRole().isTechSecondary() || getSecondaryRole().isDoctor()) {
+        } else if (getSecondaryRole().isTechSecondary() || getSecondaryRole().isDoctor()) {
             this.minutesLeft = SECONDARY_ROLE_SUPPORT_TIME;
             this.overtimeLeft = SECONDARY_ROLE_OVERTIME_SUPPORT_TIME;
         }
