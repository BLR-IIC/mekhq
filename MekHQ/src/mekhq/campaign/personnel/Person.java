/*
 * Copyright (c) 2009 - Jay Lawson (jaylawson39 at yahoo.com). All Rights Reserved.
 * Copyright (C) 2020-2025 The MegaMek Team. All Rights Reserved.
 *
 * This file is part of MekHQ.
 *
 * MekHQ is free software: you can redistribute it and/or modify
 * it under the terms of the GNU General Public License (GPL),
 * version 3 or (at your option) any later version,
 * as published by the Free Software Foundation.
 *
 * MekHQ is distributed in the hope that it will be useful,
 * but WITHOUT ANY WARRANTY; without even the implied warranty
 * of MERCHANTABILITY or FITNESS FOR A PARTICULAR PURPOSE.
 * See the GNU General Public License for more details.
 *
 * A copy of the GPL should have been included with this project;
 * if not, see <https://www.gnu.org/licenses/>.
 *
 * NOTICE: The MegaMek organization is a non-profit group of volunteers
 * creating free software for the BattleTech community.
 *
 * MechWarrior, BattleMech, `Mech and AeroTech are registered trademarks
 * of The Topps Company, Inc. All Rights Reserved.
 *
 * Catalyst Game Labs and the Catalyst Game Labs logo are trademarks of
 * InMediaRes Productions, LLC.
 *
 * MechWarrior Copyright Microsoft Corporation. MekHQ was created under
 * Microsoft's "Game Content Usage Rules"
 * <https://www.xbox.com/en-US/developers/rules> and it is not endorsed by or
 * affiliated with Microsoft.
 */
package mekhq.campaign.personnel;

import static java.lang.Math.abs;
import static java.lang.Math.floor;
import static java.lang.Math.min;
import static java.lang.Math.round;
import static megamek.codeUtilities.MathUtility.clamp;
import static megamek.codeUtilities.StringUtility.isNullOrBlank;
import static megamek.common.Compute.d6;
import static megamek.common.Compute.randomInt;
import static megamek.common.enums.SkillLevel.REGULAR;
import static mekhq.campaign.log.LogEntryType.ASSIGNMENT;
import static mekhq.campaign.log.LogEntryType.MEDICAL;
import static mekhq.campaign.log.LogEntryType.PERFORMANCE;
import static mekhq.campaign.log.LogEntryType.SERVICE;
import static mekhq.campaign.personnel.PersonnelOptions.*;
import static mekhq.campaign.personnel.enums.BloodGroup.getRandomBloodGroup;
import static mekhq.campaign.personnel.skills.Aging.getReputationAgeModifier;
import static mekhq.campaign.personnel.skills.Attributes.DEFAULT_ATTRIBUTE_SCORE;
import static mekhq.campaign.personnel.skills.Attributes.MAXIMUM_ATTRIBUTE_SCORE;
import static mekhq.campaign.personnel.skills.Attributes.MINIMUM_ATTRIBUTE_SCORE;
import static mekhq.campaign.personnel.skills.SkillType.*;
import static mekhq.utilities.ReportingUtilities.CLOSING_SPAN_TAG;
import static mekhq.utilities.ReportingUtilities.spanOpeningWithCustomColor;

import java.io.PrintWriter;
import java.time.LocalDate;
import java.time.temporal.ChronoUnit;
import java.util.*;
import java.util.function.Consumer;
import java.util.stream.Collectors;
import java.util.stream.IntStream;
import java.util.stream.Stream;

import megamek.Version;
import megamek.client.generator.RandomNameGenerator;
import megamek.codeUtilities.MathUtility;
import megamek.common.*;
import megamek.common.annotations.Nullable;
import megamek.common.enums.Gender;
import megamek.common.enums.SkillLevel;
import megamek.common.icons.Portrait;
import megamek.common.options.IOption;
import megamek.common.options.IOptionGroup;
import megamek.common.options.OptionsConstants;
import megamek.common.options.PilotOptions;
import megamek.logging.MMLogger;
import mekhq.MekHQ;
import mekhq.Utilities;
import mekhq.campaign.Campaign;
import mekhq.campaign.CampaignOptions;
import mekhq.campaign.ExtraData;
import mekhq.campaign.event.PersonChangedEvent;
import mekhq.campaign.event.PersonStatusChangedEvent;
import mekhq.campaign.finances.Money;
import mekhq.campaign.force.Force;
import mekhq.campaign.log.LogEntry;
import mekhq.campaign.log.LogEntryFactory;
import mekhq.campaign.log.LogEntryType;
import mekhq.campaign.log.PersonalLogger;
import mekhq.campaign.log.ServiceLogger;
import mekhq.campaign.parts.Part;
import mekhq.campaign.parts.Refit;
import mekhq.campaign.personnel.enums.*;
import mekhq.campaign.personnel.enums.education.EducationLevel;
import mekhq.campaign.personnel.enums.education.EducationStage;
import mekhq.campaign.personnel.familyTree.Genealogy;
import mekhq.campaign.personnel.medical.advancedMedical.InjuryUtil;
import mekhq.campaign.personnel.ranks.Rank;
import mekhq.campaign.personnel.ranks.RankSystem;
import mekhq.campaign.personnel.ranks.RankValidator;
import mekhq.campaign.personnel.ranks.Ranks;
import mekhq.campaign.personnel.skills.Attributes;
import mekhq.campaign.personnel.skills.Skill;
import mekhq.campaign.personnel.skills.SkillType;
import mekhq.campaign.personnel.skills.Skills;
import mekhq.campaign.personnel.skills.enums.SkillAttribute;
import mekhq.campaign.personnel.skills.enums.SkillSubType;
import mekhq.campaign.randomEvents.personalities.enums.Aggression;
import mekhq.campaign.randomEvents.personalities.enums.Ambition;
import mekhq.campaign.randomEvents.personalities.enums.Greed;
import mekhq.campaign.randomEvents.personalities.enums.PersonalityQuirk;
import mekhq.campaign.randomEvents.personalities.enums.Reasoning;
import mekhq.campaign.randomEvents.personalities.enums.Social;
import mekhq.campaign.randomEvents.prisoners.enums.PrisonerStatus;
import mekhq.campaign.unit.Unit;
import mekhq.campaign.universe.Faction;
import mekhq.campaign.universe.Factions;
import mekhq.campaign.universe.Planet;
import mekhq.campaign.universe.PlanetarySystem;
import mekhq.campaign.work.IPartWork;
import mekhq.utilities.MHQXMLUtility;
import mekhq.utilities.ReportingUtilities;
import org.w3c.dom.Node;
import org.w3c.dom.NodeList;

/**
 * @author Jay Lawson (jaylawson39 at yahoo.com)
 * @author Justin "Windchild" Bowen
 */
public class Person {
    // region Variable Declarations
    public static final Map<Integer, Money> MEKWARRIOR_AERO_RANSOM_VALUES;
    public static final Map<Integer, Money> OTHER_RANSOM_VALUES;

    // Traits
    public static final int TRAIT_MODIFICATION_COST = 100;

    public static final String CONNECTIONS_LABEL = "CONNECTIONS";
    public static final int MINIMUM_CONNECTIONS = 0;
    public static final int MAXIMUM_CONNECTIONS = 10;

    public static final String REPUTATION_LABEL = "REPUTATION";
    public static final int MINIMUM_REPUTATION = -5;
    public static final int MAXIMUM_REPUTATION = 5;

    public static final String WEALTH_LABEL = "WEALTH";
    public static final int MINIMUM_WEALTH = -1;
    public static final int MAXIMUM_WEALTH = 10;

    public static final String UNLUCKY_LABEL = "UNLUCKY";
    public static final int MINIMUM_UNLUCKY = 0;
    public static final int MAXIMUM_UNLUCKY = 5;

    public static final String BLOODMARK_LABEL = "BLOODMARK";
    public static final int MINIMUM_BLOODMARK = 0;
    public static final int MAXIMUM_BLOODMARK = 5;

    private static final String DELIMITER = "::";


    private PersonAwardController awardController;

    // region Family Variables
    // Lineage
    private final Genealogy genealogy;

    // region Procreation
    private LocalDate dueDate;
    private LocalDate expectedDueDate;
    // endregion Procreation
    // endregion Family Variables

    private UUID id;

    // region Name
    private transient String fullName; // this is a runtime variable, and shouldn't be saved
    private String preNominal;
    private String givenName;
    private String surname;
    private String postNominal;
    private String maidenName;
    private String callsign;
    // endregion Name

    private Gender gender;
    private BloodGroup bloodGroup;

    private Portrait portrait;

    private PersonnelRole primaryRole;
    private PersonnelRole secondaryRole;

    private ROMDesignation primaryDesignator;
    private ROMDesignation secondaryDesignator;

    private String biography;
    private LocalDate birthday;
    private LocalDate joinedCampaign;
    private LocalDate recruitment;
    private LocalDate lastRankChangeDate;
    private LocalDate dateOfDeath;
    private List<LogEntry> personnelLog;
    private List<LogEntry> medicalLog;
    private List<LogEntry> scenarioLog;
    private List<LogEntry> assignmentLog;
    private List<LogEntry> performanceLog;

    // this is used by autoAwards to abstract the support person of the year award
    private int autoAwardSupportPoints;

    private LocalDate retirement;
    private int loyalty;
    private int fatigue;
    private Boolean isRecoveringFromFatigue;

    private Skills skills;
    private PersonnelOptions options;
    private int toughness;
    private int connections;
    private int wealth;
    private boolean hasPerformedExtremeExpenditure;
    private int reputation;
    private int unlucky;
    private int bloodmark;
    private List<LocalDate> bloodhuntSchedule;
    private Attributes atowAttributes;

    private PersonnelStatus status;
    private int xp;
    private int totalXPEarnings;
    private int acquisitions;
    private Money salary;
    private Money totalEarnings;
    private int hits;
    private int hitsPrior;
    private PrisonerStatus prisonerStatus;

    // Supports edge usage by a ship's engineer composite crewman
    private int edgeUsedThisRound;
    // To track how many edge points personnel have left until next refresh
    private int currentEdge;

    // phenotype and background
    private Phenotype phenotype;
    private String bloodname;
    private Faction originFaction;
    private Planet originPlanet;
    private LocalDate becomingBondsmanEndDate;

    // assignments
    private Unit unit;
    private UUID doctorId;
    private List<Unit> techUnits;

    private int vocationalXPTimer;

    // days of rest
    private int daysToWaitForHealing;

    // Our rank
    private RankSystem rankSystem;
    private int rank;
    private int rankLevel;

    private ManeiDominiClass maneiDominiClass;
    private ManeiDominiRank maneiDominiRank;

    // stuff to track for support teams
    private int minutesLeft;
    private int overtimeLeft;
    private int nTasks;
    private boolean engineer;
    public static final int PRIMARY_ROLE_SUPPORT_TIME = 480;
    public static final int PRIMARY_ROLE_OVERTIME_SUPPORT_TIME = 240;
    public static final int SECONDARY_ROLE_SUPPORT_TIME = 240;
    public static final int SECONDARY_ROLE_OVERTIME_SUPPORT_TIME = 120;

    // region Advanced Medical
    private List<Injury> injuries;
    // endregion Advanced Medical

    // region Against the Bot
    private int originalUnitWeight; // uses EntityWeightClass with 0 (Extra-Light) for no original unit
    public static final int TECH_IS1 = 0;
    public static final int TECH_IS2 = 1;
    public static final int TECH_CLAN = 2;
    private int originalUnitTech;
    private UUID originalUnitId;
    // endregion Against the Bot

    // region Education
    private EducationLevel eduHighestEducation;
    private String eduAcademyName;
    private String eduAcademySet;
    private String eduAcademyNameInSet;
    private String eduAcademyFaction;
    private String eduAcademySystem;
    private int eduCourseIndex;
    private EducationStage eduEducationStage;
    private int eduJourneyTime;
    private int eduEducationTime;
    private int eduDaysOfTravel;
    private List<UUID> eduTagAlongs;
    private List<String> eduFailedApplications;
    // endregion Education

    // region Personality
    private Aggression aggression;
    private int aggressionDescriptionIndex;
    private Ambition ambition;
    private int ambitionDescriptionIndex;
    private Greed greed;
    private int greedDescriptionIndex;
    private Social social;
    private int socialDescriptionIndex;
    private PersonalityQuirk personalityQuirk;
    private int personalityQuirkDescriptionIndex;
    private Reasoning reasoning;
    private int reasoningDescriptionIndex;
    private String personalityDescription;
    private String personalityInterviewNotes;
    // endregion Personality

    // region Flags
    private boolean clanPersonnel;
    private boolean commander;
    private boolean divorceable;
    private boolean founder; // +1 share if using shares system
    private boolean immortal;
    private boolean employed;
    // this is a flag used in determine whether a person is a potential marriage
    // candidate provided
    // that they are not married, are old enough, etc.
    private boolean marriageable;
    // this is a flag used in random procreation to determine whether to attempt to
    // procreate
    private boolean tryingToConceive;
    private boolean hidePersonality;
    // endregion Flags

    // Generic extra data, for use with plugins and mods
    private ExtraData extraData;

    private final static ResourceBundle resources = ResourceBundle.getBundle("mekhq.resources.Personnel",
          MekHQ.getMHQOptions().getLocale());
    private static final MMLogger logger = MMLogger.create(Person.class);

    // initializes the AtB ransom values
    static {
        MEKWARRIOR_AERO_RANSOM_VALUES = new HashMap<>();

        // no official AtB rules for really inexperienced scrubs, but...
        MEKWARRIOR_AERO_RANSOM_VALUES.put(EXP_NONE, Money.of(2500));

        // no official AtB rules for really inexperienced scrubs, but...
        MEKWARRIOR_AERO_RANSOM_VALUES.put(EXP_ULTRA_GREEN, Money.of(5000));

        MEKWARRIOR_AERO_RANSOM_VALUES.put(SkillType.EXP_GREEN, Money.of(10000));
        MEKWARRIOR_AERO_RANSOM_VALUES.put(SkillType.EXP_REGULAR, Money.of(25000));
        MEKWARRIOR_AERO_RANSOM_VALUES.put(SkillType.EXP_VETERAN, Money.of(50000));
        MEKWARRIOR_AERO_RANSOM_VALUES.put(SkillType.EXP_ELITE, Money.of(100000));
        MEKWARRIOR_AERO_RANSOM_VALUES.put(SkillType.EXP_HEROIC, Money.of(150000));
        MEKWARRIOR_AERO_RANSOM_VALUES.put(SkillType.EXP_LEGENDARY, Money.of(200000));

        OTHER_RANSOM_VALUES = new HashMap<>();
        OTHER_RANSOM_VALUES.put(SkillType.EXP_NONE, Money.of(1250));
        OTHER_RANSOM_VALUES.put(SkillType.EXP_ULTRA_GREEN, Money.of(2500));
        OTHER_RANSOM_VALUES.put(SkillType.EXP_GREEN, Money.of(5000));
        OTHER_RANSOM_VALUES.put(SkillType.EXP_REGULAR, Money.of(10000));
        OTHER_RANSOM_VALUES.put(SkillType.EXP_VETERAN, Money.of(25000));
        OTHER_RANSOM_VALUES.put(SkillType.EXP_ELITE, Money.of(50000));
        OTHER_RANSOM_VALUES.put(SkillType.EXP_HEROIC, Money.of(100000));
        OTHER_RANSOM_VALUES.put(SkillType.EXP_LEGENDARY, Money.of(150000));
    }
    // endregion Variable Declarations

    // region Constructors
    protected Person(final UUID id) {
        this.id = id;
        this.genealogy = new Genealogy(this);
    }

    public Person(final Campaign campaign) {
        this(RandomNameGenerator.UNNAMED, RandomNameGenerator.UNNAMED_SURNAME, campaign);
    }

    public Person(final Campaign campaign, final String factionCode) {
        this(RandomNameGenerator.UNNAMED, RandomNameGenerator.UNNAMED_SURNAME, campaign, factionCode);
    }

    public Person(final String givenName, final String surname, final Campaign campaign) {
        this(givenName, surname, campaign, campaign.getFaction().getShortName());
    }

    public Person(final String givenName, final String surname, final @Nullable Campaign campaign,
          final String factionCode) {
        this("", givenName, surname, "", campaign, factionCode);
    }

    /**
     * Primary Person constructor, variables are initialized in the exact same order as they are saved to the XML file
     *
     * @param preNominal  the person's pre-nominal
     * @param givenName   the person's given name
     * @param surname     the person's surname
     * @param postNominal the person's post-nominal
     * @param campaign    the campaign this person is a part of, or null (unit testing only)
     * @param factionCode the faction this person was borne into
     */
    public Person(final String preNominal, final String givenName, final String surname, final String postNominal,
          final @Nullable Campaign campaign, final String factionCode) {
        // We assign the variables in XML file order
        id = UUID.randomUUID();

        // region Name
        setPreNominalDirect(preNominal);
        setGivenNameDirect(givenName);
        setSurnameDirect(surname);
        setPostNominalDirect(postNominal);
        setMaidenName(null); // this is set to null to handle divorce cases
        setCallsignDirect("");
        // endregion Name

        primaryRole = PersonnelRole.NONE;
        secondaryRole = PersonnelRole.NONE;
        primaryDesignator = ROMDesignation.NONE;
        secondaryDesignator = ROMDesignation.NONE;
        setDateOfBirth(LocalDate.now());

        originFaction = Factions.getInstance().getFaction(factionCode);
        originPlanet = null;
        becomingBondsmanEndDate = null;
        phenotype = Phenotype.NONE;
        bloodname = "";
        biography = "";
        this.genealogy = new Genealogy(this);
        dueDate = null;
        expectedDueDate = null;
        setPortrait(new Portrait());
        setXPDirect(0);
        setTotalXPEarnings(0);
        daysToWaitForHealing = 0;
        setGender(Gender.MALE);
        setRankSystemDirect((campaign == null) ? null : campaign.getRankSystem());
        setRank(0);
        setRankLevel(0);
        setManeiDominiClassDirect(ManeiDominiClass.NONE);
        setManeiDominiRankDirect(ManeiDominiRank.NONE);
        nTasks = 0;
        doctorId = null;
        salary = Money.of(-1);
        totalEarnings = Money.of(0);
        status = PersonnelStatus.ACTIVE;
        prisonerStatus = PrisonerStatus.FREE;
        hits = 0;
        hitsPrior = 0;
        toughness = 0;
        connections = 0;
        wealth = 0;
        hasPerformedExtremeExpenditure = false;
        reputation = 0;
        unlucky = 0;
        bloodmark = 0;
        bloodhuntSchedule = new ArrayList<>();
        atowAttributes = new Attributes();
        dateOfDeath = null;
        recruitment = null;
        joinedCampaign = null;
        lastRankChangeDate = null;
        autoAwardSupportPoints = 0;
        retirement = null;
        loyalty = 9;
        fatigue = 0;
        isRecoveringFromFatigue = false;
        skills = new Skills();
        options = new PersonnelOptions();
        currentEdge = 0;
        techUnits = new ArrayList<>();
        personnelLog = new ArrayList<>();
        medicalLog = new ArrayList<>();
        scenarioLog = new ArrayList<>();
        assignmentLog = new ArrayList<>();
        performanceLog = new ArrayList<>();
        awardController = new PersonAwardController(this);
        injuries = new ArrayList<>();
        originalUnitWeight = EntityWeightClass.WEIGHT_ULTRA_LIGHT;
        originalUnitTech = TECH_IS1;
        originalUnitId = null;
        acquisitions = 0;
        eduHighestEducation = EducationLevel.EARLY_CHILDHOOD;
        eduAcademyName = null;
        eduAcademySystem = null;
        eduCourseIndex = 0;
        eduEducationStage = EducationStage.NONE;
        eduJourneyTime = 0;
        eduEducationTime = 0;
        eduDaysOfTravel = 0;
        eduTagAlongs = new ArrayList<>();
        eduFailedApplications = new ArrayList<>();
        eduAcademySet = null;
        eduAcademyNameInSet = null;
        eduAcademyFaction = null;
        aggression = Aggression.NONE;
        aggressionDescriptionIndex = randomInt(Aggression.MAXIMUM_VARIATIONS);
        ambition = Ambition.NONE;
        ambitionDescriptionIndex = randomInt(Ambition.MAXIMUM_VARIATIONS);
        greed = Greed.NONE;
        greedDescriptionIndex = randomInt(Greed.MAXIMUM_VARIATIONS);
        social = Social.NONE;
        socialDescriptionIndex = randomInt(Social.MAXIMUM_VARIATIONS);
        personalityQuirk = PersonalityQuirk.NONE;
        personalityQuirkDescriptionIndex = randomInt(PersonalityQuirk.MAXIMUM_VARIATIONS);
        reasoning = Reasoning.AVERAGE;
        reasoningDescriptionIndex = randomInt(Reasoning.MAXIMUM_VARIATIONS);
        personalityDescription = "";
        personalityInterviewNotes = "";

        // This assigns minutesLeft and overtimeLeft. Must be after skills to avoid an NPE.
        if (campaign != null) {
            // The reason for this paranoid checking is to allow us to Unit Test with real Person objects without
            // needing
            // to initialize CampaignOptions
            CampaignOptions campaignOptions = campaign.getCampaignOptions();

            if (campaignOptions != null) {
                resetMinutesLeft(campaignOptions.isTechsUseAdministration());
            }
        }

        // region Flags
        setClanPersonnel(originFaction.isClan());
        setCommander(false);
        setDivorceable(true);
        setFounder(false);
        setImmortal(false);
        setEmployed(true);
        setMarriageable(true);
        setTryingToConceive(true);
        // endregion Flags

        extraData = new ExtraData();

        // Initialize Data based on these settings
        setFullName();
    }
    // endregion Constructors

    public Phenotype getPhenotype() {
        return phenotype;
    }

    public void setPhenotype(final Phenotype phenotype) {
        this.phenotype = phenotype;
    }

    public @Nullable String getBloodname() {
        return bloodname;
    }

    public void setBloodname(final String bloodname) {
        this.bloodname = bloodname;
        setFullName();
    }

    public Faction getOriginFaction() {
        return originFaction;
    }

    public void setOriginFaction(final Faction originFaction) {
        this.originFaction = originFaction;
    }

    public Planet getOriginPlanet() {
        return originPlanet;
    }

    public void setOriginPlanet(final Planet originPlanet) {
        this.originPlanet = originPlanet;
    }

    public LocalDate getBecomingBondsmanEndDate() {
        return becomingBondsmanEndDate;
    }

    public void setBecomingBondsmanEndDate(final LocalDate becomingBondsmanEndDate) {
        this.becomingBondsmanEndDate = becomingBondsmanEndDate;
    }

    public PrisonerStatus getPrisonerStatus() {
        return prisonerStatus;
    }

    /**
     * This requires expanded checks because a number of functionalities are strictly dependent on the current person's
     * prisoner status.
     *
     * @param campaign       the campaign the person is a part of
     * @param prisonerStatus The new prisoner status for the person in question
     * @param log            whether to log the change or not
     */
    public void setPrisonerStatus(final Campaign campaign, final PrisonerStatus prisonerStatus, final boolean log) {
        // This must be processed completely, as the unchanged prisoner status of Free
        // to Free is
        // used during recruitment

        final boolean freed = !getPrisonerStatus().isFree();
        final boolean isPrisoner = prisonerStatus.isCurrentPrisoner();
        setPrisonerStatusDirect(prisonerStatus);

        // Now, we need to fix values and ranks based on the Person's status
        switch (prisonerStatus) {
            case PRISONER:
            case PRISONER_DEFECTOR:
            case BECOMING_BONDSMAN:
                setRecruitment(null);
                setLastRankChangeDate(null);
                if (log) {
                    if (isPrisoner) {
                        ServiceLogger.madePrisoner(this, campaign.getLocalDate(), campaign.getName(), "");
                    } else {
                        ServiceLogger.madeBondsman(this, campaign.getLocalDate(), campaign.getName(), "");
                    }
                }
                break;
            case BONDSMAN:
                LocalDate today = campaign.getLocalDate();
                setRecruitment(today);
                setLastRankChangeDate(today);
                break;
            case FREE:
                if (!getPrimaryRole().isDependent()) {
                    setRecruitment(campaign.getLocalDate());
                    setLastRankChangeDate(campaign.getLocalDate());
                }

                if (log) {
                    if (freed) {
                        ServiceLogger.freed(this, campaign.getLocalDate(), campaign.getName(), "");
                    } else {
                        ServiceLogger.joined(this, campaign.getLocalDate(), campaign.getName(), "");
                    }
                }
                break;
        }

        if (!prisonerStatus.isFree()) {
            if (getUnit() != null) {
                getUnit().remove(this, true);
            }
        }

        MekHQ.triggerEvent(new PersonChangedEvent(this));
    }

    /**
     * This is public for unit testing reasons
     *
     * @param prisonerStatus the person's new prisoner status
     */
    public void setPrisonerStatusDirect(final PrisonerStatus prisonerStatus) {
        this.prisonerStatus = prisonerStatus;
    }

    // region Text Getters
    public String pregnancyStatus() {
        return isPregnant() ? " (Pregnant)" : "";
    }
    // endregion Text Getters

    // region Name

    /**
     * @return the person's full name
     */
    public String getFullName() {
        return fullName;
    }

    /**
     * @return a hyperlinked string for the person's name
     */
    public String getHyperlinkedName() {
        return String.format("<a href='PERSON:%s'>%s</a>", getId(), getFullName());
    }

    /**
     * This is used to create the full name of the person, based on their first and last names
     */
    public void setFullName() {
        final String lastName = getLastName();
        setFullNameDirect(getFirstName() +
                                (getCallsign().isBlank() ? "" : (" \"" + getCallsign() + '"')) +
                                (lastName.isBlank() ? "" : ' ' + lastName));
    }

    /**
     * @param fullName this sets the full name to be equal to the input string. This can ONLY be called by
     *                 {@link Person#setFullName()} or its overrides.
     */
    protected void setFullNameDirect(final String fullName) {
        this.fullName = fullName;
    }

    /**
     * @return a String containing the person's first name including their pre-nominal
     */
    public String getFirstName() {
        return (getPreNominal().isBlank() ? "" : (getPreNominal() + ' ')) + getGivenName();
    }

    /**
     * Return a full last name which may be a bloodname or a surname with or without a post-nominal. A bloodname will
     * overrule a surname, but we do not disallow surnames for clan personnel, if the player wants to input them
     *
     * @return a String of the person's last name
     */
    public String getLastName() {
        String lastName = !isNullOrBlank(getBloodname()) ?
                                getBloodname() :
                                !isNullOrBlank(getSurname()) ? getSurname() : "";
        if (!isNullOrBlank(getPostNominal())) {
            lastName += (lastName.isBlank() ? "" : " ") + getPostNominal();
        }
        return lastName;
    }

    /**
     * @return the person's pre-nominal
     */
    public String getPreNominal() {
        return preNominal;
    }

    /**
     * @param preNominal the person's new pre-nominal
     */
    public void setPreNominal(final String preNominal) {
        setPreNominalDirect(preNominal);
        setFullName();
    }

    protected void setPreNominalDirect(final String preNominal) {
        this.preNominal = preNominal;
    }

    /**
     * @return the person's given name
     */
    public String getGivenName() {
        return givenName;
    }

    /**
     * @param givenName the person's new given name
     */
    public void setGivenName(final String givenName) {
        setGivenNameDirect(givenName);
        setFullName();
    }

    protected void setGivenNameDirect(final String givenName) {
        this.givenName = givenName;
    }

    /**
     * @return the person's surname
     */
    public String getSurname() {
        return surname;
    }

    /**
     * @param surname the person's new surname
     */
    public void setSurname(final String surname) {
        setSurnameDirect(surname);
        setFullName();
    }

    protected void setSurnameDirect(final String surname) {
        this.surname = surname;
    }

    /**
     * @return the person's post-nominal
     */
    public String getPostNominal() {
        return postNominal;
    }

    /**
     * @param postNominal the person's new post-nominal
     */
    public void setPostNominal(final String postNominal) {
        setPostNominalDirect(postNominal);
        setFullName();
    }

    protected void setPostNominalDirect(final String postNominal) {
        this.postNominal = postNominal;
    }

    /**
     * @return the person's maiden name
     */
    public @Nullable String getMaidenName() {
        return maidenName;
    }

    /**
     * @param maidenName the person's new maiden name
     */
    public void setMaidenName(final @Nullable String maidenName) {
        this.maidenName = maidenName;
    }

    /**
     * @return the person's callsign
     */
    public String getCallsign() {
        return callsign;
    }

    /**
     * @param callsign the person's new callsign
     */
    public void setCallsign(final String callsign) {
        setCallsignDirect(callsign);
        setFullName();
    }

    protected void setCallsignDirect(final String callsign) {
        this.callsign = callsign;
    }

    /**
     * This method is used to migrate names from being a joined name to split between given name and surname, as part of
     * the Personnel changes in MekHQ 0.47.4, and is used to migrate from MM-style names to MHQ-style names
     *
     * @param text text containing the name to be migrated
     */
    public void migrateName(final String text) {
        // How this works:
        // Takes the input name, and splits it into individual parts.
        // Then, it depends on whether the person is Clan or not.
        // For Clan names:
        // Takes the input name, and assumes that person does not have a surname
        // Bloodnames are assumed to have been assigned by MekHQ
        // For Inner Sphere names:
        // Depending on the length of the resulting array, the name is processed
        // differently
        // Array of length 1: the name is assumed to not have a surname, just a given
        // name
        // Array of length 2: the name is assumed to be a given name and a surname
        // Array of length 3: the name is assumed to be a given name and two surnames
        // Array of length 4+: the name is assumed to be as many given names as possible
        // and two surnames
        //
        // Then, the full name is set
        final String[] name = text.trim().split("\\s+");
        final StringBuilder givenName = new StringBuilder(name[0]);

        if (isClanPersonnel()) {
            if (name.length > 1) {
                int i;
                for (i = 1; i < name.length - 1; i++) {
                    givenName.append(' ').append(name[i]);
                }

                if (!(!isNullOrBlank(getBloodname()) && getBloodname().equals(name[i]))) {
                    givenName.append(' ').append(name[i]);
                }
            }
        } else {
            if (name.length == 2) {
                setSurnameDirect(name[1]);
            } else if (name.length == 3) {
                setSurnameDirect(name[1] + ' ' + name[2]);
            } else if (name.length > 3) {
                int i;
                for (i = 1; i < name.length - 2; i++) {
                    givenName.append(' ').append(name[i]);
                }
                setSurnameDirect(name[i] + ' ' + name[i + 1]);
            }
        }

        if ((getSurname() == null) || getSurname().equals(RandomNameGenerator.UNNAMED_SURNAME)) {
            setSurnameDirect("");
        }

        setGivenNameDirect(givenName.toString());
        setFullName();
    }
    // endregion Names

    public Portrait getPortrait() {
        return portrait;
    }

    public void setPortrait(final Portrait portrait) {
        this.portrait = Objects.requireNonNull(portrait, "Illegal assignment: cannot have a null Portrait");
    }

    // region Personnel Roles
    public PersonnelRole getPrimaryRole() {
        return primaryRole;
    }

    /**
     * Use {@link #setPrimaryRole(LocalDate, PersonnelRole)} instead
     */
    @Deprecated(since = "0.50.07", forRemoval = false) // we need to remove the uses before removal
    public void setPrimaryRole(final Campaign campaign, final PersonnelRole primaryRole) {
        // don't need to do any processing for no changes
        if (primaryRole == getPrimaryRole()) {
            return;
        }

        // Now, we can perform the time in service and last rank change tracking change for dependents
        if (!primaryRole.isCivilian() && recruitment == null) {
            setRecruitment(campaign.getLocalDate());
            setLastRankChangeDate(campaign.getLocalDate());
        }

        // Finally, we can set the primary role
        setPrimaryRoleDirect(primaryRole);

        // and trigger the update event
        MekHQ.triggerEvent(new PersonChangedEvent(this));
    }

    /**
     * Sets the primary role for this person as of the given date.
     *
     * <p>If the new primary role differs from the current primary role, this method updates internal state as
     * follows:</p>
     * <ul>
     *     <li>If the new role is not civilian and this person does not already have a recruitment date, assigns
     *     the provided date as both recruitment and last-rank-change dates.</li>
     *     <li>Updates the person's primary role to the provided value.</li>
     *     <li>Triggers a {@link PersonChangedEvent} so that relevant systems are notified of the change.</li>
     * </ul>
     *
     * <p><b>Usage tip:</b> If it’s unclear whether this person is eligible for the new role, call
     * {@code canPerformRole(LocalDate, PersonnelRole, boolean)} before this method.</p>
     *
     * @param today       the current in-game date, used for setting recruitment and rank-change dates if required
     * @param primaryRole the new {@link PersonnelRole} to be set as primary for this person
     */
    public void setPrimaryRole(final LocalDate today, final PersonnelRole primaryRole) {
        // don't need to do any processing for no changes
        if (primaryRole == getPrimaryRole()) {
            return;
        }

        // Now, we can perform the time in service and last rank change tracking change for dependents
        if (!primaryRole.isCivilian() && recruitment == null) {
            setRecruitment(today);
            setLastRankChangeDate(today);
        }

        // Finally, we can set the primary role
        setPrimaryRoleDirect(primaryRole);

        // and trigger the update event
        MekHQ.triggerEvent(new PersonChangedEvent(this));
    }



    public void setPrimaryRoleDirect(final PersonnelRole primaryRole) {
        this.primaryRole = primaryRole;
    }

    public PersonnelRole getSecondaryRole() {
        return secondaryRole;
    }

    public void setSecondaryRole(final PersonnelRole secondaryRole) {
        if (secondaryRole == getSecondaryRole()) {
            return;
        }

        setSecondaryRoleDirect(secondaryRole);
        MekHQ.triggerEvent(new PersonChangedEvent(this));
    }

    public void setSecondaryRoleDirect(final PersonnelRole secondaryRole) {
        this.secondaryRole = secondaryRole;
    }

    /**
     * This is used to determine if a person has a specific role as either their primary OR their secondary role
     *
     * @param role the role to determine
     *
     * @return true if the person has the specific role either as their primary or secondary role
     */
    public boolean hasRole(final PersonnelRole role) {
        return (getPrimaryRole() == role) || (getSecondaryRole() == role);
    }

    /**
     * @return true if the person has a primary or secondary combat role
     */
    public boolean hasCombatRole() {
        return getPrimaryRole().isCombat() || getSecondaryRole().isCombat();
    }

    /**
     * @param excludeUnmarketable whether to exclude the unmarketable roles from the comparison
     *
     * @return true if the person has a primary or secondary support role
     */
    public boolean hasSupportRole(final boolean excludeUnmarketable) {
        return getPrimaryRole().isSupport(excludeUnmarketable) || getSecondaryRole().isSupport(excludeUnmarketable);
    }

    public String getRoleDesc() {
        String role = getPrimaryRoleDesc();
        if (!getSecondaryRole().isNone()) {
            role += '/' + getSecondaryRoleDesc();
        }
        return role;
    }

    public String getPrimaryRoleDesc() {
        String bgPrefix = "";
        if (isClanPersonnel()) {
            bgPrefix = getPhenotype().getShortName() + ' ';
        }
        return bgPrefix + getPrimaryRole().getLabel(isClanPersonnel());
    }

    /**
     * Returns an HTML-formatted string describing the primary and, if applicable, secondary personnel roles. Civilian
     * roles are displayed in italics. If a secondary role is present and is not {@code NONE}, it is appended to the
     * description, separated by a slash. The description is wrapped in HTML tags.
     *
     * @return an HTML-formatted string describing the personnel roles, with civilian roles shown in italics
     *
     * @author Illiani
     * @since 0.50.06
     */
    public String getFormatedRoleDescriptions(LocalDate today) {
        StringBuilder description = new StringBuilder("<html>");

        if (!employed) {
            description.append("\u25CF ");
        }

        String primaryDesc = getPrimaryRoleDesc();

        if (primaryRole.isSubType(PersonnelRoleSubType.CIVILIAN)) {
            if (primaryRole.isNone()) {
                // Error state: emphasize the issue
                description.append("<b><i><u>").append(primaryDesc.toUpperCase()).append("</u></i></b>");
            } else if (primaryRole.isDependent()) {
                String label;
                if (status.isStudent()) {
                    label = status.getLabel();
                } else if (isChild(today)) {
                    label = resources.getString("relationChild.text");
                } else {
                    label = primaryDesc;
                }
                description.append("<i>").append(label).append("</i>");
            } else {
                description.append("<i>").append(primaryDesc).append("</i>");
            }
        } else {
            description.append(primaryDesc);
        }

        if (!secondaryRole.isNone()) {
            description.append(" / ");
            String secondaryDesc = getSecondaryRoleDesc();
            if (secondaryRole.isSubType(PersonnelRoleSubType.CIVILIAN)) {
                description.append("<i>").append(secondaryDesc).append("</i>");
            } else {
                description.append(secondaryDesc);
            }
        }

        description.append("</html>");
        return description.toString();
    }

    public String getSecondaryRoleDesc() {
        return getSecondaryRole().getLabel(isClanPersonnel());
    }

    /**
     * Determines if this person can perform the specified {@link PersonnelRole} as either a primary or secondary role
     * on the given date.
     *
     * <p>For primary roles, certain constraints are enforced, such as uniqueness compared to the secondary role and
     * limitations based on the type of role (e.g., tech, medical, administrator).</p>
     *
     * <p>For secondary roles, different restrictions apply, including the ability to always select "None" and
     * disallowing dependent roles.</p>
     *
     * <p>Additionally, the person's age and required skill sets are considered to ensure eligibility for the chosen
     * role.</p>
     *
     * @param today   the {@link LocalDate} representing the current date, used for age-based checks
     * @param role    the {@link PersonnelRole} being considered for assignment
     * @param primary {@code true} to check eligibility as a primary role, {@code false} for secondary
     *
     * @return {@code true} if the person is eligible to perform the given role as specified; {@code false} otherwise
     */
    public boolean canPerformRole(LocalDate today, final PersonnelRole role, final boolean primary) {
        if (primary) {
            // Primary Role:
            // 1) Can always be Dependent
            // 2) Cannot be None
            // 3) Cannot be equal to the secondary role
            // 4) Cannot be a tech role if the secondary role is a tech role (inc. Astech)
            // 5) Cannot be a medical if the secondary role is one of the medical staff roles
            // 6) Cannot be an admin role if the secondary role is one of the administrator roles
            if (role.isDependent()) {
                return true;
            }

            if (role.isNone()) {
                return false;
            }

            if (role == secondaryRole) {
                return false;
            }

            if (role.isTech() && (secondaryRole.isTech() || secondaryRole.isAstech())) {
                return false;
            }

            if (role.isMedicalStaff() && secondaryRole.isMedicalStaff()) {
                return false;
            }

            if (role.isAdministrator() && secondaryRole.isAdministrator()) {
                return false;
            }
        } else {
            // Secondary Role:
            // 1) Can always be None
            // 2) Cannot be Dependent
            // 3) Cannot be equal to the primary role
            // 4) Cannot be a tech role if the primary role is a tech role (inc. Astech)
            // 5) Cannot be a medical role if the primary role is one of the medical staff roles
            // 6) Cannot be an admin role if the primary role is one of the administrator roles
            if (role.isNone()) {
                return true;
            }

            if (role.isDependent()) {
                return false;
            }

            if (role == primaryRole) {
                return false;
            }

            if (role.isTech() && (primaryRole.isTech() || primaryRole.isAstech())) {
                return false;
            }

            if (role.isMedicalStaff() && primaryRole.isMedicalStaff()) {
                return false;
            }

            if (role.isAdministrator() && primaryRole.isAdministrator()) {
                return false;
            }
        }

        if (isChild(today)) {
            return false;
        }

        List<String> skillsForProfession = role.getSkillsForProfession();
        return switch (role) {
            case VEHICLE_CREW -> Stream.of(SkillType.S_TECH_MEK,
                  SkillType.S_TECH_AERO,
                  SkillType.S_TECH_MECHANIC,
                  SkillType.S_TECH_BA,
                  SkillType.S_SURGERY,
                  SkillType.S_MEDTECH,
                  SkillType.S_ASTECH,
                  SkillType.S_COMMUNICATIONS,
                  SkillType.S_SENSOR_OPERATIONS,
                  SkillType.S_ART_COOKING).anyMatch(this::hasSkill);
            case BATTLE_ARMOUR -> hasSkill(SkillType.S_GUN_BA);
            case VESSEL_CREW -> hasSkill(SkillType.S_TECH_VESSEL);
            case MEK_TECH -> hasSkill(SkillType.S_TECH_MEK);
            case AERO_TEK -> hasSkill(SkillType.S_TECH_AERO);
            case BA_TECH -> hasSkill(SkillType.S_TECH_BA);
            case DOCTOR -> hasSkill(SkillType.S_SURGERY);
            case ADMINISTRATOR_COMMAND, ADMINISTRATOR_LOGISTICS, ADMINISTRATOR_TRANSPORT, ADMINISTRATOR_HR ->
                  hasSkill(SkillType.S_ADMIN);
            case ADULT_ENTERTAINER -> {
                // A character under the age of 18 should never have access to this profession
                if (isChild(today, true)) {
                    yield false;
                } else {
                    yield hasSkill(SkillType.S_ART_OTHER) && hasSkill(SkillType.S_ACTING);
                }
            }
            case LUXURY_COMPANION -> {
                // A character under the age of 18 should never have access to this profession
                if (isChild(today, true)) {
                    yield false;
                } else {
                    yield hasSkill(SkillType.S_ACTING) && hasSkill(SkillType.S_PROTOCOLS);
                }
            }
            default -> {
                for (String skillName : skillsForProfession) {
                    if (!hasSkill(skillName)) {
                        yield false;
                    }
                }

                yield true;
            }
        };
    }

    /**
     * Validates and updates the primary and secondary roles of this person for the given campaign.
     *
     * <p>This method checks if the current primary and secondary roles can be performed based on the campaign's
     * local date. If the person is not eligible for their primary role, it will be set to
     * {@link PersonnelRole#DEPENDENT}. If they cannot perform their secondary role, it will be set to
     * {@link PersonnelRole#NONE}.
     *
     * @param campaign the {@link Campaign} context used for validation, particularly the local date
     */
    public void validateRoles(Campaign campaign) {
        if (!primaryRole.isNone()) {
            boolean canPerform = canPerformRole(campaign.getLocalDate(), primaryRole, true);

            if (!canPerform) {
                setPrimaryRole(campaign, PersonnelRole.DEPENDENT);
            }
        }

        if (!secondaryRole.isNone()) {
            boolean canPerform = canPerformRole(campaign.getLocalDate(), secondaryRole, false);

            if (!canPerform) {
                setSecondaryRole(PersonnelRole.NONE);
            }
        }
    }

    // endregion Personnel Roles

    public PersonnelStatus getStatus() {
        return status;
    }

    /**
     * This is used to change the person's PersonnelStatus
     *
     * @param campaign the campaign the person is part of
     * @param today    the current date
     * @param status   the person's new PersonnelStatus
     */
    public void changeStatus(final Campaign campaign, final LocalDate today, final PersonnelStatus status) {
        if (status == getStatus()) { // no change means we don't need to process anything
            return;
        } else if (getStatus().isDead() && !status.isDead()) {
            // remove date of death for resurrection
            setDateOfDeath(null);
            campaign.addReport(String.format(resources.getString("resurrected.report"), getHyperlinkedFullTitle()));
            ServiceLogger.resurrected(this, today);
        }

        switch (status) {
            case ACTIVE:
                if (getStatus().isMIA()) {
                    campaign.addReport(String.format(resources.getString("recoveredMIA.report"),
                          getHyperlinkedFullTitle()));
                    ServiceLogger.recoveredMia(this, today);
                } else if (getStatus().isPoW()) {
                    campaign.addReport(String.format(resources.getString("recoveredPoW.report"),
                          getHyperlinkedFullTitle()));
                    ServiceLogger.recoveredPoW(this, campaign.getLocalDate());
                } else if (getStatus().isOnLeave() || getStatus().isOnMaternityLeave()) {
                    campaign.addReport(String.format(resources.getString("returnedFromLeave.report"),
                          getHyperlinkedFullTitle()));
                    ServiceLogger.returnedFromLeave(this, campaign.getLocalDate());
                } else if (getStatus().isStudent()) {
                    campaign.addReport(String.format(resources.getString("returnedFromEducation.report"),
                          getHyperlinkedFullTitle()));
                    ServiceLogger.returnedFromEducation(this, campaign.getLocalDate());
                } else if (getStatus().isMissing()) {
                    campaign.addReport(String.format(resources.getString("returnedFromMissing.report"),
                          getHyperlinkedFullTitle()));
                    ServiceLogger.returnedFromMissing(this, campaign.getLocalDate());
                } else if (getStatus().isAwol()) {
                    campaign.addReport(String.format(resources.getString("returnedFromAWOL.report"),
                          getHyperlinkedFullTitle()));
                    ServiceLogger.returnedFromAWOL(this, campaign.getLocalDate());
                } else {
                    campaign.addReport(String.format(resources.getString("rehired.report"), getHyperlinkedFullTitle()));
                    ServiceLogger.rehired(this, today);
                }
                setRetirement(null);
                break;
            case RETIRED:
                campaign.addReport(String.format(status.getReportText(), getHyperlinkedFullTitle()));
                ServiceLogger.retired(this, today);

                setRetirement(today);

                break;
            case RESIGNED:
                campaign.addReport(String.format(status.getReportText(), getHyperlinkedFullTitle()));
                ServiceLogger.resigned(this, today);

                setRetirement(today);

                break;
            case DESERTED:
                campaign.addReport(String.format(status.getReportText(), getHyperlinkedFullTitle()));
                ServiceLogger.deserted(this, today);

                setRetirement(today);

                break;
            case DEFECTED:
                campaign.addReport(String.format(status.getReportText(), getHyperlinkedFullTitle()));
                ServiceLogger.defected(this, today);

                setRetirement(today);

                break;
            case SACKED:
                campaign.addReport(String.format(status.getReportText(), getHyperlinkedFullTitle()));
                ServiceLogger.sacked(this, today);

                setRetirement(today);

                break;
            case LEFT:
                campaign.addReport(String.format(status.getReportText(), getHyperlinkedFullTitle()));
                ServiceLogger.left(this, today);

                setRetirement(today);

                break;
            case STUDENT:
                // log entries and reports are handled by the education package
                // (mekhq/campaign/personnel/education)
                break;
            case PREGNANCY_COMPLICATIONS:
                campaign.getProcreation().processPregnancyComplications(campaign, campaign.getLocalDate(), this);
                // purposeful fall through
            default:
                campaign.addReport(String.format(status.getReportText(), getHyperlinkedFullTitle()));
                ServiceLogger.changedStatus(this, campaign.getLocalDate(), status);
                break;
        }

        setStatus(status);

        if (status.isDead()) {
            setDateOfDeath(today);

            if ((genealogy.hasSpouse()) && (!genealogy.getSpouse().getStatus().isDead())) {
                campaign.getDivorce().widowed(campaign, campaign.getLocalDate(), this);
            }

            // log death across genealogy
            if (genealogy.hasChildren()) {
                for (Person child : genealogy.getChildren()) {
                    if (!child.getStatus().isDead()) {
                        if (!child.getGenealogy().hasLivingParents()) {
                            ServiceLogger.orphaned(child, campaign.getLocalDate());
                        } else if (child.getGenealogy().hasLivingParents()) {
                            PersonalLogger.RelativeHasDied(child,
                                  this,
                                  resources.getString("relationParent.text"),
                                  campaign.getLocalDate());
                        }
                    }
                }
            }

            if (genealogy.hasLivingParents()) {
                for (Person parent : genealogy.getParents()) {
                    if (!parent.getStatus().isDead()) {
                        PersonalLogger.RelativeHasDied(parent,
                              this,
                              resources.getString("relationChild.text"),
                              campaign.getLocalDate());
                    }
                }
            }
        }

        if (status.isActive()) {
            // Check Pregnancy
            if (isPregnant() && getDueDate().isBefore(today)) {
                campaign.getProcreation().birth(campaign, getDueDate(), this);
            }
        } else {
            setDoctorId(null, campaign.getCampaignOptions().getNaturalHealingWaitingPeriod());

            // If we're assigned to a unit, remove us from it
            if (getUnit() != null) {
                getUnit().remove(this, true);
            }

            // Clear Tech Setup
            removeAllTechJobs(campaign);
        }

        // release the commander flag.
        if ((isCommander()) && (status.isDepartedUnit())) {
            if ((!status.isResigned()) && (!status.isRetired())) {
                leadershipMassChangeLoyalty(campaign);
            }

            setCommander(false);
        }

        // clean up the save entry
        this.setEduAcademyName(null);
        this.setEduAcademyFaction(null);
        this.setEduAcademySet(null);
        this.setEduAcademyNameInSet(null);
        this.setEduAcademySystem(null);
        this.setEduCourseIndex(0);
        this.setEduEducationStage(EducationStage.NONE);
        this.setEduEducationTime(0);
        this.setEduJourneyTime(0);
        this.setEduDaysOfTravel(0);

        for (UUID tagAlongId : eduTagAlongs) {
            Person tagAlong = campaign.getPerson(tagAlongId);

            if (tagAlong != null) {
                tagAlong.changeStatus(campaign, campaign.getLocalDate(), PersonnelStatus.ACTIVE);
            }
        }
        this.setEduTagAlongs(new ArrayList<>());

        MekHQ.triggerEvent(new PersonStatusChangedEvent(this));
    }

    /**
     * If the current character is the campaign commander, adjust loyalty across the entire unit.
     *
     * @param campaign The current campaign
     */
    private void leadershipMassChangeLoyalty(Campaign campaign) {
        for (Person person : campaign.getPersonnel()) {
            if (person.getStatus().isDepartedUnit()) {
                continue;
            }

            if (person.getPrisonerStatus().isCurrentPrisoner()) {
                continue;
            }

            person.performRandomizedLoyaltyChange(campaign, false, false);
        }

        if (campaign.getCampaignOptions().isUseLoyaltyModifiers()) {
            campaign.addReport(String.format(resources.getString("loyaltyChangeGroup.text"),
                  "<span color=" + ReportingUtilities.getWarningColor() + "'>",
                  ReportingUtilities.CLOSING_SPAN_TAG));
        }
    }

    /**
     * Performs a randomized loyalty change for an individual
     *
     * @param campaign  The current campaign
     * @param isMajor   Flag to indicate if the loyalty change is major.
     * @param isVerbose Flag to indicate if the change should be individually posted to the campaign report.
     */
    public void performRandomizedLoyaltyChange(Campaign campaign, boolean isMajor, boolean isVerbose) {
        int originalLoyalty = loyalty;

        Consumer<Integer> applyLoyaltyChange = (roll) -> {
            switch (roll) {
                case 1, 2, 3 -> changeLoyalty(-3);
                case 4 -> changeLoyalty(-2);
                case 5, 6 -> changeLoyalty(-1);
                case 15, 16 -> changeLoyalty(1);
                case 17 -> changeLoyalty(2);
                case 18 -> changeLoyalty(3);
                default -> {
                }
            }
        };

        int roll = d6(3);
        int secondRoll = d6(3);

        // if this is a major change, we use whichever result is furthest from the
        // midpoint (9)
        if (isMajor) {
            roll = abs(roll - 9) > abs(secondRoll - 9) ? roll : secondRoll;
        }

        applyLoyaltyChange.accept(roll);

        if (isVerbose && originalLoyalty != loyalty) {
            reportLoyaltyChange(campaign, originalLoyalty);
        }
    }

    /**
     * Performs a loyalty change where the results will always be neutral or positive, or neutral or negative.
     *
     * @param campaign   the current campaign
     * @param isPositive a boolean indicating whether the loyalty change should be positive or negative
     * @param isMajor    a boolean indicating whether a major loyalty change should be performed in addition to the
     *                   initial change
     * @param isVerbose  a boolean indicating whether the method should generate a report if the loyalty has changed
     */
    public void performForcedDirectionLoyaltyChange(Campaign campaign, boolean isPositive, boolean isMajor,
          boolean isVerbose) {
        int originalLoyalty = loyalty;

        Consumer<Integer> applyLoyaltyChange = (roll) -> {
            int changeValue = switch (roll) {
                case 1, 2, 3, 18 -> 3;
                case 4, 17 -> 2;
                case 5, 6, 15, 16 -> 1;
                default -> 0;
            };

            if (changeValue > 0) {
                changeLoyalty(isPositive ? changeValue : -changeValue);
            }
        };

        applyLoyaltyChange.accept(d6(3));

        if (isMajor) {
            applyLoyaltyChange.accept(d6(3));
        }

        if ((isVerbose) && (originalLoyalty != loyalty)) {
            reportLoyaltyChange(campaign, originalLoyalty);
        }
    }

    /**
     * Applies a forced loyalty change to all eligible personnel in the campaign.
     *
     * <p>This method iterates through all personnel in the given {@link Campaign} and, for each person who is
     * neither departed from the unit nor currently a prisoner, calls {@link Person#performForcedDirectionLoyaltyChange}
     * with the specified parameters. After all changes, if the campaign is using loyalty modifiers, a report about the
     * group loyalty change is added to the campaign reports.</p>
     *
     * @param campaign   the {@link Campaign} whose personnel will have their loyalty modified
     * @param isPositive {@code true} for a positive loyalty direction change, {@code false} for negative
     * @param isMajor    {@code true} for a major loyalty change, {@code false} for minor
     */
    public static void performMassForcedDirectionLoyaltyChange(Campaign campaign, boolean isPositive,
          boolean isMajor) {
        for (Person person : campaign.getPersonnel()) {
            if (person.getStatus().isDepartedUnit()) {
                continue;
            }

            if (person.getPrisonerStatus().isCurrentPrisoner()) {
                continue;
            }

            person.performForcedDirectionLoyaltyChange(campaign, isPositive, isMajor, false);
        }

        if (campaign.getCampaignOptions().isUseLoyaltyModifiers()) {
            campaign.addReport(String.format(resources.getString("loyaltyChangeGroup.text"),
                  "<span color=" + ReportingUtilities.getWarningColor() + "'>",
                  ReportingUtilities.CLOSING_SPAN_TAG));
        }
    }

    /**
     * Reports the change in loyalty.
     *
     * @param campaign        The campaign for which the loyalty change is being reported.
     * @param originalLoyalty The original loyalty value before the change.
     */
    private void reportLoyaltyChange(Campaign campaign, int originalLoyalty) {
        if (!campaign.getCampaignOptions().isUseLoyaltyModifiers()) {
            return;
        }

        StringBuilder changeString = new StringBuilder();
        String color;

        // choose the color and string based on the loyalty comparison.
        if (originalLoyalty > loyalty) {
            color = ReportingUtilities.getNegativeColor();
            changeString.append(resources.getString("loyaltyChangeNegative.text"));
        } else {
            color = ReportingUtilities.getPositiveColor();
            changeString.append(resources.getString("loyaltyChangePositive.text"));
        }

        String report = String.format(resources.getString("loyaltyChangeReport.text"),
              getHyperlinkedFullTitle(),
              "<span color=" + color + "'>",
              changeString,
              CLOSING_SPAN_TAG);

        campaign.addReport(report);
    }

    /**
     * This is used to directly set the Person's PersonnelStatus without any processing
     *
     * @param status the person's new status
     */
    public void setStatus(final PersonnelStatus status) {
        this.status = status;
    }

    public int getVocationalXPTimer() {
        return vocationalXPTimer;
    }

    public void setVocationalXPTimer(final int vocationalXPTimer) {
        this.vocationalXPTimer = vocationalXPTimer;
    }

    public int getDaysToWaitForHealing() {
        return daysToWaitForHealing;
    }

    public void setDaysToWaitForHealing(final int daysToWaitForHealing) {
        this.daysToWaitForHealing = daysToWaitForHealing;
    }

    public void setGender(final Gender gender) {
        this.gender = gender;
    }

    public Gender getGender() {
        return gender;
    }

    public void setBloodGroup(final BloodGroup bloodGroup) {
        this.bloodGroup = bloodGroup;
    }

    /**
     * Retrieves the blood group of the person. If the blood group has not been set, it generates a random blood group
     * using {@link BloodGroup#getRandomBloodGroup()}.
     *
     * @return The {@link BloodGroup} of the entity. If no blood group is previously assigned, a random one is generated
     *       and returned.
     */
    public BloodGroup getBloodGroup() {
        if (bloodGroup == null) {
            bloodGroup = getRandomBloodGroup();
        }

        return bloodGroup;
    }

    /**
     * Sets the date of birth (the date they are born) for the person.
     *
     * @param birthday the person's new date of birth
     */
    public void setDateOfBirth(final LocalDate birthday) {
        this.birthday = birthday;
    }

    /**
     * Returns the date a person was born.
     *
     * @return a LocalDate representing the person's date of birth
     */
    public LocalDate getDateOfBirth() {
        return birthday;
    }

    /**
     * Retrieves the birthday for a person, with the year set to the same as the provided year.
     *
     * @param currentYear the current in-game year
     *
     * @return the birthday with the year updated to match the provided year
     */
    public LocalDate getBirthday(int currentYear) {
        return birthday.withYear(currentYear);
    }

    public @Nullable LocalDate getDateOfDeath() {
        return dateOfDeath;
    }

    public void setDateOfDeath(final @Nullable LocalDate dateOfDeath) {
        this.dateOfDeath = dateOfDeath;
    }

    public int getAge(LocalDate today) {
        // Get age based on year
        if (getDateOfDeath() != null) {
            // use date of death instead of birthday
            today = getDateOfDeath();
        }

        return Math.toIntExact(ChronoUnit.YEARS.between(getDateOfBirth(), today));
    }

    public @Nullable LocalDate getJoinedCampaign() {
        return joinedCampaign;
    }

    public void setJoinedCampaign(final @Nullable LocalDate joinedCampaign) {
        this.joinedCampaign = joinedCampaign;
    }

    public @Nullable LocalDate getRecruitment() {

        return recruitment;
    }

    /**
     * Sets the recruitment (join) date for this entity.
     * <p>
     * If the provided date is not {@code null}, the entity is marked as employed.
     * </p>
     *
     * @param recruitment the date the entity was recruited, or {@code null} to unset
     */
    public void setRecruitment(final @Nullable LocalDate recruitment) {
        employed = recruitment != null;

        this.recruitment = recruitment;
    }

    public String getTimeInService(final Campaign campaign) {
        // Get time in service based on year
        if (getRecruitment() == null) {
            // use "" they haven't been recruited
            return "";
        }

        LocalDate today = campaign.getLocalDate();

        // If the person is dead, we only care about how long they spent in service to
        // the company
        if (getDateOfDeath() != null) {
            // use date of death instead of the current day
            today = getDateOfDeath();
        }

        return campaign.getCampaignOptions()
                     .getTimeInServiceDisplayFormat()
                     .getDisplayFormattedOutput(getRecruitment(), today);
    }

    /**
     * @param campaign the current Campaign
     *
     * @return how many years a character has spent employed in the campaign, factoring in date of death and retirement
     */
    public long getYearsInService(final Campaign campaign) {
        // Get time in service based on year
        if (getRecruitment() == null) {
            return 0;
        }

        LocalDate today = campaign.getLocalDate();

        // If the person is dead or has left the unit, we only care about how long they
        // spent in service to the company
        if (getRetirement() != null) {
            today = getRetirement();
        } else if (getDateOfDeath() != null) {
            today = getDateOfDeath();
        }

        return ChronoUnit.YEARS.between(getRecruitment(), today);
    }

    public @Nullable LocalDate getLastRankChangeDate() {
        return lastRankChangeDate;
    }

    public void setLastRankChangeDate(final @Nullable LocalDate lastRankChangeDate) {
        this.lastRankChangeDate = lastRankChangeDate;
    }

    public String getTimeInRank(final Campaign campaign) {
        if (getLastRankChangeDate() == null) {
            return "";
        }

        LocalDate today = campaign.getLocalDate();

        // If the person is dead, we only care about how long it was from their last
        // promotion till they died
        if (getDateOfDeath() != null) {
            // use date of death instead of the current day
            today = getDateOfDeath();
        }

        return campaign.getCampaignOptions()
                     .getTimeInRankDisplayFormat()
                     .getDisplayFormattedOutput(getLastRankChangeDate(), today);
    }

    public void setId(final UUID id) {
        this.id = id;
    }

    public UUID getId() {
        return id;
    }

    /**
     * Checks if the person is considered a child based on their age and today's date.
     *
     * <p>This method uses the default context where the person is not being checked
     * for procreation-specific thresholds.</p>
     *
     * @param today the current date to calculate the age against
     *
     * @return {@code true} if the person's age is less than 16; {@code false} otherwise
     */
    public boolean isChild(final LocalDate today) {
        return isChild(today, false);
    }

    /**
     * Checks if the person is considered a child based on their age, today's date, and procreation status.
     *
     * @param today the current date to calculate the age against
     * @param use18 if {@code true}, the threshold considers a person a child if their age is less than 18; otherwise,
     *              the default age threshold of 16 applies
     *
     * @return {@code true} if the person's age is less than the specified threshold (procreation or default),
     *       {@code false} otherwise
     */
    public boolean isChild(final LocalDate today, boolean use18) {
        int age = getAge(today);
        return age < (use18 ? 18 : 16);
    }

    public Genealogy getGenealogy() {
        return genealogy;
    }

    // region autoAwards
    public int getAutoAwardSupportPoints() {
        return autoAwardSupportPoints;
    }

    public void setAutoAwardSupportPoints(final int autoAwardSupportPoints) {
        this.autoAwardSupportPoints = autoAwardSupportPoints;
    }

    public void changeAutoAwardSupportPoints(int change) {
        autoAwardSupportPoints += change;
    }
    // endregion autoAwards

    // region Turnover and Retention
    public @Nullable LocalDate getRetirement() {
        return retirement;
    }

    public void setRetirement(final @Nullable LocalDate retirement) {
        this.retirement = retirement;
    }

    /**
     * Use {@link #getBaseLoyalty()} instead.
     */
    @Deprecated(since = "0.50.07", forRemoval = true)
    public int getLoyalty() {
        return getBaseLoyalty();
    }

    /**
     * This method returns the character's base loyalty score.
     *
     * <p><b>Usage:</b> In most cases you will want to use {@link #getAdjustedLoyalty(Faction)} instead.</p>
     *
     * @return the loyalty value as an {@link Integer}
     */
    public int getBaseLoyalty() {
        return loyalty;
    }

    /**
     * Calculates and returns the adjusted loyalty value for the given campaign faction.
     *
     * @param campaignFaction the campaign {@link Faction} being compared with the origin {@link Faction}
     *
     * @return the loyalty value adjusted based on the provided campaign {@link Faction}
     *
     * @author Illiani
     * @since 0.50.07
     */
    public int getAdjustedLoyalty(Faction campaignFaction) {
        boolean campaignFactionMatchesOriginFaction = originFaction.equals(campaignFaction);

        int modifier = 0;

<<<<<<< HEAD
        boolean hasFactionLoyalty = options.booleanOption(COMPULSION_FACTION_LOYALTY);
        if (hasFactionLoyalty) {
            modifier += campaignFactionMatchesOriginFaction ? 1 : -4;
        }

=======
>>>>>>> 1bfb6e4e
        return loyalty + modifier;
    }

    public void setLoyalty(int loyalty) {
        this.loyalty = loyalty;
    }

    /**
     * Changes the loyalty value for the current person by the specified amount. Positive values increase loyalty, while
     * negative values decrease loyalty.
     *
     * @param change The amount to change the loyalty value by.
     */
    public void changeLoyalty(int change) {
        this.loyalty += change;
    }

    /**
     * @param loyaltyModifier the loyalty modifier
     *
     * @return the name corresponding to an individual's loyalty modifier.
     *
     * @throws IllegalStateException if an unexpected value is passed for loyaltyModifier
     */
    public static String getLoyaltyName(int loyaltyModifier) {
        return switch (loyaltyModifier) {
            case -3 -> "Devoted";
            case -2 -> "Loyal";
            case -1 -> "Reliable";
            case 0 -> "Neutral";
            case 1 -> "Unreliable";
            case 2 -> "Disloyal";
            case 3 -> "Treacherous";
            default -> throw new IllegalStateException(
                  "Unexpected value in mekhq/campaign/personnel/Person.java/getLoyaltyName: " + loyaltyModifier);
        };
    }

    public int getFatigue() {
        return fatigue;
    }

    public void setFatigue(final int fatigue) {
        this.fatigue = fatigue;
    }

    /**
     * Adjusts the current fatigue level by the specified amount, applying an SPA fatigue multiplier where applicable.
     *
     * <p>This method modifies the fatigue level based on the given {@code delta} value. Positive values, which
     * indicate an increase in fatigue, are scaled by the result of {@link #getFatigueMultiplier()} and rounded down
     * using {@link Math#floor(double)} to ensure consistent results. Negative values, which indicate a reduction in
     * fatigue, are applied directly without modification.</p>
     *
     * @param delta The amount to adjust the fatigue by. Positive values represent fatigue gain and are scaled by the
     *              fatigue multiplier, while negative values represent fatigue reduction and are applied as-is.
     */
    public void changeFatigue(int delta) {
        if (delta > 0) {
            // Only fatigue gain is modified by SPAs, not reduction.
            delta = (int) floor(delta * getFatigueMultiplier());
        }

        this.fatigue = this.fatigue + delta;
    }

    public boolean getIsRecoveringFromFatigue() {
        return isRecoveringFromFatigue;
    }

    public void setIsRecoveringFromFatigue(final boolean isRecoveringFromFatigue) {
        this.isRecoveringFromFatigue = isRecoveringFromFatigue;
    }

    /**
     * Calculates the fatigue multiplier for a character based on their traits and fitness-related options.
     *
     * <p>The calculation is influenced by the following conditions:</p>
     * <ul>
     *     <li><b>{@code FLAW_GLASS_JAW}</b>: If set, increases the multiplier by 1.</li>
     *     <li><b>{@code ATOW_TOUGHNESS}</b>: If set, decreases the multiplier by 1.</li>
     *     <li>Both {@code FLAW_GLASS_JAW} and {@code ATOW_TOUGHNESS} cannot modify the multiplier if both are
     *     present, as they cancel each other out.</li>
     *     <li><b>{@code ATOW_FIT}</b>: If set, decreases the multiplier by 1.</li>
     *     <li><b>{@code FLAW_UNFIT}</b>: If set, increases the multiplier by 1.</li>
     *     <li>Both {@code ATOW_FIT} and {@code FLAW_UNFIT}, when present simultaneously, cancel each other out and
     *     do not affect the multiplier.</li>
     * </ul>
     *
     * <p>After calculating the initial multiplier, the following adjustments are applied:</p>
     * <ul>
     *     <li>If the resulting multiplier equals {@code 0}, it is set to {@code 0.5} to avoid zeroing Fatigue.</li>
     *     <li>If the resulting multiplier is less than {@code 0}, it is set to a minimum value of {@code 0.25}.</li>
     * </ul>
     *
     * @return the calculated fatigue multiplier, adjusted based on the character's traits and options
     *
     * @author Illiani
     * @since 0.50.05
     */
    private double getFatigueMultiplier() {
        double fatigueMultiplier = 1;

        // Glass Jaw and Toughness
        boolean hasGlassJaw = options.booleanOption(FLAW_GLASS_JAW);
        boolean hasToughness = options.booleanOption(ATOW_TOUGHNESS);
        boolean modifyForGlassJawToughness = !(hasGlassJaw && hasToughness);

        if (modifyForGlassJawToughness) {
            fatigueMultiplier += (hasGlassJaw ? 1 : 0);
            fatigueMultiplier -= (hasToughness ? 1 : 0);
        }

        // Fit and Unfit
        boolean hasFit = options.booleanOption(ATOW_FIT);
        boolean hasUnfit = options.booleanOption(FLAW_UNFIT);
        boolean modifyForFitness = !(hasFit && hasUnfit);

        if (modifyForFitness) {
            fatigueMultiplier += (hasUnfit ? 1 : 0);
            fatigueMultiplier -= (hasFit ? 1 : 0);
        }

        // Conclusion
        if (fatigueMultiplier == 0) {
            fatigueMultiplier = 0.5;
        } else if (fatigueMultiplier < 0) {
            fatigueMultiplier = 0.25;
        }

        return fatigueMultiplier;
    }
    // region Turnover and Retention

    // region Pregnancy
    public LocalDate getDueDate() {
        return dueDate;
    }

    public void setDueDate(final LocalDate dueDate) {
        this.dueDate = dueDate;
    }

    public LocalDate getExpectedDueDate() {
        return expectedDueDate;
    }

    public void setExpectedDueDate(final LocalDate expectedDueDate) {
        this.expectedDueDate = expectedDueDate;
    }

    public String getDueDateAsString(final Campaign campaign) {
        final LocalDate date = campaign.getCampaignOptions().isDisplayTrueDueDate() ?
                                     getDueDate() :
                                     getExpectedDueDate();
        return (date == null) ? "" : MekHQ.getMHQOptions().getDisplayFormattedDate(date);
    }

    public boolean isPregnant() {
        return dueDate != null;
    }
    // endregion Pregnancy

    // region Experience

    /**
     * @return the current experience points (XP) of the character.
     */
    public int getXP() {
        return xp;
    }

    /**
     * Awards experience points (XP) to the character and optionally tracks the total XP earnings if enabled.
     *
     * <p>This method increments the current XP by the specified amount and, if the campaign
     * option for tracking total XP earnings is enabled, updates the total XP earnings as well.</p>
     *
     * @param campaign the {@link Campaign} instance providing the campaign options
     * @param xp       the amount of XP to be awarded
     */
    public void awardXP(final Campaign campaign, final int xp) {
        this.xp += xp;
        if (campaign.getCampaignOptions().isTrackTotalXPEarnings()) {
            changeTotalXPEarnings(xp);
        }
    }

    /**
     * Spends (deducts) experience points (XP) from the character's current XP total.
     *
     * <p>This method decrements the current XP by the specified amount.</p>
     *
     * @param xp the amount of XP to deduct
     */
    public void spendXP(final int xp) {
        this.xp -= xp;
    }

    /**
     * Sets the current experience points (XP) for the character and optionally tracks the adjustment in total XP
     * earnings if enabled.
     *
     * <p>This method updates the current XP to the specified value. If the campaign option for tracking total XP
     * earnings is enabled, it also calculates and updates the total XP earnings based on the difference between the new
     * and current XP values.</p>
     *
     * @param campaign the {@link Campaign} instance providing the campaign options
     * @param xp       the new XP value to set
     */
    public void setXP(final Campaign campaign, final int xp) {
        if (campaign.getCampaignOptions().isTrackTotalXPEarnings()) {
            changeTotalXPEarnings(xp - getXP());
        }
        setXPDirect(xp);
    }

    /**
     * Directly sets the experience points (XP) for the entity without adjusting total XP earnings tracking.
     *
     * <p>This method updates the XP value directly, bypassing any optional campaign-related tracking logic.</p>
     *
     * <p><b>Usage:</b> Generally this should only be used in special circumstances, as it bypasses the tracking of
     * experience point gains. For most use cases {@code #awardXP()} or {@code #setXP()} are preferred.</p>
     *
     * @param xp the new XP value to set
     */
    public void setXPDirect(final int xp) {
        this.xp = xp;
    }

    public int getTotalXPEarnings() {
        return totalXPEarnings;
    }

    public void changeTotalXPEarnings(final int xp) {
        setTotalXPEarnings(getTotalXPEarnings() + xp);
    }

    public void setTotalXPEarnings(final int totalXPEarnings) {
        this.totalXPEarnings = totalXPEarnings;
    }
    // endregion Experience

    public int getAcquisitions() {
        return acquisitions;
    }

    public void setAcquisition(final int acquisitions) {
        this.acquisitions = acquisitions;
    }

    public void incrementAcquisition() {
        acquisitions++;
    }

    public void setDoctorId(final @Nullable UUID doctorId, final int daysToWaitForHealing) {
        this.doctorId = doctorId;
        this.daysToWaitForHealing = daysToWaitForHealing;
    }

    public void decrementDaysToWaitForHealing() {
        if (daysToWaitForHealing > 0) {
            daysToWaitForHealing--;
        }
    }

    public boolean isDeployed() {
        return (getUnit() != null) && (getUnit().getScenarioId() != -1);
    }

    public String getBiography() {
        return biography;
    }

    public void setBiography(final String biography) {
        this.biography = biography;
    }

    public EducationLevel getEduHighestEducation() {
        return eduHighestEducation;
    }

    public void setEduHighestEducation(final EducationLevel eduHighestEducation) {
        this.eduHighestEducation = eduHighestEducation;
    }

    public int getEduJourneyTime() {
        return eduJourneyTime;
    }

    public void setEduJourneyTime(final int eduJourneyTime) {
        this.eduJourneyTime = eduJourneyTime;
    }

    public int getEduDaysOfTravel() {
        return eduDaysOfTravel;
    }

    public void setEduDaysOfTravel(final int eduDaysOfTravel) {
        this.eduDaysOfTravel = eduDaysOfTravel;
    }

    public List<UUID> getEduTagAlongs() {
        return eduTagAlongs;
    }

    public void setEduTagAlongs(final List<UUID> eduTagAlongs) {
        this.eduTagAlongs = eduTagAlongs;
    }

    public void addEduTagAlong(final UUID tagAlong) {
        this.eduTagAlongs.add(tagAlong);
    }

    public List<String> getEduFailedApplications() {
        return eduFailedApplications;
    }

    public void addEduFailedApplications(final String failedApplication) {
        eduFailedApplications.add(failedApplication);
    }

    /**
     * Increments the number educational travel days by 1.
     */
    public void incrementEduDaysOfTravel() {
        this.eduDaysOfTravel++;
    }

    public int getEduEducationTime() {
        return eduEducationTime;
    }

    public void setEduEducationTime(final int eduEducationTime) {
        this.eduEducationTime = eduEducationTime;
    }

    public String getEduAcademySystem() {
        return eduAcademySystem;
    }

    public void setEduAcademySystem(final String eduAcademySystem) {
        this.eduAcademySystem = eduAcademySystem;
    }

    public String getEduAcademyNameInSet() {
        return eduAcademyNameInSet;
    }

    public void setEduAcademyNameInSet(final String eduAcademyNameInSet) {
        this.eduAcademyNameInSet = eduAcademyNameInSet;
    }

    public String getEduAcademyFaction() {
        return eduAcademyFaction;
    }

    public void setEduAcademyFaction(final String eduAcademyFaction) {
        this.eduAcademyFaction = eduAcademyFaction;
    }

    public Integer getEduCourseIndex() {
        return eduCourseIndex;
    }

    public void setEduCourseIndex(final Integer eduCourseIndex) {
        this.eduCourseIndex = eduCourseIndex;
    }

    public EducationStage getEduEducationStage() {
        return eduEducationStage;
    }

    public void setEduEducationStage(final EducationStage eduEducationStage) {
        this.eduEducationStage = eduEducationStage;
    }

    public String getEduAcademyName() {
        return eduAcademyName;
    }

    public void setEduAcademyName(final String eduAcademyName) {
        this.eduAcademyName = eduAcademyName;
    }

    public void setEduAcademySet(final String eduAcademySet) {
        this.eduAcademySet = eduAcademySet;
    }

    public String getEduAcademySet() {
        return eduAcademySet;
    }

    public Aggression getAggression() {
        return aggression;
    }

    public void setAggression(final Aggression aggression) {
        this.aggression = aggression;
    }

    public int getAggressionDescriptionIndex() {
        return aggressionDescriptionIndex;
    }

    /**
     * Sets the index value for the {@link Aggression} description.
     *
     * @param aggressionDescriptionIndex The index value to set for the aggression description. It will be clamped to
     *                                   ensure it remains within the valid range.
     */
    public void setAggressionDescriptionIndex(final int aggressionDescriptionIndex) {
        this.aggressionDescriptionIndex = clamp(aggressionDescriptionIndex, 0, Aggression.MAXIMUM_VARIATIONS - 1);
    }

    public Ambition getAmbition() {
        return ambition;
    }

    public void setAmbition(final Ambition ambition) {
        this.ambition = ambition;
    }

    public int getAmbitionDescriptionIndex() {
        return ambitionDescriptionIndex;
    }

    /**
     * Sets the index value for the {@link Ambition} description.
     *
     * @param ambitionDescriptionIndex The index value to set for the Ambition description. It will be clamped to ensure
     *                                 it remains within the valid range.
     */
    public void setAmbitionDescriptionIndex(final int ambitionDescriptionIndex) {
        this.ambitionDescriptionIndex = clamp(ambitionDescriptionIndex, 0, Ambition.MAXIMUM_VARIATIONS - 1);
    }

    public Greed getGreed() {
        return greed;
    }

    public void setGreed(final Greed greed) {
        this.greed = greed;
    }

    public int getGreedDescriptionIndex() {
        return greedDescriptionIndex;
    }

    /**
     * Sets the index value for the {@link Greed} description.
     *
     * @param greedDescriptionIndex The index value to set for the Greed description. It will be clamped to ensure it
     *                              remains within the valid range.
     */
    public void setGreedDescriptionIndex(final int greedDescriptionIndex) {
        this.greedDescriptionIndex = clamp(greedDescriptionIndex, 0, Greed.MAXIMUM_VARIATIONS - 1);
    }

    public Social getSocial() {
        return social;
    }

    public void setSocial(final Social social) {
        this.social = social;
    }

    public int getSocialDescriptionIndex() {
        return socialDescriptionIndex;
    }

    /**
     * Sets the index value for the {@link Social} description.
     *
     * @param socialDescriptionIndex The index value to set for the Social description. It will be clamped to ensure it
     *                               remains within the valid range.
     */
    public void setSocialDescriptionIndex(final int socialDescriptionIndex) {
        this.socialDescriptionIndex = clamp(socialDescriptionIndex, 0, Social.MAXIMUM_VARIATIONS - 1);
    }

    public PersonalityQuirk getPersonalityQuirk() {
        return personalityQuirk;
    }

    public void setPersonalityQuirk(final PersonalityQuirk personalityQuirk) {
        this.personalityQuirk = personalityQuirk;
    }

    public int getPersonalityQuirkDescriptionIndex() {
        return personalityQuirkDescriptionIndex;
    }

    /**
     * Sets the index value for the {@link PersonalityQuirk} description.
     *
     * @param personalityQuirkDescriptionIndex The index value to set for the quirk description. It will be clamped to
     *                                         ensure it remains within the valid range.
     */
    public void setPersonalityQuirkDescriptionIndex(final int personalityQuirkDescriptionIndex) {
        this.personalityQuirkDescriptionIndex = clamp(personalityQuirkDescriptionIndex,
              0,
              PersonalityQuirk.MAXIMUM_VARIATIONS - 1);
    }

    public Reasoning getReasoning() {
        return reasoning;
    }

    public void setReasoning(final Reasoning reasoning) {
        this.reasoning = reasoning;
    }

    public int getReasoningDescriptionIndex() {
        return reasoningDescriptionIndex;
    }

    /**
     * Sets the index value for the {@link Reasoning} description.
     *
     * @param reasoningDescriptionIndex The index value to set for the Reasoning description. It will be clamped to
     *                                  ensure it remains within the valid range.
     */
    public void setReasoningDescriptionIndex(final int reasoningDescriptionIndex) {
        this.reasoningDescriptionIndex = clamp(reasoningDescriptionIndex, 0, Reasoning.MAXIMUM_VARIATIONS - 1);
    }

    public String getPersonalityDescription() {
        return personalityDescription;
    }

    public void setPersonalityDescription(final String personalityDescription) {
        this.personalityDescription = personalityDescription;
    }

    public String getPersonalityInterviewNotes() {
        return personalityInterviewNotes;
    }

    public void setPersonalityInterviewNotes(final String personalityInterviewNotes) {
        this.personalityInterviewNotes = personalityInterviewNotes;
    }

    // region Flags
    public boolean isClanPersonnel() {
        return clanPersonnel;
    }

    public void setClanPersonnel(final boolean clanPersonnel) {
        this.clanPersonnel = clanPersonnel;
    }

    /**
     * @return true if the person is the campaign commander, false otherwise.
     */
    public boolean isCommander() {
        return commander;
    }

    /**
     * Flags the person as the campaign commander.
     */
    public void setCommander(final boolean commander) {
        this.commander = commander;
    }

    public boolean isDivorceable() {
        return divorceable;
    }

    public void setDivorceable(final boolean divorceable) {
        this.divorceable = divorceable;
    }

    public boolean isFounder() {
        return founder;
    }

    public void setFounder(final boolean founder) {
        this.founder = founder;
    }

    public boolean isImmortal() {
        return immortal;
    }

    public void setImmortal(final boolean immortal) {
        this.immortal = immortal;
    }

    public boolean isEmployed() {
        return employed;
    }

    public void setEmployed(final boolean employed) {
        this.employed = employed;
    }

    public boolean isMarriageable() {
        return marriageable;
    }

    public void setMarriageable(final boolean marriageable) {
        this.marriageable = marriageable;
    }

    public boolean isTryingToConceive() {
        return tryingToConceive;
    }

    public void setTryingToConceive(final boolean tryingToConceive) {
        this.tryingToConceive = tryingToConceive;
    }

    public boolean isHidePersonality() {
        return hidePersonality;
    }

    public void setHidePersonality(final boolean hidePersonality) {
        this.hidePersonality = hidePersonality;
    }
    // endregion Flags

    public ExtraData getExtraData() {
        return extraData;
    }

    // region File I/O
    public void writeToXML(final PrintWriter pw, int indent, final Campaign campaign) {
        MHQXMLUtility.writeSimpleXMLOpenTag(pw, indent++, "person", "id", id, "type", getClass());
        indent = writeToXMLHeadless(pw, indent, campaign);
        MHQXMLUtility.writeSimpleXMLCloseTag(pw, --indent, "person");
    }

    public int writeToXMLHeadless(PrintWriter pw, int indent, Campaign campaign) {
        try {
            MHQXMLUtility.writeSimpleXMLTag(pw, indent, "id", id.toString());

            // region Name
            if (!isNullOrBlank(getPreNominal())) {
                MHQXMLUtility.writeSimpleXMLTag(pw, indent, "preNominal", getPreNominal());
            }
            MHQXMLUtility.writeSimpleXMLTag(pw, indent, "givenName", getGivenName());
            MHQXMLUtility.writeSimpleXMLTag(pw, indent, "surname", getSurname());
            if (!isNullOrBlank(getPostNominal())) {
                MHQXMLUtility.writeSimpleXMLTag(pw, indent, "postNominal", getPostNominal());
            }

            if (getMaidenName() != null) { // this is only a != null comparison because empty is a use case for divorce
                MHQXMLUtility.writeSimpleXMLTag(pw, indent, "maidenName", getMaidenName());
            }

            if (!isNullOrBlank(getCallsign())) {
                MHQXMLUtility.writeSimpleXMLTag(pw, indent, "callsign", getCallsign());
            }
            // endregion Name

            // Always save the primary role
            MHQXMLUtility.writeSimpleXMLTag(pw, indent, "primaryRole", getPrimaryRole().name());
            if (!getSecondaryRole().isNone()) {
                MHQXMLUtility.writeSimpleXMLTag(pw, indent, "secondaryRole", getSecondaryRole().name());
            }

            if (primaryDesignator != ROMDesignation.NONE) {
                MHQXMLUtility.writeSimpleXMLTag(pw, indent, "primaryDesignator", primaryDesignator.name());
            }

            if (secondaryDesignator != ROMDesignation.NONE) {
                MHQXMLUtility.writeSimpleXMLTag(pw, indent, "secondaryDesignator", secondaryDesignator.name());
            }

            // Always save the person's origin faction
            MHQXMLUtility.writeSimpleXMLTag(pw, indent, "faction", originFaction.getShortName());
            if (originPlanet != null) {
                MHQXMLUtility.writeSimpleXMLAttributedTag(pw, indent,
                      "planetId",
                      "systemId",
                      originPlanet.getParentSystem().getId(),
                      originPlanet.getId());
            }

            if (becomingBondsmanEndDate != null) {
                MHQXMLUtility.writeSimpleXMLTag(pw, indent, "becomingBondsmanEndDate", becomingBondsmanEndDate);
            }

            if (!getPhenotype().isNone()) {
                MHQXMLUtility.writeSimpleXMLTag(pw, indent, "phenotype", getPhenotype().name());
            }

            if (!isNullOrBlank(bloodname)) {
                MHQXMLUtility.writeSimpleXMLTag(pw, indent, "bloodname", bloodname);
            }

            if (!isNullOrBlank(biography)) {
                MHQXMLUtility.writeSimpleXMLTag(pw, indent, "biography", biography);
            }

            if (vocationalXPTimer > 0) {
                MHQXMLUtility.writeSimpleXMLTag(pw, indent, "vocationalXPTimer", vocationalXPTimer);
            }

            if (!genealogy.isEmpty()) {
                genealogy.writeToXML(pw, indent);
            }
            MHQXMLUtility.writeSimpleXMLTag(pw, indent, "dueDate", getDueDate());
            MHQXMLUtility.writeSimpleXMLTag(pw, indent, "expectedDueDate", getExpectedDueDate());
            getPortrait().writeToXML(pw, indent);
            if (getXP() != 0) {
                MHQXMLUtility.writeSimpleXMLTag(pw, indent, "xp", getXP());
            }

            if (getTotalXPEarnings() != 0) {
                MHQXMLUtility.writeSimpleXMLTag(pw, indent, "totalXPEarnings", getTotalXPEarnings());
            }

            if (daysToWaitForHealing != 0) {
                MHQXMLUtility.writeSimpleXMLTag(pw, indent, "daysToWaitForHealing", daysToWaitForHealing);
            }
            // Always save the person's gender, as it would otherwise get confusing fast
            MHQXMLUtility.writeSimpleXMLTag(pw, indent, "gender", getGender().name());
            MHQXMLUtility.writeSimpleXMLTag(pw, indent, "bloodGroup", getBloodGroup().name());
            if (!getRankSystem().equals(campaign.getRankSystem())) {
                MHQXMLUtility.writeSimpleXMLTag(pw, indent, "rankSystem", getRankSystem().getCode());
            }
            // Always save a person's rank
            MHQXMLUtility.writeSimpleXMLTag(pw, indent, "rank", getRankNumeric());
            if (getRankLevel() != 0) {
                MHQXMLUtility.writeSimpleXMLTag(pw, indent, "rankLevel", getRankLevel());
            }

            if (!getManeiDominiClass().isNone()) {
                MHQXMLUtility.writeSimpleXMLTag(pw, indent, "maneiDominiClass", getManeiDominiClass().name());
            }

            if (!getManeiDominiRank().isNone()) {
                MHQXMLUtility.writeSimpleXMLTag(pw, indent, "maneiDominiRank", getManeiDominiRank().name());
            }

            if (nTasks > 0) {
                MHQXMLUtility.writeSimpleXMLTag(pw, indent, "nTasks", nTasks);
            }
            MHQXMLUtility.writeSimpleXMLTag(pw, indent, "doctorId", doctorId);
            if (getUnit() != null) {
                MHQXMLUtility.writeSimpleXMLTag(pw, indent, "unitId", getUnit().getId());
            }

            if (!salary.equals(Money.of(-1))) {
                MHQXMLUtility.writeSimpleXMLTag(pw, indent, "salary", salary);
            }

            if (!totalEarnings.equals(Money.of(0))) {
                MHQXMLUtility.writeSimpleXMLTag(pw, indent, "totalEarnings", totalEarnings);
            }
            // Always save a person's status, to make it easy to parse the personnel saved
            // data
            MHQXMLUtility.writeSimpleXMLTag(pw, indent, "status", status.name());
            if (prisonerStatus != PrisonerStatus.FREE) {
                MHQXMLUtility.writeSimpleXMLTag(pw, indent, "prisonerStatus", prisonerStatus.name());
            }

            if (hits > 0) {
                MHQXMLUtility.writeSimpleXMLTag(pw, indent, "hits", hits);
            }

            if (hitsPrior > 0) {
                MHQXMLUtility.writeSimpleXMLTag(pw, indent, "hitsPrior", hitsPrior);
            }

            if (toughness != 0) {
                MHQXMLUtility.writeSimpleXMLTag(pw, indent, "toughness", toughness);
            }

            if (connections != 0) {
                MHQXMLUtility.writeSimpleXMLTag(pw, indent, "connections", connections);
            }

            if (wealth != 0) {
                MHQXMLUtility.writeSimpleXMLTag(pw, indent, "wealth", wealth);
            }

            if (hasPerformedExtremeExpenditure) {
                MHQXMLUtility.writeSimpleXMLTag(pw, indent, "hasPerformedExtremeExpenditure", true);
            }

            if (reputation != 0) {
                MHQXMLUtility.writeSimpleXMLTag(pw, indent, "reputation", reputation);
            }

            if (unlucky != 0) {
                MHQXMLUtility.writeSimpleXMLTag(pw, indent, "unlucky", unlucky);
            }

            if (bloodmark != 0) {
                MHQXMLUtility.writeSimpleXMLTag(pw, indent, "bloodmark", bloodmark);
            }

            if (!bloodhuntSchedule.isEmpty()) {
                MHQXMLUtility.writeSimpleXMLOpenTag(pw, indent++, "bloodhuntSchedule");
                for (LocalDate attemptDate : bloodhuntSchedule) {
                    MHQXMLUtility.writeSimpleXMLTag(pw, indent, "attemptDate", attemptDate);
                }
                MHQXMLUtility.writeSimpleXMLCloseTag(pw, --indent, "bloodhuntSchedule");
            }

            MHQXMLUtility.writeSimpleXMLOpenTag(pw, indent++, "atowAttributes");
            atowAttributes.writeAttributesToXML(pw, indent);
            MHQXMLUtility.writeSimpleXMLCloseTag(pw, --indent, "atowAttributes");

            MHQXMLUtility.writeSimpleXMLTag(pw, indent, "minutesLeft", minutesLeft);

            if (overtimeLeft > 0) {
                MHQXMLUtility.writeSimpleXMLTag(pw, indent, "overtimeLeft", overtimeLeft);
            }
            MHQXMLUtility.writeSimpleXMLTag(pw, indent, "birthday", getDateOfBirth());
            MHQXMLUtility.writeSimpleXMLTag(pw, indent, "deathday", getDateOfDeath());
            MHQXMLUtility.writeSimpleXMLTag(pw, indent, "recruitment", getRecruitment());
            MHQXMLUtility.writeSimpleXMLTag(pw, indent, "joinedCampaign", getJoinedCampaign());

            MHQXMLUtility.writeSimpleXMLTag(pw, indent, "lastRankChangeDate", getLastRankChangeDate());
            MHQXMLUtility.writeSimpleXMLTag(pw, indent, "autoAwardSupportPoints", getAutoAwardSupportPoints());
            MHQXMLUtility.writeSimpleXMLTag(pw, indent, "retirement", getRetirement());
            MHQXMLUtility.writeSimpleXMLTag(pw, indent, "loyalty", getBaseLoyalty());
            MHQXMLUtility.writeSimpleXMLTag(pw, indent, "fatigue", getFatigue());
            MHQXMLUtility.writeSimpleXMLTag(pw, indent, "isRecoveringFromFatigue", getIsRecoveringFromFatigue());
            for (Skill skill : skills.getSkills()) {
                skill.writeToXML(pw, indent);
            }

            if (countOptions(PersonnelOptions.LVL3_ADVANTAGES) > 0) {
                MHQXMLUtility.writeSimpleXMLTag(pw, indent,
                      "advantages",
                      getOptionList(DELIMITER, PersonnelOptions.LVL3_ADVANTAGES));
            }

            if (countOptions(PersonnelOptions.EDGE_ADVANTAGES) > 0) {
                MHQXMLUtility.writeSimpleXMLTag(pw, indent,
                      "edge",
                      getOptionList(DELIMITER, PersonnelOptions.EDGE_ADVANTAGES));
                MHQXMLUtility.writeSimpleXMLTag(pw, indent, "edgeAvailable", getCurrentEdge());
            }

            if (countOptions(PersonnelOptions.MD_ADVANTAGES) > 0) {
                MHQXMLUtility.writeSimpleXMLTag(pw, indent,
                      "implants",
                      getOptionList(DELIMITER, PersonnelOptions.MD_ADVANTAGES));
            }

            if (!techUnits.isEmpty()) {
                MHQXMLUtility.writeSimpleXMLOpenTag(pw, indent++, "techUnitIds");
                for (Unit unit : techUnits) {
                    MHQXMLUtility.writeSimpleXMLTag(pw, indent, "id", unit.getId());
                }
                MHQXMLUtility.writeSimpleXMLCloseTag(pw, --indent, "techUnitIds");
            }

            if (!personnelLog.isEmpty()) {
                MHQXMLUtility.writeSimpleXMLOpenTag(pw, indent++, "personnelLog");
                for (LogEntry entry : personnelLog) {
                    entry.writeToXML(pw, indent);
                }
                MHQXMLUtility.writeSimpleXMLCloseTag(pw, --indent, "personnelLog");
            }

            if (!medicalLog.isEmpty()) {
                MHQXMLUtility.writeSimpleXMLOpenTag(pw, indent++, "medicalLog");
                for (LogEntry entry : medicalLog) {
                    entry.writeToXML(pw, indent);
                }
                MHQXMLUtility.writeSimpleXMLCloseTag(pw, --indent, "medicalLog");
            }

            if (!scenarioLog.isEmpty()) {
                MHQXMLUtility.writeSimpleXMLOpenTag(pw, indent++, "scenarioLog");
                for (LogEntry entry : scenarioLog) {
                    entry.writeToXML(pw, indent);
                }
                MHQXMLUtility.writeSimpleXMLCloseTag(pw, --indent, "scenarioLog");
            }

            if (!assignmentLog.isEmpty()) {
                MHQXMLUtility.writeSimpleXMLOpenTag(pw, indent++, "assignmentLog");
                for (LogEntry entry : assignmentLog) {
                    entry.writeToXML(pw, indent);
                }
                MHQXMLUtility.writeSimpleXMLCloseTag(pw, --indent, "assignmentLog");
            }

            if (!performanceLog.isEmpty()) {
                MHQXMLUtility.writeSimpleXMLOpenTag(pw, indent++, "performanceLog");
                for (LogEntry entry : performanceLog) {
                    entry.writeToXML(pw, indent);
                }
                MHQXMLUtility.writeSimpleXMLCloseTag(pw, --indent, "performanceLog");
            }

            if (!getAwardController().getAwards().isEmpty()) {
                MHQXMLUtility.writeSimpleXMLOpenTag(pw, indent++, "awards");
                for (Award award : getAwardController().getAwards()) {
                    award.writeToXML(pw, indent);
                }
                MHQXMLUtility.writeSimpleXMLCloseTag(pw, --indent, "awards");
            }

            if (!injuries.isEmpty()) {
                MHQXMLUtility.writeSimpleXMLOpenTag(pw, indent++, "injuries");
                for (Injury injury : injuries) {
                    injury.writeToXml(pw, indent);
                }
                MHQXMLUtility.writeSimpleXMLCloseTag(pw, --indent, "injuries");
            }

            if (originalUnitWeight != EntityWeightClass.WEIGHT_ULTRA_LIGHT) {
                MHQXMLUtility.writeSimpleXMLTag(pw, indent, "originalUnitWeight", originalUnitWeight);
            }

            if (originalUnitTech != TECH_IS1) {
                MHQXMLUtility.writeSimpleXMLTag(pw, indent, "originalUnitTech", originalUnitTech);
            }
            MHQXMLUtility.writeSimpleXMLTag(pw, indent, "originalUnitId", originalUnitId);
            if (acquisitions != 0) {
                MHQXMLUtility.writeSimpleXMLTag(pw, indent, "acquisitions", acquisitions);
            }

            if (eduHighestEducation != EducationLevel.EARLY_CHILDHOOD) {
                MHQXMLUtility.writeSimpleXMLTag(pw, indent, "eduHighestEducation", eduHighestEducation.name());
            }

            if (eduJourneyTime != 0) {
                MHQXMLUtility.writeSimpleXMLTag(pw, indent, "eduJourneyTime", eduJourneyTime);
            }

            if (eduDaysOfTravel != 0) {
                MHQXMLUtility.writeSimpleXMLTag(pw, indent, "eduDaysOfTravel", eduDaysOfTravel);
            }

            if (!eduTagAlongs.isEmpty()) {
                MHQXMLUtility.writeSimpleXMLOpenTag(pw, indent++, "eduTagAlongs");

                for (UUID tagAlong : eduTagAlongs) {
                    MHQXMLUtility.writeSimpleXMLTag(pw, indent, "tagAlong", tagAlong.toString());
                }

                MHQXMLUtility.writeSimpleXMLCloseTag(pw, --indent, "eduTagAlongs");
            }

            if (!eduTagAlongs.isEmpty()) {
                MHQXMLUtility.writeSimpleXMLOpenTag(pw, indent++, "eduFailedApplications");

                for (String failedApplication : eduFailedApplications) {
                    MHQXMLUtility.writeSimpleXMLTag(pw, indent, "eduFailedApplication", failedApplication);
                }

                MHQXMLUtility.writeSimpleXMLCloseTag(pw, --indent, "eduFailedApplications");
            }

            if (eduAcademySystem != null) {
                MHQXMLUtility.writeSimpleXMLTag(pw, indent, "eduAcademySystem", eduAcademySystem);
            }

            if (eduAcademyNameInSet != null) {
                MHQXMLUtility.writeSimpleXMLTag(pw, indent, "eduAcademyNameInSet", eduAcademyNameInSet);
            }

            if (eduAcademyFaction != null) {
                MHQXMLUtility.writeSimpleXMLTag(pw, indent, "eduAcademyFaction", eduAcademyFaction);
            }

            if (eduAcademySet != null) {
                MHQXMLUtility.writeSimpleXMLTag(pw, indent, "eduAcademySet", eduAcademySet);
            }

            if (eduAcademyName != null) {
                MHQXMLUtility.writeSimpleXMLTag(pw, indent, "eduAcademyName", eduAcademyName);
            }

            if (eduCourseIndex != 0) {
                MHQXMLUtility.writeSimpleXMLTag(pw, indent, "eduCourseIndex", eduCourseIndex);
            }

            if (eduEducationStage != EducationStage.NONE) {
                MHQXMLUtility.writeSimpleXMLTag(pw, indent, "eduEducationStage", eduEducationStage.toString());
            }

            if (eduEducationTime != 0) {
                MHQXMLUtility.writeSimpleXMLTag(pw, indent, "eduEducationTime", eduEducationTime);
            }

            if (aggression != Aggression.NONE) {
                MHQXMLUtility.writeSimpleXMLTag(pw, indent, "aggression", aggression.name());
            }

            MHQXMLUtility.writeSimpleXMLTag(pw, indent, "aggressionDescriptionIndex", aggressionDescriptionIndex);

            if (ambition != Ambition.NONE) {
                MHQXMLUtility.writeSimpleXMLTag(pw, indent, "ambition", ambition.name());
            }

            MHQXMLUtility.writeSimpleXMLTag(pw, indent, "ambitionDescriptionIndex", ambitionDescriptionIndex);

            if (greed != Greed.NONE) {
                MHQXMLUtility.writeSimpleXMLTag(pw, indent, "greed", greed.name());
            }

            MHQXMLUtility.writeSimpleXMLTag(pw, indent, "greedDescriptionIndex", greedDescriptionIndex);

            if (social != Social.NONE) {
                MHQXMLUtility.writeSimpleXMLTag(pw, indent, "social", social.name());
            }

            MHQXMLUtility.writeSimpleXMLTag(pw, indent, "socialDescriptionIndex", socialDescriptionIndex);

            if (personalityQuirk != PersonalityQuirk.NONE) {
                MHQXMLUtility.writeSimpleXMLTag(pw, indent, "personalityQuirk", personalityQuirk.name());
            }

            MHQXMLUtility.writeSimpleXMLTag(pw, indent,
                  "personalityQuirkDescriptionIndex",
                  personalityQuirkDescriptionIndex);

            if (reasoning != Reasoning.AVERAGE) {
                MHQXMLUtility.writeSimpleXMLTag(pw, indent, "reasoning", reasoning.ordinal());
            }

            MHQXMLUtility.writeSimpleXMLTag(pw, indent, "reasoningDescriptionIndex", reasoningDescriptionIndex);

            if (!isNullOrBlank(personalityDescription)) {
                MHQXMLUtility.writeSimpleXMLTag(pw, indent, "personalityDescription", personalityDescription);
            }

            if (!isNullOrBlank(personalityInterviewNotes)) {
                MHQXMLUtility.writeSimpleXMLTag(pw, indent, "personalityInterviewNotes", personalityInterviewNotes);
            }

            // region Flags
            MHQXMLUtility.writeSimpleXMLTag(pw, indent, "clanPersonnel", isClanPersonnel());
            MHQXMLUtility.writeSimpleXMLTag(pw, indent, "commander", commander);
            MHQXMLUtility.writeSimpleXMLTag(pw, indent, "divorceable", divorceable);
            MHQXMLUtility.writeSimpleXMLTag(pw, indent, "founder", founder);
            MHQXMLUtility.writeSimpleXMLTag(pw, indent, "immortal", immortal);
            MHQXMLUtility.writeSimpleXMLTag(pw, indent, "employed", employed);
            MHQXMLUtility.writeSimpleXMLTag(pw, indent, "marriageable", marriageable);
            MHQXMLUtility.writeSimpleXMLTag(pw, indent, "tryingToConceive", tryingToConceive);
            MHQXMLUtility.writeSimpleXMLTag(pw, indent, "hidePersonality", hidePersonality);
            // endregion Flags

            if (!extraData.isEmpty()) {
                extraData.writeToXml(pw);
            }
        } catch (Exception ex) {
            logger.error(ex, "Failed to write {} to the XML File", getFullName());
            throw ex; // we want to rethrow to ensure that the save fails
        }
        return indent;
    }

    public static Person generateInstanceFromXML(Node wn, Campaign campaign, Version version) {
        Person person = new Person(campaign);

        try {
            // Okay, now load Person-specific fields!
            NodeList nl = wn.getChildNodes();

            String advantages = null;
            String edge = null;
            String implants = null;

            for (int x = 0; x < nl.getLength(); x++) {
                Node wn2 = nl.item(x);
                String nodeName = wn2.getNodeName();

                if (nodeName.equalsIgnoreCase("preNominal")) {
                    person.setPreNominalDirect(wn2.getTextContent().trim());
                } else if (nodeName.equalsIgnoreCase("givenName")) {
                    person.setGivenNameDirect(wn2.getTextContent().trim());
                } else if (nodeName.equalsIgnoreCase("surname")) {
                    person.setSurnameDirect(wn2.getTextContent().trim());
                } else if (nodeName.equalsIgnoreCase("postNominal")) {
                    person.setPostNominalDirect(wn2.getTextContent().trim());
                } else if (nodeName.equalsIgnoreCase("maidenName")) {
                    person.setMaidenName(wn2.getTextContent().trim());
                } else if (nodeName.equalsIgnoreCase("callsign")) {
                    person.setCallsignDirect(wn2.getTextContent().trim());
                } else if (nodeName.equalsIgnoreCase("faction")) {
                    person.setOriginFaction(Factions.getInstance().getFaction(wn2.getTextContent().trim()));
                } else if (nodeName.equalsIgnoreCase("planetId")) {
                    String systemId = "", planetId = "";
                    try {
                        systemId = wn2.getAttributes().getNamedItem("systemId").getTextContent().trim();
                        planetId = wn2.getTextContent().trim();
                        PlanetarySystem ps = campaign.getSystemById(systemId);
                        Planet p = null;
                        if (ps == null) {
                            ps = campaign.getSystemByName(systemId);
                        }
                        if (ps != null) {
                            p = ps.getPlanetById(planetId);
                        }
                        person.originPlanet = p;
                    } catch (NullPointerException e) {
                        logger.error("Error loading originPlanet for {}, {}", systemId, planetId, e);
                    }
                } else if (nodeName.equalsIgnoreCase("becomingBondsmanEndDate")) {
                    person.becomingBondsmanEndDate = MHQXMLUtility.parseDate(wn2.getTextContent().trim());
                } else if (nodeName.equalsIgnoreCase("phenotype")) {
                    person.phenotype = Phenotype.fromString(wn2.getTextContent().trim());
                } else if (nodeName.equalsIgnoreCase("bloodname")) {
                    person.bloodname = wn2.getTextContent();
                } else if (nodeName.equalsIgnoreCase("biography")) {
                    person.biography = wn2.getTextContent();
                } else if (nodeName.equalsIgnoreCase("primaryRole")) {
                    final PersonnelRole primaryRole = PersonnelRole.fromString(wn2.getTextContent().trim());
                    person.setPrimaryRoleDirect(primaryRole);
                } else if (nodeName.equalsIgnoreCase("secondaryRole")) {
                    person.setSecondaryRoleDirect(PersonnelRole.fromString(wn2.getTextContent().trim()));
                } else if (nodeName.equalsIgnoreCase("acquisitions")) {
                    person.acquisitions = MathUtility.parseInt(wn2.getTextContent());
                } else if (nodeName.equalsIgnoreCase("primaryDesignator")) {
                    person.primaryDesignator = ROMDesignation.parseFromString(wn2.getTextContent().trim());
                } else if (nodeName.equalsIgnoreCase("secondaryDesignator")) {
                    person.secondaryDesignator = ROMDesignation.parseFromString(wn2.getTextContent().trim());
                } else if (nodeName.equalsIgnoreCase("daysToWaitForHealing")) {
                    person.daysToWaitForHealing = MathUtility.parseInt(wn2.getTextContent());
                } else if (nodeName.equalsIgnoreCase("vocationalXPTimer")) {
                    person.vocationalXPTimer = MathUtility.parseInt(wn2.getTextContent());
                } else if (nodeName.equalsIgnoreCase("id")) {
                    person.id = UUID.fromString(wn2.getTextContent());
                } else if (nodeName.equalsIgnoreCase("genealogy")) {
                    person.getGenealogy().fillFromXML(wn2.getChildNodes());
                } else if (nodeName.equalsIgnoreCase("dueDate")) {
                    person.dueDate = MHQXMLUtility.parseDate(wn2.getTextContent().trim());
                } else if (nodeName.equalsIgnoreCase("expectedDueDate")) {
                    person.expectedDueDate = MHQXMLUtility.parseDate(wn2.getTextContent().trim());
                } else if (nodeName.equalsIgnoreCase(Portrait.XML_TAG)) {
                    person.setPortrait(Portrait.parseFromXML(wn2));
                } else if (nodeName.equalsIgnoreCase("xp")) {
                    person.setXPDirect(MathUtility.parseInt(wn2.getTextContent().trim()));
                } else if (nodeName.equalsIgnoreCase("totalXPEarnings")) {
                    person.setTotalXPEarnings(MathUtility.parseInt(wn2.getTextContent().trim()));
                } else if (nodeName.equalsIgnoreCase("nTasks")) {
                    person.nTasks = MathUtility.parseInt(wn2.getTextContent());
                } else if (nodeName.equalsIgnoreCase("hits")) {
                    person.hits = MathUtility.parseInt(wn2.getTextContent());
                } else if (nodeName.equalsIgnoreCase("hitsPrior")) {
                    person.hitsPrior = MathUtility.parseInt(wn2.getTextContent());
                } else if (nodeName.equalsIgnoreCase("gender")) {
                    person.setGender(Gender.parseFromString(wn2.getTextContent().trim()));
                } else if (nodeName.equalsIgnoreCase("bloodGroup")) {
                    person.setBloodGroup(BloodGroup.fromString(wn2.getTextContent().trim()));
                } else if (nodeName.equalsIgnoreCase("rankSystem")) {
                    final RankSystem rankSystem = Ranks.getRankSystemFromCode(wn2.getTextContent().trim());

                    if (rankSystem != null) {
                        person.setRankSystemDirect(rankSystem);
                    }
                } else if (nodeName.equalsIgnoreCase("rank")) {
                    person.setRank(MathUtility.parseInt(wn2.getTextContent().trim()));
                } else if (nodeName.equalsIgnoreCase("rankLevel")) {
                    person.setRankLevel(MathUtility.parseInt(wn2.getTextContent().trim()));
                } else if (nodeName.equalsIgnoreCase("maneiDominiClass")) {
                    person.setManeiDominiClassDirect(ManeiDominiClass.parseFromString(wn2.getTextContent().trim()));
                } else if (nodeName.equalsIgnoreCase("maneiDominiRank")) {
                    person.setManeiDominiRankDirect(ManeiDominiRank.parseFromString(wn2.getTextContent().trim()));
                } else if (nodeName.equalsIgnoreCase("doctorId")) {
                    if (!wn2.getTextContent().equals("null")) {
                        person.doctorId = UUID.fromString(wn2.getTextContent());
                    }
                } else if (nodeName.equalsIgnoreCase("unitId")) {
                    if (!wn2.getTextContent().equals("null")) {
                        person.unit = new PersonUnitRef(UUID.fromString(wn2.getTextContent()));
                    }
                } else if (nodeName.equalsIgnoreCase("status")) {
                    person.setStatus(PersonnelStatus.fromString(wn2.getTextContent().trim()));
                } else if (nodeName.equalsIgnoreCase("prisonerStatus")) {
                    person.prisonerStatus = PrisonerStatus.parseFromString(wn2.getTextContent().trim());
                } else if (nodeName.equalsIgnoreCase("salary")) {
                    person.salary = Money.fromXmlString(wn2.getTextContent().trim());
                } else if (nodeName.equalsIgnoreCase("totalEarnings")) {
                    person.totalEarnings = Money.fromXmlString(wn2.getTextContent().trim());
                } else if (nodeName.equalsIgnoreCase("minutesLeft")) {
                    person.minutesLeft = MathUtility.parseInt(wn2.getTextContent());
                } else if (nodeName.equalsIgnoreCase("overtimeLeft")) {
                    person.overtimeLeft = MathUtility.parseInt(wn2.getTextContent());
                } else if (nodeName.equalsIgnoreCase("birthday")) {
                    person.birthday = MHQXMLUtility.parseDate(wn2.getTextContent().trim());
                } else if (nodeName.equalsIgnoreCase("deathday")) {
                    person.dateOfDeath = MHQXMLUtility.parseDate(wn2.getTextContent().trim());
                } else if (nodeName.equalsIgnoreCase("recruitment")) {
                    person.recruitment = MHQXMLUtility.parseDate(wn2.getTextContent().trim());
                } else if (nodeName.equalsIgnoreCase("joinedCampaign")) {
                    person.joinedCampaign = MHQXMLUtility.parseDate(wn2.getTextContent().trim());
                } else if (nodeName.equalsIgnoreCase("lastRankChangeDate")) {
                    person.lastRankChangeDate = MHQXMLUtility.parseDate(wn2.getTextContent().trim());
                } else if (nodeName.equalsIgnoreCase("autoAwardSupportPoints")) {
                    person.setAutoAwardSupportPoints(MathUtility.parseInt(wn2.getTextContent().trim()));
                } else if (nodeName.equalsIgnoreCase("retirement")) {
                    person.setRetirement(MHQXMLUtility.parseDate(wn2.getTextContent().trim()));
                } else if (nodeName.equalsIgnoreCase("loyalty")) {
                    person.loyalty = MathUtility.parseInt(wn2.getTextContent(), 9);
                } else if (nodeName.equalsIgnoreCase("fatigue")) {
                    person.fatigue = MathUtility.parseInt(wn2.getTextContent());
                } else if (nodeName.equalsIgnoreCase("isRecoveringFromFatigue")) {
                    person.isRecoveringFromFatigue = Boolean.parseBoolean(wn2.getTextContent().trim());
                } else if (nodeName.equalsIgnoreCase("advantages")) {
                    advantages = wn2.getTextContent();
                } else if (nodeName.equalsIgnoreCase("edge")) {
                    edge = wn2.getTextContent();
                } else if (nodeName.equalsIgnoreCase("edgeAvailable")) {
                    person.currentEdge = MathUtility.parseInt(wn2.getTextContent(), 0);
                } else if (nodeName.equalsIgnoreCase("implants")) {
                    implants = wn2.getTextContent();
                } else if (nodeName.equalsIgnoreCase("toughness")) {
                    person.toughness = MathUtility.parseInt(wn2.getTextContent());
                } else if (nodeName.equalsIgnoreCase("connections")) {
                    person.connections = MathUtility.parseInt(wn2.getTextContent());
                } else if (nodeName.equalsIgnoreCase("wealth")) {
                    person.wealth = MathUtility.parseInt(wn2.getTextContent());
                } else if (nodeName.equalsIgnoreCase("hasPerformedExtremeExpenditure")) {
                    person.hasPerformedExtremeExpenditure = Boolean.parseBoolean(wn2.getTextContent());
                } else if (nodeName.equalsIgnoreCase("reputation")) {
                    person.reputation = MathUtility.parseInt(wn2.getTextContent());
                } else if (nodeName.equalsIgnoreCase("unlucky")) {
                    person.unlucky = MathUtility.parseInt(wn2.getTextContent());
                } else if (nodeName.equalsIgnoreCase("bloodmark")) {
                    person.bloodmark = MathUtility.parseInt(wn2.getTextContent());
                } else if (nodeName.equalsIgnoreCase("bloodhuntSchedule")) {
                    NodeList nl2 = wn2.getChildNodes();
                    for (int y = 0; y < nl2.getLength(); y++) {
                        Node wn3 = nl2.item(y);
                        // If it's not an element node, we ignore it.
                        if (wn3.getNodeType() != Node.ELEMENT_NODE) {
                            continue;
                        }

                        if (!wn3.getNodeName().equalsIgnoreCase("attemptDate")) {
                            logger.error("(techUnitIds) Unknown node type not loaded in bloodhuntSchedule nodes: {}",
                                  wn3.getNodeName());
                            continue;
                        }
                        person.addBloodhuntDate(LocalDate.parse(wn3.getTextContent().trim()));
                    }
                } else if (nodeName.equalsIgnoreCase("atowAttributes")) {
                    person.atowAttributes = new Attributes().generateAttributesFromXML(wn2);
                } else if (nodeName.equalsIgnoreCase("pilotHits")) {
                    person.hits = MathUtility.parseInt(wn2.getTextContent());
                } else if (nodeName.equalsIgnoreCase("skill")) {
                    Skill s = Skill.generateInstanceFromXML(wn2);
                    if ((s != null) && (s.getType() != null)) {
                        person.skills.addSkill(s.getType().getName(), s);
                    }
                } else if (nodeName.equalsIgnoreCase("techUnitIds")) {
                    NodeList nl2 = wn2.getChildNodes();
                    for (int y = 0; y < nl2.getLength(); y++) {
                        Node wn3 = nl2.item(y);
                        // If it's not an element node, we ignore it.
                        if (wn3.getNodeType() != Node.ELEMENT_NODE) {
                            continue;
                        }

                        if (!wn3.getNodeName().equalsIgnoreCase("id")) {
                            logger.error("(techUnitIds) Unknown node type not loaded in techUnitIds nodes: {}",
                                  wn3.getNodeName());
                            continue;
                        }
                        person.addTechUnit(new PersonUnitRef(UUID.fromString(wn3.getTextContent())));
                    }
                } else if (nodeName.equalsIgnoreCase("personnelLog")) {
                    NodeList nl2 = wn2.getChildNodes();
                    for (int y = 0; y < nl2.getLength(); y++) {
                        Node wn3 = nl2.item(y);
                        // If it's not an element node, we ignore it.
                        if (wn3.getNodeType() != Node.ELEMENT_NODE) {
                            continue;
                        }

                        if (!wn3.getNodeName().equalsIgnoreCase("logEntry")) {
                            logger.error("(personnelLog) Unknown node type not loaded in personnel logEntry nodes: {}",
                                  wn3.getNodeName());
                            continue;
                        }

                        final LogEntry logEntry = LogEntryFactory.getInstance().generateInstanceFromXML(wn3);
                        if (logEntry != null) {
                            // <50.05 compatibility handler
                            LogEntryType logEntryType = logEntry.getType();
                            String logEntryDescription = logEntry.getDesc();
                            if (logEntryType == MEDICAL) {
                                person.addMedicalLogEntry(logEntry);
                            } else if (logEntryType == SERVICE) {
                                // < 50.05 compatibility handler
                                List<String> assignmentTargetStrings = List.of("Assigned to",
                                      "Reassigned from",
                                      "Removed from",
                                      "Added to");

                                boolean shiftedLogType = false;
                                for (String targetString : assignmentTargetStrings) {
                                    if (logEntryDescription.startsWith(targetString)) {
                                        logEntry.setType(ASSIGNMENT);
                                        person.addAssignmentLogEntry(logEntry);
                                        shiftedLogType = true;
                                        break;
                                    }
                                }

                                if (!shiftedLogType) {
                                    person.addPersonalLogEntry(logEntry);
                                }
                            } else {
                                // < 50.05 compatibility handler
                                List<String> performanceTargetStrings = List.of("Changed edge to",
                                      "Gained",
                                      "Improved",
                                      "injuries, gaining",
                                      "XP from successful medical work");

                                boolean foundPerformanceTarget = false;
                                for (String targetString : performanceTargetStrings) {
                                    if (logEntryDescription.startsWith(targetString)) {
                                        foundPerformanceTarget = true;
                                        break;
                                    }
                                }

                                if (foundPerformanceTarget) {
                                    logEntry.setType(PERFORMANCE);
                                    person.addPerformanceLogEntry(logEntry);
                                } else {
                                    person.addPersonalLogEntry(logEntry);
                                }
                            }
                        }
                    }
                } else if (nodeName.equalsIgnoreCase("medicalLog")) {
                    NodeList nl2 = wn2.getChildNodes();
                    for (int y = 0; y < nl2.getLength(); y++) {
                        Node wn3 = nl2.item(y);
                        // If it's not an element node, we ignore it.
                        if (wn3.getNodeType() != Node.ELEMENT_NODE) {
                            continue;
                        }

                        if (!wn3.getNodeName().equalsIgnoreCase("logEntry")) {
                            logger.error("(medicalLog) Unknown node type not loaded in personnel logEntry nodes: {}",
                                  wn3.getNodeName());
                            continue;
                        }

                        final LogEntry logEntry = LogEntryFactory.getInstance().generateInstanceFromXML(wn3);
                        if (logEntry != null) {
                            person.addMedicalLogEntry(logEntry);
                        }
                    }
                } else if (nodeName.equalsIgnoreCase("scenarioLog")) {
                    NodeList nl2 = wn2.getChildNodes();
                    for (int y = 0; y < nl2.getLength(); y++) {
                        Node wn3 = nl2.item(y);
                        // If it's not an element node, we ignore it.
                        if (wn3.getNodeType() != Node.ELEMENT_NODE) {
                            continue;
                        }

                        if (!wn3.getNodeName().equalsIgnoreCase("logEntry")) {
                            logger.error("Unknown node type not loaded in scenario logEntry nodes: {}",
                                  wn3.getNodeName());
                            continue;
                        }

                        final LogEntry logEntry = LogEntryFactory.getInstance().generateInstanceFromXML(wn3);
                        if (logEntry != null) {
                            person.addScenarioLogEntry(logEntry);
                        }
                    }
                } else if (nodeName.equalsIgnoreCase("assignmentLog")) {
                    NodeList nl2 = wn2.getChildNodes();
                    for (int y = 0; y < nl2.getLength(); y++) {
                        Node wn3 = nl2.item(y);
                        // If it's not an element node, we ignore it.
                        if (wn3.getNodeType() != Node.ELEMENT_NODE) {
                            continue;
                        }

                        if (!wn3.getNodeName().equalsIgnoreCase("logEntry")) {
                            logger.error("(assignmentLog) Unknown node type not loaded in scenario logEntry nodes: {}",
                                  wn3.getNodeName());
                            continue;
                        }

                        final LogEntry logEntry = LogEntryFactory.getInstance().generateInstanceFromXML(wn3);
                        if (logEntry != null) {
                            person.addAssignmentLogEntry(logEntry);
                        }
                    }
                } else if (nodeName.equalsIgnoreCase("performanceLog")) {
                    NodeList nl2 = wn2.getChildNodes();
                    for (int y = 0; y < nl2.getLength(); y++) {
                        Node wn3 = nl2.item(y);
                        // If it's not an element node, we ignore it.
                        if (wn3.getNodeType() != Node.ELEMENT_NODE) {
                            continue;
                        }

                        if (!wn3.getNodeName().equalsIgnoreCase("logEntry")) {
                            logger.error("(performanceLog) Unknown node type not loaded in scenario logEntry nodes: {}",
                                  wn3.getNodeName());
                            continue;
                        }

                        final LogEntry logEntry = LogEntryFactory.getInstance().generateInstanceFromXML(wn3);
                        if (logEntry != null) {
                            person.addPerformanceLogEntry(logEntry);
                        }
                    }
                } else if (nodeName.equalsIgnoreCase("awards")) {
                    NodeList nl2 = wn2.getChildNodes();
                    for (int y = 0; y < nl2.getLength(); y++) {
                        Node wn3 = nl2.item(y);
                        if (wn3.getNodeType() != Node.ELEMENT_NODE) {
                            continue;
                        }

                        if (!wn3.getNodeName().equalsIgnoreCase("award")) {
                            logger.error("Unknown node type not loaded in personnel award log nodes: {}",
                                  wn3.getNodeName());
                            continue;
                        }

                        person.getAwardController()
                              .addAwardFromXml(AwardsFactory.getInstance().generateNewFromXML(wn3));
                    }
                } else if (nodeName.equalsIgnoreCase("injuries")) {
                    NodeList nl2 = wn2.getChildNodes();
                    for (int y = 0; y < nl2.getLength(); y++) {
                        Node wn3 = nl2.item(y);
                        // If it's not an element node, we ignore it.
                        if (wn3.getNodeType() != Node.ELEMENT_NODE) {
                            continue;
                        }

                        if (!wn3.getNodeName().equalsIgnoreCase("injury")) {
                            logger.error("Unknown node type not loaded in injury nodes: {}", wn3.getNodeName());
                            continue;
                        }
                        person.injuries.add(Injury.generateInstanceFromXML(wn3));
                    }
                    LocalDate now = campaign.getLocalDate();
                    person.injuries.stream()
                          .filter(inj -> (null == inj.getStart()))
                          .forEach(inj -> inj.setStart(now.minusDays(inj.getOriginalTime() - inj.getTime())));
                } else if (nodeName.equalsIgnoreCase("originalUnitWeight")) {
                    person.originalUnitWeight = MathUtility.parseInt(wn2.getTextContent());
                } else if (nodeName.equalsIgnoreCase("originalUnitTech")) {
                    person.originalUnitTech = MathUtility.parseInt(wn2.getTextContent());
                } else if (nodeName.equalsIgnoreCase("originalUnitId")) {
                    person.originalUnitId = UUID.fromString(wn2.getTextContent());
                } else if (nodeName.equalsIgnoreCase("eduHighestEducation")) {
                    person.eduHighestEducation = EducationLevel.fromString(wn2.getTextContent());
                } else if (nodeName.equalsIgnoreCase("eduJourneyTime")) {
                    person.eduJourneyTime = MathUtility.parseInt(wn2.getTextContent());
                } else if (nodeName.equalsIgnoreCase("eduDaysOfTravel")) {
                    person.eduDaysOfTravel = MathUtility.parseInt(wn2.getTextContent());
                } else if (nodeName.equalsIgnoreCase("eduTagAlongs")) {
                    if (nodeName.equalsIgnoreCase("eduTagAlongs")) {
                        NodeList uuidNodes = wn2.getChildNodes();

                        for (int j = 0; j < uuidNodes.getLength(); j++) {
                            Node uuidNode = uuidNodes.item(j);

                            if (uuidNode.getNodeName().equalsIgnoreCase("tagAlong")) {
                                String uuidString = uuidNode.getTextContent();

                                UUID uuid = UUID.fromString(uuidString);

                                person.eduTagAlongs.add(uuid);
                            }
                        }
                    }
                } else if (nodeName.equalsIgnoreCase("eduFailedApplications")) {
                    if (nodeName.equalsIgnoreCase("eduFailedApplications")) {
                        NodeList nodes = wn2.getChildNodes();

                        for (int j = 0; j < nodes.getLength(); j++) {
                            Node node = nodes.item(j);

                            if (node.getNodeName().equalsIgnoreCase("eduFailedApplication")) {
                                person.eduFailedApplications.add(node.getTextContent());
                            }
                        }
                    }
                } else if (nodeName.equalsIgnoreCase("eduAcademySystem")) {
                    person.eduAcademySystem = String.valueOf(wn2.getTextContent());
                } else if (nodeName.equalsIgnoreCase("eduAcademyName")) {
                    person.eduAcademyName = String.valueOf(wn2.getTextContent());
                } else if (nodeName.equalsIgnoreCase("eduAcademySet")) {
                    person.eduAcademySet = String.valueOf(wn2.getTextContent());
                } else if (nodeName.equalsIgnoreCase("eduAcademyNameInSet")) {
                    person.eduAcademyNameInSet = String.valueOf(wn2.getTextContent());
                } else if (nodeName.equalsIgnoreCase("eduAcademyFaction")) {
                    person.eduAcademyFaction = String.valueOf(wn2.getTextContent());
                } else if (nodeName.equalsIgnoreCase("eduCourseIndex")) {
                    person.eduCourseIndex = MathUtility.parseInt(wn2.getTextContent());
                } else if (nodeName.equalsIgnoreCase("eduEducationStage")) {
                    person.eduEducationStage = EducationStage.parseFromString(wn2.getTextContent());
                } else if (nodeName.equalsIgnoreCase("eduEducationTime")) {
                    person.eduEducationTime = MathUtility.parseInt(wn2.getTextContent());
                } else if (nodeName.equalsIgnoreCase("aggression")) {
                    person.aggression = Aggression.fromString(wn2.getTextContent());
                } else if (nodeName.equalsIgnoreCase("aggressionDescriptionIndex")) {
                    person.aggressionDescriptionIndex = MathUtility.parseInt(wn2.getTextContent());
                } else if (nodeName.equalsIgnoreCase("ambition")) {
                    person.ambition = Ambition.fromString(wn2.getTextContent());
                } else if (nodeName.equalsIgnoreCase("ambitionDescriptionIndex")) {
                    person.ambitionDescriptionIndex = MathUtility.parseInt(wn2.getTextContent());
                } else if (nodeName.equalsIgnoreCase("greed")) {
                    person.greed = Greed.fromString(wn2.getTextContent());
                } else if (nodeName.equalsIgnoreCase("greedDescriptionIndex")) {
                    person.greedDescriptionIndex = MathUtility.parseInt(wn2.getTextContent());
                } else if (nodeName.equalsIgnoreCase("social")) {
                    person.social = Social.fromString(wn2.getTextContent());
                } else if (nodeName.equalsIgnoreCase("socialDescriptionIndex")) {
                    person.socialDescriptionIndex = MathUtility.parseInt(wn2.getTextContent());
                } else if (nodeName.equalsIgnoreCase("personalityQuirk")) {
                    person.personalityQuirk = PersonalityQuirk.fromString(wn2.getTextContent());

                    // < 50.07 compatibility handler
                    if (person.personalityQuirk == PersonalityQuirk.BROKEN) {
                        person.personalityQuirk = PersonalityQuirk.HAUNTED;
                    }
                } else if (nodeName.equalsIgnoreCase("personalityQuirkDescriptionIndex")) {
                    person.personalityQuirkDescriptionIndex = MathUtility.parseInt(wn2.getTextContent());
                } else if ((nodeName.equalsIgnoreCase("reasoning"))) {
                    person.reasoning = Reasoning.fromString(wn2.getTextContent());
                } else if ((nodeName.equalsIgnoreCase("reasoningDescriptionIndex"))) {
                    person.reasoningDescriptionIndex = MathUtility.parseInt(wn2.getTextContent());
                } else if (nodeName.equalsIgnoreCase("personalityDescription")) {
                    person.personalityDescription = wn2.getTextContent();
                } else if (nodeName.equalsIgnoreCase("personalityInterviewNotes")) {
                    person.personalityInterviewNotes = wn2.getTextContent();
                } else if (nodeName.equalsIgnoreCase("clanPersonnel")) {
                    person.setClanPersonnel(Boolean.parseBoolean(wn2.getTextContent().trim()));
                } else if (nodeName.equalsIgnoreCase("commander")) {
                    person.setCommander(Boolean.parseBoolean(wn2.getTextContent().trim()));
                } else if (nodeName.equalsIgnoreCase("divorceable")) {
                    person.setDivorceable(Boolean.parseBoolean(wn2.getTextContent().trim()));
                } else if (nodeName.equalsIgnoreCase("founder")) {
                    person.setFounder(Boolean.parseBoolean(wn2.getTextContent().trim()));
                } else if (nodeName.equalsIgnoreCase("immortal")) {
                    person.setImmortal(Boolean.parseBoolean(wn2.getTextContent().trim()));
                } else if (nodeName.equalsIgnoreCase("employed")) {
                    // Fixes a <50.07 bug
                    if (!person.isCivilian()) { // Non-civilians are always employed
                        person.setEmployed(true);
                    } else {
                        person.setEmployed(Boolean.parseBoolean(wn2.getTextContent().trim()));
                    }
                } else if (nodeName.equalsIgnoreCase("marriageable")) {
                    person.setMarriageable(Boolean.parseBoolean(wn2.getTextContent().trim()));
                } else if (nodeName.equalsIgnoreCase("tryingToConceive")) {
                    person.setTryingToConceive(Boolean.parseBoolean(wn2.getTextContent().trim()));
                } else if (nodeName.equalsIgnoreCase("hidePersonality")) {
                    person.setHidePersonality(Boolean.parseBoolean(wn2.getTextContent().trim()));
                } else if (nodeName.equalsIgnoreCase("extraData")) {
                    person.extraData = ExtraData.createFromXml(wn2);
                }
            }

            person.setFullName(); // this sets the name based on the loaded values

            if ((advantages != null) && !advantages.isBlank()) {
                StringTokenizer st = new StringTokenizer(advantages, DELIMITER);
                while (st.hasMoreTokens()) {
                    String adv = st.nextToken();
                    String advName = Crew.parseAdvantageName(adv);
                    Object value = Crew.parseAdvantageValue(adv);

                    try {
                        person.getOptions().getOption(advName).setValue(value);
                    } catch (Exception e) {
                        logger.warn("Error restoring advantage: {}", adv);
                    }
                }
            }

            if ((edge != null) && !edge.isBlank()) {
                List<String> edgeOptionList = getEdgeTriggersList();
                // this prevents an error caused by the Option Group name being included in the
                // list of options for that group
                edgeOptionList.remove(0);

                updateOptions(edge, person, edgeOptionList);
                removeUnusedEdgeTriggers(person, edgeOptionList);
            }

            if ((implants != null) && !implants.isBlank()) {
                StringTokenizer st = new StringTokenizer(implants, DELIMITER);
                while (st.hasMoreTokens()) {
                    String adv = st.nextToken();
                    String advName = Crew.parseAdvantageName(adv);
                    Object value = Crew.parseAdvantageValue(adv);

                    try {
                        person.getOptions().getOption(advName).setValue(value);
                    } catch (Exception e) {
                        logger.error("Error restoring implants: {}", adv);
                    }
                }
            }

            // Fixing Prisoner Ranks - 0.47.X Fix
            if (person.getRankNumeric() < 0) {
                person.setRank(0);
            }

            if (person.getJoinedCampaign() == null) {
                person.setJoinedCampaign(campaign.getLocalDate());
            }

            // This resolves a bug squashed in 2025 (50.03) but lurked in our codebase
            // potentially as far back as 2014. The next two handlers should never be removed.
            if (!person.canPerformRole(campaign.getLocalDate(), person.getSecondaryRole(), false)) {
                person.setSecondaryRole(PersonnelRole.NONE);

                campaign.addReport(String.format(resources.getString("ineligibleForSecondaryRole"),
                      spanOpeningWithCustomColor(ReportingUtilities.getWarningColor()),
                      CLOSING_SPAN_TAG,
                      person.getHyperlinkedFullTitle()));
            }

            if (!person.canPerformRole(campaign.getLocalDate(), person.getPrimaryRole(), true)) {
                person.setPrimaryRole(campaign, PersonnelRole.NONE);

                campaign.addReport(String.format(resources.getString("ineligibleForPrimaryRole"),
                      spanOpeningWithCustomColor(ReportingUtilities.getNegativeColor()),
                      CLOSING_SPAN_TAG,
                      person.getHyperlinkedFullTitle()));
            }
        } catch (Exception e) {
            logger.error(e, "Failed to read person {} from file", person.getFullName());
            person = null;
        }

        return person;
    }
    // endregion File I/O

    public void setSalary(final Money salary) {
        this.salary = salary;
    }

    /**
     * Calculates and returns the salary for this person based on campaign rules and status.
     *
     * <p>The method applies the following logic:</p>
     * <ul>
     *     <li>If the person is not free (e.g., a prisoner), returns a zero salary.</li>
     *     <li>If a positive or zero custom salary has been set, it is used directly.</li>
     *     <li>If the salary is negative, the standard salary is calculated based on campaign options and the
     *     person's roles, skills, and attributes:</li>
     *     <li>Base salaries are taken from the campaign options, according to primary and secondary roles.</li>
     *     <li>If the person is specialized infantry with applicable unit and specialization, a multiplier is
     *     applied to the primary base salary.</li>
     *     <li>An experience-level multiplier is applied to both primary and secondary salaries based on the
     *     person's skills.</li>
     *     <li>Additional multipliers for specializations (e.g., anti-mek skill) may also apply.</li>
     *     <li>Secondary role salaries are halved and only applied if not disabled via campaign options.</li>
     *     <li>The base salaries for primary and secondary roles are summed.</li>
     *     <li>If the person's rank provides a pay multiplier, the calculated total is multiplied accordingly.</li>
     * </ul>
     *
     * <p>The method does not currently account for era modifiers or crew type (e.g., DropShip, JumpShip, WarShip).</p>
     *
     * @param campaign The current {@link Campaign} used to determine relevant options and settings.
     *
     * @return A {@link Money} object representing the person's salary according to current campaign rules and their
     *       status.
     */
    public Money getSalary(final Campaign campaign) {
        if (!getPrisonerStatus().isFree()) {
            return Money.zero();
        }

        if (!employed) {
            return Money.zero();
        }

        if (salary.isPositiveOrZero()) {
            return salary;
        }

        // If the salary is negative, then use the standard amounts
        Money primaryBase = campaign.getCampaignOptions().getRoleBaseSalaries()[getPrimaryRole().ordinal()];

        // SpecInf is a special case, this needs to be applied first to bring base
        // salary up to RAW.
        if (getPrimaryRole().isSoldierOrBattleArmour()) {
            if ((getUnit() != null) &&
                      getUnit().isConventionalInfantry() &&
                      ((Infantry) getUnit().getEntity()).hasSpecialization()) {
                primaryBase = primaryBase.multipliedBy(campaign.getCampaignOptions()
                                                             .getSalarySpecialistInfantryMultiplier());
            }
        }

        // Experience multiplier
        primaryBase = primaryBase.multipliedBy(campaign.getCampaignOptions()
                                                     .getSalaryXPMultipliers()
                                                     .get(getSkillLevel(campaign, false)));

        // Specialization multiplier
        if (getPrimaryRole().isSoldierOrBattleArmour()) {
            if (hasSkill(S_ANTI_MEK)) {
                primaryBase = primaryBase.multipliedBy(campaign.getCampaignOptions().getSalaryAntiMekMultiplier());
            }
        }

        // CamOps doesn't cover secondary roles, so we just half the base salary of the
        // secondary role.
        Money secondaryBase = Money.zero();

        if (!campaign.getCampaignOptions().isDisableSecondaryRoleSalary()) {
            secondaryBase = campaign.getCampaignOptions().getRoleBaseSalaries()[getSecondaryRole().ordinal()].dividedBy(
                  2);

            // SpecInf is a special case, this needs to be applied first to bring base
            // salary up to RAW.
            if (getSecondaryRole().isSoldierOrBattleArmour()) {
                if (hasSkill(S_ANTI_MEK)) {
                    secondaryBase = secondaryBase.multipliedBy(campaign.getCampaignOptions()
                                                                     .getSalaryAntiMekMultiplier());
                }
            }

            // Experience modifier
            secondaryBase = secondaryBase.multipliedBy(campaign.getCampaignOptions()
                                                             .getSalaryXPMultipliers()
                                                             .get(getSkillLevel(campaign, true)));

            // Specialization
            if (getSecondaryRole().isSoldierOrBattleArmour()) {
                if (hasSkill(S_ANTI_MEK)) {
                    secondaryBase = secondaryBase.multipliedBy(campaign.getCampaignOptions()
                                                                     .getSalaryAntiMekMultiplier());
                }
            }
        }

        // TODO: distinguish DropShip, JumpShip, and WarShip crew
        // TODO: Add era mod to salary calc..
        if (getRank().getPayMultiplier() > 0) {
            return primaryBase.plus(secondaryBase).multipliedBy(getRank().getPayMultiplier());
        } else {
            return primaryBase.plus(secondaryBase);
        }
    }

    /**
     * Retrieves a list of edge triggers from PilotOptions.
     *
     * @return a List of edge triggers. If no edge triggers are found, an empty List is returned.
     */
    private static List<String> getEdgeTriggersList() {
        Enumeration<IOptionGroup> groups = new PilotOptions().getGroups();

        while (groups.hasMoreElements()) {
            IOptionGroup group = groups.nextElement();

            if (group.getKey().equals(PilotOptions.EDGE_ADVANTAGES)) {
                return Collections.list(group.getOptionNames());
            }
        }

        return new ArrayList<>();
    }

    /**
     * Updates the status of Edge Triggers based on those stored in edgeTriggers
     *
     * @param edgeTriggers   the string containing edge triggers delimited by "::"
     * @param retVal         the person to update
     * @param edgeOptionList the list of edge triggers to remove
     */
    private static void updateOptions(String edgeTriggers, Person retVal, List<String> edgeOptionList) {
        StringTokenizer st = new StringTokenizer(edgeTriggers, DELIMITER);

        while (st.hasMoreTokens()) {
            String trigger = st.nextToken();
            String triggerName = Crew.parseAdvantageName(trigger);
            Object value = Crew.parseAdvantageValue(trigger);

            try {
                retVal.getOptions().getOption(triggerName).setValue(value);
                edgeOptionList.remove(triggerName);
            } catch (Exception e) {
                logger.error("Error restoring edge trigger: {}", trigger);
            }
        }
    }

    /**
     * Explicitly disables unused Edge triggers
     *
     * @param retVal         the person for whom the triggers are disabled
     * @param edgeOptionList the list of edge triggers to be processed
     */
    private static void removeUnusedEdgeTriggers(Person retVal, List<String> edgeOptionList) {
        for (String edgeTrigger : edgeOptionList) {
            String advName = Crew.parseAdvantageName(edgeTrigger);

            try {
                retVal.getOptions().getOption(advName).setValue(false);
            } catch (Exception e) {
                logger.error("Error disabling edge trigger: {}", edgeTrigger);
            }
        }
    }

    /**
     * @return the person's total earnings
     */
    public Money getTotalEarnings() {
        return totalEarnings;
    }

    /**
     * This is used to pay a person. Preventing negative payments is intentional to ensure we don't accidentally change
     * someone when trying to give them money. To charge a person, implement a new method. (And then add a @see here)
     *
     * @param money the amount of money to add to their total earnings
     */
    public void payPerson(final Money money) {
        if (money.isPositiveOrZero()) {
            totalEarnings = getTotalEarnings().plus((money));
        }
    }

    /**
     * This is used to pay a person their share value based on the value of a single share
     *
     * @param campaign     the campaign the person is a part of
     * @param money        the value of a single share
     * @param sharesForAll whether all personnel have shares
     */
    public void payPersonShares(final Campaign campaign, final Money money, final boolean sharesForAll) {
        final int shares = getNumShares(campaign, sharesForAll);
        if (shares > 0) {
            payPerson(money.multipliedBy(shares));
        }
    }

    // region Ranks
    public RankSystem getRankSystem() {
        return rankSystem;
    }

    public void setRankSystem(final RankValidator rankValidator, final RankSystem rankSystem) {
        setRankSystemDirect(rankSystem);
        rankValidator.checkPersonRank(this);
        MekHQ.triggerEvent(new PersonChangedEvent(this));
    }

    private void setRankSystemDirect(final RankSystem rankSystem) {
        this.rankSystem = rankSystem;
    }

    public Rank getRank() {
        return getRankSystem().getRank(getRankNumeric());
    }

    /**
     * Retrieves the index of the character's rank
     *
     * @return the numeric value of the rank as an {@link Integer}
     */
    public int getRankNumeric() {
        return rank;
    }

    public void setRank(final int rank) {
        this.rank = rank;
    }

    /**
     * Retrieves the character's rank <b>sub-level</b>. Predominantly used in ComStar rank styles.
     *
     * <p><b>Important:</b> You almost always want to use {@link #getRankNumeric()} instead.</p>
     *
     * @return the rank level as an integer
     */
    public int getRankLevel() {
        return rankLevel;
    }

    public void setRankLevel(final int rankLevel) {
        this.rankLevel = rankLevel;
    }

    public void changeRank(final Campaign campaign, final int rankNumeric, final int rankLevel, final boolean report) {
        final int oldRankNumeric = getRankNumeric();
        final int oldRankLevel = getRankLevel();
        setRank(rankNumeric);
        setRankLevel(rankLevel);

        if (getPrisonerStatus().isFree() && !getPrimaryRole().isDependent()) {
            setLastRankChangeDate(campaign.getLocalDate());
        } else {
            setLastRankChangeDate(null);
        }

        campaign.personUpdated(this);

        if (report) {
            if ((rankNumeric > oldRankNumeric) || ((rankNumeric == oldRankNumeric) && (rankLevel > oldRankLevel))) {
                ServiceLogger.promotedTo(this, campaign.getLocalDate());
            } else if ((rankNumeric < oldRankNumeric) || (rankLevel < oldRankLevel)) {
                ServiceLogger.demotedTo(this, campaign.getLocalDate());
            }
        }
    }

    public String getRankName() {
        final Profession profession = Profession.getProfessionFromPersonnelRole(getPrimaryRole());
        String rankName = getRank().getName(profession.getProfession(getRankSystem(), getRank()));

        // Manei Domini Additions
        if (getRankSystem().isUseManeiDomini()) {
            if (!getManeiDominiClass().isNone()) {
                rankName = getManeiDominiClass() + " " + rankName;
            }

            if (!getManeiDominiRank().isNone()) {
                rankName += " " + getManeiDominiRank();
            }
        }

        if (getRankSystem().isUseROMDesignation()) {
            rankName += ROMDesignation.getComStarBranchDesignation(this);
        }

        // Rank Level Modifications
        if (getRankLevel() > 0) {
            rankName += Utilities.getRomanNumeralsFromArabicNumber(rankLevel, true);
        }

        // Prisoner Status Modifications
        rankName = rankName.equalsIgnoreCase("None") ?
                         getPrisonerStatus().getTitleExtension() :
                         getPrisonerStatus().getTitleExtension() + ' ' + rankName;

        // We have our name, return it
        return rankName.trim();
    }

    public ManeiDominiClass getManeiDominiClass() {
        return maneiDominiClass;
    }

    public void setManeiDominiClass(final ManeiDominiClass maneiDominiClass) {
        setManeiDominiClassDirect(maneiDominiClass);
        MekHQ.triggerEvent(new PersonChangedEvent(this));
    }

    private void setManeiDominiClassDirect(final ManeiDominiClass maneiDominiClass) {
        this.maneiDominiClass = maneiDominiClass;
    }

    public ManeiDominiRank getManeiDominiRank() {
        return maneiDominiRank;
    }

    public void setManeiDominiRank(final ManeiDominiRank maneiDominiRank) {
        setManeiDominiRankDirect(maneiDominiRank);
        MekHQ.triggerEvent(new PersonChangedEvent(this));
    }

    private void setManeiDominiRankDirect(final ManeiDominiRank maneiDominiRank) {
        this.maneiDominiRank = maneiDominiRank;
    }

    /**
     * Determines whether this person outranks another, taking into account the seniority rank for ComStar and WoB
     * ranks.
     *
     * @param other The <code>Person</code> to compare ranks with
     *
     * @return true if <code>other</code> has a lower rank, or if <code>other</code> is null.
     */
    public boolean outRanks(final @Nullable Person other) {
        if (other == null) {
            return true;
        } else if (getRankNumeric() == other.getRankNumeric()) {
            return getRankLevel() > other.getRankLevel();
        } else {
            return getRankNumeric() > other.getRankNumeric();
        }
    }

    /**
     * Checks if the current person outranks another person using a skill tiebreaker. If the other person is null, it is
     * considered that the current person outranks them. If both persons have the same rank numeric value, the rank
     * level is compared. If both persons have the same rank numeric value and rank level, the experience levels are
     * compared.
     *
     * @param campaign    the campaign used to calculate the experience levels
     * @param otherPerson the other person to compare ranks with
     *
     * @return true if the current person outranks the other person, false otherwise
     */
    public boolean outRanksUsingSkillTiebreaker(Campaign campaign, @Nullable Person otherPerson) {
        if (otherPerson == null) {
            return true;
        } else if (getRankNumeric() == otherPerson.getRankNumeric()) {
            if (getRankLevel() > otherPerson.getRankLevel()) {
                return true;
            } else if (getRankLevel() < otherPerson.getRankLevel()) {
                return false;
            } else {
                if (getExperienceLevel(campaign, false) == otherPerson.getExperienceLevel(campaign, false)) {
                    return getExperienceLevel(campaign, true) > otherPerson.getExperienceLevel(campaign, true);
                } else {
                    return getExperienceLevel(campaign, false) > otherPerson.getExperienceLevel(campaign, false);
                }
            }
        } else {
            return getRankNumeric() > otherPerson.getRankNumeric();
        }
    }
    // endregion Ranks

    @Override
    public String toString() {
        return getFullName();
    }

    /**
     * Two people are determined to be equal if they have the same id
     *
     * @param object The object to check if it is equal to the person or not
     *
     * @return True if they have the same id, otherwise false
     */
    @Override
    public boolean equals(final @Nullable Object object) {
        if (this == object) {
            return true;
        } else if (!(object instanceof Person)) {
            return false;
        } else {
            return getId().equals(((Person) object).getId());
        }
    }

    @Override
    public int hashCode() {
        return getId().hashCode();
    }

    public SkillLevel getSkillLevel(final Campaign campaign, final boolean secondary) {
        return Skills.SKILL_LEVELS[getExperienceLevel(campaign, secondary) + 1];
    }

    /**
     * Determines the experience level of a person in their current profession within the context of a campaign.
     *
     * <p>The calculation varies depending on the person's role and campaign options:</p>
     * <ul>
     *     <li>
     *         <b>Vehicle Gunners:</b> If artillery usage is enabled in the campaign, calculates the maximum
     *         experience level between Gunnery (Vee) and Artillery skills. Otherwise, uses the profession's
     *         associated skills and campaign averaging option.
     *     </li>
     *     <li>
     *         <b>Vehicle Crew:</b> Returns the highest experience level among a specific set of technical and support skills.
     *     </li>
     *     <li>
     *         <b>Administrators:</b> Averages the Administrator skill and (optionally) Negotiation skills,
     *         depending on campaign options. If all selected skills are untrained, returns {@link SkillType#EXP_NONE}.
     *         Otherwise, returns the average, floored at 0.
     *     </li>
     *     <li>
     *         <b>All other roles:</b> Calculates the experience level using their associated skills and campaign averaging option.
     *     </li>
     * </ul>
     *
     * @param campaign  the campaign context, providing options and relevant configuration
     * @param secondary if {@code true}, evaluates the person's secondary role; if {@code false}, evaluates the primary
     *                  role
     *
     * @return the calculated experience level for the relevant role, or {@link SkillType#EXP_NONE} if not qualified
     */
    public int getExperienceLevel(final Campaign campaign, final boolean secondary) {
        final PersonnelRole role = secondary ? getSecondaryRole() : getPrimaryRole();

        final CampaignOptions campaignOptions = campaign.getCampaignOptions();
        final boolean doAdminCountNegotiation = campaignOptions.isAdminExperienceLevelIncludeNegotiation();
        final boolean isUseArtillery = campaignOptions.isUseArtillery();

        final boolean isAlternativeQualityAveraging = campaignOptions.isAlternativeQualityAveraging();

        final int adjustedReputation = getAdjustedReputation(campaignOptions.isUseAgeEffects(),
              campaign.isClanCampaign(),
              campaign.getLocalDate(),
              rank);

        // Optional skills such as Admin for Techs are not counted towards the character's experience level, except
        // in the special case of Vehicle Gunners. So we only want to fetch the base professions.
        List<String> associatedSkillNames = role.getSkillsForProfession();

        return switch (role) {
            case VEHICLE_GUNNER -> {
                if (!isUseArtillery) {
                    yield calculateExperienceLevelForProfession(associatedSkillNames,
                          isAlternativeQualityAveraging,
                          adjustedReputation);
                } else {
                    if ((hasSkill(SkillType.S_GUN_VEE)) && (hasSkill(SkillType.S_ARTILLERY))) {
                        yield Math.max((getSkill(SkillType.S_GUN_VEE).getExperienceLevel(options, atowAttributes)),
                              (getSkill(SkillType.S_ARTILLERY).getExperienceLevel(options, atowAttributes)));
                    } else if (hasSkill(SkillType.S_GUN_VEE)) {
                        yield getSkill(SkillType.S_GUN_VEE).getExperienceLevel(options, atowAttributes);
                    } else if (hasSkill(SkillType.S_ARTILLERY)) {
                        yield getSkill(SkillType.S_ARTILLERY).getExperienceLevel(options, atowAttributes);
                    } else {
                        yield SkillType.EXP_NONE;
                    }
                }
            }
            case VEHICLE_CREW -> {
                // Vehicle crew are a special case as they just need any one of the following skills to qualify,
                // rather than needing all relevant skills
                List<String> relevantSkills = List.of(SkillType.S_TECH_MEK,
                      SkillType.S_TECH_AERO,
                      SkillType.S_TECH_MECHANIC,
                      SkillType.S_TECH_BA,
                      SkillType.S_SURGERY,
                      SkillType.S_MEDTECH,
                      SkillType.S_ASTECH,
                      SkillType.S_COMMUNICATIONS,
                      SkillType.S_ART_COOKING,
                      SkillType.S_SENSOR_OPERATIONS);
                int highestExperienceLevel = SkillType.EXP_NONE;
                for (String relevantSkill : relevantSkills) {
                    Skill skill = getSkill(relevantSkill);

                    if (skill == null) {
                        continue;
                    }

                    int currentExperienceLevel = skill.getExperienceLevel(options, atowAttributes);
                    if (currentExperienceLevel > highestExperienceLevel) {
                        highestExperienceLevel = currentExperienceLevel;
                    }
                }

                yield highestExperienceLevel;
            }
            case ADMINISTRATOR_COMMAND, ADMINISTRATOR_LOGISTICS, ADMINISTRATOR_TRANSPORT, ADMINISTRATOR_HR -> {
                int adminLevel = getSkillLevelOrNegative(SkillType.S_ADMIN);
                adminLevel = adminLevel == -1 ? 0 : adminLevel;

                int negotiationLevel = getSkillLevelOrNegative(SkillType.S_NEGOTIATION);
                negotiationLevel = negotiationLevel == -1 ? 0 : negotiationLevel;

                int levelSum;
                int divisor;

                if (doAdminCountNegotiation) {
                    levelSum = adminLevel + negotiationLevel;
                    divisor = 2;
                } else {
                    levelSum = adminLevel;
                    divisor = 1;
                }

                if (levelSum == -divisor) {
                    yield SkillType.EXP_NONE;
                } else {
                    yield Math.max(0, levelSum / divisor);
                }
            }
            default -> calculateExperienceLevelForProfession(associatedSkillNames,
                  isAlternativeQualityAveraging,
                  adjustedReputation);
        };
    }

    /**
     * Calculates the experience level for a profession based on the specified skill names and quality averaging
     * method.
     *
     * <p>If the provided list of skill names is empty, this method returns {@link SkillType#EXP_REGULAR} by default.
     * If any skill is missing or its type cannot be determined, {@link SkillType#EXP_NONE} is returned.</p>
     *
     * <ul>
     *     <li>
     *         <b>Standard Averaging:</b> If {@code isAlternativeQualityAveraging} is {@code false}, the experience
     *         level is determined by averaging the levels of all provided skills and converting the average to an
     *         experience level using the first skill's type.
     *     </li>
     *     <li>
     *         <b>Alternative Quality Averaging:</b> If {@code isAlternativeQualityAveraging} is {@code true}, the
     *         method checks if all experience levels for the listed skills are equal. If they are, that shared
     *         experience level is returned. Otherwise, standard averaging is used as described above.
     *     </li>
     * </ul>
     *
     * @param skillNames                    list of skill names relevant to the profession
     * @param isAlternativeQualityAveraging if {@code true}, uses the alternative averaging method; if {@code false},
     *                                      uses standard averaging
     *
     * @return the determined experience level, or {@link SkillType#EXP_NONE} if an error occurs or prerequisite skills
     *       are missing
     *
     * @author Illiani
     * @since 0.50.06
     */
    private int calculateExperienceLevelForProfession(List<String> skillNames, boolean isAlternativeQualityAveraging,
          int adjustedReputation) {
        if (skillNames.isEmpty()) {
            // If we're not tracking skills for this profession, it always counts as REGULAR
            return SkillType.EXP_REGULAR;
        }

        int totalSkillLevel = 0;
        boolean areAllEqual = true;
        Integer expectedExperienceLevel = null;

        for (String skillName : skillNames) {
            Skill skill = getSkill(skillName);
            if (skill == null) {
                // If a character is missing a skill, it means they're unqualified for a profession. They will lose
                // that profession the next time the campaign is loaded. We don't remove it here as that would
                // require passing in a bunch of extra information that is largely irrelevant.
                return SkillType.EXP_NONE;
            }

            SkillType skillType = SkillType.getType(skillName);
            if (skillType == null) {
                logger.warn("Unable to find skill type for {}. Experience level assessment aborted", skillName);
                return SkillType.EXP_NONE;
            }

            int individualSkillLevel = skill.getTotalSkillLevel(options, atowAttributes, adjustedReputation);
            totalSkillLevel += individualSkillLevel;

            if (isAlternativeQualityAveraging) {
                int expLevel = skill.getExperienceLevel(options, atowAttributes, adjustedReputation);
                if (expectedExperienceLevel == null) {
                    expectedExperienceLevel = expLevel;
                } else if (!expectedExperienceLevel.equals(expLevel)) {
                    areAllEqual = false;
                }
            }
        }

        if (isAlternativeQualityAveraging && areAllEqual) {
            return expectedExperienceLevel;
        }

        int averageSkillLevel = (int) Math.floor((double) totalSkillLevel / skillNames.size());

        Skill skill = getSkill(skillNames.get(0));
        if (skill == null) {
            return SkillType.EXP_NONE;
        }

        return skill.getType().getExperienceLevel(averageSkillLevel);
    }

    /**
     * Retrieves the skills associated with the character's profession. The skills returned depend on whether the
     * personnel's primary or secondary role is being queried and may also vary based on the campaign's configuration
     * settings, such as whether artillery skills are enabled.
     *
     * @param campaign  the current {@link Campaign}
     * @param secondary a boolean indicating whether to retrieve skills for the secondary ({@code true}) or primary
     *                  ({@code false}) profession of the character
     *
     * @return a {@link List} of skill identifiers ({@link String}) associated with the personnel's role, possibly
     *       modified by campaign settings
     */
    public List<String> getProfessionSkills(final Campaign campaign, final boolean secondary) {
        final PersonnelRole profession = secondary ? getSecondaryRole() : getPrimaryRole();

        final CampaignOptions campaignOptions = campaign.getCampaignOptions();
        final boolean isAdminsHaveNegotiation = campaignOptions.isAdminsHaveNegotiation();
        final boolean isDoctorsUseAdministration = campaignOptions.isDoctorsUseAdministration();
        final boolean isTechsUseAdministration = campaignOptions.isTechsUseAdministration();
        final boolean isUseArtillery = campaignOptions.isUseArtillery();

        return profession.getSkillsForProfession(isAdminsHaveNegotiation,
              isDoctorsUseAdministration,
              isTechsUseAdministration,
              isUseArtillery);
    }

    /**
     * @param campaign the campaign the person is a part of
     *
     * @return a full description in HTML format that will be used for the graphical display in the personnel table
     *       among other places
     */
    public String getFullDesc(final Campaign campaign) {
        return "<b>" + getFullTitle() + "</b><br/>" + getSkillLevel(campaign, false) + ' ' + getRoleDesc();
    }

    public String getHTMLTitle() {
        return String.format("<html><div id=\"%s\" style=\"white-space: nowrap;\">%s</div></html>",
              getId(),
              getFullTitle());
    }

    /**
     * Constructs and returns the full title by combining the rank and full name. If the rank is not available or an
     * exception occurs while retrieving it, the method will only return the full name.
     *
     * @return the full title as a combination of rank and full name, or just the full name if the rank is unavailable
     */
    public String getFullTitle() {
        String rank = "";

        try {
            rank = getRankName();

            if (!rank.isBlank()) {
                rank = rank + ' ';
            }
        } catch (Exception ignored) {
            // This try-catch exists to allow us to more easily test Person objects. Previously, if
            // a method included 'getFullTitle' it would break if the Person object hadn't been
            // assigned a Rank System.
        }

        return rank + getFullName();
    }

    /**
     * Returns the person's title (rank) and surname as a single string.
     *
     * <p>If the person has an assigned rank, the rank (followed by a space) will precede the surname. If no rank is
     * available, only the surname is returned. If an exception occurs while retrieving the rank (for example, if the
     * person has not been assigned a rank system), the method will ignore the exception and return only the
     * surname.</p>
     *
     * <p>This design ensures robust behavior for test cases and scenarios where the person may not have a rank
     * assignment.</p>
     *
     * @return a string containing the person's rank (if any) and surname
     *
     * @author Illiani
     * @since 0.50.06
     */
    public String getTitleAndSurname() {
        String rank = "";

        try {
            rank = getRankName();

            if (!rank.isBlank()) {
                rank = rank + ' ';
            }
        } catch (Exception ignored) {
            // This try-catch exists to allow us to more easily test Person objects. Previously, if
            // a method included 'getTitleAndSurname' it would break if the Person object hadn't been
            // assigned a Rank System.
        }

        return rank + getSurname();
    }

    public String makeHTMLRank() {
        return String.format("<html><div id=\"%s\">%s</div></html>", getId(), getRankName().trim());
    }

    public String getHyperlinkedFullTitle() {
        return String.format("<a href='PERSON:%s'>%s</a>", getId(), getFullTitle());
    }

    public String getFullTitleAndProfessions() {
        return getFullTitle() + " (" + getPrimaryRoleDesc() + " / " + getSecondaryRoleDesc() + ')';
    }

    /**
     * @return the primaryDesignator
     */
    public ROMDesignation getPrimaryDesignator() {
        return primaryDesignator;
    }

    /**
     * @param primaryDesignator the primaryDesignator to set
     */
    public void setPrimaryDesignator(final ROMDesignation primaryDesignator) {
        this.primaryDesignator = primaryDesignator;
        MekHQ.triggerEvent(new PersonChangedEvent(this));
    }

    /**
     * @return the secondaryDesignator
     */
    public ROMDesignation getSecondaryDesignator() {
        return secondaryDesignator;
    }

    /**
     * @param secondaryDesignator the secondaryDesignator to set
     */
    public void setSecondaryDesignator(final ROMDesignation secondaryDesignator) {
        this.secondaryDesignator = secondaryDesignator;
        MekHQ.triggerEvent(new PersonChangedEvent(this));
    }

    public int getHealingDifficulty(final Campaign campaign) {
        return campaign.getCampaignOptions().isTougherHealing() ? Math.max(0, getHits() - 2) : 0;
    }

    public TargetRollModifier getHealingMods(final Campaign campaign) {
        return new TargetRollModifier(getHealingDifficulty(campaign), "difficulty");
    }

    public String fail() {
        return " <font color='" + ReportingUtilities.getNegativeColor() + "'><b>Failed to heal.</b></font>";
    }

    // region skill
    public boolean hasSkill(final @Nullable String skillName) {
        return skills.hasSkill(skillName);
    }

    public Skills getSkills() {
        return skills;
    }

    public @Nullable Skill getSkill(final @Nullable String skillName) {
        return skills.getSkill(skillName);
    }

    /**
     * @deprecated use {@link #getSkillLevel(String, boolean, boolean, LocalDate)} instead
     */
    @Deprecated(since = "0.50.06", forRemoval = true)
    public int getSkillLevel(final String skillName) {
        final Skill skill = getSkill(skillName);
        return (skill == null) ? 0 : skill.getExperienceLevel(options, atowAttributes);
    }

    /**
     * Retrieves the experience level for a specified skill by name, with options to account for aging effects and
     * campaign type.
     *
     * <p>This method calculates the experience level for the given skill, applying adjustments based on aging effects,
     * campaign context, and the current date. If the skill is not found, {@code 0} is returned.</p>
     *
     * @param skillName         the name of the skill to retrieve
     * @param isUseAgingEffects {@code true} to include aging effects in reputation adjustment, {@code false} otherwise
     * @param isClanCampaign    {@code true} if the context is a Clan campaign, {@code false} otherwise
     * @param today             the current date used for age-related calculations
     *
     * @return the corresponding experience level for the skill, or {@code 0} if the skill does not exist
     */
    public int getSkillLevel(final String skillName, boolean isUseAgingEffects, boolean isClanCampaign,
          LocalDate today) {
        final Skill skill = getSkill(skillName);

        int adjustedReputation = getAdjustedReputation(isUseAgingEffects, isClanCampaign, today, rank);

        return (skill == null) ? 0 : skill.getExperienceLevel(options, atowAttributes, adjustedReputation);
    }

    /**
     * Returns the experience level for the specified skill, or {@code -1} if the skill is not present.
     *
     * <p>If the entity has the specified skill, this method retrieves the skill and returns its experience level,
     * potentially taking into account any configured options or attribute modifiers. Otherwise, it returns {@code -1}
     * to indicate that the skill is not available.</p>
     *
     * @param skillName the name of the skill to query
     *
     * @return the experience level of the skill, or {@code -1} if the skill is not found
     */
    public int getSkillLevelOrNegative(final String skillName) {
        if (hasSkill(skillName)) {
            return getSkill(skillName).getExperienceLevel(options, atowAttributes);
        } else {
            return -1;
        }
    }

    public void addSkill(final String skillName, final Skill skill) {
        skills.addSkill(skillName, skill);
    }

    public void addSkill(final String skillName, final int level, final int bonus) {
        skills.addSkill(skillName, new Skill(skillName, level, bonus));
    }

    public void addSkill(final String skillName, final int level, final int bonus, final int ageModifier) {
        skills.addSkill(skillName, new Skill(skillName, level, bonus, ageModifier));
    }

    public void removeSkill(final String skillName) {
        skills.removeSkill(skillName);
    }

    /**
     * @return the number of skills learned by the character.
     */
    public int getSkillNumber() {
        return skills.size();
    }

    /**
     * Returns a list of skill names that the current object possesses, filtered by the specified skill subtypes.
     *
     * <p>For each skill subtype provided, this method collects all skill names associated
     * with those subtypes, then adds to the result only those skills that the object is known to have (i.e., those for
     * which {@code hasSkill(skillName)} returns true).</p>
     *
     * @param skillSubTypes the list of {@link SkillSubType} to use for filtering skills
     *
     * @return a {@link List} of skill names that are both of the specified subtypes and known to the object
     *
     * @author Illiani
     * @since 0.50.06
     */
    public List<String> getKnownSkillsBySkillSubType(List<SkillSubType> skillSubTypes) {
        List<String> knownSkills = new ArrayList<>();
        for (String skillName : getSkillsBySkillSubType(skillSubTypes)) {
            if (hasSkill(skillName)) {
                knownSkills.add(skillName);
            }
        }

        return knownSkills;
    }

    /**
     * Remove all skills
     */
    public void removeAllSkills() {
        skills.clear();
    }

    /**
     * Limit skills to the maximum of the given level
     */
    public void limitSkills(final int maxLevel) {
        for (final Skill skill : skills.getSkills()) {
            if (skill.getLevel() > maxLevel) {
                skill.setLevel(maxLevel);
            }
        }
    }

    public void improveSkill(final String skillName) {
        if (hasSkill(skillName)) {
            getSkill(skillName).improve();
        } else {
            addSkill(skillName, 0, 0);
        }
        MekHQ.triggerEvent(new PersonChangedEvent(this));
    }

    /**
     * Calculates the cost to improve a specific skill, with an optional reasoning multiplier.
     *
     * <p>If the skill exists, the cost is based on its current level's improvement cost.</p>
     *
     * <p>If the skill does not exist, the method calculates the cost using the default cost for the skill type at
     * level 0.</p>
     *
     * @param skillName    the name of the skill for which to calculate the improvement cost.
     * @param useReasoning a boolean indicating whether to apply {@link Reasoning} cost multipliers.
     *
     * @return the cost to improve the skill, adjusted by the reasoning multiplier if applicable, or the cost for level
     *       0 if the specified skill does not currently exist.
     */
    public int getCostToImprove(final String skillName, final boolean useReasoning) {
        final Skill skill = getSkill(skillName);
        final SkillType skillType = getType(skillName);
        int cost = hasSkill(skillName) ? skill.getCostToImprove() : skillType.getCost(0);

        double multiplier = getReasoningXpCostMultiplier(useReasoning);

        if (options.booleanOption(FLAW_SLOW_LEARNER)) {
            multiplier += 0.2;
        }

        if (options.booleanOption(ATOW_FAST_LEARNER)) {
            multiplier -= 0.2;
        }

        if (skillType.isAffectedByGremlinsOrTechEmpathy()) {
            if (options.booleanOption(FLAW_GREMLINS)) {
                multiplier += 0.1;
            }

            if (options.booleanOption(ATOW_TECH_EMPATHY)) {
                multiplier -= 0.1;
            }
        }

        return (int) round(cost * multiplier);
    }
    // endregion skill

    // region Awards
    public PersonAwardController getAwardController() {
        return awardController;
    }
    // endregion Awards

    public int getHits() {
        return hits;
    }

    public void setHits(final int hits) {
        this.hits = hits;
    }

    /**
     * @return the number of hits sustained prior to the last completed scenario.
     */
    public int getHitsPrior() {
        return hitsPrior;
    }

    /**
     * Sets the number of hits sustained prior to the last completed scenario.
     *
     * @param hitsPrior the new value for {@code hitsPrior}
     */
    public void setHitsPrior(final int hitsPrior) {
        this.hitsPrior = hitsPrior;
    }

    /**
     * @return <code>true</code> if the location (or any of its parent locations)
     *       has an injury which implies that the location (most likely a limb) is severed. By checking parents we can
     *       tell that they should be missing from the parent being severed, like a hand is missing if the corresponding
     *       arms is.
     */
    public boolean isLocationMissing(final @Nullable BodyLocation location) {
        return (location != null) &&
                     (getInjuriesByLocation(location).stream()
                            .anyMatch(injury -> injury.getType().impliesMissingLocation()) ||
                            isLocationMissing(location.Parent()));
    }

    public void heal() {
        hits = Math.max(hits - 1, 0);
        if (!needsFixing()) {
            doctorId = null;
        }
    }

    public boolean needsFixing() {
        return ((hits > 0) || needsAMFixing()) && getStatus().isActive();
    }

    /**
     * @deprecated No longer in use
     */
    @Deprecated(since = "0.50.06", forRemoval = true)
    public String succeed() {
        heal();
        return " <font color='" +
                     ReportingUtilities.getPositiveColor() +
                     "'><b>Successfully healed one hit.</b></font>";
    }

    // region Personnel Options
    public PersonnelOptions getOptions() {
        return options;
    }

    /**
     * @return the options of the given category that this pilot has
     */
    public Enumeration<IOption> getOptions(final String groupKey) {
        return options.getOptions(groupKey);
    }

    public int countOptions(final String groupKey) {
        int count = 0;

        for (final Enumeration<IOptionGroup> i = options.getGroups(); i.hasMoreElements(); ) {
            final IOptionGroup group = i.nextElement();

            if (!group.getKey().equalsIgnoreCase(groupKey)) {
                continue;
            }

            for (Enumeration<IOption> j = group.getOptions(); j.hasMoreElements(); ) {
                final IOption option = j.nextElement();

                if (option.booleanValue()) {
                    count++;
                }
            }
        }

        return count;
    }

    /**
     * Returns a string of all the option "codes" for this pilot, for a given group, using sep as the separator
     */
    public String getOptionList(@Nullable String sep, final String groupKey) {
        final StringBuilder adv = new StringBuilder();

        if (sep == null) {
            sep = "";
        }

        for (final Enumeration<IOptionGroup> i = options.getGroups(); i.hasMoreElements(); ) {
            final IOptionGroup group = i.nextElement();
            if (!group.getKey().equalsIgnoreCase(groupKey)) {
                continue;
            }

            for (Enumeration<IOption> j = group.getOptions(); j.hasMoreElements(); ) {
                final IOption option = j.nextElement();

                if (option.booleanValue()) {
                    if (!adv.isEmpty()) {
                        adv.append(sep);
                    }

                    adv.append(option.getName());
                    if (IntStream.of(IOption.STRING, IOption.CHOICE, IOption.INTEGER)
                              .anyMatch(k -> (option.getType() == k))) {
                        adv.append(' ').append(option.stringValue());
                    }
                }
            }
        }

        return adv.toString();
    }

    /**
     * @return a html-coded list that says what abilities are enabled for this pilot
     */
    public @Nullable String getAbilityListAsString(final String type) {
        final StringBuilder abilityString = new StringBuilder();
        for (Enumeration<IOption> i = getOptions(type); i.hasMoreElements(); ) {
            final IOption ability = i.nextElement();
            if (ability.booleanValue()) {
                abilityString.append(Utilities.getOptionDisplayName(ability)).append("<br>");
            }
        }

        return (abilityString.isEmpty()) ? null : "<html>" + abilityString + "</html>";
    }
    // endregion Personnel Options

    // region edge

    /**
     * Retrieves the edge value for the current person.
     *
     * <p><b>Usage:</b> This method gets the character's raw Edge score. Generally you likely want to use
     * {@link #getAdjustedEdge()} instead, as that includes adjustments for the character's {@code unlucky} trait.</p>
     *
     * @return The edge value defined in the person's options.
     */
    public int getEdge() {
        return getOptions().intOption(OptionsConstants.EDGE);
    }

    /**
     * Retrieves the adjusted edge value for the current person.
     *
     * <p>The adjusted Edge value is calculated by subtracting the person's level of bad luck (unlucky)
     * from their base Edge value.</p>
     *
     * @return The adjusted edge value after accounting for the person's level of bad luck.
     */
    public int getAdjustedEdge() {
        return getOptions().intOption(OptionsConstants.EDGE) - unlucky;
    }

    public void setEdge(final int edge) {
        for (Enumeration<IOption> i = getOptions(PersonnelOptions.EDGE_ADVANTAGES); i.hasMoreElements(); ) {
            IOption ability = i.nextElement();
            if (OptionsConstants.EDGE.equals(ability.getName())) {
                ability.setValue(edge);
            }
        }
    }

    public void changeEdge(final int amount) {
        setEdge(Math.max(getEdge() + amount, 0));
    }

    /**
     * Resets edge points to the purchased level. Used for weekly refresh.
     */
    public void resetCurrentEdge() {
        setCurrentEdge(getAdjustedEdge());
    }

    /**
     * Sets edge points to the value 'currentEdge'. Used for weekly refresh.
     *
     * @param currentEdge - integer used to track this person's edge points available for the current week
     */
    public void setCurrentEdge(final int currentEdge) {
        this.currentEdge = currentEdge;
    }

    public void changeCurrentEdge(final int amount) {
        currentEdge = Math.max(currentEdge + amount, 0);
    }

    /**
     * @return this person's currently available edge points. Used for weekly refresh.
     */
    public int getCurrentEdge() {
        return currentEdge;
    }

    public void setEdgeUsed(final int edgeUsedThisRound) {
        this.edgeUsedThisRound = edgeUsedThisRound;
    }

    public int getEdgeUsed() {
        return edgeUsedThisRound;
    }

    /**
     * This will set a specific edge trigger, regardless of the current status
     */
    public void setEdgeTrigger(final String name, final boolean status) {
        for (Enumeration<IOption> i = getOptions(PersonnelOptions.EDGE_ADVANTAGES); i.hasMoreElements(); ) {
            final IOption ability = i.nextElement();
            if (ability.getName().equals(name)) {
                ability.setValue(status);
            }
        }
        MekHQ.triggerEvent(new PersonChangedEvent(this));
    }

    /**
     * This will flip the boolean status of the current edge trigger
     *
     * @param name of the trigger condition
     */
    public void changeEdgeTrigger(final String name) {
        for (Enumeration<IOption> i = getOptions(PersonnelOptions.EDGE_ADVANTAGES); i.hasMoreElements(); ) {
            final IOption ability = i.nextElement();
            if (ability.getName().equals(name)) {
                ability.setValue(!ability.booleanValue());
            }
        }
        MekHQ.triggerEvent(new PersonChangedEvent(this));
    }

    /**
     * @return a html-coded tooltip that says what edge will be used
     */
    public String getEdgeTooltip() {
        final StringBuilder stringBuilder = new StringBuilder();
        for (Enumeration<IOption> i = getOptions(PersonnelOptions.EDGE_ADVANTAGES); i.hasMoreElements(); ) {
            final IOption ability = i.nextElement();
            // yuck, it would be nice to have a more fool-proof way of identifying edge
            // triggers
            if (ability.getName().contains("edge_when") && ability.booleanValue()) {
                stringBuilder.append(ability.getDescription()).append("<br>");
            }
        }

        return stringBuilder.toString().isBlank() ? "No triggers set" : "<html>" + stringBuilder + "</html>";
    }
    // endregion edge

    /**
     * Determines whether the user possesses the necessary skills to operate the given entity.
     *
     * <p>The required skills are based on the type of the provided entity. The method checks for specific piloting or
     * gunnery skills relevant to the entity type, such as Meks, VTOLs, tanks, aerospace units, battle armor, and
     * others.</p>
     *
     * <p>If the appropriate skill(s) for the entity type are present, the method returns {@code true}; otherwise, it
     * returns {@code false}.</p>
     *
     * @param entity the entity to be checked for driving capability
     *
     * @return {@code true} if the required skill(s) to drive or operate the given entity are present; {@code false}
     *       otherwise
     */
    public boolean canDrive(final Entity entity) {
        if (entity instanceof LandAirMek) {
            return hasSkill(S_PILOT_MEK) && hasSkill(S_PILOT_AERO);
        } else if (entity instanceof Mek) {
            return hasSkill(S_PILOT_MEK);
        } else if (entity instanceof VTOL) {
            return hasSkill(S_PILOT_VTOL);
        } else if (entity instanceof Tank) {
            return hasSkill(entity.getMovementMode().isMarine() ? S_PILOT_NVEE : S_PILOT_GVEE);
        } else if (entity instanceof ConvFighter) {
            return hasSkill(S_PILOT_JET) || hasSkill(S_PILOT_AERO);
        } else if ((entity instanceof SmallCraft) || (entity instanceof Jumpship)) {
            return hasSkill(S_PILOT_SPACE);
        } else if (entity instanceof Aero) {
            return hasSkill(S_PILOT_AERO);
        } else if (entity instanceof BattleArmor) {
            return hasSkill(S_GUN_BA);
        } else if (entity instanceof Infantry) {
            return hasSkill(S_SMALL_ARMS);
        } else if (entity instanceof ProtoMek) {
            return hasSkill(S_GUN_PROTO);
        } else {
            return false;
        }
    }

    /**
     * Determines whether the user possesses the necessary skills to operate weapons for the given entity.
     *
     * <p>The required gunnery skill is dependent on the type of entity provided. This method checks for the relevant
     * gunnery or weapon skill associated with the entity type, such as Mek, tanks, aerospace units, battle armor,
     * infantry, and others.</p>
     *
     * <p>Returns {@code true} if the necessary skill(s) to use the entity's weapons are present; {@code false}
     * otherwise.</p>
     *
     * @param entity the entity to check for gunnery capability
     *
     * @return {@code true} if the user is qualified to operate weapons for the given entity; {@code false} otherwise
     */
    public boolean canGun(final Entity entity) {
        if (entity instanceof LandAirMek) {
            return hasSkill(S_GUN_MEK) && hasSkill(S_GUN_AERO);
        } else if (entity instanceof Mek) {
            return hasSkill(S_GUN_MEK);
        } else if (entity instanceof Tank) {
            return hasSkill(S_GUN_VEE);
        } else if (entity instanceof ConvFighter) {
            return hasSkill(S_GUN_JET) || hasSkill(S_GUN_AERO);
        } else if ((entity instanceof SmallCraft) || (entity instanceof Jumpship)) {
            return hasSkill(S_GUN_SPACE);
        } else if (entity instanceof Aero) {
            return hasSkill(S_GUN_AERO);
        } else if (entity instanceof BattleArmor) {
            return hasSkill(S_GUN_BA);
        } else if (entity instanceof Infantry) {
            return hasSkill(S_SMALL_ARMS);
        } else if (entity instanceof ProtoMek) {
            return hasSkill(S_GUN_PROTO);
        } else {
            return false;
        }
    }

    /**
     * Determines whether the user possesses the necessary technical skills to service or repair the given entity.
     *
     * <p>The required technical skill depends on the entity type. This method checks for the appropriate technical
     * skill based on whether the entity is a type of Mek, vessel, aerospace unit, battle armor, tank, or other
     * supported classes.</p>
     *
     * <p>Returns {@code true} if the user has the qualifying technical skill for the entity; {@code false} otherwise
     * .</p>
     *
     * @param entity the entity to check for technical capability
     *
     * @return {@code true} if the user is qualified to service or repair the given entity; {@code false} otherwise
     */
    public boolean canTech(final Entity entity) {
        if (entity == null) {
            return false;
        }
        if ((entity instanceof Mek) || (entity instanceof ProtoMek)) {
            return hasSkill(S_TECH_MEK);
        } else if (entity instanceof Dropship || entity instanceof Jumpship) {
            return hasSkill(S_TECH_VESSEL);
        } else if (entity instanceof Aero) {
            return hasSkill(S_TECH_AERO);
        } else if (entity instanceof BattleArmor) {
            return hasSkill(S_TECH_BA);
        } else if (entity instanceof Tank) {
            return hasSkill(S_TECH_MECHANIC);
        } else {
            return false;
        }
    }

    /**
     * Calculates and retrieves the current daily available tech time for the person.
     *
     * <p>This calculation does not account for any expended time but incorporates potential administrative
     * adjustments if specified.</p>
     *
     * <p>The calculation follows these rules:</p>
     * <ul>
     *   <li>If the person's primary role is a technician, the base support time is determined from the primary
     *   role.</li>
     *   <li>Otherwise, the base support time is taken from the secondary role.</li>
     * </ul>
     *
     * <p>If administrative adjustments are enabled (via the {@code isTechsUseAdministration} parameter),
     * the support time is multiplied by an administrative adjustment multiplier.</p>
     *
     * @param isTechsUseAdministration A boolean flag indicating whether administrative adjustments should be applied in
     *                                 the calculation.
     *
     * @return The adjusted daily available tech time for the person, after factoring in the appropriate role support
     *       time, applying the administrative multiplier (if enabled), and deducting maintenance time.
     */
    public int getDailyAvailableTechTime(final boolean isTechsUseAdministration) {
        int baseTime = (getPrimaryRole().isTech() ? PRIMARY_ROLE_SUPPORT_TIME : SECONDARY_ROLE_SUPPORT_TIME);

        return (int) round(baseTime * calculateTechTimeMultiplier(isTechsUseAdministration));
    }

    public int getMaintenanceTimeUsing() {
        return getTechUnits().stream()
                     .filter(unit -> !(unit.isRefitting() && unit.getRefit().getTech() == this))
                     .mapToInt(Unit::getMaintenanceTime)
                     .sum();
    }

    public boolean isMothballing() {
        return isTech() && techUnits.stream().anyMatch(Unit::isMothballing);
    }

    /**
     * Determines whether this {@code Person} is considered "busy" based on their current status, unit assignment, and
     * associated tasks.
     *
     * <p>This method checks:</p>
     * <ol>
     *     <li>If the personnel is active (i.e., has an active {@link PersonnelStatus}).</li>
     *     <li>Special cases for units that are self-crewed, including activities such as
     *         mothballing, refitting, or undergoing repairs, during which crew members are
     *         considered busy.</li>
     *     <li>If the personnel is a technician, by reviewing their current tech assignments,
     *         such as units being mothballed, refitted, or repaired.</li>
     *     <li>If the personnel has a unit assignment and whether that unit is currently deployed.</li>
     * </ol>
     *
     * @return {@code true} if the person is deemed busy due to one of the above conditions; {@code false} otherwise.
     */
    public boolean isBusy() {
        // Personnel status
        if (!status.isActive()) {
            return false;
        }

        final boolean hasUnitAssignment = unit != null;
        final Entity entity = hasUnitAssignment ? unit.getEntity() : null;
        final boolean isSpecialCase = entity != null && unit.isSelfCrewed();

        // Special case handlers (self crewed units have their tech teams formed as a composite of their crew, so all
        // crew are considered to be busy during these states)
        if (isSpecialCase) {
            if (unit.isMothballing()) {
                return true;
            }

            if (unit.isRefitting()) {
                return true;
            }

            if (unit.isUnderRepair()) {
                return true;
            }
        }

        // Tech assignments
        if (isTech()) {
            for (Unit unit : techUnits) {
                Refit refit = unit.getRefit();
                boolean isActiveTech = refit != null && Objects.equals(refit.getTech(), this);

                if (unit.isMothballing() && isActiveTech) {
                    return true;
                }

                if (unit.isRefitting() && isActiveTech) {
                    return true;
                }

                if (unit.isUnderRepair()) {
                    for (Part part : unit.getParts()) {
                        if (Objects.equals(part.getTech(), this)) {
                            return true;
                        }
                    }
                }
            }
        }

        // Unit assignments
        if (hasUnitAssignment) {
            return unit.isDeployed();
        }

        return false;
    }

    public @Nullable Unit getUnit() {
        return unit;
    }

    public void setUnit(final @Nullable Unit unit) {
        this.unit = unit;
    }

    public void removeTechUnit(final Unit unit) {
        techUnits.remove(unit);
    }

    public void addTechUnit(final Unit unit) {
        Objects.requireNonNull(unit);

        if (!techUnits.contains(unit)) {
            techUnits.add(unit);
        }
    }

    public void clearTechUnits() {
        techUnits.clear();
    }

    public List<Unit> getTechUnits() {
        return Collections.unmodifiableList(techUnits);
    }

    public void removeAllTechJobs(final Campaign campaign) {
        campaign.getHangar().forEachUnit(u -> {
            if (equals(u.getTech())) {
                u.remove(this, true);
            }

            if ((u.getRefit() != null) && equals(u.getRefit().getTech())) {
                u.getRefit().setTech(null);
            }
        });

        for (final Part part : campaign.getWarehouse().getParts()) {
            if (equals(part.getTech())) {
                part.cancelAssignment(true);
            }
        }

        for (final Force force : campaign.getAllForces()) {
            if (getId().equals(force.getTechID())) {
                force.setTechID(null);
            }
        }
    }

    public int getMinutesLeft() {
        return minutesLeft;
    }

    public void setMinutesLeft(final int minutesLeft) {
        this.minutesLeft = minutesLeft;
        if (engineer && (getUnit() != null)) {
            // set minutes for all crew members, except the engineer to not cause infinite recursion.
            getUnit().getActiveCrew().stream().filter(this::isNotSelf).forEach(p -> p.setMinutesLeft(minutesLeft));
        }
    }

    /**
     * Checks if the other person is not the same person as this person, easy right?
     *
     * @param p Person to check against
     *
     * @return true if the person is not the same person as this person
     */
    private boolean isNotSelf(Person p) {
        return !this.equals(p);
    }

    public int getOvertimeLeft() {
        return overtimeLeft;
    }

    public void setOvertimeLeft(final int overtimeLeft) {
        this.overtimeLeft = overtimeLeft;
        if (engineer && (getUnit() != null)) {
            getUnit().getActiveCrew().stream().filter(this::isNotSelf).forEach(p -> p.setOvertimeLeft(overtimeLeft));
        }
    }

    /**
     * Resets the number of minutes and overtime minutes a person has left for tasks, based on their primary or
     * secondary role. Administrative adjustments may be applied for technicians if specified.
     *
     * <p>This method calculates and assigns task and overtime time values depending on whether
     * the person is identified as a technician or doctor, and whether their role is primary or secondary. If
     * administrative adjustments are enabled (via the {@code isTechsUseAdministration} parameter), a multiplier is
     * applied to calculate the adjusted task time for technicians.</p>
     *
     * <ul>
     *   <li>If the primary role is a doctor, the base support time values for the primary role
     *       are assigned without any adjustments.</li>
     *   <li>If the secondary role is a doctor, the base support time values for the secondary role
     *       are assigned without any adjustments.</li>
     *   <li>If the primary role is a technician and administrative adjustments are enabled, the primary
     *       role's support time is multiplied by the administrative adjustment multiplier and assigned.</li>
     *   <li>If the secondary role is a technician (secondary-specific), and administrative adjustments
     *       are enabled, the secondary role's support time is multiplied by the adjustment multiplier and assigned.</li>
     *   <li>If administrative adjustments are not enabled for technicians, base (non-adjusted) time values
     *       are used for both primary and secondary roles.</li>
     * </ul>
     *
     * <p>If the person has both primary and secondary roles applicable (e.g., a doctor as the primary
     * and a technician as the secondary), the logic prioritizes the roles as listed above, with primary roles
     * taking precedence.</p>
     *
     * @param isTechsUseAdministration Indicates whether administrative adjustments should be applied to the time
     *                                 calculations for technicians.
     */
    public void resetMinutesLeft(boolean isTechsUseAdministration) {
        // Doctors and Technicians without adjustments
        if (primaryRole.isDoctor() || (primaryRole.isTech() && !isTechsUseAdministration)) {
            this.minutesLeft = PRIMARY_ROLE_SUPPORT_TIME;
            this.overtimeLeft = PRIMARY_ROLE_OVERTIME_SUPPORT_TIME;
        } else if (secondaryRole.isDoctor() || (secondaryRole.isTech() && !isTechsUseAdministration)) {
            this.minutesLeft = SECONDARY_ROLE_SUPPORT_TIME;
            this.overtimeLeft = SECONDARY_ROLE_OVERTIME_SUPPORT_TIME;
        }

        // Technicians with adjustments
        if (primaryRole.isTech()) {
            double techTimeMultiplier = calculateTechTimeMultiplier(isTechsUseAdministration);

            this.minutesLeft = (int) round(PRIMARY_ROLE_SUPPORT_TIME * techTimeMultiplier);
            this.overtimeLeft = (int) round(PRIMARY_ROLE_OVERTIME_SUPPORT_TIME * techTimeMultiplier);
        } else if (secondaryRole.isTechSecondary()) {
            double techTimeMultiplier = calculateTechTimeMultiplier(isTechsUseAdministration);

            this.minutesLeft = (int) round(SECONDARY_ROLE_SUPPORT_TIME * techTimeMultiplier);
            this.overtimeLeft = (int) round(SECONDARY_ROLE_OVERTIME_SUPPORT_TIME * techTimeMultiplier);
        }
    }

    /**
     * Determines and returns the tech skill with the highest experience level possessed by this entity.
     *
     * <p>This method evaluates all available technical skills (such as Mek, Aero, Mechanic, and Battle Armor tech
     * skills) and selects the one with the greatest experience level. If multiple skills are present, the one with the
     * highest experience is returned. If no relevant tech skills are found, returns {@code null}.</p>
     *
     * @return the {@link Skill} object representing the highest-level technical skill, or {@code null} if none are
     *       present
     */
    public @Nullable Skill getBestTechSkill() {
        Skill skill = null;
        int level = EXP_NONE;

        if (hasSkill(S_TECH_MEK) && getSkill(S_TECH_MEK).getExperienceLevel(options, atowAttributes) > level) {
            skill = getSkill(S_TECH_MEK);
            level = getSkill(S_TECH_MEK).getExperienceLevel(options, atowAttributes);
        }
        if (hasSkill(S_TECH_AERO) && getSkill(S_TECH_AERO).getExperienceLevel(options, atowAttributes) > level) {
            skill = getSkill(S_TECH_AERO);
            level = getSkill(S_TECH_AERO).getExperienceLevel(options, atowAttributes);
        }
        if (hasSkill(S_TECH_MECHANIC) &&
                  getSkill(S_TECH_MECHANIC).getExperienceLevel(options, atowAttributes) > level) {
            skill = getSkill(S_TECH_MECHANIC);
            level = getSkill(S_TECH_MECHANIC).getExperienceLevel(options, atowAttributes);
        }
        if (hasSkill(S_TECH_BA) && getSkill(S_TECH_BA).getExperienceLevel(options, atowAttributes) > level) {
            skill = getSkill(S_TECH_BA);
        }
        return skill;
    }

    public boolean isTech() {
        return isTechMek() || isTechAero() || isTechMechanic() || isTechBA();
    }

    /**
     * Checks if the person is a tech, includes mektek, mechanic, aerotek, BAtek and the non-cannon "large vessel tek"
     *
     * @return true if the person is a tech
     */
    public boolean isTechExpanded() {
        return isTechMek() || isTechAero() || isTechMechanic() || isTechBA() || isTechLargeVessel();
    }

    public boolean isTechLargeVessel() {
        boolean hasSkill = hasSkill(S_TECH_VESSEL);
        return hasSkill && (getPrimaryRole().isVesselCrew() || getSecondaryRole().isVesselCrew());
    }

    public boolean isTechMek() {
        boolean hasSkill = hasSkill(S_TECH_MEK);
        return hasSkill && (getPrimaryRole().isMekTech() || getSecondaryRole().isMekTech());
    }

    public boolean isTechAero() {
        boolean hasSkill = hasSkill(S_TECH_AERO);
        return hasSkill && (getPrimaryRole().isAeroTek() || getSecondaryRole().isAeroTek());
    }

    public boolean isTechMechanic() {
        boolean hasSkill = hasSkill(S_TECH_MECHANIC);
        return hasSkill && (getPrimaryRole().isMechanic() || getSecondaryRole().isMechanic());
    }

    public boolean isTechBA() {
        boolean hasSkill = hasSkill(S_TECH_BA);
        return hasSkill && (getPrimaryRole().isBATech() || getSecondaryRole().isBATech());
    }

    /**
     * Calculates the tech availability time multiplier for tasks based on the technician's experience level and
     * administration skill.
     *
     * <p>The method considers whether administration skills should be applied to improve efficiency. If
     * administration is enabled, the multiplier is adjusted based on the technician's baseline experience level and
     * their administration skill level.</p>
     *
     * @param isTechsUseAdministration {@code true} if administration skills are considered for task calculation;
     *                                 {@code false} otherwise.
     *
     * @return the calculated time multiplier, where:
     *       <ul>
     *         <li>0.0 indicates the person is not a technician.</li>
     *         <li>1.0 indicates no adjustment is applied.</li>
     *         <li>Values greater or less than 1.0 adjust task times accordingly.</li>
     *       </ul>
     */
    public double calculateTechTimeMultiplier(boolean isTechsUseAdministration) {
        final double TECH_ADMINISTRATION_MULTIPLIER = 0.05;
        final int REGULAR_EXPERIENCE_LEVEL = REGULAR.getExperienceLevel();

        if (!isTechExpanded()) {
            return 0;
        }

        if (!isTechsUseAdministration) {
            return 1.0;
        }

        double administrationMultiplier = 1.0 - (TECH_ADMINISTRATION_MULTIPLIER * REGULAR_EXPERIENCE_LEVEL);

        Skill administration = skills.getSkill(SkillType.S_ADMIN);
        int experienceLevel = SkillLevel.NONE.getExperienceLevel();

        if (administration != null) {
            experienceLevel = administration.getExperienceLevel(options, atowAttributes);
        }

        administrationMultiplier += experienceLevel * TECH_ADMINISTRATION_MULTIPLIER;

        return administrationMultiplier;
    }

    public boolean isAdministrator() {
        return (getPrimaryRole().isAdministrator() || getSecondaryRole().isAdministrator());
    }

    public boolean isDoctor() {
        return hasSkill(SkillType.S_SURGERY) && (getPrimaryRole().isDoctor() || getSecondaryRole().isDoctor());
    }

    /**
     * Calculates the medical capacity of a doctor based on their administrative skills, and the base number of hospital
     * beds they are responsible for. If the entity represented is not a doctor, the capacity is returned as 0.
     *
     * @param doctorsUseAdministration A flag indicating whether the doctor's administrative skills should be considered
     *                                 in the calculation. If {@code true}, administrative skills are included in the
     *                                 performance multiplier adjustment. If {@code false}, {@code baseBedCount} is
     *                                 returned, instead.
     * @param baseBedCount             The base number of hospital beds assigned to the doctor. This value is adjusted
     *                                 by the calculated multiplier to determine the doctor's effective capacity.
     *
     * @return The calculated medical capacity of the doctor, as an {@link Integer} representing their ability to
     *       effectively manage hospital beds. If the entity is not a doctor, returns {@code 0}.
     */
    public int getDoctorMedicalCapacity(final boolean doctorsUseAdministration, final int baseBedCount) {
        final double DOCTOR_ADMINISTRATION_MULTIPLIER = 0.2;
        final int REGULAR_EXPERIENCE_LEVEL = REGULAR.getExperienceLevel();

        if (!isDoctor()) {
            return 0;
        }

        if (!doctorsUseAdministration) {
            return baseBedCount;
        }

        double administrationMultiplier = 1.0 - (DOCTOR_ADMINISTRATION_MULTIPLIER * REGULAR_EXPERIENCE_LEVEL);

        Skill administration = skills.getSkill(SkillType.S_ADMIN);
        int experienceLevel = SkillLevel.NONE.getExperienceLevel();

        if (administration != null) {
            experienceLevel = administration.getExperienceLevel(options, atowAttributes);
        }

        administrationMultiplier += experienceLevel * DOCTOR_ADMINISTRATION_MULTIPLIER;

        return (int) round(baseBedCount * administrationMultiplier);
    }

    public boolean isSupport() {
        return !isCombat();
    }

    public boolean isCombat() {
        return getPrimaryRole().isCombat() || getSecondaryRole().isCombat();
    }

    public boolean isDependent() {
        return (getPrimaryRole().isDependent() || getSecondaryRole().isDependent());
    }

    public boolean isCivilian() {
        return (getPrimaryRole().isCivilian() && getSecondaryRole().isCivilian());
    }

    public boolean isTaskOvertime(final IPartWork partWork) {
        return (partWork.getTimeLeft() > getMinutesLeft()) && (getOvertimeLeft() > 0);
    }

    public @Nullable Skill getSkillForWorkingOn(final IPartWork part) {
        final Unit unit = part.getUnit();
        Skill skill = getSkillForWorkingOn(unit);
        if (skill != null) {
            return skill;
        }
        // check spare parts
        // return the best one
        if (part.isRightTechType(S_TECH_MEK) && hasSkill(S_TECH_MEK)) {
            skill = getSkill(S_TECH_MEK);
        }

        if (part.isRightTechType(S_TECH_BA) && hasSkill(S_TECH_BA)) {
            if ((skill == null) ||
                      (skill.getFinalSkillValue(options, atowAttributes, reputation) >
                             getSkill(S_TECH_BA).getFinalSkillValue(options, atowAttributes, reputation))) {
                skill = getSkill(S_TECH_BA);
            }
        }

        if (part.isRightTechType(S_TECH_AERO) && hasSkill(S_TECH_AERO)) {
            if ((skill == null) ||
                      (skill.getFinalSkillValue(options, atowAttributes, reputation) >
                             getSkill(S_TECH_AERO).getFinalSkillValue(options, atowAttributes, reputation))) {
                skill = getSkill(S_TECH_AERO);
            }
        }

        if (part.isRightTechType(S_TECH_MECHANIC) && hasSkill(S_TECH_MECHANIC)) {
            if ((skill == null) ||
                      (skill.getFinalSkillValue(options, atowAttributes, reputation) >
                             getSkill(S_TECH_MECHANIC).getFinalSkillValue(options, atowAttributes, reputation))) {
                skill = getSkill(S_TECH_MECHANIC);
            }
        }

        if (part.isRightTechType(S_TECH_VESSEL) && hasSkill(S_TECH_VESSEL)) {
            if ((skill == null) ||
                      (skill.getFinalSkillValue(options, atowAttributes, reputation) >
                             getSkill(S_TECH_VESSEL).getFinalSkillValue(options, atowAttributes, reputation))) {
                skill = getSkill(S_TECH_VESSEL);
            }
        }

        if (skill != null) {
            return skill;
        }
        // if we are still here then we didn't have the right tech skill, so return the
        // highest
        // of any tech skills that we do have
        if (hasSkill(S_TECH_MEK)) {
            skill = getSkill(S_TECH_MEK);
        }

        if (hasSkill(S_TECH_BA)) {
            if ((skill == null) ||
                      (skill.getFinalSkillValue(options, atowAttributes, reputation) >
                             getSkill(S_TECH_BA).getFinalSkillValue(options, atowAttributes, reputation))) {
                skill = getSkill(S_TECH_BA);
            }
        }

        if (hasSkill(S_TECH_MECHANIC)) {
            if ((skill == null) ||
                      (skill.getFinalSkillValue(options, atowAttributes, reputation) >
                             getSkill(S_TECH_MECHANIC).getFinalSkillValue(options, atowAttributes, reputation))) {
                skill = getSkill(S_TECH_MECHANIC);
            }
        }

        if (hasSkill(S_TECH_AERO)) {
            if ((skill == null) ||
                      (skill.getFinalSkillValue(options, atowAttributes, reputation) >
                             getSkill(S_TECH_AERO).getFinalSkillValue(options, atowAttributes, reputation))) {
                skill = getSkill(S_TECH_AERO);
            }
        }

        return skill;
    }

    public @Nullable Skill getSkillForWorkingOn(final @Nullable Unit unit) {
        if (unit == null) {
            return null;
        } else if (((unit.getEntity() instanceof Mek) || (unit.getEntity() instanceof ProtoMek)) &&
                         hasSkill(S_TECH_MEK)) {
            return getSkill(S_TECH_MEK);
        } else if ((unit.getEntity() instanceof BattleArmor) && hasSkill(S_TECH_BA)) {
            return getSkill(S_TECH_BA);
        } else if ((unit.getEntity() instanceof Tank) && hasSkill(S_TECH_MECHANIC)) {
            return getSkill(S_TECH_MECHANIC);
        } else if (((unit.getEntity() instanceof Dropship) || (unit.getEntity() instanceof Jumpship)) &&
                         hasSkill(S_TECH_VESSEL)) {
            return getSkill(S_TECH_VESSEL);
        } else if ((unit.getEntity() instanceof Aero) &&
                         !(unit.getEntity() instanceof Dropship) &&
                         !(unit.getEntity() instanceof Jumpship) &&
                         hasSkill(S_TECH_AERO)) {
            return getSkill(S_TECH_AERO);
        } else {
            return null;
        }
    }

    public @Nullable Skill getSkillForWorkingOn(final @Nullable String skillName) {
        if (CampaignOptions.S_TECH.equals(skillName)) {
            return getBestTechSkill();
        } else if (hasSkill(skillName)) {
            return getSkill(skillName);
        } else {
            return null;
        }
    }

    public int getBestTechLevel() {
        int level = EXP_NONE;
        final Skill mekSkill = getSkill(S_TECH_MEK);
        final Skill mechanicSkill = getSkill(S_TECH_MECHANIC);
        final Skill baSkill = getSkill(S_TECH_BA);
        final Skill aeroSkill = getSkill(S_TECH_AERO);
        if ((mekSkill != null) && (mekSkill.getLevel() > level)) {
            level = mekSkill.getLevel();
        }

        if ((mechanicSkill != null) && (mechanicSkill.getLevel() > level)) {
            level = mechanicSkill.getLevel();
        }

        if ((baSkill != null) && (baSkill.getLevel() > level)) {
            level = baSkill.getLevel();
        }

        if ((aeroSkill != null) && (aeroSkill.getLevel() > level)) {
            level = aeroSkill.getLevel();
        }

        return level;
    }

    public boolean isRightTechTypeFor(final IPartWork part) {
        Unit unit = part.getUnit();
        if (unit == null) {
            return (hasSkill(S_TECH_MEK) && part.isRightTechType(S_TECH_MEK)) ||
                         (hasSkill(S_TECH_AERO) && part.isRightTechType(S_TECH_AERO)) ||
                         (hasSkill(S_TECH_MECHANIC) && part.isRightTechType(S_TECH_MECHANIC)) ||
                         (hasSkill(S_TECH_BA) && part.isRightTechType(S_TECH_BA)) ||
                         (hasSkill(S_TECH_VESSEL) && part.isRightTechType(S_TECH_VESSEL));
        } else if ((unit.getEntity() instanceof Mek) || (unit.getEntity() instanceof ProtoMek)) {
            return hasSkill(S_TECH_MEK);
        } else if (unit.getEntity() instanceof BattleArmor) {
            return hasSkill(S_TECH_BA);
        } else if ((unit.getEntity() instanceof Tank) || (unit.getEntity() instanceof Infantry)) {
            return hasSkill(S_TECH_MECHANIC);
        } else if ((unit.getEntity() instanceof Dropship) || (unit.getEntity() instanceof Jumpship)) {
            return hasSkill(S_TECH_VESSEL);
        } else if (unit.getEntity() instanceof Aero) {
            return hasSkill(S_TECH_AERO);
        } else {
            return false;
        }
    }

    public @Nullable UUID getDoctorId() {
        return doctorId;
    }

    public int getToughness() {
        return toughness;
    }

    public void setToughness(final int toughness) {
        this.toughness = toughness;
    }

    public int getConnections() {
        return connections;
    }

    /**
     * Calculates and returns the character's adjusted Connections value.
     *
     * <p>If the character has the {@link PersonnelOptions#ATOW_CITIZENSHIP} SPA their Connections value is
     * increased by 1.</p>
     *
     * <p>The connections value is clamped within the allowed minimum and maximum range before being returned.</p>
     *
     * @return the character's Connections value, clamped within the minimum and maximum limits
     *
     * @author Illiani
     * @since 0.50.07
     */
    public int getAdjustedConnections() {
        boolean hasCitizenship = options.booleanOption(ATOW_CITIZENSHIP);

        int modifiers = (hasCitizenship ? 1 : 0);
        return clamp(connections + modifiers, MINIMUM_CONNECTIONS, MAXIMUM_CONNECTIONS);
    }

    public void setConnections(final int connections) {
        this.connections = clamp(connections, MINIMUM_CONNECTIONS, MAXIMUM_CONNECTIONS);
    }

    /**
     * Adjusts the person's Connections score by the specified amount.
     *
     * <p>The change in connections can be positive or negative, depending on the provided delta value.</p>
     *
     * @param delta The amount by which to adjust the number of connections. A positive value increases the connections,
     *              while a negative value decreases them.
     */
    public void changeConnections(final int delta) {
        int newValue = connections + delta;
        connections = clamp(newValue, MINIMUM_CONNECTIONS, MAXIMUM_CONNECTIONS);
    }

    public int getWealth() {
        return wealth;
    }

    public void setWealth(final int wealth) {
        this.wealth = clamp(wealth, MINIMUM_WEALTH, MAXIMUM_WEALTH);
    }

    /**
     * Adjusts the person's wealth by the specified amount.
     *
     * <p>The change in wealth can be positive or negative, depending on the provided delta value.</p>
     *
     * @param delta The amount by which to adjust the wealth. A positive value increases the wealth, while a negative
     *              value decreases it.
     */
    public void changeWealth(final int delta) {
        int newValue = wealth + delta;
        wealth = clamp(newValue, MINIMUM_WEALTH, MAXIMUM_WEALTH);
    }

    public boolean isHasPerformedExtremeExpenditure() {
        return hasPerformedExtremeExpenditure;
    }

    public void setHasPerformedExtremeExpenditure(final boolean hasPerformedExtremeExpenditure) {
        this.hasPerformedExtremeExpenditure = hasPerformedExtremeExpenditure;
    }

    /**
     * Retrieves the raw reputation value of the character.
     *
     * <p>This method returns the unadjusted reputation value associated with the character.</p>
     *
     * <p><b>Usage:</b> If aging effects are enabled, you likely want to use
     * {@link #getAdjustedReputation(boolean, boolean, LocalDate, int)}  instead.</p>
     *
     * @return The raw reputation value.
     */
    public int getReputation() {
        return reputation;
    }

    /**
     * Calculates the adjusted reputation value for the character based on aging effects, the current campaign type,
     * date, and rank.
     *
     * <p>This method computes the character's reputation by applying age-based modifiers, which depend on factors such
     * as whether aging effects are enabled, whether the campaign is clan-specific, the character's bloodname status,
     * and their rank in the clan hierarchy. If aging effects are disabled, the reputation remains unchanged.</p>
     *
     * <p><b>Usage:</b> If aging effects are disabled, the result will be equivalent to the base reputation value
     * provided by {@link #getReputation()}.</p>
     *
     * @param isUseAgingEffects Indicates whether aging effects should be applied to the reputation calculation.
     * @param isClanCampaign    Indicates whether the current campaign is specific to a clan.
     * @param today             The current date used to calculate the character's age.
     * @param rankNumeric       The rank index of the character, which can adjust the reputation modifier in clan-based
     *                          campaigns.
     *
     * @return The adjusted reputation value, accounting for factors like age, clan campaign status, bloodname
     *       possession, and rank. If aging effects are disabled, the base reputation value is returned.
     */
    public int getAdjustedReputation(boolean isUseAgingEffects, boolean isClanCampaign, LocalDate today,
          int rankNumeric) {
        int modifiers = isUseAgingEffects ?
                             getReputationAgeModifier(getAge(today),
                                   isClanCampaign,
                                   !isNullOrBlank(bloodname),
                                   rankNumeric) :
                             0;

        return clamp(reputation + modifiers, MINIMUM_REPUTATION, MAXIMUM_REPUTATION);
    }

    public void setReputation(final int reputation) {
        this.reputation = clamp(reputation, MINIMUM_REPUTATION, MAXIMUM_REPUTATION);
    }

    /**
     * Adjusts the person's reputation by the specified amount.
     *
     * <p>The change in reputation can be positive or negative, depending on the provided delta value.</p>
     *
     * @param delta The amount by which to adjust the reputation. A positive value increases the reputation, while a
     *              negative value decreases it.
     */
    public void changeReputation(final int delta) {
        int newValue = reputation + delta;
        reputation = clamp(newValue, MINIMUM_REPUTATION, MAXIMUM_REPUTATION);
    }

    public int getUnlucky() {
        return unlucky;
    }

    public void setUnlucky(final int unlucky) {
        this.unlucky = clamp(unlucky, MINIMUM_UNLUCKY, MAXIMUM_UNLUCKY);
    }

    public void changeUnlucky(final int delta) {
        int newValue = unlucky + delta;
        unlucky = clamp(newValue, MINIMUM_UNLUCKY, MAXIMUM_UNLUCKY);
    }

    public int getBloodmark() {
        return bloodmark;
    }

    public Money getBloodmarkValue() {
        return Money.of(bloodmark);
    }

    public void setBloodmark(final int unlucky) {
        this.bloodmark = clamp(unlucky, MINIMUM_BLOODMARK, MAXIMUM_BLOODMARK);
    }

    public void changeBloodmark(final int delta) {
        int newValue = bloodmark + delta;
        bloodmark = clamp(newValue, MINIMUM_BLOODMARK, MAXIMUM_BLOODMARK);
    }

    public List<LocalDate> getBloodhuntSchedule() {
        return bloodhuntSchedule;
    }

    public void addBloodhuntDate(final LocalDate date) {
        bloodhuntSchedule.add(date);
    }

    public void removeBloodhuntDate(final LocalDate date) {
        bloodhuntSchedule.remove(date);
    }

    /**
     * Retrieves the character's {@link Attributes} object containing the character's attribute scores.
     *
     * <p><b>Usage:</b> In most cases you'll want to use {@link #getAttributeScore(SkillAttribute)} instead, as that
     * will allow you to jump straight to the exact score you need.</p>
     *
     * @return the character's {@link Attributes} object.
     *
     * @since 0.50.5
     */
    public Attributes getATOWAttributes() {
        return atowAttributes;
    }

    /**
     * Updates the score for a specific skill attribute.
     *
     * <p>This method sets the provided score for the given {@link SkillAttribute}. If the attribute is
     * <code>null</code> or represents "NONE", the method logs a warning and exits without making any changes.</p>
     *
     * <p>The actual attribute score update is delegated to the underlying attribute handler.</p>
     *
     * @param attribute The {@link SkillAttribute} to be updated. Must not be <code>null</code> or "NONE".
     * @param newScore  The new score to assign to the specified skill attribute.
     *
     * @author Illiani
     * @since 0.50.05
     */
    public void setAttributeScore(final SkillAttribute attribute, final int newScore) {
        if (attribute == null || attribute == SkillAttribute.NONE) {
            logger.warn("(setAttributeScore) SkillAttribute is null or NONE.");
            return;
        }

        atowAttributes.setAttributeScore(phenotype, options, attribute, newScore);
    }

    /**
     * Retrieves the score of a specified attribute.
     *
     * @param attribute the {@link SkillAttribute} to retrieve the score for.
     *
     * @return the score of the specified attribute, or {@link Attributes#DEFAULT_ATTRIBUTE_SCORE} if the attribute is
     *       {@code NONE} or {@code null}.
     *
     * @since 0.50.5
     */
    public int getAttributeScore(final SkillAttribute attribute) {
        if (attribute == null || attribute.isNone()) {
            logger.error("(getAttributeScore) SkillAttribute is null or NONE.");
            return DEFAULT_ATTRIBUTE_SCORE;
        }

        boolean hasFreakishStrength = options.booleanOption(MUTATION_FREAKISH_STRENGTH);
        boolean hasExoticAppearance = options.booleanOption(MUTATION_EXOTIC_APPEARANCE);
        boolean hasFacialHair = options.booleanOption(MUTATION_FACIAL_HAIR);
        boolean hasSeriousDisfigurement = options.booleanOption(MUTATION_SERIOUS_DISFIGUREMENT);
        boolean isCatGirl = options.booleanOption(MUTATION_CAT_GIRL);
        boolean isCatGirlUnofficial = options.booleanOption(MUTATION_CAT_GIRL_UNOFFICIAL);

        return switch (attribute) {
            case NONE -> 0;
            case STRENGTH -> {
                int attributeScore = atowAttributes.getAttributeScore(attribute);
                if (hasFreakishStrength) {
                    attributeScore += 2;
                }
                yield min(attributeScore, MAXIMUM_ATTRIBUTE_SCORE);
            }
            case BODY, REFLEXES, DEXTERITY, INTELLIGENCE, WILLPOWER -> atowAttributes.getAttributeScore(attribute);
            case CHARISMA -> {
                int attributeScore = atowAttributes.getAttributeScore(attribute);
                if (hasExoticAppearance) {
                    attributeScore++;
                }
                if (hasFacialHair) {
                    attributeScore--;
                }
                if (hasSeriousDisfigurement) {
                    attributeScore -= 3;
                }
                if (isCatGirl) {
                    attributeScore -= 3;
                }
                if (isCatGirlUnofficial) {
                    attributeScore++;
                }
                yield clamp(attributeScore, MINIMUM_ATTRIBUTE_SCORE, MAXIMUM_ATTRIBUTE_SCORE);
            }
        };
    }

    /**
     * Retrieves the maximum allowed value (cap) for the specified {@link SkillAttribute}.
     *
     * <p>If the attribute is {@code null} or marked as {@link SkillAttribute#NONE}, a default maximum attribute score
     * is returned, and a warning is logged.</p>
     *
     * <p>For valid attributes, this method delegates to
     * {@link Attributes#getAttributeCap(Phenotype, PersonnelOptions, SkillAttribute)}.</p>
     *
     * @param attribute The {@link SkillAttribute} for which the maximum value is being retrieved. Must not be
     *                  {@code null} or {@link SkillAttribute#NONE}.
     *
     * @return The maximum allowed value (cap) for the given attribute. Returns the default maximum value if the input
     *       attribute is invalid.
     *
     * @author Illiani
     * @since 0.50.05
     */
    public int getAttributeCap(final SkillAttribute attribute) {
        if (attribute == null || attribute.isNone()) {
            logger.warn("(getAttributeCap) SkillAttribute is null or NONE.");
            return MAXIMUM_ATTRIBUTE_SCORE;
        }

        return atowAttributes.getAttributeCap(phenotype, options, attribute);
    }

    /**
     * Sets the character's {@link Attributes} object which contains their ATOW Attribute scores.
     *
     * <p><b>Usage:</b> This completely wipes the character's attribute scores and is likely not the method you're
     * looking for. Consider{@link #changeAttributeScore(SkillAttribute, int)} if you just want to increment or
     * decrement a specific attribute by a certain value.</p>
     *
     * @param atowAttributes the {@link Attributes} object to set.
     *
     * @since 0.50.5
     */
    public void setATOWAttributes(final Attributes atowAttributes) {
        this.atowAttributes = atowAttributes;
    }

    /**
     * Modifies the score of a specified skill attribute by a given delta value.
     *
     * <p>This method adjusts the current score of the provided {@link SkillAttribute} by adding the specified delta
     * to it. If the attribute is {@code null} or {@link SkillAttribute#NONE}, a warning is logged, and the method exits
     * without making any changes.</p>
     *
     * <p>The new score is computed as the sum of the current score and the delta, and it is passed
     * to {@link Attributes#setAttributeScore(Phenotype, PersonnelOptions, SkillAttribute, int)} to ensure it compiles
     * with the character's minimum and maximum attribute score values.</p>
     *
     * @param attribute The {@link SkillAttribute} whose score is to be modified. Must not be <code>null</code>.
     * @param delta     The value to add to the current score of the specified skill attribute.
     *
     * @author Illiani
     * @since 0.50.05
     */
    public void changeAttributeScore(final SkillAttribute attribute, final int delta) {
        if (attribute == null || attribute.isNone()) {
            logger.warn("(changeAttributeScore) SkillAttribute is null or NONE.");
            return;
        }

        int current = atowAttributes.getAttributeScore(attribute);
        int newScore = current + delta;

        setAttributeScore(attribute, newScore);
    }

    public void resetSkillTypes() {
        skills.getSkills().forEach(Skill::updateType);
    }

    public int getNTasks() {
        return nTasks;
    }

    public void setNTasks(final int nTasks) {
        this.nTasks = nTasks;
    }

    /**
     * @deprecated use {@link #getPersonalLog()} instead.
     */
    @Deprecated(forRemoval = true, since = "0.50.5")
    public List<LogEntry> getPersonnelLog() {
        return getPersonalLog();
    }

    public List<LogEntry> getPersonalLog() {
        personnelLog.sort(Comparator.comparing(LogEntry::getDate));
        return personnelLog;
    }

    public List<LogEntry> getMedicalLog() {
        medicalLog.sort(Comparator.comparing(LogEntry::getDate));
        return medicalLog;
    }

    public List<LogEntry> getScenarioLog() {
        scenarioLog.sort(Comparator.comparing(LogEntry::getDate));
        return scenarioLog;
    }

    public List<LogEntry> getAssignmentLog() {
        assignmentLog.sort(Comparator.comparing(LogEntry::getDate));
        return assignmentLog;
    }

    public List<LogEntry> getPerformanceLog() {
        performanceLog.sort(Comparator.comparing(LogEntry::getDate));
        return performanceLog;
    }

    /**
     * @deprecated use {@link #addPersonalLogEntry(LogEntry)} instead.
     */
    @Deprecated(forRemoval = true, since = "0.50.5")
    public void addLogEntry(final LogEntry entry) {
        addPersonalLogEntry(entry);
    }

    public void addPersonalLogEntry(final LogEntry entry) {
        personnelLog.add(entry);
    }

    public void addMedicalLogEntry(final LogEntry entry) {
        medicalLog.add(entry);
    }

    public void addScenarioLogEntry(final LogEntry entry) {
        scenarioLog.add(entry);
    }

    public void addAssignmentLogEntry(final LogEntry entry) {
        assignmentLog.add(entry);
    }

    public void addPerformanceLogEntry(final LogEntry entry) {
        performanceLog.add(entry);
    }

    // region injuries

    /**
     * All methods below are for the Advanced Medical option
     */

    public List<Injury> getInjuries() {
        return new ArrayList<>(injuries);
    }

    public List<Injury> getPermanentInjuries() {
        return injuries.stream().filter(Injury::isPermanent).collect(Collectors.toList());
    }

    public void clearInjuries() {
        injuries.clear();

        // Clear the doctor if there is one
        doctorId = null;
        MekHQ.triggerEvent(new PersonChangedEvent(this));
    }

    public void removeInjury(final Injury injury) {
        injuries.remove(injury);
        MekHQ.triggerEvent(new PersonChangedEvent(this));
    }

    public void diagnose(final Campaign campaign, final int hits) {
        InjuryUtil.resolveAfterCombat(campaign, this, hits);
        InjuryUtil.resolveCombatDamage(campaign, this, hits);
        setHits(0);
    }

    public int getAbilityTimeModifier(final Campaign campaign) {
        int modifier = 100;
        if (campaign.getCampaignOptions().isUseToughness()) {
            if (getToughness() == 1) {
                modifier -= 10;
            }
            if (getToughness() > 1) {
                modifier -= 15;
            }
        } // TODO: Fully implement this for advanced healing

        if (getOptions().booleanOption(OptionsConstants.MISC_PAIN_RESISTANCE)) {
            modifier -= 15;
        } else if (getOptions().booleanOption(OptionsConstants.MISC_IRON_MAN)) {
            modifier -= 10;
        }

        return modifier;
    }

    public boolean hasInjury(final BodyLocation location) {
        return getInjuryByLocation(location) != null;
    }

    public boolean needsAMFixing() {
        return !injuries.isEmpty() &&
                     injuries.stream().anyMatch(injury -> (injury.getTime() > 0) || !injury.isPermanent());
    }

    /**
     * Calculates the total injury modifier for the pilot, based on the character's injuries and ambidextrous trait (if
     * present). This modifier can apply to either piloting or gunnery checks depending on the input parameter.
     *
     * <p>This method examines all injuries and their associated modifiers, distinguishing between left-side and
     * right-side injuries if the character is ambidextrous, and the injury implies a missing body location. If the
     * character is not ambidextrous, all modifiers are considered uniformly.</p>
     *
     * <p>The method performs the following steps:</p>
     * <ul>
     *    <li>If the character is ambidextrous and the injury implies a missing location:
     *        <ul>
     *            <li>Classifies injuries into left-side or right-side based on their body location.</li>
     *            <li>Adds associated modifiers to separate lists for left-side and right-side injuries.</li>
     *            <li>If injuries are only present on one side, the modifiers for the opposite side are removed.</li>
     *        </ul>
     *    </li>
     *    <li>If the character is not ambidextrous or the injury does not imply a missing body location all modifiers
     *    from all injuries are included without distinguishing between left and right sides.</li>
     * </ul>
     *
     * <p>After processing the injuries, the method calculates the total injury modifier by summing up the relevant
     * modifier values, taking into account whether the modifier applies to piloting or gunnery checks.</p>
     *
     * @param isPiloting A boolean value indicating whether the modifier calculation is for piloting checks
     *                   ({@code true}) or gunnery checks ({@code false}).
     *
     * @return The total injury modifier calculated from the character's injuries, specific to piloting or gunnery.
     *
     * @author Illiani
     * @since 0.50.05
     */
    public int getInjuryModifiers(boolean isPiloting) {
        boolean isAmbidextrous = options.booleanOption(ATOW_AMBIDEXTROUS);

        List<Modifier> leftSideModifiers = new ArrayList<>();
        List<Modifier> rightSideModifiers = new ArrayList<>();

        List<Modifier> allModifiers = new ArrayList<>();
        for (Injury injury : injuries) {
            boolean isLeftSide = false;
            boolean isRightSide = false;
            if (isAmbidextrous && injury.getType().impliesMissingLocation()) {
                BodyLocation location = injury.getLocation();
                if (location.isLimb()) {
                    if (location == BodyLocation.LEFT_ARM || location == BodyLocation.LEFT_HAND) {
                        isLeftSide = true;
                    } else if (location == BodyLocation.RIGHT_ARM || location == BodyLocation.RIGHT_HAND) {
                        isRightSide = true;
                    }
                }
            }

            for (Modifier modifier : injury.getModifiers()) {
                if (isAmbidextrous) {
                    if (isLeftSide) {
                        leftSideModifiers.add(modifier);
                    }

                    if (isRightSide) {
                        rightSideModifiers.add(modifier);
                    }
                }

                allModifiers.add(modifier);
            }
        }

        if (isAmbidextrous) {
            if (leftSideModifiers.isEmpty() && !rightSideModifiers.isEmpty()) {
                allModifiers.removeAll(rightSideModifiers);
            }

            if (rightSideModifiers.isEmpty() && !leftSideModifiers.isEmpty()) {
                allModifiers.removeAll(leftSideModifiers);
            }
        }

        return Modifier.calcTotalModifier(allModifiers.stream(),
              isPiloting ? ModifierValue.PILOTING : ModifierValue.GUNNERY);
    }

    public boolean hasInjuries(final boolean permanentCheck) {
        return !injuries.isEmpty() &&
                     (!permanentCheck ||
                            injuries.stream().anyMatch(injury -> !injury.isPermanent() || (injury.getTime() > 0)));
    }

    public boolean hasOnlyHealedPermanentInjuries() {
        return !injuries.isEmpty() &&
                     injuries.stream().noneMatch(injury -> !injury.isPermanent() || (injury.getTime() > 0));
    }

    public List<Injury> getInjuriesByLocation(final BodyLocation location) {
        return injuries.stream().filter(injury -> (injury.getLocation() == location)).collect(Collectors.toList());
    }

    // Returns only the first injury in a location
    public @Nullable Injury getInjuryByLocation(final BodyLocation location) {
        return injuries.stream().filter(injury -> (injury.getLocation() == location)).findFirst().orElse(null);
    }

    public void addInjury(final Injury injury) {
        injuries.add(Objects.requireNonNull(injury));
        if (getUnit() != null) {
            getUnit().resetPilotAndEntity();
        }
    }
    // endregion injuries

    /* For use by Against the Bot Employee Turnover rolls */
    public int getOriginalUnitWeight() {
        return originalUnitWeight;
    }

    public void setOriginalUnitWeight(final int originalUnitWeight) {
        this.originalUnitWeight = originalUnitWeight;
    }

    public int getOriginalUnitTech() {
        return originalUnitTech;
    }

    public void setOriginalUnitTech(final int originalUnitTech) {
        this.originalUnitTech = originalUnitTech;
    }

    public UUID getOriginalUnitId() {
        return originalUnitId;
    }

    public void setOriginalUnitId(final UUID originalUnitId) {
        this.originalUnitId = originalUnitId;
    }

    public void setOriginalUnit(final Unit unit) {
        if (unit == null) {
            originalUnitId = null;
            originalUnitTech = 0;
            originalUnitWeight = 0;

            return;
        }

        originalUnitId = unit.getId();

        if (unit.getEntity().isClan()) {
            originalUnitTech = TECH_CLAN;
        } else if (unit.getEntity().getTechLevel() > TechConstants.T_INTRO_BOXSET) {
            originalUnitTech = TECH_IS2;
        } else {
            originalUnitTech = TECH_IS1;
        }

        originalUnitWeight = unit.getEntity().getWeightClass();
    }

    /**
     * This is used to get the number of shares the person has
     *
     * @param campaign     the campaign the person is a part of
     * @param sharesForAll true if all combat and support personnel have shares, otherwise false if just MekWarriors
     *                     have shares
     *
     * @return the number of shares the person has
     */
    public int getNumShares(final Campaign campaign, final boolean sharesForAll) {
        if (!getStatus().isActive() ||
                  !getPrisonerStatus().isFree() ||
                  (!sharesForAll && !hasRole(PersonnelRole.MEKWARRIOR))) {
            return 0;
        }
        int shares = 1;
        if (isFounder()) {
            shares++;
        }
        shares += Math.max(-1, getExperienceLevel(campaign, false) - 2);

        if (getRank().isOfficer()) {
            final Profession profession = Profession.getProfessionFromPersonnelRole(getPrimaryRole());
            int rankOrder = getRankSystem().getOfficerCut();
            while ((rankOrder <= getRankNumeric()) && (rankOrder < Rank.RC_NUM)) {
                Rank rank = getRankSystem().getRanks().get(rankOrder);
                if (!rank.isEmpty(profession)) {
                    shares++;
                }
                rankOrder++;
            }
        }

        if (getOriginalUnitWeight() >= 1) {
            shares++;
        }

        if (getOriginalUnitWeight() >= 3) {
            shares++;
        }
        shares += getOriginalUnitTech();

        return shares;
    }

    public boolean isEngineer() {
        return engineer;
    }

    public void setEngineer(final boolean engineer) {
        this.engineer = engineer;
    }

    /**
     * @param campaign the campaign to get the ransom value based on
     *
     * @return the ransom value of this individual Useful for prisoner who you want to ransom or hand off to your
     *       employer in an AtB context
     */
    public Money getRansomValue(final Campaign campaign) {
        // MekWarriors and aero pilots are worth more than the other types of scrubs
        return (getPrimaryRole().isMekWarriorGrouping() || getPrimaryRole().isAerospacePilot() ?
                      MEKWARRIOR_AERO_RANSOM_VALUES :
                      OTHER_RANSOM_VALUES).get(getExperienceLevel(campaign, false));
    }

    public static class PersonUnitRef extends Unit {
        private PersonUnitRef(final UUID id) {
            setId(id);
        }
    }

    public void fixReferences(final Campaign campaign) {
        if (unit instanceof PersonUnitRef) {
            final UUID id = unit.getId();
            unit = campaign.getUnit(id);
            if (unit == null) {
                logger.error("Person {} ('{}') references missing unit {}", getId(), getFullName(), id);
            }
        }

        for (int ii = techUnits.size() - 1; ii >= 0; --ii) {
            final Unit techUnit = techUnits.get(ii);
            if (techUnit instanceof PersonUnitRef) {
                final Unit realUnit = campaign.getUnit(techUnit.getId());
                if (realUnit != null) {
                    techUnits.set(ii, realUnit);
                } else {
                    logger.error("Person {} ('{}') techs missing unit {}", getId(), getFullName(), techUnit.getId());
                    techUnits.remove(ii);
                }
            }
        }
    }

    /**
     * Generates the loyalty modifier for a given loyalty score.
     *
     * @param loyalty the person's loyalty score
     */
    public int getLoyaltyModifier(int loyalty) {
        if (loyalty < 1) {
            loyalty = 1;
        }

        return switch (loyalty) {
            case 1, 2, 3 -> 3;
            case 4 -> 2;
            case 5, 6 -> 1;
            case 7, 8, 9, 10, 11, 12, 13, 14 -> 0;
            case 15, 16 -> -1;
            case 17 -> -2;
            default -> -3;
        };
    }

    /**
     * Calculates the experience cost multiplier based on reasoning.
     *
     * <p>If reasoning adjustment is not enabled, the multiplier is 1 (no effect).</p>
     *
     * <p>Otherwise, the multiplier is determined by the reasoning score, where each point adjusts the cost by 2.5%.
     * A neutral reasoning score (resulting in a modifier of 0) will also return a multiplier of 1.</p>
     *
     * @param useReasoningXpCostMultiplier a {@link Boolean} indicating whether to apply the reasoning-based adjustment
     *                                     to the experience cost.
     *
     * @return the experience cost multiplier: - `1` if reasoning adjustment is disabled or {@link Reasoning} is
     *       neutral. - A value adjusted by the formula `1 - (score * 0.025)` otherwise.
     */
    public double getReasoningXpCostMultiplier(final boolean useReasoningXpCostMultiplier) {
        Reasoning reasoning = getReasoning();

        if (!useReasoningXpCostMultiplier || reasoning.isAverageType()) {
            return 1;
        }

        double reasoningMultiplier = 0.025; // each rank in Reasoning should adjust costs by 2.5%

        int score = reasoning.getReasoningScore();
        double modifier = score * reasoningMultiplier;

        if (modifier == 0) { // neutral reasoning
            return 1;
        } else {
            return 1 - modifier;
        }
    }

    /**
     * Removes all skills from the collection that match the specified subtype.
     *
     * <p>Iterates safely over the current list of skills, removing each skill whose type corresponds to the given
     * {@link SkillSubType}.</p>
     *
     * @param subType the {@code SkillSubType} to remove from the collection
     *
     * @author Illiani
     * @since 0.50.06
     */
    public void removeAllSkillsOfSubType(SkillSubType subType) {
        // We make an iteration safe list so we can easily remove skills during the loop
        List<Skill> allSkills = new ArrayList<>(skills.getSkills());
        for (Skill skill : allSkills) {
            SkillType skillType = skill.getType();

            if (skillType.isSubTypeOf(subType)) {
                removeSkill(skillType.getName());
            }
        }
    }

    public void updateTimeData(LocalDate today) {
        boolean updateRecruitment = recruitment == null;
        boolean updateLastRankChange = lastRankChangeDate == null;

        // Nothing to update
        if (!updateRecruitment && !updateLastRankChange) {
            return;
        }

        if (employed) {
            LocalDate estimatedJoinDate = null;
            for (LogEntry logEntry : getPersonalLog()) {
                if (estimatedJoinDate == null) {
                    // If by some nightmare there is no Joined date just use the first entry.
                    estimatedJoinDate = logEntry.getDate();
                }
                if (logEntry.getDesc().startsWith("Joined ") ||
                          logEntry.getDesc().startsWith("Freed ") ||
                          logEntry.getDesc().startsWith("Promoted ") ||
                          logEntry.getDesc().startsWith("Demoted ")) {
                    estimatedJoinDate = logEntry.getDate();
                    break;
                }
            }

            if (estimatedJoinDate != null) {
                if (updateRecruitment) {
                    recruitment = estimatedJoinDate;
                }
                if (updateLastRankChange) {
                    lastRankChangeDate = estimatedJoinDate;
                }
                return;
            }

            if (joinedCampaign != null) {
                if (updateRecruitment) {
                    recruitment = estimatedJoinDate;
                }
                if (updateLastRankChange) {
                    lastRankChangeDate = estimatedJoinDate;
                }
                recruitment = joinedCampaign;
                return;
            }

            recruitment = today;
        }
    }
}<|MERGE_RESOLUTION|>--- conflicted
+++ resolved
@@ -1918,14 +1918,11 @@
 
         int modifier = 0;
 
-<<<<<<< HEAD
         boolean hasFactionLoyalty = options.booleanOption(COMPULSION_FACTION_LOYALTY);
         if (hasFactionLoyalty) {
             modifier += campaignFactionMatchesOriginFaction ? 1 : -4;
         }
 
-=======
->>>>>>> 1bfb6e4e
         return loyalty + modifier;
     }
 
