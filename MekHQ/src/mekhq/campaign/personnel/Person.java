--- conflicted
+++ resolved
@@ -6830,40 +6830,6 @@
     }
 
     /**
-<<<<<<< HEAD
-     * Processes the effects of childlike regression on the character, applying injuries or health complications based
-     * on specified conditions.
-     *
-     * <p>If the character has childlike regression and fails a willpower check, the method will apply either an
-     * injury (using advanced medical rules) or increment the number of "hits" (using basic rules). If the total number
-     * of injuries or hits exceeds a defined threshold, the personnel status is changed to indicate medical
-     * complications (killed).</p>
-     *
-     * @param campaign             the {@link Campaign} context in which the effects are processed
-     * @param useAdvancedMedical   {@code true} to use advanced medical injury processing
-     * @param hasRegression        {@code true} if the character is affected by childlike regression
-     * @param failedWillpowerCheck {@code true} if the character failed their willpower check
-     */
-    public String processChildlikeRegression(Campaign campaign, boolean useAdvancedMedical,
-          // These boolean are here to ensure that we only ever pass in valid personnel
-          boolean hasRegression, boolean failedWillpowerCheck) {
-        final int DEATH_THRESHOLD = 5;
-
-        if (hasRegression && failedWillpowerCheck) {
-            if (useAdvancedMedical) {
-                Injury injury = CHILDLIKE_REGRESSION.newInjury(campaign, this, INTERNAL, 1);
-                addInjury(injury);
-            } else {
-                hits += 1;
-            }
-
-            if ((getInjuries().size() > DEATH_THRESHOLD) || (hits > DEATH_THRESHOLD)) {
-                changeStatus(campaign, campaign.getLocalDate(), PersonnelStatus.MEDICAL_COMPLICATIONS);
-            }
-
-            return String.format(resources.getString("compulsion.regression"), getHyperlinkedFullTitle(),
-                  spanOpeningWithCustomColor(getWarningColor()), CLOSING_SPAN_TAG);
-=======
      * Processes the occurrence of a split personality event.
      *
      * <p>If the subject has split personality and fails a willpower check, an alternative personality is generated
@@ -6889,13 +6855,10 @@
 
             return String.format(resources.getString("compulsion.personalityChange"), originalName,
                   spanOpeningWithCustomColor(getWarningColor()), CLOSING_SPAN_TAG, getFullTitle());
->>>>>>> c7feb1c8
         }
 
         return "";
     }
-<<<<<<< HEAD
-=======
 
     /**
      * Generates an alternative set of personality attributes (name, faction, traits) for the character.
@@ -7130,5 +7093,42 @@
         reasoningDescriptionIndex = storedReasoningDescriptionIndex;
         storedReasoningDescriptionIndex = transitionaryReasoningDescriptionIndex;
     }
->>>>>>> c7feb1c8
+
+    /**
+     * Processes the effects of childlike regression on the character, applying injuries or health complications based
+     * on specified conditions.
+     *
+     * <p>If the character has childlike regression and fails a willpower check, the method will apply either an
+     * injury (using advanced medical rules) or increment the number of "hits" (using basic rules). If the total number
+     * of injuries or hits exceeds a defined threshold, the personnel status is changed to indicate medical
+     * complications (killed).</p>
+     *
+     * @param campaign             the {@link Campaign} context in which the effects are processed
+     * @param useAdvancedMedical   {@code true} to use advanced medical injury processing
+     * @param hasRegression        {@code true} if the character is affected by childlike regression
+     * @param failedWillpowerCheck {@code true} if the character failed their willpower check
+     */
+    public String processChildlikeRegression(Campaign campaign, boolean useAdvancedMedical,
+          // These boolean are here to ensure that we only ever pass in valid personnel
+          boolean hasRegression, boolean failedWillpowerCheck) {
+        final int DEATH_THRESHOLD = 5;
+
+        if (hasRegression && failedWillpowerCheck) {
+            if (useAdvancedMedical) {
+                Injury injury = CHILDLIKE_REGRESSION.newInjury(campaign, this, INTERNAL, 1);
+                addInjury(injury);
+            } else {
+                hits += 1;
+            }
+
+            if ((getInjuries().size() > DEATH_THRESHOLD) || (hits > DEATH_THRESHOLD)) {
+                changeStatus(campaign, campaign.getLocalDate(), PersonnelStatus.MEDICAL_COMPLICATIONS);
+            }
+
+            return String.format(resources.getString("compulsion.regression"), getHyperlinkedFullTitle(),
+                  spanOpeningWithCustomColor(getWarningColor()), CLOSING_SPAN_TAG);
+        }
+
+        return "";
+    }
 }