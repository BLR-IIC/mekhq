/*
 * Copyright (c) 2009 - Jay Lawson (jaylawson39 at yahoo.com). All Rights Reserved.
 * Copyright (C) 2020-2025 The MegaMek Team. All Rights Reserved.
 *
 * This file is part of MekHQ.
 *
 * MekHQ is free software: you can redistribute it and/or modify
 * it under the terms of the GNU General Public License (GPL),
 * version 3 or (at your option) any later version,
 * as published by the Free Software Foundation.
 *
 * MekHQ is distributed in the hope that it will be useful,
 * but WITHOUT ANY WARRANTY; without even the implied warranty
 * of MERCHANTABILITY or FITNESS FOR A PARTICULAR PURPOSE.
 * See the GNU General Public License for more details.
 *
 * A copy of the GPL should have been included with this project;
 * if not, see <https://www.gnu.org/licenses/>.
 *
 * NOTICE: The MegaMek organization is a non-profit group of volunteers
 * creating free software for the BattleTech community.
 *
 * MechWarrior, BattleMech, `Mech and AeroTech are registered trademarks
 * of The Topps Company, Inc. All Rights Reserved.
 *
 * Catalyst Game Labs and the Catalyst Game Labs logo are trademarks of
 * InMediaRes Productions, LLC.
 *
 * MechWarrior Copyright Microsoft Corporation. MekHQ was created under
 * Microsoft's "Game Content Usage Rules"
 * <https://www.xbox.com/en-US/developers/rules> and it is not endorsed by or
 * affiliated with Microsoft.
 */
package mekhq.campaign.personnel;

import static java.lang.Math.abs;
import static java.lang.Math.floor;
import static java.lang.Math.min;
import static java.lang.Math.round;
import static megamek.codeUtilities.MathUtility.clamp;
import static megamek.codeUtilities.StringUtility.isNullOrBlank;
import static megamek.common.Compute.d6;
import static megamek.common.Compute.randomInt;
import static megamek.common.enums.SkillLevel.REGULAR;
import static mekhq.MHQConstants.BATTLE_OF_TUKAYYID;
import static mekhq.campaign.log.LogEntryType.ASSIGNMENT;
import static mekhq.campaign.log.LogEntryType.MEDICAL;
import static mekhq.campaign.log.LogEntryType.PERFORMANCE;
import static mekhq.campaign.log.LogEntryType.SERVICE;
import static mekhq.campaign.personnel.BodyLocation.INTERNAL;
import static mekhq.campaign.personnel.PersonnelOptions.*;
import static mekhq.campaign.personnel.enums.BloodGroup.getRandomBloodGroup;
import static mekhq.campaign.personnel.medical.advancedMedical.InjuryTypes.CHILDLIKE_REGRESSION;
import static mekhq.campaign.personnel.medical.advancedMedical.InjuryTypes.CATATONIA;
import static mekhq.campaign.personnel.medical.advancedMedical.InjuryTypes.DISCONTINUATION_SYNDROME;
import static mekhq.campaign.personnel.medical.advancedMedical.InjuryTypes.CRIPPLING_FLASHBACKS;
import static mekhq.campaign.personnel.skills.Aging.getReputationAgeModifier;
import static mekhq.campaign.personnel.skills.Attributes.DEFAULT_ATTRIBUTE_SCORE;
import static mekhq.campaign.personnel.skills.Attributes.MAXIMUM_ATTRIBUTE_SCORE;
import static mekhq.campaign.personnel.skills.Attributes.MINIMUM_ATTRIBUTE_SCORE;
import static mekhq.campaign.personnel.skills.SkillType.*;
import static mekhq.campaign.randomEvents.personalities.PersonalityController.generateReasoning;
import static mekhq.campaign.randomEvents.personalities.PersonalityController.getTraitIndex;
import static mekhq.utilities.ReportingUtilities.CLOSING_SPAN_TAG;
import static mekhq.utilities.ReportingUtilities.getNegativeColor;
import static mekhq.utilities.ReportingUtilities.getPositiveColor;
import static mekhq.utilities.ReportingUtilities.getWarningColor;
import static mekhq.utilities.ReportingUtilities.spanOpeningWithCustomColor;

import java.io.PrintWriter;
import java.time.LocalDate;
import java.time.temporal.ChronoUnit;
import java.util.*;
import java.util.function.Consumer;
import java.util.stream.Collectors;
import java.util.stream.IntStream;
import java.util.stream.Stream;

import megamek.Version;
import megamek.client.generator.RandomNameGenerator;
import megamek.codeUtilities.MathUtility;
import megamek.codeUtilities.ObjectUtility;
import megamek.common.*;
import megamek.common.annotations.Nullable;
import megamek.common.enums.Gender;
import megamek.common.enums.SkillLevel;
import megamek.common.icons.Portrait;
import megamek.common.options.IOption;
import megamek.common.options.IOptionGroup;
import megamek.common.options.OptionsConstants;
import megamek.common.options.PilotOptions;
import megamek.logging.MMLogger;
import mekhq.MekHQ;
import mekhq.Utilities;
import mekhq.campaign.Campaign;
import mekhq.campaign.CampaignOptions;
import mekhq.campaign.ExtraData;
import mekhq.campaign.event.PersonChangedEvent;
import mekhq.campaign.event.PersonStatusChangedEvent;
import mekhq.campaign.finances.Money;
import mekhq.campaign.force.Force;
import mekhq.campaign.log.LogEntry;
import mekhq.campaign.log.LogEntryFactory;
import mekhq.campaign.log.LogEntryType;
import mekhq.campaign.log.PersonalLogger;
import mekhq.campaign.log.ServiceLogger;
import mekhq.campaign.parts.Part;
import mekhq.campaign.parts.Refit;
import mekhq.campaign.personnel.enums.*;
import mekhq.campaign.personnel.enums.education.EducationLevel;
import mekhq.campaign.personnel.enums.education.EducationStage;
import mekhq.campaign.personnel.familyTree.Genealogy;
import mekhq.campaign.personnel.medical.advancedMedical.InjuryTypes;
import mekhq.campaign.personnel.medical.advancedMedical.InjuryUtil;
import mekhq.campaign.personnel.ranks.Rank;
import mekhq.campaign.personnel.ranks.RankSystem;
import mekhq.campaign.personnel.ranks.RankValidator;
import mekhq.campaign.personnel.ranks.Ranks;
import mekhq.campaign.personnel.skills.Attributes;
import mekhq.campaign.personnel.skills.Skill;
import mekhq.campaign.personnel.skills.SkillType;
import mekhq.campaign.personnel.skills.Skills;
import mekhq.campaign.personnel.skills.enums.SkillAttribute;
import mekhq.campaign.personnel.skills.enums.SkillSubType;
import mekhq.campaign.randomEvents.personalities.PersonalityController;
import mekhq.campaign.randomEvents.personalities.enums.Aggression;
import mekhq.campaign.randomEvents.personalities.enums.Ambition;
import mekhq.campaign.randomEvents.personalities.enums.Greed;
import mekhq.campaign.randomEvents.personalities.enums.PersonalityQuirk;
import mekhq.campaign.randomEvents.personalities.enums.PersonalityTraitType;
import mekhq.campaign.randomEvents.personalities.enums.Reasoning;
import mekhq.campaign.randomEvents.personalities.enums.Social;
import mekhq.campaign.randomEvents.prisoners.enums.PrisonerStatus;
import mekhq.campaign.unit.Unit;
import mekhq.campaign.universe.Faction;
import mekhq.campaign.universe.Factions;
import mekhq.campaign.universe.Planet;
import mekhq.campaign.universe.PlanetarySystem;
import mekhq.campaign.work.IPartWork;
import mekhq.utilities.MHQXMLUtility;
import mekhq.utilities.ReportingUtilities;
import org.w3c.dom.Node;
import org.w3c.dom.NodeList;

/**
 * @author Jay Lawson (jaylawson39 at yahoo.com)
 * @author Justin "Windchild" Bowen
 */
public class Person {
    // region Variable Declarations
    public static final Map<Integer, Money> MEKWARRIOR_AERO_RANSOM_VALUES;
    public static final Map<Integer, Money> OTHER_RANSOM_VALUES;

    // Traits
    public static final int TRAIT_MODIFICATION_COST = 100;

    public static final String CONNECTIONS_LABEL = "CONNECTIONS";
    public static final int MINIMUM_CONNECTIONS = 0;
    public static final int MAXIMUM_CONNECTIONS = 10;

    public static final String REPUTATION_LABEL = "REPUTATION";
    public static final int MINIMUM_REPUTATION = -5;
    public static final int MAXIMUM_REPUTATION = 5;

    public static final String WEALTH_LABEL = "WEALTH";
    public static final int MINIMUM_WEALTH = -1;
    public static final int MAXIMUM_WEALTH = 10;

    public static final String UNLUCKY_LABEL = "UNLUCKY";
    public static final int MINIMUM_UNLUCKY = 0;
    public static final int MAXIMUM_UNLUCKY = 5;

    public static final String BLOODMARK_LABEL = "BLOODMARK";
    public static final int MINIMUM_BLOODMARK = 0;
    public static final int MAXIMUM_BLOODMARK = 5;

    private static final String DELIMITER = "::";


    private PersonAwardController awardController;

    // region Family Variables
    // Lineage
    private final Genealogy genealogy;

    // region Procreation
    private LocalDate dueDate;
    private LocalDate expectedDueDate;
    // endregion Procreation
    // endregion Family Variables

    private UUID id;

    // region Name
    private transient String fullName; // this is a runtime variable, and shouldn't be saved
    private String preNominal;
    private String givenName;
    private String surname;
    private String postNominal;
    private String maidenName;
    private String callsign;
    // endregion Name

    private Gender gender;
    private BloodGroup bloodGroup;

    private Portrait portrait;

    private PersonnelRole primaryRole;
    private PersonnelRole secondaryRole;

    private ROMDesignation primaryDesignator;
    private ROMDesignation secondaryDesignator;

    private String biography;
    private LocalDate birthday;
    private LocalDate joinedCampaign;
    private LocalDate recruitment;
    private LocalDate lastRankChangeDate;
    private LocalDate dateOfDeath;
    private List<LogEntry> personnelLog;
    private List<LogEntry> medicalLog;
    private List<LogEntry> scenarioLog;
    private List<LogEntry> assignmentLog;
    private List<LogEntry> performanceLog;

    // this is used by autoAwards to abstract the support person of the year award
    private int autoAwardSupportPoints;

    private LocalDate retirement;
    private int loyalty;
    private int fatigue;
    private Boolean isRecoveringFromFatigue;

    private Skills skills;
    private PersonnelOptions options;
    private int toughness;
    private int connections;
    private int wealth;
    private boolean hasPerformedExtremeExpenditure;
    private int reputation;
    private int unlucky;
    private int bloodmark;
    private List<LocalDate> bloodhuntSchedule;
    private Attributes atowAttributes;

    private PersonnelStatus status;
    private int xp;
    private int totalXPEarnings;
    private int acquisitions;
    private Money salary;
    private Money totalEarnings;
    private int hits;
    private int hitsPrior;
    private PrisonerStatus prisonerStatus;

    // Supports edge usage by a ship's engineer composite crewman
    private int edgeUsedThisRound;
    // To track how many edge points personnel have left until next refresh
    private int currentEdge;

    // phenotype and background
    private Phenotype phenotype;
    private String bloodname;
    private Faction originFaction;
    private Planet originPlanet;
    private LocalDate becomingBondsmanEndDate;

    // assignments
    private Unit unit;
    private UUID doctorId;
    private List<Unit> techUnits;

    private int vocationalXPTimer;

    // days of rest
    private int daysToWaitForHealing;

    // Our rank
    private RankSystem rankSystem;
    private int rank;
    private int rankLevel;

    private ManeiDominiClass maneiDominiClass;
    private ManeiDominiRank maneiDominiRank;

    // stuff to track for support teams
    private int minutesLeft;
    private int overtimeLeft;
    private int nTasks;
    private boolean engineer;
    public static final int PRIMARY_ROLE_SUPPORT_TIME = 480;
    public static final int PRIMARY_ROLE_OVERTIME_SUPPORT_TIME = 240;
    public static final int SECONDARY_ROLE_SUPPORT_TIME = 240;
    public static final int SECONDARY_ROLE_OVERTIME_SUPPORT_TIME = 120;

    // region Advanced Medical
    private List<Injury> injuries;
    // endregion Advanced Medical

    // region Against the Bot
    private int originalUnitWeight; // uses EntityWeightClass with 0 (Extra-Light) for no original unit
    public static final int TECH_IS1 = 0;
    public static final int TECH_IS2 = 1;
    public static final int TECH_CLAN = 2;
    private int originalUnitTech;
    private UUID originalUnitId;
    // endregion Against the Bot

    // region Education
    private EducationLevel eduHighestEducation;
    private String eduAcademyName;
    private String eduAcademySet;
    private String eduAcademyNameInSet;
    private String eduAcademyFaction;
    private String eduAcademySystem;
    private int eduCourseIndex;
    private EducationStage eduEducationStage;
    private int eduJourneyTime;
    private int eduEducationTime;
    private int eduDaysOfTravel;
    private List<UUID> eduTagAlongs;
    private List<String> eduFailedApplications;
    // endregion Education

    // region Personality
    private Aggression aggression;
    private int aggressionDescriptionIndex;
    private Ambition ambition;
    private int ambitionDescriptionIndex;
    private Greed greed;
    private int greedDescriptionIndex;
    private Social social;
    private int socialDescriptionIndex;
    private PersonalityQuirk personalityQuirk;
    private int personalityQuirkDescriptionIndex;
    private Reasoning reasoning;
    private int reasoningDescriptionIndex;
    private String personalityDescription;
    private String personalityInterviewNotes;
    // endregion Personality

    // region Compulsions
    private String storedGivenName;
    private String storedSurname;
    private int storedLoyalty;
    private Faction storedOriginFaction;
    private Aggression storedAggression;
    private int storedAggressionDescriptionIndex;
    private Ambition storedAmbition;
    private int storedAmbitionDescriptionIndex;
    private Greed storedGreed;
    private int storedGreedDescriptionIndex;
    private Social storedSocial;
    private int storedSocialDescriptionIndex;
    private PersonalityQuirk storedPersonalityQuirk;
    private int storedPersonalityQuirkDescriptionIndex;
    private Reasoning storedReasoning;
    private int storedReasoningDescriptionIndex;
    private boolean sufferingFromClinicalParanoia;
    // endregion Compulsions

    // region Flags
    private boolean clanPersonnel;
    private boolean commander;
    private boolean divorceable;
    private boolean founder; // +1 share if using shares system
    private boolean immortal;
    private boolean employed;
    // this is a flag used in determine whether a person is a potential marriage
    // candidate provided
    // that they are not married, are old enough, etc.
    private boolean marriageable;
    // this is a flag used in random procreation to determine whether to attempt to
    // procreate
    private boolean tryingToConceive;
    private boolean hidePersonality;
    // endregion Flags

    // Generic extra data, for use with plugins and mods
    private ExtraData extraData;

    private final static ResourceBundle resources = ResourceBundle.getBundle("mekhq.resources.Personnel",
          MekHQ.getMHQOptions().getLocale());
    private static final MMLogger logger = MMLogger.create(Person.class);

    // initializes the AtB ransom values
    static {
        MEKWARRIOR_AERO_RANSOM_VALUES = new HashMap<>();

        // no official AtB rules for really inexperienced scrubs, but...
        MEKWARRIOR_AERO_RANSOM_VALUES.put(EXP_NONE, Money.of(2500));

        // no official AtB rules for really inexperienced scrubs, but...
        MEKWARRIOR_AERO_RANSOM_VALUES.put(EXP_ULTRA_GREEN, Money.of(5000));

        MEKWARRIOR_AERO_RANSOM_VALUES.put(EXP_GREEN, Money.of(10000));
        MEKWARRIOR_AERO_RANSOM_VALUES.put(EXP_REGULAR, Money.of(25000));
        MEKWARRIOR_AERO_RANSOM_VALUES.put(EXP_VETERAN, Money.of(50000));
        MEKWARRIOR_AERO_RANSOM_VALUES.put(EXP_ELITE, Money.of(100000));
        MEKWARRIOR_AERO_RANSOM_VALUES.put(EXP_HEROIC, Money.of(150000));
        MEKWARRIOR_AERO_RANSOM_VALUES.put(EXP_LEGENDARY, Money.of(200000));

        OTHER_RANSOM_VALUES = new HashMap<>();
        OTHER_RANSOM_VALUES.put(EXP_NONE, Money.of(1250));
        OTHER_RANSOM_VALUES.put(EXP_ULTRA_GREEN, Money.of(2500));
        OTHER_RANSOM_VALUES.put(EXP_GREEN, Money.of(5000));
        OTHER_RANSOM_VALUES.put(EXP_REGULAR, Money.of(10000));
        OTHER_RANSOM_VALUES.put(EXP_VETERAN, Money.of(25000));
        OTHER_RANSOM_VALUES.put(EXP_ELITE, Money.of(50000));
        OTHER_RANSOM_VALUES.put(EXP_HEROIC, Money.of(100000));
        OTHER_RANSOM_VALUES.put(EXP_LEGENDARY, Money.of(150000));
    }
    // endregion Variable Declarations

    // region Constructors
    protected Person(final UUID id) {
        this.id = id;
        this.genealogy = new Genealogy(this);
    }

    public Person(final Campaign campaign) {
        this(RandomNameGenerator.UNNAMED, RandomNameGenerator.UNNAMED_SURNAME, campaign);
    }

    public Person(final Campaign campaign, final String factionCode) {
        this(RandomNameGenerator.UNNAMED, RandomNameGenerator.UNNAMED_SURNAME, campaign, factionCode);
    }

    public Person(final String givenName, final String surname, final Campaign campaign) {
        this(givenName, surname, campaign, campaign.getFaction().getShortName());
    }

    public Person(final String givenName, final String surname, final @Nullable Campaign campaign,
          final String factionCode) {
        this("", givenName, surname, "", campaign, factionCode);
    }

    /**
     * Primary Person constructor, variables are initialized in the exact same order as they are saved to the XML file
     *
     * @param preNominal  the person's pre-nominal
     * @param givenName   the person's given name
     * @param surname     the person's surname
     * @param postNominal the person's post-nominal
     * @param campaign    the campaign this person is a part of, or null (unit testing only)
     * @param factionCode the faction this person was borne into
     */
    public Person(final String preNominal, final String givenName, final String surname, final String postNominal,
          final @Nullable Campaign campaign, final String factionCode) {
        // We assign the variables in XML file order
        id = UUID.randomUUID();

        // region Name
        setPreNominalDirect(preNominal);
        setGivenNameDirect(givenName);
        setSurnameDirect(surname);
        setPostNominalDirect(postNominal);
        setMaidenName(null); // this is set to null to handle divorce cases
        setCallsignDirect("");
        // endregion Name

        primaryRole = PersonnelRole.NONE;
        secondaryRole = PersonnelRole.NONE;
        primaryDesignator = ROMDesignation.NONE;
        secondaryDesignator = ROMDesignation.NONE;
        setDateOfBirth(LocalDate.now());

        originFaction = Factions.getInstance().getFaction(factionCode);
        originPlanet = null;
        becomingBondsmanEndDate = null;
        phenotype = Phenotype.NONE;
        bloodname = "";
        biography = "";
        this.genealogy = new Genealogy(this);
        dueDate = null;
        expectedDueDate = null;
        setPortrait(new Portrait());
        setXPDirect(0);
        setTotalXPEarnings(0);
        daysToWaitForHealing = 0;
        setGender(Gender.MALE);
        setRankSystemDirect((campaign == null) ? null : campaign.getRankSystem());
        setRank(0);
        setRankLevel(0);
        setManeiDominiClassDirect(ManeiDominiClass.NONE);
        setManeiDominiRankDirect(ManeiDominiRank.NONE);
        nTasks = 0;
        doctorId = null;
        salary = Money.of(-1);
        totalEarnings = Money.of(0);
        status = PersonnelStatus.ACTIVE;
        prisonerStatus = PrisonerStatus.FREE;
        hits = 0;
        hitsPrior = 0;
        toughness = 0;
        connections = 0;
        wealth = 0;
        hasPerformedExtremeExpenditure = false;
        reputation = 0;
        unlucky = 0;
        bloodmark = 0;
        bloodhuntSchedule = new ArrayList<>();
        atowAttributes = new Attributes();
        dateOfDeath = null;
        recruitment = null;
        joinedCampaign = null;
        lastRankChangeDate = null;
        autoAwardSupportPoints = 0;
        retirement = null;
        loyalty = 9;
        fatigue = 0;
        isRecoveringFromFatigue = false;
        skills = new Skills();
        options = new PersonnelOptions();
        currentEdge = 0;
        techUnits = new ArrayList<>();
        personnelLog = new ArrayList<>();
        medicalLog = new ArrayList<>();
        scenarioLog = new ArrayList<>();
        assignmentLog = new ArrayList<>();
        performanceLog = new ArrayList<>();
        awardController = new PersonAwardController(this);
        injuries = new ArrayList<>();
        originalUnitWeight = EntityWeightClass.WEIGHT_ULTRA_LIGHT;
        originalUnitTech = TECH_IS1;
        originalUnitId = null;
        acquisitions = 0;
        eduHighestEducation = EducationLevel.EARLY_CHILDHOOD;
        eduAcademyName = null;
        eduAcademySystem = null;
        eduCourseIndex = 0;
        eduEducationStage = EducationStage.NONE;
        eduJourneyTime = 0;
        eduEducationTime = 0;
        eduDaysOfTravel = 0;
        eduTagAlongs = new ArrayList<>();
        eduFailedApplications = new ArrayList<>();
        eduAcademySet = null;
        eduAcademyNameInSet = null;
        eduAcademyFaction = null;
        aggression = Aggression.NONE;
        aggressionDescriptionIndex = randomInt(Aggression.MAXIMUM_VARIATIONS);
        ambition = Ambition.NONE;
        ambitionDescriptionIndex = randomInt(Ambition.MAXIMUM_VARIATIONS);
        greed = Greed.NONE;
        greedDescriptionIndex = randomInt(Greed.MAXIMUM_VARIATIONS);
        social = Social.NONE;
        socialDescriptionIndex = randomInt(Social.MAXIMUM_VARIATIONS);
        personalityQuirk = PersonalityQuirk.NONE;
        personalityQuirkDescriptionIndex = randomInt(PersonalityQuirk.MAXIMUM_VARIATIONS);
        reasoning = Reasoning.AVERAGE;
        reasoningDescriptionIndex = randomInt(Reasoning.MAXIMUM_VARIATIONS);
        personalityDescription = "";
        personalityInterviewNotes = "";
        storedLoyalty = 0;
        storedAggression = Aggression.NONE;
        storedAggressionDescriptionIndex = 0;
        storedAmbition = Ambition.NONE;
        storedAmbitionDescriptionIndex = 0;
        storedGreed = Greed.NONE;
        storedGreedDescriptionIndex = 0;
        storedSocial = Social.NONE;
        storedSocialDescriptionIndex = 0;
        storedPersonalityQuirk = PersonalityQuirk.NONE;
        storedPersonalityQuirkDescriptionIndex = 0;
        storedReasoning = Reasoning.AVERAGE;
        storedReasoningDescriptionIndex = 0;
        sufferingFromClinicalParanoia = false;

        // This assigns minutesLeft and overtimeLeft. Must be after skills to avoid an NPE.
        if (campaign != null) {
            // The reason for this paranoid checking is to allow us to Unit Test with real Person objects without
            // needing
            // to initialize CampaignOptions
            CampaignOptions campaignOptions = campaign.getCampaignOptions();

            if (campaignOptions != null) {
                resetMinutesLeft(campaignOptions.isTechsUseAdministration());
            }
        }

        // region Flags
        setClanPersonnel(originFaction.isClan());
        setCommander(false);
        setDivorceable(true);
        setFounder(false);
        setImmortal(false);
        setEmployed(true);
        setMarriageable(true);
        setTryingToConceive(true);
        // endregion Flags

        extraData = new ExtraData();

        // Initialize Data based on these settings
        setFullName();
    }
    // endregion Constructors

    public Phenotype getPhenotype() {
        return phenotype;
    }

    public void setPhenotype(final Phenotype phenotype) {
        this.phenotype = phenotype;
    }

    public @Nullable String getBloodname() {
        return bloodname;
    }

    public void setBloodname(final String bloodname) {
        this.bloodname = bloodname;
        setFullName();
    }

    public Faction getOriginFaction() {
        return originFaction;
    }

    public void setOriginFaction(final Faction originFaction) {
        this.originFaction = originFaction;
    }

    Faction getStoredOriginFaction() {
        return storedOriginFaction;
    }

    void setStoredOriginFaction(final Faction originFaction) {
        this.storedOriginFaction = originFaction;
    }

    public Planet getOriginPlanet() {
        return originPlanet;
    }

    public void setOriginPlanet(final Planet originPlanet) {
        this.originPlanet = originPlanet;
    }

    public LocalDate getBecomingBondsmanEndDate() {
        return becomingBondsmanEndDate;
    }

    public void setBecomingBondsmanEndDate(final LocalDate becomingBondsmanEndDate) {
        this.becomingBondsmanEndDate = becomingBondsmanEndDate;
    }

    public PrisonerStatus getPrisonerStatus() {
        return prisonerStatus;
    }

    /**
     * This requires expanded checks because a number of functionalities are strictly dependent on the current person's
     * prisoner status.
     *
     * @param campaign       the campaign the person is a part of
     * @param prisonerStatus The new prisoner status for the person in question
     * @param log            whether to log the change or not
     */
    public void setPrisonerStatus(final Campaign campaign, final PrisonerStatus prisonerStatus, final boolean log) {
        // This must be processed completely, as the unchanged prisoner status of Free
        // to Free is
        // used during recruitment

        final boolean freed = !getPrisonerStatus().isFree();
        final boolean isPrisoner = prisonerStatus.isCurrentPrisoner();
        setPrisonerStatusDirect(prisonerStatus);

        // Now, we need to fix values and ranks based on the Person's status
        switch (prisonerStatus) {
            case PRISONER:
            case PRISONER_DEFECTOR:
            case BECOMING_BONDSMAN:
                setRecruitment(null);
                setLastRankChangeDate(null);
                if (log) {
                    if (isPrisoner) {
                        ServiceLogger.madePrisoner(this, campaign.getLocalDate(), campaign.getName(), "");
                    } else {
                        ServiceLogger.madeBondsman(this, campaign.getLocalDate(), campaign.getName(), "");
                    }
                }
                break;
            case BONDSMAN:
                LocalDate today = campaign.getLocalDate();
                setRecruitment(today);
                setLastRankChangeDate(today);
                break;
            case FREE:
                if (!getPrimaryRole().isDependent()) {
                    setRecruitment(campaign.getLocalDate());
                    setLastRankChangeDate(campaign.getLocalDate());
                }

                if (log) {
                    if (freed) {
                        ServiceLogger.freed(this, campaign.getLocalDate(), campaign.getName(), "");
                    } else {
                        ServiceLogger.joined(this, campaign.getLocalDate(), campaign.getName(), "");
                    }
                }
                break;
        }

        if (!prisonerStatus.isFree()) {
            if (getUnit() != null) {
                getUnit().remove(this, true);
            }
        }

        MekHQ.triggerEvent(new PersonChangedEvent(this));
    }

    /**
     * This is public for unit testing reasons
     *
     * @param prisonerStatus the person's new prisoner status
     */
    public void setPrisonerStatusDirect(final PrisonerStatus prisonerStatus) {
        this.prisonerStatus = prisonerStatus;
    }

    // region Text Getters
    public String pregnancyStatus() {
        return isPregnant() ? " (Pregnant)" : "";
    }
    // endregion Text Getters

    // region Name

    /**
     * @return the person's full name
     */
    public String getFullName() {
        return fullName;
    }

    /**
     * @return a hyperlinked string for the person's name
     */
    public String getHyperlinkedName() {
        return String.format("<a href='PERSON:%s'>%s</a>", getId(), getFullName());
    }

    /**
     * This is used to create the full name of the person, based on their first and last names
     */
    public void setFullName() {
        final String lastName = getLastName();
        setFullNameDirect(getFirstName() +
                                (getCallsign().isBlank() ? "" : (" \"" + getCallsign() + '"')) +
                                (lastName.isBlank() ? "" : ' ' + lastName));
    }

    /**
     * @param fullName this sets the full name to be equal to the input string. This can ONLY be called by
     *                 {@link Person#setFullName()} or its overrides.
     */
    protected void setFullNameDirect(final String fullName) {
        this.fullName = fullName;
    }

    /**
     * @return a String containing the person's first name including their pre-nominal
     */
    public String getFirstName() {
        return (getPreNominal().isBlank() ? "" : (getPreNominal() + ' ')) + getGivenName();
    }

    /**
     * Return a full last name which may be a bloodname or a surname with or without a post-nominal. A bloodname will
     * overrule a surname, but we do not disallow surnames for clan personnel, if the player wants to input them
     *
     * @return a String of the person's last name
     */
    public String getLastName() {
        String lastName = !isNullOrBlank(getBloodname()) ?
                                getBloodname() :
                                !isNullOrBlank(getSurname()) ? getSurname() : "";
        if (!isNullOrBlank(getPostNominal())) {
            lastName += (lastName.isBlank() ? "" : " ") + getPostNominal();
        }
        return lastName;
    }

    /**
     * @return the person's pre-nominal
     */
    public String getPreNominal() {
        return preNominal;
    }

    /**
     * @param preNominal the person's new pre-nominal
     */
    public void setPreNominal(final String preNominal) {
        setPreNominalDirect(preNominal);
        setFullName();
    }

    protected void setPreNominalDirect(final String preNominal) {
        this.preNominal = preNominal;
    }

    /**
     * @return the person's given name
     */
    public String getGivenName() {
        return givenName;
    }

    /**
     * @param givenName the person's new given name
     */
    public void setGivenName(final String givenName) {
        setGivenNameDirect(givenName);
        setFullName();
    }

    protected void setGivenNameDirect(final String givenName) {
        this.givenName = givenName;
    }

    String getStoredGivenName() {
        return storedGivenName;
    }

    void setStoredGivenName(String storedGivenName) {
        this.storedGivenName = storedGivenName;
    }

    /**
     * @return the person's surname
     */
    public String getSurname() {
        return surname;
    }

    /**
     * @param surname the person's new surname
     */
    public void setSurname(final String surname) {
        setSurnameDirect(surname);
        setFullName();
    }

    protected void setSurnameDirect(final String surname) {
        this.surname = surname;
    }

    String getStoredSurname() {
        return storedSurname;
    }

    void setStoredSurname(String storedSurname) {
        this.storedSurname = storedSurname;
    }

    /**
     * @return the person's post-nominal
     */
    public String getPostNominal() {
        return postNominal;
    }

    /**
     * @param postNominal the person's new post-nominal
     */
    public void setPostNominal(final String postNominal) {
        setPostNominalDirect(postNominal);
        setFullName();
    }

    protected void setPostNominalDirect(final String postNominal) {
        this.postNominal = postNominal;
    }

    /**
     * @return the person's maiden name
     */
    public @Nullable String getMaidenName() {
        return maidenName;
    }

    /**
     * @param maidenName the person's new maiden name
     */
    public void setMaidenName(final @Nullable String maidenName) {
        this.maidenName = maidenName;
    }

    /**
     * @return the person's callsign
     */
    public String getCallsign() {
        return callsign;
    }

    /**
     * @param callsign the person's new callsign
     */
    public void setCallsign(final String callsign) {
        setCallsignDirect(callsign);
        setFullName();
    }

    protected void setCallsignDirect(final String callsign) {
        this.callsign = callsign;
    }

    /**
     * This method is used to migrate names from being a joined name to split between given name and surname, as part of
     * the Personnel changes in MekHQ 0.47.4, and is used to migrate from MM-style names to MHQ-style names
     *
     * @param text text containing the name to be migrated
     */
    public void migrateName(final String text) {
        // How this works:
        // Takes the input name, and splits it into individual parts.
        // Then, it depends on whether the person is Clan or not.
        // For Clan names:
        // Takes the input name, and assumes that person does not have a surname
        // Bloodnames are assumed to have been assigned by MekHQ
        // For Inner Sphere names:
        // Depending on the length of the resulting array, the name is processed
        // differently
        // Array of length 1: the name is assumed to not have a surname, just a given
        // name
        // Array of length 2: the name is assumed to be a given name and a surname
        // Array of length 3: the name is assumed to be a given name and two surnames
        // Array of length 4+: the name is assumed to be as many given names as possible
        // and two surnames
        //
        // Then, the full name is set
        final String[] name = text.trim().split("\\s+");
        final StringBuilder givenName = new StringBuilder(name[0]);

        if (isClanPersonnel()) {
            if (name.length > 1) {
                int i;
                for (i = 1; i < name.length - 1; i++) {
                    givenName.append(' ').append(name[i]);
                }

                if (!(!isNullOrBlank(getBloodname()) && getBloodname().equals(name[i]))) {
                    givenName.append(' ').append(name[i]);
                }
            }
        } else {
            if (name.length == 2) {
                setSurnameDirect(name[1]);
            } else if (name.length == 3) {
                setSurnameDirect(name[1] + ' ' + name[2]);
            } else if (name.length > 3) {
                int i;
                for (i = 1; i < name.length - 2; i++) {
                    givenName.append(' ').append(name[i]);
                }
                setSurnameDirect(name[i] + ' ' + name[i + 1]);
            }
        }

        if ((getSurname() == null) || getSurname().equals(RandomNameGenerator.UNNAMED_SURNAME)) {
            setSurnameDirect("");
        }

        setGivenNameDirect(givenName.toString());
        setFullName();
    }
    // endregion Names

    public Portrait getPortrait() {
        return portrait;
    }

    public void setPortrait(final Portrait portrait) {
        this.portrait = Objects.requireNonNull(portrait, "Illegal assignment: cannot have a null Portrait");
    }

    // region Personnel Roles
    public PersonnelRole getPrimaryRole() {
        return primaryRole;
    }

    /**
     * Use {@link #setPrimaryRole(LocalDate, PersonnelRole)} instead
     */
    @Deprecated(since = "0.50.07", forRemoval = false) // we need to remove the uses before removal
    public void setPrimaryRole(final Campaign campaign, final PersonnelRole primaryRole) {
        // don't need to do any processing for no changes
        if (primaryRole == getPrimaryRole()) {
            return;
        }

        // Now, we can perform the time in service and last rank change tracking change for dependents
        if (!primaryRole.isCivilian() && recruitment == null) {
            setRecruitment(campaign.getLocalDate());
            setLastRankChangeDate(campaign.getLocalDate());
        }

        // Finally, we can set the primary role
        setPrimaryRoleDirect(primaryRole);

        // and trigger the update event
        MekHQ.triggerEvent(new PersonChangedEvent(this));
    }

    /**
     * Sets the primary role for this person as of the given date.
     *
     * <p>If the new primary role differs from the current primary role, this method updates internal state as
     * follows:</p>
     * <ul>
     *     <li>If the new role is not civilian and this person does not already have a recruitment date, assigns
     *     the provided date as both recruitment and last-rank-change dates.</li>
     *     <li>Updates the person's primary role to the provided value.</li>
     *     <li>Triggers a {@link PersonChangedEvent} so that relevant systems are notified of the change.</li>
     * </ul>
     *
     * <p><b>Usage tip:</b> If it’s unclear whether this person is eligible for the new role, call
     * {@code canPerformRole(LocalDate, PersonnelRole, boolean)} before this method.</p>
     *
     * @param today       the current in-game date, used for setting recruitment and rank-change dates if required
     * @param primaryRole the new {@link PersonnelRole} to be set as primary for this person
     */
    public void setPrimaryRole(final LocalDate today, final PersonnelRole primaryRole) {
        // don't need to do any processing for no changes
        if (primaryRole == getPrimaryRole()) {
            return;
        }

        // Now, we can perform the time in service and last rank change tracking change for dependents
        if (!primaryRole.isCivilian() && recruitment == null) {
            setRecruitment(today);
            setLastRankChangeDate(today);
        }

        // Finally, we can set the primary role
        setPrimaryRoleDirect(primaryRole);

        // and trigger the update event
        MekHQ.triggerEvent(new PersonChangedEvent(this));
    }



    public void setPrimaryRoleDirect(final PersonnelRole primaryRole) {
        this.primaryRole = primaryRole;
    }

    public PersonnelRole getSecondaryRole() {
        return secondaryRole;
    }

    public void setSecondaryRole(final PersonnelRole secondaryRole) {
        if (secondaryRole == getSecondaryRole()) {
            return;
        }

        setSecondaryRoleDirect(secondaryRole);
        MekHQ.triggerEvent(new PersonChangedEvent(this));
    }

    public void setSecondaryRoleDirect(final PersonnelRole secondaryRole) {
        this.secondaryRole = secondaryRole;
    }

    /**
     * This is used to determine if a person has a specific role as either their primary OR their secondary role
     *
     * @param role the role to determine
     *
     * @return true if the person has the specific role either as their primary or secondary role
     */
    public boolean hasRole(final PersonnelRole role) {
        return (getPrimaryRole() == role) || (getSecondaryRole() == role);
    }

    /**
     * @return true if the person has a primary or secondary combat role
     */
    public boolean hasCombatRole() {
        return getPrimaryRole().isCombat() || getSecondaryRole().isCombat();
    }

    /**
     * @param excludeUnmarketable whether to exclude the unmarketable roles from the comparison
     *
     * @return true if the person has a primary or secondary support role
     */
    public boolean hasSupportRole(final boolean excludeUnmarketable) {
        return getPrimaryRole().isSupport(excludeUnmarketable) || getSecondaryRole().isSupport(excludeUnmarketable);
    }

    public String getRoleDesc() {
        String role = getPrimaryRoleDesc();
        if (!getSecondaryRole().isNone()) {
            role += '/' + getSecondaryRoleDesc();
        }
        return role;
    }

    public String getPrimaryRoleDesc() {
        String bgPrefix = "";
        if (isClanPersonnel()) {
            bgPrefix = getPhenotype().getShortName() + ' ';
        }
        return bgPrefix + getPrimaryRole().getLabel(isClanPersonnel());
    }

    /**
     * Returns an HTML-formatted string describing the primary and, if applicable, secondary personnel roles. Civilian
     * roles are displayed in italics. If a secondary role is present and is not {@code NONE}, it is appended to the
     * description, separated by a slash. The description is wrapped in HTML tags.
     *
     * @return an HTML-formatted string describing the personnel roles, with civilian roles shown in italics
     *
     * @author Illiani
     * @since 0.50.06
     */
    public String getFormatedRoleDescriptions(LocalDate today) {
        StringBuilder description = new StringBuilder("<html>");

        if (!employed) {
            description.append("\u25CF ");
        }

        String primaryDesc = getPrimaryRoleDesc();

        if (primaryRole.isSubType(PersonnelRoleSubType.CIVILIAN)) {
            if (primaryRole.isNone()) {
                // Error state: emphasize the issue
                description.append("<b><i><u>").append(primaryDesc.toUpperCase()).append("</u></i></b>");
            } else if (primaryRole.isDependent()) {
                String label;
                if (status.isStudent()) {
                    label = status.getLabel();
                } else if (isChild(today)) {
                    label = resources.getString("relationChild.text");
                } else {
                    label = primaryDesc;
                }
                description.append("<i>").append(label).append("</i>");
            } else {
                description.append("<i>").append(primaryDesc).append("</i>");
            }
        } else {
            description.append(primaryDesc);
        }

        if (!secondaryRole.isNone()) {
            description.append(" / ");
            String secondaryDesc = getSecondaryRoleDesc();
            if (secondaryRole.isSubType(PersonnelRoleSubType.CIVILIAN)) {
                description.append("<i>").append(secondaryDesc).append("</i>");
            } else {
                description.append(secondaryDesc);
            }
        }

        description.append("</html>");
        return description.toString();
    }

    public String getSecondaryRoleDesc() {
        return getSecondaryRole().getLabel(isClanPersonnel());
    }

    /**
     * Determines if this person can perform the specified {@link PersonnelRole} as either a primary or secondary role
     * on the given date.
     *
     * <p>For primary roles, certain constraints are enforced, such as uniqueness compared to the secondary role and
     * limitations based on the type of role (e.g., tech, medical, administrator).</p>
     *
     * <p>For secondary roles, different restrictions apply, including the ability to always select "None" and
     * disallowing dependent roles.</p>
     *
     * <p>Additionally, the person's age and required skill sets are considered to ensure eligibility for the chosen
     * role.</p>
     *
     * @param today   the {@link LocalDate} representing the current date, used for age-based checks
     * @param role    the {@link PersonnelRole} being considered for assignment
     * @param primary {@code true} to check eligibility as a primary role, {@code false} for secondary
     *
     * @return {@code true} if the person is eligible to perform the given role as specified; {@code false} otherwise
     */
    public boolean canPerformRole(LocalDate today, final PersonnelRole role, final boolean primary) {
        if (primary) {
            // Primary Role:
            // 1) Can always be Dependent
            // 2) Cannot be None
            // 3) Cannot be equal to the secondary role
            // 4) Cannot be a tech role if the secondary role is a tech role (inc. Astech)
            // 5) Cannot be a medical if the secondary role is one of the medical staff roles
            // 6) Cannot be an admin role if the secondary role is one of the administrator roles
            if (role.isDependent()) {
                return true;
            }

            if (role.isNone()) {
                return false;
            }

            if (role == secondaryRole) {
                return false;
            }

            if (role.isTech() && (secondaryRole.isTech() || secondaryRole.isAstech())) {
                return false;
            }

            if (role.isMedicalStaff() && secondaryRole.isMedicalStaff()) {
                return false;
            }

            if (role.isAdministrator() && secondaryRole.isAdministrator()) {
                return false;
            }
        } else {
            // Secondary Role:
            // 1) Can always be None
            // 2) Cannot be Dependent
            // 3) Cannot be equal to the primary role
            // 4) Cannot be a tech role if the primary role is a tech role (inc. Astech)
            // 5) Cannot be a medical role if the primary role is one of the medical staff roles
            // 6) Cannot be an admin role if the primary role is one of the administrator roles
            if (role.isNone()) {
                return true;
            }

            if (role.isDependent()) {
                return false;
            }

            if (role == primaryRole) {
                return false;
            }

            if (role.isTech() && (primaryRole.isTech() || primaryRole.isAstech())) {
                return false;
            }

            if (role.isMedicalStaff() && primaryRole.isMedicalStaff()) {
                return false;
            }

            if (role.isAdministrator() && primaryRole.isAdministrator()) {
                return false;
            }
        }

        if (isChild(today)) {
            return false;
        }

        List<String> skillsForProfession = role.getSkillsForProfession();
        return switch (role) {
            case VEHICLE_CREW -> Stream.of(S_TECH_MEK,
                  S_TECH_AERO,
                  S_TECH_MECHANIC,
                  S_TECH_BA,
                  S_SURGERY,
                  S_MEDTECH,
                  S_ASTECH,
                  S_COMMUNICATIONS,
                  S_SENSOR_OPERATIONS,
                  S_ART_COOKING).anyMatch(this::hasSkill);
            case BATTLE_ARMOUR -> hasSkill(S_GUN_BA);
            case VESSEL_CREW -> hasSkill(S_TECH_VESSEL);
            case MEK_TECH -> hasSkill(S_TECH_MEK);
            case AERO_TEK -> hasSkill(S_TECH_AERO);
            case BA_TECH -> hasSkill(S_TECH_BA);
            case DOCTOR -> hasSkill(S_SURGERY);
            case ADMINISTRATOR_COMMAND, ADMINISTRATOR_LOGISTICS, ADMINISTRATOR_TRANSPORT, ADMINISTRATOR_HR ->
                  hasSkill(S_ADMIN);
            case ADULT_ENTERTAINER -> {
                // A character under the age of 18 should never have access to this profession
                if (isChild(today, true)) {
                    yield false;
                } else {
                    yield hasSkill(S_ART_OTHER) && hasSkill(S_ACTING);
                }
            }
            case LUXURY_COMPANION -> {
                // A character under the age of 18 should never have access to this profession
                if (isChild(today, true)) {
                    yield false;
                } else {
                    yield hasSkill(S_ACTING) && hasSkill(S_PROTOCOLS);
                }
            }
            default -> {
                for (String skillName : skillsForProfession) {
                    if (!hasSkill(skillName)) {
                        yield false;
                    }
                }

                yield true;
            }
        };
    }

    /**
     * Validates and updates the primary and secondary roles of this person for the given campaign.
     *
     * <p>This method checks if the current primary and secondary roles can be performed based on the campaign's
     * local date. If the person is not eligible for their primary role, it will be set to
     * {@link PersonnelRole#DEPENDENT}. If they cannot perform their secondary role, it will be set to
     * {@link PersonnelRole#NONE}.
     *
     * @param campaign the {@link Campaign} context used for validation, particularly the local date
     */
    public void validateRoles(Campaign campaign) {
        if (!primaryRole.isNone()) {
            boolean canPerform = canPerformRole(campaign.getLocalDate(), primaryRole, true);

            if (!canPerform) {
                setPrimaryRole(campaign, PersonnelRole.DEPENDENT);
            }
        }

        if (!secondaryRole.isNone()) {
            boolean canPerform = canPerformRole(campaign.getLocalDate(), secondaryRole, false);

            if (!canPerform) {
                setSecondaryRole(PersonnelRole.NONE);
            }
        }
    }

    // endregion Personnel Roles

    public PersonnelStatus getStatus() {
        return status;
    }

    /**
     * This is used to change the person's PersonnelStatus
     *
     * @param campaign the campaign the person is part of
     * @param today    the current date
     * @param status   the person's new PersonnelStatus
     */
    public void changeStatus(final Campaign campaign, final LocalDate today, final PersonnelStatus status) {
        if (status == getStatus()) { // no change means we don't need to process anything
            return;
        } else if (getStatus().isDead() && !status.isDead()) {
            // remove date of death for resurrection
            setDateOfDeath(null);
            campaign.addReport(String.format(resources.getString("resurrected.report"), getHyperlinkedFullTitle()));
            ServiceLogger.resurrected(this, today);
        }

        switch (status) {
            case ACTIVE:
                if (getStatus().isMIA()) {
                    campaign.addReport(String.format(resources.getString("recoveredMIA.report"),
                          getHyperlinkedFullTitle()));
                    ServiceLogger.recoveredMia(this, today);
                } else if (getStatus().isPoW()) {
                    campaign.addReport(String.format(resources.getString("recoveredPoW.report"),
                          getHyperlinkedFullTitle()));
                    ServiceLogger.recoveredPoW(this, campaign.getLocalDate());
                } else if (getStatus().isOnLeave() || getStatus().isOnMaternityLeave()) {
                    campaign.addReport(String.format(resources.getString("returnedFromLeave.report"),
                          getHyperlinkedFullTitle()));
                    ServiceLogger.returnedFromLeave(this, campaign.getLocalDate());
                } else if (getStatus().isStudent()) {
                    campaign.addReport(String.format(resources.getString("returnedFromEducation.report"),
                          getHyperlinkedFullTitle()));
                    ServiceLogger.returnedFromEducation(this, campaign.getLocalDate());
                } else if (getStatus().isMissing()) {
                    campaign.addReport(String.format(resources.getString("returnedFromMissing.report"),
                          getHyperlinkedFullTitle()));
                    ServiceLogger.returnedFromMissing(this, campaign.getLocalDate());
                } else if (getStatus().isAwol()) {
                    campaign.addReport(String.format(resources.getString("returnedFromAWOL.report"),
                          getHyperlinkedFullTitle()));
                    ServiceLogger.returnedFromAWOL(this, campaign.getLocalDate());
                } else {
                    campaign.addReport(String.format(resources.getString("rehired.report"), getHyperlinkedFullTitle()));
                    ServiceLogger.rehired(this, today);
                }
                setRetirement(null);
                break;
            case RETIRED:
                campaign.addReport(String.format(status.getReportText(), getHyperlinkedFullTitle()));
                ServiceLogger.retired(this, today);

                setRetirement(today);

                break;
            case RESIGNED:
                campaign.addReport(String.format(status.getReportText(), getHyperlinkedFullTitle()));
                ServiceLogger.resigned(this, today);

                setRetirement(today);

                break;
            case DESERTED:
                campaign.addReport(String.format(status.getReportText(), getHyperlinkedFullTitle()));
                ServiceLogger.deserted(this, today);

                setRetirement(today);

                break;
            case DEFECTED:
                campaign.addReport(String.format(status.getReportText(), getHyperlinkedFullTitle()));
                ServiceLogger.defected(this, today);

                setRetirement(today);

                break;
            case SACKED:
                campaign.addReport(String.format(status.getReportText(), getHyperlinkedFullTitle()));
                ServiceLogger.sacked(this, today);

                setRetirement(today);

                break;
            case LEFT:
                campaign.addReport(String.format(status.getReportText(), getHyperlinkedFullTitle()));
                ServiceLogger.left(this, today);

                setRetirement(today);

                break;
            case STUDENT:
                // log entries and reports are handled by the education package
                // (mekhq/campaign/personnel/education)
                break;
            case PREGNANCY_COMPLICATIONS:
                campaign.getProcreation().processPregnancyComplications(campaign, campaign.getLocalDate(), this);
                // purposeful fall through
            default:
                campaign.addReport(String.format(status.getReportText(), getHyperlinkedFullTitle()));
                ServiceLogger.changedStatus(this, campaign.getLocalDate(), status);
                break;
        }

        setStatus(status);

        if (status.isDead()) {
            setDateOfDeath(today);

            if ((genealogy.hasSpouse()) && (!genealogy.getSpouse().getStatus().isDead())) {
                campaign.getDivorce().widowed(campaign, campaign.getLocalDate(), this);
            }

            // log death across genealogy
            if (genealogy.hasChildren()) {
                for (Person child : genealogy.getChildren()) {
                    if (!child.getStatus().isDead()) {
                        if (!child.getGenealogy().hasLivingParents()) {
                            ServiceLogger.orphaned(child, campaign.getLocalDate());
                        } else if (child.getGenealogy().hasLivingParents()) {
                            PersonalLogger.RelativeHasDied(child,
                                  this,
                                  resources.getString("relationParent.text"),
                                  campaign.getLocalDate());
                        }
                    }
                }
            }

            if (genealogy.hasLivingParents()) {
                for (Person parent : genealogy.getParents()) {
                    if (!parent.getStatus().isDead()) {
                        PersonalLogger.RelativeHasDied(parent,
                              this,
                              resources.getString("relationChild.text"),
                              campaign.getLocalDate());
                    }
                }
            }
        }

        if (status.isActive()) {
            // Check Pregnancy
            if (isPregnant() && getDueDate().isBefore(today)) {
                campaign.getProcreation().birth(campaign, getDueDate(), this);
            }
        } else {
            setDoctorId(null, campaign.getCampaignOptions().getNaturalHealingWaitingPeriod());

            // If we're assigned to a unit, remove us from it
            if (getUnit() != null) {
                getUnit().remove(this, true);
            }

            // Clear Tech Setup
            removeAllTechJobs(campaign);
        }

        // release the commander flag.
        if ((isCommander()) && (status.isDepartedUnit())) {
            if ((!status.isResigned()) && (!status.isRetired())) {
                leadershipMassChangeLoyalty(campaign);
            }

            setCommander(false);
        }

        // clean up the save entry
        this.setEduAcademyName(null);
        this.setEduAcademyFaction(null);
        this.setEduAcademySet(null);
        this.setEduAcademyNameInSet(null);
        this.setEduAcademySystem(null);
        this.setEduCourseIndex(0);
        this.setEduEducationStage(EducationStage.NONE);
        this.setEduEducationTime(0);
        this.setEduJourneyTime(0);
        this.setEduDaysOfTravel(0);

        for (UUID tagAlongId : eduTagAlongs) {
            Person tagAlong = campaign.getPerson(tagAlongId);

            if (tagAlong != null) {
                tagAlong.changeStatus(campaign, campaign.getLocalDate(), PersonnelStatus.ACTIVE);
            }
        }
        this.setEduTagAlongs(new ArrayList<>());

        MekHQ.triggerEvent(new PersonStatusChangedEvent(this));
    }

    /**
     * If the current character is the campaign commander, adjust loyalty across the entire unit.
     *
     * @param campaign The current campaign
     */
    private void leadershipMassChangeLoyalty(Campaign campaign) {
        for (Person person : campaign.getPersonnel()) {
            if (person.getStatus().isDepartedUnit()) {
                continue;
            }

            if (person.getPrisonerStatus().isCurrentPrisoner()) {
                continue;
            }

            person.performRandomizedLoyaltyChange(campaign, false, false);
        }

        if (campaign.getCampaignOptions().isUseLoyaltyModifiers()) {
            campaign.addReport(String.format(resources.getString("loyaltyChangeGroup.text"),
                  spanOpeningWithCustomColor(getWarningColor()),
                  CLOSING_SPAN_TAG));
        }
    }

    /**
     * Performs a randomized loyalty change for an individual
     *
     * @param campaign  The current campaign
     * @param isMajor   Flag to indicate if the loyalty change is major.
     * @param isVerbose Flag to indicate if the change should be individually posted to the campaign report.
     */
    public void performRandomizedLoyaltyChange(Campaign campaign, boolean isMajor, boolean isVerbose) {
        int originalLoyalty = loyalty;

        Consumer<Integer> applyLoyaltyChange = (roll) -> {
            switch (roll) {
                case 1, 2, 3 -> changeLoyalty(-3);
                case 4 -> changeLoyalty(-2);
                case 5, 6 -> changeLoyalty(-1);
                case 15, 16 -> changeLoyalty(1);
                case 17 -> changeLoyalty(2);
                case 18 -> changeLoyalty(3);
                default -> {
                }
            }
        };

        int roll = d6(3);
        int secondRoll = d6(3);

        // if this is a major change, we use whichever result is furthest from the
        // midpoint (9)
        if (isMajor) {
            roll = abs(roll - 9) > abs(secondRoll - 9) ? roll : secondRoll;
        }

        applyLoyaltyChange.accept(roll);

        if (isVerbose && originalLoyalty != loyalty) {
            reportLoyaltyChange(campaign, originalLoyalty);
        }
    }

    /**
     * Performs a loyalty change where the results will always be neutral or positive, or neutral or negative.
     *
     * @param campaign   the current campaign
     * @param isPositive a boolean indicating whether the loyalty change should be positive or negative
     * @param isMajor    a boolean indicating whether a major loyalty change should be performed in addition to the
     *                   initial change
     * @param isVerbose  a boolean indicating whether the method should generate a report if the loyalty has changed
     */
    public void performForcedDirectionLoyaltyChange(Campaign campaign, boolean isPositive, boolean isMajor,
          boolean isVerbose) {
        int originalLoyalty = loyalty;

        Consumer<Integer> applyLoyaltyChange = (roll) -> {
            int changeValue = switch (roll) {
                case 1, 2, 3, 18 -> 3;
                case 4, 17 -> 2;
                case 5, 6, 15, 16 -> 1;
                default -> 0;
            };

            if (changeValue > 0) {
                changeLoyalty(isPositive ? changeValue : -changeValue);
            }
        };

        applyLoyaltyChange.accept(d6(3));

        if (isMajor) {
            applyLoyaltyChange.accept(d6(3));
        }

        if ((isVerbose) && (originalLoyalty != loyalty)) {
            reportLoyaltyChange(campaign, originalLoyalty);
        }
    }

    /**
     * Applies a forced loyalty change to all eligible personnel in the campaign.
     *
     * <p>This method iterates through all personnel in the given {@link Campaign} and, for each person who is
     * neither departed from the unit nor currently a prisoner, calls {@link Person#performForcedDirectionLoyaltyChange}
     * with the specified parameters. After all changes, if the campaign is using loyalty modifiers, a report about the
     * group loyalty change is added to the campaign reports.</p>
     *
     * @param campaign   the {@link Campaign} whose personnel will have their loyalty modified
     * @param isPositive {@code true} for a positive loyalty direction change, {@code false} for negative
     * @param isMajor    {@code true} for a major loyalty change, {@code false} for minor
     */
    public static void performMassForcedDirectionLoyaltyChange(Campaign campaign, boolean isPositive,
          boolean isMajor) {
        for (Person person : campaign.getPersonnel()) {
            if (person.getStatus().isDepartedUnit()) {
                continue;
            }

            if (person.getPrisonerStatus().isCurrentPrisoner()) {
                continue;
            }

            person.performForcedDirectionLoyaltyChange(campaign, isPositive, isMajor, false);
        }

        if (campaign.getCampaignOptions().isUseLoyaltyModifiers()) {
            campaign.addReport(String.format(resources.getString("loyaltyChangeGroup.text"),
                  "<span color=" + ReportingUtilities.getWarningColor() + "'>",
                  ReportingUtilities.CLOSING_SPAN_TAG));
        }
    }

    /**
     * Reports the change in loyalty.
     *
     * @param campaign        The campaign for which the loyalty change is being reported.
     * @param originalLoyalty The original loyalty value before the change.
     */
    private void reportLoyaltyChange(Campaign campaign, int originalLoyalty) {
        if (!campaign.getCampaignOptions().isUseLoyaltyModifiers()) {
            return;
        }

        StringBuilder changeString = new StringBuilder();
        String color;

        // choose the color and string based on the loyalty comparison.
        if (originalLoyalty > loyalty) {
            color = getNegativeColor();
            changeString.append(resources.getString("loyaltyChangeNegative.text"));
        } else {
            color = ReportingUtilities.getPositiveColor();
            changeString.append(resources.getString("loyaltyChangePositive.text"));
        }

        String report = String.format(resources.getString("loyaltyChangeReport.text"),
              getHyperlinkedFullTitle(),
              "<span color=" + color + "'>",
              changeString,
              CLOSING_SPAN_TAG);

        campaign.addReport(report);
    }

    /**
     * This is used to directly set the Person's PersonnelStatus without any processing
     *
     * @param status the person's new status
     */
    public void setStatus(final PersonnelStatus status) {
        this.status = status;
    }

    public int getVocationalXPTimer() {
        return vocationalXPTimer;
    }

    public void setVocationalXPTimer(final int vocationalXPTimer) {
        this.vocationalXPTimer = vocationalXPTimer;
    }

    public int getDaysToWaitForHealing() {
        return daysToWaitForHealing;
    }

    public void setDaysToWaitForHealing(final int daysToWaitForHealing) {
        this.daysToWaitForHealing = daysToWaitForHealing;
    }

    public void setGender(final Gender gender) {
        this.gender = gender;
    }

    public Gender getGender() {
        return gender;
    }

    public void setBloodGroup(final BloodGroup bloodGroup) {
        this.bloodGroup = bloodGroup;
    }

    /**
     * Retrieves the blood group of the person. If the blood group has not been set, it generates a random blood group
     * using {@link BloodGroup#getRandomBloodGroup()}.
     *
     * @return The {@link BloodGroup} of the entity. If no blood group is previously assigned, a random one is generated
     *       and returned.
     */
    public BloodGroup getBloodGroup() {
        if (bloodGroup == null) {
            bloodGroup = getRandomBloodGroup();
        }

        return bloodGroup;
    }

    /**
     * Sets the date of birth (the date they are born) for the person.
     *
     * @param birthday the person's new date of birth
     */
    public void setDateOfBirth(final LocalDate birthday) {
        this.birthday = birthday;
    }

    /**
     * Returns the date a person was born.
     *
     * @return a LocalDate representing the person's date of birth
     */
    public LocalDate getDateOfBirth() {
        return birthday;
    }

    /**
     * Retrieves the birthday for a person, with the year set to the same as the provided year.
     *
     * @param currentYear the current in-game year
     *
     * @return the birthday with the year updated to match the provided year
     */
    public LocalDate getBirthday(int currentYear) {
        return birthday.withYear(currentYear);
    }

    public @Nullable LocalDate getDateOfDeath() {
        return dateOfDeath;
    }

    public void setDateOfDeath(final @Nullable LocalDate dateOfDeath) {
        this.dateOfDeath = dateOfDeath;
    }

    public int getAge(LocalDate today) {
        // Get age based on year
        if (getDateOfDeath() != null) {
            // use date of death instead of birthday
            today = getDateOfDeath();
        }

        return Math.toIntExact(ChronoUnit.YEARS.between(getDateOfBirth(), today));
    }

    public @Nullable LocalDate getJoinedCampaign() {
        return joinedCampaign;
    }

    public void setJoinedCampaign(final @Nullable LocalDate joinedCampaign) {
        this.joinedCampaign = joinedCampaign;
    }

    public @Nullable LocalDate getRecruitment() {

        return recruitment;
    }

    /**
     * Sets the recruitment (join) date for this entity.
     * <p>
     * If the provided date is not {@code null}, the entity is marked as employed.
     * </p>
     *
     * @param recruitment the date the entity was recruited, or {@code null} to unset
     */
    public void setRecruitment(final @Nullable LocalDate recruitment) {
        employed = recruitment != null;

        this.recruitment = recruitment;
    }

    public String getTimeInService(final Campaign campaign) {
        // Get time in service based on year
        if (getRecruitment() == null) {
            // use "" they haven't been recruited
            return "";
        }

        LocalDate today = campaign.getLocalDate();

        // If the person is dead, we only care about how long they spent in service to
        // the company
        if (getDateOfDeath() != null) {
            // use date of death instead of the current day
            today = getDateOfDeath();
        }

        return campaign.getCampaignOptions()
                     .getTimeInServiceDisplayFormat()
                     .getDisplayFormattedOutput(getRecruitment(), today);
    }

    /**
     * @param campaign the current Campaign
     *
     * @return how many years a character has spent employed in the campaign, factoring in date of death and retirement
     */
    public long getYearsInService(final Campaign campaign) {
        // Get time in service based on year
        if (getRecruitment() == null) {
            return 0;
        }

        LocalDate today = campaign.getLocalDate();

        // If the person is dead or has left the unit, we only care about how long they
        // spent in service to the company
        if (getRetirement() != null) {
            today = getRetirement();
        } else if (getDateOfDeath() != null) {
            today = getDateOfDeath();
        }

        return ChronoUnit.YEARS.between(getRecruitment(), today);
    }

    public @Nullable LocalDate getLastRankChangeDate() {
        return lastRankChangeDate;
    }

    public void setLastRankChangeDate(final @Nullable LocalDate lastRankChangeDate) {
        this.lastRankChangeDate = lastRankChangeDate;
    }

    public String getTimeInRank(final Campaign campaign) {
        if (getLastRankChangeDate() == null) {
            return "";
        }

        LocalDate today = campaign.getLocalDate();

        // If the person is dead, we only care about how long it was from their last
        // promotion till they died
        if (getDateOfDeath() != null) {
            // use date of death instead of the current day
            today = getDateOfDeath();
        }

        return campaign.getCampaignOptions()
                     .getTimeInRankDisplayFormat()
                     .getDisplayFormattedOutput(getLastRankChangeDate(), today);
    }

    public void setId(final UUID id) {
        this.id = id;
    }

    public UUID getId() {
        return id;
    }

    /**
     * Checks if the person is considered a child based on their age and today's date.
     *
     * <p>This method uses the default context where the person is not being checked
     * for procreation-specific thresholds.</p>
     *
     * @param today the current date to calculate the age against
     *
     * @return {@code true} if the person's age is less than 16; {@code false} otherwise
     */
    public boolean isChild(final LocalDate today) {
        return isChild(today, false);
    }

    /**
     * Checks if the person is considered a child based on their age, today's date, and procreation status.
     *
     * @param today the current date to calculate the age against
     * @param use18 if {@code true}, the threshold considers a person a child if their age is less than 18; otherwise,
     *              the default age threshold of 16 applies
     *
     * @return {@code true} if the person's age is less than the specified threshold (procreation or default),
     *       {@code false} otherwise
     */
    public boolean isChild(final LocalDate today, boolean use18) {
        int age = getAge(today);
        return age < (use18 ? 18 : 16);
    }

    public Genealogy getGenealogy() {
        return genealogy;
    }

    // region autoAwards
    public int getAutoAwardSupportPoints() {
        return autoAwardSupportPoints;
    }

    public void setAutoAwardSupportPoints(final int autoAwardSupportPoints) {
        this.autoAwardSupportPoints = autoAwardSupportPoints;
    }

    public void changeAutoAwardSupportPoints(int change) {
        autoAwardSupportPoints += change;
    }
    // endregion autoAwards

    // region Turnover and Retention
    public @Nullable LocalDate getRetirement() {
        return retirement;
    }

    public void setRetirement(final @Nullable LocalDate retirement) {
        this.retirement = retirement;
    }

    /**
     * Use {@link #getBaseLoyalty()} instead.
     */
    @Deprecated(since = "0.50.07", forRemoval = true)
    public int getLoyalty() {
        return getBaseLoyalty();
    }

    /**
     * This method returns the character's base loyalty score.
     *
     * <p><b>Usage:</b> In most cases you will want to use {@link #getAdjustedLoyalty(Faction)} instead.</p>
     *
     * @return the loyalty value as an {@link Integer}
     */
    public int getBaseLoyalty() {
        return loyalty;
    }

    /**
     * Calculates and returns the adjusted loyalty value for the given campaign faction.
     *
     * @param campaignFaction the campaign {@link Faction} being compared with the origin {@link Faction}
     *
     * @return the loyalty value adjusted based on the provided campaign {@link Faction}
     *
     * @author Illiani
     * @since 0.50.07
     */
    public int getAdjustedLoyalty(Faction campaignFaction) {
        final int LOYALTY_PENALTY_FOR_ANARCHIST = -2;

        boolean campaignFactionMatchesOriginFaction = originFaction.equals(campaignFaction);

        int modifier = 0;
        boolean hasHatredForAuthority = options.booleanOption(COMPULSION_ANARCHIST);
        if (hasHatredForAuthority) {
            modifier += commander ? 0 : LOYALTY_PENALTY_FOR_ANARCHIST;
        }

        boolean hasFactionPride = options.booleanOption(COMPULSION_FACTION_PRIDE);
        if (hasFactionPride) {
            modifier += campaignFactionMatchesOriginFaction ? 1 : -2;
        }

        boolean hasFactionLoyalty = options.booleanOption(COMPULSION_FACTION_LOYALTY);
        if (hasFactionLoyalty) {
            modifier += campaignFactionMatchesOriginFaction ? 1 : -4;
        }

        return loyalty + modifier;
    }

    public void setLoyalty(int loyalty) {
        this.loyalty = loyalty;
    }

    /**
     * Changes the loyalty value for the current person by the specified amount. Positive values increase loyalty, while
     * negative values decrease loyalty.
     *
     * @param change The amount to change the loyalty value by.
     */
    public void changeLoyalty(int change) {
        this.loyalty += change;
    }

    /**
     * @param loyaltyModifier the loyalty modifier
     *
     * @return the name corresponding to an individual's loyalty modifier.
     *
     * @throws IllegalStateException if an unexpected value is passed for loyaltyModifier
     */
    public static String getLoyaltyName(int loyaltyModifier) {
        return switch (loyaltyModifier) {
            case -3 -> "Devoted";
            case -2 -> "Loyal";
            case -1 -> "Reliable";
            case 0 -> "Neutral";
            case 1 -> "Unreliable";
            case 2 -> "Disloyal";
            case 3 -> "Treacherous";
            default -> throw new IllegalStateException(
                  "Unexpected value in mekhq/campaign/personnel/Person.java/getLoyaltyName: " + loyaltyModifier);
        };
    }

    int getStoredLoyalty() {
        return storedLoyalty;
    }

    void setStoredLoyalty(int storedLoyalty) {
        this.storedLoyalty = storedLoyalty;
    }

    public int getFatigue() {
        return fatigue;
    }

    public void setFatigue(final int fatigue) {
        this.fatigue = fatigue;
    }

    /**
     * Adjusts the current fatigue level by the specified amount, applying an SPA fatigue multiplier where applicable.
     *
     * <p>This method modifies the fatigue level based on the given {@code delta} value. Positive values, which
     * indicate an increase in fatigue, are scaled by the result of {@link #getFatigueMultiplier()} and rounded down
     * using {@link Math#floor(double)} to ensure consistent results. Negative values, which indicate a reduction in
     * fatigue, are applied directly without modification.</p>
     *
     * @param delta The amount to adjust the fatigue by. Positive values represent fatigue gain and are scaled by the
     *              fatigue multiplier, while negative values represent fatigue reduction and are applied as-is.
     */
    public void changeFatigue(int delta) {
        if (delta > 0) {
            // Only fatigue gain is modified by SPAs, not reduction.
            delta = (int) floor(delta * getFatigueMultiplier());
        }

        this.fatigue = this.fatigue + delta;
    }

    public boolean getIsRecoveringFromFatigue() {
        return isRecoveringFromFatigue;
    }

    public void setIsRecoveringFromFatigue(final boolean isRecoveringFromFatigue) {
        this.isRecoveringFromFatigue = isRecoveringFromFatigue;
    }

    /**
     * Calculates the fatigue multiplier for a character based on their traits and fitness-related options.
     *
     * <p>The calculation is influenced by the following conditions:</p>
     * <ul>
     *     <li><b>{@code FLAW_GLASS_JAW}</b>: If set, increases the multiplier by 1.</li>
     *     <li><b>{@code ATOW_TOUGHNESS}</b>: If set, decreases the multiplier by 1.</li>
     *     <li>Both {@code FLAW_GLASS_JAW} and {@code ATOW_TOUGHNESS} cannot modify the multiplier if both are
     *     present, as they cancel each other out.</li>
     *     <li><b>{@code ATOW_FIT}</b>: If set, decreases the multiplier by 1.</li>
     *     <li><b>{@code FLAW_UNFIT}</b>: If set, increases the multiplier by 1.</li>
     *     <li>Both {@code ATOW_FIT} and {@code FLAW_UNFIT}, when present simultaneously, cancel each other out and
     *     do not affect the multiplier.</li>
     * </ul>
     *
     * <p>After calculating the initial multiplier, the following adjustments are applied:</p>
     * <ul>
     *     <li>If the resulting multiplier equals {@code 0}, it is set to {@code 0.5} to avoid zeroing Fatigue.</li>
     *     <li>If the resulting multiplier is less than {@code 0}, it is set to a minimum value of {@code 0.25}.</li>
     * </ul>
     *
     * @return the calculated fatigue multiplier, adjusted based on the character's traits and options
     *
     * @author Illiani
     * @since 0.50.05
     */
    private double getFatigueMultiplier() {
        double fatigueMultiplier = 1;

        // Glass Jaw and Toughness
        boolean hasGlassJaw = options.booleanOption(FLAW_GLASS_JAW);
        boolean hasToughness = options.booleanOption(ATOW_TOUGHNESS);
        boolean modifyForGlassJawToughness = !(hasGlassJaw && hasToughness);

        if (modifyForGlassJawToughness) {
            fatigueMultiplier += (hasGlassJaw ? 1 : 0);
            fatigueMultiplier -= (hasToughness ? 1 : 0);
        }

        // Fit and Unfit
        boolean hasFit = options.booleanOption(ATOW_FIT);
        boolean hasUnfit = options.booleanOption(FLAW_UNFIT);
        boolean modifyForFitness = !(hasFit && hasUnfit);

        if (modifyForFitness) {
            fatigueMultiplier += (hasUnfit ? 1 : 0);
            fatigueMultiplier -= (hasFit ? 1 : 0);
        }

        // Conclusion
        if (fatigueMultiplier == 0) {
            fatigueMultiplier = 0.5;
        } else if (fatigueMultiplier < 0) {
            fatigueMultiplier = 0.25;
        }

        return fatigueMultiplier;
    }
    // region Turnover and Retention

    // region Pregnancy
    public LocalDate getDueDate() {
        return dueDate;
    }

    public void setDueDate(final LocalDate dueDate) {
        this.dueDate = dueDate;
    }

    public LocalDate getExpectedDueDate() {
        return expectedDueDate;
    }

    public void setExpectedDueDate(final LocalDate expectedDueDate) {
        this.expectedDueDate = expectedDueDate;
    }

    public String getDueDateAsString(final Campaign campaign) {
        final LocalDate date = campaign.getCampaignOptions().isDisplayTrueDueDate() ?
                                     getDueDate() :
                                     getExpectedDueDate();
        return (date == null) ? "" : MekHQ.getMHQOptions().getDisplayFormattedDate(date);
    }

    public boolean isPregnant() {
        return dueDate != null;
    }
    // endregion Pregnancy

    // region Experience

    /**
     * @return the current experience points (XP) of the character.
     */
    public int getXP() {
        return xp;
    }

    /**
     * Awards experience points (XP) to the character and optionally tracks the total XP earnings if enabled.
     *
     * <p>This method increments the current XP by the specified amount and, if the campaign
     * option for tracking total XP earnings is enabled, updates the total XP earnings as well.</p>
     *
     * @param campaign the {@link Campaign} instance providing the campaign options
     * @param xp       the amount of XP to be awarded
     */
    public void awardXP(final Campaign campaign, final int xp) {
        this.xp += xp;
        if (campaign.getCampaignOptions().isTrackTotalXPEarnings()) {
            changeTotalXPEarnings(xp);
        }
    }

    /**
     * Spends (deducts) experience points (XP) from the character's current XP total.
     *
     * <p>This method decrements the current XP by the specified amount.</p>
     *
     * @param xp the amount of XP to deduct
     */
    public void spendXP(final int xp) {
        this.xp -= xp;
    }

    /**
     * Sets the current experience points (XP) for the character and optionally tracks the adjustment in total XP
     * earnings if enabled.
     *
     * <p>This method updates the current XP to the specified value. If the campaign option for tracking total XP
     * earnings is enabled, it also calculates and updates the total XP earnings based on the difference between the new
     * and current XP values.</p>
     *
     * @param campaign the {@link Campaign} instance providing the campaign options
     * @param xp       the new XP value to set
     */
    public void setXP(final Campaign campaign, final int xp) {
        if (campaign.getCampaignOptions().isTrackTotalXPEarnings()) {
            changeTotalXPEarnings(xp - getXP());
        }
        setXPDirect(xp);
    }

    /**
     * Directly sets the experience points (XP) for the entity without adjusting total XP earnings tracking.
     *
     * <p>This method updates the XP value directly, bypassing any optional campaign-related tracking logic.</p>
     *
     * <p><b>Usage:</b> Generally this should only be used in special circumstances, as it bypasses the tracking of
     * experience point gains. For most use cases {@code #awardXP()} or {@code #setXP()} are preferred.</p>
     *
     * @param xp the new XP value to set
     */
    public void setXPDirect(final int xp) {
        this.xp = xp;
    }

    public int getTotalXPEarnings() {
        return totalXPEarnings;
    }

    public void changeTotalXPEarnings(final int xp) {
        setTotalXPEarnings(getTotalXPEarnings() + xp);
    }

    public void setTotalXPEarnings(final int totalXPEarnings) {
        this.totalXPEarnings = totalXPEarnings;
    }
    // endregion Experience

    public int getAcquisitions() {
        return acquisitions;
    }

    public void setAcquisition(final int acquisitions) {
        this.acquisitions = acquisitions;
    }

    public void incrementAcquisition() {
        acquisitions++;
    }

    public void setDoctorId(final @Nullable UUID doctorId, final int daysToWaitForHealing) {
        this.doctorId = doctorId;
        this.daysToWaitForHealing = daysToWaitForHealing;
    }

    public void decrementDaysToWaitForHealing() {
        if (daysToWaitForHealing > 0) {
            daysToWaitForHealing--;
        }
    }

    public boolean isDeployed() {
        return (getUnit() != null) && (getUnit().getScenarioId() != -1);
    }

    public String getBiography() {
        return biography;
    }

    public void setBiography(final String biography) {
        this.biography = biography;
    }

    public EducationLevel getEduHighestEducation() {
        return eduHighestEducation;
    }

    public void setEduHighestEducation(final EducationLevel eduHighestEducation) {
        this.eduHighestEducation = eduHighestEducation;
    }

    public int getEduJourneyTime() {
        return eduJourneyTime;
    }

    public void setEduJourneyTime(final int eduJourneyTime) {
        this.eduJourneyTime = eduJourneyTime;
    }

    public int getEduDaysOfTravel() {
        return eduDaysOfTravel;
    }

    public void setEduDaysOfTravel(final int eduDaysOfTravel) {
        this.eduDaysOfTravel = eduDaysOfTravel;
    }

    public List<UUID> getEduTagAlongs() {
        return eduTagAlongs;
    }

    public void setEduTagAlongs(final List<UUID> eduTagAlongs) {
        this.eduTagAlongs = eduTagAlongs;
    }

    public void addEduTagAlong(final UUID tagAlong) {
        this.eduTagAlongs.add(tagAlong);
    }

    public List<String> getEduFailedApplications() {
        return eduFailedApplications;
    }

    public void addEduFailedApplications(final String failedApplication) {
        eduFailedApplications.add(failedApplication);
    }

    /**
     * Increments the number educational travel days by 1.
     */
    public void incrementEduDaysOfTravel() {
        this.eduDaysOfTravel++;
    }

    public int getEduEducationTime() {
        return eduEducationTime;
    }

    public void setEduEducationTime(final int eduEducationTime) {
        this.eduEducationTime = eduEducationTime;
    }

    public String getEduAcademySystem() {
        return eduAcademySystem;
    }

    public void setEduAcademySystem(final String eduAcademySystem) {
        this.eduAcademySystem = eduAcademySystem;
    }

    public String getEduAcademyNameInSet() {
        return eduAcademyNameInSet;
    }

    public void setEduAcademyNameInSet(final String eduAcademyNameInSet) {
        this.eduAcademyNameInSet = eduAcademyNameInSet;
    }

    public String getEduAcademyFaction() {
        return eduAcademyFaction;
    }

    public void setEduAcademyFaction(final String eduAcademyFaction) {
        this.eduAcademyFaction = eduAcademyFaction;
    }

    public Integer getEduCourseIndex() {
        return eduCourseIndex;
    }

    public void setEduCourseIndex(final Integer eduCourseIndex) {
        this.eduCourseIndex = eduCourseIndex;
    }

    public EducationStage getEduEducationStage() {
        return eduEducationStage;
    }

    public void setEduEducationStage(final EducationStage eduEducationStage) {
        this.eduEducationStage = eduEducationStage;
    }

    public String getEduAcademyName() {
        return eduAcademyName;
    }

    public void setEduAcademyName(final String eduAcademyName) {
        this.eduAcademyName = eduAcademyName;
    }

    public void setEduAcademySet(final String eduAcademySet) {
        this.eduAcademySet = eduAcademySet;
    }

    public String getEduAcademySet() {
        return eduAcademySet;
    }

    public Aggression getAggression() {
        return aggression;
    }

    public void setAggression(final Aggression aggression) {
        this.aggression = aggression;
    }

    public int getAggressionDescriptionIndex() {
        return aggressionDescriptionIndex;
    }

    /**
     * Sets the index value for the {@link Aggression} description.
     *
     * @param aggressionDescriptionIndex The index value to set for the aggression description. It will be clamped to
     *                                   ensure it remains within the valid range.
     */
    public void setAggressionDescriptionIndex(final int aggressionDescriptionIndex) {
        this.aggressionDescriptionIndex = clamp(aggressionDescriptionIndex, 0, Aggression.MAXIMUM_VARIATIONS - 1);
    }

    Aggression getStoredAggression() {
        return storedAggression;
    }

    void setStoredAggression(Aggression storedAggression) {
        this.storedAggression = storedAggression;
    }

    int getStoredAggressionDescriptionIndex() {
        return storedAggressionDescriptionIndex;
    }

    void setStoredAggressionDescriptionIndex(int storedAggressionDescriptionIndex) {
        this.storedAggressionDescriptionIndex = storedAggressionDescriptionIndex;
    }

    public Ambition getAmbition() {
        return ambition;
    }

    public void setAmbition(final Ambition ambition) {
        this.ambition = ambition;
    }

    public int getAmbitionDescriptionIndex() {
        return ambitionDescriptionIndex;
    }

    /**
     * Sets the index value for the {@link Ambition} description.
     *
     * @param ambitionDescriptionIndex The index value to set for the Ambition description. It will be clamped to ensure
     *                                 it remains within the valid range.
     */
    public void setAmbitionDescriptionIndex(final int ambitionDescriptionIndex) {
        this.ambitionDescriptionIndex = clamp(ambitionDescriptionIndex, 0, Ambition.MAXIMUM_VARIATIONS - 1);
    }

    Ambition getStoredAmbition() {
        return storedAmbition;
    }

    void setStoredAmbition(Ambition storedAmbition) {
        this.storedAmbition = storedAmbition;
    }

    int getStoredAmbitionDescriptionIndex() {
        return storedAmbitionDescriptionIndex;
    }

    void setStoredAmbitionDescriptionIndex(int storedAmbitionDescriptionIndex) {
        this.storedAmbitionDescriptionIndex = storedAmbitionDescriptionIndex;
    }

    public Greed getGreed() {
        return greed;
    }

    public void setGreed(final Greed greed) {
        this.greed = greed;
    }

    public int getGreedDescriptionIndex() {
        return greedDescriptionIndex;
    }

    /**
     * Sets the index value for the {@link Greed} description.
     *
     * @param greedDescriptionIndex The index value to set for the Greed description. It will be clamped to ensure it
     *                              remains within the valid range.
     */
    public void setGreedDescriptionIndex(final int greedDescriptionIndex) {
        this.greedDescriptionIndex = clamp(greedDescriptionIndex, 0, Greed.MAXIMUM_VARIATIONS - 1);
    }

    Greed getStoredGreed() {
        return storedGreed;
    }

    void setStoredGreed(Greed storedGreed) {
        this.storedGreed = storedGreed;
    }

    int getStoredGreedDescriptionIndex() {
        return storedGreedDescriptionIndex;
    }

    void setStoredGreedDescriptionIndex(int storedGreedDescriptionIndex) {
        this.storedGreedDescriptionIndex = storedGreedDescriptionIndex;
    }

    public Social getSocial() {
        return social;
    }

    public void setSocial(final Social social) {
        this.social = social;
    }

    public int getSocialDescriptionIndex() {
        return socialDescriptionIndex;
    }

    /**
     * Sets the index value for the {@link Social} description.
     *
     * @param socialDescriptionIndex The index value to set for the Social description. It will be clamped to ensure it
     *                               remains within the valid range.
     */
    public void setSocialDescriptionIndex(final int socialDescriptionIndex) {
        this.socialDescriptionIndex = clamp(socialDescriptionIndex, 0, Social.MAXIMUM_VARIATIONS - 1);
    }

    Social getStoredSocial() {
        return storedSocial;
    }

    void setStoredSocial(Social storedSocial) {
        this.storedSocial = storedSocial;
    }

    int getStoredSocialDescriptionIndex() {
        return storedSocialDescriptionIndex;
    }

    void setStoredSocialDescriptionIndex(int storedSocialDescriptionIndex) {
        this.storedSocialDescriptionIndex = storedSocialDescriptionIndex;
    }

    public PersonalityQuirk getPersonalityQuirk() {
        return personalityQuirk;
    }

    public void setPersonalityQuirk(final PersonalityQuirk personalityQuirk) {
        this.personalityQuirk = personalityQuirk;
    }

    public int getPersonalityQuirkDescriptionIndex() {
        return personalityQuirkDescriptionIndex;
    }

    /**
     * Sets the index value for the {@link PersonalityQuirk} description.
     *
     * @param personalityQuirkDescriptionIndex The index value to set for the quirk description. It will be clamped to
     *                                         ensure it remains within the valid range.
     */
    public void setPersonalityQuirkDescriptionIndex(final int personalityQuirkDescriptionIndex) {
        this.personalityQuirkDescriptionIndex = clamp(personalityQuirkDescriptionIndex,
              0,
              PersonalityQuirk.MAXIMUM_VARIATIONS - 1);
    }

    PersonalityQuirk getStoredPersonalityQuirk() {
        return storedPersonalityQuirk;
    }

    void setStoredPersonalityQuirk(PersonalityQuirk storedPersonalityQuirk) {
        this.storedPersonalityQuirk = storedPersonalityQuirk;
    }

    int getStoredPersonalityQuirkDescriptionIndex() {
        return storedPersonalityQuirkDescriptionIndex;
    }

    void setStoredPersonalityQuirkDescriptionIndex(int storedPersonalityQuirkDescriptionIndex) {
        this.storedPersonalityQuirkDescriptionIndex = storedPersonalityQuirkDescriptionIndex;
    }

    public Reasoning getReasoning() {
        return reasoning;
    }

    public void setReasoning(final Reasoning reasoning) {
        this.reasoning = reasoning;
    }

    public int getReasoningDescriptionIndex() {
        return reasoningDescriptionIndex;
    }

    /**
     * Sets the index value for the {@link Reasoning} description.
     *
     * @param reasoningDescriptionIndex The index value to set for the Reasoning description. It will be clamped to
     *                                  ensure it remains within the valid range.
     */
    public void setReasoningDescriptionIndex(final int reasoningDescriptionIndex) {
        this.reasoningDescriptionIndex = clamp(reasoningDescriptionIndex, 0, Reasoning.MAXIMUM_VARIATIONS - 1);
    }

    Reasoning getStoredReasoning() {
        return storedReasoning;
    }

    void setStoredReasoning(Reasoning storedReasoning) {
        this.storedReasoning = storedReasoning;
    }

    int getStoredReasoningDescriptionIndex() {
        return storedReasoningDescriptionIndex;
    }

    void setStoredReasoningDescriptionIndex(int storedReasoningDescriptionIndex) {
        this.storedReasoningDescriptionIndex = storedReasoningDescriptionIndex;
    }

    public String getPersonalityDescription() {
        return personalityDescription;
    }

    public void setPersonalityDescription(final String personalityDescription) {
        this.personalityDescription = personalityDescription;
    }

    public String getPersonalityInterviewNotes() {
        return personalityInterviewNotes;
    }

    public void setPersonalityInterviewNotes(final String personalityInterviewNotes) {
        this.personalityInterviewNotes = personalityInterviewNotes;
    }

    public boolean isSufferingFromClinicalParanoia() {
        return sufferingFromClinicalParanoia;
    }

    public void setSufferingFromClinicalParanoia(final boolean sufferingFromClinicalParanoia) {
        this.sufferingFromClinicalParanoia = sufferingFromClinicalParanoia;
    }

    // region Flags
    public boolean isClanPersonnel() {
        return clanPersonnel;
    }

    public void setClanPersonnel(final boolean clanPersonnel) {
        this.clanPersonnel = clanPersonnel;
    }

    /**
     * @return true if the person is the campaign commander, false otherwise.
     */
    public boolean isCommander() {
        return commander;
    }

    /**
     * Flags the person as the campaign commander.
     */
    public void setCommander(final boolean commander) {
        this.commander = commander;
    }

    public boolean isDivorceable() {
        return divorceable;
    }

    public void setDivorceable(final boolean divorceable) {
        this.divorceable = divorceable;
    }

    public boolean isFounder() {
        return founder;
    }

    public void setFounder(final boolean founder) {
        this.founder = founder;
    }

    public boolean isImmortal() {
        return immortal;
    }

    public void setImmortal(final boolean immortal) {
        this.immortal = immortal;
    }

    public boolean isEmployed() {
        return employed;
    }

    public void setEmployed(final boolean employed) {
        this.employed = employed;
    }

    public boolean isMarriageable() {
        return marriageable;
    }

    public void setMarriageable(final boolean marriageable) {
        this.marriageable = marriageable;
    }

    public boolean isTryingToConceive() {
        return tryingToConceive;
    }

    public void setTryingToConceive(final boolean tryingToConceive) {
        this.tryingToConceive = tryingToConceive;
    }

    public boolean isHidePersonality() {
        return hidePersonality;
    }

    public void setHidePersonality(final boolean hidePersonality) {
        this.hidePersonality = hidePersonality;
    }
    // endregion Flags

    public ExtraData getExtraData() {
        return extraData;
    }

    // region File I/O
    public void writeToXML(final PrintWriter pw, int indent, final Campaign campaign) {
        MHQXMLUtility.writeSimpleXMLOpenTag(pw, indent++, "person", "id", id, "type", getClass());
        indent = writeToXMLHeadless(pw, indent, campaign);
        MHQXMLUtility.writeSimpleXMLCloseTag(pw, --indent, "person");
    }

    public int writeToXMLHeadless(PrintWriter pw, int indent, Campaign campaign) {
        try {
            MHQXMLUtility.writeSimpleXMLTag(pw, indent, "id", id.toString());

            // region Name
            if (!isNullOrBlank(getPreNominal())) {
                MHQXMLUtility.writeSimpleXMLTag(pw, indent, "preNominal", getPreNominal());
            }
            MHQXMLUtility.writeSimpleXMLTag(pw, indent, "givenName", getGivenName());
            MHQXMLUtility.writeSimpleXMLTag(pw, indent, "surname", getSurname());
            if (!isNullOrBlank(getPostNominal())) {
                MHQXMLUtility.writeSimpleXMLTag(pw, indent, "postNominal", getPostNominal());
            }

            if (getMaidenName() != null) { // this is only a != null comparison because empty is a use case for divorce
                MHQXMLUtility.writeSimpleXMLTag(pw, indent, "maidenName", getMaidenName());
            }

            if (!isNullOrBlank(getCallsign())) {
                MHQXMLUtility.writeSimpleXMLTag(pw, indent, "callsign", getCallsign());
            }
            // endregion Name

            // Always save the primary role
            MHQXMLUtility.writeSimpleXMLTag(pw, indent, "primaryRole", getPrimaryRole().name());
            if (!getSecondaryRole().isNone()) {
                MHQXMLUtility.writeSimpleXMLTag(pw, indent, "secondaryRole", getSecondaryRole().name());
            }

            if (primaryDesignator != ROMDesignation.NONE) {
                MHQXMLUtility.writeSimpleXMLTag(pw, indent, "primaryDesignator", primaryDesignator.name());
            }

            if (secondaryDesignator != ROMDesignation.NONE) {
                MHQXMLUtility.writeSimpleXMLTag(pw, indent, "secondaryDesignator", secondaryDesignator.name());
            }

            // Always save the person's origin faction
            MHQXMLUtility.writeSimpleXMLTag(pw, indent, "faction", originFaction.getShortName());
            if (originPlanet != null) {
                MHQXMLUtility.writeSimpleXMLAttributedTag(pw, indent,
                      "planetId",
                      "systemId",
                      originPlanet.getParentSystem().getId(),
                      originPlanet.getId());
            }

            if (becomingBondsmanEndDate != null) {
                MHQXMLUtility.writeSimpleXMLTag(pw, indent, "becomingBondsmanEndDate", becomingBondsmanEndDate);
            }

            if (!getPhenotype().isNone()) {
                MHQXMLUtility.writeSimpleXMLTag(pw, indent, "phenotype", getPhenotype().name());
            }

            if (!isNullOrBlank(bloodname)) {
                MHQXMLUtility.writeSimpleXMLTag(pw, indent, "bloodname", bloodname);
            }

            if (!isNullOrBlank(biography)) {
                MHQXMLUtility.writeSimpleXMLTag(pw, indent, "biography", biography);
            }

            if (vocationalXPTimer > 0) {
                MHQXMLUtility.writeSimpleXMLTag(pw, indent, "vocationalXPTimer", vocationalXPTimer);
            }

            if (!genealogy.isEmpty()) {
                genealogy.writeToXML(pw, indent);
            }
            MHQXMLUtility.writeSimpleXMLTag(pw, indent, "dueDate", getDueDate());
            MHQXMLUtility.writeSimpleXMLTag(pw, indent, "expectedDueDate", getExpectedDueDate());
            getPortrait().writeToXML(pw, indent);
            if (getXP() != 0) {
                MHQXMLUtility.writeSimpleXMLTag(pw, indent, "xp", getXP());
            }

            if (getTotalXPEarnings() != 0) {
                MHQXMLUtility.writeSimpleXMLTag(pw, indent, "totalXPEarnings", getTotalXPEarnings());
            }

            if (daysToWaitForHealing != 0) {
                MHQXMLUtility.writeSimpleXMLTag(pw, indent, "daysToWaitForHealing", daysToWaitForHealing);
            }
            // Always save the person's gender, as it would otherwise get confusing fast
            MHQXMLUtility.writeSimpleXMLTag(pw, indent, "gender", getGender().name());
            MHQXMLUtility.writeSimpleXMLTag(pw, indent, "bloodGroup", getBloodGroup().name());
            if (!getRankSystem().equals(campaign.getRankSystem())) {
                MHQXMLUtility.writeSimpleXMLTag(pw, indent, "rankSystem", getRankSystem().getCode());
            }
            // Always save a person's rank
            MHQXMLUtility.writeSimpleXMLTag(pw, indent, "rank", getRankNumeric());
            if (getRankLevel() != 0) {
                MHQXMLUtility.writeSimpleXMLTag(pw, indent, "rankLevel", getRankLevel());
            }

            if (!getManeiDominiClass().isNone()) {
                MHQXMLUtility.writeSimpleXMLTag(pw, indent, "maneiDominiClass", getManeiDominiClass().name());
            }

            if (!getManeiDominiRank().isNone()) {
                MHQXMLUtility.writeSimpleXMLTag(pw, indent, "maneiDominiRank", getManeiDominiRank().name());
            }

            if (nTasks > 0) {
                MHQXMLUtility.writeSimpleXMLTag(pw, indent, "nTasks", nTasks);
            }
            MHQXMLUtility.writeSimpleXMLTag(pw, indent, "doctorId", doctorId);
            if (getUnit() != null) {
                MHQXMLUtility.writeSimpleXMLTag(pw, indent, "unitId", getUnit().getId());
            }

            if (!salary.equals(Money.of(-1))) {
                MHQXMLUtility.writeSimpleXMLTag(pw, indent, "salary", salary);
            }

            if (!totalEarnings.equals(Money.of(0))) {
                MHQXMLUtility.writeSimpleXMLTag(pw, indent, "totalEarnings", totalEarnings);
            }
            // Always save a person's status, to make it easy to parse the personnel saved
            // data
            MHQXMLUtility.writeSimpleXMLTag(pw, indent, "status", status.name());
            if (prisonerStatus != PrisonerStatus.FREE) {
                MHQXMLUtility.writeSimpleXMLTag(pw, indent, "prisonerStatus", prisonerStatus.name());
            }

            if (hits > 0) {
                MHQXMLUtility.writeSimpleXMLTag(pw, indent, "hits", hits);
            }

            if (hitsPrior > 0) {
                MHQXMLUtility.writeSimpleXMLTag(pw, indent, "hitsPrior", hitsPrior);
            }

            if (toughness != 0) {
                MHQXMLUtility.writeSimpleXMLTag(pw, indent, "toughness", toughness);
            }

            if (connections != 0) {
                MHQXMLUtility.writeSimpleXMLTag(pw, indent, "connections", connections);
            }

            if (wealth != 0) {
                MHQXMLUtility.writeSimpleXMLTag(pw, indent, "wealth", wealth);
            }

            if (hasPerformedExtremeExpenditure) {
                MHQXMLUtility.writeSimpleXMLTag(pw, indent, "hasPerformedExtremeExpenditure", true);
            }

            if (reputation != 0) {
                MHQXMLUtility.writeSimpleXMLTag(pw, indent, "reputation", reputation);
            }

            if (unlucky != 0) {
                MHQXMLUtility.writeSimpleXMLTag(pw, indent, "unlucky", unlucky);
            }

            if (bloodmark != 0) {
                MHQXMLUtility.writeSimpleXMLTag(pw, indent, "bloodmark", bloodmark);
            }

            if (!bloodhuntSchedule.isEmpty()) {
                MHQXMLUtility.writeSimpleXMLOpenTag(pw, indent++, "bloodhuntSchedule");
                for (LocalDate attemptDate : bloodhuntSchedule) {
                    MHQXMLUtility.writeSimpleXMLTag(pw, indent, "attemptDate", attemptDate);
                }
                MHQXMLUtility.writeSimpleXMLCloseTag(pw, --indent, "bloodhuntSchedule");
            }

            MHQXMLUtility.writeSimpleXMLOpenTag(pw, indent++, "atowAttributes");
            atowAttributes.writeAttributesToXML(pw, indent);
            MHQXMLUtility.writeSimpleXMLCloseTag(pw, --indent, "atowAttributes");

            MHQXMLUtility.writeSimpleXMLTag(pw, indent, "minutesLeft", minutesLeft);

            if (overtimeLeft > 0) {
                MHQXMLUtility.writeSimpleXMLTag(pw, indent, "overtimeLeft", overtimeLeft);
            }
            MHQXMLUtility.writeSimpleXMLTag(pw, indent, "birthday", getDateOfBirth());
            MHQXMLUtility.writeSimpleXMLTag(pw, indent, "deathday", getDateOfDeath());
            MHQXMLUtility.writeSimpleXMLTag(pw, indent, "recruitment", getRecruitment());
            MHQXMLUtility.writeSimpleXMLTag(pw, indent, "joinedCampaign", getJoinedCampaign());

            MHQXMLUtility.writeSimpleXMLTag(pw, indent, "lastRankChangeDate", getLastRankChangeDate());
            MHQXMLUtility.writeSimpleXMLTag(pw, indent, "autoAwardSupportPoints", getAutoAwardSupportPoints());
            MHQXMLUtility.writeSimpleXMLTag(pw, indent, "retirement", getRetirement());
            MHQXMLUtility.writeSimpleXMLTag(pw, indent, "loyalty", getBaseLoyalty());
            MHQXMLUtility.writeSimpleXMLTag(pw, indent, "fatigue", getFatigue());
            MHQXMLUtility.writeSimpleXMLTag(pw, indent, "isRecoveringFromFatigue", getIsRecoveringFromFatigue());
            for (Skill skill : skills.getSkills()) {
                skill.writeToXML(pw, indent);
            }

            if (countOptions(PersonnelOptions.LVL3_ADVANTAGES) > 0) {
                MHQXMLUtility.writeSimpleXMLTag(pw, indent,
                      "advantages",
                      getOptionList(DELIMITER, PersonnelOptions.LVL3_ADVANTAGES));
            }

            if (countOptions(PersonnelOptions.EDGE_ADVANTAGES) > 0) {
                MHQXMLUtility.writeSimpleXMLTag(pw, indent,
                      "edge",
                      getOptionList(DELIMITER, PersonnelOptions.EDGE_ADVANTAGES));
                MHQXMLUtility.writeSimpleXMLTag(pw, indent, "edgeAvailable", getCurrentEdge());
            }

            if (countOptions(PersonnelOptions.MD_ADVANTAGES) > 0) {
                MHQXMLUtility.writeSimpleXMLTag(pw, indent,
                      "implants",
                      getOptionList(DELIMITER, PersonnelOptions.MD_ADVANTAGES));
            }

            if (!techUnits.isEmpty()) {
                MHQXMLUtility.writeSimpleXMLOpenTag(pw, indent++, "techUnitIds");
                for (Unit unit : techUnits) {
                    MHQXMLUtility.writeSimpleXMLTag(pw, indent, "id", unit.getId());
                }
                MHQXMLUtility.writeSimpleXMLCloseTag(pw, --indent, "techUnitIds");
            }

            if (!personnelLog.isEmpty()) {
                MHQXMLUtility.writeSimpleXMLOpenTag(pw, indent++, "personnelLog");
                for (LogEntry entry : personnelLog) {
                    entry.writeToXML(pw, indent);
                }
                MHQXMLUtility.writeSimpleXMLCloseTag(pw, --indent, "personnelLog");
            }

            if (!medicalLog.isEmpty()) {
                MHQXMLUtility.writeSimpleXMLOpenTag(pw, indent++, "medicalLog");
                for (LogEntry entry : medicalLog) {
                    entry.writeToXML(pw, indent);
                }
                MHQXMLUtility.writeSimpleXMLCloseTag(pw, --indent, "medicalLog");
            }

            if (!scenarioLog.isEmpty()) {
                MHQXMLUtility.writeSimpleXMLOpenTag(pw, indent++, "scenarioLog");
                for (LogEntry entry : scenarioLog) {
                    entry.writeToXML(pw, indent);
                }
                MHQXMLUtility.writeSimpleXMLCloseTag(pw, --indent, "scenarioLog");
            }

            if (!assignmentLog.isEmpty()) {
                MHQXMLUtility.writeSimpleXMLOpenTag(pw, indent++, "assignmentLog");
                for (LogEntry entry : assignmentLog) {
                    entry.writeToXML(pw, indent);
                }
                MHQXMLUtility.writeSimpleXMLCloseTag(pw, --indent, "assignmentLog");
            }

            if (!performanceLog.isEmpty()) {
                MHQXMLUtility.writeSimpleXMLOpenTag(pw, indent++, "performanceLog");
                for (LogEntry entry : performanceLog) {
                    entry.writeToXML(pw, indent);
                }
                MHQXMLUtility.writeSimpleXMLCloseTag(pw, --indent, "performanceLog");
            }

            if (!getAwardController().getAwards().isEmpty()) {
                MHQXMLUtility.writeSimpleXMLOpenTag(pw, indent++, "awards");
                for (Award award : getAwardController().getAwards()) {
                    award.writeToXML(pw, indent);
                }
                MHQXMLUtility.writeSimpleXMLCloseTag(pw, --indent, "awards");
            }

            if (!injuries.isEmpty()) {
                MHQXMLUtility.writeSimpleXMLOpenTag(pw, indent++, "injuries");
                for (Injury injury : injuries) {
                    injury.writeToXml(pw, indent);
                }
                MHQXMLUtility.writeSimpleXMLCloseTag(pw, --indent, "injuries");
            }

            if (originalUnitWeight != EntityWeightClass.WEIGHT_ULTRA_LIGHT) {
                MHQXMLUtility.writeSimpleXMLTag(pw, indent, "originalUnitWeight", originalUnitWeight);
            }

            if (originalUnitTech != TECH_IS1) {
                MHQXMLUtility.writeSimpleXMLTag(pw, indent, "originalUnitTech", originalUnitTech);
            }
            MHQXMLUtility.writeSimpleXMLTag(pw, indent, "originalUnitId", originalUnitId);
            if (acquisitions != 0) {
                MHQXMLUtility.writeSimpleXMLTag(pw, indent, "acquisitions", acquisitions);
            }

            if (eduHighestEducation != EducationLevel.EARLY_CHILDHOOD) {
                MHQXMLUtility.writeSimpleXMLTag(pw, indent, "eduHighestEducation", eduHighestEducation.name());
            }

            if (eduJourneyTime != 0) {
                MHQXMLUtility.writeSimpleXMLTag(pw, indent, "eduJourneyTime", eduJourneyTime);
            }

            if (eduDaysOfTravel != 0) {
                MHQXMLUtility.writeSimpleXMLTag(pw, indent, "eduDaysOfTravel", eduDaysOfTravel);
            }

            if (!eduTagAlongs.isEmpty()) {
                MHQXMLUtility.writeSimpleXMLOpenTag(pw, indent++, "eduTagAlongs");

                for (UUID tagAlong : eduTagAlongs) {
                    MHQXMLUtility.writeSimpleXMLTag(pw, indent, "tagAlong", tagAlong.toString());
                }

                MHQXMLUtility.writeSimpleXMLCloseTag(pw, --indent, "eduTagAlongs");
            }

            if (!eduTagAlongs.isEmpty()) {
                MHQXMLUtility.writeSimpleXMLOpenTag(pw, indent++, "eduFailedApplications");

                for (String failedApplication : eduFailedApplications) {
                    MHQXMLUtility.writeSimpleXMLTag(pw, indent, "eduFailedApplication", failedApplication);
                }

                MHQXMLUtility.writeSimpleXMLCloseTag(pw, --indent, "eduFailedApplications");
            }

            if (eduAcademySystem != null) {
                MHQXMLUtility.writeSimpleXMLTag(pw, indent, "eduAcademySystem", eduAcademySystem);
            }

            if (eduAcademyNameInSet != null) {
                MHQXMLUtility.writeSimpleXMLTag(pw, indent, "eduAcademyNameInSet", eduAcademyNameInSet);
            }

            if (eduAcademyFaction != null) {
                MHQXMLUtility.writeSimpleXMLTag(pw, indent, "eduAcademyFaction", eduAcademyFaction);
            }

            if (eduAcademySet != null) {
                MHQXMLUtility.writeSimpleXMLTag(pw, indent, "eduAcademySet", eduAcademySet);
            }

            if (eduAcademyName != null) {
                MHQXMLUtility.writeSimpleXMLTag(pw, indent, "eduAcademyName", eduAcademyName);
            }

            if (eduCourseIndex != 0) {
                MHQXMLUtility.writeSimpleXMLTag(pw, indent, "eduCourseIndex", eduCourseIndex);
            }

            if (eduEducationStage != EducationStage.NONE) {
                MHQXMLUtility.writeSimpleXMLTag(pw, indent, "eduEducationStage", eduEducationStage.toString());
            }

            if (eduEducationTime != 0) {
                MHQXMLUtility.writeSimpleXMLTag(pw, indent, "eduEducationTime", eduEducationTime);
            }

            if (aggression != Aggression.NONE) {
                MHQXMLUtility.writeSimpleXMLTag(pw, indent, "aggression", aggression.name());
            }

            MHQXMLUtility.writeSimpleXMLTag(pw, indent, "aggressionDescriptionIndex", aggressionDescriptionIndex);

            if (ambition != Ambition.NONE) {
                MHQXMLUtility.writeSimpleXMLTag(pw, indent, "ambition", ambition.name());
            }

            MHQXMLUtility.writeSimpleXMLTag(pw, indent, "ambitionDescriptionIndex", ambitionDescriptionIndex);

            if (greed != Greed.NONE) {
                MHQXMLUtility.writeSimpleXMLTag(pw, indent, "greed", greed.name());
            }

            MHQXMLUtility.writeSimpleXMLTag(pw, indent, "greedDescriptionIndex", greedDescriptionIndex);

            if (social != Social.NONE) {
                MHQXMLUtility.writeSimpleXMLTag(pw, indent, "social", social.name());
            }

            MHQXMLUtility.writeSimpleXMLTag(pw, indent, "socialDescriptionIndex", socialDescriptionIndex);

            if (personalityQuirk != PersonalityQuirk.NONE) {
                MHQXMLUtility.writeSimpleXMLTag(pw, indent, "personalityQuirk", personalityQuirk.name());
            }

            MHQXMLUtility.writeSimpleXMLTag(pw, indent,
                  "personalityQuirkDescriptionIndex",
                  personalityQuirkDescriptionIndex);

            if (reasoning != Reasoning.AVERAGE) {
                MHQXMLUtility.writeSimpleXMLTag(pw, indent, "reasoning", reasoning.ordinal());
            }

            MHQXMLUtility.writeSimpleXMLTag(pw, indent, "reasoningDescriptionIndex", reasoningDescriptionIndex);

            if (!isNullOrBlank(personalityDescription)) {
                MHQXMLUtility.writeSimpleXMLTag(pw, indent, "personalityDescription", personalityDescription);
            }

            if (!isNullOrBlank(personalityInterviewNotes)) {
                MHQXMLUtility.writeSimpleXMLTag(pw, indent, "personalityInterviewNotes", personalityInterviewNotes);
            }

            if (!isNullOrBlank(storedGivenName)) {
                MHQXMLUtility.writeSimpleXMLTag(pw, indent, "storedGivenName", storedGivenName);
            }

            if (!isNullOrBlank(storedSurname)) {
                MHQXMLUtility.writeSimpleXMLTag(pw, indent, "storedSurname", storedSurname);
            }

            if (storedLoyalty != 0) {
                MHQXMLUtility.writeSimpleXMLTag(pw, indent, "storedLoyalty", storedLoyalty);
            }

            if (storedOriginFaction != null) {
                MHQXMLUtility.writeSimpleXMLTag(pw, indent, "storedOriginFaction", storedOriginFaction.getShortName());
            }

            if (storedAggression != Aggression.NONE) {
                MHQXMLUtility.writeSimpleXMLTag(pw, indent, "storedAggression", storedAggression.name());
            }

            if (storedAggressionDescriptionIndex != 0) {
                MHQXMLUtility.writeSimpleXMLTag(pw,
                      indent,
                      "storedAggressionDescriptionIndex",
                      storedAggressionDescriptionIndex);
            }

            if (storedAmbition != Ambition.NONE) {
                MHQXMLUtility.writeSimpleXMLTag(pw, indent, "storedAmbition", storedAmbition.name());
            }

            if (storedAmbitionDescriptionIndex != 0) {
                MHQXMLUtility.writeSimpleXMLTag(pw,
                      indent,
                      "storedAmbitionDescriptionIndex",
                      storedAmbitionDescriptionIndex);
            }

            if (storedGreed != Greed.NONE) {
                MHQXMLUtility.writeSimpleXMLTag(pw, indent, "storedGreed", storedGreed.name());
            }

            if (storedGreedDescriptionIndex != 0) {
                MHQXMLUtility.writeSimpleXMLTag(pw, indent, "storedGreedDescriptionIndex", storedGreedDescriptionIndex);
            }

            if (storedSocial != Social.NONE) {
                MHQXMLUtility.writeSimpleXMLTag(pw, indent, "storedSocial", storedSocial.name());
            }

            if (storedSocialDescriptionIndex != 0) {
                MHQXMLUtility.writeSimpleXMLTag(pw,
                      indent,
                      "storedSocialDescriptionIndex",
                      storedSocialDescriptionIndex);
            }

            if (storedPersonalityQuirk != PersonalityQuirk.NONE) {
                MHQXMLUtility.writeSimpleXMLTag(pw, indent, "storedPersonalityQuirk", storedPersonalityQuirk.name());
            }

            if (storedPersonalityQuirkDescriptionIndex != 0) {
                MHQXMLUtility.writeSimpleXMLTag(pw,
                      indent,
                      "storedPersonalityQuirkDescriptionIndex",
                      storedPersonalityQuirkDescriptionIndex);
            }

            if (storedReasoning != Reasoning.AVERAGE) {
                MHQXMLUtility.writeSimpleXMLTag(pw, indent, "storedReasoning", storedReasoning.name());
            }

            if (storedReasoningDescriptionIndex != 0) {
                MHQXMLUtility.writeSimpleXMLTag(pw,
                      indent,
                      "storedReasoningDescriptionIndex",
                      storedReasoningDescriptionIndex);
            }

            if (sufferingFromClinicalParanoia) {
                MHQXMLUtility.writeSimpleXMLTag(pw,
                      indent,
                      "sufferingFromClinicalParanoia",
                      sufferingFromClinicalParanoia);
            }

            // region Flags
            MHQXMLUtility.writeSimpleXMLTag(pw, indent, "clanPersonnel", isClanPersonnel());
            MHQXMLUtility.writeSimpleXMLTag(pw, indent, "commander", commander);
            MHQXMLUtility.writeSimpleXMLTag(pw, indent, "divorceable", divorceable);
            MHQXMLUtility.writeSimpleXMLTag(pw, indent, "founder", founder);
            MHQXMLUtility.writeSimpleXMLTag(pw, indent, "immortal", immortal);
            MHQXMLUtility.writeSimpleXMLTag(pw, indent, "employed", employed);
            MHQXMLUtility.writeSimpleXMLTag(pw, indent, "marriageable", marriageable);
            MHQXMLUtility.writeSimpleXMLTag(pw, indent, "tryingToConceive", tryingToConceive);
            MHQXMLUtility.writeSimpleXMLTag(pw, indent, "hidePersonality", hidePersonality);
            // endregion Flags

            if (!extraData.isEmpty()) {
                extraData.writeToXml(pw);
            }
        } catch (Exception ex) {
            logger.error(ex, "Failed to write {} to the XML File", getFullName());
            throw ex; // we want to rethrow to ensure that the save fails
        }
        return indent;
    }

    public static Person generateInstanceFromXML(Node wn, Campaign campaign, Version version) {
        Person person = new Person(campaign);

        try {
            // Okay, now load Person-specific fields!
            NodeList nl = wn.getChildNodes();

            String advantages = null;
            String edge = null;
            String implants = null;

            for (int x = 0; x < nl.getLength(); x++) {
                Node wn2 = nl.item(x);
                String nodeName = wn2.getNodeName();

                if (nodeName.equalsIgnoreCase("preNominal")) {
                    person.setPreNominalDirect(wn2.getTextContent().trim());
                } else if (nodeName.equalsIgnoreCase("givenName")) {
                    person.setGivenNameDirect(wn2.getTextContent().trim());
                } else if (nodeName.equalsIgnoreCase("surname")) {
                    person.setSurnameDirect(wn2.getTextContent().trim());
                } else if (nodeName.equalsIgnoreCase("postNominal")) {
                    person.setPostNominalDirect(wn2.getTextContent().trim());
                } else if (nodeName.equalsIgnoreCase("maidenName")) {
                    person.setMaidenName(wn2.getTextContent().trim());
                } else if (nodeName.equalsIgnoreCase("callsign")) {
                    person.setCallsignDirect(wn2.getTextContent().trim());
                } else if (nodeName.equalsIgnoreCase("faction")) {
                    person.setOriginFaction(Factions.getInstance().getFaction(wn2.getTextContent().trim()));
                } else if (nodeName.equalsIgnoreCase("planetId")) {
                    String systemId = "", planetId = "";
                    try {
                        systemId = wn2.getAttributes().getNamedItem("systemId").getTextContent().trim();
                        planetId = wn2.getTextContent().trim();
                        PlanetarySystem ps = campaign.getSystemById(systemId);
                        Planet p = null;
                        if (ps == null) {
                            ps = campaign.getSystemByName(systemId);
                        }
                        if (ps != null) {
                            p = ps.getPlanetById(planetId);
                        }
                        person.originPlanet = p;
                    } catch (NullPointerException e) {
                        logger.error("Error loading originPlanet for {}, {}", systemId, planetId, e);
                    }
                } else if (nodeName.equalsIgnoreCase("becomingBondsmanEndDate")) {
                    person.becomingBondsmanEndDate = MHQXMLUtility.parseDate(wn2.getTextContent().trim());
                } else if (nodeName.equalsIgnoreCase("phenotype")) {
                    person.phenotype = Phenotype.fromString(wn2.getTextContent().trim());
                } else if (nodeName.equalsIgnoreCase("bloodname")) {
                    person.bloodname = wn2.getTextContent();
                } else if (nodeName.equalsIgnoreCase("biography")) {
                    person.biography = wn2.getTextContent();
                } else if (nodeName.equalsIgnoreCase("primaryRole")) {
                    final PersonnelRole primaryRole = PersonnelRole.fromString(wn2.getTextContent().trim());
                    person.setPrimaryRoleDirect(primaryRole);
                } else if (nodeName.equalsIgnoreCase("secondaryRole")) {
                    person.setSecondaryRoleDirect(PersonnelRole.fromString(wn2.getTextContent().trim()));
                } else if (nodeName.equalsIgnoreCase("acquisitions")) {
                    person.acquisitions = MathUtility.parseInt(wn2.getTextContent().trim());
                } else if (nodeName.equalsIgnoreCase("primaryDesignator")) {
                    person.primaryDesignator = ROMDesignation.parseFromString(wn2.getTextContent().trim());
                } else if (nodeName.equalsIgnoreCase("secondaryDesignator")) {
                    person.secondaryDesignator = ROMDesignation.parseFromString(wn2.getTextContent().trim());
                } else if (nodeName.equalsIgnoreCase("daysToWaitForHealing")) {
                    person.daysToWaitForHealing = MathUtility.parseInt(wn2.getTextContent().trim());
                } else if (nodeName.equalsIgnoreCase("vocationalXPTimer")) {
                    person.vocationalXPTimer = MathUtility.parseInt(wn2.getTextContent().trim());
                } else if (nodeName.equalsIgnoreCase("id")) {
                    person.id = UUID.fromString(wn2.getTextContent().trim());
                } else if (nodeName.equalsIgnoreCase("genealogy")) {
                    person.getGenealogy().fillFromXML(wn2.getChildNodes());
                } else if (nodeName.equalsIgnoreCase("dueDate")) {
                    person.dueDate = MHQXMLUtility.parseDate(wn2.getTextContent().trim());
                } else if (nodeName.equalsIgnoreCase("expectedDueDate")) {
                    person.expectedDueDate = MHQXMLUtility.parseDate(wn2.getTextContent().trim());
                } else if (nodeName.equalsIgnoreCase(Portrait.XML_TAG)) {
                    person.setPortrait(Portrait.parseFromXML(wn2));
                } else if (nodeName.equalsIgnoreCase("xp")) {
                    person.setXPDirect(MathUtility.parseInt(wn2.getTextContent().trim()));
                } else if (nodeName.equalsIgnoreCase("totalXPEarnings")) {
                    person.setTotalXPEarnings(MathUtility.parseInt(wn2.getTextContent().trim()));
                } else if (nodeName.equalsIgnoreCase("nTasks")) {
                    person.nTasks = MathUtility.parseInt(wn2.getTextContent().trim());
                } else if (nodeName.equalsIgnoreCase("hits")) {
                    person.hits = MathUtility.parseInt(wn2.getTextContent().trim());
                } else if (nodeName.equalsIgnoreCase("hitsPrior")) {
                    person.hitsPrior = MathUtility.parseInt(wn2.getTextContent().trim());
                } else if (nodeName.equalsIgnoreCase("gender")) {
                    person.setGender(Gender.parseFromString(wn2.getTextContent().trim()));
                } else if (nodeName.equalsIgnoreCase("bloodGroup")) {
                    person.setBloodGroup(BloodGroup.fromString(wn2.getTextContent().trim()));
                } else if (nodeName.equalsIgnoreCase("rankSystem")) {
                    final RankSystem rankSystem = Ranks.getRankSystemFromCode(wn2.getTextContent().trim());

                    if (rankSystem != null) {
                        person.setRankSystemDirect(rankSystem);
                    }
                } else if (nodeName.equalsIgnoreCase("rank")) {
                    person.setRank(MathUtility.parseInt(wn2.getTextContent().trim()));
                } else if (nodeName.equalsIgnoreCase("rankLevel")) {
                    person.setRankLevel(MathUtility.parseInt(wn2.getTextContent().trim()));
                } else if (nodeName.equalsIgnoreCase("maneiDominiClass")) {
                    person.setManeiDominiClassDirect(ManeiDominiClass.parseFromString(wn2.getTextContent().trim()));
                } else if (nodeName.equalsIgnoreCase("maneiDominiRank")) {
                    person.setManeiDominiRankDirect(ManeiDominiRank.parseFromString(wn2.getTextContent().trim()));
                } else if (nodeName.equalsIgnoreCase("doctorId")) {
                    if (!wn2.getTextContent().equals("null")) {
                        person.doctorId = UUID.fromString(wn2.getTextContent().trim());
                    }
                } else if (nodeName.equalsIgnoreCase("unitId")) {
                    if (!wn2.getTextContent().equals("null")) {
                        person.unit = new PersonUnitRef(UUID.fromString(wn2.getTextContent().trim()));
                    }
                } else if (nodeName.equalsIgnoreCase("status")) {
                    person.setStatus(PersonnelStatus.fromString(wn2.getTextContent().trim()));
                } else if (nodeName.equalsIgnoreCase("prisonerStatus")) {
                    person.prisonerStatus = PrisonerStatus.parseFromString(wn2.getTextContent().trim());
                } else if (nodeName.equalsIgnoreCase("salary")) {
                    person.salary = Money.fromXmlString(wn2.getTextContent().trim());
                } else if (nodeName.equalsIgnoreCase("totalEarnings")) {
                    person.totalEarnings = Money.fromXmlString(wn2.getTextContent().trim());
                } else if (nodeName.equalsIgnoreCase("minutesLeft")) {
                    person.minutesLeft = MathUtility.parseInt(wn2.getTextContent().trim());
                } else if (nodeName.equalsIgnoreCase("overtimeLeft")) {
                    person.overtimeLeft = MathUtility.parseInt(wn2.getTextContent().trim());
                } else if (nodeName.equalsIgnoreCase("birthday")) {
                    person.birthday = MHQXMLUtility.parseDate(wn2.getTextContent().trim());
                } else if (nodeName.equalsIgnoreCase("deathday")) {
                    person.dateOfDeath = MHQXMLUtility.parseDate(wn2.getTextContent().trim());
                } else if (nodeName.equalsIgnoreCase("recruitment")) {
                    person.recruitment = MHQXMLUtility.parseDate(wn2.getTextContent().trim());
                } else if (nodeName.equalsIgnoreCase("joinedCampaign")) {
                    person.joinedCampaign = MHQXMLUtility.parseDate(wn2.getTextContent().trim());
                } else if (nodeName.equalsIgnoreCase("lastRankChangeDate")) {
                    person.lastRankChangeDate = MHQXMLUtility.parseDate(wn2.getTextContent().trim());
                } else if (nodeName.equalsIgnoreCase("autoAwardSupportPoints")) {
                    person.setAutoAwardSupportPoints(MathUtility.parseInt(wn2.getTextContent().trim()));
                } else if (nodeName.equalsIgnoreCase("retirement")) {
                    person.setRetirement(MHQXMLUtility.parseDate(wn2.getTextContent().trim()));
                } else if (nodeName.equalsIgnoreCase("loyalty")) {
                    person.loyalty = MathUtility.parseInt(wn2.getTextContent(), 9);
                } else if (nodeName.equalsIgnoreCase("fatigue")) {
                    person.fatigue = MathUtility.parseInt(wn2.getTextContent().trim());
                } else if (nodeName.equalsIgnoreCase("isRecoveringFromFatigue")) {
                    person.isRecoveringFromFatigue = Boolean.parseBoolean(wn2.getTextContent().trim());
                } else if (nodeName.equalsIgnoreCase("advantages")) {
                    advantages = wn2.getTextContent();
                } else if (nodeName.equalsIgnoreCase("edge")) {
                    edge = wn2.getTextContent();
                } else if (nodeName.equalsIgnoreCase("edgeAvailable")) {
                    person.currentEdge = MathUtility.parseInt(wn2.getTextContent(), 0);
                } else if (nodeName.equalsIgnoreCase("implants")) {
                    implants = wn2.getTextContent();
                } else if (nodeName.equalsIgnoreCase("toughness")) {
                    person.toughness = MathUtility.parseInt(wn2.getTextContent().trim());
                } else if (nodeName.equalsIgnoreCase("connections")) {
                    person.connections = MathUtility.parseInt(wn2.getTextContent().trim());
                } else if (nodeName.equalsIgnoreCase("wealth")) {
                    person.wealth = MathUtility.parseInt(wn2.getTextContent().trim());
                } else if (nodeName.equalsIgnoreCase("hasPerformedExtremeExpenditure")) {
                    person.hasPerformedExtremeExpenditure = Boolean.parseBoolean(wn2.getTextContent().trim());
                } else if (nodeName.equalsIgnoreCase("reputation")) {
                    person.reputation = MathUtility.parseInt(wn2.getTextContent().trim());
                } else if (nodeName.equalsIgnoreCase("unlucky")) {
                    person.unlucky = MathUtility.parseInt(wn2.getTextContent().trim());
                } else if (nodeName.equalsIgnoreCase("bloodmark")) {
                    person.bloodmark = MathUtility.parseInt(wn2.getTextContent());
                } else if (nodeName.equalsIgnoreCase("bloodhuntSchedule")) {
                    NodeList nl2 = wn2.getChildNodes();
                    for (int y = 0; y < nl2.getLength(); y++) {
                        Node wn3 = nl2.item(y);
                        // If it's not an element node, we ignore it.
                        if (wn3.getNodeType() != Node.ELEMENT_NODE) {
                            continue;
                        }

                        if (!wn3.getNodeName().equalsIgnoreCase("attemptDate")) {
                            logger.error("(techUnitIds) Unknown node type not loaded in bloodhuntSchedule nodes: {}",
                                  wn3.getNodeName());
                            continue;
                        }
                        person.addBloodhuntDate(LocalDate.parse(wn3.getTextContent().trim()));
                    }
                } else if (nodeName.equalsIgnoreCase("atowAttributes")) {
                    person.atowAttributes = new Attributes().generateAttributesFromXML(wn2);
                } else if (nodeName.equalsIgnoreCase("pilotHits")) {
                    person.hits = MathUtility.parseInt(wn2.getTextContent().trim());
                } else if (nodeName.equalsIgnoreCase("skill")) {
                    Skill s = Skill.generateInstanceFromXML(wn2);
                    if ((s != null) && (s.getType() != null)) {
                        person.skills.addSkill(s.getType().getName(), s);
                    }
                } else if (nodeName.equalsIgnoreCase("techUnitIds")) {
                    NodeList nl2 = wn2.getChildNodes();
                    for (int y = 0; y < nl2.getLength(); y++) {
                        Node wn3 = nl2.item(y);
                        // If it's not an element node, we ignore it.
                        if (wn3.getNodeType() != Node.ELEMENT_NODE) {
                            continue;
                        }

                        if (!wn3.getNodeName().equalsIgnoreCase("id")) {
                            logger.error("(techUnitIds) Unknown node type not loaded in techUnitIds nodes: {}",
                                  wn3.getNodeName());
                            continue;
                        }
                        person.addTechUnit(new PersonUnitRef(UUID.fromString(wn3.getTextContent().trim())));
                    }
                } else if (nodeName.equalsIgnoreCase("personnelLog")) {
                    NodeList nl2 = wn2.getChildNodes();
                    for (int y = 0; y < nl2.getLength(); y++) {
                        Node wn3 = nl2.item(y);
                        // If it's not an element node, we ignore it.
                        if (wn3.getNodeType() != Node.ELEMENT_NODE) {
                            continue;
                        }

                        if (!wn3.getNodeName().equalsIgnoreCase("logEntry")) {
                            logger.error("(personnelLog) Unknown node type not loaded in personnel logEntry nodes: {}",
                                  wn3.getNodeName());
                            continue;
                        }

                        final LogEntry logEntry = LogEntryFactory.getInstance().generateInstanceFromXML(wn3);
                        if (logEntry != null) {
                            // <50.05 compatibility handler
                            LogEntryType logEntryType = logEntry.getType();
                            String logEntryDescription = logEntry.getDesc();
                            if (logEntryType == MEDICAL) {
                                person.addMedicalLogEntry(logEntry);
                            } else if (logEntryType == SERVICE) {
                                // < 50.05 compatibility handler
                                List<String> assignmentTargetStrings = List.of("Assigned to",
                                      "Reassigned from",
                                      "Removed from",
                                      "Added to");

                                boolean shiftedLogType = false;
                                for (String targetString : assignmentTargetStrings) {
                                    if (logEntryDescription.startsWith(targetString)) {
                                        logEntry.setType(ASSIGNMENT);
                                        person.addAssignmentLogEntry(logEntry);
                                        shiftedLogType = true;
                                        break;
                                    }
                                }

                                if (!shiftedLogType) {
                                    person.addPersonalLogEntry(logEntry);
                                }
                            } else {
                                // < 50.05 compatibility handler
                                List<String> performanceTargetStrings = List.of("Changed edge to",
                                      "Gained",
                                      "Improved",
                                      "injuries, gaining",
                                      "XP from successful medical work");

                                boolean foundPerformanceTarget = false;
                                for (String targetString : performanceTargetStrings) {
                                    if (logEntryDescription.startsWith(targetString)) {
                                        foundPerformanceTarget = true;
                                        break;
                                    }
                                }

                                if (foundPerformanceTarget) {
                                    logEntry.setType(PERFORMANCE);
                                    person.addPerformanceLogEntry(logEntry);
                                } else {
                                    person.addPersonalLogEntry(logEntry);
                                }
                            }
                        }
                    }
                } else if (nodeName.equalsIgnoreCase("medicalLog")) {
                    NodeList nl2 = wn2.getChildNodes();
                    for (int y = 0; y < nl2.getLength(); y++) {
                        Node wn3 = nl2.item(y);
                        // If it's not an element node, we ignore it.
                        if (wn3.getNodeType() != Node.ELEMENT_NODE) {
                            continue;
                        }

                        if (!wn3.getNodeName().equalsIgnoreCase("logEntry")) {
                            logger.error("(medicalLog) Unknown node type not loaded in personnel logEntry nodes: {}",
                                  wn3.getNodeName());
                            continue;
                        }

                        final LogEntry logEntry = LogEntryFactory.getInstance().generateInstanceFromXML(wn3);
                        if (logEntry != null) {
                            person.addMedicalLogEntry(logEntry);
                        }
                    }
                } else if (nodeName.equalsIgnoreCase("scenarioLog")) {
                    NodeList nl2 = wn2.getChildNodes();
                    for (int y = 0; y < nl2.getLength(); y++) {
                        Node wn3 = nl2.item(y);
                        // If it's not an element node, we ignore it.
                        if (wn3.getNodeType() != Node.ELEMENT_NODE) {
                            continue;
                        }

                        if (!wn3.getNodeName().equalsIgnoreCase("logEntry")) {
                            logger.error("Unknown node type not loaded in scenario logEntry nodes: {}",
                                  wn3.getNodeName());
                            continue;
                        }

                        final LogEntry logEntry = LogEntryFactory.getInstance().generateInstanceFromXML(wn3);
                        if (logEntry != null) {
                            person.addScenarioLogEntry(logEntry);
                        }
                    }
                } else if (nodeName.equalsIgnoreCase("assignmentLog")) {
                    NodeList nl2 = wn2.getChildNodes();
                    for (int y = 0; y < nl2.getLength(); y++) {
                        Node wn3 = nl2.item(y);
                        // If it's not an element node, we ignore it.
                        if (wn3.getNodeType() != Node.ELEMENT_NODE) {
                            continue;
                        }

                        if (!wn3.getNodeName().equalsIgnoreCase("logEntry")) {
                            logger.error("(assignmentLog) Unknown node type not loaded in scenario logEntry nodes: {}",
                                  wn3.getNodeName());
                            continue;
                        }

                        final LogEntry logEntry = LogEntryFactory.getInstance().generateInstanceFromXML(wn3);
                        if (logEntry != null) {
                            person.addAssignmentLogEntry(logEntry);
                        }
                    }
                } else if (nodeName.equalsIgnoreCase("performanceLog")) {
                    NodeList nl2 = wn2.getChildNodes();
                    for (int y = 0; y < nl2.getLength(); y++) {
                        Node wn3 = nl2.item(y);
                        // If it's not an element node, we ignore it.
                        if (wn3.getNodeType() != Node.ELEMENT_NODE) {
                            continue;
                        }

                        if (!wn3.getNodeName().equalsIgnoreCase("logEntry")) {
                            logger.error("(performanceLog) Unknown node type not loaded in scenario logEntry nodes: {}",
                                  wn3.getNodeName());
                            continue;
                        }

                        final LogEntry logEntry = LogEntryFactory.getInstance().generateInstanceFromXML(wn3);
                        if (logEntry != null) {
                            person.addPerformanceLogEntry(logEntry);
                        }
                    }
                } else if (nodeName.equalsIgnoreCase("awards")) {
                    NodeList nl2 = wn2.getChildNodes();
                    for (int y = 0; y < nl2.getLength(); y++) {
                        Node wn3 = nl2.item(y);
                        if (wn3.getNodeType() != Node.ELEMENT_NODE) {
                            continue;
                        }

                        if (!wn3.getNodeName().equalsIgnoreCase("award")) {
                            logger.error("Unknown node type not loaded in personnel award log nodes: {}",
                                  wn3.getNodeName());
                            continue;
                        }

                        person.getAwardController()
                              .addAwardFromXml(AwardsFactory.getInstance().generateNewFromXML(wn3));
                    }
                } else if (nodeName.equalsIgnoreCase("injuries")) {
                    NodeList nl2 = wn2.getChildNodes();
                    for (int y = 0; y < nl2.getLength(); y++) {
                        Node wn3 = nl2.item(y);
                        // If it's not an element node, we ignore it.
                        if (wn3.getNodeType() != Node.ELEMENT_NODE) {
                            continue;
                        }

                        if (!wn3.getNodeName().equalsIgnoreCase("injury")) {
                            logger.error("Unknown node type not loaded in injury nodes: {}", wn3.getNodeName());
                            continue;
                        }
                        person.injuries.add(Injury.generateInstanceFromXML(wn3));
                    }
                    LocalDate now = campaign.getLocalDate();
                    person.injuries.stream()
                          .filter(inj -> (null == inj.getStart()))
                          .forEach(inj -> inj.setStart(now.minusDays(inj.getOriginalTime() - inj.getTime())));
                } else if (nodeName.equalsIgnoreCase("originalUnitWeight")) {
                    person.originalUnitWeight = MathUtility.parseInt(wn2.getTextContent().trim());
                } else if (nodeName.equalsIgnoreCase("originalUnitTech")) {
                    person.originalUnitTech = MathUtility.parseInt(wn2.getTextContent().trim());
                } else if (nodeName.equalsIgnoreCase("originalUnitId")) {
                    person.originalUnitId = UUID.fromString(wn2.getTextContent().trim());
                } else if (nodeName.equalsIgnoreCase("eduHighestEducation")) {
                    person.eduHighestEducation = EducationLevel.fromString(wn2.getTextContent().trim());
                } else if (nodeName.equalsIgnoreCase("eduJourneyTime")) {
                    person.eduJourneyTime = MathUtility.parseInt(wn2.getTextContent().trim());
                } else if (nodeName.equalsIgnoreCase("eduDaysOfTravel")) {
                    person.eduDaysOfTravel = MathUtility.parseInt(wn2.getTextContent().trim());
                } else if (nodeName.equalsIgnoreCase("eduTagAlongs")) {
                    if (nodeName.equalsIgnoreCase("eduTagAlongs")) {
                        NodeList uuidNodes = wn2.getChildNodes();

                        for (int j = 0; j < uuidNodes.getLength(); j++) {
                            Node uuidNode = uuidNodes.item(j);

                            if (uuidNode.getNodeName().equalsIgnoreCase("tagAlong")) {
                                String uuidString = uuidNode.getTextContent();

                                UUID uuid = UUID.fromString(uuidString);

                                person.eduTagAlongs.add(uuid);
                            }
                        }
                    }
                } else if (nodeName.equalsIgnoreCase("eduFailedApplications")) {
                    if (nodeName.equalsIgnoreCase("eduFailedApplications")) {
                        NodeList nodes = wn2.getChildNodes();

                        for (int j = 0; j < nodes.getLength(); j++) {
                            Node node = nodes.item(j);

                            if (node.getNodeName().equalsIgnoreCase("eduFailedApplication")) {
                                person.eduFailedApplications.add(node.getTextContent().trim());
                            }
                        }
                    }
                } else if (nodeName.equalsIgnoreCase("eduAcademySystem")) {
                    person.eduAcademySystem = String.valueOf(wn2.getTextContent().trim());
                } else if (nodeName.equalsIgnoreCase("eduAcademyName")) {
                    person.eduAcademyName = String.valueOf(wn2.getTextContent().trim());
                } else if (nodeName.equalsIgnoreCase("eduAcademySet")) {
                    person.eduAcademySet = String.valueOf(wn2.getTextContent().trim());
                } else if (nodeName.equalsIgnoreCase("eduAcademyNameInSet")) {
                    person.eduAcademyNameInSet = String.valueOf(wn2.getTextContent().trim());
                } else if (nodeName.equalsIgnoreCase("eduAcademyFaction")) {
                    person.eduAcademyFaction = String.valueOf(wn2.getTextContent().trim());
                } else if (nodeName.equalsIgnoreCase("eduCourseIndex")) {
                    person.eduCourseIndex = MathUtility.parseInt(wn2.getTextContent().trim());
                } else if (nodeName.equalsIgnoreCase("eduEducationStage")) {
                    person.eduEducationStage = EducationStage.parseFromString(wn2.getTextContent().trim());
                } else if (nodeName.equalsIgnoreCase("eduEducationTime")) {
                    person.eduEducationTime = MathUtility.parseInt(wn2.getTextContent().trim());
                } else if (nodeName.equalsIgnoreCase("aggression")) {
                    person.aggression = Aggression.fromString(wn2.getTextContent().trim());
                } else if (nodeName.equalsIgnoreCase("aggressionDescriptionIndex")) {
                    person.aggressionDescriptionIndex = MathUtility.parseInt(wn2.getTextContent().trim());
                } else if (nodeName.equalsIgnoreCase("ambition")) {
                    person.ambition = Ambition.fromString(wn2.getTextContent().trim());
                } else if (nodeName.equalsIgnoreCase("ambitionDescriptionIndex")) {
                    person.ambitionDescriptionIndex = MathUtility.parseInt(wn2.getTextContent().trim());
                } else if (nodeName.equalsIgnoreCase("greed")) {
                    person.greed = Greed.fromString(wn2.getTextContent().trim());
                } else if (nodeName.equalsIgnoreCase("greedDescriptionIndex")) {
                    person.greedDescriptionIndex = MathUtility.parseInt(wn2.getTextContent().trim());
                } else if (nodeName.equalsIgnoreCase("social")) {
                    person.social = Social.fromString(wn2.getTextContent().trim());
                } else if (nodeName.equalsIgnoreCase("socialDescriptionIndex")) {
                    person.socialDescriptionIndex = MathUtility.parseInt(wn2.getTextContent().trim());
                } else if (nodeName.equalsIgnoreCase("personalityQuirk")) {
                    person.personalityQuirk = PersonalityQuirk.fromString(wn2.getTextContent().trim());

                    // < 50.07 compatibility handler
                    if (person.personalityQuirk == PersonalityQuirk.BROKEN) {
                        person.personalityQuirk = PersonalityQuirk.HAUNTED;
                    }
                } else if (nodeName.equalsIgnoreCase("personalityQuirkDescriptionIndex")) {
                    person.personalityQuirkDescriptionIndex = MathUtility.parseInt(wn2.getTextContent().trim());
                } else if ((nodeName.equalsIgnoreCase("reasoning"))) {
                    person.reasoning = Reasoning.fromString(wn2.getTextContent().trim());
                } else if ((nodeName.equalsIgnoreCase("reasoningDescriptionIndex"))) {
                    person.reasoningDescriptionIndex = MathUtility.parseInt(wn2.getTextContent().trim());
                } else if (nodeName.equalsIgnoreCase("personalityDescription")) {
                    person.personalityDescription = wn2.getTextContent();
                } else if (nodeName.equalsIgnoreCase("personalityInterviewNotes")) {
                    person.personalityInterviewNotes = wn2.getTextContent();
                } else if (nodeName.equalsIgnoreCase("storedGivenName")) {
                    person.storedGivenName = wn2.getTextContent();
                } else if (nodeName.equalsIgnoreCase("storedSurname")) {
                    person.storedSurname = wn2.getTextContent();
                } else if (nodeName.equalsIgnoreCase("storedLoyalty")) {
                    person.storedLoyalty = MathUtility.parseInt(wn2.getTextContent().trim(), 9);
                } else if (nodeName.equalsIgnoreCase("storedOriginFaction")) {
                    person.storedOriginFaction = Factions.getInstance().getFaction(wn2.getTextContent().trim());
                } else if (nodeName.equalsIgnoreCase("storedAggression")) {
                    person.storedAggression = Aggression.fromString(wn2.getTextContent().trim());
                } else if (nodeName.equalsIgnoreCase("storedAggressionDescriptionIndex")) {
                    person.storedAggressionDescriptionIndex = MathUtility.parseInt(wn2.getTextContent().trim());
                } else if (nodeName.equalsIgnoreCase("storedAmbition")) {
                    person.storedAmbition = Ambition.fromString(wn2.getTextContent().trim());
                } else if (nodeName.equalsIgnoreCase("storedAmbitionDescriptionIndex")) {
                    person.storedAmbitionDescriptionIndex = MathUtility.parseInt(wn2.getTextContent().trim());
                } else if (nodeName.equalsIgnoreCase("storedGreed")) {
                    person.storedGreed = Greed.fromString(wn2.getTextContent().trim());
                } else if (nodeName.equalsIgnoreCase("storedGreedDescriptionIndex")) {
                    person.storedGreedDescriptionIndex = MathUtility.parseInt(wn2.getTextContent().trim());
                } else if (nodeName.equalsIgnoreCase("storedSocial")) {
                    person.storedSocial = Social.fromString(wn2.getTextContent().trim());
                } else if (nodeName.equalsIgnoreCase("storedSocialDescriptionIndex")) {
                    person.storedSocialDescriptionIndex = MathUtility.parseInt(wn2.getTextContent().trim());
                } else if (nodeName.equalsIgnoreCase("storedPersonalityQuirk")) {
                    person.storedPersonalityQuirk = PersonalityQuirk.fromString(wn2.getTextContent().trim());
                } else if (nodeName.equalsIgnoreCase("storedPersonalityQuirkDescriptionIndex")) {
                    person.storedPersonalityQuirkDescriptionIndex = MathUtility.parseInt(wn2.getTextContent().trim());
                } else if (nodeName.equalsIgnoreCase("storedReasoning")) {
                    person.storedReasoning = Reasoning.fromString(wn2.getTextContent().trim());
                } else if (nodeName.equalsIgnoreCase("storedReasoningDescriptionIndex")) {
                    person.storedReasoningDescriptionIndex = MathUtility.parseInt(wn2.getTextContent().trim());
                } else if (nodeName.equalsIgnoreCase("sufferingFromClinicalParanoia")) {
                    person.setSufferingFromClinicalParanoia(Boolean.parseBoolean(wn2.getTextContent().trim()));
                } else if (nodeName.equalsIgnoreCase("clanPersonnel")) {
                    person.setClanPersonnel(Boolean.parseBoolean(wn2.getTextContent().trim()));
                } else if (nodeName.equalsIgnoreCase("commander")) {
                    person.setCommander(Boolean.parseBoolean(wn2.getTextContent().trim()));
                } else if (nodeName.equalsIgnoreCase("divorceable")) {
                    person.setDivorceable(Boolean.parseBoolean(wn2.getTextContent().trim()));
                } else if (nodeName.equalsIgnoreCase("founder")) {
                    person.setFounder(Boolean.parseBoolean(wn2.getTextContent().trim()));
                } else if (nodeName.equalsIgnoreCase("immortal")) {
                    person.setImmortal(Boolean.parseBoolean(wn2.getTextContent().trim()));
                } else if (nodeName.equalsIgnoreCase("employed")) {
                    // Fixes a <50.07 bug
                    if (!person.isCivilian()) { // Non-civilians are always employed
                        person.setEmployed(true);
                    } else {
                        person.setEmployed(Boolean.parseBoolean(wn2.getTextContent().trim()));
                    }
                } else if (nodeName.equalsIgnoreCase("marriageable")) {
                    person.setMarriageable(Boolean.parseBoolean(wn2.getTextContent().trim()));
                } else if (nodeName.equalsIgnoreCase("tryingToConceive")) {
                    person.setTryingToConceive(Boolean.parseBoolean(wn2.getTextContent().trim()));
                } else if (nodeName.equalsIgnoreCase("hidePersonality")) {
                    person.setHidePersonality(Boolean.parseBoolean(wn2.getTextContent().trim()));
                } else if (nodeName.equalsIgnoreCase("extraData")) {
                    person.extraData = ExtraData.createFromXml(wn2);
                }
            }

            person.setFullName(); // this sets the name based on the loaded values

            if ((advantages != null) && !advantages.isBlank()) {
                StringTokenizer st = new StringTokenizer(advantages, DELIMITER);
                while (st.hasMoreTokens()) {
                    String adv = st.nextToken();
                    String advName = Crew.parseAdvantageName(adv);
                    Object value = Crew.parseAdvantageValue(adv);

                    try {
                        person.getOptions().getOption(advName).setValue(value);
                    } catch (Exception e) {
                        logger.warn("Error restoring advantage: {}", adv);
                    }
                }
            }

            if ((edge != null) && !edge.isBlank()) {
                List<String> edgeOptionList = getEdgeTriggersList();
                // this prevents an error caused by the Option Group name being included in the
                // list of options for that group
                edgeOptionList.remove(0);

                updateOptions(edge, person, edgeOptionList);
                removeUnusedEdgeTriggers(person, edgeOptionList);
            }

            if ((implants != null) && !implants.isBlank()) {
                StringTokenizer st = new StringTokenizer(implants, DELIMITER);
                while (st.hasMoreTokens()) {
                    String adv = st.nextToken();
                    String advName = Crew.parseAdvantageName(adv);
                    Object value = Crew.parseAdvantageValue(adv);

                    try {
                        person.getOptions().getOption(advName).setValue(value);
                    } catch (Exception e) {
                        logger.error("Error restoring implants: {}", adv);
                    }
                }
            }

            // Fixing Prisoner Ranks - 0.47.X Fix
            if (person.getRankNumeric() < 0) {
                person.setRank(0);
            }

            if (person.getJoinedCampaign() == null) {
                person.setJoinedCampaign(campaign.getLocalDate());
            }

            // This resolves a bug squashed in 2025 (50.03) but lurked in our codebase
            // potentially as far back as 2014. The next two handlers should never be removed.
            if (!person.canPerformRole(campaign.getLocalDate(), person.getSecondaryRole(), false)) {
                person.setSecondaryRole(PersonnelRole.NONE);

                campaign.addReport(String.format(resources.getString("ineligibleForSecondaryRole"),
                      spanOpeningWithCustomColor(getWarningColor()),
                      CLOSING_SPAN_TAG,
                      person.getHyperlinkedFullTitle()));
            }

            if (!person.canPerformRole(campaign.getLocalDate(), person.getPrimaryRole(), true)) {
                person.setPrimaryRole(campaign, PersonnelRole.NONE);

                campaign.addReport(String.format(resources.getString("ineligibleForPrimaryRole"),
                      spanOpeningWithCustomColor(getNegativeColor()),
                      CLOSING_SPAN_TAG,
                      person.getHyperlinkedFullTitle()));
            }
        } catch (Exception e) {
            logger.error(e, "Failed to read person {} from file", person.getFullName());
            person = null;
        }

        return person;
    }
    // endregion File I/O

    public void setSalary(final Money salary) {
        this.salary = salary;
    }

    /**
     * Calculates and returns the salary for this person based on campaign rules and status.
     *
     * <p>The method applies the following logic:</p>
     * <ul>
     *     <li>If the person is not free (e.g., a prisoner), returns a zero salary.</li>
     *     <li>If a positive or zero custom salary has been set, it is used directly.</li>
     *     <li>If the salary is negative, the standard salary is calculated based on campaign options and the
     *     person's roles, skills, and attributes:</li>
     *     <li>Base salaries are taken from the campaign options, according to primary and secondary roles.</li>
     *     <li>If the person is specialized infantry with applicable unit and specialization, a multiplier is
     *     applied to the primary base salary.</li>
     *     <li>An experience-level multiplier is applied to both primary and secondary salaries based on the
     *     person's skills.</li>
     *     <li>Additional multipliers for specializations (e.g., anti-mek skill) may also apply.</li>
     *     <li>Secondary role salaries are halved and only applied if not disabled via campaign options.</li>
     *     <li>The base salaries for primary and secondary roles are summed.</li>
     *     <li>If the person's rank provides a pay multiplier, the calculated total is multiplied accordingly.</li>
     * </ul>
     *
     * <p>The method does not currently account for era modifiers or crew type (e.g., DropShip, JumpShip, WarShip).</p>
     *
     * @param campaign The current {@link Campaign} used to determine relevant options and settings.
     *
     * @return A {@link Money} object representing the person's salary according to current campaign rules and their
     *       status.
     */
    public Money getSalary(final Campaign campaign) {
        if (!getPrisonerStatus().isFree()) {
            return Money.zero();
        }

        if (!employed) {
            return Money.zero();
        }

        if (salary.isPositiveOrZero()) {
            return salary;
        }

        // If the salary is negative, then use the standard amounts
        Money primaryBase = campaign.getCampaignOptions().getRoleBaseSalaries()[getPrimaryRole().ordinal()];

        // SpecInf is a special case, this needs to be applied first to bring base
        // salary up to RAW.
        if (getPrimaryRole().isSoldierOrBattleArmour()) {
            if ((getUnit() != null) &&
                      getUnit().isConventionalInfantry() &&
                      ((Infantry) getUnit().getEntity()).hasSpecialization()) {
                primaryBase = primaryBase.multipliedBy(campaign.getCampaignOptions()
                                                             .getSalarySpecialistInfantryMultiplier());
            }
        }

        // Experience multiplier
        primaryBase = primaryBase.multipliedBy(campaign.getCampaignOptions()
                                                     .getSalaryXPMultipliers()
                                                     .get(getSkillLevel(campaign, false)));

        // Specialization multiplier
        if (getPrimaryRole().isSoldierOrBattleArmour()) {
            if (hasSkill(S_ANTI_MEK)) {
                primaryBase = primaryBase.multipliedBy(campaign.getCampaignOptions().getSalaryAntiMekMultiplier());
            }
        }

        // CamOps doesn't cover secondary roles, so we just half the base salary of the
        // secondary role.
        Money secondaryBase = Money.zero();

        if (!campaign.getCampaignOptions().isDisableSecondaryRoleSalary()) {
            secondaryBase = campaign.getCampaignOptions().getRoleBaseSalaries()[getSecondaryRole().ordinal()].dividedBy(
                  2);

            // SpecInf is a special case, this needs to be applied first to bring base
            // salary up to RAW.
            if (getSecondaryRole().isSoldierOrBattleArmour()) {
                if (hasSkill(S_ANTI_MEK)) {
                    secondaryBase = secondaryBase.multipliedBy(campaign.getCampaignOptions()
                                                                     .getSalaryAntiMekMultiplier());
                }
            }

            // Experience modifier
            secondaryBase = secondaryBase.multipliedBy(campaign.getCampaignOptions()
                                                             .getSalaryXPMultipliers()
                                                             .get(getSkillLevel(campaign, true)));

            // Specialization
            if (getSecondaryRole().isSoldierOrBattleArmour()) {
                if (hasSkill(S_ANTI_MEK)) {
                    secondaryBase = secondaryBase.multipliedBy(campaign.getCampaignOptions()
                                                                     .getSalaryAntiMekMultiplier());
                }
            }
        }

        // TODO: distinguish DropShip, JumpShip, and WarShip crew
        // TODO: Add era mod to salary calc..
        if (getRank().getPayMultiplier() > 0) {
            return primaryBase.plus(secondaryBase).multipliedBy(getRank().getPayMultiplier());
        } else {
            return primaryBase.plus(secondaryBase);
        }
    }

    /**
     * Retrieves a list of edge triggers from PilotOptions.
     *
     * @return a List of edge triggers. If no edge triggers are found, an empty List is returned.
     */
    private static List<String> getEdgeTriggersList() {
        Enumeration<IOptionGroup> groups = new PilotOptions().getGroups();

        while (groups.hasMoreElements()) {
            IOptionGroup group = groups.nextElement();

            if (group.getKey().equals(PilotOptions.EDGE_ADVANTAGES)) {
                return Collections.list(group.getOptionNames());
            }
        }

        return new ArrayList<>();
    }

    /**
     * Updates the status of Edge Triggers based on those stored in edgeTriggers
     *
     * @param edgeTriggers   the string containing edge triggers delimited by "::"
     * @param retVal         the person to update
     * @param edgeOptionList the list of edge triggers to remove
     */
    private static void updateOptions(String edgeTriggers, Person retVal, List<String> edgeOptionList) {
        StringTokenizer st = new StringTokenizer(edgeTriggers, DELIMITER);

        while (st.hasMoreTokens()) {
            String trigger = st.nextToken();
            String triggerName = Crew.parseAdvantageName(trigger);
            Object value = Crew.parseAdvantageValue(trigger);

            try {
                retVal.getOptions().getOption(triggerName).setValue(value);
                edgeOptionList.remove(triggerName);
            } catch (Exception e) {
                logger.error("Error restoring edge trigger: {}", trigger);
            }
        }
    }

    /**
     * Explicitly disables unused Edge triggers
     *
     * @param retVal         the person for whom the triggers are disabled
     * @param edgeOptionList the list of edge triggers to be processed
     */
    private static void removeUnusedEdgeTriggers(Person retVal, List<String> edgeOptionList) {
        for (String edgeTrigger : edgeOptionList) {
            String advName = Crew.parseAdvantageName(edgeTrigger);

            try {
                retVal.getOptions().getOption(advName).setValue(false);
            } catch (Exception e) {
                logger.error("Error disabling edge trigger: {}", edgeTrigger);
            }
        }
    }

    /**
     * @return the person's total earnings
     */
    public Money getTotalEarnings() {
        return totalEarnings;
    }

    /**
     * This is used to pay a person. Preventing negative payments is intentional to ensure we don't accidentally change
     * someone when trying to give them money. To charge a person, implement a new method. (And then add a @see here)
     *
     * @param money the amount of money to add to their total earnings
     */
    public void payPerson(final Money money) {
        if (money.isPositiveOrZero()) {
            totalEarnings = getTotalEarnings().plus((money));
        }
    }

    /**
     * This is used to pay a person their share value based on the value of a single share
     *
     * @param campaign     the campaign the person is a part of
     * @param money        the value of a single share
     * @param sharesForAll whether all personnel have shares
     */
    public void payPersonShares(final Campaign campaign, final Money money, final boolean sharesForAll) {
        final int shares = getNumShares(campaign, sharesForAll);
        if (shares > 0) {
            payPerson(money.multipliedBy(shares));
        }
    }

    // region Ranks
    public RankSystem getRankSystem() {
        return rankSystem;
    }

    public void setRankSystem(final RankValidator rankValidator, final RankSystem rankSystem) {
        setRankSystemDirect(rankSystem);
        rankValidator.checkPersonRank(this);
        MekHQ.triggerEvent(new PersonChangedEvent(this));
    }

    private void setRankSystemDirect(final RankSystem rankSystem) {
        this.rankSystem = rankSystem;
    }

    public Rank getRank() {
        return getRankSystem().getRank(getRankNumeric());
    }

    /**
     * Retrieves the index of the character's rank
     *
     * @return the numeric value of the rank as an {@link Integer}
     */
    public int getRankNumeric() {
        return rank;
    }

    public void setRank(final int rank) {
        this.rank = rank;
    }

    /**
     * Retrieves the character's rank <b>sub-level</b>. Predominantly used in ComStar rank styles.
     *
     * <p><b>Important:</b> You almost always want to use {@link #getRankNumeric()} instead.</p>
     *
     * @return the rank level as an integer
     */
    public int getRankLevel() {
        return rankLevel;
    }

    public void setRankLevel(final int rankLevel) {
        this.rankLevel = rankLevel;
    }

    public void changeRank(final Campaign campaign, final int rankNumeric, final int rankLevel, final boolean report) {
        final int oldRankNumeric = getRankNumeric();
        final int oldRankLevel = getRankLevel();
        setRank(rankNumeric);
        setRankLevel(rankLevel);

        if (getPrisonerStatus().isFree() && !getPrimaryRole().isDependent()) {
            setLastRankChangeDate(campaign.getLocalDate());
        } else {
            setLastRankChangeDate(null);
        }

        campaign.personUpdated(this);

        if (report) {
            if ((rankNumeric > oldRankNumeric) || ((rankNumeric == oldRankNumeric) && (rankLevel > oldRankLevel))) {
                ServiceLogger.promotedTo(this, campaign.getLocalDate());
            } else if ((rankNumeric < oldRankNumeric) || (rankLevel < oldRankLevel)) {
                ServiceLogger.demotedTo(this, campaign.getLocalDate());
            }
        }
    }

    public String getRankName() {
        final Profession profession = Profession.getProfessionFromPersonnelRole(getPrimaryRole());
        String rankName = getRank().getName(profession.getProfession(getRankSystem(), getRank()));

        // Manei Domini Additions
        if (getRankSystem().isUseManeiDomini()) {
            if (!getManeiDominiClass().isNone()) {
                rankName = getManeiDominiClass() + " " + rankName;
            }

            if (!getManeiDominiRank().isNone()) {
                rankName += " " + getManeiDominiRank();
            }
        }

        if (getRankSystem().isUseROMDesignation()) {
            rankName += ROMDesignation.getComStarBranchDesignation(this);
        }

        // Rank Level Modifications
        if (getRankLevel() > 0) {
            rankName += Utilities.getRomanNumeralsFromArabicNumber(rankLevel, true);
        }

        // Prisoner Status Modifications
        rankName = rankName.equalsIgnoreCase("None") ?
                         getPrisonerStatus().getTitleExtension() :
                         getPrisonerStatus().getTitleExtension() + ' ' + rankName;

        // We have our name, return it
        return rankName.trim();
    }

    public ManeiDominiClass getManeiDominiClass() {
        return maneiDominiClass;
    }

    public void setManeiDominiClass(final ManeiDominiClass maneiDominiClass) {
        setManeiDominiClassDirect(maneiDominiClass);
        MekHQ.triggerEvent(new PersonChangedEvent(this));
    }

    private void setManeiDominiClassDirect(final ManeiDominiClass maneiDominiClass) {
        this.maneiDominiClass = maneiDominiClass;
    }

    public ManeiDominiRank getManeiDominiRank() {
        return maneiDominiRank;
    }

    public void setManeiDominiRank(final ManeiDominiRank maneiDominiRank) {
        setManeiDominiRankDirect(maneiDominiRank);
        MekHQ.triggerEvent(new PersonChangedEvent(this));
    }

    private void setManeiDominiRankDirect(final ManeiDominiRank maneiDominiRank) {
        this.maneiDominiRank = maneiDominiRank;
    }

    /**
     * Determines whether this person outranks another, taking into account the seniority rank for ComStar and WoB
     * ranks.
     *
     * @param other The <code>Person</code> to compare ranks with
     *
     * @return true if <code>other</code> has a lower rank, or if <code>other</code> is null.
     */
    public boolean outRanks(final @Nullable Person other) {
        if (other == null) {
            return true;
        } else if (getRankNumeric() == other.getRankNumeric()) {
            return getRankLevel() > other.getRankLevel();
        } else {
            return getRankNumeric() > other.getRankNumeric();
        }
    }

    /**
     * Checks if the current person outranks another person using a skill tiebreaker. If the other person is null, it is
     * considered that the current person outranks them. If both persons have the same rank numeric value, the rank
     * level is compared. If both persons have the same rank numeric value and rank level, the experience levels are
     * compared.
     *
     * @param campaign    the campaign used to calculate the experience levels
     * @param otherPerson the other person to compare ranks with
     *
     * @return true if the current person outranks the other person, false otherwise
     */
    public boolean outRanksUsingSkillTiebreaker(Campaign campaign, @Nullable Person otherPerson) {
        if (otherPerson == null) {
            return true;
        } else if (getRankNumeric() == otherPerson.getRankNumeric()) {
            if (getRankLevel() > otherPerson.getRankLevel()) {
                return true;
            } else if (getRankLevel() < otherPerson.getRankLevel()) {
                return false;
            } else {
                if (getExperienceLevel(campaign, false) == otherPerson.getExperienceLevel(campaign, false)) {
                    return getExperienceLevel(campaign, true) > otherPerson.getExperienceLevel(campaign, true);
                } else {
                    return getExperienceLevel(campaign, false) > otherPerson.getExperienceLevel(campaign, false);
                }
            }
        } else {
            return getRankNumeric() > otherPerson.getRankNumeric();
        }
    }
    // endregion Ranks

    @Override
    public String toString() {
        return getFullName();
    }

    /**
     * Two people are determined to be equal if they have the same id
     *
     * @param object The object to check if it is equal to the person or not
     *
     * @return True if they have the same id, otherwise false
     */
    @Override
    public boolean equals(final @Nullable Object object) {
        if (this == object) {
            return true;
        } else if (!(object instanceof Person)) {
            return false;
        } else {
            return getId().equals(((Person) object).getId());
        }
    }

    @Override
    public int hashCode() {
        return getId().hashCode();
    }

    public SkillLevel getSkillLevel(final Campaign campaign, final boolean secondary) {
        return Skills.SKILL_LEVELS[getExperienceLevel(campaign, secondary) + 1];
    }

    /**
     * Determines the experience level of a person in their current profession within the context of a campaign.
     *
     * <p>The calculation varies depending on the person's role and campaign options:</p>
     * <ul>
     *     <li>
     *         <b>Vehicle Gunners:</b> If artillery usage is enabled in the campaign, calculates the maximum
     *         experience level between Gunnery (Vee) and Artillery skills. Otherwise, uses the profession's
     *         associated skills and campaign averaging option.
     *     </li>
     *     <li>
     *         <b>Vehicle Crew:</b> Returns the highest experience level among a specific set of technical and support skills.
     *     </li>
     *     <li>
     *         <b>Administrators:</b> Averages the Administrator skill and (optionally) Negotiation skills,
     *         depending on campaign options. If all selected skills are untrained, returns {@link SkillType#EXP_NONE}.
     *         Otherwise, returns the average, floored at 0.
     *     </li>
     *     <li>
     *         <b>All other roles:</b> Calculates the experience level using their associated skills and campaign averaging option.
     *     </li>
     * </ul>
     *
     * @param campaign  the campaign context, providing options and relevant configuration
     * @param secondary if {@code true}, evaluates the person's secondary role; if {@code false}, evaluates the primary
     *                  role
     *
     * @return the calculated experience level for the relevant role, or {@link SkillType#EXP_NONE} if not qualified
     */
    public int getExperienceLevel(final Campaign campaign, final boolean secondary) {
        final PersonnelRole role = secondary ? getSecondaryRole() : getPrimaryRole();

        final CampaignOptions campaignOptions = campaign.getCampaignOptions();
        final boolean doAdminCountNegotiation = campaignOptions.isAdminExperienceLevelIncludeNegotiation();
        final boolean isUseArtillery = campaignOptions.isUseArtillery();

        final boolean isAlternativeQualityAveraging = campaignOptions.isAlternativeQualityAveraging();

        final int adjustedReputation = getAdjustedReputation(campaignOptions.isUseAgeEffects(),
              campaign.isClanCampaign(),
              campaign.getLocalDate(),
              rank);

        // Optional skills such as Admin for Techs are not counted towards the character's experience level, except
        // in the special case of Vehicle Gunners. So we only want to fetch the base professions.
        List<String> associatedSkillNames = role.getSkillsForProfession();

        return switch (role) {
            case VEHICLE_GUNNER -> {
                if (!isUseArtillery) {
                    yield calculateExperienceLevelForProfession(associatedSkillNames,
                          isAlternativeQualityAveraging,
                          adjustedReputation);
                } else {
                    if ((hasSkill(S_GUN_VEE)) && (hasSkill(S_ARTILLERY))) {
                        yield Math.max((getSkill(S_GUN_VEE).getExperienceLevel(options, atowAttributes)),
                              (getSkill(S_ARTILLERY).getExperienceLevel(options, atowAttributes)));
                    } else if (hasSkill(S_GUN_VEE)) {
                        yield getSkill(S_GUN_VEE).getExperienceLevel(options, atowAttributes);
                    } else if (hasSkill(S_ARTILLERY)) {
                        yield getSkill(S_ARTILLERY).getExperienceLevel(options, atowAttributes);
                    } else {
                        yield EXP_NONE;
                    }
                }
            }
            case VEHICLE_CREW -> {
                // Vehicle crew are a special case as they just need any one of the following skills to qualify,
                // rather than needing all relevant skills
                List<String> relevantSkills = List.of(S_TECH_MEK,
                      S_TECH_AERO,
                      S_TECH_MECHANIC,
                      S_TECH_BA,
                      S_SURGERY,
                      S_MEDTECH,
                      S_ASTECH,
                      S_COMMUNICATIONS,
                      S_ART_COOKING,
                      S_SENSOR_OPERATIONS);
                int highestExperienceLevel = EXP_NONE;
                for (String relevantSkill : relevantSkills) {
                    Skill skill = getSkill(relevantSkill);

                    if (skill == null) {
                        continue;
                    }

                    int currentExperienceLevel = skill.getExperienceLevel(options, atowAttributes);
                    if (currentExperienceLevel > highestExperienceLevel) {
                        highestExperienceLevel = currentExperienceLevel;
                    }
                }

                yield highestExperienceLevel;
            }
            case ADMINISTRATOR_COMMAND, ADMINISTRATOR_LOGISTICS, ADMINISTRATOR_TRANSPORT, ADMINISTRATOR_HR -> {
                int adminLevel = getSkillLevelOrNegative(S_ADMIN);
                adminLevel = adminLevel == -1 ? 0 : adminLevel;

                int negotiationLevel = getSkillLevelOrNegative(S_NEGOTIATION);
                negotiationLevel = negotiationLevel == -1 ? 0 : negotiationLevel;

                int levelSum;
                int divisor;

                if (doAdminCountNegotiation) {
                    levelSum = adminLevel + negotiationLevel;
                    divisor = 2;
                } else {
                    levelSum = adminLevel;
                    divisor = 1;
                }

                if (levelSum == -divisor) {
                    yield EXP_NONE;
                } else {
                    yield Math.max(0, levelSum / divisor);
                }
            }
            default -> calculateExperienceLevelForProfession(associatedSkillNames,
                  isAlternativeQualityAveraging,
                  adjustedReputation);
        };
    }

    /**
     * Calculates the experience level for a profession based on the specified skill names and quality averaging
     * method.
     *
     * <p>If the provided list of skill names is empty, this method returns {@link SkillType#EXP_REGULAR} by default.
     * If any skill is missing or its type cannot be determined, {@link SkillType#EXP_NONE} is returned.</p>
     *
     * <ul>
     *     <li>
     *         <b>Standard Averaging:</b> If {@code isAlternativeQualityAveraging} is {@code false}, the experience
     *         level is determined by averaging the levels of all provided skills and converting the average to an
     *         experience level using the first skill's type.
     *     </li>
     *     <li>
     *         <b>Alternative Quality Averaging:</b> If {@code isAlternativeQualityAveraging} is {@code true}, the
     *         method checks if all experience levels for the listed skills are equal. If they are, that shared
     *         experience level is returned. Otherwise, standard averaging is used as described above.
     *     </li>
     * </ul>
     *
     * @param skillNames                    list of skill names relevant to the profession
     * @param isAlternativeQualityAveraging if {@code true}, uses the alternative averaging method; if {@code false},
     *                                      uses standard averaging
     *
     * @return the determined experience level, or {@link SkillType#EXP_NONE} if an error occurs or prerequisite skills
     *       are missing
     *
     * @author Illiani
     * @since 0.50.06
     */
    private int calculateExperienceLevelForProfession(List<String> skillNames, boolean isAlternativeQualityAveraging,
          int adjustedReputation) {
        if (skillNames.isEmpty()) {
            // If we're not tracking skills for this profession, it always counts as REGULAR
            return EXP_REGULAR;
        }

        int totalSkillLevel = 0;
        boolean areAllEqual = true;
        Integer expectedExperienceLevel = null;

        for (String skillName : skillNames) {
            Skill skill = getSkill(skillName);
            if (skill == null) {
                // If a character is missing a skill, it means they're unqualified for a profession. They will lose
                // that profession the next time the campaign is loaded. We don't remove it here as that would
                // require passing in a bunch of extra information that is largely irrelevant.
                return EXP_NONE;
            }

            SkillType skillType = getType(skillName);
            if (skillType == null) {
                logger.warn("Unable to find skill type for {}. Experience level assessment aborted", skillName);
                return EXP_NONE;
            }

            int individualSkillLevel = skill.getTotalSkillLevel(options, atowAttributes, adjustedReputation);
            totalSkillLevel += individualSkillLevel;

            if (isAlternativeQualityAveraging) {
                int expLevel = skill.getExperienceLevel(options, atowAttributes, adjustedReputation);
                if (expectedExperienceLevel == null) {
                    expectedExperienceLevel = expLevel;
                } else if (!expectedExperienceLevel.equals(expLevel)) {
                    areAllEqual = false;
                }
            }
        }

        if (isAlternativeQualityAveraging && areAllEqual) {
            return expectedExperienceLevel;
        }

        int averageSkillLevel = (int) floor((double) totalSkillLevel / skillNames.size());

        Skill skill = getSkill(skillNames.get(0));
        if (skill == null) {
            return EXP_NONE;
        }

        return skill.getType().getExperienceLevel(averageSkillLevel);
    }

    /**
     * Retrieves the skills associated with the character's profession. The skills returned depend on whether the
     * personnel's primary or secondary role is being queried and may also vary based on the campaign's configuration
     * settings, such as whether artillery skills are enabled.
     *
     * @param campaign  the current {@link Campaign}
     * @param secondary a boolean indicating whether to retrieve skills for the secondary ({@code true}) or primary
     *                  ({@code false}) profession of the character
     *
     * @return a {@link List} of skill identifiers ({@link String}) associated with the personnel's role, possibly
     *       modified by campaign settings
     */
    public List<String> getProfessionSkills(final Campaign campaign, final boolean secondary) {
        final PersonnelRole profession = secondary ? getSecondaryRole() : getPrimaryRole();

        final CampaignOptions campaignOptions = campaign.getCampaignOptions();
        final boolean isAdminsHaveNegotiation = campaignOptions.isAdminsHaveNegotiation();
        final boolean isDoctorsUseAdministration = campaignOptions.isDoctorsUseAdministration();
        final boolean isTechsUseAdministration = campaignOptions.isTechsUseAdministration();
        final boolean isUseArtillery = campaignOptions.isUseArtillery();

        return profession.getSkillsForProfession(isAdminsHaveNegotiation,
              isDoctorsUseAdministration,
              isTechsUseAdministration,
              isUseArtillery);
    }

    /**
     * @param campaign the campaign the person is a part of
     *
     * @return a full description in HTML format that will be used for the graphical display in the personnel table
     *       among other places
     */
    public String getFullDesc(final Campaign campaign) {
        return "<b>" + getFullTitle() + "</b><br/>" + getSkillLevel(campaign, false) + ' ' + getRoleDesc();
    }

    public String getHTMLTitle() {
        return String.format("<html><div id=\"%s\" style=\"white-space: nowrap;\">%s</div></html>",
              getId(),
              getFullTitle());
    }

    /**
     * Constructs and returns the full title by combining the rank and full name. If the rank is not available or an
     * exception occurs while retrieving it, the method will only return the full name.
     *
     * @return the full title as a combination of rank and full name, or just the full name if the rank is unavailable
     */
    public String getFullTitle() {
        String rank = "";

        try {
            rank = getRankName();

            if (!rank.isBlank()) {
                rank = rank + ' ';
            }
        } catch (Exception ignored) {
            // This try-catch exists to allow us to more easily test Person objects. Previously, if
            // a method included 'getFullTitle' it would break if the Person object hadn't been
            // assigned a Rank System.
        }

        return rank + getFullName();
    }

    /**
     * Returns the person's title (rank) and surname as a single string.
     *
     * <p>If the person has an assigned rank, the rank (followed by a space) will precede the surname. If no rank is
     * available, only the surname is returned. If an exception occurs while retrieving the rank (for example, if the
     * person has not been assigned a rank system), the method will ignore the exception and return only the
     * surname.</p>
     *
     * <p>This design ensures robust behavior for test cases and scenarios where the person may not have a rank
     * assignment.</p>
     *
     * @return a string containing the person's rank (if any) and surname
     *
     * @author Illiani
     * @since 0.50.06
     */
    public String getTitleAndSurname() {
        String rank = "";

        try {
            rank = getRankName();

            if (!rank.isBlank()) {
                rank = rank + ' ';
            }
        } catch (Exception ignored) {
            // This try-catch exists to allow us to more easily test Person objects. Previously, if
            // a method included 'getTitleAndSurname' it would break if the Person object hadn't been
            // assigned a Rank System.
        }

        return rank + getSurname();
    }

    public String makeHTMLRank() {
        return String.format("<html><div id=\"%s\">%s</div></html>", getId(), getRankName().trim());
    }

    public String getHyperlinkedFullTitle() {
        return String.format("<a href='PERSON:%s'>%s</a>", getId(), getFullTitle());
    }

    public String getFullTitleAndProfessions() {
        return getFullTitle() + " (" + getPrimaryRoleDesc() + " / " + getSecondaryRoleDesc() + ')';
    }

    /**
     * @return the primaryDesignator
     */
    public ROMDesignation getPrimaryDesignator() {
        return primaryDesignator;
    }

    /**
     * @param primaryDesignator the primaryDesignator to set
     */
    public void setPrimaryDesignator(final ROMDesignation primaryDesignator) {
        this.primaryDesignator = primaryDesignator;
        MekHQ.triggerEvent(new PersonChangedEvent(this));
    }

    /**
     * @return the secondaryDesignator
     */
    public ROMDesignation getSecondaryDesignator() {
        return secondaryDesignator;
    }

    /**
     * @param secondaryDesignator the secondaryDesignator to set
     */
    public void setSecondaryDesignator(final ROMDesignation secondaryDesignator) {
        this.secondaryDesignator = secondaryDesignator;
        MekHQ.triggerEvent(new PersonChangedEvent(this));
    }

    public int getHealingDifficulty(final Campaign campaign) {
        return campaign.getCampaignOptions().isTougherHealing() ? Math.max(0, getHits() - 2) : 0;
    }

    public TargetRollModifier getHealingMods(final Campaign campaign) {
        return new TargetRollModifier(getHealingDifficulty(campaign), "difficulty");
    }

    public String fail() {
        return " <font color='" + getNegativeColor() + "'><b>Failed to heal.</b></font>";
    }

    // region skill
    public boolean hasSkill(final @Nullable String skillName) {
        return skills.hasSkill(skillName);
    }

    public Skills getSkills() {
        return skills;
    }

    public @Nullable Skill getSkill(final @Nullable String skillName) {
        return skills.getSkill(skillName);
    }

    /**
     * @deprecated use {@link #getSkillLevel(String, boolean, boolean, LocalDate)} instead
     */
    @Deprecated(since = "0.50.06", forRemoval = true)
    public int getSkillLevel(final String skillName) {
        final Skill skill = getSkill(skillName);
        return (skill == null) ? 0 : skill.getExperienceLevel(options, atowAttributes);
    }

    /**
     * Retrieves the experience level for a specified skill by name, with options to account for aging effects and
     * campaign type.
     *
     * <p>This method calculates the experience level for the given skill, applying adjustments based on aging effects,
     * campaign context, and the current date. If the skill is not found, {@code 0} is returned.</p>
     *
     * @param skillName         the name of the skill to retrieve
     * @param isUseAgingEffects {@code true} to include aging effects in reputation adjustment, {@code false} otherwise
     * @param isClanCampaign    {@code true} if the context is a Clan campaign, {@code false} otherwise
     * @param today             the current date used for age-related calculations
     *
     * @return the corresponding experience level for the skill, or {@code 0} if the skill does not exist
     */
    public int getSkillLevel(final String skillName, boolean isUseAgingEffects, boolean isClanCampaign,
          LocalDate today) {
        final Skill skill = getSkill(skillName);

        int adjustedReputation = getAdjustedReputation(isUseAgingEffects, isClanCampaign, today, rank);

        return (skill == null) ? 0 : skill.getExperienceLevel(options, atowAttributes, adjustedReputation);
    }

    /**
     * Returns the experience level for the specified skill, or {@code -1} if the skill is not present.
     *
     * <p>If the entity has the specified skill, this method retrieves the skill and returns its experience level,
     * potentially taking into account any configured options or attribute modifiers. Otherwise, it returns {@code -1}
     * to indicate that the skill is not available.</p>
     *
     * @param skillName the name of the skill to query
     *
     * @return the experience level of the skill, or {@code -1} if the skill is not found
     */
    public int getSkillLevelOrNegative(final String skillName) {
        if (hasSkill(skillName)) {
            return getSkill(skillName).getExperienceLevel(options, atowAttributes);
        } else {
            return -1;
        }
    }

    public void addSkill(final String skillName, final Skill skill) {
        skills.addSkill(skillName, skill);
    }

    public void addSkill(final String skillName, final int level, final int bonus) {
        skills.addSkill(skillName, new Skill(skillName, level, bonus));
    }

    public void addSkill(final String skillName, final int level, final int bonus, final int ageModifier) {
        skills.addSkill(skillName, new Skill(skillName, level, bonus, ageModifier));
    }

    public void removeSkill(final String skillName) {
        skills.removeSkill(skillName);
    }

    /**
     * @return the number of skills learned by the character.
     */
    public int getSkillNumber() {
        return skills.size();
    }

    /**
     * Returns a list of skill names that the current object possesses, filtered by the specified skill subtypes.
     *
     * <p>For each skill subtype provided, this method collects all skill names associated
     * with those subtypes, then adds to the result only those skills that the object is known to have (i.e., those for
     * which {@code hasSkill(skillName)} returns true).</p>
     *
     * @param skillSubTypes the list of {@link SkillSubType} to use for filtering skills
     *
     * @return a {@link List} of skill names that are both of the specified subtypes and known to the object
     *
     * @author Illiani
     * @since 0.50.06
     */
    public List<String> getKnownSkillsBySkillSubType(List<SkillSubType> skillSubTypes) {
        List<String> knownSkills = new ArrayList<>();
        for (String skillName : getSkillsBySkillSubType(skillSubTypes)) {
            if (hasSkill(skillName)) {
                knownSkills.add(skillName);
            }
        }

        return knownSkills;
    }

    /**
     * Remove all skills
     */
    public void removeAllSkills() {
        skills.clear();
    }

    /**
     * Limit skills to the maximum of the given level
     */
    public void limitSkills(final int maxLevel) {
        for (final Skill skill : skills.getSkills()) {
            if (skill.getLevel() > maxLevel) {
                skill.setLevel(maxLevel);
            }
        }
    }

    public void improveSkill(final String skillName) {
        if (hasSkill(skillName)) {
            getSkill(skillName).improve();
        } else {
            addSkill(skillName, 0, 0);
        }
        MekHQ.triggerEvent(new PersonChangedEvent(this));
    }

    /**
     * Calculates the cost to improve a specific skill, with an optional reasoning multiplier.
     *
     * <p>If the skill exists, the cost is based on its current level's improvement cost.</p>
     *
     * <p>If the skill does not exist, the method calculates the cost using the default cost for the skill type at
     * level 0.</p>
     *
     * @param skillName    the name of the skill for which to calculate the improvement cost.
     * @param useReasoning a boolean indicating whether to apply {@link Reasoning} cost multipliers.
     *
     * @return the cost to improve the skill, adjusted by the reasoning multiplier if applicable, or the cost for level
     *       0 if the specified skill does not currently exist.
     */
    public int getCostToImprove(final String skillName, final boolean useReasoning) {
        final Skill skill = getSkill(skillName);
        final SkillType skillType = getType(skillName);
        int cost = hasSkill(skillName) ? skill.getCostToImprove() : skillType.getCost(0);

        double multiplier = getReasoningXpCostMultiplier(useReasoning);

        if (options.booleanOption(FLAW_SLOW_LEARNER)) {
            multiplier += 0.2;
        }

        if (options.booleanOption(ATOW_FAST_LEARNER)) {
            multiplier -= 0.2;
        }

        if (skillType.isAffectedByGremlinsOrTechEmpathy()) {
            if (options.booleanOption(FLAW_GREMLINS)) {
                multiplier += 0.1;
            }

            if (options.booleanOption(ATOW_TECH_EMPATHY)) {
                multiplier -= 0.1;
            }
        }

        return (int) round(cost * multiplier);
    }
    // endregion skill

    // region Awards
    public PersonAwardController getAwardController() {
        return awardController;
    }
    // endregion Awards

    public int getHits() {
        return hits;
    }

    public void setHits(final int hits) {
        this.hits = hits;
    }

    /**
     * @return the number of hits sustained prior to the last completed scenario.
     */
    public int getHitsPrior() {
        return hitsPrior;
    }

    /**
     * Sets the number of hits sustained prior to the last completed scenario.
     *
     * @param hitsPrior the new value for {@code hitsPrior}
     */
    public void setHitsPrior(final int hitsPrior) {
        this.hitsPrior = hitsPrior;
    }

    /**
     * @return <code>true</code> if the location (or any of its parent locations)
     *       has an injury which implies that the location (most likely a limb) is severed. By checking parents we can
     *       tell that they should be missing from the parent being severed, like a hand is missing if the corresponding
     *       arms is.
     */
    public boolean isLocationMissing(final @Nullable BodyLocation location) {
        return (location != null) &&
                     (getInjuriesByLocation(location).stream()
                            .anyMatch(injury -> injury.getType().impliesMissingLocation()) ||
                            isLocationMissing(location.Parent()));
    }

    public void heal() {
        hits = Math.max(hits - 1, 0);
        if (!needsFixing()) {
            doctorId = null;
        }
    }

    public boolean needsFixing() {
        return ((hits > 0) || needsAMFixing()) && getStatus().isActive();
    }

    /**
     * @deprecated No longer in use
     */
    @Deprecated(since = "0.50.06", forRemoval = true)
    public String succeed() {
        heal();
        return " <font color='" +
                     ReportingUtilities.getPositiveColor() +
                     "'><b>Successfully healed one hit.</b></font>";
    }

    // region Personnel Options
    public PersonnelOptions getOptions() {
        return options;
    }

    /**
     * @return the options of the given category that this pilot has
     */
    public Enumeration<IOption> getOptions(final String groupKey) {
        return options.getOptions(groupKey);
    }

    public int countOptions(final String groupKey) {
        int count = 0;

        for (final Enumeration<IOptionGroup> i = options.getGroups(); i.hasMoreElements(); ) {
            final IOptionGroup group = i.nextElement();

            if (!group.getKey().equalsIgnoreCase(groupKey)) {
                continue;
            }

            for (Enumeration<IOption> j = group.getOptions(); j.hasMoreElements(); ) {
                final IOption option = j.nextElement();

                if (option.booleanValue()) {
                    count++;
                }
            }
        }

        return count;
    }

    /**
     * Returns a string of all the option "codes" for this pilot, for a given group, using sep as the separator
     */
    public String getOptionList(@Nullable String sep, final String groupKey) {
        final StringBuilder adv = new StringBuilder();

        if (sep == null) {
            sep = "";
        }

        for (final Enumeration<IOptionGroup> i = options.getGroups(); i.hasMoreElements(); ) {
            final IOptionGroup group = i.nextElement();
            if (!group.getKey().equalsIgnoreCase(groupKey)) {
                continue;
            }

            for (Enumeration<IOption> j = group.getOptions(); j.hasMoreElements(); ) {
                final IOption option = j.nextElement();

                if (option.booleanValue()) {
                    if (!adv.isEmpty()) {
                        adv.append(sep);
                    }

                    adv.append(option.getName());
                    if (IntStream.of(IOption.STRING, IOption.CHOICE, IOption.INTEGER)
                              .anyMatch(k -> (option.getType() == k))) {
                        adv.append(' ').append(option.stringValue());
                    }
                }
            }
        }

        return adv.toString();
    }

    /**
     * @return a html-coded list that says what abilities are enabled for this pilot
     */
    public @Nullable String getAbilityListAsString(final String type) {
        final StringBuilder abilityString = new StringBuilder();
        for (Enumeration<IOption> i = getOptions(type); i.hasMoreElements(); ) {
            final IOption ability = i.nextElement();
            if (ability.booleanValue()) {
                abilityString.append(Utilities.getOptionDisplayName(ability)).append("<br>");
            }
        }

        return (abilityString.isEmpty()) ? null : "<html>" + abilityString + "</html>";
    }
    // endregion Personnel Options

    // region edge

    /**
     * Retrieves the edge value for the current person.
     *
     * <p><b>Usage:</b> This method gets the character's raw Edge score. Generally you likely want to use
     * {@link #getAdjustedEdge()} instead, as that includes adjustments for the character's {@code unlucky} trait.</p>
     *
     * @return The edge value defined in the person's options.
     */
    public int getEdge() {
        return getOptions().intOption(OptionsConstants.EDGE);
    }

    /**
     * Retrieves the adjusted edge value for the current person.
     *
     * <p>The adjusted Edge value is calculated by subtracting the person's level of bad luck (unlucky)
     * from their base Edge value.</p>
     *
     * @return The adjusted edge value after accounting for the person's level of bad luck.
     */
    public int getAdjustedEdge() {
        boolean hasTraumaticPast = options.booleanOption(COMPULSION_TRAUMATIC_PAST);
        int modifier = hasTraumaticPast ? -1 : 0;
        return options.intOption(OptionsConstants.EDGE) - unlucky + modifier;
    }

    public void setEdge(final int edge) {
        for (Enumeration<IOption> i = getOptions(PersonnelOptions.EDGE_ADVANTAGES); i.hasMoreElements(); ) {
            IOption ability = i.nextElement();
            if (OptionsConstants.EDGE.equals(ability.getName())) {
                ability.setValue(edge);
            }
        }
    }

    public void changeEdge(final int amount) {
        setEdge(Math.max(getEdge() + amount, 0));
    }

    /**
     * Resets edge points to the purchased level. Used for weekly refresh.
     */
    public void resetCurrentEdge() {
        setCurrentEdge(getAdjustedEdge());
    }

    /**
     * Sets edge points to the value 'currentEdge'. Used for weekly refresh.
     *
     * @param currentEdge - integer used to track this person's edge points available for the current week
     */
    public void setCurrentEdge(final int currentEdge) {
        this.currentEdge = currentEdge;
    }

    public void changeCurrentEdge(final int amount) {
        currentEdge = Math.max(currentEdge + amount, 0);
    }

    /**
     * @return this person's currently available edge points. Used for weekly refresh.
     */
    public int getCurrentEdge() {
        return currentEdge;
    }

    public void setEdgeUsed(final int edgeUsedThisRound) {
        this.edgeUsedThisRound = edgeUsedThisRound;
    }

    public int getEdgeUsed() {
        return edgeUsedThisRound;
    }

    /**
     * This will set a specific edge trigger, regardless of the current status
     */
    public void setEdgeTrigger(final String name, final boolean status) {
        for (Enumeration<IOption> i = getOptions(PersonnelOptions.EDGE_ADVANTAGES); i.hasMoreElements(); ) {
            final IOption ability = i.nextElement();
            if (ability.getName().equals(name)) {
                ability.setValue(status);
            }
        }
        MekHQ.triggerEvent(new PersonChangedEvent(this));
    }

    /**
     * This will flip the boolean status of the current edge trigger
     *
     * @param name of the trigger condition
     */
    public void changeEdgeTrigger(final String name) {
        for (Enumeration<IOption> i = getOptions(PersonnelOptions.EDGE_ADVANTAGES); i.hasMoreElements(); ) {
            final IOption ability = i.nextElement();
            if (ability.getName().equals(name)) {
                ability.setValue(!ability.booleanValue());
            }
        }
        MekHQ.triggerEvent(new PersonChangedEvent(this));
    }

    /**
     * @return a html-coded tooltip that says what edge will be used
     */
    public String getEdgeTooltip() {
        final StringBuilder stringBuilder = new StringBuilder();
        for (Enumeration<IOption> i = getOptions(PersonnelOptions.EDGE_ADVANTAGES); i.hasMoreElements(); ) {
            final IOption ability = i.nextElement();
            // yuck, it would be nice to have a more fool-proof way of identifying edge
            // triggers
            if (ability.getName().contains("edge_when") && ability.booleanValue()) {
                stringBuilder.append(ability.getDescription()).append("<br>");
            }
        }

        return stringBuilder.toString().isBlank() ? "No triggers set" : "<html>" + stringBuilder + "</html>";
    }
    // endregion edge

    /**
     * Determines whether the user possesses the necessary skills to operate the given entity.
     *
     * <p>The required skills are based on the type of the provided entity. The method checks for specific piloting or
     * gunnery skills relevant to the entity type, such as Meks, VTOLs, tanks, aerospace units, battle armor, and
     * others.</p>
     *
     * <p>If the appropriate skill(s) for the entity type are present, the method returns {@code true}; otherwise, it
     * returns {@code false}.</p>
     *
     * @param entity the entity to be checked for driving capability
     *
     * @return {@code true} if the required skill(s) to drive or operate the given entity are present; {@code false}
     *       otherwise
     */
    public boolean canDrive(final Entity entity) {
        if (entity instanceof LandAirMek) {
            return hasSkill(S_PILOT_MEK) && hasSkill(S_PILOT_AERO);
        } else if (entity instanceof Mek) {
            return hasSkill(S_PILOT_MEK);
        } else if (entity instanceof VTOL) {
            return hasSkill(S_PILOT_VTOL);
        } else if (entity instanceof Tank) {
            return hasSkill(entity.getMovementMode().isMarine() ? S_PILOT_NVEE : S_PILOT_GVEE);
        } else if (entity instanceof ConvFighter) {
            return hasSkill(S_PILOT_JET) || hasSkill(S_PILOT_AERO);
        } else if ((entity instanceof SmallCraft) || (entity instanceof Jumpship)) {
            return hasSkill(S_PILOT_SPACE);
        } else if (entity instanceof Aero) {
            return hasSkill(S_PILOT_AERO);
        } else if (entity instanceof BattleArmor) {
            return hasSkill(S_GUN_BA);
        } else if (entity instanceof Infantry) {
            return hasSkill(S_SMALL_ARMS);
        } else if (entity instanceof ProtoMek) {
            return hasSkill(S_GUN_PROTO);
        } else {
            return false;
        }
    }

    /**
     * Determines whether the user possesses the necessary skills to operate weapons for the given entity.
     *
     * <p>The required gunnery skill is dependent on the type of entity provided. This method checks for the relevant
     * gunnery or weapon skill associated with the entity type, such as Mek, tanks, aerospace units, battle armor,
     * infantry, and others.</p>
     *
     * <p>Returns {@code true} if the necessary skill(s) to use the entity's weapons are present; {@code false}
     * otherwise.</p>
     *
     * @param entity the entity to check for gunnery capability
     *
     * @return {@code true} if the user is qualified to operate weapons for the given entity; {@code false} otherwise
     */
    public boolean canGun(final Entity entity) {
        if (entity instanceof LandAirMek) {
            return hasSkill(S_GUN_MEK) && hasSkill(S_GUN_AERO);
        } else if (entity instanceof Mek) {
            return hasSkill(S_GUN_MEK);
        } else if (entity instanceof Tank) {
            return hasSkill(S_GUN_VEE);
        } else if (entity instanceof ConvFighter) {
            return hasSkill(S_GUN_JET) || hasSkill(S_GUN_AERO);
        } else if ((entity instanceof SmallCraft) || (entity instanceof Jumpship)) {
            return hasSkill(S_GUN_SPACE);
        } else if (entity instanceof Aero) {
            return hasSkill(S_GUN_AERO);
        } else if (entity instanceof BattleArmor) {
            return hasSkill(S_GUN_BA);
        } else if (entity instanceof Infantry) {
            return hasSkill(S_SMALL_ARMS);
        } else if (entity instanceof ProtoMek) {
            return hasSkill(S_GUN_PROTO);
        } else {
            return false;
        }
    }

    /**
     * Determines whether the user possesses the necessary technical skills to service or repair the given entity.
     *
     * <p>The required technical skill depends on the entity type. This method checks for the appropriate technical
     * skill based on whether the entity is a type of Mek, vessel, aerospace unit, battle armor, tank, or other
     * supported classes.</p>
     *
     * <p>Returns {@code true} if the user has the qualifying technical skill for the entity; {@code false} otherwise
     * .</p>
     *
     * @param entity the entity to check for technical capability
     *
     * @return {@code true} if the user is qualified to service or repair the given entity; {@code false} otherwise
     */
    public boolean canTech(final Entity entity) {
        if (entity == null) {
            return false;
        }
        if ((entity instanceof Mek) || (entity instanceof ProtoMek)) {
            return hasSkill(S_TECH_MEK);
        } else if (entity instanceof Dropship || entity instanceof Jumpship) {
            return hasSkill(S_TECH_VESSEL);
        } else if (entity instanceof Aero) {
            return hasSkill(S_TECH_AERO);
        } else if (entity instanceof BattleArmor) {
            return hasSkill(S_TECH_BA);
        } else if (entity instanceof Tank) {
            return hasSkill(S_TECH_MECHANIC);
        } else {
            return false;
        }
    }

    /**
     * Calculates and retrieves the current daily available tech time for the person.
     *
     * <p>This calculation does not account for any expended time but incorporates potential administrative
     * adjustments if specified.</p>
     *
     * <p>The calculation follows these rules:</p>
     * <ul>
     *   <li>If the person's primary role is a technician, the base support time is determined from the primary
     *   role.</li>
     *   <li>Otherwise, the base support time is taken from the secondary role.</li>
     * </ul>
     *
     * <p>If administrative adjustments are enabled (via the {@code isTechsUseAdministration} parameter),
     * the support time is multiplied by an administrative adjustment multiplier.</p>
     *
     * @param isTechsUseAdministration A boolean flag indicating whether administrative adjustments should be applied in
     *                                 the calculation.
     *
     * @return The adjusted daily available tech time for the person, after factoring in the appropriate role support
     *       time, applying the administrative multiplier (if enabled), and deducting maintenance time.
     */
    public int getDailyAvailableTechTime(final boolean isTechsUseAdministration) {
        int baseTime = (getPrimaryRole().isTech() ? PRIMARY_ROLE_SUPPORT_TIME : SECONDARY_ROLE_SUPPORT_TIME);

        return (int) round(baseTime * calculateTechTimeMultiplier(isTechsUseAdministration));
    }

    public int getMaintenanceTimeUsing() {
        return getTechUnits().stream()
                     .filter(unit -> !(unit.isRefitting() && unit.getRefit().getTech() == this))
                     .mapToInt(Unit::getMaintenanceTime)
                     .sum();
    }

    public boolean isMothballing() {
        return isTech() && techUnits.stream().anyMatch(Unit::isMothballing);
    }

    /**
     * Determines whether this {@code Person} is considered "busy" based on their current status, unit assignment, and
     * associated tasks.
     *
     * <p>This method checks:</p>
     * <ol>
     *     <li>If the personnel is active (i.e., has an active {@link PersonnelStatus}).</li>
     *     <li>Special cases for units that are self-crewed, including activities such as
     *         mothballing, refitting, or undergoing repairs, during which crew members are
     *         considered busy.</li>
     *     <li>If the personnel is a technician, by reviewing their current tech assignments,
     *         such as units being mothballed, refitted, or repaired.</li>
     *     <li>If the personnel has a unit assignment and whether that unit is currently deployed.</li>
     * </ol>
     *
     * @return {@code true} if the person is deemed busy due to one of the above conditions; {@code false} otherwise.
     */
    public boolean isBusy() {
        // Personnel status
        if (!status.isActive()) {
            return false;
        }

        final boolean hasUnitAssignment = unit != null;
        final Entity entity = hasUnitAssignment ? unit.getEntity() : null;
        final boolean isSpecialCase = entity != null && unit.isSelfCrewed();

        // Special case handlers (self crewed units have their tech teams formed as a composite of their crew, so all
        // crew are considered to be busy during these states)
        if (isSpecialCase) {
            if (unit.isMothballing()) {
                return true;
            }

            if (unit.isRefitting()) {
                return true;
            }

            if (unit.isUnderRepair()) {
                return true;
            }
        }

        // Tech assignments
        if (isTech()) {
            for (Unit unit : techUnits) {
                Refit refit = unit.getRefit();
                boolean isActiveTech = refit != null && Objects.equals(refit.getTech(), this);

                if (unit.isMothballing() && isActiveTech) {
                    return true;
                }

                if (unit.isRefitting() && isActiveTech) {
                    return true;
                }

                if (unit.isUnderRepair()) {
                    for (Part part : unit.getParts()) {
                        if (Objects.equals(part.getTech(), this)) {
                            return true;
                        }
                    }
                }
            }
        }

        // Unit assignments
        if (hasUnitAssignment) {
            return unit.isDeployed();
        }

        return false;
    }

    public @Nullable Unit getUnit() {
        return unit;
    }

    public void setUnit(final @Nullable Unit unit) {
        this.unit = unit;
    }

    public void removeTechUnit(final Unit unit) {
        techUnits.remove(unit);
    }

    public void addTechUnit(final Unit unit) {
        Objects.requireNonNull(unit);

        if (!techUnits.contains(unit)) {
            techUnits.add(unit);
        }
    }

    public void clearTechUnits() {
        techUnits.clear();
    }

    public List<Unit> getTechUnits() {
        return Collections.unmodifiableList(techUnits);
    }

    public void removeAllTechJobs(final Campaign campaign) {
        campaign.getHangar().forEachUnit(u -> {
            if (equals(u.getTech())) {
                u.remove(this, true);
            }

            if ((u.getRefit() != null) && equals(u.getRefit().getTech())) {
                u.getRefit().setTech(null);
            }
        });

        for (final Part part : campaign.getWarehouse().getParts()) {
            if (equals(part.getTech())) {
                part.cancelAssignment(true);
            }
        }

        for (final Force force : campaign.getAllForces()) {
            if (getId().equals(force.getTechID())) {
                force.setTechID(null);
            }
        }
    }

    public int getMinutesLeft() {
        return minutesLeft;
    }

    public void setMinutesLeft(final int minutesLeft) {
        this.minutesLeft = minutesLeft;
        if (engineer && (getUnit() != null)) {
            // set minutes for all crew members, except the engineer to not cause infinite recursion.
            getUnit().getActiveCrew().stream().filter(this::isNotSelf).forEach(p -> p.setMinutesLeft(minutesLeft));
        }
    }

    /**
     * Checks if the other person is not the same person as this person, easy right?
     *
     * @param p Person to check against
     *
     * @return true if the person is not the same person as this person
     */
    private boolean isNotSelf(Person p) {
        return !this.equals(p);
    }

    public int getOvertimeLeft() {
        return overtimeLeft;
    }

    public void setOvertimeLeft(final int overtimeLeft) {
        this.overtimeLeft = overtimeLeft;
        if (engineer && (getUnit() != null)) {
            getUnit().getActiveCrew().stream().filter(this::isNotSelf).forEach(p -> p.setOvertimeLeft(overtimeLeft));
        }
    }

    /**
     * Resets the number of minutes and overtime minutes a person has left for tasks, based on their primary or
     * secondary role. Administrative adjustments may be applied for technicians if specified.
     *
     * <p>This method calculates and assigns task and overtime time values depending on whether
     * the person is identified as a technician or doctor, and whether their role is primary or secondary. If
     * administrative adjustments are enabled (via the {@code isTechsUseAdministration} parameter), a multiplier is
     * applied to calculate the adjusted task time for technicians.</p>
     *
     * <ul>
     *   <li>If the primary role is a doctor, the base support time values for the primary role
     *       are assigned without any adjustments.</li>
     *   <li>If the secondary role is a doctor, the base support time values for the secondary role
     *       are assigned without any adjustments.</li>
     *   <li>If the primary role is a technician and administrative adjustments are enabled, the primary
     *       role's support time is multiplied by the administrative adjustment multiplier and assigned.</li>
     *   <li>If the secondary role is a technician (secondary-specific), and administrative adjustments
     *       are enabled, the secondary role's support time is multiplied by the adjustment multiplier and assigned.</li>
     *   <li>If administrative adjustments are not enabled for technicians, base (non-adjusted) time values
     *       are used for both primary and secondary roles.</li>
     * </ul>
     *
     * <p>If the person has both primary and secondary roles applicable (e.g., a doctor as the primary
     * and a technician as the secondary), the logic prioritizes the roles as listed above, with primary roles
     * taking precedence.</p>
     *
     * @param isTechsUseAdministration Indicates whether administrative adjustments should be applied to the time
     *                                 calculations for technicians.
     */
    public void resetMinutesLeft(boolean isTechsUseAdministration) {
        // Doctors and Technicians without adjustments
        if (primaryRole.isDoctor() || (primaryRole.isTech() && !isTechsUseAdministration)) {
            this.minutesLeft = PRIMARY_ROLE_SUPPORT_TIME;
            this.overtimeLeft = PRIMARY_ROLE_OVERTIME_SUPPORT_TIME;
        } else if (secondaryRole.isDoctor() || (secondaryRole.isTech() && !isTechsUseAdministration)) {
            this.minutesLeft = SECONDARY_ROLE_SUPPORT_TIME;
            this.overtimeLeft = SECONDARY_ROLE_OVERTIME_SUPPORT_TIME;
        }

        // Technicians with adjustments
        if (primaryRole.isTech()) {
            double techTimeMultiplier = calculateTechTimeMultiplier(isTechsUseAdministration);

            this.minutesLeft = (int) round(PRIMARY_ROLE_SUPPORT_TIME * techTimeMultiplier);
            this.overtimeLeft = (int) round(PRIMARY_ROLE_OVERTIME_SUPPORT_TIME * techTimeMultiplier);
        } else if (secondaryRole.isTechSecondary()) {
            double techTimeMultiplier = calculateTechTimeMultiplier(isTechsUseAdministration);

            this.minutesLeft = (int) round(SECONDARY_ROLE_SUPPORT_TIME * techTimeMultiplier);
            this.overtimeLeft = (int) round(SECONDARY_ROLE_OVERTIME_SUPPORT_TIME * techTimeMultiplier);
        }
    }

    /**
     * Determines and returns the tech skill with the highest experience level possessed by this entity.
     *
     * <p>This method evaluates all available technical skills (such as Mek, Aero, Mechanic, and Battle Armor tech
     * skills) and selects the one with the greatest experience level. If multiple skills are present, the one with the
     * highest experience is returned. If no relevant tech skills are found, returns {@code null}.</p>
     *
     * @return the {@link Skill} object representing the highest-level technical skill, or {@code null} if none are
     *       present
     */
    public @Nullable Skill getBestTechSkill() {
        Skill skill = null;
        int level = EXP_NONE;

        if (hasSkill(S_TECH_MEK) && getSkill(S_TECH_MEK).getExperienceLevel(options, atowAttributes) > level) {
            skill = getSkill(S_TECH_MEK);
            level = getSkill(S_TECH_MEK).getExperienceLevel(options, atowAttributes);
        }
        if (hasSkill(S_TECH_AERO) && getSkill(S_TECH_AERO).getExperienceLevel(options, atowAttributes) > level) {
            skill = getSkill(S_TECH_AERO);
            level = getSkill(S_TECH_AERO).getExperienceLevel(options, atowAttributes);
        }
        if (hasSkill(S_TECH_MECHANIC) &&
                  getSkill(S_TECH_MECHANIC).getExperienceLevel(options, atowAttributes) > level) {
            skill = getSkill(S_TECH_MECHANIC);
            level = getSkill(S_TECH_MECHANIC).getExperienceLevel(options, atowAttributes);
        }
        if (hasSkill(S_TECH_BA) && getSkill(S_TECH_BA).getExperienceLevel(options, atowAttributes) > level) {
            skill = getSkill(S_TECH_BA);
        }
        return skill;
    }

    public boolean isTech() {
        return isTechMek() || isTechAero() || isTechMechanic() || isTechBA();
    }

    /**
     * Checks if the person is a tech, includes mektek, mechanic, aerotek, BAtek and the non-cannon "large vessel tek"
     *
     * @return true if the person is a tech
     */
    public boolean isTechExpanded() {
        return isTechMek() || isTechAero() || isTechMechanic() || isTechBA() || isTechLargeVessel();
    }

    public boolean isTechLargeVessel() {
        boolean hasSkill = hasSkill(S_TECH_VESSEL);
        return hasSkill && (getPrimaryRole().isVesselCrew() || getSecondaryRole().isVesselCrew());
    }

    public boolean isTechMek() {
        boolean hasSkill = hasSkill(S_TECH_MEK);
        return hasSkill && (getPrimaryRole().isMekTech() || getSecondaryRole().isMekTech());
    }

    public boolean isTechAero() {
        boolean hasSkill = hasSkill(S_TECH_AERO);
        return hasSkill && (getPrimaryRole().isAeroTek() || getSecondaryRole().isAeroTek());
    }

    public boolean isTechMechanic() {
        boolean hasSkill = hasSkill(S_TECH_MECHANIC);
        return hasSkill && (getPrimaryRole().isMechanic() || getSecondaryRole().isMechanic());
    }

    public boolean isTechBA() {
        boolean hasSkill = hasSkill(S_TECH_BA);
        return hasSkill && (getPrimaryRole().isBATech() || getSecondaryRole().isBATech());
    }

    /**
     * Calculates the tech availability time multiplier for tasks based on the technician's experience level and
     * administration skill.
     *
     * <p>The method considers whether administration skills should be applied to improve efficiency. If
     * administration is enabled, the multiplier is adjusted based on the technician's baseline experience level and
     * their administration skill level.</p>
     *
     * @param isTechsUseAdministration {@code true} if administration skills are considered for task calculation;
     *                                 {@code false} otherwise.
     *
     * @return the calculated time multiplier, where:
     *       <ul>
     *         <li>0.0 indicates the person is not a technician.</li>
     *         <li>1.0 indicates no adjustment is applied.</li>
     *         <li>Values greater or less than 1.0 adjust task times accordingly.</li>
     *       </ul>
     */
    public double calculateTechTimeMultiplier(boolean isTechsUseAdministration) {
        final double TECH_ADMINISTRATION_MULTIPLIER = 0.05;
        final int REGULAR_EXPERIENCE_LEVEL = REGULAR.getExperienceLevel();

        if (!isTechExpanded()) {
            return 0;
        }

        if (!isTechsUseAdministration) {
            return 1.0;
        }

        double administrationMultiplier = 1.0 - (TECH_ADMINISTRATION_MULTIPLIER * REGULAR_EXPERIENCE_LEVEL);

        Skill administration = skills.getSkill(S_ADMIN);
        int experienceLevel = SkillLevel.NONE.getExperienceLevel();

        if (administration != null) {
            experienceLevel = administration.getExperienceLevel(options, atowAttributes);
        }

        administrationMultiplier += experienceLevel * TECH_ADMINISTRATION_MULTIPLIER;

        return administrationMultiplier;
    }

    public boolean isAdministrator() {
        return (getPrimaryRole().isAdministrator() || getSecondaryRole().isAdministrator());
    }

    public boolean isDoctor() {
        return hasSkill(S_SURGERY) && (getPrimaryRole().isDoctor() || getSecondaryRole().isDoctor());
    }

    /**
     * Calculates the medical capacity of a doctor based on their administrative skills, and the base number of hospital
     * beds they are responsible for. If the entity represented is not a doctor, the capacity is returned as 0.
     *
     * @param doctorsUseAdministration A flag indicating whether the doctor's administrative skills should be considered
     *                                 in the calculation. If {@code true}, administrative skills are included in the
     *                                 performance multiplier adjustment. If {@code false}, {@code baseBedCount} is
     *                                 returned, instead.
     * @param baseBedCount             The base number of hospital beds assigned to the doctor. This value is adjusted
     *                                 by the calculated multiplier to determine the doctor's effective capacity.
     *
     * @return The calculated medical capacity of the doctor, as an {@link Integer} representing their ability to
     *       effectively manage hospital beds. If the entity is not a doctor, returns {@code 0}.
     */
    public int getDoctorMedicalCapacity(final boolean doctorsUseAdministration, final int baseBedCount) {
        final double DOCTOR_ADMINISTRATION_MULTIPLIER = 0.2;
        final int REGULAR_EXPERIENCE_LEVEL = REGULAR.getExperienceLevel();

        if (!isDoctor()) {
            return 0;
        }

        if (!doctorsUseAdministration) {
            return baseBedCount;
        }

        double administrationMultiplier = 1.0 - (DOCTOR_ADMINISTRATION_MULTIPLIER * REGULAR_EXPERIENCE_LEVEL);

        Skill administration = skills.getSkill(S_ADMIN);
        int experienceLevel = SkillLevel.NONE.getExperienceLevel();

        if (administration != null) {
            experienceLevel = administration.getExperienceLevel(options, atowAttributes);
        }

        administrationMultiplier += experienceLevel * DOCTOR_ADMINISTRATION_MULTIPLIER;

        return (int) round(baseBedCount * administrationMultiplier);
    }

    public boolean isSupport() {
        return !isCombat();
    }

    public boolean isCombat() {
        return getPrimaryRole().isCombat() || getSecondaryRole().isCombat();
    }

    public boolean isDependent() {
        return (getPrimaryRole().isDependent() || getSecondaryRole().isDependent());
    }

    public boolean isCivilian() {
        return (getPrimaryRole().isCivilian() && getSecondaryRole().isCivilian());
    }

    public boolean isTaskOvertime(final IPartWork partWork) {
        return (partWork.getTimeLeft() > getMinutesLeft()) && (getOvertimeLeft() > 0);
    }

    public @Nullable Skill getSkillForWorkingOn(final IPartWork part) {
        final Unit unit = part.getUnit();
        Skill skill = getSkillForWorkingOn(unit);
        if (skill != null) {
            return skill;
        }
        // check spare parts
        // return the best one
        if (part.isRightTechType(S_TECH_MEK) && hasSkill(S_TECH_MEK)) {
            skill = getSkill(S_TECH_MEK);
        }

        if (part.isRightTechType(S_TECH_BA) && hasSkill(S_TECH_BA)) {
            if ((skill == null) ||
                      (skill.getFinalSkillValue(options, atowAttributes, reputation) >
                             getSkill(S_TECH_BA).getFinalSkillValue(options, atowAttributes, reputation))) {
                skill = getSkill(S_TECH_BA);
            }
        }

        if (part.isRightTechType(S_TECH_AERO) && hasSkill(S_TECH_AERO)) {
            if ((skill == null) ||
                      (skill.getFinalSkillValue(options, atowAttributes, reputation) >
                             getSkill(S_TECH_AERO).getFinalSkillValue(options, atowAttributes, reputation))) {
                skill = getSkill(S_TECH_AERO);
            }
        }

        if (part.isRightTechType(S_TECH_MECHANIC) && hasSkill(S_TECH_MECHANIC)) {
            if ((skill == null) ||
                      (skill.getFinalSkillValue(options, atowAttributes, reputation) >
                             getSkill(S_TECH_MECHANIC).getFinalSkillValue(options, atowAttributes, reputation))) {
                skill = getSkill(S_TECH_MECHANIC);
            }
        }

        if (part.isRightTechType(S_TECH_VESSEL) && hasSkill(S_TECH_VESSEL)) {
            if ((skill == null) ||
                      (skill.getFinalSkillValue(options, atowAttributes, reputation) >
                             getSkill(S_TECH_VESSEL).getFinalSkillValue(options, atowAttributes, reputation))) {
                skill = getSkill(S_TECH_VESSEL);
            }
        }

        if (skill != null) {
            return skill;
        }
        // if we are still here then we didn't have the right tech skill, so return the
        // highest
        // of any tech skills that we do have
        if (hasSkill(S_TECH_MEK)) {
            skill = getSkill(S_TECH_MEK);
        }

        if (hasSkill(S_TECH_BA)) {
            if ((skill == null) ||
                      (skill.getFinalSkillValue(options, atowAttributes, reputation) >
                             getSkill(S_TECH_BA).getFinalSkillValue(options, atowAttributes, reputation))) {
                skill = getSkill(S_TECH_BA);
            }
        }

        if (hasSkill(S_TECH_MECHANIC)) {
            if ((skill == null) ||
                      (skill.getFinalSkillValue(options, atowAttributes, reputation) >
                             getSkill(S_TECH_MECHANIC).getFinalSkillValue(options, atowAttributes, reputation))) {
                skill = getSkill(S_TECH_MECHANIC);
            }
        }

        if (hasSkill(S_TECH_AERO)) {
            if ((skill == null) ||
                      (skill.getFinalSkillValue(options, atowAttributes, reputation) >
                             getSkill(S_TECH_AERO).getFinalSkillValue(options, atowAttributes, reputation))) {
                skill = getSkill(S_TECH_AERO);
            }
        }

        return skill;
    }

    public @Nullable Skill getSkillForWorkingOn(final @Nullable Unit unit) {
        if (unit == null) {
            return null;
        } else if (((unit.getEntity() instanceof Mek) || (unit.getEntity() instanceof ProtoMek)) &&
                         hasSkill(S_TECH_MEK)) {
            return getSkill(S_TECH_MEK);
        } else if ((unit.getEntity() instanceof BattleArmor) && hasSkill(S_TECH_BA)) {
            return getSkill(S_TECH_BA);
        } else if ((unit.getEntity() instanceof Tank) && hasSkill(S_TECH_MECHANIC)) {
            return getSkill(S_TECH_MECHANIC);
        } else if (((unit.getEntity() instanceof Dropship) || (unit.getEntity() instanceof Jumpship)) &&
                         hasSkill(S_TECH_VESSEL)) {
            return getSkill(S_TECH_VESSEL);
        } else if ((unit.getEntity() instanceof Aero) &&
                         !(unit.getEntity() instanceof Dropship) &&
                         !(unit.getEntity() instanceof Jumpship) &&
                         hasSkill(S_TECH_AERO)) {
            return getSkill(S_TECH_AERO);
        } else {
            return null;
        }
    }

    public @Nullable Skill getSkillForWorkingOn(final @Nullable String skillName) {
        if (CampaignOptions.S_TECH.equals(skillName)) {
            return getBestTechSkill();
        } else if (hasSkill(skillName)) {
            return getSkill(skillName);
        } else {
            return null;
        }
    }

    public int getBestTechLevel() {
        int level = EXP_NONE;
        final Skill mekSkill = getSkill(S_TECH_MEK);
        final Skill mechanicSkill = getSkill(S_TECH_MECHANIC);
        final Skill baSkill = getSkill(S_TECH_BA);
        final Skill aeroSkill = getSkill(S_TECH_AERO);
        if ((mekSkill != null) && (mekSkill.getLevel() > level)) {
            level = mekSkill.getLevel();
        }

        if ((mechanicSkill != null) && (mechanicSkill.getLevel() > level)) {
            level = mechanicSkill.getLevel();
        }

        if ((baSkill != null) && (baSkill.getLevel() > level)) {
            level = baSkill.getLevel();
        }

        if ((aeroSkill != null) && (aeroSkill.getLevel() > level)) {
            level = aeroSkill.getLevel();
        }

        return level;
    }

    public boolean isRightTechTypeFor(final IPartWork part) {
        Unit unit = part.getUnit();
        if (unit == null) {
            return (hasSkill(S_TECH_MEK) && part.isRightTechType(S_TECH_MEK)) ||
                         (hasSkill(S_TECH_AERO) && part.isRightTechType(S_TECH_AERO)) ||
                         (hasSkill(S_TECH_MECHANIC) && part.isRightTechType(S_TECH_MECHANIC)) ||
                         (hasSkill(S_TECH_BA) && part.isRightTechType(S_TECH_BA)) ||
                         (hasSkill(S_TECH_VESSEL) && part.isRightTechType(S_TECH_VESSEL));
        } else if ((unit.getEntity() instanceof Mek) || (unit.getEntity() instanceof ProtoMek)) {
            return hasSkill(S_TECH_MEK);
        } else if (unit.getEntity() instanceof BattleArmor) {
            return hasSkill(S_TECH_BA);
        } else if ((unit.getEntity() instanceof Tank) || (unit.getEntity() instanceof Infantry)) {
            return hasSkill(S_TECH_MECHANIC);
        } else if ((unit.getEntity() instanceof Dropship) || (unit.getEntity() instanceof Jumpship)) {
            return hasSkill(S_TECH_VESSEL);
        } else if (unit.getEntity() instanceof Aero) {
            return hasSkill(S_TECH_AERO);
        } else {
            return false;
        }
    }

    public @Nullable UUID getDoctorId() {
        return doctorId;
    }

    public int getToughness() {
        return toughness;
    }

    public void setToughness(final int toughness) {
        this.toughness = toughness;
    }

    public int getConnections() {
        return connections;
    }

    /**
     * Calculates and returns the character's adjusted Connections value.
     *
     * <p>If the character is suffering from an episode of Clinical Paranoia, their Connections value is fixed as
     * 0.</p>
     *
     * <p>If the character has the {@link PersonnelOptions#COMPULSION_XENOPHOBIA} SPA their Connections value is
     * decreased by 1.</p>
     *
     * <p>If the character has the {@link PersonnelOptions#ATOW_CITIZENSHIP} SPA their Connections value is
     * increased by 1.</p>
     *
     * <p>If the character has the {@link PersonnelOptions#COMPULSION_MILD_PARANOIA} SPA their Connections value is
     * reduced by 1.</p>
     *
     * <p>The Connections value is clamped within the allowed minimum and maximum range before being returned.</p>
     *
     * @return the character's Connections value, clamped within the minimum and maximum limits
     *
     * @author Illiani
     * @since 0.50.07
     */
    public int getAdjustedConnections() {
        if (sufferingFromClinicalParanoia) {
            return 0;
        }

        boolean hasXenophobia = options.booleanOption(COMPULSION_XENOPHOBIA);
        int modifiers = (hasXenophobia ? -1 : 0);

        boolean hasCitizenship = options.booleanOption(ATOW_CITIZENSHIP);
        modifiers += (hasCitizenship ? 1 : 0);

        boolean hasMildParanoia = options.booleanOption(COMPULSION_MILD_PARANOIA);
        modifiers += (hasMildParanoia ? -1 : 0);

        return clamp(connections + modifiers, MINIMUM_CONNECTIONS, MAXIMUM_CONNECTIONS);
    }

    public void setConnections(final int connections) {
        this.connections = clamp(connections, MINIMUM_CONNECTIONS, MAXIMUM_CONNECTIONS);
    }

    /**
     * Adjusts the person's Connections score by the specified amount.
     *
     * <p>The change in connections can be positive or negative, depending on the provided delta value.</p>
     *
     * @param delta The amount by which to adjust the number of connections. A positive value increases the connections,
     *              while a negative value decreases them.
     */
    public void changeConnections(final int delta) {
        int newValue = connections + delta;
        connections = clamp(newValue, MINIMUM_CONNECTIONS, MAXIMUM_CONNECTIONS);
    }

    public int getWealth() {
        return wealth;
    }

    public void setWealth(final int wealth) {
        this.wealth = clamp(wealth, MINIMUM_WEALTH, MAXIMUM_WEALTH);
    }

    /**
     * Adjusts the person's wealth by the specified amount.
     *
     * <p>The change in wealth can be positive or negative, depending on the provided delta value.</p>
     *
     * @param delta The amount by which to adjust the wealth. A positive value increases the wealth, while a negative
     *              value decreases it.
     */
    public void changeWealth(final int delta) {
        int newValue = wealth + delta;
        wealth = clamp(newValue, MINIMUM_WEALTH, MAXIMUM_WEALTH);
    }

    public boolean isHasPerformedExtremeExpenditure() {
        return hasPerformedExtremeExpenditure;
    }

    public void setHasPerformedExtremeExpenditure(final boolean hasPerformedExtremeExpenditure) {
        this.hasPerformedExtremeExpenditure = hasPerformedExtremeExpenditure;
    }

    /**
     * Retrieves the raw reputation value of the character.
     *
     * <p>This method returns the unadjusted reputation value associated with the character.</p>
     *
     * <p><b>Usage:</b> If aging effects are enabled, you likely want to use
     * {@link #getAdjustedReputation(boolean, boolean, LocalDate, int)}  instead.</p>
     *
     * @return The raw reputation value.
     */
    public int getReputation() {
        return reputation;
    }

    /**
     * Calculates the adjusted reputation value for the character based on aging effects, the current campaign type,
     * date, and rank.
     *
     * <p>This method computes the character's reputation by applying age-based modifiers, which depend on factors such
     * as whether aging effects are enabled, whether the campaign is clan-specific, the character's bloodname status,
     * and their rank in the clan hierarchy. If aging effects are disabled, the reputation remains unchanged.</p>
     *
     * <p><b>Usage:</b> If aging effects are disabled, the result will be equivalent to the base reputation value
     * provided by {@link #getReputation()}.</p>
     *
     * @param isUseAgingEffects Indicates whether aging effects should be applied to the reputation calculation.
     * @param isClanCampaign    Indicates whether the current campaign is specific to a clan.
     * @param today             The current date used to calculate the character's age.
     * @param rankNumeric       The rank index of the character, which can adjust the reputation modifier in clan-based
     *                          campaigns.
     *
     * @return The adjusted reputation value, accounting for factors like age, clan campaign status, bloodname
     *       possession, and rank. If aging effects are disabled, the base reputation value is returned.
     */
    public int getAdjustedReputation(boolean isUseAgingEffects, boolean isClanCampaign, LocalDate today,
          int rankNumeric) {
        final int PATHOLOGIC_RACISM_REPUTATION_PENALTY = -2;

        int modifiers = isUseAgingEffects ?
                             getReputationAgeModifier(getAge(today),
                                   isClanCampaign,
                                   !isNullOrBlank(bloodname),
                                   rankNumeric) :
                             0;

        boolean hasRacism = options.booleanOption(COMPULSION_RACISM);
        modifiers -= hasRacism ? 1 : 0;

        boolean hasPathologicRacism = options.booleanOption(COMPULSION_PATHOLOGIC_RACISM);
        modifiers += hasPathologicRacism ? PATHOLOGIC_RACISM_REPUTATION_PENALTY : 0;

        boolean hasXenophobia = options.booleanOption(COMPULSION_XENOPHOBIA);
        modifiers -= hasXenophobia ? 1 : 0;

        return clamp(reputation + modifiers, MINIMUM_REPUTATION, MAXIMUM_REPUTATION);
    }

    public void setReputation(final int reputation) {
        this.reputation = clamp(reputation, MINIMUM_REPUTATION, MAXIMUM_REPUTATION);
    }

    /**
     * Adjusts the person's reputation by the specified amount.
     *
     * <p>The change in reputation can be positive or negative, depending on the provided delta value.</p>
     *
     * @param delta The amount by which to adjust the reputation. A positive value increases the reputation, while a
     *              negative value decreases it.
     */
    public void changeReputation(final int delta) {
        int newValue = reputation + delta;
        reputation = clamp(newValue, MINIMUM_REPUTATION, MAXIMUM_REPUTATION);
    }

    public int getUnlucky() {
        return unlucky;
    }

    public void setUnlucky(final int unlucky) {
        this.unlucky = clamp(unlucky, MINIMUM_UNLUCKY, MAXIMUM_UNLUCKY);
    }

    public void changeUnlucky(final int delta) {
        int newValue = unlucky + delta;
        unlucky = clamp(newValue, MINIMUM_UNLUCKY, MAXIMUM_UNLUCKY);
    }

    public int getBloodmark() {
        return bloodmark;
    }

    public Money getBloodmarkValue() {
        return Money.of(bloodmark);
    }

    public void setBloodmark(final int unlucky) {
        this.bloodmark = clamp(unlucky, MINIMUM_BLOODMARK, MAXIMUM_BLOODMARK);
    }

    public void changeBloodmark(final int delta) {
        int newValue = bloodmark + delta;
        bloodmark = clamp(newValue, MINIMUM_BLOODMARK, MAXIMUM_BLOODMARK);
    }

    public List<LocalDate> getBloodhuntSchedule() {
        return bloodhuntSchedule;
    }

    public void addBloodhuntDate(final LocalDate date) {
        bloodhuntSchedule.add(date);
    }

    public void removeBloodhuntDate(final LocalDate date) {
        bloodhuntSchedule.remove(date);
    }

    /**
     * Retrieves the character's {@link Attributes} object containing the character's attribute scores.
     *
     * <p><b>Usage:</b> In most cases you'll want to use {@link #getAttributeScore(SkillAttribute)} instead, as that
     * will allow you to jump straight to the exact score you need.</p>
     *
     * @return the character's {@link Attributes} object.
     *
     * @since 0.50.5
     */
    public Attributes getATOWAttributes() {
        return atowAttributes;
    }

    /**
     * Updates the score for a specific skill attribute.
     *
     * <p>This method sets the provided score for the given {@link SkillAttribute}. If the attribute is
     * <code>null</code> or represents "NONE", the method logs a warning and exits without making any changes.</p>
     *
     * <p>The actual attribute score update is delegated to the underlying attribute handler.</p>
     *
     * @param attribute The {@link SkillAttribute} to be updated. Must not be <code>null</code> or "NONE".
     * @param newScore  The new score to assign to the specified skill attribute.
     *
     * @author Illiani
     * @since 0.50.05
     */
    public void setAttributeScore(final SkillAttribute attribute, final int newScore) {
        if (attribute == null || attribute == SkillAttribute.NONE) {
            logger.warn("(setAttributeScore) SkillAttribute is null or NONE.");
            return;
        }

        atowAttributes.setAttributeScore(phenotype, options, attribute, newScore);
    }

    /**
     * Retrieves the score of a specified attribute.
     *
     * @param attribute the {@link SkillAttribute} to retrieve the score for.
     *
     * @return the score of the specified attribute, or {@link Attributes#DEFAULT_ATTRIBUTE_SCORE} if the attribute is
     *       {@code NONE} or {@code null}.
     *
     * @since 0.50.5
     */
    public int getAttributeScore(final SkillAttribute attribute) {
        if (attribute == null || attribute.isNone()) {
            logger.error("(getAttributeScore) SkillAttribute is null or NONE.");
            return DEFAULT_ATTRIBUTE_SCORE;
        }

        boolean hasFreakishStrength = options.booleanOption(MUTATION_FREAKISH_STRENGTH);
        boolean hasExoticAppearance = options.booleanOption(MUTATION_EXOTIC_APPEARANCE);
        boolean hasFacialHair = options.booleanOption(MUTATION_FACIAL_HAIR);
        boolean hasSeriousDisfigurement = options.booleanOption(MUTATION_SERIOUS_DISFIGUREMENT);
        boolean isCatGirl = options.booleanOption(MUTATION_CAT_GIRL);
        boolean isCatGirlUnofficial = options.booleanOption(MUTATION_CAT_GIRL_UNOFFICIAL);

        return switch (attribute) {
            case NONE -> 0;
            case STRENGTH -> {
                int attributeScore = atowAttributes.getAttributeScore(attribute);
                if (hasFreakishStrength) {
                    attributeScore += 2;
                }
                yield min(attributeScore, MAXIMUM_ATTRIBUTE_SCORE);
            }
            case BODY, REFLEXES, DEXTERITY, INTELLIGENCE, WILLPOWER -> atowAttributes.getAttributeScore(attribute);
            case CHARISMA -> {
                int attributeScore = atowAttributes.getAttributeScore(attribute);
                if (hasExoticAppearance) {
                    attributeScore++;
                }
                if (hasFacialHair) {
                    attributeScore--;
                }
                if (hasSeriousDisfigurement) {
                    attributeScore -= 3;
                }
                if (isCatGirl) {
                    attributeScore -= 3;
                }
                if (isCatGirlUnofficial) {
                    attributeScore++;
                }
                yield clamp(attributeScore, MINIMUM_ATTRIBUTE_SCORE, MAXIMUM_ATTRIBUTE_SCORE);
            }
        };
    }

    /**
     * Retrieves the maximum allowed value (cap) for the specified {@link SkillAttribute}.
     *
     * <p>If the attribute is {@code null} or marked as {@link SkillAttribute#NONE}, a default maximum attribute score
     * is returned, and a warning is logged.</p>
     *
     * <p>For valid attributes, this method delegates to
     * {@link Attributes#getAttributeCap(Phenotype, PersonnelOptions, SkillAttribute)}.</p>
     *
     * @param attribute The {@link SkillAttribute} for which the maximum value is being retrieved. Must not be
     *                  {@code null} or {@link SkillAttribute#NONE}.
     *
     * @return The maximum allowed value (cap) for the given attribute. Returns the default maximum value if the input
     *       attribute is invalid.
     *
     * @author Illiani
     * @since 0.50.05
     */
    public int getAttributeCap(final SkillAttribute attribute) {
        if (attribute == null || attribute.isNone()) {
            logger.warn("(getAttributeCap) SkillAttribute is null or NONE.");
            return MAXIMUM_ATTRIBUTE_SCORE;
        }

        return atowAttributes.getAttributeCap(phenotype, options, attribute);
    }

    /**
     * Sets the character's {@link Attributes} object which contains their ATOW Attribute scores.
     *
     * <p><b>Usage:</b> This completely wipes the character's attribute scores and is likely not the method you're
     * looking for. Consider{@link #changeAttributeScore(SkillAttribute, int)} if you just want to increment or
     * decrement a specific attribute by a certain value.</p>
     *
     * @param atowAttributes the {@link Attributes} object to set.
     *
     * @since 0.50.5
     */
    public void setATOWAttributes(final Attributes atowAttributes) {
        this.atowAttributes = atowAttributes;
    }

    /**
     * Modifies the score of a specified skill attribute by a given delta value.
     *
     * <p>This method adjusts the current score of the provided {@link SkillAttribute} by adding the specified delta
     * to it. If the attribute is {@code null} or {@link SkillAttribute#NONE}, a warning is logged, and the method exits
     * without making any changes.</p>
     *
     * <p>The new score is computed as the sum of the current score and the delta, and it is passed
     * to {@link Attributes#setAttributeScore(Phenotype, PersonnelOptions, SkillAttribute, int)} to ensure it compiles
     * with the character's minimum and maximum attribute score values.</p>
     *
     * @param attribute The {@link SkillAttribute} whose score is to be modified. Must not be <code>null</code>.
     * @param delta     The value to add to the current score of the specified skill attribute.
     *
     * @author Illiani
     * @since 0.50.05
     */
    public void changeAttributeScore(final SkillAttribute attribute, final int delta) {
        if (attribute == null || attribute.isNone()) {
            logger.warn("(changeAttributeScore) SkillAttribute is null or NONE.");
            return;
        }

        int current = atowAttributes.getAttributeScore(attribute);
        int newScore = current + delta;

        setAttributeScore(attribute, newScore);
    }

    public void resetSkillTypes() {
        skills.getSkills().forEach(Skill::updateType);
    }

    public int getNTasks() {
        return nTasks;
    }

    public void setNTasks(final int nTasks) {
        this.nTasks = nTasks;
    }

    /**
     * @deprecated use {@link #getPersonalLog()} instead.
     */
    @Deprecated(forRemoval = true, since = "0.50.5")
    public List<LogEntry> getPersonnelLog() {
        return getPersonalLog();
    }

    public List<LogEntry> getPersonalLog() {
        personnelLog.sort(Comparator.comparing(LogEntry::getDate));
        return personnelLog;
    }

    public List<LogEntry> getMedicalLog() {
        medicalLog.sort(Comparator.comparing(LogEntry::getDate));
        return medicalLog;
    }

    public List<LogEntry> getScenarioLog() {
        scenarioLog.sort(Comparator.comparing(LogEntry::getDate));
        return scenarioLog;
    }

    public List<LogEntry> getAssignmentLog() {
        assignmentLog.sort(Comparator.comparing(LogEntry::getDate));
        return assignmentLog;
    }

    public List<LogEntry> getPerformanceLog() {
        performanceLog.sort(Comparator.comparing(LogEntry::getDate));
        return performanceLog;
    }

    /**
     * @deprecated use {@link #addPersonalLogEntry(LogEntry)} instead.
     */
    @Deprecated(forRemoval = true, since = "0.50.5")
    public void addLogEntry(final LogEntry entry) {
        addPersonalLogEntry(entry);
    }

    public void addPersonalLogEntry(final LogEntry entry) {
        personnelLog.add(entry);
    }

    public void addMedicalLogEntry(final LogEntry entry) {
        medicalLog.add(entry);
    }

    public void addScenarioLogEntry(final LogEntry entry) {
        scenarioLog.add(entry);
    }

    public void addAssignmentLogEntry(final LogEntry entry) {
        assignmentLog.add(entry);
    }

    public void addPerformanceLogEntry(final LogEntry entry) {
        performanceLog.add(entry);
    }

    // region injuries

    /**
     * All methods below are for the Advanced Medical option
     */

    public List<Injury> getInjuries() {
        return new ArrayList<>(injuries);
    }

    public List<Injury> getPermanentInjuries() {
        return injuries.stream().filter(Injury::isPermanent).collect(Collectors.toList());
    }

    public void clearInjuries() {
        injuries.clear();

        // Clear the doctor if there is one
        doctorId = null;
        MekHQ.triggerEvent(new PersonChangedEvent(this));
    }

    public void removeInjury(final Injury injury) {
        injuries.remove(injury);
        MekHQ.triggerEvent(new PersonChangedEvent(this));
    }

    public void diagnose(final Campaign campaign, final int hits) {
        InjuryUtil.resolveAfterCombat(campaign, this, hits);
        InjuryUtil.resolveCombatDamage(campaign, this, hits);
        setHits(0);
    }

    public int getAbilityTimeModifier(final Campaign campaign) {
        int modifier = 100;
        if (campaign.getCampaignOptions().isUseToughness()) {
            if (getToughness() == 1) {
                modifier -= 10;
            }
            if (getToughness() > 1) {
                modifier -= 15;
            }
        } // TODO: Fully implement this for advanced healing

        if (getOptions().booleanOption(OptionsConstants.MISC_PAIN_RESISTANCE)) {
            modifier -= 15;
        } else if (getOptions().booleanOption(OptionsConstants.MISC_IRON_MAN)) {
            modifier -= 10;
        }

        return modifier;
    }

    public boolean hasInjury(final BodyLocation location) {
        return getInjuryByLocation(location) != null;
    }

    public boolean needsAMFixing() {
        return !injuries.isEmpty() &&
                     injuries.stream().anyMatch(injury -> (injury.getTime() > 0) || !injury.isPermanent());
    }

    /**
     * Calculates the total injury modifier for the pilot, based on the character's injuries and ambidextrous trait (if
     * present). This modifier can apply to either piloting or gunnery checks depending on the input parameter.
     *
     * <p>This method examines all injuries and their associated modifiers, distinguishing between left-side and
     * right-side injuries if the character is ambidextrous, and the injury implies a missing body location. If the
     * character is not ambidextrous, all modifiers are considered uniformly.</p>
     *
     * <p>The method performs the following steps:</p>
     * <ul>
     *    <li>If the character is ambidextrous and the injury implies a missing location:
     *        <ul>
     *            <li>Classifies injuries into left-side or right-side based on their body location.</li>
     *            <li>Adds associated modifiers to separate lists for left-side and right-side injuries.</li>
     *            <li>If injuries are only present on one side, the modifiers for the opposite side are removed.</li>
     *        </ul>
     *    </li>
     *    <li>If the character is not ambidextrous or the injury does not imply a missing body location all modifiers
     *    from all injuries are included without distinguishing between left and right sides.</li>
     * </ul>
     *
     * <p>After processing the injuries, the method calculates the total injury modifier by summing up the relevant
     * modifier values, taking into account whether the modifier applies to piloting or gunnery checks.</p>
     *
     * @param isPiloting A boolean value indicating whether the modifier calculation is for piloting checks
     *                   ({@code true}) or gunnery checks ({@code false}).
     *
     * @return The total injury modifier calculated from the character's injuries, specific to piloting or gunnery.
     *
     * @author Illiani
     * @since 0.50.05
     */
    public int getInjuryModifiers(boolean isPiloting) {
        boolean isAmbidextrous = options.booleanOption(ATOW_AMBIDEXTROUS);

        List<Modifier> leftSideModifiers = new ArrayList<>();
        List<Modifier> rightSideModifiers = new ArrayList<>();

        List<Modifier> allModifiers = new ArrayList<>();
        for (Injury injury : injuries) {
            boolean isLeftSide = false;
            boolean isRightSide = false;
            if (isAmbidextrous && injury.getType().impliesMissingLocation()) {
                BodyLocation location = injury.getLocation();
                if (location.isLimb()) {
                    if (location == BodyLocation.LEFT_ARM || location == BodyLocation.LEFT_HAND) {
                        isLeftSide = true;
                    } else if (location == BodyLocation.RIGHT_ARM || location == BodyLocation.RIGHT_HAND) {
                        isRightSide = true;
                    }
                }
            }

            for (Modifier modifier : injury.getModifiers()) {
                if (isAmbidextrous) {
                    if (isLeftSide) {
                        leftSideModifiers.add(modifier);
                    }

                    if (isRightSide) {
                        rightSideModifiers.add(modifier);
                    }
                }

                allModifiers.add(modifier);
            }
        }

        if (isAmbidextrous) {
            if (leftSideModifiers.isEmpty() && !rightSideModifiers.isEmpty()) {
                allModifiers.removeAll(rightSideModifiers);
            }

            if (rightSideModifiers.isEmpty() && !leftSideModifiers.isEmpty()) {
                allModifiers.removeAll(leftSideModifiers);
            }
        }

        return Modifier.calcTotalModifier(allModifiers.stream(),
              isPiloting ? ModifierValue.PILOTING : ModifierValue.GUNNERY);
    }

    public boolean hasInjuries(final boolean permanentCheck) {
        return !injuries.isEmpty() &&
                     (!permanentCheck ||
                            injuries.stream().anyMatch(injury -> !injury.isPermanent() || (injury.getTime() > 0)));
    }

    public boolean hasOnlyHealedPermanentInjuries() {
        return !injuries.isEmpty() &&
                     injuries.stream().noneMatch(injury -> !injury.isPermanent() || (injury.getTime() > 0));
    }

    public List<Injury> getInjuriesByLocation(final BodyLocation location) {
        return injuries.stream().filter(injury -> (injury.getLocation() == location)).collect(Collectors.toList());
    }

    // Returns only the first injury in a location
    public @Nullable Injury getInjuryByLocation(final BodyLocation location) {
        return injuries.stream().filter(injury -> (injury.getLocation() == location)).findFirst().orElse(null);
    }

    public void addInjury(final Injury injury) {
        injuries.add(Objects.requireNonNull(injury));
        if (getUnit() != null) {
            getUnit().resetPilotAndEntity();
        }
    }
    // endregion injuries

    /* For use by Against the Bot Employee Turnover rolls */
    public int getOriginalUnitWeight() {
        return originalUnitWeight;
    }

    public void setOriginalUnitWeight(final int originalUnitWeight) {
        this.originalUnitWeight = originalUnitWeight;
    }

    public int getOriginalUnitTech() {
        return originalUnitTech;
    }

    public void setOriginalUnitTech(final int originalUnitTech) {
        this.originalUnitTech = originalUnitTech;
    }

    public UUID getOriginalUnitId() {
        return originalUnitId;
    }

    public void setOriginalUnitId(final UUID originalUnitId) {
        this.originalUnitId = originalUnitId;
    }

    public void setOriginalUnit(final Unit unit) {
        if (unit == null) {
            originalUnitId = null;
            originalUnitTech = 0;
            originalUnitWeight = 0;

            return;
        }

        originalUnitId = unit.getId();

        if (unit.getEntity().isClan()) {
            originalUnitTech = TECH_CLAN;
        } else if (unit.getEntity().getTechLevel() > TechConstants.T_INTRO_BOXSET) {
            originalUnitTech = TECH_IS2;
        } else {
            originalUnitTech = TECH_IS1;
        }

        originalUnitWeight = unit.getEntity().getWeightClass();
    }

    /**
     * This is used to get the number of shares the person has
     *
     * @param campaign     the campaign the person is a part of
     * @param sharesForAll true if all combat and support personnel have shares, otherwise false if just MekWarriors
     *                     have shares
     *
     * @return the number of shares the person has
     */
    public int getNumShares(final Campaign campaign, final boolean sharesForAll) {
        if (!getStatus().isActive() ||
                  !getPrisonerStatus().isFree() ||
                  (!sharesForAll && !hasRole(PersonnelRole.MEKWARRIOR))) {
            return 0;
        }
        int shares = 1;
        if (isFounder()) {
            shares++;
        }
        shares += Math.max(-1, getExperienceLevel(campaign, false) - 2);

        if (getRank().isOfficer()) {
            final Profession profession = Profession.getProfessionFromPersonnelRole(getPrimaryRole());
            int rankOrder = getRankSystem().getOfficerCut();
            while ((rankOrder <= getRankNumeric()) && (rankOrder < Rank.RC_NUM)) {
                Rank rank = getRankSystem().getRanks().get(rankOrder);
                if (!rank.isEmpty(profession)) {
                    shares++;
                }
                rankOrder++;
            }
        }

        if (getOriginalUnitWeight() >= 1) {
            shares++;
        }

        if (getOriginalUnitWeight() >= 3) {
            shares++;
        }
        shares += getOriginalUnitTech();

        return shares;
    }

    public boolean isEngineer() {
        return engineer;
    }

    public void setEngineer(final boolean engineer) {
        this.engineer = engineer;
    }

    /**
     * @param campaign the campaign to get the ransom value based on
     *
     * @return the ransom value of this individual Useful for prisoner who you want to ransom or hand off to your
     *       employer in an AtB context
     */
    public Money getRansomValue(final Campaign campaign) {
        // MekWarriors and aero pilots are worth more than the other types of scrubs
        return (getPrimaryRole().isMekWarriorGrouping() || getPrimaryRole().isAerospacePilot() ?
                      MEKWARRIOR_AERO_RANSOM_VALUES :
                      OTHER_RANSOM_VALUES).get(getExperienceLevel(campaign, false));
    }

    public static class PersonUnitRef extends Unit {
        private PersonUnitRef(final UUID id) {
            setId(id);
        }
    }

    public void fixReferences(final Campaign campaign) {
        if (unit instanceof PersonUnitRef) {
            final UUID id = unit.getId();
            unit = campaign.getUnit(id);
            if (unit == null) {
                logger.error("Person {} ('{}') references missing unit {}", getId(), getFullName(), id);
            }
        }

        for (int ii = techUnits.size() - 1; ii >= 0; --ii) {
            final Unit techUnit = techUnits.get(ii);
            if (techUnit instanceof PersonUnitRef) {
                final Unit realUnit = campaign.getUnit(techUnit.getId());
                if (realUnit != null) {
                    techUnits.set(ii, realUnit);
                } else {
                    logger.error("Person {} ('{}') techs missing unit {}", getId(), getFullName(), techUnit.getId());
                    techUnits.remove(ii);
                }
            }
        }
    }

    /**
     * Generates the loyalty modifier for a given loyalty score.
     *
     * @param loyalty the person's loyalty score
     */
    public int getLoyaltyModifier(int loyalty) {
        if (loyalty < 1) {
            loyalty = 1;
        }

        return switch (loyalty) {
            case 1, 2, 3 -> 3;
            case 4 -> 2;
            case 5, 6 -> 1;
            case 7, 8, 9, 10, 11, 12, 13, 14 -> 0;
            case 15, 16 -> -1;
            case 17 -> -2;
            default -> -3;
        };
    }

    /**
     * Calculates the experience cost multiplier based on reasoning.
     *
     * <p>If reasoning adjustment is not enabled, the multiplier is 1 (no effect).</p>
     *
     * <p>Otherwise, the multiplier is determined by the reasoning score, where each point adjusts the cost by 2.5%.
     * A neutral reasoning score (resulting in a modifier of 0) will also return a multiplier of 1.</p>
     *
     * @param useReasoningXpCostMultiplier a {@link Boolean} indicating whether to apply the reasoning-based adjustment
     *                                     to the experience cost.
     *
     * @return the experience cost multiplier: - `1` if reasoning adjustment is disabled or {@link Reasoning} is
     *       neutral. - A value adjusted by the formula `1 - (score * 0.025)` otherwise.
     */
    public double getReasoningXpCostMultiplier(final boolean useReasoningXpCostMultiplier) {
        Reasoning reasoning = getReasoning();

        if (!useReasoningXpCostMultiplier || reasoning.isAverageType()) {
            return 1;
        }

        double reasoningMultiplier = 0.025; // each rank in Reasoning should adjust costs by 2.5%

        int score = reasoning.getReasoningScore();
        double modifier = score * reasoningMultiplier;

        if (modifier == 0) { // neutral reasoning
            return 1;
        } else {
            return 1 - modifier;
        }
    }

    /**
     * Removes all skills from the collection that match the specified subtype.
     *
     * <p>Iterates safely over the current list of skills, removing each skill whose type corresponds to the given
     * {@link SkillSubType}.</p>
     *
     * @param subType the {@code SkillSubType} to remove from the collection
     *
     * @author Illiani
     * @since 0.50.06
     */
    public void removeAllSkillsOfSubType(SkillSubType subType) {
        // We make an iteration safe list so we can easily remove skills during the loop
        List<Skill> allSkills = new ArrayList<>(skills.getSkills());
        for (Skill skill : allSkills) {
            SkillType skillType = skill.getType();

            if (skillType.isSubTypeOf(subType)) {
                removeSkill(skillType.getName());
            }
        }
    }

    public void updateTimeData(LocalDate today) {
        boolean updateRecruitment = recruitment == null;
        boolean updateLastRankChange = lastRankChangeDate == null;

        // Nothing to update
        if (!updateRecruitment && !updateLastRankChange) {
            return;
        }

        if (employed) {
            LocalDate estimatedJoinDate = null;
            for (LogEntry logEntry : getPersonalLog()) {
                if (estimatedJoinDate == null) {
                    // If by some nightmare there is no Joined date just use the first entry.
                    estimatedJoinDate = logEntry.getDate();
                }
                if (logEntry.getDesc().startsWith("Joined ") ||
                          logEntry.getDesc().startsWith("Freed ") ||
                          logEntry.getDesc().startsWith("Promoted ") ||
                          logEntry.getDesc().startsWith("Demoted ")) {
                    estimatedJoinDate = logEntry.getDate();
                    break;
                }
            }

            if (estimatedJoinDate != null) {
                if (updateRecruitment) {
                    recruitment = estimatedJoinDate;
                }
                if (updateLastRankChange) {
                    lastRankChangeDate = estimatedJoinDate;
                }
                return;
            }

            if (joinedCampaign != null) {
                if (updateRecruitment) {
                    recruitment = estimatedJoinDate;
                }
                if (updateLastRankChange) {
                    lastRankChangeDate = estimatedJoinDate;
                }
                recruitment = joinedCampaign;
                return;
            }

            recruitment = today;
        }
    }

    /**
     * Resolves a gambling compulsion for the current person and adjusts their wealth accordingly.
     *
     * <p>If the person has the gambling compulsion option enabled, this method performs a d6 roll to determine
     * whether wealth is gained, lost, or unchanged, and formats the result as a localized string with appropriate
     * styling. If the gambling compulsion option is not present, the method returns an empty string.</p>
     *
     * <p>On a roll of 6, the person's wealth increases; on a roll of 4 or 5, it remains unchanged; and on a roll of
     * 1, 2, or 3, the person's wealth decreases.</p>
     *
     * @return a formatted localized result {@link String} reflecting the outcome, or an empty {@link String} if not
     *       applicable
     *
     * @author Illiani
     * @since 0.50.07
     */
    public String gambleWealth() {
        boolean hasGamblingCompulsion = options.booleanOption(COMPULSION_GAMBLING);
        if (!hasGamblingCompulsion) {
            return "";
        }

        String key;
        String color;

        int roll = d6();
        switch (roll) {
            case 4, 5 -> {
                key = "neutral";
                color = getWarningColor();
            }
            case 6 -> {
                changeWealth(1);
                key = "success";
                color = getPositiveColor();
            }
            default -> { // 1, 2, 3
                changeWealth(-1);
                key = "failure";
                color = getNegativeColor();
            }
        }

        return String.format(resources.getString("gambling." + key), getHyperlinkedFullTitle(),
              spanOpeningWithCustomColor(color), CLOSING_SPAN_TAG, wealth);
    }

    /**
     * Processes the effects of discontinuation syndrome.
     *
     * <p>This method applies the symptoms and risks associated with compulsive addiction discontinuation, adjusted
     * by campaign options and current conditions:</p>
     *
     * <ul>
     *   <li>If Advanced Medical is available, {@link InjuryTypes#DISCONTINUATION_SYNDROME} is added; otherwise, Hits
     *   are incremented.</li>
     *   <li>If Fatigue is enabled, the character's Fatigue level increases.</li>
     *   <li>If the number of injuries or cumulative hits exceeds a defined threshold, the entity's status is changed
     *   to {@link PersonnelStatus#MEDICAL_COMPLICATIONS} (killed).</li>
     * </ul>
     *
     * @param campaign               the active {@link Campaign} in which the discontinuation syndrome is processed
     * @param useAdvancedMedical     {@code true} if Advanced Medical is enabled
     * @param useFatigue             {@code true} if Fatigue should be increased
     * @param hasCompulsionAddiction specifies if the character has the {@link PersonnelOptions#COMPULSION_ADDICTION}
     *                               Flaw.
     * @param failedWillpowerCheck   {@code true} if the character failed the check to resist their compulsion
     *
     * @author Illiani
     * @since 0.50.07
     */
    public void processDiscontinuationSyndrome(Campaign campaign, boolean useAdvancedMedical, boolean useFatigue,
          // These boolean are here to ensure that we only ever pass in valid personnel
          boolean hasCompulsionAddiction, boolean failedWillpowerCheck) {
        final int FATIGUE_INCREASE = 2;
        final int DEATH_THRESHOLD = 5;


        if (hasCompulsionAddiction && failedWillpowerCheck) {
            if (useAdvancedMedical) {
                Injury injury = DISCONTINUATION_SYNDROME.newInjury(campaign, this, INTERNAL, 1);
                addInjury(injury);
            } else {
                hits++;
            }

            if (useFatigue) {
                changeFatigue(FATIGUE_INCREASE);
            }

            if ((getInjuries().size() > DEATH_THRESHOLD) || (hits > DEATH_THRESHOLD)) {
                changeStatus(campaign, campaign.getLocalDate(), PersonnelStatus.MEDICAL_COMPLICATIONS);
            }
        }
    }

    /**
     * Processes the effects of crippling flashbacks.
     *
     * <p>If the personnel has flashbacks and fails a willpower check, this method determines the outcome:</p>
     * <ul>
     *     <li>If advanced medical care is available, a new injury related to crippling flashbacks is added.</li>
     *     <li>Otherwise, the personnel takes additional damage (hits).</li>
     * </ul>
     *
     * <p>If the number of injuries or hits exceeds a predefined threshold, the character's status is updated to
     * {@link PersonnelStatus#MEDICAL_COMPLICATIONS} (killed).</p>
     *
     * @param campaign             The current campaign context.
     * @param useAdvancedMedical   {@code true} if advanced medical care is available; {@code false} otherwise.
     * @param hasFlashbacks        {@code true} if the personnel is suffering from flashbacks.
     * @param failedWillpowerCheck {@code true} if the personnel failed their willpower check due to flashbacks.
     *
     * @author Illiani
     * @since 0.50.07
     */
    public void processCripplingFlashbacks(Campaign campaign, boolean useAdvancedMedical,
          // These boolean are here to ensure that we only ever pass in valid personnel
          boolean hasFlashbacks, boolean failedWillpowerCheck) {
        final int DEATH_THRESHOLD = 5;

        if (hasFlashbacks && failedWillpowerCheck) {
            if (useAdvancedMedical) {
                Injury injury = CRIPPLING_FLASHBACKS.newInjury(campaign, this, INTERNAL, 1);
                addInjury(injury);
            } else {
                hits += 1;
            }

            if ((getInjuries().size() > DEATH_THRESHOLD) || (hits > DEATH_THRESHOLD)) {
                changeStatus(campaign, campaign.getLocalDate(), PersonnelStatus.MEDICAL_COMPLICATIONS);
            }
        }
    }

    /**
     * Processes the occurrence of a split personality event.
     *
     * <p>If the subject has split personality and fails a willpower check, an alternative personality is generated
     * (if needed), the personality is switched, and a description of the resulting personality is written using the
     * {@link PersonalityController}.</p>
     *
     * @param hasSplitPersonality  {@code true} if the subject is susceptible to having a split personality
     * @param failedWillpowerCheck {@code true} if the subject failed the willpower check prompting the split
     *
     * @author Illiani
     * @since 0.50.07
     */
    public String processSplitPersonality(boolean hasSplitPersonality, boolean failedWillpowerCheck) {
        if (hasSplitPersonality && failedWillpowerCheck) {
            String originalName = getHyperlinkedFullTitle();

            if (isNullOrBlank(storedGivenName)) {
                generateAlternativePersonality();
            }

            switchPersonality();
            PersonalityController.writePersonalityDescription(this);

            return String.format(resources.getString("compulsion.personalityChange"), originalName,
                  spanOpeningWithCustomColor(getWarningColor()), CLOSING_SPAN_TAG, getFullTitle());
        }

        return "";
    }

    /**
     * Generates an alternative set of personality attributes (name, faction, traits) for the character.
     *
     * <p>This involves selecting a new faction of origin, generating a new name based on the faction, and creating a
     * set of alternative personality characteristics.</p>
     *
     * @author Illiani
     * @since 0.50.07
     */
    private void generateAlternativePersonality() {
        Faction chosenFaction = generateSplitPersonalityOriginFaction();
        generateSplitPersonalityName(chosenFaction);
        generateSplitPersonalityPersonalityCharacteristics();
        storedLoyalty = d6(3);
    }

    /**
     * Generates alternative personality traits and applies them to the stored split personality profile.
     *
     * <p>Traits are randomly selected from
     * {@link Aggression}, {@link Ambition}, {@link Greed}, and {@link Social}, with potential for up to four traits
     * total. Additional characteristics such as a {@link PersonalityQuirk} trait and {@link Reasoning} characteristics
     * are randomly determined and stored.</p>
     *
     * @author Illiani
     * @see PersonalityController#generatePersonality(Person, boolean)
     * @since 0.50.07
     */
    private void generateSplitPersonalityPersonalityCharacteristics() {
        List<PersonalityTraitType> possibleTraits = new ArrayList<>(Arrays.asList(PersonalityTraitType.AGGRESSION,
              PersonalityTraitType.AMBITION,
              PersonalityTraitType.GREED,
              PersonalityTraitType.SOCIAL));

        Collections.shuffle(possibleTraits);

        List<PersonalityTraitType> chosenTraits = new ArrayList<>();

        PersonalityTraitType firstTrait = possibleTraits.get(0);
        possibleTraits.remove(firstTrait);
        chosenTraits.add(firstTrait);

        PersonalityTraitType secondTrait = possibleTraits.get(0);
        possibleTraits.remove(secondTrait);
        chosenTraits.add(secondTrait);

        if (randomInt(4) == 0) {
            PersonalityTraitType thirdTrait = possibleTraits.get(0);
            possibleTraits.remove(thirdTrait);
            chosenTraits.add(thirdTrait);
        }

        if (randomInt(4) == 0) {
            PersonalityTraitType forthTrait = possibleTraits.get(0);
            chosenTraits.add(forthTrait);
        }

        for (PersonalityTraitType traitType : chosenTraits) {
            storeSplitPersonality(traitType);
        }

        int traitRoll = randomInt(PersonalityQuirk.values().length) + 1;
        String traitIndex = String.valueOf(traitRoll);
        storedPersonalityQuirk = PersonalityQuirk.fromString(traitIndex);
        storedPersonalityQuirkDescriptionIndex = randomInt(PersonalityQuirk.MAXIMUM_VARIATIONS);

        int reasoningRoll = randomInt(8346);
        storedReasoning = generateReasoning(reasoningRoll);
        storedReasoningDescriptionIndex = randomInt(Reasoning.MAXIMUM_VARIATIONS);
    }

    /**
     * Stores the specified personality trait type in the split personality profile.
     *
     * <p>Based on the provided {@link PersonalityTraitType}, this method assigns a randomly chosen trait value and
     * description index to the corresponding stored split personality fields (such as {@link Aggression},
     * {@link Ambition}, {@link Greed}, or {@link Social}). If the trait type does not match any known category, no
     * action is taken.</p>
     *
     * @param traitType the {@link PersonalityTraitType} to store for the split personality profile
     *
     * @author Illiani
     * @since 0.50.07
     */
    private void storeSplitPersonality(PersonalityTraitType traitType) {
        switch (traitType) {
            case AGGRESSION -> {
                String traitIndex = getTraitIndex(Aggression.MAJOR_TRAITS_START_INDEX);
                storedAggression = Aggression.fromString(traitIndex);
                storedAggressionDescriptionIndex = randomInt(Aggression.MAXIMUM_VARIATIONS);
            }
            case AMBITION -> {
                String traitIndex = getTraitIndex(Ambition.MAJOR_TRAITS_START_INDEX);
                storedAmbition = Ambition.fromString(traitIndex);
                storedAmbitionDescriptionIndex = randomInt(Ambition.MAXIMUM_VARIATIONS);
            }
            case GREED -> {
                String traitIndex = getTraitIndex(Greed.MAJOR_TRAITS_START_INDEX);
                storedGreed = Greed.fromString(traitIndex);
                storedGreedDescriptionIndex = randomInt(Greed.MAXIMUM_VARIATIONS);
            }
            case SOCIAL -> {
                String traitIndex = getTraitIndex(Social.MAJOR_TRAITS_START_INDEX);
                storedSocial = Social.fromString(traitIndex);
                storedSocialDescriptionIndex = randomInt(Social.MAXIMUM_VARIATIONS);
            }
            default -> {}
        }
    }

    /**
     * Generates a new split personality name based on the provided faction.
     *
     * <p>Uses the random name generator to assign a given name and surname appropriate to the gender, personnel
     * type, and the supplied faction's short name; stores the results.</p>
     *
     * @param chosenFaction the {@link Faction} selected as the origin of the split personality
     *
     * @author Illiani
     * @since 0.50.07
     */
    private void generateSplitPersonalityName(Faction chosenFaction) {
        RandomNameGenerator.getInstance().generate(gender, clanPersonnel, chosenFaction.getShortName());

        String[] name = RandomNameGenerator.getInstance().generateGivenNameSurnameSplit(gender,
              clanPersonnel,
              chosenFaction.getShortName());
        storedGivenName = name[0];
        storedSurname = name[1];
    }

    /**
     * Randomly selects and returns a new faction to be used as the origin for a split personality.
     *
     * <p>Considers all active factions at the time of the subject's birthday, applying faction- and
     * personnel-specific constraints, then randomly chooses one and stores it.</p>
     *
     * @return the chosen {@link Faction} for the split personality's origin
     *
     * @author Illiani
     * @since 0.50.07
     */
    private Faction generateSplitPersonalityOriginFaction() {
        Set<Faction> possibleNewFaction = new HashSet<>();
        Collection<Faction> allActiveFactions = Factions.getInstance().getActiveFactions(birthday);
        for (Faction faction : allActiveFactions) {
            if (faction.isClan() &&
                      birthday.isBefore(BATTLE_OF_TUKAYYID) &&
                      !clanPersonnel) {
                continue;
            }
            possibleNewFaction.add(faction);
        }

        Faction chosenFaction = ObjectUtility.getRandomItem(possibleNewFaction);
        storedOriginFaction = chosenFaction;
        return chosenFaction;
    }

    /**
     * Switches the primary and stored personality attributes of the subject.
     *
     * <p>This method exchanges all major personal attributes, such as name, loyalty, origin faction, personality
     * traits, and their associated descriptions, between the primary and split personality profiles.</p>
     *
     * @author Illiani
     * @since 0.50.07
     */
    void switchPersonality() {
        String transitionaryGivenName = givenName;
        setGivenName(storedGivenName);
        storedGivenName = transitionaryGivenName;

        String transitionarySurname = surname;
        setSurname(storedSurname);
        storedSurname = transitionarySurname;

        int transitionaryLoyalty = loyalty;
        loyalty = storedLoyalty;
        storedLoyalty = transitionaryLoyalty;

        Faction transitionaryOriginFaction = originFaction;
        originFaction = storedOriginFaction;
        storedOriginFaction = transitionaryOriginFaction;

        Aggression transitionaryAggression = aggression;
        aggression = storedAggression;
        storedAggression = transitionaryAggression;

        int transitionaryAggressionDescriptionIndex = aggressionDescriptionIndex;
        aggressionDescriptionIndex = storedAggressionDescriptionIndex;
        storedAggressionDescriptionIndex = transitionaryAggressionDescriptionIndex;

        Ambition transitionaryAmbition = ambition;
        ambition = storedAmbition;
        storedAmbition = transitionaryAmbition;

        int transitionaryAmbitionDescriptionIndex = ambitionDescriptionIndex;
        ambitionDescriptionIndex = storedAmbitionDescriptionIndex;
        storedAmbitionDescriptionIndex = transitionaryAmbitionDescriptionIndex;

        Greed transitionaryGreed = greed;
        greed = storedGreed;
        storedGreed = transitionaryGreed;

        int transitionaryGreedDescriptionIndex = greedDescriptionIndex;
        greedDescriptionIndex = storedGreedDescriptionIndex;
        storedGreedDescriptionIndex = transitionaryGreedDescriptionIndex;

        Social transitionarySocial = social;
        social = storedSocial;
        storedSocial = transitionarySocial;

        int transitionarySocialDescriptionIndex = socialDescriptionIndex;
        socialDescriptionIndex = storedSocialDescriptionIndex;
        storedSocialDescriptionIndex = transitionarySocialDescriptionIndex;

        PersonalityQuirk transitionaryPersonalityQuirk = personalityQuirk;
        personalityQuirk = storedPersonalityQuirk;
        storedPersonalityQuirk = transitionaryPersonalityQuirk;

        int transitionaryPersonalityQuirkDescriptionIndex = personalityQuirkDescriptionIndex;
        personalityQuirkDescriptionIndex = storedPersonalityQuirkDescriptionIndex;
        storedPersonalityQuirkDescriptionIndex = transitionaryPersonalityQuirkDescriptionIndex;

        Reasoning transitionaryReasoning = reasoning;
        reasoning = storedReasoning;
        storedReasoning = transitionaryReasoning;

        int transitionaryReasoningDescriptionIndex = reasoningDescriptionIndex;
        reasoningDescriptionIndex = storedReasoningDescriptionIndex;
        storedReasoningDescriptionIndex = transitionaryReasoningDescriptionIndex;
    }

    /**
     * Processes the effects of "confusion" for a personnel based on their mental state.
     *
     * <p>If the personnel has both "madness confusion", and has failed a willpower check, applies random damage
     * (injury or hit points depending on the medical system in use), and changes their status to medical complications
     * if the number of injuries or hits exceeds a set threshold.</p>
     *
     * <p>Returns a formatted warning message describing the confusion compulsion, or an empty string if no action
     * was taken.</p>
     *
     * @param campaign             The current campaign instance, used for logging and state updates.
     * @param useAdvancedMedical   Whether the advanced medical system should be used.
     * @param hasMadnessConfusion  Indicates if the personnel is afflicted with madness-induced confusion.
     * @param failedWillpowerCheck Indicates if the required willpower check was failed.
     *
     * @return A formatted string with the confusion compulsion warning, or an empty string if not applicable.
     *
     * @author Illiani
     * @since 0.50.07
     */
    public String processConfusion(Campaign campaign, boolean useAdvancedMedical,
          // These boolean are here to ensure that we only ever pass in valid personnel
          boolean hasMadnessConfusion, boolean failedWillpowerCheck) {
        final int DEATH_THRESHOLD = 5;

        if (hasMadnessConfusion && failedWillpowerCheck) {
            if (useAdvancedMedical) {
                InjuryUtil.resolveCombatDamage(campaign, this, 1);
            } else {
                hits++;
            }

            if ((getInjuries().size() > DEATH_THRESHOLD) || (hits > DEATH_THRESHOLD)) {
                changeStatus(campaign, campaign.getLocalDate(), PersonnelStatus.MEDICAL_COMPLICATIONS);
            }

            return String.format(resources.getString("compulsion.confusion"), getHyperlinkedFullTitle(),
                  spanOpeningWithCustomColor(getWarningColor()), CLOSING_SPAN_TAG);
        }

        return "";
    }

    /**
     * Processes the effects of childlike regression on the character, applying injuries or health complications based
     * on specified conditions.
     *
     * <p>If the character has childlike regression and fails a willpower check, the method will apply either an
     * injury (using advanced medical rules) or increment the number of "hits" (using basic rules). If the total number
     * of injuries or hits exceeds a defined threshold, the personnel status is changed to indicate medical
     * complications (killed).</p>
     *
     * @param campaign             the {@link Campaign} context in which the effects are processed
     * @param useAdvancedMedical   {@code true} to use advanced medical injury processing
     * @param hasRegression        {@code true} if the character is affected by childlike regression
     * @param failedWillpowerCheck {@code true} if the character failed their willpower check
     */
    public String processChildlikeRegression(Campaign campaign, boolean useAdvancedMedical,
          // These boolean are here to ensure that we only ever pass in valid personnel
          boolean hasRegression, boolean failedWillpowerCheck) {
        final int DEATH_THRESHOLD = 5;

        if (hasRegression && failedWillpowerCheck) {
            if (useAdvancedMedical) {
                Injury injury = CHILDLIKE_REGRESSION.newInjury(campaign, this, INTERNAL, 1);
                addInjury(injury);
            } else {
                hits += 1;
            }

            if ((getInjuries().size() > DEATH_THRESHOLD) || (hits > DEATH_THRESHOLD)) {
                changeStatus(campaign, campaign.getLocalDate(), PersonnelStatus.MEDICAL_COMPLICATIONS);
            }

            return String.format(resources.getString("compulsion.regression"), getHyperlinkedFullTitle(),
                  spanOpeningWithCustomColor(getWarningColor()), CLOSING_SPAN_TAG);
        }

        return "";
    }

    /**
     * Determines whether a personnel member is suffering from clinical paranoia based on their condition and willpower
     * check, and returns a formatted warning message if applicable.
     *
     * <p>If both {@code hasClinicalParanoia} and {@code failedWillpowerCheck} are {@code true}, this method sets the
     * internal state indicating the member is suffering from clinical paranoia and returns a warning message.
     * Otherwise, it resets the state and returns an empty string.</p>
     *
     * @param hasClinicalParanoia  {@code true} if the personnel member has the clinical paranoia condition
     * @param failedWillpowerCheck {@code true} if the personnel member failed their willpower check
     *
     * @return A formatted warning message if clinical paranoia applies, or an empty string otherwise
     *
     * @author Illiani
     * @since 0.50.07
     */
    public String processClinicalParanoia(
          // These boolean are here to ensure that we only ever pass in valid personnel
          boolean hasClinicalParanoia, boolean failedWillpowerCheck) {
        if (hasClinicalParanoia && failedWillpowerCheck) {
            sufferingFromClinicalParanoia = true;
            return String.format(resources.getString("compulsion.clinicalParanoia"), getHyperlinkedFullTitle(),
                  spanOpeningWithCustomColor(getWarningColor()), CLOSING_SPAN_TAG);
        }

        sufferingFromClinicalParanoia = false;
        return "";
    }

<<<<<<< HEAD
    /**
     * Processes the effects of "confusion" for a personnel based on their mental state.
     *
     * <p>If the personnel has both "madness confusion", and has failed a willpower check, applies random damage
     * (injury or hit points depending on the medical system in use), and changes their status to medical complications
     * if the number of injuries or hits exceeds a set threshold.</p>
     *
     * <p>Returns a formatted warning message describing the confusion compulsion, or an empty string if no action
     * was taken.</p>
     *
     * @param campaign             The current campaign instance, used for logging and state updates.
     * @param useAdvancedMedical   Whether the advanced medical system should be used.
     * @param hasMadnessConfusion  Indicates if the personnel is afflicted with madness-induced confusion.
     * @param failedWillpowerCheck Indicates if the required willpower check was failed.
     *
     * @return A formatted string with the confusion compulsion warning, or an empty string if not applicable.
     *
     * @author Illiani
     * @since 0.50.07
     */
    public String processConfusion(Campaign campaign, boolean useAdvancedMedical,
          // These boolean are here to ensure that we only ever pass in valid personnel
          boolean hasMadnessConfusion, boolean failedWillpowerCheck) {
        final int DEATH_THRESHOLD = 5;

        if (hasMadnessConfusion && failedWillpowerCheck) {
            if (useAdvancedMedical) {
                InjuryUtil.resolveCombatDamage(campaign, this, 1);
            } else {
                hits++;
=======
    public String processCatatonia(Campaign campaign, boolean useAdvancedMedical,
          // These boolean are here to ensure that we only ever pass in valid personnel
          boolean hasCatatonia, boolean failedWillpowerCheck) {
        final int DEATH_THRESHOLD = 5;

        if (hasCatatonia && failedWillpowerCheck) {
            if (useAdvancedMedical) {
                Injury injury = CATATONIA.newInjury(campaign, this, INTERNAL, 1);
                addInjury(injury);
            } else {
                hits += 1;
>>>>>>> 07086f25
            }

            if ((getInjuries().size() > DEATH_THRESHOLD) || (hits > DEATH_THRESHOLD)) {
                changeStatus(campaign, campaign.getLocalDate(), PersonnelStatus.MEDICAL_COMPLICATIONS);
            }

<<<<<<< HEAD
            return String.format(resources.getString("compulsion.confusion"), getHyperlinkedFullTitle(),
                  spanOpeningWithCustomColor(getWarningColor()), CLOSING_SPAN_TAG);
        }

        return "";
    }


    /**
     * Processes the effects of a berserker frenzy event for a character, potentially injuring themselves and other
     * victims.
     *
     * <p>If the character has the berserker trait and fails a willpower check, this method determines who is
     * affected by the frenzy (including the character and other victims depending on deployment). Each affected person
     * may receive one or two wounds, applied either as advanced medical injuries or as simple hit increments.</p>
     *
     * <p>If the number of injuries or hits for any victim exceeds a defined threshold, the status for that person
     * is updated to reflect medical complications (for the berserker) or homicide (for other victims). A formatted
     * message describing the frenzy is returned.</p>
     *
     * @param campaign             the campaign context used for looking up personnel, applying wounds, and updating
     *                             statuses
     * @param useAdvancedMedical   if {@code true}, applies wounds using the advanced medical system; otherwise,
     *                             increments hits directly
     * @param hasBerserker         if {@code true}, indicates the character is capable of berserker frenzy
     * @param failedWillpowerCheck if {@code true}, indicates the character failed their willpower check to resist
     *                             frenzy
     *
     * @return a formatted message describing the frenzy if one occurs, or an empty string if there is no effect
     *
     * @author Illiani
     * @since 0.50.07
     */
    public String processBerserkerFrenzy(Campaign campaign, boolean useAdvancedMedical,
          // These boolean are here to ensure that we only ever pass in valid personnel
          boolean hasBerserker, boolean failedWillpowerCheck) {
        final int DEATH_THRESHOLD = 5;

        if (hasBerserker && failedWillpowerCheck) {
            Set<Person> victims = new HashSet<>();
            List<Person> allActivePersonnel = campaign.getActivePersonnel(false);
            if (isDeployed() && unit != null) {
                getLocalVictims(allActivePersonnel, victims);
            } else {
                getNonDeployedVictims(allActivePersonnel, victims);
            }

            // The berserker hurts themselves
            victims.add(this);

            for (Person victim : victims) {
                int wounds = randomInt(2) + 1; // (1-2)
                if (useAdvancedMedical) {
                    InjuryUtil.resolveCombatDamage(campaign, victim, wounds);
                } else {
                    int currentHits = victim.getHits();
                    victim.setHits(currentHits + wounds);
                }

                if ((victim.getInjuries().size() > DEATH_THRESHOLD) || (victim.getHits() > DEATH_THRESHOLD)) {
                    victim.changeStatus(campaign, campaign.getLocalDate(), victim.equals(this) ?
                                                                          PersonnelStatus.MEDICAL_COMPLICATIONS :
                                                                          PersonnelStatus.HOMICIDE);
                }
            }

            return String.format(resources.getString("compulsion.berserker"), getHyperlinkedFullTitle(),
=======
            return String.format(resources.getString("compulsion.catatonia"), getHyperlinkedFullTitle(),
>>>>>>> 07086f25
                  spanOpeningWithCustomColor(getNegativeColor()), CLOSING_SPAN_TAG);
        }

        return "";
    }
<<<<<<< HEAD

    /**
     * Selects random victims from the list of all active, non-deployed personnel and adds them to the provided set of
     * victims.
     *
     * <p>The number of victims selected is determined by a single six-sided die roll. For each count, a random
     * non-deployed person is chosen from the available pool and added to the victims set. Once chosen, a victim will
     * not be selected again.</p>
     *
     * @param allActivePersonnel the list of all active personnel, including both deployed and non-deployed
     * @param victims            the set to which randomly selected non-deployed victims will be added
     *
     * @author Illiani
     * @since 0.50.07
     */
    private void getNonDeployedVictims(List<Person> allActivePersonnel, Set<Person> victims) {
        Set<Person> potentialVictims = new HashSet<>();

        for (Person bystander : allActivePersonnel) {
            if (!bystander.isDeployed()) {
                potentialVictims.add(bystander);
            }
        }

        potentialVictims.remove(this);

        int roll = d6(1);
        for (int i = 0; i < roll; ++i) {
            if (potentialVictims.isEmpty()) {
                break;
            }

            Person victim = ObjectUtility.getRandomItem(potentialVictims);
            potentialVictims.remove(victim);
            victims.add(victim);
        }
    }

    /**
     * Selects random victims from deployed personnel who are in the same scenario as the caller and adds them to the
     * provided set of victims.
     *
     * <p>Only personnel currently deployed in the same scenario (as determined by matching scenario IDs) are
     * eligible to be selected. The number of victims chosen is based on a single six-sided die roll. For each count, a
     * random eligible person is added to the victims set; once chosen, a victim will not be selected again.</p>
     *
     * @param allActivePersonnel the list of all active personnel, including both deployed and non-deployed
     * @param victims            the set to which randomly selected victims from the same scenario will be added
     *
     * @author Illiani
     * @since 0.50.07
     */
    private void getLocalVictims(List<Person> allActivePersonnel, Set<Person> victims) {
        Set<Person> potentialVictims = new HashSet<>();

        int scenarioId = unit.getScenarioId();
        for (Person bystander : allActivePersonnel) {
            Unit bystanderUnit = bystander.getUnit();
            if (bystanderUnit != null) {
                if (scenarioId == bystanderUnit.getScenarioId()) {
                    potentialVictims.add(bystander);
                }
            }
        }

        potentialVictims.remove(this);

        int roll = d6(1);
        for (int i = 0; i < roll; ++i) {
            if (potentialVictims.isEmpty()) {
                break;
            }

            Person victim = ObjectUtility.getRandomItem(potentialVictims);
            potentialVictims.remove(victim);
            victims.add(victim);
        }
    }

    /**
     * Determines whether a personnel member is suffering from clinical paranoia based on their condition and willpower
     * check, and returns a formatted warning message if applicable.
     *
     * <p>If both {@code hasClinicalParanoia} and {@code failedWillpowerCheck} are {@code true}, this method sets the
     * internal state indicating the member is suffering from clinical paranoia and returns a warning message.
     * Otherwise, it resets the state and returns an empty string.</p>
     *
     * @param hasClinicalParanoia  {@code true} if the personnel member has the clinical paranoia condition
     * @param failedWillpowerCheck {@code true} if the personnel member failed their willpower check
     *
     * @return A formatted warning message if clinical paranoia applies, or an empty string otherwise
     *
     * @author Illiani
     * @since 0.50.07
     */
    public String processClinicalParanoia(
          // These boolean are here to ensure that we only ever pass in valid personnel
          boolean hasClinicalParanoia, boolean failedWillpowerCheck) {
        if (hasClinicalParanoia && failedWillpowerCheck) {
            sufferingFromClinicalParanoia = true;
            return String.format(resources.getString("compulsion.clinicalParanoia"), getHyperlinkedFullTitle(),
                  spanOpeningWithCustomColor(getWarningColor()), CLOSING_SPAN_TAG);
        }

        sufferingFromClinicalParanoia = false;
        return "";
    }

    public String processHysteria(Campaign campaign, boolean useAdvancedMedical,
          // These boolean are here to ensure that we only ever pass in valid personnel
          boolean hasHysteria, boolean failedWillpowerCheck) {

        if (hasHysteria && failedWillpowerCheck) {
            int roll = d6(1);
            String report = switch (roll) {
                case 1, 2 -> processBerserkerFrenzy(campaign, useAdvancedMedical, true, true);
                case 3, 4 -> processConfusion(campaign, useAdvancedMedical, true, true);
                case 5, 6 -> processClinicalParanoia(true, true);
                default -> throw new IllegalStateException("Unexpected value: " + roll);
            };

            // Reset paranoia
            if (roll < 5) {
                sufferingFromClinicalParanoia = false;
            }

            return report;
        }

        return "";
    }
=======
>>>>>>> 07086f25
}<|MERGE_RESOLUTION|>--- conflicted
+++ resolved
@@ -7231,38 +7231,6 @@
         return "";
     }
 
-<<<<<<< HEAD
-    /**
-     * Processes the effects of "confusion" for a personnel based on their mental state.
-     *
-     * <p>If the personnel has both "madness confusion", and has failed a willpower check, applies random damage
-     * (injury or hit points depending on the medical system in use), and changes their status to medical complications
-     * if the number of injuries or hits exceeds a set threshold.</p>
-     *
-     * <p>Returns a formatted warning message describing the confusion compulsion, or an empty string if no action
-     * was taken.</p>
-     *
-     * @param campaign             The current campaign instance, used for logging and state updates.
-     * @param useAdvancedMedical   Whether the advanced medical system should be used.
-     * @param hasMadnessConfusion  Indicates if the personnel is afflicted with madness-induced confusion.
-     * @param failedWillpowerCheck Indicates if the required willpower check was failed.
-     *
-     * @return A formatted string with the confusion compulsion warning, or an empty string if not applicable.
-     *
-     * @author Illiani
-     * @since 0.50.07
-     */
-    public String processConfusion(Campaign campaign, boolean useAdvancedMedical,
-          // These boolean are here to ensure that we only ever pass in valid personnel
-          boolean hasMadnessConfusion, boolean failedWillpowerCheck) {
-        final int DEATH_THRESHOLD = 5;
-
-        if (hasMadnessConfusion && failedWillpowerCheck) {
-            if (useAdvancedMedical) {
-                InjuryUtil.resolveCombatDamage(campaign, this, 1);
-            } else {
-                hits++;
-=======
     public String processCatatonia(Campaign campaign, boolean useAdvancedMedical,
           // These boolean are here to ensure that we only ever pass in valid personnel
           boolean hasCatatonia, boolean failedWillpowerCheck) {
@@ -7274,14 +7242,55 @@
                 addInjury(injury);
             } else {
                 hits += 1;
->>>>>>> 07086f25
             }
 
             if ((getInjuries().size() > DEATH_THRESHOLD) || (hits > DEATH_THRESHOLD)) {
                 changeStatus(campaign, campaign.getLocalDate(), PersonnelStatus.MEDICAL_COMPLICATIONS);
             }
 
-<<<<<<< HEAD
+            return String.format(resources.getString("compulsion.catatonia"), getHyperlinkedFullTitle(),
+                  spanOpeningWithCustomColor(getNegativeColor()), CLOSING_SPAN_TAG);
+        }
+
+        return "";
+    }
+
+    /**
+     * Processes the effects of "confusion" for a personnel based on their mental state.
+     *
+     * <p>If the personnel has both "madness confusion", and has failed a willpower check, applies random damage
+     * (injury or hit points depending on the medical system in use), and changes their status to medical complications
+     * if the number of injuries or hits exceeds a set threshold.</p>
+     *
+     * <p>Returns a formatted warning message describing the confusion compulsion, or an empty string if no action
+     * was taken.</p>
+     *
+     * @param campaign             The current campaign instance, used for logging and state updates.
+     * @param useAdvancedMedical   Whether the advanced medical system should be used.
+     * @param hasMadnessConfusion  Indicates if the personnel is afflicted with madness-induced confusion.
+     * @param failedWillpowerCheck Indicates if the required willpower check was failed.
+     *
+     * @return A formatted string with the confusion compulsion warning, or an empty string if not applicable.
+     *
+     * @author Illiani
+     * @since 0.50.07
+     */
+    public String processConfusion(Campaign campaign, boolean useAdvancedMedical,
+          // These boolean are here to ensure that we only ever pass in valid personnel
+          boolean hasMadnessConfusion, boolean failedWillpowerCheck) {
+        final int DEATH_THRESHOLD = 5;
+
+        if (hasMadnessConfusion && failedWillpowerCheck) {
+            if (useAdvancedMedical) {
+                InjuryUtil.resolveCombatDamage(campaign, this, 1);
+            } else {
+                hits++;
+            }
+
+            if ((getInjuries().size() > DEATH_THRESHOLD) || (hits > DEATH_THRESHOLD)) {
+                changeStatus(campaign, campaign.getLocalDate(), PersonnelStatus.MEDICAL_COMPLICATIONS);
+            }
+
             return String.format(resources.getString("compulsion.confusion"), getHyperlinkedFullTitle(),
                   spanOpeningWithCustomColor(getWarningColor()), CLOSING_SPAN_TAG);
         }
@@ -7349,15 +7358,11 @@
             }
 
             return String.format(resources.getString("compulsion.berserker"), getHyperlinkedFullTitle(),
-=======
-            return String.format(resources.getString("compulsion.catatonia"), getHyperlinkedFullTitle(),
->>>>>>> 07086f25
                   spanOpeningWithCustomColor(getNegativeColor()), CLOSING_SPAN_TAG);
         }
 
         return "";
     }
-<<<<<<< HEAD
 
     /**
      * Selects random victims from the list of all active, non-deployed personnel and adds them to the provided set of
@@ -7489,6 +7494,4 @@
 
         return "";
     }
-=======
->>>>>>> 07086f25
 }