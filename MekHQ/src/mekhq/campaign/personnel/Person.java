/*
 * Copyright (c) 2009 - Jay Lawson (jaylawson39 at yahoo.com). All Rights Reserved.
 * Copyright (C) 2020-2025 The MegaMek Team. All Rights Reserved.
 *
 * This file is part of MekHQ.
 *
 * MekHQ is free software: you can redistribute it and/or modify
 * it under the terms of the GNU General Public License (GPL),
 * version 3 or (at your option) any later version,
 * as published by the Free Software Foundation.
 *
 * MekHQ is distributed in the hope that it will be useful,
 * but WITHOUT ANY WARRANTY; without even the implied warranty
 * of MERCHANTABILITY or FITNESS FOR A PARTICULAR PURPOSE.
 * See the GNU General Public License for more details.
 *
 * A copy of the GPL should have been included with this project;
 * if not, see <https://www.gnu.org/licenses/>.
 *
 * NOTICE: The MegaMek organization is a non-profit group of volunteers
 * creating free software for the BattleTech community.
 *
 * MechWarrior, BattleMech, `Mech and AeroTech are registered trademarks
 * of The Topps Company, Inc. All Rights Reserved.
 *
 * Catalyst Game Labs and the Catalyst Game Labs logo are trademarks of
 * InMediaRes Productions, LLC.
 *
 * MechWarrior Copyright Microsoft Corporation. MekHQ was created under
 * Microsoft's "Game Content Usage Rules"
 * <https://www.xbox.com/en-US/developers/rules> and it is not endorsed by or
 * affiliated with Microsoft.
 */
package mekhq.campaign.personnel;

import static java.lang.Math.abs;
import static java.lang.Math.floor;
import static java.lang.Math.min;
import static java.lang.Math.round;
import static megamek.codeUtilities.MathUtility.clamp;
import static megamek.codeUtilities.StringUtility.isNullOrBlank;
import static megamek.common.Compute.d6;
import static megamek.common.Compute.randomInt;
import static megamek.common.enums.SkillLevel.REGULAR;
import static mekhq.campaign.log.LogEntryType.ASSIGNMENT;
import static mekhq.campaign.log.LogEntryType.MEDICAL;
import static mekhq.campaign.log.LogEntryType.PERFORMANCE;
import static mekhq.campaign.log.LogEntryType.SERVICE;
import static mekhq.campaign.personnel.BodyLocation.INTERNAL;
import static mekhq.campaign.personnel.PersonnelOptions.*;
import static mekhq.campaign.personnel.enums.BloodGroup.getRandomBloodGroup;
import static mekhq.campaign.personnel.medical.advancedMedical.InjuryTypes.DISCONTINUATION_SYNDROME;
import static mekhq.campaign.personnel.medical.advancedMedical.InjuryTypes.CRIPPLING_FLASHBACKS;
import static mekhq.campaign.personnel.skills.Aging.getReputationAgeModifier;
import static mekhq.campaign.personnel.skills.Attributes.DEFAULT_ATTRIBUTE_SCORE;
import static mekhq.campaign.personnel.skills.Attributes.MAXIMUM_ATTRIBUTE_SCORE;
import static mekhq.campaign.personnel.skills.Attributes.MINIMUM_ATTRIBUTE_SCORE;
import static mekhq.campaign.personnel.skills.SkillType.*;
import static mekhq.utilities.ReportingUtilities.CLOSING_SPAN_TAG;
import static mekhq.utilities.ReportingUtilities.getNegativeColor;
import static mekhq.utilities.ReportingUtilities.getPositiveColor;
import static mekhq.utilities.ReportingUtilities.getWarningColor;
import static mekhq.utilities.ReportingUtilities.spanOpeningWithCustomColor;

import java.io.PrintWriter;
import java.time.LocalDate;
import java.time.temporal.ChronoUnit;
import java.util.*;
import java.util.function.Consumer;
import java.util.stream.Collectors;
import java.util.stream.IntStream;
import java.util.stream.Stream;

import megamek.Version;
import megamek.client.generator.RandomNameGenerator;
import megamek.codeUtilities.MathUtility;
import megamek.codeUtilities.ObjectUtility;
import megamek.common.*;
import megamek.common.annotations.Nullable;
import megamek.common.enums.Gender;
import megamek.common.enums.SkillLevel;
import megamek.common.icons.Portrait;
import megamek.common.options.IOption;
import megamek.common.options.IOptionGroup;
import megamek.common.options.OptionsConstants;
import megamek.common.options.PilotOptions;
import megamek.logging.MMLogger;
import mekhq.MekHQ;
import mekhq.Utilities;
import mekhq.campaign.Campaign;
import mekhq.campaign.CampaignOptions;
import mekhq.campaign.ExtraData;
import mekhq.campaign.event.PersonChangedEvent;
import mekhq.campaign.event.PersonStatusChangedEvent;
import mekhq.campaign.finances.Money;
import mekhq.campaign.force.Force;
import mekhq.campaign.log.LogEntry;
import mekhq.campaign.log.LogEntryFactory;
import mekhq.campaign.log.LogEntryType;
import mekhq.campaign.log.PersonalLogger;
import mekhq.campaign.log.ServiceLogger;
import mekhq.campaign.parts.Part;
import mekhq.campaign.parts.Refit;
import mekhq.campaign.personnel.enums.*;
import mekhq.campaign.personnel.enums.education.EducationLevel;
import mekhq.campaign.personnel.enums.education.EducationStage;
import mekhq.campaign.personnel.familyTree.Genealogy;
import mekhq.campaign.personnel.medical.advancedMedical.InjuryTypes;
import mekhq.campaign.personnel.medical.advancedMedical.InjuryUtil;
import mekhq.campaign.personnel.ranks.Rank;
import mekhq.campaign.personnel.ranks.RankSystem;
import mekhq.campaign.personnel.ranks.RankValidator;
import mekhq.campaign.personnel.ranks.Ranks;
import mekhq.campaign.personnel.skills.Attributes;
import mekhq.campaign.personnel.skills.Skill;
import mekhq.campaign.personnel.skills.SkillType;
import mekhq.campaign.personnel.skills.Skills;
import mekhq.campaign.personnel.skills.enums.SkillAttribute;
import mekhq.campaign.personnel.skills.enums.SkillSubType;
import mekhq.campaign.randomEvents.personalities.enums.Aggression;
import mekhq.campaign.randomEvents.personalities.enums.Ambition;
import mekhq.campaign.randomEvents.personalities.enums.Greed;
import mekhq.campaign.randomEvents.personalities.enums.PersonalityQuirk;
import mekhq.campaign.randomEvents.personalities.enums.Reasoning;
import mekhq.campaign.randomEvents.personalities.enums.Social;
import mekhq.campaign.randomEvents.prisoners.enums.PrisonerStatus;
import mekhq.campaign.unit.Unit;
import mekhq.campaign.universe.Faction;
import mekhq.campaign.universe.Factions;
import mekhq.campaign.universe.Planet;
import mekhq.campaign.universe.PlanetarySystem;
import mekhq.campaign.work.IPartWork;
import mekhq.utilities.MHQXMLUtility;
import mekhq.utilities.ReportingUtilities;
import org.w3c.dom.Node;
import org.w3c.dom.NodeList;

/**
 * @author Jay Lawson (jaylawson39 at yahoo.com)
 * @author Justin "Windchild" Bowen
 */
public class Person {
    // region Variable Declarations
    public static final Map<Integer, Money> MEKWARRIOR_AERO_RANSOM_VALUES;
    public static final Map<Integer, Money> OTHER_RANSOM_VALUES;

    // Traits
    public static final int TRAIT_MODIFICATION_COST = 100;

    public static final String CONNECTIONS_LABEL = "CONNECTIONS";
    public static final int MINIMUM_CONNECTIONS = 0;
    public static final int MAXIMUM_CONNECTIONS = 10;

    public static final String REPUTATION_LABEL = "REPUTATION";
    public static final int MINIMUM_REPUTATION = -5;
    public static final int MAXIMUM_REPUTATION = 5;

    public static final String WEALTH_LABEL = "WEALTH";
    public static final int MINIMUM_WEALTH = -1;
    public static final int MAXIMUM_WEALTH = 10;

    public static final String UNLUCKY_LABEL = "UNLUCKY";
    public static final int MINIMUM_UNLUCKY = 0;
    public static final int MAXIMUM_UNLUCKY = 5;

    public static final String BLOODMARK_LABEL = "BLOODMARK";
    public static final int MINIMUM_BLOODMARK = 0;
    public static final int MAXIMUM_BLOODMARK = 5;

    private static final String DELIMITER = "::";


    private PersonAwardController awardController;

    // region Family Variables
    // Lineage
    private final Genealogy genealogy;

    // region Procreation
    private LocalDate dueDate;
    private LocalDate expectedDueDate;
    // endregion Procreation
    // endregion Family Variables

    private UUID id;

    // region Name
    private transient String fullName; // this is a runtime variable, and shouldn't be saved
    private String preNominal;
    private String givenName;
    private String surname;
    private String postNominal;
    private String maidenName;
    private String callsign;
    // endregion Name

    private Gender gender;
    private BloodGroup bloodGroup;

    private Portrait portrait;

    private PersonnelRole primaryRole;
    private PersonnelRole secondaryRole;

    private ROMDesignation primaryDesignator;
    private ROMDesignation secondaryDesignator;

    private String biography;
    private LocalDate birthday;
    private LocalDate joinedCampaign;
    private LocalDate recruitment;
    private LocalDate lastRankChangeDate;
    private LocalDate dateOfDeath;
    private List<LogEntry> personnelLog;
    private List<LogEntry> medicalLog;
    private List<LogEntry> scenarioLog;
    private List<LogEntry> assignmentLog;
    private List<LogEntry> performanceLog;

    // this is used by autoAwards to abstract the support person of the year award
    private int autoAwardSupportPoints;

    private LocalDate retirement;
    private int loyalty;
    private int fatigue;
    private Boolean isRecoveringFromFatigue;

    private Skills skills;
    private PersonnelOptions options;
    private int toughness;
    private int connections;
    private int wealth;
    private boolean hasPerformedExtremeExpenditure;
    private int reputation;
    private int unlucky;
    private int bloodmark;
    private List<LocalDate> bloodhuntSchedule;
    private Attributes atowAttributes;

    private PersonnelStatus status;
    private int xp;
    private int totalXPEarnings;
    private int acquisitions;
    private Money salary;
    private Money totalEarnings;
    private int hits;
    private int hitsPrior;
    private PrisonerStatus prisonerStatus;

    // Supports edge usage by a ship's engineer composite crewman
    private int edgeUsedThisRound;
    // To track how many edge points personnel have left until next refresh
    private int currentEdge;

    // phenotype and background
    private Phenotype phenotype;
    private String bloodname;
    private Faction originFaction;
    private Planet originPlanet;
    private LocalDate becomingBondsmanEndDate;

    // assignments
    private Unit unit;
    private UUID doctorId;
    private List<Unit> techUnits;

    private int vocationalXPTimer;

    // days of rest
    private int daysToWaitForHealing;

    // Our rank
    private RankSystem rankSystem;
    private int rank;
    private int rankLevel;

    private ManeiDominiClass maneiDominiClass;
    private ManeiDominiRank maneiDominiRank;

    // stuff to track for support teams
    private int minutesLeft;
    private int overtimeLeft;
    private int nTasks;
    private boolean engineer;
    public static final int PRIMARY_ROLE_SUPPORT_TIME = 480;
    public static final int PRIMARY_ROLE_OVERTIME_SUPPORT_TIME = 240;
    public static final int SECONDARY_ROLE_SUPPORT_TIME = 240;
    public static final int SECONDARY_ROLE_OVERTIME_SUPPORT_TIME = 120;

    // region Advanced Medical
    private List<Injury> injuries;
    // endregion Advanced Medical

    // region Against the Bot
    private int originalUnitWeight; // uses EntityWeightClass with 0 (Extra-Light) for no original unit
    public static final int TECH_IS1 = 0;
    public static final int TECH_IS2 = 1;
    public static final int TECH_CLAN = 2;
    private int originalUnitTech;
    private UUID originalUnitId;
    // endregion Against the Bot

    // region Education
    private EducationLevel eduHighestEducation;
    private String eduAcademyName;
    private String eduAcademySet;
    private String eduAcademyNameInSet;
    private String eduAcademyFaction;
    private String eduAcademySystem;
    private int eduCourseIndex;
    private EducationStage eduEducationStage;
    private int eduJourneyTime;
    private int eduEducationTime;
    private int eduDaysOfTravel;
    private List<UUID> eduTagAlongs;
    private List<String> eduFailedApplications;
    // endregion Education

    // region Personality
    private Aggression aggression;
    private int aggressionDescriptionIndex;
    private Ambition ambition;
    private int ambitionDescriptionIndex;
    private Greed greed;
    private int greedDescriptionIndex;
    private Social social;
    private int socialDescriptionIndex;
    private PersonalityQuirk personalityQuirk;
    private int personalityQuirkDescriptionIndex;
    private Reasoning reasoning;
    private int reasoningDescriptionIndex;
    private String personalityDescription;
    private String personalityInterviewNotes;
    // endregion Personality

    private boolean sufferingFromClinicalParanoia;

    // region Flags
    private boolean clanPersonnel;
    private boolean commander;
    private boolean divorceable;
    private boolean founder; // +1 share if using shares system
    private boolean immortal;
    private boolean employed;
    // this is a flag used in determine whether a person is a potential marriage
    // candidate provided
    // that they are not married, are old enough, etc.
    private boolean marriageable;
    // this is a flag used in random procreation to determine whether to attempt to
    // procreate
    private boolean tryingToConceive;
    private boolean hidePersonality;
    // endregion Flags

    // Generic extra data, for use with plugins and mods
    private ExtraData extraData;

    private final static ResourceBundle resources = ResourceBundle.getBundle("mekhq.resources.Personnel",
          MekHQ.getMHQOptions().getLocale());
    private static final MMLogger logger = MMLogger.create(Person.class);

    // initializes the AtB ransom values
    static {
        MEKWARRIOR_AERO_RANSOM_VALUES = new HashMap<>();

        // no official AtB rules for really inexperienced scrubs, but...
        MEKWARRIOR_AERO_RANSOM_VALUES.put(EXP_NONE, Money.of(2500));

        // no official AtB rules for really inexperienced scrubs, but...
        MEKWARRIOR_AERO_RANSOM_VALUES.put(EXP_ULTRA_GREEN, Money.of(5000));

        MEKWARRIOR_AERO_RANSOM_VALUES.put(EXP_GREEN, Money.of(10000));
        MEKWARRIOR_AERO_RANSOM_VALUES.put(EXP_REGULAR, Money.of(25000));
        MEKWARRIOR_AERO_RANSOM_VALUES.put(EXP_VETERAN, Money.of(50000));
        MEKWARRIOR_AERO_RANSOM_VALUES.put(EXP_ELITE, Money.of(100000));
        MEKWARRIOR_AERO_RANSOM_VALUES.put(EXP_HEROIC, Money.of(150000));
        MEKWARRIOR_AERO_RANSOM_VALUES.put(EXP_LEGENDARY, Money.of(200000));

        OTHER_RANSOM_VALUES = new HashMap<>();
        OTHER_RANSOM_VALUES.put(EXP_NONE, Money.of(1250));
        OTHER_RANSOM_VALUES.put(EXP_ULTRA_GREEN, Money.of(2500));
        OTHER_RANSOM_VALUES.put(EXP_GREEN, Money.of(5000));
        OTHER_RANSOM_VALUES.put(EXP_REGULAR, Money.of(10000));
        OTHER_RANSOM_VALUES.put(EXP_VETERAN, Money.of(25000));
        OTHER_RANSOM_VALUES.put(EXP_ELITE, Money.of(50000));
        OTHER_RANSOM_VALUES.put(EXP_HEROIC, Money.of(100000));
        OTHER_RANSOM_VALUES.put(EXP_LEGENDARY, Money.of(150000));
    }
    // endregion Variable Declarations

    // region Constructors
    protected Person(final UUID id) {
        this.id = id;
        this.genealogy = new Genealogy(this);
    }

    public Person(final Campaign campaign) {
        this(RandomNameGenerator.UNNAMED, RandomNameGenerator.UNNAMED_SURNAME, campaign);
    }

    public Person(final Campaign campaign, final String factionCode) {
        this(RandomNameGenerator.UNNAMED, RandomNameGenerator.UNNAMED_SURNAME, campaign, factionCode);
    }

    public Person(final String givenName, final String surname, final Campaign campaign) {
        this(givenName, surname, campaign, campaign.getFaction().getShortName());
    }

    public Person(final String givenName, final String surname, final @Nullable Campaign campaign,
          final String factionCode) {
        this("", givenName, surname, "", campaign, factionCode);
    }

    /**
     * Primary Person constructor, variables are initialized in the exact same order as they are saved to the XML file
     *
     * @param preNominal  the person's pre-nominal
     * @param givenName   the person's given name
     * @param surname     the person's surname
     * @param postNominal the person's post-nominal
     * @param campaign    the campaign this person is a part of, or null (unit testing only)
     * @param factionCode the faction this person was borne into
     */
    public Person(final String preNominal, final String givenName, final String surname, final String postNominal,
          final @Nullable Campaign campaign, final String factionCode) {
        // We assign the variables in XML file order
        id = UUID.randomUUID();

        // region Name
        setPreNominalDirect(preNominal);
        setGivenNameDirect(givenName);
        setSurnameDirect(surname);
        setPostNominalDirect(postNominal);
        setMaidenName(null); // this is set to null to handle divorce cases
        setCallsignDirect("");
        // endregion Name

        primaryRole = PersonnelRole.NONE;
        secondaryRole = PersonnelRole.NONE;
        primaryDesignator = ROMDesignation.NONE;
        secondaryDesignator = ROMDesignation.NONE;
        setDateOfBirth(LocalDate.now());

        originFaction = Factions.getInstance().getFaction(factionCode);
        originPlanet = null;
        becomingBondsmanEndDate = null;
        phenotype = Phenotype.NONE;
        bloodname = "";
        biography = "";
        this.genealogy = new Genealogy(this);
        dueDate = null;
        expectedDueDate = null;
        setPortrait(new Portrait());
        setXPDirect(0);
        setTotalXPEarnings(0);
        daysToWaitForHealing = 0;
        setGender(Gender.MALE);
        setRankSystemDirect((campaign == null) ? null : campaign.getRankSystem());
        setRank(0);
        setRankLevel(0);
        setManeiDominiClassDirect(ManeiDominiClass.NONE);
        setManeiDominiRankDirect(ManeiDominiRank.NONE);
        nTasks = 0;
        doctorId = null;
        salary = Money.of(-1);
        totalEarnings = Money.of(0);
        status = PersonnelStatus.ACTIVE;
        prisonerStatus = PrisonerStatus.FREE;
        hits = 0;
        hitsPrior = 0;
        toughness = 0;
        connections = 0;
        wealth = 0;
        hasPerformedExtremeExpenditure = false;
        reputation = 0;
        unlucky = 0;
        bloodmark = 0;
        bloodhuntSchedule = new ArrayList<>();
        atowAttributes = new Attributes();
        dateOfDeath = null;
        recruitment = null;
        joinedCampaign = null;
        lastRankChangeDate = null;
        autoAwardSupportPoints = 0;
        retirement = null;
        loyalty = 9;
        fatigue = 0;
        isRecoveringFromFatigue = false;
        skills = new Skills();
        options = new PersonnelOptions();
        currentEdge = 0;
        techUnits = new ArrayList<>();
        personnelLog = new ArrayList<>();
        medicalLog = new ArrayList<>();
        scenarioLog = new ArrayList<>();
        assignmentLog = new ArrayList<>();
        performanceLog = new ArrayList<>();
        awardController = new PersonAwardController(this);
        injuries = new ArrayList<>();
        originalUnitWeight = EntityWeightClass.WEIGHT_ULTRA_LIGHT;
        originalUnitTech = TECH_IS1;
        originalUnitId = null;
        acquisitions = 0;
        eduHighestEducation = EducationLevel.EARLY_CHILDHOOD;
        eduAcademyName = null;
        eduAcademySystem = null;
        eduCourseIndex = 0;
        eduEducationStage = EducationStage.NONE;
        eduJourneyTime = 0;
        eduEducationTime = 0;
        eduDaysOfTravel = 0;
        eduTagAlongs = new ArrayList<>();
        eduFailedApplications = new ArrayList<>();
        eduAcademySet = null;
        eduAcademyNameInSet = null;
        eduAcademyFaction = null;
        aggression = Aggression.NONE;
        aggressionDescriptionIndex = randomInt(Aggression.MAXIMUM_VARIATIONS);
        ambition = Ambition.NONE;
        ambitionDescriptionIndex = randomInt(Ambition.MAXIMUM_VARIATIONS);
        greed = Greed.NONE;
        greedDescriptionIndex = randomInt(Greed.MAXIMUM_VARIATIONS);
        social = Social.NONE;
        socialDescriptionIndex = randomInt(Social.MAXIMUM_VARIATIONS);
        personalityQuirk = PersonalityQuirk.NONE;
        personalityQuirkDescriptionIndex = randomInt(PersonalityQuirk.MAXIMUM_VARIATIONS);
        reasoning = Reasoning.AVERAGE;
        reasoningDescriptionIndex = randomInt(Reasoning.MAXIMUM_VARIATIONS);
        personalityDescription = "";
        personalityInterviewNotes = "";
        sufferingFromClinicalParanoia = false;

        // This assigns minutesLeft and overtimeLeft. Must be after skills to avoid an NPE.
        if (campaign != null) {
            // The reason for this paranoid checking is to allow us to Unit Test with real Person objects without
            // needing
            // to initialize CampaignOptions
            CampaignOptions campaignOptions = campaign.getCampaignOptions();

            if (campaignOptions != null) {
                resetMinutesLeft(campaignOptions.isTechsUseAdministration());
            }
        }

        // region Flags
        setClanPersonnel(originFaction.isClan());
        setCommander(false);
        setDivorceable(true);
        setFounder(false);
        setImmortal(false);
        setEmployed(true);
        setMarriageable(true);
        setTryingToConceive(true);
        // endregion Flags

        extraData = new ExtraData();

        // Initialize Data based on these settings
        setFullName();
    }
    // endregion Constructors

    public Phenotype getPhenotype() {
        return phenotype;
    }

    public void setPhenotype(final Phenotype phenotype) {
        this.phenotype = phenotype;
    }

    public @Nullable String getBloodname() {
        return bloodname;
    }

    public void setBloodname(final String bloodname) {
        this.bloodname = bloodname;
        setFullName();
    }

    public Faction getOriginFaction() {
        return originFaction;
    }

    public void setOriginFaction(final Faction originFaction) {
        this.originFaction = originFaction;
    }

    public Planet getOriginPlanet() {
        return originPlanet;
    }

    public void setOriginPlanet(final Planet originPlanet) {
        this.originPlanet = originPlanet;
    }

    public LocalDate getBecomingBondsmanEndDate() {
        return becomingBondsmanEndDate;
    }

    public void setBecomingBondsmanEndDate(final LocalDate becomingBondsmanEndDate) {
        this.becomingBondsmanEndDate = becomingBondsmanEndDate;
    }

    public PrisonerStatus getPrisonerStatus() {
        return prisonerStatus;
    }

    /**
     * This requires expanded checks because a number of functionalities are strictly dependent on the current person's
     * prisoner status.
     *
     * @param campaign       the campaign the person is a part of
     * @param prisonerStatus The new prisoner status for the person in question
     * @param log            whether to log the change or not
     */
    public void setPrisonerStatus(final Campaign campaign, final PrisonerStatus prisonerStatus, final boolean log) {
        // This must be processed completely, as the unchanged prisoner status of Free
        // to Free is
        // used during recruitment

        final boolean freed = !getPrisonerStatus().isFree();
        final boolean isPrisoner = prisonerStatus.isCurrentPrisoner();
        setPrisonerStatusDirect(prisonerStatus);

        // Now, we need to fix values and ranks based on the Person's status
        switch (prisonerStatus) {
            case PRISONER:
            case PRISONER_DEFECTOR:
            case BECOMING_BONDSMAN:
                setRecruitment(null);
                setLastRankChangeDate(null);
                if (log) {
                    if (isPrisoner) {
                        ServiceLogger.madePrisoner(this, campaign.getLocalDate(), campaign.getName(), "");
                    } else {
                        ServiceLogger.madeBondsman(this, campaign.getLocalDate(), campaign.getName(), "");
                    }
                }
                break;
            case BONDSMAN:
                LocalDate today = campaign.getLocalDate();
                setRecruitment(today);
                setLastRankChangeDate(today);
                break;
            case FREE:
                if (!getPrimaryRole().isDependent()) {
                    setRecruitment(campaign.getLocalDate());
                    setLastRankChangeDate(campaign.getLocalDate());
                }

                if (log) {
                    if (freed) {
                        ServiceLogger.freed(this, campaign.getLocalDate(), campaign.getName(), "");
                    } else {
                        ServiceLogger.joined(this, campaign.getLocalDate(), campaign.getName(), "");
                    }
                }
                break;
        }

        if (!prisonerStatus.isFree()) {
            if (getUnit() != null) {
                getUnit().remove(this, true);
            }
        }

        MekHQ.triggerEvent(new PersonChangedEvent(this));
    }

    /**
     * This is public for unit testing reasons
     *
     * @param prisonerStatus the person's new prisoner status
     */
    public void setPrisonerStatusDirect(final PrisonerStatus prisonerStatus) {
        this.prisonerStatus = prisonerStatus;
    }

    // region Text Getters
    public String pregnancyStatus() {
        return isPregnant() ? " (Pregnant)" : "";
    }
    // endregion Text Getters

    // region Name

    /**
     * @return the person's full name
     */
    public String getFullName() {
        return fullName;
    }

    /**
     * @return a hyperlinked string for the person's name
     */
    public String getHyperlinkedName() {
        return String.format("<a href='PERSON:%s'>%s</a>", getId(), getFullName());
    }

    /**
     * This is used to create the full name of the person, based on their first and last names
     */
    public void setFullName() {
        final String lastName = getLastName();
        setFullNameDirect(getFirstName() +
                                (getCallsign().isBlank() ? "" : (" \"" + getCallsign() + '"')) +
                                (lastName.isBlank() ? "" : ' ' + lastName));
    }

    /**
     * @param fullName this sets the full name to be equal to the input string. This can ONLY be called by
     *                 {@link Person#setFullName()} or its overrides.
     */
    protected void setFullNameDirect(final String fullName) {
        this.fullName = fullName;
    }

    /**
     * @return a String containing the person's first name including their pre-nominal
     */
    public String getFirstName() {
        return (getPreNominal().isBlank() ? "" : (getPreNominal() + ' ')) + getGivenName();
    }

    /**
     * Return a full last name which may be a bloodname or a surname with or without a post-nominal. A bloodname will
     * overrule a surname, but we do not disallow surnames for clan personnel, if the player wants to input them
     *
     * @return a String of the person's last name
     */
    public String getLastName() {
        String lastName = !isNullOrBlank(getBloodname()) ?
                                getBloodname() :
                                !isNullOrBlank(getSurname()) ? getSurname() : "";
        if (!isNullOrBlank(getPostNominal())) {
            lastName += (lastName.isBlank() ? "" : " ") + getPostNominal();
        }
        return lastName;
    }

    /**
     * @return the person's pre-nominal
     */
    public String getPreNominal() {
        return preNominal;
    }

    /**
     * @param preNominal the person's new pre-nominal
     */
    public void setPreNominal(final String preNominal) {
        setPreNominalDirect(preNominal);
        setFullName();
    }

    protected void setPreNominalDirect(final String preNominal) {
        this.preNominal = preNominal;
    }

    /**
     * @return the person's given name
     */
    public String getGivenName() {
        return givenName;
    }

    /**
     * @param givenName the person's new given name
     */
    public void setGivenName(final String givenName) {
        setGivenNameDirect(givenName);
        setFullName();
    }

    protected void setGivenNameDirect(final String givenName) {
        this.givenName = givenName;
    }

    /**
     * @return the person's surname
     */
    public String getSurname() {
        return surname;
    }

    /**
     * @param surname the person's new surname
     */
    public void setSurname(final String surname) {
        setSurnameDirect(surname);
        setFullName();
    }

    protected void setSurnameDirect(final String surname) {
        this.surname = surname;
    }

    /**
     * @return the person's post-nominal
     */
    public String getPostNominal() {
        return postNominal;
    }

    /**
     * @param postNominal the person's new post-nominal
     */
    public void setPostNominal(final String postNominal) {
        setPostNominalDirect(postNominal);
        setFullName();
    }

    protected void setPostNominalDirect(final String postNominal) {
        this.postNominal = postNominal;
    }

    /**
     * @return the person's maiden name
     */
    public @Nullable String getMaidenName() {
        return maidenName;
    }

    /**
     * @param maidenName the person's new maiden name
     */
    public void setMaidenName(final @Nullable String maidenName) {
        this.maidenName = maidenName;
    }

    /**
     * @return the person's callsign
     */
    public String getCallsign() {
        return callsign;
    }

    /**
     * @param callsign the person's new callsign
     */
    public void setCallsign(final String callsign) {
        setCallsignDirect(callsign);
        setFullName();
    }

    protected void setCallsignDirect(final String callsign) {
        this.callsign = callsign;
    }

    /**
     * This method is used to migrate names from being a joined name to split between given name and surname, as part of
     * the Personnel changes in MekHQ 0.47.4, and is used to migrate from MM-style names to MHQ-style names
     *
     * @param text text containing the name to be migrated
     */
    public void migrateName(final String text) {
        // How this works:
        // Takes the input name, and splits it into individual parts.
        // Then, it depends on whether the person is Clan or not.
        // For Clan names:
        // Takes the input name, and assumes that person does not have a surname
        // Bloodnames are assumed to have been assigned by MekHQ
        // For Inner Sphere names:
        // Depending on the length of the resulting array, the name is processed
        // differently
        // Array of length 1: the name is assumed to not have a surname, just a given
        // name
        // Array of length 2: the name is assumed to be a given name and a surname
        // Array of length 3: the name is assumed to be a given name and two surnames
        // Array of length 4+: the name is assumed to be as many given names as possible
        // and two surnames
        //
        // Then, the full name is set
        final String[] name = text.trim().split("\\s+");
        final StringBuilder givenName = new StringBuilder(name[0]);

        if (isClanPersonnel()) {
            if (name.length > 1) {
                int i;
                for (i = 1; i < name.length - 1; i++) {
                    givenName.append(' ').append(name[i]);
                }

                if (!(!isNullOrBlank(getBloodname()) && getBloodname().equals(name[i]))) {
                    givenName.append(' ').append(name[i]);
                }
            }
        } else {
            if (name.length == 2) {
                setSurnameDirect(name[1]);
            } else if (name.length == 3) {
                setSurnameDirect(name[1] + ' ' + name[2]);
            } else if (name.length > 3) {
                int i;
                for (i = 1; i < name.length - 2; i++) {
                    givenName.append(' ').append(name[i]);
                }
                setSurnameDirect(name[i] + ' ' + name[i + 1]);
            }
        }

        if ((getSurname() == null) || getSurname().equals(RandomNameGenerator.UNNAMED_SURNAME)) {
            setSurnameDirect("");
        }

        setGivenNameDirect(givenName.toString());
        setFullName();
    }
    // endregion Names

    public Portrait getPortrait() {
        return portrait;
    }

    public void setPortrait(final Portrait portrait) {
        this.portrait = Objects.requireNonNull(portrait, "Illegal assignment: cannot have a null Portrait");
    }

    // region Personnel Roles
    public PersonnelRole getPrimaryRole() {
        return primaryRole;
    }

    /**
     * Use {@link #setPrimaryRole(LocalDate, PersonnelRole)} instead
     */
    @Deprecated(since = "0.50.07", forRemoval = false) // we need to remove the uses before removal
    public void setPrimaryRole(final Campaign campaign, final PersonnelRole primaryRole) {
        // don't need to do any processing for no changes
        if (primaryRole == getPrimaryRole()) {
            return;
        }

        // Now, we can perform the time in service and last rank change tracking change for dependents
        if (!primaryRole.isCivilian() && recruitment == null) {
            setRecruitment(campaign.getLocalDate());
            setLastRankChangeDate(campaign.getLocalDate());
        }

        // Finally, we can set the primary role
        setPrimaryRoleDirect(primaryRole);

        // and trigger the update event
        MekHQ.triggerEvent(new PersonChangedEvent(this));
    }

    /**
     * Sets the primary role for this person as of the given date.
     *
     * <p>If the new primary role differs from the current primary role, this method updates internal state as
     * follows:</p>
     * <ul>
     *     <li>If the new role is not civilian and this person does not already have a recruitment date, assigns
     *     the provided date as both recruitment and last-rank-change dates.</li>
     *     <li>Updates the person's primary role to the provided value.</li>
     *     <li>Triggers a {@link PersonChangedEvent} so that relevant systems are notified of the change.</li>
     * </ul>
     *
     * <p><b>Usage tip:</b> If it’s unclear whether this person is eligible for the new role, call
     * {@code canPerformRole(LocalDate, PersonnelRole, boolean)} before this method.</p>
     *
     * @param today       the current in-game date, used for setting recruitment and rank-change dates if required
     * @param primaryRole the new {@link PersonnelRole} to be set as primary for this person
     */
    public void setPrimaryRole(final LocalDate today, final PersonnelRole primaryRole) {
        // don't need to do any processing for no changes
        if (primaryRole == getPrimaryRole()) {
            return;
        }

        // Now, we can perform the time in service and last rank change tracking change for dependents
        if (!primaryRole.isCivilian() && recruitment == null) {
            setRecruitment(today);
            setLastRankChangeDate(today);
        }

        // Finally, we can set the primary role
        setPrimaryRoleDirect(primaryRole);

        // and trigger the update event
        MekHQ.triggerEvent(new PersonChangedEvent(this));
    }



    public void setPrimaryRoleDirect(final PersonnelRole primaryRole) {
        this.primaryRole = primaryRole;
    }

    public PersonnelRole getSecondaryRole() {
        return secondaryRole;
    }

    public void setSecondaryRole(final PersonnelRole secondaryRole) {
        if (secondaryRole == getSecondaryRole()) {
            return;
        }

        setSecondaryRoleDirect(secondaryRole);
        MekHQ.triggerEvent(new PersonChangedEvent(this));
    }

    public void setSecondaryRoleDirect(final PersonnelRole secondaryRole) {
        this.secondaryRole = secondaryRole;
    }

    /**
     * This is used to determine if a person has a specific role as either their primary OR their secondary role
     *
     * @param role the role to determine
     *
     * @return true if the person has the specific role either as their primary or secondary role
     */
    public boolean hasRole(final PersonnelRole role) {
        return (getPrimaryRole() == role) || (getSecondaryRole() == role);
    }

    /**
     * @return true if the person has a primary or secondary combat role
     */
    public boolean hasCombatRole() {
        return getPrimaryRole().isCombat() || getSecondaryRole().isCombat();
    }

    /**
     * @param excludeUnmarketable whether to exclude the unmarketable roles from the comparison
     *
     * @return true if the person has a primary or secondary support role
     */
    public boolean hasSupportRole(final boolean excludeUnmarketable) {
        return getPrimaryRole().isSupport(excludeUnmarketable) || getSecondaryRole().isSupport(excludeUnmarketable);
    }

    public String getRoleDesc() {
        String role = getPrimaryRoleDesc();
        if (!getSecondaryRole().isNone()) {
            role += '/' + getSecondaryRoleDesc();
        }
        return role;
    }

    public String getPrimaryRoleDesc() {
        String bgPrefix = "";
        if (isClanPersonnel()) {
            bgPrefix = getPhenotype().getShortName() + ' ';
        }
        return bgPrefix + getPrimaryRole().getLabel(isClanPersonnel());
    }

    /**
     * Returns an HTML-formatted string describing the primary and, if applicable, secondary personnel roles. Civilian
     * roles are displayed in italics. If a secondary role is present and is not {@code NONE}, it is appended to the
     * description, separated by a slash. The description is wrapped in HTML tags.
     *
     * @return an HTML-formatted string describing the personnel roles, with civilian roles shown in italics
     *
     * @author Illiani
     * @since 0.50.06
     */
    public String getFormatedRoleDescriptions(LocalDate today) {
        StringBuilder description = new StringBuilder("<html>");

        if (!employed) {
            description.append("\u25CF ");
        }

        String primaryDesc = getPrimaryRoleDesc();

        if (primaryRole.isSubType(PersonnelRoleSubType.CIVILIAN)) {
            if (primaryRole.isNone()) {
                // Error state: emphasize the issue
                description.append("<b><i><u>").append(primaryDesc.toUpperCase()).append("</u></i></b>");
            } else if (primaryRole.isDependent()) {
                String label;
                if (status.isStudent()) {
                    label = status.getLabel();
                } else if (isChild(today)) {
                    label = resources.getString("relationChild.text");
                } else {
                    label = primaryDesc;
                }
                description.append("<i>").append(label).append("</i>");
            } else {
                description.append("<i>").append(primaryDesc).append("</i>");
            }
        } else {
            description.append(primaryDesc);
        }

        if (!secondaryRole.isNone()) {
            description.append(" / ");
            String secondaryDesc = getSecondaryRoleDesc();
            if (secondaryRole.isSubType(PersonnelRoleSubType.CIVILIAN)) {
                description.append("<i>").append(secondaryDesc).append("</i>");
            } else {
                description.append(secondaryDesc);
            }
        }

        description.append("</html>");
        return description.toString();
    }

    public String getSecondaryRoleDesc() {
        return getSecondaryRole().getLabel(isClanPersonnel());
    }

    /**
     * Determines if this person can perform the specified {@link PersonnelRole} as either a primary or secondary role
     * on the given date.
     *
     * <p>For primary roles, certain constraints are enforced, such as uniqueness compared to the secondary role and
     * limitations based on the type of role (e.g., tech, medical, administrator).</p>
     *
     * <p>For secondary roles, different restrictions apply, including the ability to always select "None" and
     * disallowing dependent roles.</p>
     *
     * <p>Additionally, the person's age and required skill sets are considered to ensure eligibility for the chosen
     * role.</p>
     *
     * @param today   the {@link LocalDate} representing the current date, used for age-based checks
     * @param role    the {@link PersonnelRole} being considered for assignment
     * @param primary {@code true} to check eligibility as a primary role, {@code false} for secondary
     *
     * @return {@code true} if the person is eligible to perform the given role as specified; {@code false} otherwise
     */
    public boolean canPerformRole(LocalDate today, final PersonnelRole role, final boolean primary) {
        if (primary) {
            // Primary Role:
            // 1) Can always be Dependent
            // 2) Cannot be None
            // 3) Cannot be equal to the secondary role
            // 4) Cannot be a tech role if the secondary role is a tech role (inc. Astech)
            // 5) Cannot be a medical if the secondary role is one of the medical staff roles
            // 6) Cannot be an admin role if the secondary role is one of the administrator roles
            if (role.isDependent()) {
                return true;
            }

            if (role.isNone()) {
                return false;
            }

            if (role == secondaryRole) {
                return false;
            }

            if (role.isTech() && (secondaryRole.isTech() || secondaryRole.isAstech())) {
                return false;
            }

            if (role.isMedicalStaff() && secondaryRole.isMedicalStaff()) {
                return false;
            }

            if (role.isAdministrator() && secondaryRole.isAdministrator()) {
                return false;
            }
        } else {
            // Secondary Role:
            // 1) Can always be None
            // 2) Cannot be Dependent
            // 3) Cannot be equal to the primary role
            // 4) Cannot be a tech role if the primary role is a tech role (inc. Astech)
            // 5) Cannot be a medical role if the primary role is one of the medical staff roles
            // 6) Cannot be an admin role if the primary role is one of the administrator roles
            if (role.isNone()) {
                return true;
            }

            if (role.isDependent()) {
                return false;
            }

            if (role == primaryRole) {
                return false;
            }

            if (role.isTech() && (primaryRole.isTech() || primaryRole.isAstech())) {
                return false;
            }

            if (role.isMedicalStaff() && primaryRole.isMedicalStaff()) {
                return false;
            }

            if (role.isAdministrator() && primaryRole.isAdministrator()) {
                return false;
            }
        }

        if (isChild(today)) {
            return false;
        }

        List<String> skillsForProfession = role.getSkillsForProfession();
        return switch (role) {
            case VEHICLE_CREW -> Stream.of(S_TECH_MEK,
                  S_TECH_AERO,
                  S_TECH_MECHANIC,
                  S_TECH_BA,
                  S_SURGERY,
                  S_MEDTECH,
                  S_ASTECH,
                  S_COMMUNICATIONS,
                  S_SENSOR_OPERATIONS,
                  S_ART_COOKING).anyMatch(this::hasSkill);
            case BATTLE_ARMOUR -> hasSkill(S_GUN_BA);
            case VESSEL_CREW -> hasSkill(S_TECH_VESSEL);
            case MEK_TECH -> hasSkill(S_TECH_MEK);
            case AERO_TEK -> hasSkill(S_TECH_AERO);
            case BA_TECH -> hasSkill(S_TECH_BA);
            case DOCTOR -> hasSkill(S_SURGERY);
            case ADMINISTRATOR_COMMAND, ADMINISTRATOR_LOGISTICS, ADMINISTRATOR_TRANSPORT, ADMINISTRATOR_HR ->
                  hasSkill(S_ADMIN);
            case ADULT_ENTERTAINER -> {
                // A character under the age of 18 should never have access to this profession
                if (isChild(today, true)) {
                    yield false;
                } else {
                    yield hasSkill(S_ART_OTHER) && hasSkill(S_ACTING);
                }
            }
            case LUXURY_COMPANION -> {
                // A character under the age of 18 should never have access to this profession
                if (isChild(today, true)) {
                    yield false;
                } else {
                    yield hasSkill(S_ACTING) && hasSkill(S_PROTOCOLS);
                }
            }
            default -> {
                for (String skillName : skillsForProfession) {
                    if (!hasSkill(skillName)) {
                        yield false;
                    }
                }

                yield true;
            }
        };
    }

    /**
     * Validates and updates the primary and secondary roles of this person for the given campaign.
     *
     * <p>This method checks if the current primary and secondary roles can be performed based on the campaign's
     * local date. If the person is not eligible for their primary role, it will be set to
     * {@link PersonnelRole#DEPENDENT}. If they cannot perform their secondary role, it will be set to
     * {@link PersonnelRole#NONE}.
     *
     * @param campaign the {@link Campaign} context used for validation, particularly the local date
     */
    public void validateRoles(Campaign campaign) {
        if (!primaryRole.isNone()) {
            boolean canPerform = canPerformRole(campaign.getLocalDate(), primaryRole, true);

            if (!canPerform) {
                setPrimaryRole(campaign, PersonnelRole.DEPENDENT);
            }
        }

        if (!secondaryRole.isNone()) {
            boolean canPerform = canPerformRole(campaign.getLocalDate(), secondaryRole, false);

            if (!canPerform) {
                setSecondaryRole(PersonnelRole.NONE);
            }
        }
    }

    // endregion Personnel Roles

    public PersonnelStatus getStatus() {
        return status;
    }

    /**
     * This is used to change the person's PersonnelStatus
     *
     * @param campaign the campaign the person is part of
     * @param today    the current date
     * @param status   the person's new PersonnelStatus
     */
    public void changeStatus(final Campaign campaign, final LocalDate today, final PersonnelStatus status) {
        if (status == getStatus()) { // no change means we don't need to process anything
            return;
        } else if (getStatus().isDead() && !status.isDead()) {
            // remove date of death for resurrection
            setDateOfDeath(null);
            campaign.addReport(String.format(resources.getString("resurrected.report"), getHyperlinkedFullTitle()));
            ServiceLogger.resurrected(this, today);
        }

        switch (status) {
            case ACTIVE:
                if (getStatus().isMIA()) {
                    campaign.addReport(String.format(resources.getString("recoveredMIA.report"),
                          getHyperlinkedFullTitle()));
                    ServiceLogger.recoveredMia(this, today);
                } else if (getStatus().isPoW()) {
                    campaign.addReport(String.format(resources.getString("recoveredPoW.report"),
                          getHyperlinkedFullTitle()));
                    ServiceLogger.recoveredPoW(this, campaign.getLocalDate());
                } else if (getStatus().isOnLeave() || getStatus().isOnMaternityLeave()) {
                    campaign.addReport(String.format(resources.getString("returnedFromLeave.report"),
                          getHyperlinkedFullTitle()));
                    ServiceLogger.returnedFromLeave(this, campaign.getLocalDate());
                } else if (getStatus().isStudent()) {
                    campaign.addReport(String.format(resources.getString("returnedFromEducation.report"),
                          getHyperlinkedFullTitle()));
                    ServiceLogger.returnedFromEducation(this, campaign.getLocalDate());
                } else if (getStatus().isMissing()) {
                    campaign.addReport(String.format(resources.getString("returnedFromMissing.report"),
                          getHyperlinkedFullTitle()));
                    ServiceLogger.returnedFromMissing(this, campaign.getLocalDate());
                } else if (getStatus().isAwol()) {
                    campaign.addReport(String.format(resources.getString("returnedFromAWOL.report"),
                          getHyperlinkedFullTitle()));
                    ServiceLogger.returnedFromAWOL(this, campaign.getLocalDate());
                } else {
                    campaign.addReport(String.format(resources.getString("rehired.report"), getHyperlinkedFullTitle()));
                    ServiceLogger.rehired(this, today);
                }
                setRetirement(null);
                break;
            case RETIRED:
                campaign.addReport(String.format(status.getReportText(), getHyperlinkedFullTitle()));
                ServiceLogger.retired(this, today);

                setRetirement(today);

                break;
            case RESIGNED:
                campaign.addReport(String.format(status.getReportText(), getHyperlinkedFullTitle()));
                ServiceLogger.resigned(this, today);

                setRetirement(today);

                break;
            case DESERTED:
                campaign.addReport(String.format(status.getReportText(), getHyperlinkedFullTitle()));
                ServiceLogger.deserted(this, today);

                setRetirement(today);

                break;
            case DEFECTED:
                campaign.addReport(String.format(status.getReportText(), getHyperlinkedFullTitle()));
                ServiceLogger.defected(this, today);

                setRetirement(today);

                break;
            case SACKED:
                campaign.addReport(String.format(status.getReportText(), getHyperlinkedFullTitle()));
                ServiceLogger.sacked(this, today);

                setRetirement(today);

                break;
            case LEFT:
                campaign.addReport(String.format(status.getReportText(), getHyperlinkedFullTitle()));
                ServiceLogger.left(this, today);

                setRetirement(today);

                break;
            case STUDENT:
                // log entries and reports are handled by the education package
                // (mekhq/campaign/personnel/education)
                break;
            case PREGNANCY_COMPLICATIONS:
                campaign.getProcreation().processPregnancyComplications(campaign, campaign.getLocalDate(), this);
                // purposeful fall through
            default:
                campaign.addReport(String.format(status.getReportText(), getHyperlinkedFullTitle()));
                ServiceLogger.changedStatus(this, campaign.getLocalDate(), status);
                break;
        }

        setStatus(status);

        if (status.isDead()) {
            setDateOfDeath(today);

            if ((genealogy.hasSpouse()) && (!genealogy.getSpouse().getStatus().isDead())) {
                campaign.getDivorce().widowed(campaign, campaign.getLocalDate(), this);
            }

            // log death across genealogy
            if (genealogy.hasChildren()) {
                for (Person child : genealogy.getChildren()) {
                    if (!child.getStatus().isDead()) {
                        if (!child.getGenealogy().hasLivingParents()) {
                            ServiceLogger.orphaned(child, campaign.getLocalDate());
                        } else if (child.getGenealogy().hasLivingParents()) {
                            PersonalLogger.RelativeHasDied(child,
                                  this,
                                  resources.getString("relationParent.text"),
                                  campaign.getLocalDate());
                        }
                    }
                }
            }

            if (genealogy.hasLivingParents()) {
                for (Person parent : genealogy.getParents()) {
                    if (!parent.getStatus().isDead()) {
                        PersonalLogger.RelativeHasDied(parent,
                              this,
                              resources.getString("relationChild.text"),
                              campaign.getLocalDate());
                    }
                }
            }
        }

        if (status.isActive()) {
            // Check Pregnancy
            if (isPregnant() && getDueDate().isBefore(today)) {
                campaign.getProcreation().birth(campaign, getDueDate(), this);
            }
        } else {
            setDoctorId(null, campaign.getCampaignOptions().getNaturalHealingWaitingPeriod());

            // If we're assigned to a unit, remove us from it
            if (getUnit() != null) {
                getUnit().remove(this, true);
            }

            // Clear Tech Setup
            removeAllTechJobs(campaign);
        }

        // release the commander flag.
        if ((isCommander()) && (status.isDepartedUnit())) {
            if ((!status.isResigned()) && (!status.isRetired())) {
                leadershipMassChangeLoyalty(campaign);
            }

            setCommander(false);
        }

        // clean up the save entry
        this.setEduAcademyName(null);
        this.setEduAcademyFaction(null);
        this.setEduAcademySet(null);
        this.setEduAcademyNameInSet(null);
        this.setEduAcademySystem(null);
        this.setEduCourseIndex(0);
        this.setEduEducationStage(EducationStage.NONE);
        this.setEduEducationTime(0);
        this.setEduJourneyTime(0);
        this.setEduDaysOfTravel(0);

        for (UUID tagAlongId : eduTagAlongs) {
            Person tagAlong = campaign.getPerson(tagAlongId);

            if (tagAlong != null) {
                tagAlong.changeStatus(campaign, campaign.getLocalDate(), PersonnelStatus.ACTIVE);
            }
        }
        this.setEduTagAlongs(new ArrayList<>());

        MekHQ.triggerEvent(new PersonStatusChangedEvent(this));
    }

    /**
     * If the current character is the campaign commander, adjust loyalty across the entire unit.
     *
     * @param campaign The current campaign
     */
    private void leadershipMassChangeLoyalty(Campaign campaign) {
        for (Person person : campaign.getPersonnel()) {
            if (person.getStatus().isDepartedUnit()) {
                continue;
            }

            if (person.getPrisonerStatus().isCurrentPrisoner()) {
                continue;
            }

            person.performRandomizedLoyaltyChange(campaign, false, false);
        }

        if (campaign.getCampaignOptions().isUseLoyaltyModifiers()) {
            campaign.addReport(String.format(resources.getString("loyaltyChangeGroup.text"),
                  "<span color=" + getWarningColor() + "'>",
                  CLOSING_SPAN_TAG));
        }
    }

    /**
     * Performs a randomized loyalty change for an individual
     *
     * @param campaign  The current campaign
     * @param isMajor   Flag to indicate if the loyalty change is major.
     * @param isVerbose Flag to indicate if the change should be individually posted to the campaign report.
     */
    public void performRandomizedLoyaltyChange(Campaign campaign, boolean isMajor, boolean isVerbose) {
        int originalLoyalty = loyalty;

        Consumer<Integer> applyLoyaltyChange = (roll) -> {
            switch (roll) {
                case 1, 2, 3 -> changeLoyalty(-3);
                case 4 -> changeLoyalty(-2);
                case 5, 6 -> changeLoyalty(-1);
                case 15, 16 -> changeLoyalty(1);
                case 17 -> changeLoyalty(2);
                case 18 -> changeLoyalty(3);
                default -> {
                }
            }
        };

        int roll = d6(3);
        int secondRoll = d6(3);

        // if this is a major change, we use whichever result is furthest from the
        // midpoint (9)
        if (isMajor) {
            roll = abs(roll - 9) > abs(secondRoll - 9) ? roll : secondRoll;
        }

        applyLoyaltyChange.accept(roll);

        if (isVerbose && originalLoyalty != loyalty) {
            reportLoyaltyChange(campaign, originalLoyalty);
        }
    }

    /**
     * Performs a loyalty change where the results will always be neutral or positive, or neutral or negative.
     *
     * @param campaign   the current campaign
     * @param isPositive a boolean indicating whether the loyalty change should be positive or negative
     * @param isMajor    a boolean indicating whether a major loyalty change should be performed in addition to the
     *                   initial change
     * @param isVerbose  a boolean indicating whether the method should generate a report if the loyalty has changed
     */
    public void performForcedDirectionLoyaltyChange(Campaign campaign, boolean isPositive, boolean isMajor,
          boolean isVerbose) {
        int originalLoyalty = loyalty;

        Consumer<Integer> applyLoyaltyChange = (roll) -> {
            int changeValue = switch (roll) {
                case 1, 2, 3, 18 -> 3;
                case 4, 17 -> 2;
                case 5, 6, 15, 16 -> 1;
                default -> 0;
            };

            if (changeValue > 0) {
                changeLoyalty(isPositive ? changeValue : -changeValue);
            }
        };

        applyLoyaltyChange.accept(d6(3));

        if (isMajor) {
            applyLoyaltyChange.accept(d6(3));
        }

        if ((isVerbose) && (originalLoyalty != loyalty)) {
            reportLoyaltyChange(campaign, originalLoyalty);
        }
    }

    /**
     * Applies a forced loyalty change to all eligible personnel in the campaign.
     *
     * <p>This method iterates through all personnel in the given {@link Campaign} and, for each person who is
     * neither departed from the unit nor currently a prisoner, calls {@link Person#performForcedDirectionLoyaltyChange}
     * with the specified parameters. After all changes, if the campaign is using loyalty modifiers, a report about the
     * group loyalty change is added to the campaign reports.</p>
     *
     * @param campaign   the {@link Campaign} whose personnel will have their loyalty modified
     * @param isPositive {@code true} for a positive loyalty direction change, {@code false} for negative
     * @param isMajor    {@code true} for a major loyalty change, {@code false} for minor
     */
    public static void performMassForcedDirectionLoyaltyChange(Campaign campaign, boolean isPositive,
          boolean isMajor) {
        for (Person person : campaign.getPersonnel()) {
            if (person.getStatus().isDepartedUnit()) {
                continue;
            }

            if (person.getPrisonerStatus().isCurrentPrisoner()) {
                continue;
            }

            person.performForcedDirectionLoyaltyChange(campaign, isPositive, isMajor, false);
        }

        if (campaign.getCampaignOptions().isUseLoyaltyModifiers()) {
            campaign.addReport(String.format(resources.getString("loyaltyChangeGroup.text"),
                  "<span color=" + ReportingUtilities.getWarningColor() + "'>",
                  ReportingUtilities.CLOSING_SPAN_TAG));
        }
    }

    /**
     * Reports the change in loyalty.
     *
     * @param campaign        The campaign for which the loyalty change is being reported.
     * @param originalLoyalty The original loyalty value before the change.
     */
    private void reportLoyaltyChange(Campaign campaign, int originalLoyalty) {
        if (!campaign.getCampaignOptions().isUseLoyaltyModifiers()) {
            return;
        }

        StringBuilder changeString = new StringBuilder();
        String color;

        // choose the color and string based on the loyalty comparison.
        if (originalLoyalty > loyalty) {
            color = getNegativeColor();
            changeString.append(resources.getString("loyaltyChangeNegative.text"));
        } else {
            color = ReportingUtilities.getPositiveColor();
            changeString.append(resources.getString("loyaltyChangePositive.text"));
        }

        String report = String.format(resources.getString("loyaltyChangeReport.text"),
              getHyperlinkedFullTitle(),
              "<span color=" + color + "'>",
              changeString,
              CLOSING_SPAN_TAG);

        campaign.addReport(report);
    }

    /**
     * This is used to directly set the Person's PersonnelStatus without any processing
     *
     * @param status the person's new status
     */
    public void setStatus(final PersonnelStatus status) {
        this.status = status;
    }

    public int getVocationalXPTimer() {
        return vocationalXPTimer;
    }

    public void setVocationalXPTimer(final int vocationalXPTimer) {
        this.vocationalXPTimer = vocationalXPTimer;
    }

    public int getDaysToWaitForHealing() {
        return daysToWaitForHealing;
    }

    public void setDaysToWaitForHealing(final int daysToWaitForHealing) {
        this.daysToWaitForHealing = daysToWaitForHealing;
    }

    public void setGender(final Gender gender) {
        this.gender = gender;
    }

    public Gender getGender() {
        return gender;
    }

    public void setBloodGroup(final BloodGroup bloodGroup) {
        this.bloodGroup = bloodGroup;
    }

    /**
     * Retrieves the blood group of the person. If the blood group has not been set, it generates a random blood group
     * using {@link BloodGroup#getRandomBloodGroup()}.
     *
     * @return The {@link BloodGroup} of the entity. If no blood group is previously assigned, a random one is generated
     *       and returned.
     */
    public BloodGroup getBloodGroup() {
        if (bloodGroup == null) {
            bloodGroup = getRandomBloodGroup();
        }

        return bloodGroup;
    }

    /**
     * Sets the date of birth (the date they are born) for the person.
     *
     * @param birthday the person's new date of birth
     */
    public void setDateOfBirth(final LocalDate birthday) {
        this.birthday = birthday;
    }

    /**
     * Returns the date a person was born.
     *
     * @return a LocalDate representing the person's date of birth
     */
    public LocalDate getDateOfBirth() {
        return birthday;
    }

    /**
     * Retrieves the birthday for a person, with the year set to the same as the provided year.
     *
     * @param currentYear the current in-game year
     *
     * @return the birthday with the year updated to match the provided year
     */
    public LocalDate getBirthday(int currentYear) {
        return birthday.withYear(currentYear);
    }

    public @Nullable LocalDate getDateOfDeath() {
        return dateOfDeath;
    }

    public void setDateOfDeath(final @Nullable LocalDate dateOfDeath) {
        this.dateOfDeath = dateOfDeath;
    }

    public int getAge(LocalDate today) {
        // Get age based on year
        if (getDateOfDeath() != null) {
            // use date of death instead of birthday
            today = getDateOfDeath();
        }

        return Math.toIntExact(ChronoUnit.YEARS.between(getDateOfBirth(), today));
    }

    public @Nullable LocalDate getJoinedCampaign() {
        return joinedCampaign;
    }

    public void setJoinedCampaign(final @Nullable LocalDate joinedCampaign) {
        this.joinedCampaign = joinedCampaign;
    }

    public @Nullable LocalDate getRecruitment() {

        return recruitment;
    }

    /**
     * Sets the recruitment (join) date for this entity.
     * <p>
     * If the provided date is not {@code null}, the entity is marked as employed.
     * </p>
     *
     * @param recruitment the date the entity was recruited, or {@code null} to unset
     */
    public void setRecruitment(final @Nullable LocalDate recruitment) {
        employed = recruitment != null;

        this.recruitment = recruitment;
    }

    public String getTimeInService(final Campaign campaign) {
        // Get time in service based on year
        if (getRecruitment() == null) {
            // use "" they haven't been recruited
            return "";
        }

        LocalDate today = campaign.getLocalDate();

        // If the person is dead, we only care about how long they spent in service to
        // the company
        if (getDateOfDeath() != null) {
            // use date of death instead of the current day
            today = getDateOfDeath();
        }

        return campaign.getCampaignOptions()
                     .getTimeInServiceDisplayFormat()
                     .getDisplayFormattedOutput(getRecruitment(), today);
    }

    /**
     * @param campaign the current Campaign
     *
     * @return how many years a character has spent employed in the campaign, factoring in date of death and retirement
     */
    public long getYearsInService(final Campaign campaign) {
        // Get time in service based on year
        if (getRecruitment() == null) {
            return 0;
        }

        LocalDate today = campaign.getLocalDate();

        // If the person is dead or has left the unit, we only care about how long they
        // spent in service to the company
        if (getRetirement() != null) {
            today = getRetirement();
        } else if (getDateOfDeath() != null) {
            today = getDateOfDeath();
        }

        return ChronoUnit.YEARS.between(getRecruitment(), today);
    }

    public @Nullable LocalDate getLastRankChangeDate() {
        return lastRankChangeDate;
    }

    public void setLastRankChangeDate(final @Nullable LocalDate lastRankChangeDate) {
        this.lastRankChangeDate = lastRankChangeDate;
    }

    public String getTimeInRank(final Campaign campaign) {
        if (getLastRankChangeDate() == null) {
            return "";
        }

        LocalDate today = campaign.getLocalDate();

        // If the person is dead, we only care about how long it was from their last
        // promotion till they died
        if (getDateOfDeath() != null) {
            // use date of death instead of the current day
            today = getDateOfDeath();
        }

        return campaign.getCampaignOptions()
                     .getTimeInRankDisplayFormat()
                     .getDisplayFormattedOutput(getLastRankChangeDate(), today);
    }

    public void setId(final UUID id) {
        this.id = id;
    }

    public UUID getId() {
        return id;
    }

    /**
     * Checks if the person is considered a child based on their age and today's date.
     *
     * <p>This method uses the default context where the person is not being checked
     * for procreation-specific thresholds.</p>
     *
     * @param today the current date to calculate the age against
     *
     * @return {@code true} if the person's age is less than 16; {@code false} otherwise
     */
    public boolean isChild(final LocalDate today) {
        return isChild(today, false);
    }

    /**
     * Checks if the person is considered a child based on their age, today's date, and procreation status.
     *
     * @param today the current date to calculate the age against
     * @param use18 if {@code true}, the threshold considers a person a child if their age is less than 18; otherwise,
     *              the default age threshold of 16 applies
     *
     * @return {@code true} if the person's age is less than the specified threshold (procreation or default),
     *       {@code false} otherwise
     */
    public boolean isChild(final LocalDate today, boolean use18) {
        int age = getAge(today);
        return age < (use18 ? 18 : 16);
    }

    public Genealogy getGenealogy() {
        return genealogy;
    }

    // region autoAwards
    public int getAutoAwardSupportPoints() {
        return autoAwardSupportPoints;
    }

    public void setAutoAwardSupportPoints(final int autoAwardSupportPoints) {
        this.autoAwardSupportPoints = autoAwardSupportPoints;
    }

    public void changeAutoAwardSupportPoints(int change) {
        autoAwardSupportPoints += change;
    }
    // endregion autoAwards

    // region Turnover and Retention
    public @Nullable LocalDate getRetirement() {
        return retirement;
    }

    public void setRetirement(final @Nullable LocalDate retirement) {
        this.retirement = retirement;
    }

    /**
     * Use {@link #getBaseLoyalty()} instead.
     */
    @Deprecated(since = "0.50.07", forRemoval = true)
    public int getLoyalty() {
        return getBaseLoyalty();
    }

    /**
     * This method returns the character's base loyalty score.
     *
     * <p><b>Usage:</b> In most cases you will want to use {@link #getAdjustedLoyalty(Faction)} instead.</p>
     *
     * @return the loyalty value as an {@link Integer}
     */
    public int getBaseLoyalty() {
        return loyalty;
    }

    /**
     * Calculates and returns the adjusted loyalty value for the given campaign faction.
     *
     * @param campaignFaction the campaign {@link Faction} being compared with the origin {@link Faction}
     *
     * @return the loyalty value adjusted based on the provided campaign {@link Faction}
     *
     * @author Illiani
     * @since 0.50.07
     */
    public int getAdjustedLoyalty(Faction campaignFaction) {
        final int LOYALTY_PENALTY_FOR_ANARCHIST = -2;

        boolean campaignFactionMatchesOriginFaction = originFaction.equals(campaignFaction);

        int modifier = 0;
        boolean hasHatredForAuthority = options.booleanOption(COMPULSION_ANARCHIST);
        if (hasHatredForAuthority) {
            modifier += commander ? 0 : LOYALTY_PENALTY_FOR_ANARCHIST;
        }

        boolean hasFactionPride = options.booleanOption(COMPULSION_FACTION_PRIDE);
        if (hasFactionPride) {
            modifier += campaignFactionMatchesOriginFaction ? 1 : -2;
        }

        boolean hasFactionLoyalty = options.booleanOption(COMPULSION_FACTION_LOYALTY);
        if (hasFactionLoyalty) {
            modifier += campaignFactionMatchesOriginFaction ? 1 : -4;
        }

        return loyalty + modifier;
    }

    public void setLoyalty(int loyalty) {
        this.loyalty = loyalty;
    }

    /**
     * Changes the loyalty value for the current person by the specified amount. Positive values increase loyalty, while
     * negative values decrease loyalty.
     *
     * @param change The amount to change the loyalty value by.
     */
    public void changeLoyalty(int change) {
        this.loyalty += change;
    }

    /**
     * @param loyaltyModifier the loyalty modifier
     *
     * @return the name corresponding to an individual's loyalty modifier.
     *
     * @throws IllegalStateException if an unexpected value is passed for loyaltyModifier
     */
    public static String getLoyaltyName(int loyaltyModifier) {
        return switch (loyaltyModifier) {
            case -3 -> "Devoted";
            case -2 -> "Loyal";
            case -1 -> "Reliable";
            case 0 -> "Neutral";
            case 1 -> "Unreliable";
            case 2 -> "Disloyal";
            case 3 -> "Treacherous";
            default -> throw new IllegalStateException(
                  "Unexpected value in mekhq/campaign/personnel/Person.java/getLoyaltyName: " + loyaltyModifier);
        };
    }

    public int getFatigue() {
        return fatigue;
    }

    public void setFatigue(final int fatigue) {
        this.fatigue = fatigue;
    }

    /**
     * Adjusts the current fatigue level by the specified amount, applying an SPA fatigue multiplier where applicable.
     *
     * <p>This method modifies the fatigue level based on the given {@code delta} value. Positive values, which
     * indicate an increase in fatigue, are scaled by the result of {@link #getFatigueMultiplier()} and rounded down
     * using {@link Math#floor(double)} to ensure consistent results. Negative values, which indicate a reduction in
     * fatigue, are applied directly without modification.</p>
     *
     * @param delta The amount to adjust the fatigue by. Positive values represent fatigue gain and are scaled by the
     *              fatigue multiplier, while negative values represent fatigue reduction and are applied as-is.
     */
    public void changeFatigue(int delta) {
        if (delta > 0) {
            // Only fatigue gain is modified by SPAs, not reduction.
            delta = (int) floor(delta * getFatigueMultiplier());
        }

        this.fatigue = this.fatigue + delta;
    }

    public boolean getIsRecoveringFromFatigue() {
        return isRecoveringFromFatigue;
    }

    public void setIsRecoveringFromFatigue(final boolean isRecoveringFromFatigue) {
        this.isRecoveringFromFatigue = isRecoveringFromFatigue;
    }

    /**
     * Calculates the fatigue multiplier for a character based on their traits and fitness-related options.
     *
     * <p>The calculation is influenced by the following conditions:</p>
     * <ul>
     *     <li><b>{@code FLAW_GLASS_JAW}</b>: If set, increases the multiplier by 1.</li>
     *     <li><b>{@code ATOW_TOUGHNESS}</b>: If set, decreases the multiplier by 1.</li>
     *     <li>Both {@code FLAW_GLASS_JAW} and {@code ATOW_TOUGHNESS} cannot modify the multiplier if both are
     *     present, as they cancel each other out.</li>
     *     <li><b>{@code ATOW_FIT}</b>: If set, decreases the multiplier by 1.</li>
     *     <li><b>{@code FLAW_UNFIT}</b>: If set, increases the multiplier by 1.</li>
     *     <li>Both {@code ATOW_FIT} and {@code FLAW_UNFIT}, when present simultaneously, cancel each other out and
     *     do not affect the multiplier.</li>
     * </ul>
     *
     * <p>After calculating the initial multiplier, the following adjustments are applied:</p>
     * <ul>
     *     <li>If the resulting multiplier equals {@code 0}, it is set to {@code 0.5} to avoid zeroing Fatigue.</li>
     *     <li>If the resulting multiplier is less than {@code 0}, it is set to a minimum value of {@code 0.25}.</li>
     * </ul>
     *
     * @return the calculated fatigue multiplier, adjusted based on the character's traits and options
     *
     * @author Illiani
     * @since 0.50.05
     */
    private double getFatigueMultiplier() {
        double fatigueMultiplier = 1;

        // Glass Jaw and Toughness
        boolean hasGlassJaw = options.booleanOption(FLAW_GLASS_JAW);
        boolean hasToughness = options.booleanOption(ATOW_TOUGHNESS);
        boolean modifyForGlassJawToughness = !(hasGlassJaw && hasToughness);

        if (modifyForGlassJawToughness) {
            fatigueMultiplier += (hasGlassJaw ? 1 : 0);
            fatigueMultiplier -= (hasToughness ? 1 : 0);
        }

        // Fit and Unfit
        boolean hasFit = options.booleanOption(ATOW_FIT);
        boolean hasUnfit = options.booleanOption(FLAW_UNFIT);
        boolean modifyForFitness = !(hasFit && hasUnfit);

        if (modifyForFitness) {
            fatigueMultiplier += (hasUnfit ? 1 : 0);
            fatigueMultiplier -= (hasFit ? 1 : 0);
        }

        // Conclusion
        if (fatigueMultiplier == 0) {
            fatigueMultiplier = 0.5;
        } else if (fatigueMultiplier < 0) {
            fatigueMultiplier = 0.25;
        }

        return fatigueMultiplier;
    }
    // region Turnover and Retention

    // region Pregnancy
    public LocalDate getDueDate() {
        return dueDate;
    }

    public void setDueDate(final LocalDate dueDate) {
        this.dueDate = dueDate;
    }

    public LocalDate getExpectedDueDate() {
        return expectedDueDate;
    }

    public void setExpectedDueDate(final LocalDate expectedDueDate) {
        this.expectedDueDate = expectedDueDate;
    }

    public String getDueDateAsString(final Campaign campaign) {
        final LocalDate date = campaign.getCampaignOptions().isDisplayTrueDueDate() ?
                                     getDueDate() :
                                     getExpectedDueDate();
        return (date == null) ? "" : MekHQ.getMHQOptions().getDisplayFormattedDate(date);
    }

    public boolean isPregnant() {
        return dueDate != null;
    }
    // endregion Pregnancy

    // region Experience

    /**
     * @return the current experience points (XP) of the character.
     */
    public int getXP() {
        return xp;
    }

    /**
     * Awards experience points (XP) to the character and optionally tracks the total XP earnings if enabled.
     *
     * <p>This method increments the current XP by the specified amount and, if the campaign
     * option for tracking total XP earnings is enabled, updates the total XP earnings as well.</p>
     *
     * @param campaign the {@link Campaign} instance providing the campaign options
     * @param xp       the amount of XP to be awarded
     */
    public void awardXP(final Campaign campaign, final int xp) {
        this.xp += xp;
        if (campaign.getCampaignOptions().isTrackTotalXPEarnings()) {
            changeTotalXPEarnings(xp);
        }
    }

    /**
     * Spends (deducts) experience points (XP) from the character's current XP total.
     *
     * <p>This method decrements the current XP by the specified amount.</p>
     *
     * @param xp the amount of XP to deduct
     */
    public void spendXP(final int xp) {
        this.xp -= xp;
    }

    /**
     * Sets the current experience points (XP) for the character and optionally tracks the adjustment in total XP
     * earnings if enabled.
     *
     * <p>This method updates the current XP to the specified value. If the campaign option for tracking total XP
     * earnings is enabled, it also calculates and updates the total XP earnings based on the difference between the new
     * and current XP values.</p>
     *
     * @param campaign the {@link Campaign} instance providing the campaign options
     * @param xp       the new XP value to set
     */
    public void setXP(final Campaign campaign, final int xp) {
        if (campaign.getCampaignOptions().isTrackTotalXPEarnings()) {
            changeTotalXPEarnings(xp - getXP());
        }
        setXPDirect(xp);
    }

    /**
     * Directly sets the experience points (XP) for the entity without adjusting total XP earnings tracking.
     *
     * <p>This method updates the XP value directly, bypassing any optional campaign-related tracking logic.</p>
     *
     * <p><b>Usage:</b> Generally this should only be used in special circumstances, as it bypasses the tracking of
     * experience point gains. For most use cases {@code #awardXP()} or {@code #setXP()} are preferred.</p>
     *
     * @param xp the new XP value to set
     */
    public void setXPDirect(final int xp) {
        this.xp = xp;
    }

    public int getTotalXPEarnings() {
        return totalXPEarnings;
    }

    public void changeTotalXPEarnings(final int xp) {
        setTotalXPEarnings(getTotalXPEarnings() + xp);
    }

    public void setTotalXPEarnings(final int totalXPEarnings) {
        this.totalXPEarnings = totalXPEarnings;
    }
    // endregion Experience

    public int getAcquisitions() {
        return acquisitions;
    }

    public void setAcquisition(final int acquisitions) {
        this.acquisitions = acquisitions;
    }

    public void incrementAcquisition() {
        acquisitions++;
    }

    public void setDoctorId(final @Nullable UUID doctorId, final int daysToWaitForHealing) {
        this.doctorId = doctorId;
        this.daysToWaitForHealing = daysToWaitForHealing;
    }

    public void decrementDaysToWaitForHealing() {
        if (daysToWaitForHealing > 0) {
            daysToWaitForHealing--;
        }
    }

    public boolean isDeployed() {
        return (getUnit() != null) && (getUnit().getScenarioId() != -1);
    }

    public String getBiography() {
        return biography;
    }

    public void setBiography(final String biography) {
        this.biography = biography;
    }

    public EducationLevel getEduHighestEducation() {
        return eduHighestEducation;
    }

    public void setEduHighestEducation(final EducationLevel eduHighestEducation) {
        this.eduHighestEducation = eduHighestEducation;
    }

    public int getEduJourneyTime() {
        return eduJourneyTime;
    }

    public void setEduJourneyTime(final int eduJourneyTime) {
        this.eduJourneyTime = eduJourneyTime;
    }

    public int getEduDaysOfTravel() {
        return eduDaysOfTravel;
    }

    public void setEduDaysOfTravel(final int eduDaysOfTravel) {
        this.eduDaysOfTravel = eduDaysOfTravel;
    }

    public List<UUID> getEduTagAlongs() {
        return eduTagAlongs;
    }

    public void setEduTagAlongs(final List<UUID> eduTagAlongs) {
        this.eduTagAlongs = eduTagAlongs;
    }

    public void addEduTagAlong(final UUID tagAlong) {
        this.eduTagAlongs.add(tagAlong);
    }

    public List<String> getEduFailedApplications() {
        return eduFailedApplications;
    }

    public void addEduFailedApplications(final String failedApplication) {
        eduFailedApplications.add(failedApplication);
    }

    /**
     * Increments the number educational travel days by 1.
     */
    public void incrementEduDaysOfTravel() {
        this.eduDaysOfTravel++;
    }

    public int getEduEducationTime() {
        return eduEducationTime;
    }

    public void setEduEducationTime(final int eduEducationTime) {
        this.eduEducationTime = eduEducationTime;
    }

    public String getEduAcademySystem() {
        return eduAcademySystem;
    }

    public void setEduAcademySystem(final String eduAcademySystem) {
        this.eduAcademySystem = eduAcademySystem;
    }

    public String getEduAcademyNameInSet() {
        return eduAcademyNameInSet;
    }

    public void setEduAcademyNameInSet(final String eduAcademyNameInSet) {
        this.eduAcademyNameInSet = eduAcademyNameInSet;
    }

    public String getEduAcademyFaction() {
        return eduAcademyFaction;
    }

    public void setEduAcademyFaction(final String eduAcademyFaction) {
        this.eduAcademyFaction = eduAcademyFaction;
    }

    public Integer getEduCourseIndex() {
        return eduCourseIndex;
    }

    public void setEduCourseIndex(final Integer eduCourseIndex) {
        this.eduCourseIndex = eduCourseIndex;
    }

    public EducationStage getEduEducationStage() {
        return eduEducationStage;
    }

    public void setEduEducationStage(final EducationStage eduEducationStage) {
        this.eduEducationStage = eduEducationStage;
    }

    public String getEduAcademyName() {
        return eduAcademyName;
    }

    public void setEduAcademyName(final String eduAcademyName) {
        this.eduAcademyName = eduAcademyName;
    }

    public void setEduAcademySet(final String eduAcademySet) {
        this.eduAcademySet = eduAcademySet;
    }

    public String getEduAcademySet() {
        return eduAcademySet;
    }

    public Aggression getAggression() {
        return aggression;
    }

    public void setAggression(final Aggression aggression) {
        this.aggression = aggression;
    }

    public int getAggressionDescriptionIndex() {
        return aggressionDescriptionIndex;
    }

    /**
     * Sets the index value for the {@link Aggression} description.
     *
     * @param aggressionDescriptionIndex The index value to set for the aggression description. It will be clamped to
     *                                   ensure it remains within the valid range.
     */
    public void setAggressionDescriptionIndex(final int aggressionDescriptionIndex) {
        this.aggressionDescriptionIndex = clamp(aggressionDescriptionIndex, 0, Aggression.MAXIMUM_VARIATIONS - 1);
    }

    public Ambition getAmbition() {
        return ambition;
    }

    public void setAmbition(final Ambition ambition) {
        this.ambition = ambition;
    }

    public int getAmbitionDescriptionIndex() {
        return ambitionDescriptionIndex;
    }

    /**
     * Sets the index value for the {@link Ambition} description.
     *
     * @param ambitionDescriptionIndex The index value to set for the Ambition description. It will be clamped to ensure
     *                                 it remains within the valid range.
     */
    public void setAmbitionDescriptionIndex(final int ambitionDescriptionIndex) {
        this.ambitionDescriptionIndex = clamp(ambitionDescriptionIndex, 0, Ambition.MAXIMUM_VARIATIONS - 1);
    }

    public Greed getGreed() {
        return greed;
    }

    public void setGreed(final Greed greed) {
        this.greed = greed;
    }

    public int getGreedDescriptionIndex() {
        return greedDescriptionIndex;
    }

    /**
     * Sets the index value for the {@link Greed} description.
     *
     * @param greedDescriptionIndex The index value to set for the Greed description. It will be clamped to ensure it
     *                              remains within the valid range.
     */
    public void setGreedDescriptionIndex(final int greedDescriptionIndex) {
        this.greedDescriptionIndex = clamp(greedDescriptionIndex, 0, Greed.MAXIMUM_VARIATIONS - 1);
    }

    public Social getSocial() {
        return social;
    }

    public void setSocial(final Social social) {
        this.social = social;
    }

    public int getSocialDescriptionIndex() {
        return socialDescriptionIndex;
    }

    /**
     * Sets the index value for the {@link Social} description.
     *
     * @param socialDescriptionIndex The index value to set for the Social description. It will be clamped to ensure it
     *                               remains within the valid range.
     */
    public void setSocialDescriptionIndex(final int socialDescriptionIndex) {
        this.socialDescriptionIndex = clamp(socialDescriptionIndex, 0, Social.MAXIMUM_VARIATIONS - 1);
    }

    public PersonalityQuirk getPersonalityQuirk() {
        return personalityQuirk;
    }

    public void setPersonalityQuirk(final PersonalityQuirk personalityQuirk) {
        this.personalityQuirk = personalityQuirk;
    }

    public int getPersonalityQuirkDescriptionIndex() {
        return personalityQuirkDescriptionIndex;
    }

    /**
     * Sets the index value for the {@link PersonalityQuirk} description.
     *
     * @param personalityQuirkDescriptionIndex The index value to set for the quirk description. It will be clamped to
     *                                         ensure it remains within the valid range.
     */
    public void setPersonalityQuirkDescriptionIndex(final int personalityQuirkDescriptionIndex) {
        this.personalityQuirkDescriptionIndex = clamp(personalityQuirkDescriptionIndex,
              0,
              PersonalityQuirk.MAXIMUM_VARIATIONS - 1);
    }

    public Reasoning getReasoning() {
        return reasoning;
    }

    public void setReasoning(final Reasoning reasoning) {
        this.reasoning = reasoning;
    }

    public int getReasoningDescriptionIndex() {
        return reasoningDescriptionIndex;
    }

    /**
     * Sets the index value for the {@link Reasoning} description.
     *
     * @param reasoningDescriptionIndex The index value to set for the Reasoning description. It will be clamped to
     *                                  ensure it remains within the valid range.
     */
    public void setReasoningDescriptionIndex(final int reasoningDescriptionIndex) {
        this.reasoningDescriptionIndex = clamp(reasoningDescriptionIndex, 0, Reasoning.MAXIMUM_VARIATIONS - 1);
    }

    public String getPersonalityDescription() {
        return personalityDescription;
    }

    public void setPersonalityDescription(final String personalityDescription) {
        this.personalityDescription = personalityDescription;
    }

    public String getPersonalityInterviewNotes() {
        return personalityInterviewNotes;
    }

    public void setPersonalityInterviewNotes(final String personalityInterviewNotes) {
        this.personalityInterviewNotes = personalityInterviewNotes;
    }

    public boolean isSufferingFromClinicalParanoia() {
        return sufferingFromClinicalParanoia;
    }

    public void setSufferingFromClinicalParanoia(final boolean sufferingFromClinicalParanoia) {
        this.sufferingFromClinicalParanoia = sufferingFromClinicalParanoia;
    }

    // region Flags
    public boolean isClanPersonnel() {
        return clanPersonnel;
    }

    public void setClanPersonnel(final boolean clanPersonnel) {
        this.clanPersonnel = clanPersonnel;
    }

    /**
     * @return true if the person is the campaign commander, false otherwise.
     */
    public boolean isCommander() {
        return commander;
    }

    /**
     * Flags the person as the campaign commander.
     */
    public void setCommander(final boolean commander) {
        this.commander = commander;
    }

    public boolean isDivorceable() {
        return divorceable;
    }

    public void setDivorceable(final boolean divorceable) {
        this.divorceable = divorceable;
    }

    public boolean isFounder() {
        return founder;
    }

    public void setFounder(final boolean founder) {
        this.founder = founder;
    }

    public boolean isImmortal() {
        return immortal;
    }

    public void setImmortal(final boolean immortal) {
        this.immortal = immortal;
    }

    public boolean isEmployed() {
        return employed;
    }

    public void setEmployed(final boolean employed) {
        this.employed = employed;
    }

    public boolean isMarriageable() {
        return marriageable;
    }

    public void setMarriageable(final boolean marriageable) {
        this.marriageable = marriageable;
    }

    public boolean isTryingToConceive() {
        return tryingToConceive;
    }

    public void setTryingToConceive(final boolean tryingToConceive) {
        this.tryingToConceive = tryingToConceive;
    }

    public boolean isHidePersonality() {
        return hidePersonality;
    }

    public void setHidePersonality(final boolean hidePersonality) {
        this.hidePersonality = hidePersonality;
    }
    // endregion Flags

    public ExtraData getExtraData() {
        return extraData;
    }

    // region File I/O
    public void writeToXML(final PrintWriter pw, int indent, final Campaign campaign) {
        MHQXMLUtility.writeSimpleXMLOpenTag(pw, indent++, "person", "id", id, "type", getClass());
        indent = writeToXMLHeadless(pw, indent, campaign);
        MHQXMLUtility.writeSimpleXMLCloseTag(pw, --indent, "person");
    }

    public int writeToXMLHeadless(PrintWriter pw, int indent, Campaign campaign) {
        try {
            MHQXMLUtility.writeSimpleXMLTag(pw, indent, "id", id.toString());

            // region Name
            if (!isNullOrBlank(getPreNominal())) {
                MHQXMLUtility.writeSimpleXMLTag(pw, indent, "preNominal", getPreNominal());
            }
            MHQXMLUtility.writeSimpleXMLTag(pw, indent, "givenName", getGivenName());
            MHQXMLUtility.writeSimpleXMLTag(pw, indent, "surname", getSurname());
            if (!isNullOrBlank(getPostNominal())) {
                MHQXMLUtility.writeSimpleXMLTag(pw, indent, "postNominal", getPostNominal());
            }

            if (getMaidenName() != null) { // this is only a != null comparison because empty is a use case for divorce
                MHQXMLUtility.writeSimpleXMLTag(pw, indent, "maidenName", getMaidenName());
            }

            if (!isNullOrBlank(getCallsign())) {
                MHQXMLUtility.writeSimpleXMLTag(pw, indent, "callsign", getCallsign());
            }
            // endregion Name

            // Always save the primary role
            MHQXMLUtility.writeSimpleXMLTag(pw, indent, "primaryRole", getPrimaryRole().name());
            if (!getSecondaryRole().isNone()) {
                MHQXMLUtility.writeSimpleXMLTag(pw, indent, "secondaryRole", getSecondaryRole().name());
            }

            if (primaryDesignator != ROMDesignation.NONE) {
                MHQXMLUtility.writeSimpleXMLTag(pw, indent, "primaryDesignator", primaryDesignator.name());
            }

            if (secondaryDesignator != ROMDesignation.NONE) {
                MHQXMLUtility.writeSimpleXMLTag(pw, indent, "secondaryDesignator", secondaryDesignator.name());
            }

            // Always save the person's origin faction
            MHQXMLUtility.writeSimpleXMLTag(pw, indent, "faction", originFaction.getShortName());
            if (originPlanet != null) {
                MHQXMLUtility.writeSimpleXMLAttributedTag(pw, indent,
                      "planetId",
                      "systemId",
                      originPlanet.getParentSystem().getId(),
                      originPlanet.getId());
            }

            if (becomingBondsmanEndDate != null) {
                MHQXMLUtility.writeSimpleXMLTag(pw, indent, "becomingBondsmanEndDate", becomingBondsmanEndDate);
            }

            if (!getPhenotype().isNone()) {
                MHQXMLUtility.writeSimpleXMLTag(pw, indent, "phenotype", getPhenotype().name());
            }

            if (!isNullOrBlank(bloodname)) {
                MHQXMLUtility.writeSimpleXMLTag(pw, indent, "bloodname", bloodname);
            }

            if (!isNullOrBlank(biography)) {
                MHQXMLUtility.writeSimpleXMLTag(pw, indent, "biography", biography);
            }

            if (vocationalXPTimer > 0) {
                MHQXMLUtility.writeSimpleXMLTag(pw, indent, "vocationalXPTimer", vocationalXPTimer);
            }

            if (!genealogy.isEmpty()) {
                genealogy.writeToXML(pw, indent);
            }
            MHQXMLUtility.writeSimpleXMLTag(pw, indent, "dueDate", getDueDate());
            MHQXMLUtility.writeSimpleXMLTag(pw, indent, "expectedDueDate", getExpectedDueDate());
            getPortrait().writeToXML(pw, indent);
            if (getXP() != 0) {
                MHQXMLUtility.writeSimpleXMLTag(pw, indent, "xp", getXP());
            }

            if (getTotalXPEarnings() != 0) {
                MHQXMLUtility.writeSimpleXMLTag(pw, indent, "totalXPEarnings", getTotalXPEarnings());
            }

            if (daysToWaitForHealing != 0) {
                MHQXMLUtility.writeSimpleXMLTag(pw, indent, "daysToWaitForHealing", daysToWaitForHealing);
            }
            // Always save the person's gender, as it would otherwise get confusing fast
            MHQXMLUtility.writeSimpleXMLTag(pw, indent, "gender", getGender().name());
            MHQXMLUtility.writeSimpleXMLTag(pw, indent, "bloodGroup", getBloodGroup().name());
            if (!getRankSystem().equals(campaign.getRankSystem())) {
                MHQXMLUtility.writeSimpleXMLTag(pw, indent, "rankSystem", getRankSystem().getCode());
            }
            // Always save a person's rank
            MHQXMLUtility.writeSimpleXMLTag(pw, indent, "rank", getRankNumeric());
            if (getRankLevel() != 0) {
                MHQXMLUtility.writeSimpleXMLTag(pw, indent, "rankLevel", getRankLevel());
            }

            if (!getManeiDominiClass().isNone()) {
                MHQXMLUtility.writeSimpleXMLTag(pw, indent, "maneiDominiClass", getManeiDominiClass().name());
            }

            if (!getManeiDominiRank().isNone()) {
                MHQXMLUtility.writeSimpleXMLTag(pw, indent, "maneiDominiRank", getManeiDominiRank().name());
            }

            if (nTasks > 0) {
                MHQXMLUtility.writeSimpleXMLTag(pw, indent, "nTasks", nTasks);
            }
            MHQXMLUtility.writeSimpleXMLTag(pw, indent, "doctorId", doctorId);
            if (getUnit() != null) {
                MHQXMLUtility.writeSimpleXMLTag(pw, indent, "unitId", getUnit().getId());
            }

            if (!salary.equals(Money.of(-1))) {
                MHQXMLUtility.writeSimpleXMLTag(pw, indent, "salary", salary);
            }

            if (!totalEarnings.equals(Money.of(0))) {
                MHQXMLUtility.writeSimpleXMLTag(pw, indent, "totalEarnings", totalEarnings);
            }
            // Always save a person's status, to make it easy to parse the personnel saved
            // data
            MHQXMLUtility.writeSimpleXMLTag(pw, indent, "status", status.name());
            if (prisonerStatus != PrisonerStatus.FREE) {
                MHQXMLUtility.writeSimpleXMLTag(pw, indent, "prisonerStatus", prisonerStatus.name());
            }

            if (hits > 0) {
                MHQXMLUtility.writeSimpleXMLTag(pw, indent, "hits", hits);
            }

            if (hitsPrior > 0) {
                MHQXMLUtility.writeSimpleXMLTag(pw, indent, "hitsPrior", hitsPrior);
            }

            if (toughness != 0) {
                MHQXMLUtility.writeSimpleXMLTag(pw, indent, "toughness", toughness);
            }

            if (connections != 0) {
                MHQXMLUtility.writeSimpleXMLTag(pw, indent, "connections", connections);
            }

            if (wealth != 0) {
                MHQXMLUtility.writeSimpleXMLTag(pw, indent, "wealth", wealth);
            }

            if (hasPerformedExtremeExpenditure) {
                MHQXMLUtility.writeSimpleXMLTag(pw, indent, "hasPerformedExtremeExpenditure", true);
            }

            if (reputation != 0) {
                MHQXMLUtility.writeSimpleXMLTag(pw, indent, "reputation", reputation);
            }

            if (unlucky != 0) {
                MHQXMLUtility.writeSimpleXMLTag(pw, indent, "unlucky", unlucky);
            }

            if (bloodmark != 0) {
                MHQXMLUtility.writeSimpleXMLTag(pw, indent, "bloodmark", bloodmark);
            }

            if (!bloodhuntSchedule.isEmpty()) {
                MHQXMLUtility.writeSimpleXMLOpenTag(pw, indent++, "bloodhuntSchedule");
                for (LocalDate attemptDate : bloodhuntSchedule) {
                    MHQXMLUtility.writeSimpleXMLTag(pw, indent, "attemptDate", attemptDate);
                }
                MHQXMLUtility.writeSimpleXMLCloseTag(pw, --indent, "bloodhuntSchedule");
            }

            MHQXMLUtility.writeSimpleXMLOpenTag(pw, indent++, "atowAttributes");
            atowAttributes.writeAttributesToXML(pw, indent);
            MHQXMLUtility.writeSimpleXMLCloseTag(pw, --indent, "atowAttributes");

            MHQXMLUtility.writeSimpleXMLTag(pw, indent, "minutesLeft", minutesLeft);

            if (overtimeLeft > 0) {
                MHQXMLUtility.writeSimpleXMLTag(pw, indent, "overtimeLeft", overtimeLeft);
            }
            MHQXMLUtility.writeSimpleXMLTag(pw, indent, "birthday", getDateOfBirth());
            MHQXMLUtility.writeSimpleXMLTag(pw, indent, "deathday", getDateOfDeath());
            MHQXMLUtility.writeSimpleXMLTag(pw, indent, "recruitment", getRecruitment());
            MHQXMLUtility.writeSimpleXMLTag(pw, indent, "joinedCampaign", getJoinedCampaign());

            MHQXMLUtility.writeSimpleXMLTag(pw, indent, "lastRankChangeDate", getLastRankChangeDate());
            MHQXMLUtility.writeSimpleXMLTag(pw, indent, "autoAwardSupportPoints", getAutoAwardSupportPoints());
            MHQXMLUtility.writeSimpleXMLTag(pw, indent, "retirement", getRetirement());
            MHQXMLUtility.writeSimpleXMLTag(pw, indent, "loyalty", getBaseLoyalty());
            MHQXMLUtility.writeSimpleXMLTag(pw, indent, "fatigue", getFatigue());
            MHQXMLUtility.writeSimpleXMLTag(pw, indent, "isRecoveringFromFatigue", getIsRecoveringFromFatigue());
            for (Skill skill : skills.getSkills()) {
                skill.writeToXML(pw, indent);
            }

            if (countOptions(PersonnelOptions.LVL3_ADVANTAGES) > 0) {
                MHQXMLUtility.writeSimpleXMLTag(pw, indent,
                      "advantages",
                      getOptionList(DELIMITER, PersonnelOptions.LVL3_ADVANTAGES));
            }

            if (countOptions(PersonnelOptions.EDGE_ADVANTAGES) > 0) {
                MHQXMLUtility.writeSimpleXMLTag(pw, indent,
                      "edge",
                      getOptionList(DELIMITER, PersonnelOptions.EDGE_ADVANTAGES));
                MHQXMLUtility.writeSimpleXMLTag(pw, indent, "edgeAvailable", getCurrentEdge());
            }

            if (countOptions(PersonnelOptions.MD_ADVANTAGES) > 0) {
                MHQXMLUtility.writeSimpleXMLTag(pw, indent,
                      "implants",
                      getOptionList(DELIMITER, PersonnelOptions.MD_ADVANTAGES));
            }

            if (!techUnits.isEmpty()) {
                MHQXMLUtility.writeSimpleXMLOpenTag(pw, indent++, "techUnitIds");
                for (Unit unit : techUnits) {
                    MHQXMLUtility.writeSimpleXMLTag(pw, indent, "id", unit.getId());
                }
                MHQXMLUtility.writeSimpleXMLCloseTag(pw, --indent, "techUnitIds");
            }

            if (!personnelLog.isEmpty()) {
                MHQXMLUtility.writeSimpleXMLOpenTag(pw, indent++, "personnelLog");
                for (LogEntry entry : personnelLog) {
                    entry.writeToXML(pw, indent);
                }
                MHQXMLUtility.writeSimpleXMLCloseTag(pw, --indent, "personnelLog");
            }

            if (!medicalLog.isEmpty()) {
                MHQXMLUtility.writeSimpleXMLOpenTag(pw, indent++, "medicalLog");
                for (LogEntry entry : medicalLog) {
                    entry.writeToXML(pw, indent);
                }
                MHQXMLUtility.writeSimpleXMLCloseTag(pw, --indent, "medicalLog");
            }

            if (!scenarioLog.isEmpty()) {
                MHQXMLUtility.writeSimpleXMLOpenTag(pw, indent++, "scenarioLog");
                for (LogEntry entry : scenarioLog) {
                    entry.writeToXML(pw, indent);
                }
                MHQXMLUtility.writeSimpleXMLCloseTag(pw, --indent, "scenarioLog");
            }

            if (!assignmentLog.isEmpty()) {
                MHQXMLUtility.writeSimpleXMLOpenTag(pw, indent++, "assignmentLog");
                for (LogEntry entry : assignmentLog) {
                    entry.writeToXML(pw, indent);
                }
                MHQXMLUtility.writeSimpleXMLCloseTag(pw, --indent, "assignmentLog");
            }

            if (!performanceLog.isEmpty()) {
                MHQXMLUtility.writeSimpleXMLOpenTag(pw, indent++, "performanceLog");
                for (LogEntry entry : performanceLog) {
                    entry.writeToXML(pw, indent);
                }
                MHQXMLUtility.writeSimpleXMLCloseTag(pw, --indent, "performanceLog");
            }

            if (!getAwardController().getAwards().isEmpty()) {
                MHQXMLUtility.writeSimpleXMLOpenTag(pw, indent++, "awards");
                for (Award award : getAwardController().getAwards()) {
                    award.writeToXML(pw, indent);
                }
                MHQXMLUtility.writeSimpleXMLCloseTag(pw, --indent, "awards");
            }

            if (!injuries.isEmpty()) {
                MHQXMLUtility.writeSimpleXMLOpenTag(pw, indent++, "injuries");
                for (Injury injury : injuries) {
                    injury.writeToXml(pw, indent);
                }
                MHQXMLUtility.writeSimpleXMLCloseTag(pw, --indent, "injuries");
            }

            if (originalUnitWeight != EntityWeightClass.WEIGHT_ULTRA_LIGHT) {
                MHQXMLUtility.writeSimpleXMLTag(pw, indent, "originalUnitWeight", originalUnitWeight);
            }

            if (originalUnitTech != TECH_IS1) {
                MHQXMLUtility.writeSimpleXMLTag(pw, indent, "originalUnitTech", originalUnitTech);
            }
            MHQXMLUtility.writeSimpleXMLTag(pw, indent, "originalUnitId", originalUnitId);
            if (acquisitions != 0) {
                MHQXMLUtility.writeSimpleXMLTag(pw, indent, "acquisitions", acquisitions);
            }

            if (eduHighestEducation != EducationLevel.EARLY_CHILDHOOD) {
                MHQXMLUtility.writeSimpleXMLTag(pw, indent, "eduHighestEducation", eduHighestEducation.name());
            }

            if (eduJourneyTime != 0) {
                MHQXMLUtility.writeSimpleXMLTag(pw, indent, "eduJourneyTime", eduJourneyTime);
            }

            if (eduDaysOfTravel != 0) {
                MHQXMLUtility.writeSimpleXMLTag(pw, indent, "eduDaysOfTravel", eduDaysOfTravel);
            }

            if (!eduTagAlongs.isEmpty()) {
                MHQXMLUtility.writeSimpleXMLOpenTag(pw, indent++, "eduTagAlongs");

                for (UUID tagAlong : eduTagAlongs) {
                    MHQXMLUtility.writeSimpleXMLTag(pw, indent, "tagAlong", tagAlong.toString());
                }

                MHQXMLUtility.writeSimpleXMLCloseTag(pw, --indent, "eduTagAlongs");
            }

            if (!eduTagAlongs.isEmpty()) {
                MHQXMLUtility.writeSimpleXMLOpenTag(pw, indent++, "eduFailedApplications");

                for (String failedApplication : eduFailedApplications) {
                    MHQXMLUtility.writeSimpleXMLTag(pw, indent, "eduFailedApplication", failedApplication);
                }

                MHQXMLUtility.writeSimpleXMLCloseTag(pw, --indent, "eduFailedApplications");
            }

            if (eduAcademySystem != null) {
                MHQXMLUtility.writeSimpleXMLTag(pw, indent, "eduAcademySystem", eduAcademySystem);
            }

            if (eduAcademyNameInSet != null) {
                MHQXMLUtility.writeSimpleXMLTag(pw, indent, "eduAcademyNameInSet", eduAcademyNameInSet);
            }

            if (eduAcademyFaction != null) {
                MHQXMLUtility.writeSimpleXMLTag(pw, indent, "eduAcademyFaction", eduAcademyFaction);
            }

            if (eduAcademySet != null) {
                MHQXMLUtility.writeSimpleXMLTag(pw, indent, "eduAcademySet", eduAcademySet);
            }

            if (eduAcademyName != null) {
                MHQXMLUtility.writeSimpleXMLTag(pw, indent, "eduAcademyName", eduAcademyName);
            }

            if (eduCourseIndex != 0) {
                MHQXMLUtility.writeSimpleXMLTag(pw, indent, "eduCourseIndex", eduCourseIndex);
            }

            if (eduEducationStage != EducationStage.NONE) {
                MHQXMLUtility.writeSimpleXMLTag(pw, indent, "eduEducationStage", eduEducationStage.toString());
            }

            if (eduEducationTime != 0) {
                MHQXMLUtility.writeSimpleXMLTag(pw, indent, "eduEducationTime", eduEducationTime);
            }

            if (aggression != Aggression.NONE) {
                MHQXMLUtility.writeSimpleXMLTag(pw, indent, "aggression", aggression.name());
            }

            MHQXMLUtility.writeSimpleXMLTag(pw, indent, "aggressionDescriptionIndex", aggressionDescriptionIndex);

            if (ambition != Ambition.NONE) {
                MHQXMLUtility.writeSimpleXMLTag(pw, indent, "ambition", ambition.name());
            }

            MHQXMLUtility.writeSimpleXMLTag(pw, indent, "ambitionDescriptionIndex", ambitionDescriptionIndex);

            if (greed != Greed.NONE) {
                MHQXMLUtility.writeSimpleXMLTag(pw, indent, "greed", greed.name());
            }

            MHQXMLUtility.writeSimpleXMLTag(pw, indent, "greedDescriptionIndex", greedDescriptionIndex);

            if (social != Social.NONE) {
                MHQXMLUtility.writeSimpleXMLTag(pw, indent, "social", social.name());
            }

            MHQXMLUtility.writeSimpleXMLTag(pw, indent, "socialDescriptionIndex", socialDescriptionIndex);

            if (personalityQuirk != PersonalityQuirk.NONE) {
                MHQXMLUtility.writeSimpleXMLTag(pw, indent, "personalityQuirk", personalityQuirk.name());
            }

            MHQXMLUtility.writeSimpleXMLTag(pw, indent,
                  "personalityQuirkDescriptionIndex",
                  personalityQuirkDescriptionIndex);

            if (reasoning != Reasoning.AVERAGE) {
                MHQXMLUtility.writeSimpleXMLTag(pw, indent, "reasoning", reasoning.ordinal());
            }

            MHQXMLUtility.writeSimpleXMLTag(pw, indent, "reasoningDescriptionIndex", reasoningDescriptionIndex);

            if (!isNullOrBlank(personalityDescription)) {
                MHQXMLUtility.writeSimpleXMLTag(pw, indent, "personalityDescription", personalityDescription);
            }

            if (!isNullOrBlank(personalityInterviewNotes)) {
                MHQXMLUtility.writeSimpleXMLTag(pw, indent, "personalityInterviewNotes", personalityInterviewNotes);
            }

            if (sufferingFromClinicalParanoia) {
                MHQXMLUtility.writeSimpleXMLTag(pw,
                      indent,
                      "sufferingFromClinicalParanoia",
                      sufferingFromClinicalParanoia);
            }

            // region Flags
            MHQXMLUtility.writeSimpleXMLTag(pw, indent, "clanPersonnel", isClanPersonnel());
            MHQXMLUtility.writeSimpleXMLTag(pw, indent, "commander", commander);
            MHQXMLUtility.writeSimpleXMLTag(pw, indent, "divorceable", divorceable);
            MHQXMLUtility.writeSimpleXMLTag(pw, indent, "founder", founder);
            MHQXMLUtility.writeSimpleXMLTag(pw, indent, "immortal", immortal);
            MHQXMLUtility.writeSimpleXMLTag(pw, indent, "employed", employed);
            MHQXMLUtility.writeSimpleXMLTag(pw, indent, "marriageable", marriageable);
            MHQXMLUtility.writeSimpleXMLTag(pw, indent, "tryingToConceive", tryingToConceive);
            MHQXMLUtility.writeSimpleXMLTag(pw, indent, "hidePersonality", hidePersonality);
            // endregion Flags

            if (!extraData.isEmpty()) {
                extraData.writeToXml(pw);
            }
        } catch (Exception ex) {
            logger.error(ex, "Failed to write {} to the XML File", getFullName());
            throw ex; // we want to rethrow to ensure that the save fails
        }
        return indent;
    }

    public static Person generateInstanceFromXML(Node wn, Campaign campaign, Version version) {
        Person person = new Person(campaign);

        try {
            // Okay, now load Person-specific fields!
            NodeList nl = wn.getChildNodes();

            String advantages = null;
            String edge = null;
            String implants = null;

            for (int x = 0; x < nl.getLength(); x++) {
                Node wn2 = nl.item(x);
                String nodeName = wn2.getNodeName();

                if (nodeName.equalsIgnoreCase("preNominal")) {
                    person.setPreNominalDirect(wn2.getTextContent().trim());
                } else if (nodeName.equalsIgnoreCase("givenName")) {
                    person.setGivenNameDirect(wn2.getTextContent().trim());
                } else if (nodeName.equalsIgnoreCase("surname")) {
                    person.setSurnameDirect(wn2.getTextContent().trim());
                } else if (nodeName.equalsIgnoreCase("postNominal")) {
                    person.setPostNominalDirect(wn2.getTextContent().trim());
                } else if (nodeName.equalsIgnoreCase("maidenName")) {
                    person.setMaidenName(wn2.getTextContent().trim());
                } else if (nodeName.equalsIgnoreCase("callsign")) {
                    person.setCallsignDirect(wn2.getTextContent().trim());
                } else if (nodeName.equalsIgnoreCase("faction")) {
                    person.setOriginFaction(Factions.getInstance().getFaction(wn2.getTextContent().trim()));
                } else if (nodeName.equalsIgnoreCase("planetId")) {
                    String systemId = "", planetId = "";
                    try {
                        systemId = wn2.getAttributes().getNamedItem("systemId").getTextContent().trim();
                        planetId = wn2.getTextContent().trim();
                        PlanetarySystem ps = campaign.getSystemById(systemId);
                        Planet p = null;
                        if (ps == null) {
                            ps = campaign.getSystemByName(systemId);
                        }
                        if (ps != null) {
                            p = ps.getPlanetById(planetId);
                        }
                        person.originPlanet = p;
                    } catch (NullPointerException e) {
                        logger.error("Error loading originPlanet for {}, {}", systemId, planetId, e);
                    }
                } else if (nodeName.equalsIgnoreCase("becomingBondsmanEndDate")) {
                    person.becomingBondsmanEndDate = MHQXMLUtility.parseDate(wn2.getTextContent().trim());
                } else if (nodeName.equalsIgnoreCase("phenotype")) {
                    person.phenotype = Phenotype.fromString(wn2.getTextContent().trim());
                } else if (nodeName.equalsIgnoreCase("bloodname")) {
                    person.bloodname = wn2.getTextContent();
                } else if (nodeName.equalsIgnoreCase("biography")) {
                    person.biography = wn2.getTextContent();
                } else if (nodeName.equalsIgnoreCase("primaryRole")) {
                    final PersonnelRole primaryRole = PersonnelRole.fromString(wn2.getTextContent().trim());
                    person.setPrimaryRoleDirect(primaryRole);
                } else if (nodeName.equalsIgnoreCase("secondaryRole")) {
                    person.setSecondaryRoleDirect(PersonnelRole.fromString(wn2.getTextContent().trim()));
                } else if (nodeName.equalsIgnoreCase("acquisitions")) {
                    person.acquisitions = MathUtility.parseInt(wn2.getTextContent());
                } else if (nodeName.equalsIgnoreCase("primaryDesignator")) {
                    person.primaryDesignator = ROMDesignation.parseFromString(wn2.getTextContent().trim());
                } else if (nodeName.equalsIgnoreCase("secondaryDesignator")) {
                    person.secondaryDesignator = ROMDesignation.parseFromString(wn2.getTextContent().trim());
                } else if (nodeName.equalsIgnoreCase("daysToWaitForHealing")) {
                    person.daysToWaitForHealing = MathUtility.parseInt(wn2.getTextContent());
                } else if (nodeName.equalsIgnoreCase("vocationalXPTimer")) {
                    person.vocationalXPTimer = MathUtility.parseInt(wn2.getTextContent());
                } else if (nodeName.equalsIgnoreCase("id")) {
                    person.id = UUID.fromString(wn2.getTextContent());
                } else if (nodeName.equalsIgnoreCase("genealogy")) {
                    person.getGenealogy().fillFromXML(wn2.getChildNodes());
                } else if (nodeName.equalsIgnoreCase("dueDate")) {
                    person.dueDate = MHQXMLUtility.parseDate(wn2.getTextContent().trim());
                } else if (nodeName.equalsIgnoreCase("expectedDueDate")) {
                    person.expectedDueDate = MHQXMLUtility.parseDate(wn2.getTextContent().trim());
                } else if (nodeName.equalsIgnoreCase(Portrait.XML_TAG)) {
                    person.setPortrait(Portrait.parseFromXML(wn2));
                } else if (nodeName.equalsIgnoreCase("xp")) {
                    person.setXPDirect(MathUtility.parseInt(wn2.getTextContent().trim()));
                } else if (nodeName.equalsIgnoreCase("totalXPEarnings")) {
                    person.setTotalXPEarnings(MathUtility.parseInt(wn2.getTextContent().trim()));
                } else if (nodeName.equalsIgnoreCase("nTasks")) {
                    person.nTasks = MathUtility.parseInt(wn2.getTextContent());
                } else if (nodeName.equalsIgnoreCase("hits")) {
                    person.hits = MathUtility.parseInt(wn2.getTextContent());
                } else if (nodeName.equalsIgnoreCase("hitsPrior")) {
                    person.hitsPrior = MathUtility.parseInt(wn2.getTextContent());
                } else if (nodeName.equalsIgnoreCase("gender")) {
                    person.setGender(Gender.parseFromString(wn2.getTextContent().trim()));
                } else if (nodeName.equalsIgnoreCase("bloodGroup")) {
                    person.setBloodGroup(BloodGroup.fromString(wn2.getTextContent().trim()));
                } else if (nodeName.equalsIgnoreCase("rankSystem")) {
                    final RankSystem rankSystem = Ranks.getRankSystemFromCode(wn2.getTextContent().trim());

                    if (rankSystem != null) {
                        person.setRankSystemDirect(rankSystem);
                    }
                } else if (nodeName.equalsIgnoreCase("rank")) {
                    person.setRank(MathUtility.parseInt(wn2.getTextContent().trim()));
                } else if (nodeName.equalsIgnoreCase("rankLevel")) {
                    person.setRankLevel(MathUtility.parseInt(wn2.getTextContent().trim()));
                } else if (nodeName.equalsIgnoreCase("maneiDominiClass")) {
                    person.setManeiDominiClassDirect(ManeiDominiClass.parseFromString(wn2.getTextContent().trim()));
                } else if (nodeName.equalsIgnoreCase("maneiDominiRank")) {
                    person.setManeiDominiRankDirect(ManeiDominiRank.parseFromString(wn2.getTextContent().trim()));
                } else if (nodeName.equalsIgnoreCase("doctorId")) {
                    if (!wn2.getTextContent().equals("null")) {
                        person.doctorId = UUID.fromString(wn2.getTextContent());
                    }
                } else if (nodeName.equalsIgnoreCase("unitId")) {
                    if (!wn2.getTextContent().equals("null")) {
                        person.unit = new PersonUnitRef(UUID.fromString(wn2.getTextContent()));
                    }
                } else if (nodeName.equalsIgnoreCase("status")) {
                    person.setStatus(PersonnelStatus.fromString(wn2.getTextContent().trim()));
                } else if (nodeName.equalsIgnoreCase("prisonerStatus")) {
                    person.prisonerStatus = PrisonerStatus.parseFromString(wn2.getTextContent().trim());
                } else if (nodeName.equalsIgnoreCase("salary")) {
                    person.salary = Money.fromXmlString(wn2.getTextContent().trim());
                } else if (nodeName.equalsIgnoreCase("totalEarnings")) {
                    person.totalEarnings = Money.fromXmlString(wn2.getTextContent().trim());
                } else if (nodeName.equalsIgnoreCase("minutesLeft")) {
                    person.minutesLeft = MathUtility.parseInt(wn2.getTextContent());
                } else if (nodeName.equalsIgnoreCase("overtimeLeft")) {
                    person.overtimeLeft = MathUtility.parseInt(wn2.getTextContent());
                } else if (nodeName.equalsIgnoreCase("birthday")) {
                    person.birthday = MHQXMLUtility.parseDate(wn2.getTextContent().trim());
                } else if (nodeName.equalsIgnoreCase("deathday")) {
                    person.dateOfDeath = MHQXMLUtility.parseDate(wn2.getTextContent().trim());
                } else if (nodeName.equalsIgnoreCase("recruitment")) {
                    person.recruitment = MHQXMLUtility.parseDate(wn2.getTextContent().trim());
                } else if (nodeName.equalsIgnoreCase("joinedCampaign")) {
                    person.joinedCampaign = MHQXMLUtility.parseDate(wn2.getTextContent().trim());
                } else if (nodeName.equalsIgnoreCase("lastRankChangeDate")) {
                    person.lastRankChangeDate = MHQXMLUtility.parseDate(wn2.getTextContent().trim());
                } else if (nodeName.equalsIgnoreCase("autoAwardSupportPoints")) {
                    person.setAutoAwardSupportPoints(MathUtility.parseInt(wn2.getTextContent().trim()));
                } else if (nodeName.equalsIgnoreCase("retirement")) {
                    person.setRetirement(MHQXMLUtility.parseDate(wn2.getTextContent().trim()));
                } else if (nodeName.equalsIgnoreCase("loyalty")) {
                    person.loyalty = MathUtility.parseInt(wn2.getTextContent(), 9);
                } else if (nodeName.equalsIgnoreCase("fatigue")) {
                    person.fatigue = MathUtility.parseInt(wn2.getTextContent());
                } else if (nodeName.equalsIgnoreCase("isRecoveringFromFatigue")) {
                    person.isRecoveringFromFatigue = Boolean.parseBoolean(wn2.getTextContent().trim());
                } else if (nodeName.equalsIgnoreCase("advantages")) {
                    advantages = wn2.getTextContent();
                } else if (nodeName.equalsIgnoreCase("edge")) {
                    edge = wn2.getTextContent();
                } else if (nodeName.equalsIgnoreCase("edgeAvailable")) {
                    person.currentEdge = MathUtility.parseInt(wn2.getTextContent(), 0);
                } else if (nodeName.equalsIgnoreCase("implants")) {
                    implants = wn2.getTextContent();
                } else if (nodeName.equalsIgnoreCase("toughness")) {
                    person.toughness = MathUtility.parseInt(wn2.getTextContent());
                } else if (nodeName.equalsIgnoreCase("connections")) {
                    person.connections = MathUtility.parseInt(wn2.getTextContent());
                } else if (nodeName.equalsIgnoreCase("wealth")) {
                    person.wealth = MathUtility.parseInt(wn2.getTextContent());
                } else if (nodeName.equalsIgnoreCase("hasPerformedExtremeExpenditure")) {
                    person.hasPerformedExtremeExpenditure = Boolean.parseBoolean(wn2.getTextContent());
                } else if (nodeName.equalsIgnoreCase("reputation")) {
                    person.reputation = MathUtility.parseInt(wn2.getTextContent());
                } else if (nodeName.equalsIgnoreCase("unlucky")) {
                    person.unlucky = MathUtility.parseInt(wn2.getTextContent());
                } else if (nodeName.equalsIgnoreCase("bloodmark")) {
                    person.bloodmark = MathUtility.parseInt(wn2.getTextContent());
                } else if (nodeName.equalsIgnoreCase("bloodhuntSchedule")) {
                    NodeList nl2 = wn2.getChildNodes();
                    for (int y = 0; y < nl2.getLength(); y++) {
                        Node wn3 = nl2.item(y);
                        // If it's not an element node, we ignore it.
                        if (wn3.getNodeType() != Node.ELEMENT_NODE) {
                            continue;
                        }

                        if (!wn3.getNodeName().equalsIgnoreCase("attemptDate")) {
                            logger.error("(techUnitIds) Unknown node type not loaded in bloodhuntSchedule nodes: {}",
                                  wn3.getNodeName());
                            continue;
                        }
                        person.addBloodhuntDate(LocalDate.parse(wn3.getTextContent().trim()));
                    }
                } else if (nodeName.equalsIgnoreCase("atowAttributes")) {
                    person.atowAttributes = new Attributes().generateAttributesFromXML(wn2);
                } else if (nodeName.equalsIgnoreCase("pilotHits")) {
                    person.hits = MathUtility.parseInt(wn2.getTextContent());
                } else if (nodeName.equalsIgnoreCase("skill")) {
                    Skill s = Skill.generateInstanceFromXML(wn2);
                    if ((s != null) && (s.getType() != null)) {
                        person.skills.addSkill(s.getType().getName(), s);
                    }
                } else if (nodeName.equalsIgnoreCase("techUnitIds")) {
                    NodeList nl2 = wn2.getChildNodes();
                    for (int y = 0; y < nl2.getLength(); y++) {
                        Node wn3 = nl2.item(y);
                        // If it's not an element node, we ignore it.
                        if (wn3.getNodeType() != Node.ELEMENT_NODE) {
                            continue;
                        }

                        if (!wn3.getNodeName().equalsIgnoreCase("id")) {
                            logger.error("(techUnitIds) Unknown node type not loaded in techUnitIds nodes: {}",
                                  wn3.getNodeName());
                            continue;
                        }
                        person.addTechUnit(new PersonUnitRef(UUID.fromString(wn3.getTextContent())));
                    }
                } else if (nodeName.equalsIgnoreCase("personnelLog")) {
                    NodeList nl2 = wn2.getChildNodes();
                    for (int y = 0; y < nl2.getLength(); y++) {
                        Node wn3 = nl2.item(y);
                        // If it's not an element node, we ignore it.
                        if (wn3.getNodeType() != Node.ELEMENT_NODE) {
                            continue;
                        }

                        if (!wn3.getNodeName().equalsIgnoreCase("logEntry")) {
                            logger.error("(personnelLog) Unknown node type not loaded in personnel logEntry nodes: {}",
                                  wn3.getNodeName());
                            continue;
                        }

                        final LogEntry logEntry = LogEntryFactory.getInstance().generateInstanceFromXML(wn3);
                        if (logEntry != null) {
                            // <50.05 compatibility handler
                            LogEntryType logEntryType = logEntry.getType();
                            String logEntryDescription = logEntry.getDesc();
                            if (logEntryType == MEDICAL) {
                                person.addMedicalLogEntry(logEntry);
                            } else if (logEntryType == SERVICE) {
                                // < 50.05 compatibility handler
                                List<String> assignmentTargetStrings = List.of("Assigned to",
                                      "Reassigned from",
                                      "Removed from",
                                      "Added to");

                                boolean shiftedLogType = false;
                                for (String targetString : assignmentTargetStrings) {
                                    if (logEntryDescription.startsWith(targetString)) {
                                        logEntry.setType(ASSIGNMENT);
                                        person.addAssignmentLogEntry(logEntry);
                                        shiftedLogType = true;
                                        break;
                                    }
                                }

                                if (!shiftedLogType) {
                                    person.addPersonalLogEntry(logEntry);
                                }
                            } else {
                                // < 50.05 compatibility handler
                                List<String> performanceTargetStrings = List.of("Changed edge to",
                                      "Gained",
                                      "Improved",
                                      "injuries, gaining",
                                      "XP from successful medical work");

                                boolean foundPerformanceTarget = false;
                                for (String targetString : performanceTargetStrings) {
                                    if (logEntryDescription.startsWith(targetString)) {
                                        foundPerformanceTarget = true;
                                        break;
                                    }
                                }

                                if (foundPerformanceTarget) {
                                    logEntry.setType(PERFORMANCE);
                                    person.addPerformanceLogEntry(logEntry);
                                } else {
                                    person.addPersonalLogEntry(logEntry);
                                }
                            }
                        }
                    }
                } else if (nodeName.equalsIgnoreCase("medicalLog")) {
                    NodeList nl2 = wn2.getChildNodes();
                    for (int y = 0; y < nl2.getLength(); y++) {
                        Node wn3 = nl2.item(y);
                        // If it's not an element node, we ignore it.
                        if (wn3.getNodeType() != Node.ELEMENT_NODE) {
                            continue;
                        }

                        if (!wn3.getNodeName().equalsIgnoreCase("logEntry")) {
                            logger.error("(medicalLog) Unknown node type not loaded in personnel logEntry nodes: {}",
                                  wn3.getNodeName());
                            continue;
                        }

                        final LogEntry logEntry = LogEntryFactory.getInstance().generateInstanceFromXML(wn3);
                        if (logEntry != null) {
                            person.addMedicalLogEntry(logEntry);
                        }
                    }
                } else if (nodeName.equalsIgnoreCase("scenarioLog")) {
                    NodeList nl2 = wn2.getChildNodes();
                    for (int y = 0; y < nl2.getLength(); y++) {
                        Node wn3 = nl2.item(y);
                        // If it's not an element node, we ignore it.
                        if (wn3.getNodeType() != Node.ELEMENT_NODE) {
                            continue;
                        }

                        if (!wn3.getNodeName().equalsIgnoreCase("logEntry")) {
                            logger.error("Unknown node type not loaded in scenario logEntry nodes: {}",
                                  wn3.getNodeName());
                            continue;
                        }

                        final LogEntry logEntry = LogEntryFactory.getInstance().generateInstanceFromXML(wn3);
                        if (logEntry != null) {
                            person.addScenarioLogEntry(logEntry);
                        }
                    }
                } else if (nodeName.equalsIgnoreCase("assignmentLog")) {
                    NodeList nl2 = wn2.getChildNodes();
                    for (int y = 0; y < nl2.getLength(); y++) {
                        Node wn3 = nl2.item(y);
                        // If it's not an element node, we ignore it.
                        if (wn3.getNodeType() != Node.ELEMENT_NODE) {
                            continue;
                        }

                        if (!wn3.getNodeName().equalsIgnoreCase("logEntry")) {
                            logger.error("(assignmentLog) Unknown node type not loaded in scenario logEntry nodes: {}",
                                  wn3.getNodeName());
                            continue;
                        }

                        final LogEntry logEntry = LogEntryFactory.getInstance().generateInstanceFromXML(wn3);
                        if (logEntry != null) {
                            person.addAssignmentLogEntry(logEntry);
                        }
                    }
                } else if (nodeName.equalsIgnoreCase("performanceLog")) {
                    NodeList nl2 = wn2.getChildNodes();
                    for (int y = 0; y < nl2.getLength(); y++) {
                        Node wn3 = nl2.item(y);
                        // If it's not an element node, we ignore it.
                        if (wn3.getNodeType() != Node.ELEMENT_NODE) {
                            continue;
                        }

                        if (!wn3.getNodeName().equalsIgnoreCase("logEntry")) {
                            logger.error("(performanceLog) Unknown node type not loaded in scenario logEntry nodes: {}",
                                  wn3.getNodeName());
                            continue;
                        }

                        final LogEntry logEntry = LogEntryFactory.getInstance().generateInstanceFromXML(wn3);
                        if (logEntry != null) {
                            person.addPerformanceLogEntry(logEntry);
                        }
                    }
                } else if (nodeName.equalsIgnoreCase("awards")) {
                    NodeList nl2 = wn2.getChildNodes();
                    for (int y = 0; y < nl2.getLength(); y++) {
                        Node wn3 = nl2.item(y);
                        if (wn3.getNodeType() != Node.ELEMENT_NODE) {
                            continue;
                        }

                        if (!wn3.getNodeName().equalsIgnoreCase("award")) {
                            logger.error("Unknown node type not loaded in personnel award log nodes: {}",
                                  wn3.getNodeName());
                            continue;
                        }

                        person.getAwardController()
                              .addAwardFromXml(AwardsFactory.getInstance().generateNewFromXML(wn3));
                    }
                } else if (nodeName.equalsIgnoreCase("injuries")) {
                    NodeList nl2 = wn2.getChildNodes();
                    for (int y = 0; y < nl2.getLength(); y++) {
                        Node wn3 = nl2.item(y);
                        // If it's not an element node, we ignore it.
                        if (wn3.getNodeType() != Node.ELEMENT_NODE) {
                            continue;
                        }

                        if (!wn3.getNodeName().equalsIgnoreCase("injury")) {
                            logger.error("Unknown node type not loaded in injury nodes: {}", wn3.getNodeName());
                            continue;
                        }
                        person.injuries.add(Injury.generateInstanceFromXML(wn3));
                    }
                    LocalDate now = campaign.getLocalDate();
                    person.injuries.stream()
                          .filter(inj -> (null == inj.getStart()))
                          .forEach(inj -> inj.setStart(now.minusDays(inj.getOriginalTime() - inj.getTime())));
                } else if (nodeName.equalsIgnoreCase("originalUnitWeight")) {
                    person.originalUnitWeight = MathUtility.parseInt(wn2.getTextContent());
                } else if (nodeName.equalsIgnoreCase("originalUnitTech")) {
                    person.originalUnitTech = MathUtility.parseInt(wn2.getTextContent());
                } else if (nodeName.equalsIgnoreCase("originalUnitId")) {
                    person.originalUnitId = UUID.fromString(wn2.getTextContent());
                } else if (nodeName.equalsIgnoreCase("eduHighestEducation")) {
                    person.eduHighestEducation = EducationLevel.fromString(wn2.getTextContent());
                } else if (nodeName.equalsIgnoreCase("eduJourneyTime")) {
                    person.eduJourneyTime = MathUtility.parseInt(wn2.getTextContent());
                } else if (nodeName.equalsIgnoreCase("eduDaysOfTravel")) {
                    person.eduDaysOfTravel = MathUtility.parseInt(wn2.getTextContent());
                } else if (nodeName.equalsIgnoreCase("eduTagAlongs")) {
                    if (nodeName.equalsIgnoreCase("eduTagAlongs")) {
                        NodeList uuidNodes = wn2.getChildNodes();

                        for (int j = 0; j < uuidNodes.getLength(); j++) {
                            Node uuidNode = uuidNodes.item(j);

                            if (uuidNode.getNodeName().equalsIgnoreCase("tagAlong")) {
                                String uuidString = uuidNode.getTextContent();

                                UUID uuid = UUID.fromString(uuidString);

                                person.eduTagAlongs.add(uuid);
                            }
                        }
                    }
                } else if (nodeName.equalsIgnoreCase("eduFailedApplications")) {
                    if (nodeName.equalsIgnoreCase("eduFailedApplications")) {
                        NodeList nodes = wn2.getChildNodes();

                        for (int j = 0; j < nodes.getLength(); j++) {
                            Node node = nodes.item(j);

                            if (node.getNodeName().equalsIgnoreCase("eduFailedApplication")) {
                                person.eduFailedApplications.add(node.getTextContent());
                            }
                        }
                    }
                } else if (nodeName.equalsIgnoreCase("eduAcademySystem")) {
                    person.eduAcademySystem = String.valueOf(wn2.getTextContent());
                } else if (nodeName.equalsIgnoreCase("eduAcademyName")) {
                    person.eduAcademyName = String.valueOf(wn2.getTextContent());
                } else if (nodeName.equalsIgnoreCase("eduAcademySet")) {
                    person.eduAcademySet = String.valueOf(wn2.getTextContent());
                } else if (nodeName.equalsIgnoreCase("eduAcademyNameInSet")) {
                    person.eduAcademyNameInSet = String.valueOf(wn2.getTextContent());
                } else if (nodeName.equalsIgnoreCase("eduAcademyFaction")) {
                    person.eduAcademyFaction = String.valueOf(wn2.getTextContent());
                } else if (nodeName.equalsIgnoreCase("eduCourseIndex")) {
                    person.eduCourseIndex = MathUtility.parseInt(wn2.getTextContent());
                } else if (nodeName.equalsIgnoreCase("eduEducationStage")) {
                    person.eduEducationStage = EducationStage.parseFromString(wn2.getTextContent());
                } else if (nodeName.equalsIgnoreCase("eduEducationTime")) {
                    person.eduEducationTime = MathUtility.parseInt(wn2.getTextContent());
                } else if (nodeName.equalsIgnoreCase("aggression")) {
                    person.aggression = Aggression.fromString(wn2.getTextContent());
                } else if (nodeName.equalsIgnoreCase("aggressionDescriptionIndex")) {
                    person.aggressionDescriptionIndex = MathUtility.parseInt(wn2.getTextContent());
                } else if (nodeName.equalsIgnoreCase("ambition")) {
                    person.ambition = Ambition.fromString(wn2.getTextContent());
                } else if (nodeName.equalsIgnoreCase("ambitionDescriptionIndex")) {
                    person.ambitionDescriptionIndex = MathUtility.parseInt(wn2.getTextContent());
                } else if (nodeName.equalsIgnoreCase("greed")) {
                    person.greed = Greed.fromString(wn2.getTextContent());
                } else if (nodeName.equalsIgnoreCase("greedDescriptionIndex")) {
                    person.greedDescriptionIndex = MathUtility.parseInt(wn2.getTextContent());
                } else if (nodeName.equalsIgnoreCase("social")) {
                    person.social = Social.fromString(wn2.getTextContent());
                } else if (nodeName.equalsIgnoreCase("socialDescriptionIndex")) {
                    person.socialDescriptionIndex = MathUtility.parseInt(wn2.getTextContent());
                } else if (nodeName.equalsIgnoreCase("personalityQuirk")) {
                    person.personalityQuirk = PersonalityQuirk.fromString(wn2.getTextContent());

                    // < 50.07 compatibility handler
                    if (person.personalityQuirk == PersonalityQuirk.BROKEN) {
                        person.personalityQuirk = PersonalityQuirk.HAUNTED;
                    }
                } else if (nodeName.equalsIgnoreCase("personalityQuirkDescriptionIndex")) {
                    person.personalityQuirkDescriptionIndex = MathUtility.parseInt(wn2.getTextContent());
                } else if ((nodeName.equalsIgnoreCase("reasoning"))) {
                    person.reasoning = Reasoning.fromString(wn2.getTextContent());
                } else if ((nodeName.equalsIgnoreCase("reasoningDescriptionIndex"))) {
                    person.reasoningDescriptionIndex = MathUtility.parseInt(wn2.getTextContent());
                } else if (nodeName.equalsIgnoreCase("personalityDescription")) {
                    person.personalityDescription = wn2.getTextContent();
                } else if (nodeName.equalsIgnoreCase("personalityInterviewNotes")) {
                    person.personalityInterviewNotes = wn2.getTextContent();
                } else if (nodeName.equalsIgnoreCase("sufferingFromClinicalParanoia")) {
                    person.setSufferingFromClinicalParanoia(Boolean.parseBoolean(wn2.getTextContent().trim()));
                } else if (nodeName.equalsIgnoreCase("clanPersonnel")) {
                    person.setClanPersonnel(Boolean.parseBoolean(wn2.getTextContent().trim()));
                } else if (nodeName.equalsIgnoreCase("commander")) {
                    person.setCommander(Boolean.parseBoolean(wn2.getTextContent().trim()));
                } else if (nodeName.equalsIgnoreCase("divorceable")) {
                    person.setDivorceable(Boolean.parseBoolean(wn2.getTextContent().trim()));
                } else if (nodeName.equalsIgnoreCase("founder")) {
                    person.setFounder(Boolean.parseBoolean(wn2.getTextContent().trim()));
                } else if (nodeName.equalsIgnoreCase("immortal")) {
                    person.setImmortal(Boolean.parseBoolean(wn2.getTextContent().trim()));
                } else if (nodeName.equalsIgnoreCase("employed")) {
                    // Fixes a <50.07 bug
                    if (!person.isCivilian()) { // Non-civilians are always employed
                        person.setEmployed(true);
                    } else {
                        person.setEmployed(Boolean.parseBoolean(wn2.getTextContent().trim()));
                    }
                } else if (nodeName.equalsIgnoreCase("marriageable")) {
                    person.setMarriageable(Boolean.parseBoolean(wn2.getTextContent().trim()));
                } else if (nodeName.equalsIgnoreCase("tryingToConceive")) {
                    person.setTryingToConceive(Boolean.parseBoolean(wn2.getTextContent().trim()));
                } else if (nodeName.equalsIgnoreCase("hidePersonality")) {
                    person.setHidePersonality(Boolean.parseBoolean(wn2.getTextContent().trim()));
                } else if (nodeName.equalsIgnoreCase("extraData")) {
                    person.extraData = ExtraData.createFromXml(wn2);
                }
            }

            person.setFullName(); // this sets the name based on the loaded values

            if ((advantages != null) && !advantages.isBlank()) {
                StringTokenizer st = new StringTokenizer(advantages, DELIMITER);
                while (st.hasMoreTokens()) {
                    String adv = st.nextToken();
                    String advName = Crew.parseAdvantageName(adv);
                    Object value = Crew.parseAdvantageValue(adv);

                    try {
                        person.getOptions().getOption(advName).setValue(value);
                    } catch (Exception e) {
                        logger.warn("Error restoring advantage: {}", adv);
                    }
                }
            }

            if ((edge != null) && !edge.isBlank()) {
                List<String> edgeOptionList = getEdgeTriggersList();
                // this prevents an error caused by the Option Group name being included in the
                // list of options for that group
                edgeOptionList.remove(0);

                updateOptions(edge, person, edgeOptionList);
                removeUnusedEdgeTriggers(person, edgeOptionList);
            }

            if ((implants != null) && !implants.isBlank()) {
                StringTokenizer st = new StringTokenizer(implants, DELIMITER);
                while (st.hasMoreTokens()) {
                    String adv = st.nextToken();
                    String advName = Crew.parseAdvantageName(adv);
                    Object value = Crew.parseAdvantageValue(adv);

                    try {
                        person.getOptions().getOption(advName).setValue(value);
                    } catch (Exception e) {
                        logger.error("Error restoring implants: {}", adv);
                    }
                }
            }

            // Fixing Prisoner Ranks - 0.47.X Fix
            if (person.getRankNumeric() < 0) {
                person.setRank(0);
            }

            if (person.getJoinedCampaign() == null) {
                person.setJoinedCampaign(campaign.getLocalDate());
            }

            // This resolves a bug squashed in 2025 (50.03) but lurked in our codebase
            // potentially as far back as 2014. The next two handlers should never be removed.
            if (!person.canPerformRole(campaign.getLocalDate(), person.getSecondaryRole(), false)) {
                person.setSecondaryRole(PersonnelRole.NONE);

                campaign.addReport(String.format(resources.getString("ineligibleForSecondaryRole"),
                      spanOpeningWithCustomColor(getWarningColor()),
                      CLOSING_SPAN_TAG,
                      person.getHyperlinkedFullTitle()));
            }

            if (!person.canPerformRole(campaign.getLocalDate(), person.getPrimaryRole(), true)) {
                person.setPrimaryRole(campaign, PersonnelRole.NONE);

                campaign.addReport(String.format(resources.getString("ineligibleForPrimaryRole"),
                      spanOpeningWithCustomColor(getNegativeColor()),
                      CLOSING_SPAN_TAG,
                      person.getHyperlinkedFullTitle()));
            }
        } catch (Exception e) {
            logger.error(e, "Failed to read person {} from file", person.getFullName());
            person = null;
        }

        return person;
    }
    // endregion File I/O

    public void setSalary(final Money salary) {
        this.salary = salary;
    }

    /**
     * Calculates and returns the salary for this person based on campaign rules and status.
     *
     * <p>The method applies the following logic:</p>
     * <ul>
     *     <li>If the person is not free (e.g., a prisoner), returns a zero salary.</li>
     *     <li>If a positive or zero custom salary has been set, it is used directly.</li>
     *     <li>If the salary is negative, the standard salary is calculated based on campaign options and the
     *     person's roles, skills, and attributes:</li>
     *     <li>Base salaries are taken from the campaign options, according to primary and secondary roles.</li>
     *     <li>If the person is specialized infantry with applicable unit and specialization, a multiplier is
     *     applied to the primary base salary.</li>
     *     <li>An experience-level multiplier is applied to both primary and secondary salaries based on the
     *     person's skills.</li>
     *     <li>Additional multipliers for specializations (e.g., anti-mek skill) may also apply.</li>
     *     <li>Secondary role salaries are halved and only applied if not disabled via campaign options.</li>
     *     <li>The base salaries for primary and secondary roles are summed.</li>
     *     <li>If the person's rank provides a pay multiplier, the calculated total is multiplied accordingly.</li>
     * </ul>
     *
     * <p>The method does not currently account for era modifiers or crew type (e.g., DropShip, JumpShip, WarShip).</p>
     *
     * @param campaign The current {@link Campaign} used to determine relevant options and settings.
     *
     * @return A {@link Money} object representing the person's salary according to current campaign rules and their
     *       status.
     */
    public Money getSalary(final Campaign campaign) {
        if (!getPrisonerStatus().isFree()) {
            return Money.zero();
        }

        if (!employed) {
            return Money.zero();
        }

        if (salary.isPositiveOrZero()) {
            return salary;
        }

        // If the salary is negative, then use the standard amounts
        Money primaryBase = campaign.getCampaignOptions().getRoleBaseSalaries()[getPrimaryRole().ordinal()];

        // SpecInf is a special case, this needs to be applied first to bring base
        // salary up to RAW.
        if (getPrimaryRole().isSoldierOrBattleArmour()) {
            if ((getUnit() != null) &&
                      getUnit().isConventionalInfantry() &&
                      ((Infantry) getUnit().getEntity()).hasSpecialization()) {
                primaryBase = primaryBase.multipliedBy(campaign.getCampaignOptions()
                                                             .getSalarySpecialistInfantryMultiplier());
            }
        }

        // Experience multiplier
        primaryBase = primaryBase.multipliedBy(campaign.getCampaignOptions()
                                                     .getSalaryXPMultipliers()
                                                     .get(getSkillLevel(campaign, false)));

        // Specialization multiplier
        if (getPrimaryRole().isSoldierOrBattleArmour()) {
            if (hasSkill(S_ANTI_MEK)) {
                primaryBase = primaryBase.multipliedBy(campaign.getCampaignOptions().getSalaryAntiMekMultiplier());
            }
        }

        // CamOps doesn't cover secondary roles, so we just half the base salary of the
        // secondary role.
        Money secondaryBase = Money.zero();

        if (!campaign.getCampaignOptions().isDisableSecondaryRoleSalary()) {
            secondaryBase = campaign.getCampaignOptions().getRoleBaseSalaries()[getSecondaryRole().ordinal()].dividedBy(
                  2);

            // SpecInf is a special case, this needs to be applied first to bring base
            // salary up to RAW.
            if (getSecondaryRole().isSoldierOrBattleArmour()) {
                if (hasSkill(S_ANTI_MEK)) {
                    secondaryBase = secondaryBase.multipliedBy(campaign.getCampaignOptions()
                                                                     .getSalaryAntiMekMultiplier());
                }
            }

            // Experience modifier
            secondaryBase = secondaryBase.multipliedBy(campaign.getCampaignOptions()
                                                             .getSalaryXPMultipliers()
                                                             .get(getSkillLevel(campaign, true)));

            // Specialization
            if (getSecondaryRole().isSoldierOrBattleArmour()) {
                if (hasSkill(S_ANTI_MEK)) {
                    secondaryBase = secondaryBase.multipliedBy(campaign.getCampaignOptions()
                                                                     .getSalaryAntiMekMultiplier());
                }
            }
        }

        // TODO: distinguish DropShip, JumpShip, and WarShip crew
        // TODO: Add era mod to salary calc..
        if (getRank().getPayMultiplier() > 0) {
            return primaryBase.plus(secondaryBase).multipliedBy(getRank().getPayMultiplier());
        } else {
            return primaryBase.plus(secondaryBase);
        }
    }

    /**
     * Retrieves a list of edge triggers from PilotOptions.
     *
     * @return a List of edge triggers. If no edge triggers are found, an empty List is returned.
     */
    private static List<String> getEdgeTriggersList() {
        Enumeration<IOptionGroup> groups = new PilotOptions().getGroups();

        while (groups.hasMoreElements()) {
            IOptionGroup group = groups.nextElement();

            if (group.getKey().equals(PilotOptions.EDGE_ADVANTAGES)) {
                return Collections.list(group.getOptionNames());
            }
        }

        return new ArrayList<>();
    }

    /**
     * Updates the status of Edge Triggers based on those stored in edgeTriggers
     *
     * @param edgeTriggers   the string containing edge triggers delimited by "::"
     * @param retVal         the person to update
     * @param edgeOptionList the list of edge triggers to remove
     */
    private static void updateOptions(String edgeTriggers, Person retVal, List<String> edgeOptionList) {
        StringTokenizer st = new StringTokenizer(edgeTriggers, DELIMITER);

        while (st.hasMoreTokens()) {
            String trigger = st.nextToken();
            String triggerName = Crew.parseAdvantageName(trigger);
            Object value = Crew.parseAdvantageValue(trigger);

            try {
                retVal.getOptions().getOption(triggerName).setValue(value);
                edgeOptionList.remove(triggerName);
            } catch (Exception e) {
                logger.error("Error restoring edge trigger: {}", trigger);
            }
        }
    }

    /**
     * Explicitly disables unused Edge triggers
     *
     * @param retVal         the person for whom the triggers are disabled
     * @param edgeOptionList the list of edge triggers to be processed
     */
    private static void removeUnusedEdgeTriggers(Person retVal, List<String> edgeOptionList) {
        for (String edgeTrigger : edgeOptionList) {
            String advName = Crew.parseAdvantageName(edgeTrigger);

            try {
                retVal.getOptions().getOption(advName).setValue(false);
            } catch (Exception e) {
                logger.error("Error disabling edge trigger: {}", edgeTrigger);
            }
        }
    }

    /**
     * @return the person's total earnings
     */
    public Money getTotalEarnings() {
        return totalEarnings;
    }

    /**
     * This is used to pay a person. Preventing negative payments is intentional to ensure we don't accidentally change
     * someone when trying to give them money. To charge a person, implement a new method. (And then add a @see here)
     *
     * @param money the amount of money to add to their total earnings
     */
    public void payPerson(final Money money) {
        if (money.isPositiveOrZero()) {
            totalEarnings = getTotalEarnings().plus((money));
        }
    }

    /**
     * This is used to pay a person their share value based on the value of a single share
     *
     * @param campaign     the campaign the person is a part of
     * @param money        the value of a single share
     * @param sharesForAll whether all personnel have shares
     */
    public void payPersonShares(final Campaign campaign, final Money money, final boolean sharesForAll) {
        final int shares = getNumShares(campaign, sharesForAll);
        if (shares > 0) {
            payPerson(money.multipliedBy(shares));
        }
    }

    // region Ranks
    public RankSystem getRankSystem() {
        return rankSystem;
    }

    public void setRankSystem(final RankValidator rankValidator, final RankSystem rankSystem) {
        setRankSystemDirect(rankSystem);
        rankValidator.checkPersonRank(this);
        MekHQ.triggerEvent(new PersonChangedEvent(this));
    }

    private void setRankSystemDirect(final RankSystem rankSystem) {
        this.rankSystem = rankSystem;
    }

    public Rank getRank() {
        return getRankSystem().getRank(getRankNumeric());
    }

    /**
     * Retrieves the index of the character's rank
     *
     * @return the numeric value of the rank as an {@link Integer}
     */
    public int getRankNumeric() {
        return rank;
    }

    public void setRank(final int rank) {
        this.rank = rank;
    }

    /**
     * Retrieves the character's rank <b>sub-level</b>. Predominantly used in ComStar rank styles.
     *
     * <p><b>Important:</b> You almost always want to use {@link #getRankNumeric()} instead.</p>
     *
     * @return the rank level as an integer
     */
    public int getRankLevel() {
        return rankLevel;
    }

    public void setRankLevel(final int rankLevel) {
        this.rankLevel = rankLevel;
    }

    public void changeRank(final Campaign campaign, final int rankNumeric, final int rankLevel, final boolean report) {
        final int oldRankNumeric = getRankNumeric();
        final int oldRankLevel = getRankLevel();
        setRank(rankNumeric);
        setRankLevel(rankLevel);

        if (getPrisonerStatus().isFree() && !getPrimaryRole().isDependent()) {
            setLastRankChangeDate(campaign.getLocalDate());
        } else {
            setLastRankChangeDate(null);
        }

        campaign.personUpdated(this);

        if (report) {
            if ((rankNumeric > oldRankNumeric) || ((rankNumeric == oldRankNumeric) && (rankLevel > oldRankLevel))) {
                ServiceLogger.promotedTo(this, campaign.getLocalDate());
            } else if ((rankNumeric < oldRankNumeric) || (rankLevel < oldRankLevel)) {
                ServiceLogger.demotedTo(this, campaign.getLocalDate());
            }
        }
    }

    public String getRankName() {
        final Profession profession = Profession.getProfessionFromPersonnelRole(getPrimaryRole());
        String rankName = getRank().getName(profession.getProfession(getRankSystem(), getRank()));

        // Manei Domini Additions
        if (getRankSystem().isUseManeiDomini()) {
            if (!getManeiDominiClass().isNone()) {
                rankName = getManeiDominiClass() + " " + rankName;
            }

            if (!getManeiDominiRank().isNone()) {
                rankName += " " + getManeiDominiRank();
            }
        }

        if (getRankSystem().isUseROMDesignation()) {
            rankName += ROMDesignation.getComStarBranchDesignation(this);
        }

        // Rank Level Modifications
        if (getRankLevel() > 0) {
            rankName += Utilities.getRomanNumeralsFromArabicNumber(rankLevel, true);
        }

        // Prisoner Status Modifications
        rankName = rankName.equalsIgnoreCase("None") ?
                         getPrisonerStatus().getTitleExtension() :
                         getPrisonerStatus().getTitleExtension() + ' ' + rankName;

        // We have our name, return it
        return rankName.trim();
    }

    public ManeiDominiClass getManeiDominiClass() {
        return maneiDominiClass;
    }

    public void setManeiDominiClass(final ManeiDominiClass maneiDominiClass) {
        setManeiDominiClassDirect(maneiDominiClass);
        MekHQ.triggerEvent(new PersonChangedEvent(this));
    }

    private void setManeiDominiClassDirect(final ManeiDominiClass maneiDominiClass) {
        this.maneiDominiClass = maneiDominiClass;
    }

    public ManeiDominiRank getManeiDominiRank() {
        return maneiDominiRank;
    }

    public void setManeiDominiRank(final ManeiDominiRank maneiDominiRank) {
        setManeiDominiRankDirect(maneiDominiRank);
        MekHQ.triggerEvent(new PersonChangedEvent(this));
    }

    private void setManeiDominiRankDirect(final ManeiDominiRank maneiDominiRank) {
        this.maneiDominiRank = maneiDominiRank;
    }

    /**
     * Determines whether this person outranks another, taking into account the seniority rank for ComStar and WoB
     * ranks.
     *
     * @param other The <code>Person</code> to compare ranks with
     *
     * @return true if <code>other</code> has a lower rank, or if <code>other</code> is null.
     */
    public boolean outRanks(final @Nullable Person other) {
        if (other == null) {
            return true;
        } else if (getRankNumeric() == other.getRankNumeric()) {
            return getRankLevel() > other.getRankLevel();
        } else {
            return getRankNumeric() > other.getRankNumeric();
        }
    }

    /**
     * Checks if the current person outranks another person using a skill tiebreaker. If the other person is null, it is
     * considered that the current person outranks them. If both persons have the same rank numeric value, the rank
     * level is compared. If both persons have the same rank numeric value and rank level, the experience levels are
     * compared.
     *
     * @param campaign    the campaign used to calculate the experience levels
     * @param otherPerson the other person to compare ranks with
     *
     * @return true if the current person outranks the other person, false otherwise
     */
    public boolean outRanksUsingSkillTiebreaker(Campaign campaign, @Nullable Person otherPerson) {
        if (otherPerson == null) {
            return true;
        } else if (getRankNumeric() == otherPerson.getRankNumeric()) {
            if (getRankLevel() > otherPerson.getRankLevel()) {
                return true;
            } else if (getRankLevel() < otherPerson.getRankLevel()) {
                return false;
            } else {
                if (getExperienceLevel(campaign, false) == otherPerson.getExperienceLevel(campaign, false)) {
                    return getExperienceLevel(campaign, true) > otherPerson.getExperienceLevel(campaign, true);
                } else {
                    return getExperienceLevel(campaign, false) > otherPerson.getExperienceLevel(campaign, false);
                }
            }
        } else {
            return getRankNumeric() > otherPerson.getRankNumeric();
        }
    }
    // endregion Ranks

    @Override
    public String toString() {
        return getFullName();
    }

    /**
     * Two people are determined to be equal if they have the same id
     *
     * @param object The object to check if it is equal to the person or not
     *
     * @return True if they have the same id, otherwise false
     */
    @Override
    public boolean equals(final @Nullable Object object) {
        if (this == object) {
            return true;
        } else if (!(object instanceof Person)) {
            return false;
        } else {
            return getId().equals(((Person) object).getId());
        }
    }

    @Override
    public int hashCode() {
        return getId().hashCode();
    }

    public SkillLevel getSkillLevel(final Campaign campaign, final boolean secondary) {
        return Skills.SKILL_LEVELS[getExperienceLevel(campaign, secondary) + 1];
    }

    /**
     * Determines the experience level of a person in their current profession within the context of a campaign.
     *
     * <p>The calculation varies depending on the person's role and campaign options:</p>
     * <ul>
     *     <li>
     *         <b>Vehicle Gunners:</b> If artillery usage is enabled in the campaign, calculates the maximum
     *         experience level between Gunnery (Vee) and Artillery skills. Otherwise, uses the profession's
     *         associated skills and campaign averaging option.
     *     </li>
     *     <li>
     *         <b>Vehicle Crew:</b> Returns the highest experience level among a specific set of technical and support skills.
     *     </li>
     *     <li>
     *         <b>Administrators:</b> Averages the Administrator skill and (optionally) Negotiation skills,
     *         depending on campaign options. If all selected skills are untrained, returns {@link SkillType#EXP_NONE}.
     *         Otherwise, returns the average, floored at 0.
     *     </li>
     *     <li>
     *         <b>All other roles:</b> Calculates the experience level using their associated skills and campaign averaging option.
     *     </li>
     * </ul>
     *
     * @param campaign  the campaign context, providing options and relevant configuration
     * @param secondary if {@code true}, evaluates the person's secondary role; if {@code false}, evaluates the primary
     *                  role
     *
     * @return the calculated experience level for the relevant role, or {@link SkillType#EXP_NONE} if not qualified
     */
    public int getExperienceLevel(final Campaign campaign, final boolean secondary) {
        final PersonnelRole role = secondary ? getSecondaryRole() : getPrimaryRole();

        final CampaignOptions campaignOptions = campaign.getCampaignOptions();
        final boolean doAdminCountNegotiation = campaignOptions.isAdminExperienceLevelIncludeNegotiation();
        final boolean isUseArtillery = campaignOptions.isUseArtillery();

        final boolean isAlternativeQualityAveraging = campaignOptions.isAlternativeQualityAveraging();

        final int adjustedReputation = getAdjustedReputation(campaignOptions.isUseAgeEffects(),
              campaign.isClanCampaign(),
              campaign.getLocalDate(),
              rank);

        // Optional skills such as Admin for Techs are not counted towards the character's experience level, except
        // in the special case of Vehicle Gunners. So we only want to fetch the base professions.
        List<String> associatedSkillNames = role.getSkillsForProfession();

        return switch (role) {
            case VEHICLE_GUNNER -> {
                if (!isUseArtillery) {
                    yield calculateExperienceLevelForProfession(associatedSkillNames,
                          isAlternativeQualityAveraging,
                          adjustedReputation);
                } else {
                    if ((hasSkill(S_GUN_VEE)) && (hasSkill(S_ARTILLERY))) {
                        yield Math.max((getSkill(S_GUN_VEE).getExperienceLevel(options, atowAttributes)),
                              (getSkill(S_ARTILLERY).getExperienceLevel(options, atowAttributes)));
                    } else if (hasSkill(S_GUN_VEE)) {
                        yield getSkill(S_GUN_VEE).getExperienceLevel(options, atowAttributes);
                    } else if (hasSkill(S_ARTILLERY)) {
                        yield getSkill(S_ARTILLERY).getExperienceLevel(options, atowAttributes);
                    } else {
                        yield EXP_NONE;
                    }
                }
            }
            case VEHICLE_CREW -> {
                // Vehicle crew are a special case as they just need any one of the following skills to qualify,
                // rather than needing all relevant skills
                List<String> relevantSkills = List.of(S_TECH_MEK,
                      S_TECH_AERO,
                      S_TECH_MECHANIC,
                      S_TECH_BA,
                      S_SURGERY,
                      S_MEDTECH,
                      S_ASTECH,
                      S_COMMUNICATIONS,
                      S_ART_COOKING,
                      S_SENSOR_OPERATIONS);
                int highestExperienceLevel = EXP_NONE;
                for (String relevantSkill : relevantSkills) {
                    Skill skill = getSkill(relevantSkill);

                    if (skill == null) {
                        continue;
                    }

                    int currentExperienceLevel = skill.getExperienceLevel(options, atowAttributes);
                    if (currentExperienceLevel > highestExperienceLevel) {
                        highestExperienceLevel = currentExperienceLevel;
                    }
                }

                yield highestExperienceLevel;
            }
            case ADMINISTRATOR_COMMAND, ADMINISTRATOR_LOGISTICS, ADMINISTRATOR_TRANSPORT, ADMINISTRATOR_HR -> {
                int adminLevel = getSkillLevelOrNegative(S_ADMIN);
                adminLevel = adminLevel == -1 ? 0 : adminLevel;

                int negotiationLevel = getSkillLevelOrNegative(S_NEGOTIATION);
                negotiationLevel = negotiationLevel == -1 ? 0 : negotiationLevel;

                int levelSum;
                int divisor;

                if (doAdminCountNegotiation) {
                    levelSum = adminLevel + negotiationLevel;
                    divisor = 2;
                } else {
                    levelSum = adminLevel;
                    divisor = 1;
                }

                if (levelSum == -divisor) {
                    yield EXP_NONE;
                } else {
                    yield Math.max(0, levelSum / divisor);
                }
            }
            default -> calculateExperienceLevelForProfession(associatedSkillNames,
                  isAlternativeQualityAveraging,
                  adjustedReputation);
        };
    }

    /**
     * Calculates the experience level for a profession based on the specified skill names and quality averaging
     * method.
     *
     * <p>If the provided list of skill names is empty, this method returns {@link SkillType#EXP_REGULAR} by default.
     * If any skill is missing or its type cannot be determined, {@link SkillType#EXP_NONE} is returned.</p>
     *
     * <ul>
     *     <li>
     *         <b>Standard Averaging:</b> If {@code isAlternativeQualityAveraging} is {@code false}, the experience
     *         level is determined by averaging the levels of all provided skills and converting the average to an
     *         experience level using the first skill's type.
     *     </li>
     *     <li>
     *         <b>Alternative Quality Averaging:</b> If {@code isAlternativeQualityAveraging} is {@code true}, the
     *         method checks if all experience levels for the listed skills are equal. If they are, that shared
     *         experience level is returned. Otherwise, standard averaging is used as described above.
     *     </li>
     * </ul>
     *
     * @param skillNames                    list of skill names relevant to the profession
     * @param isAlternativeQualityAveraging if {@code true}, uses the alternative averaging method; if {@code false},
     *                                      uses standard averaging
     *
     * @return the determined experience level, or {@link SkillType#EXP_NONE} if an error occurs or prerequisite skills
     *       are missing
     *
     * @author Illiani
     * @since 0.50.06
     */
    private int calculateExperienceLevelForProfession(List<String> skillNames, boolean isAlternativeQualityAveraging,
          int adjustedReputation) {
        if (skillNames.isEmpty()) {
            // If we're not tracking skills for this profession, it always counts as REGULAR
            return EXP_REGULAR;
        }

        int totalSkillLevel = 0;
        boolean areAllEqual = true;
        Integer expectedExperienceLevel = null;

        for (String skillName : skillNames) {
            Skill skill = getSkill(skillName);
            if (skill == null) {
                // If a character is missing a skill, it means they're unqualified for a profession. They will lose
                // that profession the next time the campaign is loaded. We don't remove it here as that would
                // require passing in a bunch of extra information that is largely irrelevant.
                return EXP_NONE;
            }

            SkillType skillType = getType(skillName);
            if (skillType == null) {
                logger.warn("Unable to find skill type for {}. Experience level assessment aborted", skillName);
                return EXP_NONE;
            }

            int individualSkillLevel = skill.getTotalSkillLevel(options, atowAttributes, adjustedReputation);
            totalSkillLevel += individualSkillLevel;

            if (isAlternativeQualityAveraging) {
                int expLevel = skill.getExperienceLevel(options, atowAttributes, adjustedReputation);
                if (expectedExperienceLevel == null) {
                    expectedExperienceLevel = expLevel;
                } else if (!expectedExperienceLevel.equals(expLevel)) {
                    areAllEqual = false;
                }
            }
        }

        if (isAlternativeQualityAveraging && areAllEqual) {
            return expectedExperienceLevel;
        }

        int averageSkillLevel = (int) floor((double) totalSkillLevel / skillNames.size());

        Skill skill = getSkill(skillNames.get(0));
        if (skill == null) {
            return EXP_NONE;
        }

        return skill.getType().getExperienceLevel(averageSkillLevel);
    }

    /**
     * Retrieves the skills associated with the character's profession. The skills returned depend on whether the
     * personnel's primary or secondary role is being queried and may also vary based on the campaign's configuration
     * settings, such as whether artillery skills are enabled.
     *
     * @param campaign  the current {@link Campaign}
     * @param secondary a boolean indicating whether to retrieve skills for the secondary ({@code true}) or primary
     *                  ({@code false}) profession of the character
     *
     * @return a {@link List} of skill identifiers ({@link String}) associated with the personnel's role, possibly
     *       modified by campaign settings
     */
    public List<String> getProfessionSkills(final Campaign campaign, final boolean secondary) {
        final PersonnelRole profession = secondary ? getSecondaryRole() : getPrimaryRole();

        final CampaignOptions campaignOptions = campaign.getCampaignOptions();
        final boolean isAdminsHaveNegotiation = campaignOptions.isAdminsHaveNegotiation();
        final boolean isDoctorsUseAdministration = campaignOptions.isDoctorsUseAdministration();
        final boolean isTechsUseAdministration = campaignOptions.isTechsUseAdministration();
        final boolean isUseArtillery = campaignOptions.isUseArtillery();

        return profession.getSkillsForProfession(isAdminsHaveNegotiation,
              isDoctorsUseAdministration,
              isTechsUseAdministration,
              isUseArtillery);
    }

    /**
     * @param campaign the campaign the person is a part of
     *
     * @return a full description in HTML format that will be used for the graphical display in the personnel table
     *       among other places
     */
    public String getFullDesc(final Campaign campaign) {
        return "<b>" + getFullTitle() + "</b><br/>" + getSkillLevel(campaign, false) + ' ' + getRoleDesc();
    }

    public String getHTMLTitle() {
        return String.format("<html><div id=\"%s\" style=\"white-space: nowrap;\">%s</div></html>",
              getId(),
              getFullTitle());
    }

    /**
     * Constructs and returns the full title by combining the rank and full name. If the rank is not available or an
     * exception occurs while retrieving it, the method will only return the full name.
     *
     * @return the full title as a combination of rank and full name, or just the full name if the rank is unavailable
     */
    public String getFullTitle() {
        String rank = "";

        try {
            rank = getRankName();

            if (!rank.isBlank()) {
                rank = rank + ' ';
            }
        } catch (Exception ignored) {
            // This try-catch exists to allow us to more easily test Person objects. Previously, if
            // a method included 'getFullTitle' it would break if the Person object hadn't been
            // assigned a Rank System.
        }

        return rank + getFullName();
    }

    /**
     * Returns the person's title (rank) and surname as a single string.
     *
     * <p>If the person has an assigned rank, the rank (followed by a space) will precede the surname. If no rank is
     * available, only the surname is returned. If an exception occurs while retrieving the rank (for example, if the
     * person has not been assigned a rank system), the method will ignore the exception and return only the
     * surname.</p>
     *
     * <p>This design ensures robust behavior for test cases and scenarios where the person may not have a rank
     * assignment.</p>
     *
     * @return a string containing the person's rank (if any) and surname
     *
     * @author Illiani
     * @since 0.50.06
     */
    public String getTitleAndSurname() {
        String rank = "";

        try {
            rank = getRankName();

            if (!rank.isBlank()) {
                rank = rank + ' ';
            }
        } catch (Exception ignored) {
            // This try-catch exists to allow us to more easily test Person objects. Previously, if
            // a method included 'getTitleAndSurname' it would break if the Person object hadn't been
            // assigned a Rank System.
        }

        return rank + getSurname();
    }

    public String makeHTMLRank() {
        return String.format("<html><div id=\"%s\">%s</div></html>", getId(), getRankName().trim());
    }

    public String getHyperlinkedFullTitle() {
        return String.format("<a href='PERSON:%s'>%s</a>", getId(), getFullTitle());
    }

    public String getFullTitleAndProfessions() {
        return getFullTitle() + " (" + getPrimaryRoleDesc() + " / " + getSecondaryRoleDesc() + ')';
    }

    /**
     * @return the primaryDesignator
     */
    public ROMDesignation getPrimaryDesignator() {
        return primaryDesignator;
    }

    /**
     * @param primaryDesignator the primaryDesignator to set
     */
    public void setPrimaryDesignator(final ROMDesignation primaryDesignator) {
        this.primaryDesignator = primaryDesignator;
        MekHQ.triggerEvent(new PersonChangedEvent(this));
    }

    /**
     * @return the secondaryDesignator
     */
    public ROMDesignation getSecondaryDesignator() {
        return secondaryDesignator;
    }

    /**
     * @param secondaryDesignator the secondaryDesignator to set
     */
    public void setSecondaryDesignator(final ROMDesignation secondaryDesignator) {
        this.secondaryDesignator = secondaryDesignator;
        MekHQ.triggerEvent(new PersonChangedEvent(this));
    }

    public int getHealingDifficulty(final Campaign campaign) {
        return campaign.getCampaignOptions().isTougherHealing() ? Math.max(0, getHits() - 2) : 0;
    }

    public TargetRollModifier getHealingMods(final Campaign campaign) {
        return new TargetRollModifier(getHealingDifficulty(campaign), "difficulty");
    }

    public String fail() {
        return " <font color='" + getNegativeColor() + "'><b>Failed to heal.</b></font>";
    }

    // region skill
    public boolean hasSkill(final @Nullable String skillName) {
        return skills.hasSkill(skillName);
    }

    public Skills getSkills() {
        return skills;
    }

    public @Nullable Skill getSkill(final @Nullable String skillName) {
        return skills.getSkill(skillName);
    }

    /**
     * @deprecated use {@link #getSkillLevel(String, boolean, boolean, LocalDate)} instead
     */
    @Deprecated(since = "0.50.06", forRemoval = true)
    public int getSkillLevel(final String skillName) {
        final Skill skill = getSkill(skillName);
        return (skill == null) ? 0 : skill.getExperienceLevel(options, atowAttributes);
    }

    /**
     * Retrieves the experience level for a specified skill by name, with options to account for aging effects and
     * campaign type.
     *
     * <p>This method calculates the experience level for the given skill, applying adjustments based on aging effects,
     * campaign context, and the current date. If the skill is not found, {@code 0} is returned.</p>
     *
     * @param skillName         the name of the skill to retrieve
     * @param isUseAgingEffects {@code true} to include aging effects in reputation adjustment, {@code false} otherwise
     * @param isClanCampaign    {@code true} if the context is a Clan campaign, {@code false} otherwise
     * @param today             the current date used for age-related calculations
     *
     * @return the corresponding experience level for the skill, or {@code 0} if the skill does not exist
     */
    public int getSkillLevel(final String skillName, boolean isUseAgingEffects, boolean isClanCampaign,
          LocalDate today) {
        final Skill skill = getSkill(skillName);

        int adjustedReputation = getAdjustedReputation(isUseAgingEffects, isClanCampaign, today, rank);

        return (skill == null) ? 0 : skill.getExperienceLevel(options, atowAttributes, adjustedReputation);
    }

    /**
     * Returns the experience level for the specified skill, or {@code -1} if the skill is not present.
     *
     * <p>If the entity has the specified skill, this method retrieves the skill and returns its experience level,
     * potentially taking into account any configured options or attribute modifiers. Otherwise, it returns {@code -1}
     * to indicate that the skill is not available.</p>
     *
     * @param skillName the name of the skill to query
     *
     * @return the experience level of the skill, or {@code -1} if the skill is not found
     */
    public int getSkillLevelOrNegative(final String skillName) {
        if (hasSkill(skillName)) {
            return getSkill(skillName).getExperienceLevel(options, atowAttributes);
        } else {
            return -1;
        }
    }

    public void addSkill(final String skillName, final Skill skill) {
        skills.addSkill(skillName, skill);
    }

    public void addSkill(final String skillName, final int level, final int bonus) {
        skills.addSkill(skillName, new Skill(skillName, level, bonus));
    }

    public void addSkill(final String skillName, final int level, final int bonus, final int ageModifier) {
        skills.addSkill(skillName, new Skill(skillName, level, bonus, ageModifier));
    }

    public void removeSkill(final String skillName) {
        skills.removeSkill(skillName);
    }

    /**
     * @return the number of skills learned by the character.
     */
    public int getSkillNumber() {
        return skills.size();
    }

    /**
     * Returns a list of skill names that the current object possesses, filtered by the specified skill subtypes.
     *
     * <p>For each skill subtype provided, this method collects all skill names associated
     * with those subtypes, then adds to the result only those skills that the object is known to have (i.e., those for
     * which {@code hasSkill(skillName)} returns true).</p>
     *
     * @param skillSubTypes the list of {@link SkillSubType} to use for filtering skills
     *
     * @return a {@link List} of skill names that are both of the specified subtypes and known to the object
     *
     * @author Illiani
     * @since 0.50.06
     */
    public List<String> getKnownSkillsBySkillSubType(List<SkillSubType> skillSubTypes) {
        List<String> knownSkills = new ArrayList<>();
        for (String skillName : getSkillsBySkillSubType(skillSubTypes)) {
            if (hasSkill(skillName)) {
                knownSkills.add(skillName);
            }
        }

        return knownSkills;
    }

    /**
     * Remove all skills
     */
    public void removeAllSkills() {
        skills.clear();
    }

    /**
     * Limit skills to the maximum of the given level
     */
    public void limitSkills(final int maxLevel) {
        for (final Skill skill : skills.getSkills()) {
            if (skill.getLevel() > maxLevel) {
                skill.setLevel(maxLevel);
            }
        }
    }

    public void improveSkill(final String skillName) {
        if (hasSkill(skillName)) {
            getSkill(skillName).improve();
        } else {
            addSkill(skillName, 0, 0);
        }
        MekHQ.triggerEvent(new PersonChangedEvent(this));
    }

    /**
     * Calculates the cost to improve a specific skill, with an optional reasoning multiplier.
     *
     * <p>If the skill exists, the cost is based on its current level's improvement cost.</p>
     *
     * <p>If the skill does not exist, the method calculates the cost using the default cost for the skill type at
     * level 0.</p>
     *
     * @param skillName    the name of the skill for which to calculate the improvement cost.
     * @param useReasoning a boolean indicating whether to apply {@link Reasoning} cost multipliers.
     *
     * @return the cost to improve the skill, adjusted by the reasoning multiplier if applicable, or the cost for level
     *       0 if the specified skill does not currently exist.
     */
    public int getCostToImprove(final String skillName, final boolean useReasoning) {
        final Skill skill = getSkill(skillName);
        final SkillType skillType = getType(skillName);
        int cost = hasSkill(skillName) ? skill.getCostToImprove() : skillType.getCost(0);

        double multiplier = getReasoningXpCostMultiplier(useReasoning);

        if (options.booleanOption(FLAW_SLOW_LEARNER)) {
            multiplier += 0.2;
        }

        if (options.booleanOption(ATOW_FAST_LEARNER)) {
            multiplier -= 0.2;
        }

        if (skillType.isAffectedByGremlinsOrTechEmpathy()) {
            if (options.booleanOption(FLAW_GREMLINS)) {
                multiplier += 0.1;
            }

            if (options.booleanOption(ATOW_TECH_EMPATHY)) {
                multiplier -= 0.1;
            }
        }

        return (int) round(cost * multiplier);
    }
    // endregion skill

    // region Awards
    public PersonAwardController getAwardController() {
        return awardController;
    }
    // endregion Awards

    public int getHits() {
        return hits;
    }

    public void setHits(final int hits) {
        this.hits = hits;
    }

    /**
     * @return the number of hits sustained prior to the last completed scenario.
     */
    public int getHitsPrior() {
        return hitsPrior;
    }

    /**
     * Sets the number of hits sustained prior to the last completed scenario.
     *
     * @param hitsPrior the new value for {@code hitsPrior}
     */
    public void setHitsPrior(final int hitsPrior) {
        this.hitsPrior = hitsPrior;
    }

    /**
     * @return <code>true</code> if the location (or any of its parent locations)
     *       has an injury which implies that the location (most likely a limb) is severed. By checking parents we can
     *       tell that they should be missing from the parent being severed, like a hand is missing if the corresponding
     *       arms is.
     */
    public boolean isLocationMissing(final @Nullable BodyLocation location) {
        return (location != null) &&
                     (getInjuriesByLocation(location).stream()
                            .anyMatch(injury -> injury.getType().impliesMissingLocation()) ||
                            isLocationMissing(location.Parent()));
    }

    public void heal() {
        hits = Math.max(hits - 1, 0);
        if (!needsFixing()) {
            doctorId = null;
        }
    }

    public boolean needsFixing() {
        return ((hits > 0) || needsAMFixing()) && getStatus().isActive();
    }

    /**
     * @deprecated No longer in use
     */
    @Deprecated(since = "0.50.06", forRemoval = true)
    public String succeed() {
        heal();
        return " <font color='" +
                     ReportingUtilities.getPositiveColor() +
                     "'><b>Successfully healed one hit.</b></font>";
    }

    // region Personnel Options
    public PersonnelOptions getOptions() {
        return options;
    }

    /**
     * @return the options of the given category that this pilot has
     */
    public Enumeration<IOption> getOptions(final String groupKey) {
        return options.getOptions(groupKey);
    }

    public int countOptions(final String groupKey) {
        int count = 0;

        for (final Enumeration<IOptionGroup> i = options.getGroups(); i.hasMoreElements(); ) {
            final IOptionGroup group = i.nextElement();

            if (!group.getKey().equalsIgnoreCase(groupKey)) {
                continue;
            }

            for (Enumeration<IOption> j = group.getOptions(); j.hasMoreElements(); ) {
                final IOption option = j.nextElement();

                if (option.booleanValue()) {
                    count++;
                }
            }
        }

        return count;
    }

    /**
     * Returns a string of all the option "codes" for this pilot, for a given group, using sep as the separator
     */
    public String getOptionList(@Nullable String sep, final String groupKey) {
        final StringBuilder adv = new StringBuilder();

        if (sep == null) {
            sep = "";
        }

        for (final Enumeration<IOptionGroup> i = options.getGroups(); i.hasMoreElements(); ) {
            final IOptionGroup group = i.nextElement();
            if (!group.getKey().equalsIgnoreCase(groupKey)) {
                continue;
            }

            for (Enumeration<IOption> j = group.getOptions(); j.hasMoreElements(); ) {
                final IOption option = j.nextElement();

                if (option.booleanValue()) {
                    if (!adv.isEmpty()) {
                        adv.append(sep);
                    }

                    adv.append(option.getName());
                    if (IntStream.of(IOption.STRING, IOption.CHOICE, IOption.INTEGER)
                              .anyMatch(k -> (option.getType() == k))) {
                        adv.append(' ').append(option.stringValue());
                    }
                }
            }
        }

        return adv.toString();
    }

    /**
     * @return a html-coded list that says what abilities are enabled for this pilot
     */
    public @Nullable String getAbilityListAsString(final String type) {
        final StringBuilder abilityString = new StringBuilder();
        for (Enumeration<IOption> i = getOptions(type); i.hasMoreElements(); ) {
            final IOption ability = i.nextElement();
            if (ability.booleanValue()) {
                abilityString.append(Utilities.getOptionDisplayName(ability)).append("<br>");
            }
        }

        return (abilityString.isEmpty()) ? null : "<html>" + abilityString + "</html>";
    }
    // endregion Personnel Options

    // region edge

    /**
     * Retrieves the edge value for the current person.
     *
     * <p><b>Usage:</b> This method gets the character's raw Edge score. Generally you likely want to use
     * {@link #getAdjustedEdge()} instead, as that includes adjustments for the character's {@code unlucky} trait.</p>
     *
     * @return The edge value defined in the person's options.
     */
    public int getEdge() {
        return getOptions().intOption(OptionsConstants.EDGE);
    }

    /**
     * Retrieves the adjusted edge value for the current person.
     *
     * <p>The adjusted Edge value is calculated by subtracting the person's level of bad luck (unlucky)
     * from their base Edge value.</p>
     *
     * @return The adjusted edge value after accounting for the person's level of bad luck.
     */
    public int getAdjustedEdge() {
        boolean hasTraumaticPast = options.booleanOption(COMPULSION_TRAUMATIC_PAST);
        int modifier = hasTraumaticPast ? -1 : 0;
        return options.intOption(OptionsConstants.EDGE) - unlucky + modifier;
    }

    public void setEdge(final int edge) {
        for (Enumeration<IOption> i = getOptions(PersonnelOptions.EDGE_ADVANTAGES); i.hasMoreElements(); ) {
            IOption ability = i.nextElement();
            if (OptionsConstants.EDGE.equals(ability.getName())) {
                ability.setValue(edge);
            }
        }
    }

    public void changeEdge(final int amount) {
        setEdge(Math.max(getEdge() + amount, 0));
    }

    /**
     * Resets edge points to the purchased level. Used for weekly refresh.
     */
    public void resetCurrentEdge() {
        setCurrentEdge(getAdjustedEdge());
    }

    /**
     * Sets edge points to the value 'currentEdge'. Used for weekly refresh.
     *
     * @param currentEdge - integer used to track this person's edge points available for the current week
     */
    public void setCurrentEdge(final int currentEdge) {
        this.currentEdge = currentEdge;
    }

    public void changeCurrentEdge(final int amount) {
        currentEdge = Math.max(currentEdge + amount, 0);
    }

    /**
     * @return this person's currently available edge points. Used for weekly refresh.
     */
    public int getCurrentEdge() {
        return currentEdge;
    }

    public void setEdgeUsed(final int edgeUsedThisRound) {
        this.edgeUsedThisRound = edgeUsedThisRound;
    }

    public int getEdgeUsed() {
        return edgeUsedThisRound;
    }

    /**
     * This will set a specific edge trigger, regardless of the current status
     */
    public void setEdgeTrigger(final String name, final boolean status) {
        for (Enumeration<IOption> i = getOptions(PersonnelOptions.EDGE_ADVANTAGES); i.hasMoreElements(); ) {
            final IOption ability = i.nextElement();
            if (ability.getName().equals(name)) {
                ability.setValue(status);
            }
        }
        MekHQ.triggerEvent(new PersonChangedEvent(this));
    }

    /**
     * This will flip the boolean status of the current edge trigger
     *
     * @param name of the trigger condition
     */
    public void changeEdgeTrigger(final String name) {
        for (Enumeration<IOption> i = getOptions(PersonnelOptions.EDGE_ADVANTAGES); i.hasMoreElements(); ) {
            final IOption ability = i.nextElement();
            if (ability.getName().equals(name)) {
                ability.setValue(!ability.booleanValue());
            }
        }
        MekHQ.triggerEvent(new PersonChangedEvent(this));
    }

    /**
     * @return a html-coded tooltip that says what edge will be used
     */
    public String getEdgeTooltip() {
        final StringBuilder stringBuilder = new StringBuilder();
        for (Enumeration<IOption> i = getOptions(PersonnelOptions.EDGE_ADVANTAGES); i.hasMoreElements(); ) {
            final IOption ability = i.nextElement();
            // yuck, it would be nice to have a more fool-proof way of identifying edge
            // triggers
            if (ability.getName().contains("edge_when") && ability.booleanValue()) {
                stringBuilder.append(ability.getDescription()).append("<br>");
            }
        }

        return stringBuilder.toString().isBlank() ? "No triggers set" : "<html>" + stringBuilder + "</html>";
    }
    // endregion edge

    /**
     * Determines whether the user possesses the necessary skills to operate the given entity.
     *
     * <p>The required skills are based on the type of the provided entity. The method checks for specific piloting or
     * gunnery skills relevant to the entity type, such as Meks, VTOLs, tanks, aerospace units, battle armor, and
     * others.</p>
     *
     * <p>If the appropriate skill(s) for the entity type are present, the method returns {@code true}; otherwise, it
     * returns {@code false}.</p>
     *
     * @param entity the entity to be checked for driving capability
     *
     * @return {@code true} if the required skill(s) to drive or operate the given entity are present; {@code false}
     *       otherwise
     */
    public boolean canDrive(final Entity entity) {
        if (entity instanceof LandAirMek) {
            return hasSkill(S_PILOT_MEK) && hasSkill(S_PILOT_AERO);
        } else if (entity instanceof Mek) {
            return hasSkill(S_PILOT_MEK);
        } else if (entity instanceof VTOL) {
            return hasSkill(S_PILOT_VTOL);
        } else if (entity instanceof Tank) {
            return hasSkill(entity.getMovementMode().isMarine() ? S_PILOT_NVEE : S_PILOT_GVEE);
        } else if (entity instanceof ConvFighter) {
            return hasSkill(S_PILOT_JET) || hasSkill(S_PILOT_AERO);
        } else if ((entity instanceof SmallCraft) || (entity instanceof Jumpship)) {
            return hasSkill(S_PILOT_SPACE);
        } else if (entity instanceof Aero) {
            return hasSkill(S_PILOT_AERO);
        } else if (entity instanceof BattleArmor) {
            return hasSkill(S_GUN_BA);
        } else if (entity instanceof Infantry) {
            return hasSkill(S_SMALL_ARMS);
        } else if (entity instanceof ProtoMek) {
            return hasSkill(S_GUN_PROTO);
        } else {
            return false;
        }
    }

    /**
     * Determines whether the user possesses the necessary skills to operate weapons for the given entity.
     *
     * <p>The required gunnery skill is dependent on the type of entity provided. This method checks for the relevant
     * gunnery or weapon skill associated with the entity type, such as Mek, tanks, aerospace units, battle armor,
     * infantry, and others.</p>
     *
     * <p>Returns {@code true} if the necessary skill(s) to use the entity's weapons are present; {@code false}
     * otherwise.</p>
     *
     * @param entity the entity to check for gunnery capability
     *
     * @return {@code true} if the user is qualified to operate weapons for the given entity; {@code false} otherwise
     */
    public boolean canGun(final Entity entity) {
        if (entity instanceof LandAirMek) {
            return hasSkill(S_GUN_MEK) && hasSkill(S_GUN_AERO);
        } else if (entity instanceof Mek) {
            return hasSkill(S_GUN_MEK);
        } else if (entity instanceof Tank) {
            return hasSkill(S_GUN_VEE);
        } else if (entity instanceof ConvFighter) {
            return hasSkill(S_GUN_JET) || hasSkill(S_GUN_AERO);
        } else if ((entity instanceof SmallCraft) || (entity instanceof Jumpship)) {
            return hasSkill(S_GUN_SPACE);
        } else if (entity instanceof Aero) {
            return hasSkill(S_GUN_AERO);
        } else if (entity instanceof BattleArmor) {
            return hasSkill(S_GUN_BA);
        } else if (entity instanceof Infantry) {
            return hasSkill(S_SMALL_ARMS);
        } else if (entity instanceof ProtoMek) {
            return hasSkill(S_GUN_PROTO);
        } else {
            return false;
        }
    }

    /**
     * Determines whether the user possesses the necessary technical skills to service or repair the given entity.
     *
     * <p>The required technical skill depends on the entity type. This method checks for the appropriate technical
     * skill based on whether the entity is a type of Mek, vessel, aerospace unit, battle armor, tank, or other
     * supported classes.</p>
     *
     * <p>Returns {@code true} if the user has the qualifying technical skill for the entity; {@code false} otherwise
     * .</p>
     *
     * @param entity the entity to check for technical capability
     *
     * @return {@code true} if the user is qualified to service or repair the given entity; {@code false} otherwise
     */
    public boolean canTech(final Entity entity) {
        if (entity == null) {
            return false;
        }
        if ((entity instanceof Mek) || (entity instanceof ProtoMek)) {
            return hasSkill(S_TECH_MEK);
        } else if (entity instanceof Dropship || entity instanceof Jumpship) {
            return hasSkill(S_TECH_VESSEL);
        } else if (entity instanceof Aero) {
            return hasSkill(S_TECH_AERO);
        } else if (entity instanceof BattleArmor) {
            return hasSkill(S_TECH_BA);
        } else if (entity instanceof Tank) {
            return hasSkill(S_TECH_MECHANIC);
        } else {
            return false;
        }
    }

    /**
     * Calculates and retrieves the current daily available tech time for the person.
     *
     * <p>This calculation does not account for any expended time but incorporates potential administrative
     * adjustments if specified.</p>
     *
     * <p>The calculation follows these rules:</p>
     * <ul>
     *   <li>If the person's primary role is a technician, the base support time is determined from the primary
     *   role.</li>
     *   <li>Otherwise, the base support time is taken from the secondary role.</li>
     * </ul>
     *
     * <p>If administrative adjustments are enabled (via the {@code isTechsUseAdministration} parameter),
     * the support time is multiplied by an administrative adjustment multiplier.</p>
     *
     * @param isTechsUseAdministration A boolean flag indicating whether administrative adjustments should be applied in
     *                                 the calculation.
     *
     * @return The adjusted daily available tech time for the person, after factoring in the appropriate role support
     *       time, applying the administrative multiplier (if enabled), and deducting maintenance time.
     */
    public int getDailyAvailableTechTime(final boolean isTechsUseAdministration) {
        int baseTime = (getPrimaryRole().isTech() ? PRIMARY_ROLE_SUPPORT_TIME : SECONDARY_ROLE_SUPPORT_TIME);

        return (int) round(baseTime * calculateTechTimeMultiplier(isTechsUseAdministration));
    }

    public int getMaintenanceTimeUsing() {
        return getTechUnits().stream()
                     .filter(unit -> !(unit.isRefitting() && unit.getRefit().getTech() == this))
                     .mapToInt(Unit::getMaintenanceTime)
                     .sum();
    }

    public boolean isMothballing() {
        return isTech() && techUnits.stream().anyMatch(Unit::isMothballing);
    }

    /**
     * Determines whether this {@code Person} is considered "busy" based on their current status, unit assignment, and
     * associated tasks.
     *
     * <p>This method checks:</p>
     * <ol>
     *     <li>If the personnel is active (i.e., has an active {@link PersonnelStatus}).</li>
     *     <li>Special cases for units that are self-crewed, including activities such as
     *         mothballing, refitting, or undergoing repairs, during which crew members are
     *         considered busy.</li>
     *     <li>If the personnel is a technician, by reviewing their current tech assignments,
     *         such as units being mothballed, refitted, or repaired.</li>
     *     <li>If the personnel has a unit assignment and whether that unit is currently deployed.</li>
     * </ol>
     *
     * @return {@code true} if the person is deemed busy due to one of the above conditions; {@code false} otherwise.
     */
    public boolean isBusy() {
        // Personnel status
        if (!status.isActive()) {
            return false;
        }

        final boolean hasUnitAssignment = unit != null;
        final Entity entity = hasUnitAssignment ? unit.getEntity() : null;
        final boolean isSpecialCase = entity != null && unit.isSelfCrewed();

        // Special case handlers (self crewed units have their tech teams formed as a composite of their crew, so all
        // crew are considered to be busy during these states)
        if (isSpecialCase) {
            if (unit.isMothballing()) {
                return true;
            }

            if (unit.isRefitting()) {
                return true;
            }

            if (unit.isUnderRepair()) {
                return true;
            }
        }

        // Tech assignments
        if (isTech()) {
            for (Unit unit : techUnits) {
                Refit refit = unit.getRefit();
                boolean isActiveTech = refit != null && Objects.equals(refit.getTech(), this);

                if (unit.isMothballing() && isActiveTech) {
                    return true;
                }

                if (unit.isRefitting() && isActiveTech) {
                    return true;
                }

                if (unit.isUnderRepair()) {
                    for (Part part : unit.getParts()) {
                        if (Objects.equals(part.getTech(), this)) {
                            return true;
                        }
                    }
                }
            }
        }

        // Unit assignments
        if (hasUnitAssignment) {
            return unit.isDeployed();
        }

        return false;
    }

    public @Nullable Unit getUnit() {
        return unit;
    }

    public void setUnit(final @Nullable Unit unit) {
        this.unit = unit;
    }

    public void removeTechUnit(final Unit unit) {
        techUnits.remove(unit);
    }

    public void addTechUnit(final Unit unit) {
        Objects.requireNonNull(unit);

        if (!techUnits.contains(unit)) {
            techUnits.add(unit);
        }
    }

    public void clearTechUnits() {
        techUnits.clear();
    }

    public List<Unit> getTechUnits() {
        return Collections.unmodifiableList(techUnits);
    }

    public void removeAllTechJobs(final Campaign campaign) {
        campaign.getHangar().forEachUnit(u -> {
            if (equals(u.getTech())) {
                u.remove(this, true);
            }

            if ((u.getRefit() != null) && equals(u.getRefit().getTech())) {
                u.getRefit().setTech(null);
            }
        });

        for (final Part part : campaign.getWarehouse().getParts()) {
            if (equals(part.getTech())) {
                part.cancelAssignment(true);
            }
        }

        for (final Force force : campaign.getAllForces()) {
            if (getId().equals(force.getTechID())) {
                force.setTechID(null);
            }
        }
    }

    public int getMinutesLeft() {
        return minutesLeft;
    }

    public void setMinutesLeft(final int minutesLeft) {
        this.minutesLeft = minutesLeft;
        if (engineer && (getUnit() != null)) {
            // set minutes for all crew members, except the engineer to not cause infinite recursion.
            getUnit().getActiveCrew().stream().filter(this::isNotSelf).forEach(p -> p.setMinutesLeft(minutesLeft));
        }
    }

    /**
     * Checks if the other person is not the same person as this person, easy right?
     *
     * @param p Person to check against
     *
     * @return true if the person is not the same person as this person
     */
    private boolean isNotSelf(Person p) {
        return !this.equals(p);
    }

    public int getOvertimeLeft() {
        return overtimeLeft;
    }

    public void setOvertimeLeft(final int overtimeLeft) {
        this.overtimeLeft = overtimeLeft;
        if (engineer && (getUnit() != null)) {
            getUnit().getActiveCrew().stream().filter(this::isNotSelf).forEach(p -> p.setOvertimeLeft(overtimeLeft));
        }
    }

    /**
     * Resets the number of minutes and overtime minutes a person has left for tasks, based on their primary or
     * secondary role. Administrative adjustments may be applied for technicians if specified.
     *
     * <p>This method calculates and assigns task and overtime time values depending on whether
     * the person is identified as a technician or doctor, and whether their role is primary or secondary. If
     * administrative adjustments are enabled (via the {@code isTechsUseAdministration} parameter), a multiplier is
     * applied to calculate the adjusted task time for technicians.</p>
     *
     * <ul>
     *   <li>If the primary role is a doctor, the base support time values for the primary role
     *       are assigned without any adjustments.</li>
     *   <li>If the secondary role is a doctor, the base support time values for the secondary role
     *       are assigned without any adjustments.</li>
     *   <li>If the primary role is a technician and administrative adjustments are enabled, the primary
     *       role's support time is multiplied by the administrative adjustment multiplier and assigned.</li>
     *   <li>If the secondary role is a technician (secondary-specific), and administrative adjustments
     *       are enabled, the secondary role's support time is multiplied by the adjustment multiplier and assigned.</li>
     *   <li>If administrative adjustments are not enabled for technicians, base (non-adjusted) time values
     *       are used for both primary and secondary roles.</li>
     * </ul>
     *
     * <p>If the person has both primary and secondary roles applicable (e.g., a doctor as the primary
     * and a technician as the secondary), the logic prioritizes the roles as listed above, with primary roles
     * taking precedence.</p>
     *
     * @param isTechsUseAdministration Indicates whether administrative adjustments should be applied to the time
     *                                 calculations for technicians.
     */
    public void resetMinutesLeft(boolean isTechsUseAdministration) {
        // Doctors and Technicians without adjustments
        if (primaryRole.isDoctor() || (primaryRole.isTech() && !isTechsUseAdministration)) {
            this.minutesLeft = PRIMARY_ROLE_SUPPORT_TIME;
            this.overtimeLeft = PRIMARY_ROLE_OVERTIME_SUPPORT_TIME;
        } else if (secondaryRole.isDoctor() || (secondaryRole.isTech() && !isTechsUseAdministration)) {
            this.minutesLeft = SECONDARY_ROLE_SUPPORT_TIME;
            this.overtimeLeft = SECONDARY_ROLE_OVERTIME_SUPPORT_TIME;
        }

        // Technicians with adjustments
        if (primaryRole.isTech()) {
            double techTimeMultiplier = calculateTechTimeMultiplier(isTechsUseAdministration);

            this.minutesLeft = (int) round(PRIMARY_ROLE_SUPPORT_TIME * techTimeMultiplier);
            this.overtimeLeft = (int) round(PRIMARY_ROLE_OVERTIME_SUPPORT_TIME * techTimeMultiplier);
        } else if (secondaryRole.isTechSecondary()) {
            double techTimeMultiplier = calculateTechTimeMultiplier(isTechsUseAdministration);

            this.minutesLeft = (int) round(SECONDARY_ROLE_SUPPORT_TIME * techTimeMultiplier);
            this.overtimeLeft = (int) round(SECONDARY_ROLE_OVERTIME_SUPPORT_TIME * techTimeMultiplier);
        }
    }

    /**
     * Determines and returns the tech skill with the highest experience level possessed by this entity.
     *
     * <p>This method evaluates all available technical skills (such as Mek, Aero, Mechanic, and Battle Armor tech
     * skills) and selects the one with the greatest experience level. If multiple skills are present, the one with the
     * highest experience is returned. If no relevant tech skills are found, returns {@code null}.</p>
     *
     * @return the {@link Skill} object representing the highest-level technical skill, or {@code null} if none are
     *       present
     */
    public @Nullable Skill getBestTechSkill() {
        Skill skill = null;
        int level = EXP_NONE;

        if (hasSkill(S_TECH_MEK) && getSkill(S_TECH_MEK).getExperienceLevel(options, atowAttributes) > level) {
            skill = getSkill(S_TECH_MEK);
            level = getSkill(S_TECH_MEK).getExperienceLevel(options, atowAttributes);
        }
        if (hasSkill(S_TECH_AERO) && getSkill(S_TECH_AERO).getExperienceLevel(options, atowAttributes) > level) {
            skill = getSkill(S_TECH_AERO);
            level = getSkill(S_TECH_AERO).getExperienceLevel(options, atowAttributes);
        }
        if (hasSkill(S_TECH_MECHANIC) &&
                  getSkill(S_TECH_MECHANIC).getExperienceLevel(options, atowAttributes) > level) {
            skill = getSkill(S_TECH_MECHANIC);
            level = getSkill(S_TECH_MECHANIC).getExperienceLevel(options, atowAttributes);
        }
        if (hasSkill(S_TECH_BA) && getSkill(S_TECH_BA).getExperienceLevel(options, atowAttributes) > level) {
            skill = getSkill(S_TECH_BA);
        }
        return skill;
    }

    public boolean isTech() {
        return isTechMek() || isTechAero() || isTechMechanic() || isTechBA();
    }

    /**
     * Checks if the person is a tech, includes mektek, mechanic, aerotek, BAtek and the non-cannon "large vessel tek"
     *
     * @return true if the person is a tech
     */
    public boolean isTechExpanded() {
        return isTechMek() || isTechAero() || isTechMechanic() || isTechBA() || isTechLargeVessel();
    }

    public boolean isTechLargeVessel() {
        boolean hasSkill = hasSkill(S_TECH_VESSEL);
        return hasSkill && (getPrimaryRole().isVesselCrew() || getSecondaryRole().isVesselCrew());
    }

    public boolean isTechMek() {
        boolean hasSkill = hasSkill(S_TECH_MEK);
        return hasSkill && (getPrimaryRole().isMekTech() || getSecondaryRole().isMekTech());
    }

    public boolean isTechAero() {
        boolean hasSkill = hasSkill(S_TECH_AERO);
        return hasSkill && (getPrimaryRole().isAeroTek() || getSecondaryRole().isAeroTek());
    }

    public boolean isTechMechanic() {
        boolean hasSkill = hasSkill(S_TECH_MECHANIC);
        return hasSkill && (getPrimaryRole().isMechanic() || getSecondaryRole().isMechanic());
    }

    public boolean isTechBA() {
        boolean hasSkill = hasSkill(S_TECH_BA);
        return hasSkill && (getPrimaryRole().isBATech() || getSecondaryRole().isBATech());
    }

    /**
     * Calculates the tech availability time multiplier for tasks based on the technician's experience level and
     * administration skill.
     *
     * <p>The method considers whether administration skills should be applied to improve efficiency. If
     * administration is enabled, the multiplier is adjusted based on the technician's baseline experience level and
     * their administration skill level.</p>
     *
     * @param isTechsUseAdministration {@code true} if administration skills are considered for task calculation;
     *                                 {@code false} otherwise.
     *
     * @return the calculated time multiplier, where:
     *       <ul>
     *         <li>0.0 indicates the person is not a technician.</li>
     *         <li>1.0 indicates no adjustment is applied.</li>
     *         <li>Values greater or less than 1.0 adjust task times accordingly.</li>
     *       </ul>
     */
    public double calculateTechTimeMultiplier(boolean isTechsUseAdministration) {
        final double TECH_ADMINISTRATION_MULTIPLIER = 0.05;
        final int REGULAR_EXPERIENCE_LEVEL = REGULAR.getExperienceLevel();

        if (!isTechExpanded()) {
            return 0;
        }

        if (!isTechsUseAdministration) {
            return 1.0;
        }

        double administrationMultiplier = 1.0 - (TECH_ADMINISTRATION_MULTIPLIER * REGULAR_EXPERIENCE_LEVEL);

        Skill administration = skills.getSkill(S_ADMIN);
        int experienceLevel = SkillLevel.NONE.getExperienceLevel();

        if (administration != null) {
            experienceLevel = administration.getExperienceLevel(options, atowAttributes);
        }

        administrationMultiplier += experienceLevel * TECH_ADMINISTRATION_MULTIPLIER;

        return administrationMultiplier;
    }

    public boolean isAdministrator() {
        return (getPrimaryRole().isAdministrator() || getSecondaryRole().isAdministrator());
    }

    public boolean isDoctor() {
        return hasSkill(S_SURGERY) && (getPrimaryRole().isDoctor() || getSecondaryRole().isDoctor());
    }

    /**
     * Calculates the medical capacity of a doctor based on their administrative skills, and the base number of hospital
     * beds they are responsible for. If the entity represented is not a doctor, the capacity is returned as 0.
     *
     * @param doctorsUseAdministration A flag indicating whether the doctor's administrative skills should be considered
     *                                 in the calculation. If {@code true}, administrative skills are included in the
     *                                 performance multiplier adjustment. If {@code false}, {@code baseBedCount} is
     *                                 returned, instead.
     * @param baseBedCount             The base number of hospital beds assigned to the doctor. This value is adjusted
     *                                 by the calculated multiplier to determine the doctor's effective capacity.
     *
     * @return The calculated medical capacity of the doctor, as an {@link Integer} representing their ability to
     *       effectively manage hospital beds. If the entity is not a doctor, returns {@code 0}.
     */
    public int getDoctorMedicalCapacity(final boolean doctorsUseAdministration, final int baseBedCount) {
        final double DOCTOR_ADMINISTRATION_MULTIPLIER = 0.2;
        final int REGULAR_EXPERIENCE_LEVEL = REGULAR.getExperienceLevel();

        if (!isDoctor()) {
            return 0;
        }

        if (!doctorsUseAdministration) {
            return baseBedCount;
        }

        double administrationMultiplier = 1.0 - (DOCTOR_ADMINISTRATION_MULTIPLIER * REGULAR_EXPERIENCE_LEVEL);

        Skill administration = skills.getSkill(S_ADMIN);
        int experienceLevel = SkillLevel.NONE.getExperienceLevel();

        if (administration != null) {
            experienceLevel = administration.getExperienceLevel(options, atowAttributes);
        }

        administrationMultiplier += experienceLevel * DOCTOR_ADMINISTRATION_MULTIPLIER;

        return (int) round(baseBedCount * administrationMultiplier);
    }

    public boolean isSupport() {
        return !isCombat();
    }

    public boolean isCombat() {
        return getPrimaryRole().isCombat() || getSecondaryRole().isCombat();
    }

    public boolean isDependent() {
        return (getPrimaryRole().isDependent() || getSecondaryRole().isDependent());
    }

    public boolean isCivilian() {
        return (getPrimaryRole().isCivilian() && getSecondaryRole().isCivilian());
    }

    public boolean isTaskOvertime(final IPartWork partWork) {
        return (partWork.getTimeLeft() > getMinutesLeft()) && (getOvertimeLeft() > 0);
    }

    public @Nullable Skill getSkillForWorkingOn(final IPartWork part) {
        final Unit unit = part.getUnit();
        Skill skill = getSkillForWorkingOn(unit);
        if (skill != null) {
            return skill;
        }
        // check spare parts
        // return the best one
        if (part.isRightTechType(S_TECH_MEK) && hasSkill(S_TECH_MEK)) {
            skill = getSkill(S_TECH_MEK);
        }

        if (part.isRightTechType(S_TECH_BA) && hasSkill(S_TECH_BA)) {
            if ((skill == null) ||
                      (skill.getFinalSkillValue(options, atowAttributes, reputation) >
                             getSkill(S_TECH_BA).getFinalSkillValue(options, atowAttributes, reputation))) {
                skill = getSkill(S_TECH_BA);
            }
        }

        if (part.isRightTechType(S_TECH_AERO) && hasSkill(S_TECH_AERO)) {
            if ((skill == null) ||
                      (skill.getFinalSkillValue(options, atowAttributes, reputation) >
                             getSkill(S_TECH_AERO).getFinalSkillValue(options, atowAttributes, reputation))) {
                skill = getSkill(S_TECH_AERO);
            }
        }

        if (part.isRightTechType(S_TECH_MECHANIC) && hasSkill(S_TECH_MECHANIC)) {
            if ((skill == null) ||
                      (skill.getFinalSkillValue(options, atowAttributes, reputation) >
                             getSkill(S_TECH_MECHANIC).getFinalSkillValue(options, atowAttributes, reputation))) {
                skill = getSkill(S_TECH_MECHANIC);
            }
        }

        if (part.isRightTechType(S_TECH_VESSEL) && hasSkill(S_TECH_VESSEL)) {
            if ((skill == null) ||
                      (skill.getFinalSkillValue(options, atowAttributes, reputation) >
                             getSkill(S_TECH_VESSEL).getFinalSkillValue(options, atowAttributes, reputation))) {
                skill = getSkill(S_TECH_VESSEL);
            }
        }

        if (skill != null) {
            return skill;
        }
        // if we are still here then we didn't have the right tech skill, so return the
        // highest
        // of any tech skills that we do have
        if (hasSkill(S_TECH_MEK)) {
            skill = getSkill(S_TECH_MEK);
        }

        if (hasSkill(S_TECH_BA)) {
            if ((skill == null) ||
                      (skill.getFinalSkillValue(options, atowAttributes, reputation) >
                             getSkill(S_TECH_BA).getFinalSkillValue(options, atowAttributes, reputation))) {
                skill = getSkill(S_TECH_BA);
            }
        }

        if (hasSkill(S_TECH_MECHANIC)) {
            if ((skill == null) ||
                      (skill.getFinalSkillValue(options, atowAttributes, reputation) >
                             getSkill(S_TECH_MECHANIC).getFinalSkillValue(options, atowAttributes, reputation))) {
                skill = getSkill(S_TECH_MECHANIC);
            }
        }

        if (hasSkill(S_TECH_AERO)) {
            if ((skill == null) ||
                      (skill.getFinalSkillValue(options, atowAttributes, reputation) >
                             getSkill(S_TECH_AERO).getFinalSkillValue(options, atowAttributes, reputation))) {
                skill = getSkill(S_TECH_AERO);
            }
        }

        return skill;
    }

    public @Nullable Skill getSkillForWorkingOn(final @Nullable Unit unit) {
        if (unit == null) {
            return null;
        } else if (((unit.getEntity() instanceof Mek) || (unit.getEntity() instanceof ProtoMek)) &&
                         hasSkill(S_TECH_MEK)) {
            return getSkill(S_TECH_MEK);
        } else if ((unit.getEntity() instanceof BattleArmor) && hasSkill(S_TECH_BA)) {
            return getSkill(S_TECH_BA);
        } else if ((unit.getEntity() instanceof Tank) && hasSkill(S_TECH_MECHANIC)) {
            return getSkill(S_TECH_MECHANIC);
        } else if (((unit.getEntity() instanceof Dropship) || (unit.getEntity() instanceof Jumpship)) &&
                         hasSkill(S_TECH_VESSEL)) {
            return getSkill(S_TECH_VESSEL);
        } else if ((unit.getEntity() instanceof Aero) &&
                         !(unit.getEntity() instanceof Dropship) &&
                         !(unit.getEntity() instanceof Jumpship) &&
                         hasSkill(S_TECH_AERO)) {
            return getSkill(S_TECH_AERO);
        } else {
            return null;
        }
    }

    public @Nullable Skill getSkillForWorkingOn(final @Nullable String skillName) {
        if (CampaignOptions.S_TECH.equals(skillName)) {
            return getBestTechSkill();
        } else if (hasSkill(skillName)) {
            return getSkill(skillName);
        } else {
            return null;
        }
    }

    public int getBestTechLevel() {
        int level = EXP_NONE;
        final Skill mekSkill = getSkill(S_TECH_MEK);
        final Skill mechanicSkill = getSkill(S_TECH_MECHANIC);
        final Skill baSkill = getSkill(S_TECH_BA);
        final Skill aeroSkill = getSkill(S_TECH_AERO);
        if ((mekSkill != null) && (mekSkill.getLevel() > level)) {
            level = mekSkill.getLevel();
        }

        if ((mechanicSkill != null) && (mechanicSkill.getLevel() > level)) {
            level = mechanicSkill.getLevel();
        }

        if ((baSkill != null) && (baSkill.getLevel() > level)) {
            level = baSkill.getLevel();
        }

        if ((aeroSkill != null) && (aeroSkill.getLevel() > level)) {
            level = aeroSkill.getLevel();
        }

        return level;
    }

    public boolean isRightTechTypeFor(final IPartWork part) {
        Unit unit = part.getUnit();
        if (unit == null) {
            return (hasSkill(S_TECH_MEK) && part.isRightTechType(S_TECH_MEK)) ||
                         (hasSkill(S_TECH_AERO) && part.isRightTechType(S_TECH_AERO)) ||
                         (hasSkill(S_TECH_MECHANIC) && part.isRightTechType(S_TECH_MECHANIC)) ||
                         (hasSkill(S_TECH_BA) && part.isRightTechType(S_TECH_BA)) ||
                         (hasSkill(S_TECH_VESSEL) && part.isRightTechType(S_TECH_VESSEL));
        } else if ((unit.getEntity() instanceof Mek) || (unit.getEntity() instanceof ProtoMek)) {
            return hasSkill(S_TECH_MEK);
        } else if (unit.getEntity() instanceof BattleArmor) {
            return hasSkill(S_TECH_BA);
        } else if ((unit.getEntity() instanceof Tank) || (unit.getEntity() instanceof Infantry)) {
            return hasSkill(S_TECH_MECHANIC);
        } else if ((unit.getEntity() instanceof Dropship) || (unit.getEntity() instanceof Jumpship)) {
            return hasSkill(S_TECH_VESSEL);
        } else if (unit.getEntity() instanceof Aero) {
            return hasSkill(S_TECH_AERO);
        } else {
            return false;
        }
    }

    public @Nullable UUID getDoctorId() {
        return doctorId;
    }

    public int getToughness() {
        return toughness;
    }

    public void setToughness(final int toughness) {
        this.toughness = toughness;
    }

    public int getConnections() {
        return connections;
    }

    /**
     * Calculates and returns the character's adjusted Connections value.
     *
<<<<<<< HEAD
     * <p>If the character is suffering from an episode of Clinical Paranoia, their Connections value is fixed as
     * 0.</p>
=======
     * <p>If the character has the {@link PersonnelOptions#COMPULSION_XENOPHOBIA} SPA their Connections value is
     * decreased by 1.</p>
>>>>>>> 0a588cf2
     *
     * <p>If the character has the {@link PersonnelOptions#ATOW_CITIZENSHIP} SPA their Connections value is
     * increased by 1.</p>
     *
     * <p>If the character has the {@link PersonnelOptions#COMPULSION_MILD_PARANOIA} SPA their Connections value is
     * reduced by 1.</p>
     *
     * <p>The Connections value is clamped within the allowed minimum and maximum range before being returned.</p>
     *
     * @return the character's Connections value, clamped within the minimum and maximum limits
     *
     * @author Illiani
     * @since 0.50.07
     */
    public int getAdjustedConnections() {
<<<<<<< HEAD
        if (sufferingFromClinicalParanoia) {
            return 0;
        }
=======
        boolean hasXenophobia = options.booleanOption(COMPULSION_XENOPHOBIA);
        int modifiers = (hasXenophobia ? -1 : 0);
>>>>>>> 0a588cf2

        boolean hasCitizenship = options.booleanOption(ATOW_CITIZENSHIP);
        modifiers += (hasCitizenship ? 1 : 0);

        boolean hasMildParanoia = options.booleanOption(COMPULSION_MILD_PARANOIA);
        modifiers += (hasMildParanoia ? -1 : 0);

        return clamp(connections + modifiers, MINIMUM_CONNECTIONS, MAXIMUM_CONNECTIONS);
    }

    public void setConnections(final int connections) {
        this.connections = clamp(connections, MINIMUM_CONNECTIONS, MAXIMUM_CONNECTIONS);
    }

    /**
     * Adjusts the person's Connections score by the specified amount.
     *
     * <p>The change in connections can be positive or negative, depending on the provided delta value.</p>
     *
     * @param delta The amount by which to adjust the number of connections. A positive value increases the connections,
     *              while a negative value decreases them.
     */
    public void changeConnections(final int delta) {
        int newValue = connections + delta;
        connections = clamp(newValue, MINIMUM_CONNECTIONS, MAXIMUM_CONNECTIONS);
    }

    public int getWealth() {
        return wealth;
    }

    public void setWealth(final int wealth) {
        this.wealth = clamp(wealth, MINIMUM_WEALTH, MAXIMUM_WEALTH);
    }

    /**
     * Adjusts the person's wealth by the specified amount.
     *
     * <p>The change in wealth can be positive or negative, depending on the provided delta value.</p>
     *
     * @param delta The amount by which to adjust the wealth. A positive value increases the wealth, while a negative
     *              value decreases it.
     */
    public void changeWealth(final int delta) {
        int newValue = wealth + delta;
        wealth = clamp(newValue, MINIMUM_WEALTH, MAXIMUM_WEALTH);
    }

    public boolean isHasPerformedExtremeExpenditure() {
        return hasPerformedExtremeExpenditure;
    }

    public void setHasPerformedExtremeExpenditure(final boolean hasPerformedExtremeExpenditure) {
        this.hasPerformedExtremeExpenditure = hasPerformedExtremeExpenditure;
    }

    /**
     * Retrieves the raw reputation value of the character.
     *
     * <p>This method returns the unadjusted reputation value associated with the character.</p>
     *
     * <p><b>Usage:</b> If aging effects are enabled, you likely want to use
     * {@link #getAdjustedReputation(boolean, boolean, LocalDate, int)}  instead.</p>
     *
     * @return The raw reputation value.
     */
    public int getReputation() {
        return reputation;
    }

    /**
     * Calculates the adjusted reputation value for the character based on aging effects, the current campaign type,
     * date, and rank.
     *
     * <p>This method computes the character's reputation by applying age-based modifiers, which depend on factors such
     * as whether aging effects are enabled, whether the campaign is clan-specific, the character's bloodname status,
     * and their rank in the clan hierarchy. If aging effects are disabled, the reputation remains unchanged.</p>
     *
     * <p><b>Usage:</b> If aging effects are disabled, the result will be equivalent to the base reputation value
     * provided by {@link #getReputation()}.</p>
     *
     * @param isUseAgingEffects Indicates whether aging effects should be applied to the reputation calculation.
     * @param isClanCampaign    Indicates whether the current campaign is specific to a clan.
     * @param today             The current date used to calculate the character's age.
     * @param rankNumeric       The rank index of the character, which can adjust the reputation modifier in clan-based
     *                          campaigns.
     *
     * @return The adjusted reputation value, accounting for factors like age, clan campaign status, bloodname
     *       possession, and rank. If aging effects are disabled, the base reputation value is returned.
     */
    public int getAdjustedReputation(boolean isUseAgingEffects, boolean isClanCampaign, LocalDate today,
          int rankNumeric) {
        final int PATHOLOGIC_RACISM_REPUTATION_PENALTY = -2;

        int modifiers = isUseAgingEffects ?
                             getReputationAgeModifier(getAge(today),
                                   isClanCampaign,
                                   !isNullOrBlank(bloodname),
                                   rankNumeric) :
                             0;

        boolean hasRacism = options.booleanOption(COMPULSION_RACISM);
        modifiers -= hasRacism ? 1 : 0;

        boolean hasPathologicRacism = options.booleanOption(COMPULSION_PATHOLOGIC_RACISM);
        modifiers += hasPathologicRacism ? PATHOLOGIC_RACISM_REPUTATION_PENALTY : 0;

        boolean hasXenophobia = options.booleanOption(COMPULSION_XENOPHOBIA);
        modifiers -= hasXenophobia ? 1 : 0;

        return clamp(reputation + modifiers, MINIMUM_REPUTATION, MAXIMUM_REPUTATION);
    }

    public void setReputation(final int reputation) {
        this.reputation = clamp(reputation, MINIMUM_REPUTATION, MAXIMUM_REPUTATION);
    }

    /**
     * Adjusts the person's reputation by the specified amount.
     *
     * <p>The change in reputation can be positive or negative, depending on the provided delta value.</p>
     *
     * @param delta The amount by which to adjust the reputation. A positive value increases the reputation, while a
     *              negative value decreases it.
     */
    public void changeReputation(final int delta) {
        int newValue = reputation + delta;
        reputation = clamp(newValue, MINIMUM_REPUTATION, MAXIMUM_REPUTATION);
    }

    public int getUnlucky() {
        return unlucky;
    }

    public void setUnlucky(final int unlucky) {
        this.unlucky = clamp(unlucky, MINIMUM_UNLUCKY, MAXIMUM_UNLUCKY);
    }

    public void changeUnlucky(final int delta) {
        int newValue = unlucky + delta;
        unlucky = clamp(newValue, MINIMUM_UNLUCKY, MAXIMUM_UNLUCKY);
    }

    public int getBloodmark() {
        return bloodmark;
    }

    public Money getBloodmarkValue() {
        return Money.of(bloodmark);
    }

    public void setBloodmark(final int unlucky) {
        this.bloodmark = clamp(unlucky, MINIMUM_BLOODMARK, MAXIMUM_BLOODMARK);
    }

    public void changeBloodmark(final int delta) {
        int newValue = bloodmark + delta;
        bloodmark = clamp(newValue, MINIMUM_BLOODMARK, MAXIMUM_BLOODMARK);
    }

    public List<LocalDate> getBloodhuntSchedule() {
        return bloodhuntSchedule;
    }

    public void addBloodhuntDate(final LocalDate date) {
        bloodhuntSchedule.add(date);
    }

    public void removeBloodhuntDate(final LocalDate date) {
        bloodhuntSchedule.remove(date);
    }

    /**
     * Retrieves the character's {@link Attributes} object containing the character's attribute scores.
     *
     * <p><b>Usage:</b> In most cases you'll want to use {@link #getAttributeScore(SkillAttribute)} instead, as that
     * will allow you to jump straight to the exact score you need.</p>
     *
     * @return the character's {@link Attributes} object.
     *
     * @since 0.50.5
     */
    public Attributes getATOWAttributes() {
        return atowAttributes;
    }

    /**
     * Updates the score for a specific skill attribute.
     *
     * <p>This method sets the provided score for the given {@link SkillAttribute}. If the attribute is
     * <code>null</code> or represents "NONE", the method logs a warning and exits without making any changes.</p>
     *
     * <p>The actual attribute score update is delegated to the underlying attribute handler.</p>
     *
     * @param attribute The {@link SkillAttribute} to be updated. Must not be <code>null</code> or "NONE".
     * @param newScore  The new score to assign to the specified skill attribute.
     *
     * @author Illiani
     * @since 0.50.05
     */
    public void setAttributeScore(final SkillAttribute attribute, final int newScore) {
        if (attribute == null || attribute == SkillAttribute.NONE) {
            logger.warn("(setAttributeScore) SkillAttribute is null or NONE.");
            return;
        }

        atowAttributes.setAttributeScore(phenotype, options, attribute, newScore);
    }

    /**
     * Retrieves the score of a specified attribute.
     *
     * @param attribute the {@link SkillAttribute} to retrieve the score for.
     *
     * @return the score of the specified attribute, or {@link Attributes#DEFAULT_ATTRIBUTE_SCORE} if the attribute is
     *       {@code NONE} or {@code null}.
     *
     * @since 0.50.5
     */
    public int getAttributeScore(final SkillAttribute attribute) {
        if (attribute == null || attribute.isNone()) {
            logger.error("(getAttributeScore) SkillAttribute is null or NONE.");
            return DEFAULT_ATTRIBUTE_SCORE;
        }

        boolean hasFreakishStrength = options.booleanOption(MUTATION_FREAKISH_STRENGTH);
        boolean hasExoticAppearance = options.booleanOption(MUTATION_EXOTIC_APPEARANCE);
        boolean hasFacialHair = options.booleanOption(MUTATION_FACIAL_HAIR);
        boolean hasSeriousDisfigurement = options.booleanOption(MUTATION_SERIOUS_DISFIGUREMENT);
        boolean isCatGirl = options.booleanOption(MUTATION_CAT_GIRL);
        boolean isCatGirlUnofficial = options.booleanOption(MUTATION_CAT_GIRL_UNOFFICIAL);

        return switch (attribute) {
            case NONE -> 0;
            case STRENGTH -> {
                int attributeScore = atowAttributes.getAttributeScore(attribute);
                if (hasFreakishStrength) {
                    attributeScore += 2;
                }
                yield min(attributeScore, MAXIMUM_ATTRIBUTE_SCORE);
            }
            case BODY, REFLEXES, DEXTERITY, INTELLIGENCE, WILLPOWER -> atowAttributes.getAttributeScore(attribute);
            case CHARISMA -> {
                int attributeScore = atowAttributes.getAttributeScore(attribute);
                if (hasExoticAppearance) {
                    attributeScore++;
                }
                if (hasFacialHair) {
                    attributeScore--;
                }
                if (hasSeriousDisfigurement) {
                    attributeScore -= 3;
                }
                if (isCatGirl) {
                    attributeScore -= 3;
                }
                if (isCatGirlUnofficial) {
                    attributeScore++;
                }
                yield clamp(attributeScore, MINIMUM_ATTRIBUTE_SCORE, MAXIMUM_ATTRIBUTE_SCORE);
            }
        };
    }

    /**
     * Retrieves the maximum allowed value (cap) for the specified {@link SkillAttribute}.
     *
     * <p>If the attribute is {@code null} or marked as {@link SkillAttribute#NONE}, a default maximum attribute score
     * is returned, and a warning is logged.</p>
     *
     * <p>For valid attributes, this method delegates to
     * {@link Attributes#getAttributeCap(Phenotype, PersonnelOptions, SkillAttribute)}.</p>
     *
     * @param attribute The {@link SkillAttribute} for which the maximum value is being retrieved. Must not be
     *                  {@code null} or {@link SkillAttribute#NONE}.
     *
     * @return The maximum allowed value (cap) for the given attribute. Returns the default maximum value if the input
     *       attribute is invalid.
     *
     * @author Illiani
     * @since 0.50.05
     */
    public int getAttributeCap(final SkillAttribute attribute) {
        if (attribute == null || attribute.isNone()) {
            logger.warn("(getAttributeCap) SkillAttribute is null or NONE.");
            return MAXIMUM_ATTRIBUTE_SCORE;
        }

        return atowAttributes.getAttributeCap(phenotype, options, attribute);
    }

    /**
     * Sets the character's {@link Attributes} object which contains their ATOW Attribute scores.
     *
     * <p><b>Usage:</b> This completely wipes the character's attribute scores and is likely not the method you're
     * looking for. Consider{@link #changeAttributeScore(SkillAttribute, int)} if you just want to increment or
     * decrement a specific attribute by a certain value.</p>
     *
     * @param atowAttributes the {@link Attributes} object to set.
     *
     * @since 0.50.5
     */
    public void setATOWAttributes(final Attributes atowAttributes) {
        this.atowAttributes = atowAttributes;
    }

    /**
     * Modifies the score of a specified skill attribute by a given delta value.
     *
     * <p>This method adjusts the current score of the provided {@link SkillAttribute} by adding the specified delta
     * to it. If the attribute is {@code null} or {@link SkillAttribute#NONE}, a warning is logged, and the method exits
     * without making any changes.</p>
     *
     * <p>The new score is computed as the sum of the current score and the delta, and it is passed
     * to {@link Attributes#setAttributeScore(Phenotype, PersonnelOptions, SkillAttribute, int)} to ensure it compiles
     * with the character's minimum and maximum attribute score values.</p>
     *
     * @param attribute The {@link SkillAttribute} whose score is to be modified. Must not be <code>null</code>.
     * @param delta     The value to add to the current score of the specified skill attribute.
     *
     * @author Illiani
     * @since 0.50.05
     */
    public void changeAttributeScore(final SkillAttribute attribute, final int delta) {
        if (attribute == null || attribute.isNone()) {
            logger.warn("(changeAttributeScore) SkillAttribute is null or NONE.");
            return;
        }

        int current = atowAttributes.getAttributeScore(attribute);
        int newScore = current + delta;

        setAttributeScore(attribute, newScore);
    }

    public void resetSkillTypes() {
        skills.getSkills().forEach(Skill::updateType);
    }

    public int getNTasks() {
        return nTasks;
    }

    public void setNTasks(final int nTasks) {
        this.nTasks = nTasks;
    }

    /**
     * @deprecated use {@link #getPersonalLog()} instead.
     */
    @Deprecated(forRemoval = true, since = "0.50.5")
    public List<LogEntry> getPersonnelLog() {
        return getPersonalLog();
    }

    public List<LogEntry> getPersonalLog() {
        personnelLog.sort(Comparator.comparing(LogEntry::getDate));
        return personnelLog;
    }

    public List<LogEntry> getMedicalLog() {
        medicalLog.sort(Comparator.comparing(LogEntry::getDate));
        return medicalLog;
    }

    public List<LogEntry> getScenarioLog() {
        scenarioLog.sort(Comparator.comparing(LogEntry::getDate));
        return scenarioLog;
    }

    public List<LogEntry> getAssignmentLog() {
        assignmentLog.sort(Comparator.comparing(LogEntry::getDate));
        return assignmentLog;
    }

    public List<LogEntry> getPerformanceLog() {
        performanceLog.sort(Comparator.comparing(LogEntry::getDate));
        return performanceLog;
    }

    /**
     * @deprecated use {@link #addPersonalLogEntry(LogEntry)} instead.
     */
    @Deprecated(forRemoval = true, since = "0.50.5")
    public void addLogEntry(final LogEntry entry) {
        addPersonalLogEntry(entry);
    }

    public void addPersonalLogEntry(final LogEntry entry) {
        personnelLog.add(entry);
    }

    public void addMedicalLogEntry(final LogEntry entry) {
        medicalLog.add(entry);
    }

    public void addScenarioLogEntry(final LogEntry entry) {
        scenarioLog.add(entry);
    }

    public void addAssignmentLogEntry(final LogEntry entry) {
        assignmentLog.add(entry);
    }

    public void addPerformanceLogEntry(final LogEntry entry) {
        performanceLog.add(entry);
    }

    // region injuries

    /**
     * All methods below are for the Advanced Medical option
     */

    public List<Injury> getInjuries() {
        return new ArrayList<>(injuries);
    }

    public List<Injury> getPermanentInjuries() {
        return injuries.stream().filter(Injury::isPermanent).collect(Collectors.toList());
    }

    public void clearInjuries() {
        injuries.clear();

        // Clear the doctor if there is one
        doctorId = null;
        MekHQ.triggerEvent(new PersonChangedEvent(this));
    }

    public void removeInjury(final Injury injury) {
        injuries.remove(injury);
        MekHQ.triggerEvent(new PersonChangedEvent(this));
    }

    public void diagnose(final Campaign campaign, final int hits) {
        InjuryUtil.resolveAfterCombat(campaign, this, hits);
        InjuryUtil.resolveCombatDamage(campaign, this, hits);
        setHits(0);
    }

    public int getAbilityTimeModifier(final Campaign campaign) {
        int modifier = 100;
        if (campaign.getCampaignOptions().isUseToughness()) {
            if (getToughness() == 1) {
                modifier -= 10;
            }
            if (getToughness() > 1) {
                modifier -= 15;
            }
        } // TODO: Fully implement this for advanced healing

        if (getOptions().booleanOption(OptionsConstants.MISC_PAIN_RESISTANCE)) {
            modifier -= 15;
        } else if (getOptions().booleanOption(OptionsConstants.MISC_IRON_MAN)) {
            modifier -= 10;
        }

        return modifier;
    }

    public boolean hasInjury(final BodyLocation location) {
        return getInjuryByLocation(location) != null;
    }

    public boolean needsAMFixing() {
        return !injuries.isEmpty() &&
                     injuries.stream().anyMatch(injury -> (injury.getTime() > 0) || !injury.isPermanent());
    }

    /**
     * Calculates the total injury modifier for the pilot, based on the character's injuries and ambidextrous trait (if
     * present). This modifier can apply to either piloting or gunnery checks depending on the input parameter.
     *
     * <p>This method examines all injuries and their associated modifiers, distinguishing between left-side and
     * right-side injuries if the character is ambidextrous, and the injury implies a missing body location. If the
     * character is not ambidextrous, all modifiers are considered uniformly.</p>
     *
     * <p>The method performs the following steps:</p>
     * <ul>
     *    <li>If the character is ambidextrous and the injury implies a missing location:
     *        <ul>
     *            <li>Classifies injuries into left-side or right-side based on their body location.</li>
     *            <li>Adds associated modifiers to separate lists for left-side and right-side injuries.</li>
     *            <li>If injuries are only present on one side, the modifiers for the opposite side are removed.</li>
     *        </ul>
     *    </li>
     *    <li>If the character is not ambidextrous or the injury does not imply a missing body location all modifiers
     *    from all injuries are included without distinguishing between left and right sides.</li>
     * </ul>
     *
     * <p>After processing the injuries, the method calculates the total injury modifier by summing up the relevant
     * modifier values, taking into account whether the modifier applies to piloting or gunnery checks.</p>
     *
     * @param isPiloting A boolean value indicating whether the modifier calculation is for piloting checks
     *                   ({@code true}) or gunnery checks ({@code false}).
     *
     * @return The total injury modifier calculated from the character's injuries, specific to piloting or gunnery.
     *
     * @author Illiani
     * @since 0.50.05
     */
    public int getInjuryModifiers(boolean isPiloting) {
        boolean isAmbidextrous = options.booleanOption(ATOW_AMBIDEXTROUS);

        List<Modifier> leftSideModifiers = new ArrayList<>();
        List<Modifier> rightSideModifiers = new ArrayList<>();

        List<Modifier> allModifiers = new ArrayList<>();
        for (Injury injury : injuries) {
            boolean isLeftSide = false;
            boolean isRightSide = false;
            if (isAmbidextrous && injury.getType().impliesMissingLocation()) {
                BodyLocation location = injury.getLocation();
                if (location.isLimb()) {
                    if (location == BodyLocation.LEFT_ARM || location == BodyLocation.LEFT_HAND) {
                        isLeftSide = true;
                    } else if (location == BodyLocation.RIGHT_ARM || location == BodyLocation.RIGHT_HAND) {
                        isRightSide = true;
                    }
                }
            }

            for (Modifier modifier : injury.getModifiers()) {
                if (isAmbidextrous) {
                    if (isLeftSide) {
                        leftSideModifiers.add(modifier);
                    }

                    if (isRightSide) {
                        rightSideModifiers.add(modifier);
                    }
                }

                allModifiers.add(modifier);
            }
        }

        if (isAmbidextrous) {
            if (leftSideModifiers.isEmpty() && !rightSideModifiers.isEmpty()) {
                allModifiers.removeAll(rightSideModifiers);
            }

            if (rightSideModifiers.isEmpty() && !leftSideModifiers.isEmpty()) {
                allModifiers.removeAll(leftSideModifiers);
            }
        }

        return Modifier.calcTotalModifier(allModifiers.stream(),
              isPiloting ? ModifierValue.PILOTING : ModifierValue.GUNNERY);
    }

    public boolean hasInjuries(final boolean permanentCheck) {
        return !injuries.isEmpty() &&
                     (!permanentCheck ||
                            injuries.stream().anyMatch(injury -> !injury.isPermanent() || (injury.getTime() > 0)));
    }

    public boolean hasOnlyHealedPermanentInjuries() {
        return !injuries.isEmpty() &&
                     injuries.stream().noneMatch(injury -> !injury.isPermanent() || (injury.getTime() > 0));
    }

    public List<Injury> getInjuriesByLocation(final BodyLocation location) {
        return injuries.stream().filter(injury -> (injury.getLocation() == location)).collect(Collectors.toList());
    }

    // Returns only the first injury in a location
    public @Nullable Injury getInjuryByLocation(final BodyLocation location) {
        return injuries.stream().filter(injury -> (injury.getLocation() == location)).findFirst().orElse(null);
    }

    public void addInjury(final Injury injury) {
        injuries.add(Objects.requireNonNull(injury));
        if (getUnit() != null) {
            getUnit().resetPilotAndEntity();
        }
    }
    // endregion injuries

    /* For use by Against the Bot Employee Turnover rolls */
    public int getOriginalUnitWeight() {
        return originalUnitWeight;
    }

    public void setOriginalUnitWeight(final int originalUnitWeight) {
        this.originalUnitWeight = originalUnitWeight;
    }

    public int getOriginalUnitTech() {
        return originalUnitTech;
    }

    public void setOriginalUnitTech(final int originalUnitTech) {
        this.originalUnitTech = originalUnitTech;
    }

    public UUID getOriginalUnitId() {
        return originalUnitId;
    }

    public void setOriginalUnitId(final UUID originalUnitId) {
        this.originalUnitId = originalUnitId;
    }

    public void setOriginalUnit(final Unit unit) {
        if (unit == null) {
            originalUnitId = null;
            originalUnitTech = 0;
            originalUnitWeight = 0;

            return;
        }

        originalUnitId = unit.getId();

        if (unit.getEntity().isClan()) {
            originalUnitTech = TECH_CLAN;
        } else if (unit.getEntity().getTechLevel() > TechConstants.T_INTRO_BOXSET) {
            originalUnitTech = TECH_IS2;
        } else {
            originalUnitTech = TECH_IS1;
        }

        originalUnitWeight = unit.getEntity().getWeightClass();
    }

    /**
     * This is used to get the number of shares the person has
     *
     * @param campaign     the campaign the person is a part of
     * @param sharesForAll true if all combat and support personnel have shares, otherwise false if just MekWarriors
     *                     have shares
     *
     * @return the number of shares the person has
     */
    public int getNumShares(final Campaign campaign, final boolean sharesForAll) {
        if (!getStatus().isActive() ||
                  !getPrisonerStatus().isFree() ||
                  (!sharesForAll && !hasRole(PersonnelRole.MEKWARRIOR))) {
            return 0;
        }
        int shares = 1;
        if (isFounder()) {
            shares++;
        }
        shares += Math.max(-1, getExperienceLevel(campaign, false) - 2);

        if (getRank().isOfficer()) {
            final Profession profession = Profession.getProfessionFromPersonnelRole(getPrimaryRole());
            int rankOrder = getRankSystem().getOfficerCut();
            while ((rankOrder <= getRankNumeric()) && (rankOrder < Rank.RC_NUM)) {
                Rank rank = getRankSystem().getRanks().get(rankOrder);
                if (!rank.isEmpty(profession)) {
                    shares++;
                }
                rankOrder++;
            }
        }

        if (getOriginalUnitWeight() >= 1) {
            shares++;
        }

        if (getOriginalUnitWeight() >= 3) {
            shares++;
        }
        shares += getOriginalUnitTech();

        return shares;
    }

    public boolean isEngineer() {
        return engineer;
    }

    public void setEngineer(final boolean engineer) {
        this.engineer = engineer;
    }

    /**
     * @param campaign the campaign to get the ransom value based on
     *
     * @return the ransom value of this individual Useful for prisoner who you want to ransom or hand off to your
     *       employer in an AtB context
     */
    public Money getRansomValue(final Campaign campaign) {
        // MekWarriors and aero pilots are worth more than the other types of scrubs
        return (getPrimaryRole().isMekWarriorGrouping() || getPrimaryRole().isAerospacePilot() ?
                      MEKWARRIOR_AERO_RANSOM_VALUES :
                      OTHER_RANSOM_VALUES).get(getExperienceLevel(campaign, false));
    }

    public static class PersonUnitRef extends Unit {
        private PersonUnitRef(final UUID id) {
            setId(id);
        }
    }

    public void fixReferences(final Campaign campaign) {
        if (unit instanceof PersonUnitRef) {
            final UUID id = unit.getId();
            unit = campaign.getUnit(id);
            if (unit == null) {
                logger.error("Person {} ('{}') references missing unit {}", getId(), getFullName(), id);
            }
        }

        for (int ii = techUnits.size() - 1; ii >= 0; --ii) {
            final Unit techUnit = techUnits.get(ii);
            if (techUnit instanceof PersonUnitRef) {
                final Unit realUnit = campaign.getUnit(techUnit.getId());
                if (realUnit != null) {
                    techUnits.set(ii, realUnit);
                } else {
                    logger.error("Person {} ('{}') techs missing unit {}", getId(), getFullName(), techUnit.getId());
                    techUnits.remove(ii);
                }
            }
        }
    }

    /**
     * Generates the loyalty modifier for a given loyalty score.
     *
     * @param loyalty the person's loyalty score
     */
    public int getLoyaltyModifier(int loyalty) {
        if (loyalty < 1) {
            loyalty = 1;
        }

        return switch (loyalty) {
            case 1, 2, 3 -> 3;
            case 4 -> 2;
            case 5, 6 -> 1;
            case 7, 8, 9, 10, 11, 12, 13, 14 -> 0;
            case 15, 16 -> -1;
            case 17 -> -2;
            default -> -3;
        };
    }

    /**
     * Calculates the experience cost multiplier based on reasoning.
     *
     * <p>If reasoning adjustment is not enabled, the multiplier is 1 (no effect).</p>
     *
     * <p>Otherwise, the multiplier is determined by the reasoning score, where each point adjusts the cost by 2.5%.
     * A neutral reasoning score (resulting in a modifier of 0) will also return a multiplier of 1.</p>
     *
     * @param useReasoningXpCostMultiplier a {@link Boolean} indicating whether to apply the reasoning-based adjustment
     *                                     to the experience cost.
     *
     * @return the experience cost multiplier: - `1` if reasoning adjustment is disabled or {@link Reasoning} is
     *       neutral. - A value adjusted by the formula `1 - (score * 0.025)` otherwise.
     */
    public double getReasoningXpCostMultiplier(final boolean useReasoningXpCostMultiplier) {
        Reasoning reasoning = getReasoning();

        if (!useReasoningXpCostMultiplier || reasoning.isAverageType()) {
            return 1;
        }

        double reasoningMultiplier = 0.025; // each rank in Reasoning should adjust costs by 2.5%

        int score = reasoning.getReasoningScore();
        double modifier = score * reasoningMultiplier;

        if (modifier == 0) { // neutral reasoning
            return 1;
        } else {
            return 1 - modifier;
        }
    }

    /**
     * Removes all skills from the collection that match the specified subtype.
     *
     * <p>Iterates safely over the current list of skills, removing each skill whose type corresponds to the given
     * {@link SkillSubType}.</p>
     *
     * @param subType the {@code SkillSubType} to remove from the collection
     *
     * @author Illiani
     * @since 0.50.06
     */
    public void removeAllSkillsOfSubType(SkillSubType subType) {
        // We make an iteration safe list so we can easily remove skills during the loop
        List<Skill> allSkills = new ArrayList<>(skills.getSkills());
        for (Skill skill : allSkills) {
            SkillType skillType = skill.getType();

            if (skillType.isSubTypeOf(subType)) {
                removeSkill(skillType.getName());
            }
        }
    }

    public void updateTimeData(LocalDate today) {
        boolean updateRecruitment = recruitment == null;
        boolean updateLastRankChange = lastRankChangeDate == null;

        // Nothing to update
        if (!updateRecruitment && !updateLastRankChange) {
            return;
        }

        if (employed) {
            LocalDate estimatedJoinDate = null;
            for (LogEntry logEntry : getPersonalLog()) {
                if (estimatedJoinDate == null) {
                    // If by some nightmare there is no Joined date just use the first entry.
                    estimatedJoinDate = logEntry.getDate();
                }
                if (logEntry.getDesc().startsWith("Joined ") ||
                          logEntry.getDesc().startsWith("Freed ") ||
                          logEntry.getDesc().startsWith("Promoted ") ||
                          logEntry.getDesc().startsWith("Demoted ")) {
                    estimatedJoinDate = logEntry.getDate();
                    break;
                }
            }

            if (estimatedJoinDate != null) {
                if (updateRecruitment) {
                    recruitment = estimatedJoinDate;
                }
                if (updateLastRankChange) {
                    lastRankChangeDate = estimatedJoinDate;
                }
                return;
            }

            if (joinedCampaign != null) {
                if (updateRecruitment) {
                    recruitment = estimatedJoinDate;
                }
                if (updateLastRankChange) {
                    lastRankChangeDate = estimatedJoinDate;
                }
                recruitment = joinedCampaign;
                return;
            }

            recruitment = today;
        }
    }

    /**
     * Resolves a gambling compulsion for the current person and adjusts their wealth accordingly.
     *
     * <p>If the person has the gambling compulsion option enabled, this method performs a d6 roll to determine
     * whether wealth is gained, lost, or unchanged, and formats the result as a localized string with appropriate
     * styling. If the gambling compulsion option is not present, the method returns an empty string.</p>
     *
     * <p>On a roll of 6, the person's wealth increases; on a roll of 4 or 5, it remains unchanged; and on a roll of
     * 1, 2, or 3, the person's wealth decreases.</p>
     *
     * @return a formatted localized result {@link String} reflecting the outcome, or an empty {@link String} if not
     *       applicable
     *
     * @author Illiani
     * @since 0.50.07
     */
    public String gambleWealth() {
        boolean hasGamblingCompulsion = options.booleanOption(COMPULSION_GAMBLING);
        if (!hasGamblingCompulsion) {
            return "";
        }

        String key;
        String color;

        int roll = d6();
        switch (roll) {
            case 4, 5 -> {
                key = "neutral";
                color = getWarningColor();
            }
            case 6 -> {
                changeWealth(1);
                key = "success";
                color = getPositiveColor();
            }
            default -> { // 1, 2, 3
                changeWealth(-1);
                key = "failure";
                color = getNegativeColor();
            }
        }

        return String.format(resources.getString("gambling." + key), getHyperlinkedFullTitle(),
              spanOpeningWithCustomColor(color), CLOSING_SPAN_TAG, wealth);
    }

    /**
     * Processes the effects of discontinuation syndrome.
     *
     * <p>This method applies the symptoms and risks associated with compulsive addiction discontinuation, adjusted
     * by campaign options and current conditions:</p>
     *
     * <ul>
     *   <li>If Advanced Medical is available, {@link InjuryTypes#DISCONTINUATION_SYNDROME} is added; otherwise, Hits
     *   are incremented.</li>
     *   <li>If Fatigue is enabled, the character's Fatigue level increases.</li>
     *   <li>If the number of injuries or cumulative hits exceeds a defined threshold, the entity's status is changed
     *   to {@link PersonnelStatus#MEDICAL_COMPLICATIONS} (killed).</li>
     * </ul>
     *
     * @param campaign               the active {@link Campaign} in which the discontinuation syndrome is processed
     * @param useAdvancedMedical     {@code true} if Advanced Medical is enabled
     * @param useFatigue             {@code true} if Fatigue should be increased
     * @param hasCompulsionAddiction specifies if the character has the {@link PersonnelOptions#COMPULSION_ADDICTION}
     *                               Flaw.
     * @param failedWillpowerCheck   {@code true} if the character failed the check to resist their compulsion
     *
     * @author Illiani
     * @since 0.50.07
     */
    public void processDiscontinuationSyndrome(Campaign campaign, boolean useAdvancedMedical, boolean useFatigue,
          // These boolean are here to ensure that we only ever pass in valid personnel
          boolean hasCompulsionAddiction, boolean failedWillpowerCheck) {
        final int FATIGUE_INCREASE = 2;
        final int DEATH_THRESHOLD = 5;


        if (hasCompulsionAddiction && failedWillpowerCheck) {
            if (useAdvancedMedical) {
                Injury injury = DISCONTINUATION_SYNDROME.newInjury(campaign, this, INTERNAL, 1);
                addInjury(injury);
            } else {
                hits++;
            }

            if (useFatigue) {
                changeFatigue(FATIGUE_INCREASE);
            }

            if ((getInjuries().size() > DEATH_THRESHOLD) || (hits > DEATH_THRESHOLD)) {
                changeStatus(campaign, campaign.getLocalDate(), PersonnelStatus.MEDICAL_COMPLICATIONS);
            }
        }
    }

    /**
<<<<<<< HEAD
     * Processes the effects of "confusion" for a personnel based on their mental state.
     *
     * <p>If the personnel has both "madness confusion", and has failed a willpower check, applies random damage
     * (injury or hit points depending on the medical system in use), and changes their status to medical complications
     * if the number of injuries or hits exceeds a set threshold.</p>
     *
     * <p>Returns a formatted warning message describing the confusion compulsion, or an empty string if no action
     * was taken.</p>
     *
     * @param campaign             The current campaign instance, used for logging and state updates.
     * @param useAdvancedMedical   Whether the advanced medical system should be used.
     * @param hasMadnessConfusion  Indicates if the personnel is afflicted with madness-induced confusion.
     * @param failedWillpowerCheck Indicates if the required willpower check was failed.
     *
     * @return A formatted string with the confusion compulsion warning, or an empty string if not applicable.
=======
     * Processes the effects of crippling flashbacks.
     *
     * <p>If the personnel has flashbacks and fails a willpower check, this method determines the outcome:</p>
     * <ul>
     *     <li>If advanced medical care is available, a new injury related to crippling flashbacks is added.</li>
     *     <li>Otherwise, the personnel takes additional damage (hits).</li>
     * </ul>
     *
     * <p>If the number of injuries or hits exceeds a predefined threshold, the character's status is updated to
     * {@link PersonnelStatus#MEDICAL_COMPLICATIONS} (killed).</p>
     *
     * @param campaign             The current campaign context.
     * @param useAdvancedMedical   {@code true} if advanced medical care is available; {@code false} otherwise.
     * @param hasFlashbacks        {@code true} if the personnel is suffering from flashbacks.
     * @param failedWillpowerCheck {@code true} if the personnel failed their willpower check due to flashbacks.
>>>>>>> 0a588cf2
     *
     * @author Illiani
     * @since 0.50.07
     */
<<<<<<< HEAD
    public String processConfusion(Campaign campaign, boolean useAdvancedMedical,
          // These boolean are here to ensure that we only ever pass in valid personnel
          boolean hasMadnessConfusion, boolean failedWillpowerCheck) {
        final int DEATH_THRESHOLD = 5;

        if (hasMadnessConfusion && failedWillpowerCheck) {
            if (useAdvancedMedical) {
                InjuryUtil.resolveCombatDamage(campaign, this, 1);
            } else {
                hits++;
=======
    public void processCripplingFlashbacks(Campaign campaign, boolean useAdvancedMedical,
          // These boolean are here to ensure that we only ever pass in valid personnel
          boolean hasFlashbacks, boolean failedWillpowerCheck) {
        final int DEATH_THRESHOLD = 5;

        if (hasFlashbacks && failedWillpowerCheck) {
            if (useAdvancedMedical) {
                Injury injury = CRIPPLING_FLASHBACKS.newInjury(campaign, this, INTERNAL, 1);
                addInjury(injury);
            } else {
                hits += 1;
>>>>>>> 0a588cf2
            }

            if ((getInjuries().size() > DEATH_THRESHOLD) || (hits > DEATH_THRESHOLD)) {
                changeStatus(campaign, campaign.getLocalDate(), PersonnelStatus.MEDICAL_COMPLICATIONS);
            }
<<<<<<< HEAD

            return String.format(resources.getString("compulsion.confusion"), getHyperlinkedFullTitle(),
                  spanOpeningWithCustomColor(getWarningColor()), CLOSING_SPAN_TAG);
        }

        return "";
    }


    /**
     * Processes the effects of a berserker frenzy event for a character, potentially injuring themselves and other
     * victims.
     *
     * <p>If the character has the berserker trait and fails a willpower check, this method determines who is
     * affected by the frenzy (including the character and other victims depending on deployment). Each affected person
     * may receive one or two wounds, applied either as advanced medical injuries or as simple hit increments.</p>
     *
     * <p>If the number of injuries or hits for any victim exceeds a defined threshold, the status for that person
     * is updated to reflect medical complications (for the berserker) or homicide (for other victims). A formatted
     * message describing the frenzy is returned.</p>
     *
     * @param campaign             the campaign context used for looking up personnel, applying wounds, and updating
     *                             statuses
     * @param useAdvancedMedical   if {@code true}, applies wounds using the advanced medical system; otherwise,
     *                             increments hits directly
     * @param hasBerserker         if {@code true}, indicates the character is capable of berserker frenzy
     * @param failedWillpowerCheck if {@code true}, indicates the character failed their willpower check to resist
     *                             frenzy
     *
     * @return a formatted message describing the frenzy if one occurs, or an empty string if there is no effect
     *
     * @author Illiani
     * @since 0.50.07
     */
    public String processBerserkerFrenzy(Campaign campaign, boolean useAdvancedMedical,
          // These boolean are here to ensure that we only ever pass in valid personnel
          boolean hasBerserker, boolean failedWillpowerCheck) {
        final int DEATH_THRESHOLD = 5;

        if (hasBerserker && failedWillpowerCheck) {
            Set<Person> victims = new HashSet<>();
            List<Person> allActivePersonnel = campaign.getActivePersonnel(false);
            if (isDeployed() && unit != null) {
                getLocalVictims(allActivePersonnel, victims);
            } else {
                getNonDeployedVictims(allActivePersonnel, victims);
            }

            // The berserker hurts themselves
            victims.add(this);

            for (Person victim : victims) {
                int wounds = randomInt(2) + 1; // (1-2)
                if (useAdvancedMedical) {
                    InjuryUtil.resolveCombatDamage(campaign, victim, wounds);
                } else {
                    int currentHits = victim.getHits();
                    victim.setHits(currentHits + wounds);
                }

                if ((victim.getInjuries().size() > DEATH_THRESHOLD) || (victim.getHits() > DEATH_THRESHOLD)) {
                    victim.changeStatus(campaign, campaign.getLocalDate(), victim.equals(this) ?
                                                                          PersonnelStatus.MEDICAL_COMPLICATIONS :
                                                                          PersonnelStatus.HOMICIDE);
                }
            }

            return String.format(resources.getString("compulsion.berserker"), getHyperlinkedFullTitle(),
                  spanOpeningWithCustomColor(getNegativeColor()), CLOSING_SPAN_TAG);
        }

        return "";
    }

    /**
     * Selects random victims from the list of all active, non-deployed personnel and adds them to the provided set of
     * victims.
     *
     * <p>The number of victims selected is determined by a single six-sided die roll. For each count, a random
     * non-deployed person is chosen from the available pool and added to the victims set. Once chosen, a victim will
     * not be selected again.</p>
     *
     * @param allActivePersonnel the list of all active personnel, including both deployed and non-deployed
     * @param victims            the set to which randomly selected non-deployed victims will be added
     *
     * @author Illiani
     * @since 0.50.07
     */
    private void getNonDeployedVictims(List<Person> allActivePersonnel, Set<Person> victims) {
        Set<Person> potentialVictims = new HashSet<>();

        for (Person bystander : allActivePersonnel) {
            if (!bystander.isDeployed()) {
                potentialVictims.add(bystander);
            }
        }

        potentialVictims.remove(this);

        int roll = d6(1);
        for (int i = 0; i < roll; ++i) {
            if (potentialVictims.isEmpty()) {
                break;
            }

            Person victim = ObjectUtility.getRandomItem(potentialVictims);
            potentialVictims.remove(victim);
            victims.add(victim);
        }
    }

    /**
     * Selects random victims from deployed personnel who are in the same scenario as the caller and adds them to the
     * provided set of victims.
     *
     * <p>Only personnel currently deployed in the same scenario (as determined by matching scenario IDs) are
     * eligible to be selected. The number of victims chosen is based on a single six-sided die roll. For each count, a
     * random eligible person is added to the victims set; once chosen, a victim will not be selected again.</p>
     *
     * @param allActivePersonnel the list of all active personnel, including both deployed and non-deployed
     * @param victims            the set to which randomly selected victims from the same scenario will be added
     *
     * @author Illiani
     * @since 0.50.07
     */
    private void getLocalVictims(List<Person> allActivePersonnel, Set<Person> victims) {
        Set<Person> potentialVictims = new HashSet<>();

        int scenarioId = unit.getScenarioId();
        for (Person bystander : allActivePersonnel) {
            Unit bystanderUnit = bystander.getUnit();
            if (bystanderUnit != null) {
                if (scenarioId == bystanderUnit.getScenarioId()) {
                    potentialVictims.add(bystander);
                }
            }
        }

        potentialVictims.remove(this);

        int roll = d6(1);
        for (int i = 0; i < roll; ++i) {
            if (potentialVictims.isEmpty()) {
                break;
            }

            Person victim = ObjectUtility.getRandomItem(potentialVictims);
            potentialVictims.remove(victim);
            victims.add(victim);
        }
    }

    /**
     * Determines whether a personnel member is suffering from clinical paranoia based on their condition and willpower
     * check, and returns a formatted warning message if applicable.
     *
     * <p>If both {@code hasClinicalParanoia} and {@code failedWillpowerCheck} are {@code true}, this method sets the
     * internal state indicating the member is suffering from clinical paranoia and returns a warning message.
     * Otherwise, it resets the state and returns an empty string.</p>
     *
     * @param hasClinicalParanoia  {@code true} if the personnel member has the clinical paranoia condition
     * @param failedWillpowerCheck {@code true} if the personnel member failed their willpower check
     *
     * @return A formatted warning message if clinical paranoia applies, or an empty string otherwise
     *
     * @author Illiani
     * @since 0.50.07
     */
    public String processClinicalParanoia(
          // These boolean are here to ensure that we only ever pass in valid personnel
          boolean hasClinicalParanoia, boolean failedWillpowerCheck) {
        if (hasClinicalParanoia && failedWillpowerCheck) {
            sufferingFromClinicalParanoia = true;
            return String.format(resources.getString("compulsion.clinicalParanoia"), getHyperlinkedFullTitle(),
                  spanOpeningWithCustomColor(getWarningColor()), CLOSING_SPAN_TAG);
        }

        sufferingFromClinicalParanoia = false;
        return "";
    }

    public String processHysteria(Campaign campaign, boolean useAdvancedMedical,
          // These boolean are here to ensure that we only ever pass in valid personnel
          boolean hasHysteria, boolean failedWillpowerCheck) {

        if (hasHysteria && failedWillpowerCheck) {
            int roll = d6(1);
            String report = switch (roll) {
                case 1, 2 -> processBerserkerFrenzy(campaign, useAdvancedMedical, true, true);
                case 3, 4 -> processConfusion(campaign, useAdvancedMedical, true, true);
                case 5, 6 -> processClinicalParanoia(true, true);
                default -> throw new IllegalStateException("Unexpected value: " + roll);
            };

            // Reset paranoia
            if (roll < 5) {
                sufferingFromClinicalParanoia = false;
            }

            return report;
        }

        return "";
=======
        }
>>>>>>> 0a588cf2
    }
}<|MERGE_RESOLUTION|>--- conflicted
+++ resolved
@@ -5569,13 +5569,11 @@
     /**
      * Calculates and returns the character's adjusted Connections value.
      *
-<<<<<<< HEAD
      * <p>If the character is suffering from an episode of Clinical Paranoia, their Connections value is fixed as
      * 0.</p>
-=======
+     *
      * <p>If the character has the {@link PersonnelOptions#COMPULSION_XENOPHOBIA} SPA their Connections value is
      * decreased by 1.</p>
->>>>>>> 0a588cf2
      *
      * <p>If the character has the {@link PersonnelOptions#ATOW_CITIZENSHIP} SPA their Connections value is
      * increased by 1.</p>
@@ -5591,14 +5589,12 @@
      * @since 0.50.07
      */
     public int getAdjustedConnections() {
-<<<<<<< HEAD
         if (sufferingFromClinicalParanoia) {
             return 0;
         }
-=======
+
         boolean hasXenophobia = options.booleanOption(COMPULSION_XENOPHOBIA);
         int modifiers = (hasXenophobia ? -1 : 0);
->>>>>>> 0a588cf2
 
         boolean hasCitizenship = options.booleanOption(ATOW_CITIZENSHIP);
         modifiers += (hasCitizenship ? 1 : 0);
@@ -6545,23 +6541,6 @@
     }
 
     /**
-<<<<<<< HEAD
-     * Processes the effects of "confusion" for a personnel based on their mental state.
-     *
-     * <p>If the personnel has both "madness confusion", and has failed a willpower check, applies random damage
-     * (injury or hit points depending on the medical system in use), and changes their status to medical complications
-     * if the number of injuries or hits exceeds a set threshold.</p>
-     *
-     * <p>Returns a formatted warning message describing the confusion compulsion, or an empty string if no action
-     * was taken.</p>
-     *
-     * @param campaign             The current campaign instance, used for logging and state updates.
-     * @param useAdvancedMedical   Whether the advanced medical system should be used.
-     * @param hasMadnessConfusion  Indicates if the personnel is afflicted with madness-induced confusion.
-     * @param failedWillpowerCheck Indicates if the required willpower check was failed.
-     *
-     * @return A formatted string with the confusion compulsion warning, or an empty string if not applicable.
-=======
      * Processes the effects of crippling flashbacks.
      *
      * <p>If the personnel has flashbacks and fails a willpower check, this method determines the outcome:</p>
@@ -6577,23 +6556,10 @@
      * @param useAdvancedMedical   {@code true} if advanced medical care is available; {@code false} otherwise.
      * @param hasFlashbacks        {@code true} if the personnel is suffering from flashbacks.
      * @param failedWillpowerCheck {@code true} if the personnel failed their willpower check due to flashbacks.
->>>>>>> 0a588cf2
      *
      * @author Illiani
      * @since 0.50.07
      */
-<<<<<<< HEAD
-    public String processConfusion(Campaign campaign, boolean useAdvancedMedical,
-          // These boolean are here to ensure that we only ever pass in valid personnel
-          boolean hasMadnessConfusion, boolean failedWillpowerCheck) {
-        final int DEATH_THRESHOLD = 5;
-
-        if (hasMadnessConfusion && failedWillpowerCheck) {
-            if (useAdvancedMedical) {
-                InjuryUtil.resolveCombatDamage(campaign, this, 1);
-            } else {
-                hits++;
-=======
     public void processCripplingFlashbacks(Campaign campaign, boolean useAdvancedMedical,
           // These boolean are here to ensure that we only ever pass in valid personnel
           boolean hasFlashbacks, boolean failedWillpowerCheck) {
@@ -6605,13 +6571,49 @@
                 addInjury(injury);
             } else {
                 hits += 1;
->>>>>>> 0a588cf2
             }
 
             if ((getInjuries().size() > DEATH_THRESHOLD) || (hits > DEATH_THRESHOLD)) {
                 changeStatus(campaign, campaign.getLocalDate(), PersonnelStatus.MEDICAL_COMPLICATIONS);
             }
-<<<<<<< HEAD
+        }
+    }
+
+    /**
+     * Processes the effects of "confusion" for a personnel based on their mental state.
+     *
+     * <p>If the personnel has both "madness confusion", and has failed a willpower check, applies random damage
+     * (injury or hit points depending on the medical system in use), and changes their status to medical complications
+     * if the number of injuries or hits exceeds a set threshold.</p>
+     *
+     * <p>Returns a formatted warning message describing the confusion compulsion, or an empty string if no action
+     * was taken.</p>
+     *
+     * @param campaign             The current campaign instance, used for logging and state updates.
+     * @param useAdvancedMedical   Whether the advanced medical system should be used.
+     * @param hasMadnessConfusion  Indicates if the personnel is afflicted with madness-induced confusion.
+     * @param failedWillpowerCheck Indicates if the required willpower check was failed.
+     *
+     * @return A formatted string with the confusion compulsion warning, or an empty string if not applicable.
+     *
+     * @author Illiani
+     * @since 0.50.07
+     */
+    public String processConfusion(Campaign campaign, boolean useAdvancedMedical,
+          // These boolean are here to ensure that we only ever pass in valid personnel
+          boolean hasMadnessConfusion, boolean failedWillpowerCheck) {
+        final int DEATH_THRESHOLD = 5;
+
+        if (hasMadnessConfusion && failedWillpowerCheck) {
+            if (useAdvancedMedical) {
+                InjuryUtil.resolveCombatDamage(campaign, this, 1);
+            } else {
+                hits++;
+            }
+
+            if ((getInjuries().size() > DEATH_THRESHOLD) || (hits > DEATH_THRESHOLD)) {
+                changeStatus(campaign, campaign.getLocalDate(), PersonnelStatus.MEDICAL_COMPLICATIONS);
+            }
 
             return String.format(resources.getString("compulsion.confusion"), getHyperlinkedFullTitle(),
                   spanOpeningWithCustomColor(getWarningColor()), CLOSING_SPAN_TAG);
@@ -6815,8 +6817,5 @@
         }
 
         return "";
-=======
-        }
->>>>>>> 0a588cf2
     }
 }