--- conflicted
+++ resolved
@@ -1881,82 +1881,7 @@
                     + "<status>"
                     + status.name()
                     + "</status>");
-<<<<<<< HEAD
             if (prisonerStatus != PRISONER_NOT) {
-=======
-        if (prisonerStatus != PRISONER_NOT) {
-            pw1.println(MekHqXmlUtil.indentStr(indent + 1)
-                    + "<prisonerStatus>"
-                    + prisonerStatus
-                    + "</prisonerStatus>");
-        }
-        if (willingToDefect) {
-            pw1.println(MekHqXmlUtil.indentStr(indent + 1)
-                    + "<willingToDefect>"
-                    + willingToDefect
-                    + "</willingToDefect>");
-        }
-        if (hits > 0) {
-            pw1.println(MekHqXmlUtil.indentStr(indent + 1)
-                    + "<hits>"
-                    + hits
-                    + "</hits>");
-        }
-        if (toughness != 0) {
-            pw1.println(MekHqXmlUtil.indentStr(indent + 1)
-                    + "<toughness>"
-                    + toughness
-                    + "</toughness>");
-        }
-        if (minutesLeft > 0) {
-            pw1.println(MekHqXmlUtil.indentStr(indent + 1)
-                    + "<minutesLeft>"
-                    + minutesLeft
-                    + "</minutesLeft>");
-        }
-        if (overtimeLeft > 0) {
-            pw1.println(MekHqXmlUtil.indentStr(indent + 1)
-                    + "<overtimeLeft>"
-                    + overtimeLeft
-                    + "</overtimeLeft>");
-        }
-        if (birthday != null) {
-            pw1.println(MekHqXmlUtil.indentStr(indent + 1)
-                    + "<birthday>"
-                    + birthday.format(DateTimeFormatter.ofPattern(DATE_SAVE_FORMAT))
-                    + "</birthday>");
-        }
-        if (null != dateOfDeath) {
-            pw1.println(MekHqXmlUtil.indentStr(indent + 1)
-                    + "<deathday>"
-                    + dateOfDeath.format(DateTimeFormatter.ofPattern(DATE_SAVE_FORMAT))
-                    + "</deathday>");
-        }
-        if (recruitment != null) {
-            MekHqXmlUtil.writeSimpleXmlTag(pw1, indent + 1, "recruitment",
-                    recruitment.format(DateTimeFormatter.ofPattern(DATE_SAVE_FORMAT)));
-        }
-        if (lastRankChangeDate != null) {
-            MekHqXmlUtil.writeSimpleXmlTag(pw1, indent + 1, "lastRankChangeDate",
-                    lastRankChangeDate.format(DateTimeFormatter.ofPattern(DATE_SAVE_FORMAT)));
-        }
-        for (Skill skill : skills.getSkills()) {
-            skill.writeToXml(pw1, indent + 1);
-        }
-        if (countOptions(PilotOptions.LVL3_ADVANTAGES) > 0) {
-            pw1.println(MekHqXmlUtil.indentStr(indent + 1)
-                    + "<advantages>"
-                    + getOptionList("::", PilotOptions.LVL3_ADVANTAGES)
-                    + "</advantages>");
-        }
-        if (countOptions(PilotOptions.EDGE_ADVANTAGES) > 0) {
-            pw1.println(MekHqXmlUtil.indentStr(indent + 1)
-                    + "<edge>"
-                    + getOptionList("::", PilotOptions.EDGE_ADVANTAGES)
-                    + "</edge>");
-            // For support personnel, write an available edge value
-            if (isSupport() || isEngineer()) {
->>>>>>> b5c4199a
                 pw1.println(MekHqXmlUtil.indentStr(indent + 1)
                         + "<prisonerStatus>"
                         + prisonerStatus
@@ -2004,11 +1929,13 @@
                         + dateOfDeath.format(DateTimeFormatter.ofPattern(DATE_SAVE_FORMAT))
                         + "</deathday>");
             }
-            if (null != recruitment) {
-                pw1.println(MekHqXmlUtil.indentStr(indent + 1)
-                        + "<recruitment>"
-                        + recruitment.format(DateTimeFormatter.ofPattern(DATE_SAVE_FORMAT))
-                        + "</recruitment>");
+            if (recruitment != null) {
+                MekHqXmlUtil.writeSimpleXmlTag(pw1, indent + 1, "recruitment",
+                        recruitment.format(DateTimeFormatter.ofPattern(DATE_SAVE_FORMAT)));
+            }
+            if (lastRankChangeDate != null) {
+                MekHqXmlUtil.writeSimpleXmlTag(pw1, indent + 1, "lastRankChangeDate",
+                        lastRankChangeDate.format(DateTimeFormatter.ofPattern(DATE_SAVE_FORMAT)));
             }
             for (Skill skill : skills.getSkills()) {
                 skill.writeToXml(pw1, indent + 1);
