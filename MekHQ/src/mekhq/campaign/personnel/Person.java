--- conflicted
+++ resolved
@@ -1733,19 +1733,11 @@
             }
             if (dueDate != null) {
                 MekHqXmlUtil.writeSimpleXmlTag(pw1, indent + 1, "dueDate",
-<<<<<<< HEAD
                         MekHqXmlUtil.saveFormattedDate(dueDate));
             }
             if (expectedDueDate != null) {
                 MekHqXmlUtil.writeSimpleXmlTag(pw1, indent + 1, "expectedDueDate",
                         MekHqXmlUtil.saveFormattedDate(expectedDueDate));
-=======
-                        dueDate.format(DateTimeFormatter.ofPattern(DATE_SAVE_FORMAT)));
-            }
-            if (expectedDueDate != null) {
-                MekHqXmlUtil.writeSimpleXmlTag(pw1, indent + 1, "expectedDueDate",
-                        expectedDueDate.format(DateTimeFormatter.ofPattern(DATE_SAVE_FORMAT)));
->>>>>>> 21256fd7
             }
             if (!portraitCategory.equals(Crew.ROOT_PORTRAIT)) {
                 MekHqXmlUtil.writeSimpleXmlTag(pw1, indent + 1, "portraitCategory", portraitCategory);
@@ -1811,19 +1803,11 @@
             }
             if (birthday != null) {
                 MekHqXmlUtil.writeSimpleXmlTag(pw1, indent + 1, "birthday",
-<<<<<<< HEAD
                         MekHqXmlUtil.saveFormattedDate(birthday));
             }
             if (dateOfDeath != null) {
                 MekHqXmlUtil.writeSimpleXmlTag(pw1, indent + 1, "deathday",
                         MekHqXmlUtil.saveFormattedDate(dateOfDeath));
-=======
-                        birthday.format(DateTimeFormatter.ofPattern(DATE_SAVE_FORMAT)));
-            }
-            if (dateOfDeath != null) {
-                MekHqXmlUtil.writeSimpleXmlTag(pw1, indent + 1, "deathday",
-                        dateOfDeath.format(DateTimeFormatter.ofPattern(DATE_SAVE_FORMAT)));
->>>>>>> 21256fd7
             }
             if (recruitment != null) {
                 MekHqXmlUtil.writeSimpleXmlTag(pw1, indent + 1, "recruitment",
