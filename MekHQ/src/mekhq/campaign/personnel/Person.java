/*
 * Person.java
 *
 * Copyright (c) 2009 Jay Lawson <jaylawson39 at yahoo.com>. All rights reserved.
 * Copyright (c) 2020 - The MegaMek Team. All Rights Reserved
 *
 * This file is part of MekHQ.
 *
 * MekHQ is free software: you can redistribute it and/or modify
 * it under the terms of the GNU General Public License as published by
 * the Free Software Foundation, either version 3 of the License, or
 * (at your option) any later version.
 *
 * MekHQ is distributed in the hope that it will be useful,
 * but WITHOUT ANY WARRANTY; without even the implied warranty of
 * MERCHANTABILITY or FITNESS FOR A PARTICULAR PURPOSE.  See the
 * GNU General Public License for more details.
 *
 * You should have received a copy of the GNU General Public License
 * along with MekHQ.  If not, see <http://www.gnu.org/licenses/>.
 */
package mekhq.campaign.personnel;

import java.awt.event.KeyEvent;
import java.io.PrintWriter;
import java.io.Serializable;
import java.time.LocalDate;
import java.time.temporal.ChronoUnit;
import java.util.*;
import java.util.function.IntSupplier;
import java.util.stream.Collectors;

import megamek.client.generator.RandomNameGenerator;
import megamek.common.*;
import megamek.common.enums.Gender;
import megamek.common.util.EncodeControl;
import megamek.common.util.StringUtil;
import mekhq.campaign.*;
import mekhq.campaign.finances.Money;
import mekhq.campaign.log.*;
import mekhq.campaign.personnel.enums.*;
import org.w3c.dom.Node;
import org.w3c.dom.NodeList;

import megamek.common.annotations.Nullable;
import megamek.common.logging.LogLevel;
import megamek.common.options.IOption;
import megamek.common.options.IOptionGroup;
import megamek.common.options.PilotOptions;
import mekhq.MekHQ;
import mekhq.MekHqXmlSerializable;
import mekhq.MekHqXmlUtil;
import mekhq.Utilities;
import mekhq.Version;
import mekhq.campaign.event.PersonChangedEvent;
import mekhq.campaign.mod.am.InjuryUtil;
import mekhq.campaign.unit.Unit;
import mekhq.campaign.work.IPartWork;
import mekhq.campaign.universe.Faction;
import mekhq.campaign.universe.Planet;

/**
 * @author Jay Lawson <jaylawson39 at yahoo.com>
 */
public class Person implements Serializable, MekHqXmlSerializable {
    //region Variable Declarations
    private static final long serialVersionUID = -847642980395311152L;

    /* If any new roles are added they should go at the end. They should also be accounted for
     * in isCombatRole(int) or isSupportRole(int). You should also increase the value of T_NUM
     * if you add new roles.
     */
    public static final int T_NONE = 0; // Support Role
    public static final int T_MECHWARRIOR = 1; // Start of Combat Roles
    public static final int T_AERO_PILOT = 2;
    public static final int T_GVEE_DRIVER = 3;
    public static final int T_NVEE_DRIVER = 4;
    public static final int T_VTOL_PILOT = 5;
    public static final int T_VEE_GUNNER = 6;
    public static final int T_BA = 7;
    public static final int T_INFANTRY = 8;
    public static final int T_PROTO_PILOT = 9;
    public static final int T_CONV_PILOT = 10;
    public static final int T_SPACE_PILOT = 11;
    public static final int T_SPACE_CREW = 12;
    public static final int T_SPACE_GUNNER = 13;
    public static final int T_NAVIGATOR = 14; // End of Combat Roles
    public static final int T_MECH_TECH = 15; // Start of Support Roles
    public static final int T_MECHANIC = 16;
    public static final int T_AERO_TECH = 17;
    public static final int T_BA_TECH = 18;
    public static final int T_ASTECH = 19;
    public static final int T_DOCTOR = 20;
    public static final int T_MEDIC = 21;
    public static final int T_ADMIN_COM = 22;
    public static final int T_ADMIN_LOG = 23;
    public static final int T_ADMIN_TRA = 24;
    public static final int T_ADMIN_HR = 25; // End of support roles
    public static final int T_LAM_PILOT = 26; // Not a separate type, but an alias for MW + Aero pilot
                                              // Does not count as either combat or support role
    public static final int T_VEHICLE_CREW = 27; // non-gunner/non-driver support vehicle crew

    // This value should always be +1 of the last defined role
    public static final int T_NUM = 28;

    // Phenotypes
    public static final int PHENOTYPE_NONE = 0;
    public static final int PHENOTYPE_MW = 1;
    public static final int PHENOTYPE_BA = 2;
    public static final int PHENOTYPE_AERO = 3;
    public static final int PHENOTYPE_VEE = 4;
    public static final int PHENOTYPE_NUM = 5;

    private static final Map<Integer, Money> MECHWARRIOR_AERO_RANSOM_VALUES;
    private static final Map<Integer, Money> OTHER_RANSOM_VALUES;

    private PersonAwardController awardController;

    //region Family Variables
    // Lineage
    protected UUID ancestorsId;
    protected UUID spouse;
    protected List<FormerSpouse> formerSpouses;

    //region Procreation
    // this is a flag used in random procreation to determine whether or not to attempt to procreate
    private boolean tryingToConceive;
    protected LocalDate dueDate;
    protected LocalDate expectedDueDate;

    private static final int PREGNANCY_STANDARD_DURATION = 268; //standard duration of a pregnancy in days

    // This creates a random range of approximately six weeks with which to modify the standard pregnancy duration
    // To create randomized pregnancy duration
    private static final IntSupplier PREGNANCY_MODIFY_DURATION = () -> {
        double gaussian = Math.sqrt(-2 * Math.log(Math.nextUp(Math.random())))
            * Math.cos(2.0 * Math.PI * Math.random());
        // To not get weird results, we limit the values to +/- 4.0 (almost 6 weeks)
        return (int) Math.round(Math.max(-4.0, Math.min(4.0, gaussian)) * 10);
    };

    private static final IntSupplier PREGNANCY_SIZE = () -> {
        int children = 1;
        // Hellin's law says it's 1:89 chance, to not make it appear too seldom, we use 1:50
        while (Compute.randomInt(50) == 0) {
            ++ children;
        }
        return Math.min(children, 10); // Limit to decuplets, for the sake of sanity
    };

    private static final String[] PREGNANCY_MULTIPLE_NAMES = {null, null,
        "twins", "triplets", "quadruplets", "quintuplets",
        "sextuplets", "septuplets", "octuplets", "nonuplets", "decuplets"
    };

    public static final ExtraData.IntKey PREGNANCY_CHILDREN_DATA = new ExtraData.IntKey("procreation:children");
    public static final ExtraData.StringKey PREGNANCY_FATHER_DATA = new ExtraData.StringKey("procreation:father");
    //endregion Procreation

    //region Marriage
    // this is a flag used in determine whether or not a person is a potential marriage candidate
    // provided that they are not married, are old enough, etc.
    private boolean tryingToMarry;
    //endregion Marriage
    //endregion Family Variables

    protected UUID id;
    protected int oldId;

    private String fullName;
    private String givenName;
    private String surname;
    private String honorific;
    private String maidenName;
    private String callsign;
    private Gender gender;

    private int primaryRole;
    private int secondaryRole;

    private ROMDesignation primaryDesignator;
    private ROMDesignation secondaryDesignator;

    protected String biography;
    protected LocalDate birthday;
    protected LocalDate dateOfDeath;
    protected LocalDate recruitment;
    protected LocalDate lastRankChangeDate;
    private LocalDate retirement;
    protected List<LogEntry> personnelLog;
    protected List<LogEntry> missionLog;

    private Skills skills;
    private PersonnelOptions options;
    private int toughness;

    private PersonnelStatus status;
    protected int xp;
    protected int engXp;
    protected int acquisitions;
    protected Money salary;
    private Money totalEarnings;
    private int hits;
    private PrisonerStatus prisonerStatus;

    boolean dependent;
    boolean commander;

    // Supports edge usage by a ship's engineer composite crewman
    int edgeUsedThisRound;
    // To track how many edge points support personnel have left until next refresh
    int currentEdge;

    //phenotype and background
    private int phenotype;
    private boolean clan;
    private String bloodname;
    private Faction originFaction;
    private Planet originPlanet;

    //assignments
    private UUID unitId;
    protected UUID doctorId;
    private List<UUID> techUnitIds;

    //days of rest
    protected int idleMonths;
    protected int daysToWaitForHealing;

    //region portrait
    protected String portraitCategory;
    protected String portraitFile;
    // runtime override (not saved)
    protected transient String portraitCategoryOverride = null;
    protected transient String portraitFileOverride = null;
    //endregion portrait

    // Our rank
    private int rank;
    private int rankLevel;
    // If this Person uses a custom rank system (-1 for no)
    private int rankSystem;
    private Ranks ranks;

    private ManeiDominiClass maneiDominiClass;
    private int maneiDominiRank;

    //stuff to track for support teams
    protected int minutesLeft;
    protected int overtimeLeft;
    protected int nTasks;
    protected boolean engineer;
    public static final int PRIMARY_ROLE_SUPPORT_TIME = 480;
    public static final int PRIMARY_ROLE_OVERTIME_SUPPORT_TIME = 240;
    public static final int SECONDARY_ROLE_SUPPORT_TIME = 240;
    public static final int SECONDARY_ROLE_OVERTIME_SUPPORT_TIME = 120;

    //region Advanced Medical
    private List<Injury> injuries;
    //endregion Advanced Medical

    //region Against the Bot
    private boolean founder; // +1 share if using shares system
    private int originalUnitWeight; // uses EntityWeightClass with 0 (Extra-Light) for no original unit
    public static final int TECH_IS1 = 0;
    public static final int TECH_IS2 = 1;
    public static final int TECH_CLAN = 2;
    private int originalUnitTech;
    private UUID originalUnitId;
    //endregion Against the Bot

    // Generic extra data, for use with plugins and mods
    private ExtraData extraData;

    //lets just go ahead and pass in the campaign - to hell with OOP
    @Deprecated // May 1st, 2020 - As part of moving Person to be a fully OOP class
    private Campaign campaign;

    // For upgrading personnel entries to missing log entries
    private static String missionParticipatedString;
    private static String getMissionParticipatedString() {
        if (missionParticipatedString == null) {
            ResourceBundle resourceMap = ResourceBundle.getBundle("mekhq.resources.LogEntries", new EncodeControl());
            missionParticipatedString = resourceMap.getString("participatedInMission.text");
            missionParticipatedString = missionParticipatedString.substring(0, missionParticipatedString.indexOf(" "));
        }

        return missionParticipatedString;
    }

    // initializes the AtB ransom values
    static {
        MECHWARRIOR_AERO_RANSOM_VALUES = new HashMap<>();
        MECHWARRIOR_AERO_RANSOM_VALUES.put(SkillType.EXP_ULTRA_GREEN, Money.of(5000)); // no official AtB rules for really inexperienced scrubs, but...
        MECHWARRIOR_AERO_RANSOM_VALUES.put(SkillType.EXP_GREEN, Money.of(10000));
        MECHWARRIOR_AERO_RANSOM_VALUES.put(SkillType.EXP_REGULAR, Money.of(25000));
        MECHWARRIOR_AERO_RANSOM_VALUES.put(SkillType.EXP_VETERAN, Money.of(75000));
        MECHWARRIOR_AERO_RANSOM_VALUES.put(SkillType.EXP_ELITE, Money.of(150000));

        OTHER_RANSOM_VALUES = new HashMap<>();
        OTHER_RANSOM_VALUES.put(SkillType.EXP_ULTRA_GREEN, Money.of(2500));
        OTHER_RANSOM_VALUES.put(SkillType.EXP_GREEN, Money.of(5000));
        OTHER_RANSOM_VALUES.put(SkillType.EXP_REGULAR, Money.of(10000));
        OTHER_RANSOM_VALUES.put(SkillType.EXP_VETERAN, Money.of(25000));
        OTHER_RANSOM_VALUES.put(SkillType.EXP_ELITE, Money.of(50000));
    }

    //region Reverse Compatibility
    private int oldUnitId = -1;
    private int oldDoctorId = -1;
    //v0.1.8 and earlier
    protected int teamId = -1;
    //endregion Reverse Compatibility
    //endregion Variable Declarations

    //region Constructors
    //default constructor
    public Person(Campaign campaign) {
        this(RandomNameGenerator.UNNAMED, RandomNameGenerator.UNNAMED_SURNAME, campaign);
    }

    public Person(Campaign campaign, String factionCode) {
        this(RandomNameGenerator.UNNAMED, RandomNameGenerator.UNNAMED_SURNAME, campaign, factionCode);
    }

    public Person(String givenName, String surname, Campaign campaign) {
        this(givenName, surname, campaign, campaign.getFactionCode());
    }

    public Person(String givenName, String surname, Campaign campaign, String factionCode) {
        this(givenName, surname, "", campaign, factionCode);
    }

    /**
     * Primary Person constructor, variables are initialized in the exact same order as they are
     * saved to the XML file
     * @param givenName     the person's given name
     * @param surname       the person's surname
     * @param honorific     the person's honorific
     * @param campaign      the campaign this person is a part of
     * @param factionCode   the faction this person was borne into
     */
    public Person(String givenName, String surname, String honorific, Campaign campaign,
                  String factionCode) {
        // First, we assign campaign
        this.campaign = campaign;

        // Then, we assign the variables in XML file order
        id = null;
        this.givenName = givenName;
        this.surname = surname;
        this.honorific = honorific;
        maidenName = null; // this is set to null to handle divorce cases
        callsign = "";
        primaryRole = T_NONE;
        secondaryRole = T_NONE;
        primaryDesignator = ROMDesignation.NONE;
        secondaryDesignator = ROMDesignation.NONE;
        commander = false;
        dependent = false;
        originFaction = Faction.getFaction(factionCode);
        originPlanet = null;
        clan = originFaction.isClan();
        phenotype = PHENOTYPE_NONE;
        bloodname = "";
        biography = "";
        idleMonths = -1;
        ancestorsId = null;
        spouse = null;
        formerSpouses = new ArrayList<>();
        tryingToMarry = true;
        tryingToConceive = true;
        dueDate = null;
        expectedDueDate = null;
        portraitCategory = Crew.ROOT_PORTRAIT;
        portraitFile = Crew.PORTRAIT_NONE;
        xp = 0;
        daysToWaitForHealing = 0;
        gender = Gender.MALE;
        rank = 0;
        rankLevel = 0;
        rankSystem = -1;
        maneiDominiRank = Rank.MD_RANK_NONE;
        maneiDominiClass = ManeiDominiClass.NONE;
        nTasks = 0;
        doctorId = null;
        unitId = null;
        salary = Money.of(-1);
        totalEarnings = Money.of(0);
        status = PersonnelStatus.ACTIVE;
        prisonerStatus = PrisonerStatus.FREE;
        hits = 0;
        toughness = 0;
        resetMinutesLeft(); // this assigns minutesLeft and overtimeLeft
        birthday = null;
        dateOfDeath = null;
        recruitment = null;
        lastRankChangeDate = null;
        retirement = null;
        skills = new Skills();
        options = new PersonnelOptions();
        currentEdge = 0;
        techUnitIds = new ArrayList<>();
        personnelLog = new ArrayList<>();
        missionLog = new ArrayList<>();
        awardController = new PersonAwardController(this);
        injuries = new ArrayList<>();
        founder = false;
        originalUnitWeight = EntityWeightClass.WEIGHT_ULTRA_LIGHT;
        originalUnitTech = TECH_IS1;
        originalUnitId = null;
        acquisitions = 0;
        extraData = new ExtraData();

        // Initialize Data based on these settings
        setFullName();
    }
    //endregion Constructors

    @Deprecated // May 1st, 2020 - as part of turning Person into a fully OOP class
    public Campaign getCampaign() {
        return campaign;
    }

    public int getPhenotype() {
        return phenotype;
    }

    public void setPhenotype(int i) {
        phenotype = i;
    }

    public boolean isClanner() {
        return clan;
    }

    public void setClanner(boolean b) {
        clan = b;
    }

    public String getBloodname() {
        return bloodname;
    }

    public void setBloodname(String bn) {
        bloodname = bn;
    }

    public Faction getOriginFaction() {
        return originFaction;
    }

    public void setOriginFaction(Faction f) {
        originFaction = f;
    }

    public Planet getOriginPlanet() {
        return originPlanet;
    }

    public void setOriginPlanet(Planet p) {
        originPlanet = p;
    }

    public boolean isCommander() {
        return commander;
    }

    public void setCommander(boolean tf) {
        commander = tf;
    }

    public boolean isDependent() {
        return dependent;
    }

    public void setDependent(boolean tf) {
        dependent = tf;
        if (dependent) {
            setRecruitment(null);
            setLastRankChangeDate(null);
        } else {
            setRecruitment(getCampaign().getLocalDate());
            setLastRankChangeDate(getCampaign().getLocalDate());
        }
    }

    public PrisonerStatus getPrisonerStatus() {
        return prisonerStatus;
    }

    public void setPrisonerStatus(PrisonerStatus prisonerStatus) {
        setPrisonerStatus(prisonerStatus, true);
    }

    /**
     * This requires expanded checks because a number of functionalities are strictly dependant on
     * the current person's prisoner status.
     * @param prisonerStatus The new prisoner status for the person in question
     * @param log whether to log the change or not
     */
    public void setPrisonerStatus(PrisonerStatus prisonerStatus, boolean log) {
        // This must be processed completely, as the unchanged prisoner status of Free to Free is
        // used during recruitment

        final boolean freed = !getPrisonerStatus().isFree();
        final boolean isPrisoner = prisonerStatus.isPrisoner();
        this.prisonerStatus = prisonerStatus;

        // Now, we need to fix values and ranks based on the Person's status
        switch (prisonerStatus) {
            case PRISONER:
            case PRISONER_DEFECTOR:
            case BONDSMAN:
                // They don't get to have a rank. Their rank is Prisoner or Bondsman
                // TODO : Remove this as part of permitting ranked prisoners
                getCampaign().changeRank(this,
                        isPrisoner ? Ranks.RANK_PRISONER : Ranks.RANK_BONDSMAN, true);
                setRecruitment(null);
                setLastRankChangeDate(null);
                if (log) {
                    if (isPrisoner) {
                        ServiceLogger.madePrisoner(this, getCampaign().getDate(),
                                getCampaign().getName(), "");
                    } else {
                        ServiceLogger.madeBondsman(this, getCampaign().getDate(),
                                getCampaign().getName(), "");
                    }
                }
                break;
            case FREE:
                if (!isDependent()) {
                    if (getCampaign().getCampaignOptions().getUseTimeInService()) {
                        setRecruitment(getCampaign().getLocalDate());
                    }
                    if (getCampaign().getCampaignOptions().getUseTimeInRank()) {
                        setLastRankChangeDate(getCampaign().getLocalDate());
                    }
                }
                if (getRankNumeric() < 0) {
                    getCampaign().changeRank(this, 0, false);
                }
                if (log) {
                    if (freed) {
                        ServiceLogger.freed(this, getCampaign().getDate(),
                                getCampaign().getName(), "");
                    } else {
                        ServiceLogger.joined(this, getCampaign().getDate(),
                                getCampaign().getName(), "");
                    }
                }
                break;
        }

        if (!prisonerStatus.isFree()) {
            Unit u = getCampaign().getUnit(getUnitId());
            if (u != null) {
                u.remove(this, true);
            } else {
                setUnitId(null);
            }
        }

        MekHQ.triggerEvent(new PersonChangedEvent(this));
    }

    //region Text Getters
    public String pregnancyStatus() {
        return isPregnant() ? " (Pregnant)" : "";
    }

    public String getPhenotypeName() {
        return getPhenotypeName(phenotype);
    }

    public static String getPhenotypeName(int pheno) {
        switch (pheno) {
            case PHENOTYPE_NONE:
                return "Freeborn";
            case PHENOTYPE_MW:
                return "Trueborn Mechwarrior";
            case PHENOTYPE_AERO:
                return "Trueborn Pilot";
            case PHENOTYPE_VEE:
                return "Trueborn Vehicle Crew";
            case PHENOTYPE_BA:
                return "Trueborn Elemental";
            default:
                return "?";
        }
    }

    public String getPhenotypeShortName() {
        return getPhenotypeShortName(phenotype);
    }

    public static String getPhenotypeShortName(int pheno) {
        switch (pheno) {
            case PHENOTYPE_NONE:
                return "Freeborn";
            case PHENOTYPE_MW:
            case PHENOTYPE_AERO:
            case PHENOTYPE_VEE:
            case PHENOTYPE_BA:
                return "Trueborn";
            default:
                return "?";
        }
    }
    //endregion Text Getters

    //region Names
    public String getGivenName() {
        return givenName;
    }

    public void setGivenName(String n) {
        this.givenName = n;
        setFullName();
    }

    public String getSurname() {
        return surname;
    }

    public void setSurname(String n) {
        this.surname = n;
        setFullName();
    }

    public String getHonorific() {
        return honorific;
    }

    public void setHonorific(String n) {
        this.honorific = n;
        setFullName();
    }

    public String getMaidenName() {
        return maidenName;
    }

    public void setMaidenName(String n) {
        this.maidenName = n;
    }

    public String getFullName() {
        return fullName;
    }

    public void setFullName() {
        if (isClanner()) {
            if (!StringUtil.isNullOrEmpty(bloodname)) {
                fullName = givenName + " " + bloodname;
            } else {
                fullName = givenName;
            }
        } else {
            if (!StringUtil.isNullOrEmpty(surname)) {
                fullName = givenName + " " + surname;
            } else {
                fullName = givenName;
            }
        }

        if (!StringUtil.isNullOrEmpty(honorific)) {
            fullName += " " + honorific;
        }
    }

    /**
     * This method is used to migrate names from being a joined name to split between given name and surname,
     * as part of the Personnel changes in MekHQ 0.47.4.
     * @param n the name to be migrated
     */
    public void migrateName(String n) {
        // How this works:
        // Takes the input name, and splits it into individual parts.
        // Then, it depends on whether the person is a Clanner or not.
        // For Clan names:
        // Takes the input name, and assumes that person does not have a surname
        // Bloodnames are assumed to have been assigned by MekHQ
        // For Inner Sphere names:
        // Depending on the length of the resulting array, the name is processed differently
        // Array of length 1: the name is assumed to not have a surname, just a given name
        // Array of length 2: the name is assumed to be a given name and a surname
        // Array of length 3: the name is assumed to be a given name and two surnames
        // Array of length 4+: the name is assumed to be as many given names as possible and two surnames
        //
        // Then, the full name is set
        String[] name = n.trim().split("\\s+");

        givenName = name[0];

        if (isClanner()) {
            if (name.length > 1) {
                int i;
                for (i = 1; i < name.length - 1; i++) {
                    givenName += " " + name[i];
                }

                if (!(!StringUtil.isNullOrEmpty(getBloodname()) && getBloodname().equals(name[i]))) {
                    givenName += " " + name[i];
                }
            }
        } else {
            if (name.length == 2) {
                surname = name[1];
            } else if (name.length == 3) {
                surname = name[1] + " " + name[2];
            } else if (name.length > 3) {
                int i;
                for (i = 1; i < name.length - 2; i++) {
                    givenName += " " + name[i];
                }

                surname = name[i] + " " + name[i + 1];
            }
        }

        if ((surname == null) || (surname.equals(RandomNameGenerator.UNNAMED_SURNAME))) {
            surname = "";
        }

        setFullName();
    }

    public String getHyperlinkedName() {
        return String.format("<a href='PERSON:%s'>%s</a>", getId().toString(), getFullName());
    }

    public String getCallsign() {
        return callsign;
    }

    public void setCallsign(String n) {
        this.callsign = n;
    }
    //endregion Names

    public String getPortraitCategory() {
        return Utilities.nonNull(portraitCategoryOverride, portraitCategory);
    }

    public String getPortraitFileName() {
        return Utilities.nonNull(portraitFileOverride, portraitFile);
    }

    public void setPortraitCategory(String s) {
        this.portraitCategory = s;
    }

    public void setPortraitFileName(String s) {
        this.portraitFile = s;
    }

    public void setPortraitCategoryOverride(String s) {
        this.portraitCategoryOverride = s;
    }

    public void setPortraitFileNameOverride(String s) {
        this.portraitFileOverride = s;
    }

    //region Personnel Roles
    // TODO : Move me into an enum with checks for hasAdministratorRole, hasTechRole, hasMedicalRole, etc.
    public int getPrimaryRole() {
        return primaryRole;
    }

    public void setPrimaryRole(int t) {
        this.primaryRole = t;
        //you can't be primary tech and a secondary astech
        //you can't be a primary astech and a secondary tech
        if ((isTechPrimary() && secondaryRole == T_ASTECH)
            || (isTechSecondary() && primaryRole == T_ASTECH)) {
            secondaryRole = T_NONE;
        }
        if ((primaryRole == T_DOCTOR && secondaryRole == T_MEDIC)
            || (secondaryRole == T_DOCTOR && primaryRole == T_MEDIC)) {
            secondaryRole = T_NONE;
        }
        MekHQ.triggerEvent(new PersonChangedEvent(this));
    }

    public int getSecondaryRole() {
        return secondaryRole;
    }

    public void setSecondaryRole(int t) {
        this.secondaryRole = t;
        MekHQ.triggerEvent(new PersonChangedEvent(this));
    }

    /**
     * This is used to determine if a person has a specific role as either their primary OR their
     * secondary role
     * @param role the role to determine
     * @return true if the person has the specific role either as their primary or secondary role
     */
    public boolean hasRole(int role) {
        return (getPrimaryRole() == role) || (getSecondaryRole() == role);
    }

    /**
     * This is used to determine whether the person has either a primary or secondary role within the
     * two bounds. This is inclusive of the two bounds
     * @param minimumRole the minimum role bound (inclusive)
     * @param maximumRole the maximum role bound (inclusive)
     * @return true if they have a role within the bounds (inclusive), otherwise false.
     */
    public boolean hasRoleWithin(int minimumRole, int maximumRole) {
        return hasPrimaryRoleWithin(minimumRole, maximumRole)
                || hasSecondaryRoleWithin(minimumRole, maximumRole);
    }

    /**
     * @param minimumRole the minimum role bound (inclusive)
     * @param maximumRole the maximum role bound (inclusive)
     * @return true if they have a primary role within the bounds (inclusive), otherwise false
     */
    public boolean hasPrimaryRoleWithin(int minimumRole, int maximumRole) {
        return (getPrimaryRole() >= minimumRole) && (getPrimaryRole() <= maximumRole);
    }

    /**
     * @param minimumRole the minimum role bound (inclusive)
     * @param maximumRole the maximum role bound (inclusive)
     * @return true if they have a secondary role within the bounds (inclusive), otherwise false
     */
    public boolean hasSecondaryRoleWithin(int minimumRole, int maximumRole) {
        return (getSecondaryRole() >= minimumRole) && (getSecondaryRole() <= maximumRole);
    }

    /**
     * @return true if the person has a primary or secondary combat role
     */
    public boolean hasCombatRole() {
        return hasPrimaryCombatRole() || hasSecondaryCombatRole();
    }

    /**
     * @return true if the person has a primary combat role
     */
    public boolean hasPrimaryCombatRole() {
        return hasPrimaryRoleWithin(T_MECHWARRIOR, T_SPACE_GUNNER)
                || hasPrimaryRoleWithin(T_LAM_PILOT, T_VEHICLE_CREW);
    }

    /**
     * @return true if the person has a secondary combat role
     */
    public boolean hasSecondaryCombatRole() {
        return hasSecondaryRoleWithin(T_MECHWARRIOR, T_SPACE_GUNNER)
                || hasSecondaryRoleWithin(T_LAM_PILOT, T_VEHICLE_CREW);
    }

    /**
     * @param includeNoRole whether to include T_NONE in the primary check or not
     * @return true if the person has a primary or secondary support role, except for secondary T_NONE
     */
    public boolean hasSupportRole(boolean includeNoRole) {
        return hasPrimarySupportRole(includeNoRole) || hasSecondarySupportRole();
    }

    /**
     * @param includeNoRole whether to include T_NONE in the check check or not
     * @return true if the person has a primary support role
     */
    public boolean hasPrimarySupportRole(boolean includeNoRole) {
        return hasPrimaryRoleWithin(T_MECH_TECH, T_ADMIN_HR) || (includeNoRole && (getPrimaryRole() == T_NONE));
    }

    /**
     * @return true if the person has a secondary support role. Note that T_NONE is NOT a support
     * role if it is a secondary role
     */
    public boolean hasSecondarySupportRole() {
        return hasSecondaryRoleWithin(T_MECH_TECH, T_ADMIN_HR);
    }

    /**
     * Determines whether a role is considered a combat role. Note that T_LAM_PILOT is a special
     * placeholder which is not used for either primary or secondary role and will return false.
     *
     * @param role A value that can be used for a person's primary or secondary role.
     * @return     Whether the role is considered a combat role
     */
    public static boolean isCombatRole(int role) {
        return ((role > T_NONE) && (role <= T_NAVIGATOR))
                || (role == T_VEHICLE_CREW);
    }

    /**
     * @param role A value that can be used for a person's primary or secondary role.
     * @return     Whether the role is considered a support role
     */
    public static boolean isSupportRole(int role) {
        return (role >= T_MECH_TECH) && (role < T_LAM_PILOT);
    }
    //endregion Personnel Roles

    public PersonnelStatus getStatus() {
        return status;
    }

    public void setStatus(PersonnelStatus status) {
        this.status = status;
    }

    public int getIdleMonths() {
        return idleMonths;
    }

    public void setIdleMonths(int m) {
        this.idleMonths = m;
    }

    public int getDaysToWaitForHealing() {
        return daysToWaitForHealing;
    }

    public void setDaysToWaitForHealing(int d) {
        this.daysToWaitForHealing = d;
    }

    public static String getRoleDesc(int type, boolean clan) {
        switch (type) {
            case (T_NONE):
                return "None";
            case (T_MECHWARRIOR):
                return "MechWarrior";
            case (T_GVEE_DRIVER):
                return "Vehicle Driver";
            case (T_NVEE_DRIVER):
                return "Naval Driver";
            case (T_VTOL_PILOT):
                return "VTOL Pilot";
            case (T_VEE_GUNNER):
                return "Vehicle Gunner";
            case (T_CONV_PILOT):
                return "Conventional Aircraft Pilot";
            case (T_AERO_PILOT):
                return "Aerospace Pilot";
            case (T_PROTO_PILOT):
                return "ProtoMech Pilot";
            case (T_BA):
                if (clan) {
                    return "Elemental";
                } else {
                    return "Battle Armor Pilot";
                }
            case (T_INFANTRY):
                return "Soldier";
            case (T_SPACE_PILOT):
                return "Vessel Pilot";
            case (T_SPACE_CREW):
                return "Vessel Crewmember";
            case (T_SPACE_GUNNER):
                return "Vessel Gunner";
            case (T_NAVIGATOR):
                return "Hyperspace Navigator";
            case (T_MECH_TECH):
                return "Mech Tech";
            case (T_MECHANIC):
                return "Mechanic";
            case (T_AERO_TECH):
                return "Aero Tech";
            case (T_BA_TECH):
                return "Battle Armor Tech";
            case (T_ASTECH):
                return "Astech";
            case (T_DOCTOR):
                return "Doctor";
            case (T_MEDIC):
                return "Medic";
            case (T_ADMIN_COM):
                return "Admin/Command";
            case (T_ADMIN_LOG):
                return "Admin/Logistical";
            case (T_ADMIN_TRA):
                return "Admin/Transport";
            case (T_ADMIN_HR):
                return "Admin/HR";
            case (T_LAM_PILOT):
                return "LAM Pilot";
            case (T_VEHICLE_CREW):
                return "Vehicle Crew";
            default:
                return "??";
        }
    }

    public String getRoleDesc() {
        String role = getPrimaryRoleDesc();
        if (secondaryRole != T_NONE && secondaryRole != -1) {
            role += "/" + getSecondaryRoleDesc();
        }
        return role;
    }

    public String getPrimaryRoleDesc() {
        String bgPrefix = "";
        if (isClanner()) {
            bgPrefix = getPhenotypeShortName() + " ";
        }
        return bgPrefix + getRoleDesc(primaryRole, campaign.getFaction().isClan());
    }

    public String getSecondaryRoleDesc() {
        return getRoleDesc(secondaryRole, campaign.getFaction().isClan());
    }

    public static int getRoleMnemonic(int type) {
        // The following characters are unused:
        // J, K, Q, X, Z
        switch (type) {
            case T_MECHWARRIOR:
                return KeyEvent.VK_M;
            case T_GVEE_DRIVER:
                return KeyEvent.VK_V;
            case T_NVEE_DRIVER:
                return KeyEvent.VK_N;
            case T_VEE_GUNNER:
                return KeyEvent.VK_G;
            case T_AERO_PILOT:
                return KeyEvent.VK_A;
            case T_PROTO_PILOT:
                return KeyEvent.VK_P;
            case T_CONV_PILOT:
                return KeyEvent.VK_F;
            case T_BA:
                return KeyEvent.VK_B;
            case T_INFANTRY:
                return KeyEvent.VK_S;
            case T_SPACE_PILOT:
                return KeyEvent.VK_I;
            case T_SPACE_CREW:
                return KeyEvent.VK_W;
            case T_SPACE_GUNNER:
                return KeyEvent.VK_U;
            case T_NAVIGATOR:
                return KeyEvent.VK_Y;
            case T_MECH_TECH:
                return KeyEvent.VK_T;
            case T_MECHANIC:
                return KeyEvent.VK_E;
            case T_AERO_TECH:
                return KeyEvent.VK_O;
            case T_DOCTOR:
                return KeyEvent.VK_D;
            case T_ADMIN_COM:
                return KeyEvent.VK_C;
            case T_ADMIN_LOG:
                return KeyEvent.VK_L;
            case T_ADMIN_TRA:
                return KeyEvent.VK_R;
            case T_ADMIN_HR:
                return KeyEvent.VK_H;
            case T_VTOL_PILOT:
            case T_BA_TECH:
            case T_ASTECH:
            case T_MEDIC:
            case T_LAM_PILOT:
            case T_VEHICLE_CREW:
            case T_NONE:
            default:
                return KeyEvent.VK_UNDEFINED;
        }
    }

    public boolean canPerformRole(int role) {
        switch (role) {
            case (T_NONE):
                return true;
            case (T_MECHWARRIOR):
                return hasSkill(SkillType.S_GUN_MECH) && hasSkill(SkillType.S_PILOT_MECH);
            case (T_GVEE_DRIVER):
                return hasSkill(SkillType.S_PILOT_GVEE);
            case (T_NVEE_DRIVER):
                return hasSkill(SkillType.S_PILOT_NVEE);
            case (T_VTOL_PILOT):
                return hasSkill(SkillType.S_PILOT_VTOL);
            case (T_VEE_GUNNER):
                return hasSkill(SkillType.S_GUN_VEE);
            case (T_AERO_PILOT):
                return hasSkill(SkillType.S_GUN_AERO) && hasSkill(SkillType.S_PILOT_AERO);
            case (T_CONV_PILOT):
                return hasSkill(SkillType.S_GUN_JET) && hasSkill(SkillType.S_PILOT_JET);
            case (T_PROTO_PILOT):
                return hasSkill(SkillType.S_GUN_PROTO);
            case (T_BA):
                return hasSkill(SkillType.S_GUN_BA);
            case (T_INFANTRY):
                return hasSkill(SkillType.S_SMALL_ARMS);
            case (T_SPACE_PILOT):
                return hasSkill(SkillType.S_PILOT_SPACE);
            case (T_SPACE_CREW):
                return hasSkill(SkillType.S_TECH_VESSEL);
            case (T_SPACE_GUNNER):
                return hasSkill(SkillType.S_GUN_SPACE);
            case (T_NAVIGATOR):
                return hasSkill(SkillType.S_NAV);
            case (T_MECH_TECH):
                return hasSkill(SkillType.S_TECH_MECH) && getSkill(SkillType.S_TECH_MECH).getExperienceLevel() > SkillType.EXP_ULTRA_GREEN;
            case (T_MECHANIC):
            case T_VEHICLE_CREW:
                return hasSkill(SkillType.S_TECH_MECHANIC) && getSkill(SkillType.S_TECH_MECHANIC).getExperienceLevel() > SkillType.EXP_ULTRA_GREEN;
            case (T_AERO_TECH):
                return hasSkill(SkillType.S_TECH_AERO) && getSkill(SkillType.S_TECH_AERO).getExperienceLevel() > SkillType.EXP_ULTRA_GREEN;
            case (T_BA_TECH):
                return hasSkill(SkillType.S_TECH_BA) && getSkill(SkillType.S_TECH_BA).getExperienceLevel() > SkillType.EXP_ULTRA_GREEN;
            case (T_ASTECH):
                return hasSkill(SkillType.S_ASTECH);
            case (T_DOCTOR):
                return hasSkill(SkillType.S_DOCTOR) && getSkill(SkillType.S_DOCTOR).getExperienceLevel() > SkillType.EXP_ULTRA_GREEN;
            case (T_MEDIC):
                return hasSkill(SkillType.S_MEDTECH);
            case (T_ADMIN_COM):
            case (T_ADMIN_LOG):
            case (T_ADMIN_TRA):
            case (T_ADMIN_HR):
                return hasSkill(SkillType.S_ADMIN);
            default:
                return false;
        }
    }

    public void setGender(Gender gender) {
        this.gender = gender;
    }

    public Gender getGender() {
        return gender;
    }

    public void setBirthday(LocalDate date) {
        this.birthday = date;
    }

    public LocalDate getBirthday() {
        return birthday;
    }

    public LocalDate getDateOfDeath() {
        return dateOfDeath;
    }

    public void setDateOfDeath(LocalDate date) {
        this.dateOfDeath = date;
    }

    public int getAge(LocalDate today) {
        // Get age based on year
        if (getDateOfDeath() != null) {
            //use date of death instead of birthday
            today = getDateOfDeath();
        }

        return Math.toIntExact(ChronoUnit.YEARS.between(getBirthday(), today));
    }

    public void setRecruitment(LocalDate date) {
        this.recruitment = date;
    }

    public LocalDate getRecruitment() {
        return recruitment;
    }

    public String getRecruitmentAsString(Campaign campaign) {
        if (getRecruitment() == null) {
            return "";
        } else {
            return campaign.getCampaignOptions().getDisplayFormattedDate(getRecruitment());
        }
    }

<<<<<<< HEAD
=======
    public void setLastRankChangeDate(LocalDate date) {
        this.lastRankChangeDate = date;
    }

    public LocalDate getLastRankChangeDate() {
        return lastRankChangeDate;
    }

    public String getLastRankChangeDateAsString(Campaign campaign) {
        if (getLastRankChangeDate() == null) {
            return "";
        } else {
            return campaign.getCampaignOptions().getDisplayFormattedDate(getLastRankChangeDate());
        }
    }

    public int getAge(LocalDate today) {
        // Get age based on year
        if (getDateOfDeath() != null) {
            //use date of death instead of birthday
            today = getDateOfDeath();
        }

        return Math.toIntExact(ChronoUnit.YEARS.between(getBirthday(), today));
    }

>>>>>>> bb9f2440
    public String getTimeInService(Campaign campaign) {
        // Get time in service based on year
        if (getRecruitment() == null) {
            //use "" they haven't been recruited or are dependents
            return "";
        }

        LocalDate today = campaign.getLocalDate();

        // If the person is dead, we only care about how long they spent in service to the company
        if (getDateOfDeath() != null) {
            //use date of death instead of the current day
            today = getDateOfDeath();
        }

        return campaign.getCampaignOptions().getTimeInServiceDisplayFormat()
                .getDisplayFormattedOutput(getRecruitment(), today);
    }

    public void setLastRankChangeDate(LocalDate date) {
        this.lastRankChangeDate = date;
    }

    public LocalDate getLastRankChangeDate() {
        return lastRankChangeDate;
    }

    public String getLastRankChangeDateAsString(Campaign campaign) {
        if (getLastRankChangeDate() == null) {
            return "";
        } else {
            return getLastRankChangeDate().format(DateTimeFormatter.ofPattern(
                    campaign.getCampaignOptions().getDisplayDateFormat()));
        }
    }

    public String getTimeInRank(Campaign campaign) {
        if (getLastRankChangeDate() == null) {
            return "";
        }

        LocalDate today = campaign.getLocalDate();

        // If the person is dead, we only care about how long it was from their last promotion till they died
        if (getDateOfDeath() != null) {
            //use date of death instead of the current day
            today = getDateOfDeath();
        }

        return campaign.getCampaignOptions().getTimeInRankDisplayFormat()
                .getDisplayFormattedOutput(getLastRankChangeDate(), today);
    }

    public void setRetirement(LocalDate date) {
        this.retirement = date;
    }

    public LocalDate getRetirement() {
        return retirement;
    }

    public String getRetirementAsString(Campaign campaign) {
        if (getRetirement() == null) {
            return "";
        } else {
            return getRetirement().format(DateTimeFormatter.ofPattern(
                    campaign.getCampaignOptions().getDisplayDateFormat()));
        }
    }

    public void setId(UUID id) {
        this.id = id;
    }

    public UUID getId() {
        return id;
    }

    public boolean isChild() {
        return (getAge(getCampaign().getLocalDate()) <= 13);
    }

    //region Pregnancy
    public boolean isTryingToConceive() {
        return tryingToConceive;
    }

    public void setTryingToConceive(boolean tryingToConceive) {
        this.tryingToConceive = tryingToConceive;
    }

    public LocalDate getDueDate() {
        return dueDate;
    }

    public void setDueDate(LocalDate dueDate) {
        this.dueDate = dueDate;
    }

    public LocalDate getExpectedDueDate() {
        return expectedDueDate;
    }

    public void setExpectedDueDate(LocalDate expectedDueDate) {
        this.expectedDueDate = expectedDueDate;
    }

    public boolean isPregnant() {
        return dueDate != null;
    }

    /**
     * This is used to determine if a person can procreate
     * @return true if they can, otherwise false
     */
    public boolean canProcreate() {
        return getGender().isFemale() && isTryingToConceive() && !isPregnant() && !isDeployed()
                && !isChild() && (getAge(getCampaign().getLocalDate()) < 51);
    }

    public void procreate() {
        if (canProcreate()) {
            boolean conceived = false;
            if (hasSpouse()) {
                if (!getSpouse().isDeployed() && !getSpouse().isDeadOrMIA() && !getSpouse().isChild()
                        && !(getSpouse().getGender() == getGender())) {
                    // setting is the decimal chance that this procreation attempt will create a child, base is 0.05%
                    conceived = (Compute.randomFloat() < (campaign.getCampaignOptions().getChanceProcreation()));
                }
            } else if (campaign.getCampaignOptions().useUnofficialProcreationNoRelationship()) {
                // setting is the decimal chance that this procreation attempt will create a child, base is 0.005%
                conceived = (Compute.randomFloat() < (campaign.getCampaignOptions().getChanceProcreationNoRelationship()));
            }

            if (conceived) {
                addPregnancy();
            }
        }
    }

    public void addPregnancy() {
        LocalDate dueDate = getCampaign().getLocalDate();
        dueDate = dueDate.plus(PREGNANCY_STANDARD_DURATION, ChronoUnit.DAYS);
        setExpectedDueDate(dueDate);
        dueDate = dueDate.plus(PREGNANCY_MODIFY_DURATION.getAsInt(), ChronoUnit.DAYS);
        setDueDate(dueDate);

        int size = PREGNANCY_SIZE.getAsInt();
        extraData.set(PREGNANCY_CHILDREN_DATA, size);
        extraData.set(PREGNANCY_FATHER_DATA, (hasSpouse()) ? getSpouseId().toString() : null);

        String sizeString = (size < PREGNANCY_MULTIPLE_NAMES.length) ? PREGNANCY_MULTIPLE_NAMES[size] : null;

        campaign.addReport(getHyperlinkedName() + " has conceived" + (sizeString == null ? "" : (" " + sizeString)));
        if (campaign.getCampaignOptions().logConception()) {
            MedicalLogger.hasConceived(this, campaign.getDate(), sizeString);
            if (hasSpouse()) {
                PersonalLogger.spouseConceived(getSpouse(), getFullName(), campaign.getDate(), sizeString);
            }
        }
    }

    /**
     * Removes a pregnancy and clears all related data from the current person
     */
    public void removePregnancy() {
        setDueDate(null);
        setExpectedDueDate(null);
        extraData.set(PREGNANCY_CHILDREN_DATA, null);
        extraData.set(PREGNANCY_FATHER_DATA, null);
    }

    /**
     * This method is how a person gives birth to a number of babies and have them added to the campaign
     * @param campaign the campaign to add the baby in question to
     */
    public void birth(Campaign campaign) {
        int size = extraData.get(PREGNANCY_CHILDREN_DATA, 1);

        // Determine father information
        String fatherIdString = extraData.get(PREGNANCY_FATHER_DATA);
        UUID fatherId = (fatherIdString != null) ? UUID.fromString(fatherIdString) : null;
        fatherId = campaign.getCampaignOptions().determineFatherAtBirth()
                ? Utilities.nonNull(getSpouseId(), fatherId) : fatherId;

        // Determine Ancestry
        Ancestors anc = campaign.getAncestors(fatherId, id);
        if (anc == null) {
            anc = campaign.createAncestors(fatherId, id);
        }
        final UUID ancId = anc.getId();

        // Determine Prisoner Status
        PrisonerStatus prisonerStatus = campaign.getCampaignOptions().getPrisonerBabyStatus()
                ? PrisonerStatus.FREE : getPrisonerStatus();

        // Output a specific report to the campaign if they are giving birth to multiple children
        if (PREGNANCY_MULTIPLE_NAMES[size] != null) {
            campaign.addReport(String.format("%s has given birth to %s!", getHyperlinkedName(),
                    PREGNANCY_MULTIPLE_NAMES[size]));
        }

        // Create Babies
        for (int i = 0; i < size; i++) {
            // Create the specific baby
            Person baby = campaign.newDependent(T_NONE, true);
            baby.setId(UUID.randomUUID());
            String surname = campaign.getCampaignOptions().getBabySurnameStyle()
                    .generateBabySurname(this, campaign.getPerson(fatherId), baby.getGender());
            baby.setSurname(surname);
            baby.setBirthday(campaign.getLocalDate());
            baby.setAncestorsId(ancId);

            // Recruit the baby
            campaign.recruitPerson(baby, prisonerStatus, baby.isDependent(), true, true);

            // Create reports and log the birth
            campaign.addReport(String.format("%s has given birth to %s, a baby %s!", getHyperlinkedName(),
                    baby.getHyperlinkedName(), GenderDescriptors.BOY_GIRL.getDescriptor(baby.getGender())));
            if (campaign.getCampaignOptions().logConception()) {
                MedicalLogger.deliveredBaby(this, baby, campaign.getDate());
                if (fatherId != null) {
                    PersonalLogger.ourChildBorn(campaign.getPerson(fatherId), baby, getFullName(), campaign.getDate());
                }
            }
        }

        // Cleanup Data
        removePregnancy();
    }
    //endregion Pregnancy

    //region Marriage
    public boolean isTryingToMarry() {
        return tryingToMarry;
    }

    public void setTryingToMarry(boolean tryingToMarry) {
        this.tryingToMarry = tryingToMarry;
    }

    /**
     * Determines if another person is a safe spouse for the current person
     * @param p the person to determine if they are a safe spouse
     * @param campaign the campaign to use to determine if they are a safe spouse
     */
    public boolean safeSpouse(Person p, Campaign campaign) {
        // Huge convoluted return statement, with the following restrictions
        // can't marry yourself
        // can't marry someone who is already married
        // can't marry someone who doesn't want to be married
        // can't marry a prisoner, unless you are also a prisoner (this is purposely left open for prisoners to marry who they want)
        // can't marry a person who is dead or MIA
        // can't marry inactive personnel (this is to show how they aren't part of the force anymore)
        // TODO : can't marry anyone who is not located at the same planet as the person - GitHub #1672: Implement current planet tracking for personnel
        // can't marry a close relative
        return (
                !this.equals(p)
                && !p.hasSpouse()
                && p.isTryingToMarry()
                && p.oldEnoughToMarry(campaign)
                && (!p.getPrisonerStatus().isPrisoner() || getPrisonerStatus().isPrisoner())
                && !p.isDeadOrMIA()
                && p.isActive()
                && ((getAncestorsId() == null)
                    || !campaign.getAncestors(getAncestorsId()).checkMutualAncestors(
                            campaign.getAncestors(p.getAncestorsId())))
        );
    }

    public boolean oldEnoughToMarry(Campaign campaign) {
        return (getAge(campaign.getLocalDate()) >= campaign.getCampaignOptions().getMinimumMarriageAge());
    }

    public void randomMarriage(Campaign campaign) {
        // Don't attempt to generate is someone isn't trying to marry, has a spouse,
        // isn't old enough to marry, or is actively deployed
        if (!isTryingToMarry() || hasSpouse() || !oldEnoughToMarry(campaign) || isDeployed()) {
            return;
        }

        // setting is the fractional chance that this attempt at finding a marriage will result in one
        if (Compute.randomFloat() < (campaign.getCampaignOptions().getChanceRandomMarriages())) {
            addRandomSpouse(false, campaign);
        } else if (campaign.getCampaignOptions().useRandomSameSexMarriages()) {
            if (Compute.randomFloat() < (campaign.getCampaignOptions().getChanceRandomSameSexMarriages())) {
                addRandomSpouse(true, campaign);
            }
        }
    }

    public void addRandomSpouse(boolean sameSex, Campaign campaign) {
        List<Person> potentials = new ArrayList<>();
        Gender gender = sameSex ? getGender() : (getGender().isMale() ? Gender.FEMALE : Gender.MALE);
        for (Person p : campaign.getActivePersonnel()) {
            if (isPotentialRandomSpouse(p, gender, campaign)) {
                potentials.add(p);
            }
        }

        int n = potentials.size();
        if (n > 0) {
            Marriage.WEIGHTED.marry(this, potentials.get(Compute.randomInt(n)), campaign);
        }
    }

    public boolean isPotentialRandomSpouse(Person p, Gender gender, Campaign campaign) {
        if ((p.getGender() != gender) || !safeSpouse(p, campaign)
                || !(getPrisonerStatus().isFree()
                    || (getPrisonerStatus().isPrisoner() && p.getPrisonerStatus().isPrisoner()))) {
            return false;
        }

        int ageDifference = Math.abs(p.getAge(campaign.getLocalDate()) - getAge(campaign.getLocalDate()));

        return (ageDifference <= campaign.getCampaignOptions().getMarriageAgeRange());
    }
    //endregion Marriage

    public int getXp() {
        return xp;
    }

    public void setXp(int xp) {
        this.xp = xp;
    }

    public void awardXP(int xp) {
        this.xp += xp;
    }

    public int getEngineerXp() {
        return engXp;
    }

    public void setEngineerXp(int xp) {
        engXp = xp;
    }

    public int getAcquisitions() {
        return acquisitions;
    }

    public void setAcquisition(int a) {
        acquisitions = a;
    }

    public void incrementAcquisition() {
        acquisitions++;
    }

    public void setDoctorId(UUID t, int daysToWait) {
        this.doctorId = t;
        this.daysToWaitForHealing = daysToWait;
    }

    public boolean checkNaturalHealing(int daysToWait) {
        if (needsFixing() && daysToWaitForHealing <= 0 && doctorId == null) {
            heal();
            daysToWaitForHealing = daysToWait;
            return true;
        }
        return false;
    }

    public void decrementDaysToWaitForHealing() {
        if (daysToWaitForHealing > 0) {
            daysToWaitForHealing--;
        }
    }

    public boolean isDeployed() {
        Unit u = campaign.getUnit(unitId);
        if (null != u) {
            return (u.getScenarioId() != -1);
        }
        return false;
    }

    public String getBiography() {
        return biography;
    }

    public void setBiography(String s) {
        this.biography = s;
    }

    public boolean isActive() {
        return getStatus() == PersonnelStatus.ACTIVE;
    }

    public boolean isInActive() {
        return getStatus() != PersonnelStatus.ACTIVE;
    }

    public ExtraData getExtraData() {
        return extraData;
    }

    @Override
    public void writeToXml(PrintWriter pw1, int indent) {
        pw1.println(MekHqXmlUtil.indentStr(indent) + "<person id=\"" + id.toString()
                + "\" type=\"" + this.getClass().getName() + "\">");
        try {
            MekHqXmlUtil.writeSimpleXmlTag(pw1, indent + 1, "id", id.toString());
            MekHqXmlUtil.writeSimpleXmlTag(pw1, indent + 1, "givenName", givenName);
            MekHqXmlUtil.writeSimpleXmlTag(pw1, indent + 1, "surname", surname);
            if (!StringUtil.isNullOrEmpty(honorific)) {
                MekHqXmlUtil.writeSimpleXmlTag(pw1, indent + 1, "honorific", honorific);
            }
            if (maidenName != null) { // this is only a != null comparison because empty is a use case for divorce
                MekHqXmlUtil.writeSimpleXmlTag(pw1, indent + 1, "maidenName", maidenName);
            }
            if (!StringUtil.isNullOrEmpty(callsign)) {
                MekHqXmlUtil.writeSimpleXmlTag(pw1, indent + 1, "callsign", callsign);
            }
            // Always save the primary role
            MekHqXmlUtil.writeSimpleXmlTag(pw1, indent + 1, "primaryRole", primaryRole);
            if (secondaryRole != T_NONE) {
                MekHqXmlUtil.writeSimpleXmlTag(pw1, indent + 1, "secondaryRole", secondaryRole);
            }
            if (primaryDesignator != ROMDesignation.NONE) {
                MekHqXmlUtil.writeSimpleXmlTag(pw1, indent + 1, "primaryDesignator", primaryDesignator.name());
            }
            if (secondaryDesignator != ROMDesignation.NONE) {
                MekHqXmlUtil.writeSimpleXmlTag(pw1, indent + 1, "secondaryDesignator", secondaryDesignator.name());
            }
            if (commander) {
                MekHqXmlUtil.writeSimpleXmlTag(pw1, indent + 1, "commander", true);
            }
            if (dependent) {
                MekHqXmlUtil.writeSimpleXmlTag(pw1, indent + 1, "dependent", true);
            }
            // Always save the person's origin faction
            MekHqXmlUtil.writeSimpleXmlTag(pw1, indent + 1, "faction", originFaction.getShortName());
            if (originPlanet != null) {
                pw1.println(MekHqXmlUtil.indentStr(indent + 1)
                        + "<planetId systemId=\""
                        + originPlanet.getParentSystem().getId()
                        + "\">"
                        + originPlanet.getId()
                        + "</planetId>");
            }
            // Always save whether or not someone is a clanner
            MekHqXmlUtil.writeSimpleXmlTag(pw1, indent + 1, "clan", clan);
            if (phenotype != PHENOTYPE_NONE) {
                MekHqXmlUtil.writeSimpleXmlTag(pw1, indent + 1, "phenotype", phenotype);
            }
            if (!StringUtil.isNullOrEmpty(bloodname)) {
                MekHqXmlUtil.writeSimpleXmlTag(pw1, indent + 1, "bloodname", bloodname);
            }
            if (!StringUtil.isNullOrEmpty(biography)) {
                MekHqXmlUtil.writeSimpleXmlTag(pw1, indent + 1, "biography", biography);
            }
            if (idleMonths > 0) {
                MekHqXmlUtil.writeSimpleXmlTag(pw1, indent + 1, "idleMonths", idleMonths);
            }
            if (ancestorsId != null) {
                MekHqXmlUtil.writeSimpleXmlTag(pw1, indent + 1, "ancestors", ancestorsId.toString());
            }
            if (spouse != null) {
                MekHqXmlUtil.writeSimpleXmlTag(pw1, indent + 1, "spouse", spouse.toString());
            }
            if (!formerSpouses.isEmpty()) {
                MekHqXmlUtil.writeSimpleXMLOpenIndentedLine(pw1, indent + 1, "formerSpouses");
                for (FormerSpouse ex : formerSpouses) {
                    ex.writeToXml(pw1, indent + 2);
                }
                MekHqXmlUtil.writeSimpleXMLCloseIndentedLine(pw1, indent + 1, "formerSpouses");
            }
            if (dueDate != null) {
                MekHqXmlUtil.writeSimpleXmlTag(pw1, indent + 1, "dueDate",
                        MekHqXmlUtil.saveFormattedDate(dueDate));
            }
            if (expectedDueDate != null) {
                MekHqXmlUtil.writeSimpleXmlTag(pw1, indent + 1, "expectedDueDate",
                        MekHqXmlUtil.saveFormattedDate(expectedDueDate));
            }
            if (!portraitCategory.equals(Crew.ROOT_PORTRAIT)) {
                MekHqXmlUtil.writeSimpleXmlTag(pw1, indent + 1, "portraitCategory", portraitCategory);
            }
            if (!portraitFile.equals(Crew.PORTRAIT_NONE)) {
                MekHqXmlUtil.writeSimpleXmlTag(pw1, indent + 1, "portraitFile", portraitFile);
            }
            // Always save the current XP
            MekHqXmlUtil.writeSimpleXmlTag(pw1, indent + 1, "xp", xp);
            if (daysToWaitForHealing != 0) {
                MekHqXmlUtil.writeSimpleXmlTag(pw1, indent + 1, "daysToWaitForHealing", daysToWaitForHealing);
            }
            // Always save the person's gender, as it would otherwise get confusing fast
            MekHqXmlUtil.writeSimpleXmlTag(pw1, indent + 1, "gender", gender.name());
            // Always save a person's rank
            MekHqXmlUtil.writeSimpleXmlTag(pw1, indent + 1, "rank", rank);
            if (rankLevel != 0) {
                MekHqXmlUtil.writeSimpleXmlTag(pw1, indent + 1, "rankLevel", rankLevel);
            }
            if (rankSystem != -1) {
                MekHqXmlUtil.writeSimpleXmlTag(pw1, indent + 1, "rankSystem", rankSystem);
            }
            if (maneiDominiRank != Rank.MD_RANK_NONE) {
                MekHqXmlUtil.writeSimpleXmlTag(pw1, indent + 1, "maneiDominiRank", maneiDominiRank);
            }
            if (maneiDominiClass != ManeiDominiClass.NONE) {
                MekHqXmlUtil.writeSimpleXmlTag(pw1, indent + 1, "maneiDominiClass", maneiDominiClass.name());
            }
            if (nTasks > 0) {
                MekHqXmlUtil.writeSimpleXmlTag(pw1, indent + 1, "nTasks", nTasks);
            }
            if (doctorId != null) {
                MekHqXmlUtil.writeSimpleXmlTag(pw1, indent + 1, "doctorId", doctorId.toString());
            }
            if (unitId != null) {
                MekHqXmlUtil.writeSimpleXmlTag(pw1, indent + 1, "unitId", unitId.toString());
            }
            if (!salary.equals(Money.of(-1))) {
                MekHqXmlUtil.writeSimpleXmlTag(pw1, indent + 1, "salary", salary.toXmlString());
            }
            if (!totalEarnings.equals(Money.of(0))) {
                MekHqXmlUtil.writeSimpleXmlTag(pw1, indent + 1, "totalEarnings", totalEarnings.toXmlString());
            }
            // Always save a person's status, to make it easy to parse the personnel saved data
            MekHqXmlUtil.writeSimpleXmlTag(pw1, indent + 1, "status", status.name());
            if (prisonerStatus != PrisonerStatus.FREE) {
                MekHqXmlUtil.writeSimpleXmlTag(pw1, indent + 1, "prisonerStatus", prisonerStatus.name());
            }
            if (hits > 0) {
                MekHqXmlUtil.writeSimpleXmlTag(pw1, indent + 1, "hits", hits);
            }
            if (toughness != 0) {
                MekHqXmlUtil.writeSimpleXmlTag(pw1, indent + 1, "toughness", toughness);
            }
            if (minutesLeft > 0) {
                MekHqXmlUtil.writeSimpleXmlTag(pw1, indent + 1, "minutesLeft", minutesLeft);
            }
            if (overtimeLeft > 0) {
                MekHqXmlUtil.writeSimpleXmlTag(pw1, indent + 1, "overtimeLeft", overtimeLeft);
            }
            if (birthday != null) {
                MekHqXmlUtil.writeSimpleXmlTag(pw1, indent + 1, "birthday",
                        MekHqXmlUtil.saveFormattedDate(birthday));
            }
            if (dateOfDeath != null) {
                MekHqXmlUtil.writeSimpleXmlTag(pw1, indent + 1, "deathday",
                        MekHqXmlUtil.saveFormattedDate(dateOfDeath));
            }
            if (recruitment != null) {
                MekHqXmlUtil.writeSimpleXmlTag(pw1, indent + 1, "recruitment",
                        MekHqXmlUtil.saveFormattedDate(recruitment));
            }
            if (lastRankChangeDate != null) {
                MekHqXmlUtil.writeSimpleXmlTag(pw1, indent + 1, "lastRankChangeDate",
                        MekHqXmlUtil.saveFormattedDate(lastRankChangeDate));
            }
            if (getRetirement() != null) {
                MekHqXmlUtil.writeSimpleXmlTag(pw1, indent + 1, "retirement",
                        MekHqXmlUtil.saveFormattedDate(getRetirement()));
            }
            for (Skill skill : skills.getSkills()) {
                skill.writeToXml(pw1, indent + 1);
            }
            if (countOptions(PilotOptions.LVL3_ADVANTAGES) > 0) {
                MekHqXmlUtil.writeSimpleXmlTag(pw1, indent + 1, "advantages",
                        getOptionList("::", PilotOptions.LVL3_ADVANTAGES));
            }
            if (countOptions(PilotOptions.EDGE_ADVANTAGES) > 0) {
                MekHqXmlUtil.writeSimpleXmlTag(pw1, indent + 1, "edge",
                        getOptionList("::", PilotOptions.EDGE_ADVANTAGES));
                // For support personnel, write an available edge value
                if (hasSupportRole(false) || isEngineer()) {
                    MekHqXmlUtil.writeSimpleXmlTag(pw1, indent + 1, "edgeAvailable", getCurrentEdge());
                }
            }
            if (countOptions(PilotOptions.MD_ADVANTAGES) > 0) {
                MekHqXmlUtil.writeSimpleXmlTag(pw1, indent + 1, "implants",
                        getOptionList("::", PilotOptions.MD_ADVANTAGES));
            }
            if (!techUnitIds.isEmpty()) {
                MekHqXmlUtil.writeSimpleXMLOpenIndentedLine(pw1, indent + 1, "techUnitIds");
                for (UUID id : techUnitIds) {
                    MekHqXmlUtil.writeSimpleXmlTag(pw1, indent + 2, "id", id.toString());
                }
                MekHqXmlUtil.writeSimpleXMLCloseIndentedLine(pw1, indent + 1, "techUnitIds");
            }
            if (!personnelLog.isEmpty()) {
                MekHqXmlUtil.writeSimpleXMLOpenIndentedLine(pw1, indent + 1, "personnelLog");
                for (LogEntry entry : personnelLog) {
                    entry.writeToXml(pw1, indent + 2);
                }
                MekHqXmlUtil.writeSimpleXMLCloseIndentedLine(pw1, indent + 1, "personnelLog");
            }
            if (!missionLog.isEmpty()) {
                MekHqXmlUtil.writeSimpleXMLOpenIndentedLine(pw1, indent + 1, "missionLog");
                for (LogEntry entry : missionLog) {
                    entry.writeToXml(pw1, indent + 2);
                }
                MekHqXmlUtil.writeSimpleXMLCloseIndentedLine(pw1, indent + 1, "missionLog");
            }
            if (!getAwardController().getAwards().isEmpty()) {
                MekHqXmlUtil.writeSimpleXMLOpenIndentedLine(pw1, indent + 1, "awards");
                for (Award award : getAwardController().getAwards()) {
                    award.writeToXml(pw1, indent + 2);
                }
                MekHqXmlUtil.writeSimpleXMLCloseIndentedLine(pw1, indent + 1, "awards");
            }
            if (injuries.size() > 0) {
                MekHqXmlUtil.writeSimpleXMLOpenIndentedLine(pw1, indent + 1, "injuries");
                for (Injury injury : injuries) {
                    injury.writeToXml(pw1, indent + 2);
                }
                MekHqXmlUtil.writeSimpleXMLCloseIndentedLine(pw1, indent + 1, "injuries");
            }
            if (founder) {
                MekHqXmlUtil.writeSimpleXmlTag(pw1, indent + 1, "founder", true);
            }
            if (originalUnitWeight != EntityWeightClass.WEIGHT_ULTRA_LIGHT) {
                MekHqXmlUtil.writeSimpleXmlTag(pw1, indent + 1, "originalUnitWeight", originalUnitWeight);
            }
            if (originalUnitTech != TECH_IS1) {
                MekHqXmlUtil.writeSimpleXmlTag(pw1, indent + 1, "originalUnitTech", originalUnitTech);
            }
            if (originalUnitId != null) {
                MekHqXmlUtil.writeSimpleXmlTag(pw1, indent + 1, "originalUnitId", originalUnitId.toString());
            }
            if (acquisitions != 0) {
                MekHqXmlUtil.writeSimpleXmlTag(pw1, indent + 1, "acquisitions", acquisitions);
            }
            if (!extraData.isEmpty()) {
                extraData.writeToXml(pw1);
            }
        } catch (Exception e) {
            MekHQ.getLogger().error(Person.class, "writeToXml",
                    "Failed to write " + getFullName() + " to the XML File");
            throw e; // we want to rethrow to ensure that that the save fails
        }
        pw1.println(MekHqXmlUtil.indentStr(indent) + "</person>");
    }

    public static Person generateInstanceFromXML(Node wn, Campaign c, Version version) {
        final String METHOD_NAME = "generateInstanceFromXML(Node,Campaign,Version)"; //$NON-NLS-1$

        Person retVal = new Person(c);

        try {
            // Okay, now load Person-specific fields!
            NodeList nl = wn.getChildNodes();

            String advantages = null;
            String edge = null;
            String implants = null;

            //backwards compatibility
            String pilotName = null;
            String pilotNickname = null;
            int pilotGunnery = -1;
            int pilotPiloting = -1;
            int pilotCommandBonus = -1;
            int type = 0;

            for (int x = 0; x < nl.getLength(); x++) {
                Node wn2 = nl.item(x);

                if (wn2.getNodeName().equalsIgnoreCase("name")) { //included for backwards compatibility
                    retVal.migrateName(wn2.getTextContent());
                } else if (wn2.getNodeName().equalsIgnoreCase("givenName")) {
                    retVal.givenName = wn2.getTextContent();
                } else if (wn2.getNodeName().equalsIgnoreCase("surname")) {
                    retVal.surname = wn2.getTextContent();
                } else if (wn2.getNodeName().equalsIgnoreCase("honorific")) {
                    retVal.honorific = wn2.getTextContent();
                } else if (wn2.getNodeName().equalsIgnoreCase("maidenName")) {
                    retVal.maidenName = wn2.getTextContent();
                } else if (wn2.getNodeName().equalsIgnoreCase("callsign")) {
                    retVal.callsign = wn2.getTextContent();
                } else if (wn2.getNodeName().equalsIgnoreCase("commander")) {
                    retVal.commander = Boolean.parseBoolean(wn2.getTextContent().trim());
                } else if (wn2.getNodeName().equalsIgnoreCase("dependent")) {
                    retVal.dependent = Boolean.parseBoolean(wn2.getTextContent().trim());
                } else if (wn2.getNodeName().equalsIgnoreCase("faction")) {
                    retVal.originFaction = Faction.getFaction(wn2.getTextContent().trim());
                } else if (wn2.getNodeName().equalsIgnoreCase("planetId")) {
                    String systemId = wn2.getAttributes().getNamedItem("systemId").getTextContent().trim();
                    String planetId = wn2.getTextContent().trim();
                    retVal.originPlanet = c.getSystemById(systemId).getPlanetById(planetId);
                } else if (wn2.getNodeName().equalsIgnoreCase("clan")) {
                    retVal.clan = Boolean.parseBoolean(wn2.getTextContent().trim());
                } else if (wn2.getNodeName().equalsIgnoreCase("phenotype")) {
                    retVal.phenotype = Integer.parseInt(wn2.getTextContent());
                } else if (wn2.getNodeName().equalsIgnoreCase("bloodname")) {
                    retVal.bloodname = wn2.getTextContent();
                } else if (wn2.getNodeName().equalsIgnoreCase("biography")) {
                    retVal.biography = wn2.getTextContent();
                } else if (wn2.getNodeName().equalsIgnoreCase("primaryRole")) {
                    retVal.primaryRole = Integer.parseInt(wn2.getTextContent());
                } else if (wn2.getNodeName().equalsIgnoreCase("secondaryRole")) {
                    retVal.secondaryRole = Integer.parseInt(wn2.getTextContent());
                } else if (wn2.getNodeName().equalsIgnoreCase("acquisitions")) {
                    retVal.acquisitions = Integer.parseInt(wn2.getTextContent());
                } else if (wn2.getNodeName().equalsIgnoreCase("primaryDesignator")) {
                    retVal.primaryDesignator = ROMDesignation.parseFromString(wn2.getTextContent().trim());
                } else if (wn2.getNodeName().equalsIgnoreCase("secondaryDesignator")) {
                    retVal.secondaryDesignator = ROMDesignation.parseFromString(wn2.getTextContent().trim());
                } else if (wn2.getNodeName().equalsIgnoreCase("daysToWaitForHealing")) {
                    retVal.daysToWaitForHealing = Integer.parseInt(wn2.getTextContent());
                } else if (wn2.getNodeName().equalsIgnoreCase("idleMonths")) {
                    retVal.idleMonths = Integer.parseInt(wn2.getTextContent());
                } else if (wn2.getNodeName().equalsIgnoreCase("id")) {
                    if (version.getMajorVersion() == 0 && version.getMinorVersion() < 2 && version.getSnapshot() < 14) {
                        retVal.oldId = Integer.parseInt(wn2.getTextContent());
                    } else {
                        retVal.id = UUID.fromString(wn2.getTextContent());
                    }
                } else if (wn2.getNodeName().equalsIgnoreCase("ancestors")) {
                    retVal.ancestorsId = UUID.fromString(wn2.getTextContent());
                } else if (wn2.getNodeName().equalsIgnoreCase("spouse")) {
                    retVal.spouse = UUID.fromString(wn2.getTextContent());
                } else if (wn2.getNodeName().equalsIgnoreCase("formerSpouses")) {
                    NodeList nl2 = wn2.getChildNodes();
                    for (int y = 0; y < nl2.getLength(); y++) {
                        Node wn3 = nl2.item(y);
                        // If it's not an element node, we ignore it.
                        if (wn3.getNodeType() != Node.ELEMENT_NODE) {
                            continue;
                        }

                        if (!wn3.getNodeName().equalsIgnoreCase("formerSpouse")) {
                            // Error condition of sorts!
                            // Errr, what should we do here?
                            MekHQ.getLogger().log(Person.class, METHOD_NAME, LogLevel.ERROR,
                                    "Unknown node type not loaded in formerSpouses nodes: "
                                            + wn3.getNodeName());
                            continue;
                        }
                        retVal.formerSpouses.add(FormerSpouse.generateInstanceFromXML(wn3));
                    }
                } else if (wn2.getNodeName().equalsIgnoreCase("tryingToMarry")) {
                    retVal.tryingToMarry = Boolean.parseBoolean(wn2.getTextContent().trim());
                } else if (wn2.getNodeName().equalsIgnoreCase("tryingToConceive")) {
                    retVal.tryingToConceive = Boolean.parseBoolean(wn2.getTextContent().trim());
                } else if (wn2.getNodeName().equalsIgnoreCase("dueDate")) {
                    retVal.dueDate = MekHqXmlUtil.parseDate(wn2.getTextContent().trim());
                } else if (wn2.getNodeName().equalsIgnoreCase("expectedDueDate")) {
                    retVal.expectedDueDate = MekHqXmlUtil.parseDate(wn2.getTextContent().trim());
                } else if (wn2.getNodeName().equalsIgnoreCase("teamId")) {
                    retVal.teamId = Integer.parseInt(wn2.getTextContent());
                } else if (wn2.getNodeName().equalsIgnoreCase("portraitCategory")) {
                    retVal.setPortraitCategory(wn2.getTextContent());
                } else if (wn2.getNodeName().equalsIgnoreCase("portraitFile")) {
                    retVal.setPortraitFileName(wn2.getTextContent());
                } else if (wn2.getNodeName().equalsIgnoreCase("xp")) {
                    retVal.xp = Integer.parseInt(wn2.getTextContent());
                } else if (wn2.getNodeName().equalsIgnoreCase("nTasks")) {
                    retVal.nTasks = Integer.parseInt(wn2.getTextContent());
                } else if (wn2.getNodeName().equalsIgnoreCase("hits")) {
                    retVal.hits = Integer.parseInt(wn2.getTextContent());
                } else if (wn2.getNodeName().equalsIgnoreCase("gender")) {
                    retVal.gender = Gender.parseFromString(wn2.getTextContent().trim());
                } else if (wn2.getNodeName().equalsIgnoreCase("rank")) {
                    if (version.isLowerThan("0.3.4-r1782")) {
                        RankTranslator rt = new RankTranslator(c);
                        try {
                            retVal.rank = rt.getNewRank(c.getRanks().getOldRankSystem(),
                                    Integer.parseInt(wn2.getTextContent()));
                        } catch (ArrayIndexOutOfBoundsException e) {
                            // Do nothing
                        }
                    } else {
                        retVal.rank = Integer.parseInt(wn2.getTextContent());
                    }
                } else if (wn2.getNodeName().equalsIgnoreCase("rankLevel")) {
                    retVal.rankLevel = Integer.parseInt(wn2.getTextContent());
                } else if (wn2.getNodeName().equalsIgnoreCase("rankSystem")) {
                    retVal.setRankSystem(Integer.parseInt(wn2.getTextContent()));
                } else if (wn2.getNodeName().equalsIgnoreCase("maneiDominiRank")) {
                    retVal.maneiDominiRank = Integer.parseInt(wn2.getTextContent());
                } else if (wn2.getNodeName().equalsIgnoreCase("maneiDominiClass")) {
                    retVal.maneiDominiClass = ManeiDominiClass.parseFromString(wn2.getTextContent().trim());
                } else if (wn2.getNodeName().equalsIgnoreCase("doctorId")) {
                    if (version.getMajorVersion() == 0 && version.getMinorVersion() < 2 && version.getSnapshot() < 14) {
                        retVal.oldDoctorId = Integer.parseInt(wn2.getTextContent());
                    } else {
                        if (!wn2.getTextContent().equals("null")) {
                            retVal.doctorId = UUID.fromString(wn2.getTextContent());
                        }
                    }
                } else if (wn2.getNodeName().equalsIgnoreCase("unitId")) {
                    if (version.getMajorVersion() == 0 && version.getMinorVersion() < 2 && version.getSnapshot() < 14) {
                        retVal.oldUnitId = Integer.parseInt(wn2.getTextContent());
                    } else {
                        if (!wn2.getTextContent().equals("null")) {
                            retVal.unitId = UUID.fromString(wn2.getTextContent());
                        }
                    }
                } else if (wn2.getNodeName().equalsIgnoreCase("status")) {
                    retVal.status = PersonnelStatus.parseFromString(wn2.getTextContent().trim());
                } else if (wn2.getNodeName().equalsIgnoreCase("prisonerStatus")) {
                    retVal.prisonerStatus = PrisonerStatus.parseFromString(wn2.getTextContent().trim());
                } else if (wn2.getNodeName().equalsIgnoreCase("willingToDefect")) { // Legacy
                    if (Boolean.parseBoolean(wn2.getTextContent().trim())) {
                        retVal.prisonerStatus = PrisonerStatus.PRISONER_DEFECTOR;
                    }
                } else if (wn2.getNodeName().equalsIgnoreCase("salary")) {
                    retVal.salary = Money.fromXmlString(wn2.getTextContent().trim());
                } else if (wn2.getNodeName().equalsIgnoreCase("totalEarnings")) {
                    retVal.totalEarnings = Money.fromXmlString(wn2.getTextContent().trim());
                } else if (wn2.getNodeName().equalsIgnoreCase("minutesLeft")) {
                    retVal.minutesLeft = Integer.parseInt(wn2.getTextContent());
                } else if (wn2.getNodeName().equalsIgnoreCase("overtimeLeft")) {
                    retVal.overtimeLeft = Integer.parseInt(wn2.getTextContent());
                } else if (wn2.getNodeName().equalsIgnoreCase("birthday")) {
                    retVal.birthday = MekHqXmlUtil.parseDate(wn2.getTextContent().trim());
                } else if (wn2.getNodeName().equalsIgnoreCase("deathday")) {
                    retVal.dateOfDeath = MekHqXmlUtil.parseDate(wn2.getTextContent().trim());
                } else if (wn2.getNodeName().equalsIgnoreCase("recruitment")) {
                    retVal.recruitment = MekHqXmlUtil.parseDate(wn2.getTextContent().trim());
                } else if (wn2.getNodeName().equalsIgnoreCase("lastRankChangeDate")) {
                    retVal.lastRankChangeDate = MekHqXmlUtil.parseDate(wn2.getTextContent().trim());
                } else if (wn2.getNodeName().equalsIgnoreCase("retirement")) {
                    retVal.setRetirement(MekHqXmlUtil.parseDate(wn2.getTextContent().trim()));
                } else if (wn2.getNodeName().equalsIgnoreCase("advantages")) {
                    advantages = wn2.getTextContent();
                } else if (wn2.getNodeName().equalsIgnoreCase("edge")) {
                    edge = wn2.getTextContent();
                } else if (wn2.getNodeName().equalsIgnoreCase("edgeAvailable")) {
                    retVal.currentEdge = Integer.parseInt(wn2.getTextContent());
                } else if (wn2.getNodeName().equalsIgnoreCase("implants")) {
                    implants = wn2.getTextContent();
                } else if (wn2.getNodeName().equalsIgnoreCase("toughness")) {
                    retVal.toughness = Integer.parseInt(wn2.getTextContent());
                } else if (wn2.getNodeName().equalsIgnoreCase("pilotGunnery")) {
                    pilotGunnery = Integer.parseInt(wn2.getTextContent());
                } else if (wn2.getNodeName().equalsIgnoreCase("pilotPiloting")) {
                    pilotPiloting = Integer.parseInt(wn2.getTextContent());
                } else if (wn2.getNodeName().equalsIgnoreCase("pilotHits")) {
                    retVal.hits = Integer.parseInt(wn2.getTextContent());
                } else if (wn2.getNodeName().equalsIgnoreCase("pilotCommandBonus")) {
                    pilotCommandBonus = Integer.parseInt(wn2.getTextContent());
                } else if (wn2.getNodeName().equalsIgnoreCase("pilotName")) {
                    pilotName = wn2.getTextContent();
                } else if (wn2.getNodeName().equalsIgnoreCase("pilotNickname")) {
                    pilotNickname = wn2.getTextContent();
                } else if (wn2.getNodeName().equalsIgnoreCase("type")) {
                    type = Integer.parseInt(wn2.getTextContent());
                } else if (wn2.getNodeName().equalsIgnoreCase("skill")) {
                    Skill s = Skill.generateInstanceFromXML(wn2);
                    if (null != s && null != s.getType()) {
                        retVal.skills.addSkill(s.getType().getName(), s);
                    }
                } else if (wn2.getNodeName().equalsIgnoreCase("techUnitIds")) {
                    NodeList nl2 = wn2.getChildNodes();
                    for (int y = 0; y < nl2.getLength(); y++) {
                        Node wn3 = nl2.item(y);
                        // If it's not an element node, we ignore it.
                        if (wn3.getNodeType() != Node.ELEMENT_NODE) {
                            continue;
                        }

                        if (!wn3.getNodeName().equalsIgnoreCase("id")) {
                            // Error condition of sorts!
                            // Errr, what should we do here?
                            MekHQ.getLogger().log(Person.class, METHOD_NAME, LogLevel.ERROR,
                                    "Unknown node type not loaded in techUnitIds nodes: " + wn3.getNodeName()); //$NON-NLS-1$
                            continue;
                        }
                        retVal.addTechUnitID(UUID.fromString(wn3.getTextContent()));
                    }
                } else if (wn2.getNodeName().equalsIgnoreCase("personnelLog")) {
                    NodeList nl2 = wn2.getChildNodes();
                    for (int y = 0; y < nl2.getLength(); y++) {
                        Node wn3 = nl2.item(y);
                        // If it's not an element node, we ignore it.
                        if (wn3.getNodeType() != Node.ELEMENT_NODE) {
                            continue;
                        }

                        if (!wn3.getNodeName().equalsIgnoreCase("logEntry")) {
                            // Error condition of sorts!
                            // Errr, what should we do here?
                            MekHQ.getLogger().log(Person.class, METHOD_NAME, LogLevel.ERROR,
                                    "Unknown node type not loaded in personnel log nodes: " + wn3.getNodeName()); //$NON-NLS-1$
                            continue;
                        }

                        LogEntry entry = LogEntryFactory.getInstance().generateInstanceFromXML(wn3);

                        // If the version of this campaign is earlier than 0.45.4,
                        // we didn't have the mission log separated from the personnel log,
                        // so we need to separate the log entries manually
                        if (version.isLowerThan("0.45.4")) {
                            if (entry.getDesc().startsWith(getMissionParticipatedString())) {
                                retVal.addMissionLogEntry(entry);
                            } else {
                                retVal.addLogEntry(entry);
                            }
                        } else {
                            retVal.addLogEntry(entry);
                        }
                    }
                } else if (wn2.getNodeName().equalsIgnoreCase("missionLog")) {
                    NodeList nl2 = wn2.getChildNodes();
                    for (int y = 0; y < nl2.getLength(); y++) {
                        Node wn3 = nl2.item(y);
                        // If it's not an element node, we ignore it.
                        if (wn3.getNodeType() != Node.ELEMENT_NODE) {
                            continue;
                        }

                        if (!wn3.getNodeName().equalsIgnoreCase("logEntry")) {
                            // Error condition of sorts!
                            // Errr, what should we do here?
                            MekHQ.getLogger().log(Person.class, METHOD_NAME, LogLevel.ERROR,
                                    "Unknown node type not loaded in mission log nodes: " + wn3.getNodeName()); //$NON-NLS-1$
                            continue;
                        }
                        retVal.addMissionLogEntry(LogEntryFactory.getInstance().generateInstanceFromXML(wn3));
                    }
                } else if (wn2.getNodeName().equalsIgnoreCase("awards")) {
                    NodeList nl2 = wn2.getChildNodes();
                    for (int y = 0; y < nl2.getLength(); y++) {

                        Node wn3 = nl2.item(y);

                        if (wn3.getNodeType() != Node.ELEMENT_NODE) {
                            continue;
                        }

                        if (!wn3.getNodeName().equalsIgnoreCase("award")) {
                            MekHQ.getLogger().log(Person.class, METHOD_NAME, LogLevel.ERROR,
                                    "Unknown node type not loaded in personnel log nodes: " + wn3.getNodeName()); //$NON-NLS-1$
                            continue;
                        }

                        retVal.awardController.addAwardFromXml(AwardsFactory.getInstance().generateNewFromXML(wn3));
                    }

                } else if (wn2.getNodeName().equalsIgnoreCase("injuries")) {
                    NodeList nl2 = wn2.getChildNodes();
                    for (int y = 0; y < nl2.getLength(); y++) {
                        Node wn3 = nl2.item(y);
                        // If it's not an element node, we ignore it.
                        if (wn3.getNodeType() != Node.ELEMENT_NODE) {
                            continue;
                        }

                        if (!wn3.getNodeName().equalsIgnoreCase("injury")) {
                            // Error condition of sorts!
                            // Errr, what should we do here?
                            MekHQ.getLogger().log(Person.class, METHOD_NAME, LogLevel.ERROR,
                                    "Unknown node type not loaded in injury nodes: " + wn3.getNodeName()); //$NON-NLS-1$
                            continue;
                        }
                        retVal.injuries.add(Injury.generateInstanceFromXML(wn3));
                    }
                    LocalDate now = c.getLocalDate();
                    retVal.injuries.stream().filter(inj -> (null == inj.getStart()))
                        .forEach(inj -> inj.setStart(now.minusDays(inj.getOriginalTime() - inj.getTime())));
                } else if (wn2.getNodeName().equalsIgnoreCase("founder")) {
                    retVal.founder = Boolean.parseBoolean(wn2.getTextContent());
                } else if (wn2.getNodeName().equalsIgnoreCase("originalUnitWeight")) {
                    retVal.originalUnitWeight = Integer.parseInt(wn2.getTextContent());
                } else if (wn2.getNodeName().equalsIgnoreCase("originalUnitTech")) {
                    retVal.originalUnitTech = Integer.parseInt(wn2.getTextContent());
                } else if (wn2.getNodeName().equalsIgnoreCase("originalUnitId")) {
                    retVal.originalUnitId = UUID.fromString(wn2.getTextContent());
                } else if (wn2.getNodeName().equalsIgnoreCase("extraData")) {
                    retVal.extraData = ExtraData.createFromXml(wn2);
                }
            }

            retVal.setFullName(); // this sets the name based on the loaded values

            if (version.isLowerThan("0.47.5") && (retVal.getExpectedDueDate() == null)
                    && (retVal.getDueDate() != null)) {
                retVal.setExpectedDueDate(retVal.getDueDate());
            }

            if (version.getMajorVersion() == 0 && version.getMinorVersion() < 2 && version.getSnapshot() < 13) {
                if (retVal.primaryRole > T_INFANTRY) {
                    retVal.primaryRole += 4;

                }
                if (retVal.secondaryRole > T_INFANTRY) {
                    retVal.secondaryRole += 4;
                }
            }

            if (version.getMajorVersion() == 0 && version.getMinorVersion() == 2) {
                //adjust for conventional fighter pilots
                if (retVal.primaryRole >= T_CONV_PILOT) {
                    retVal.primaryRole += 1;
                }
                if (retVal.secondaryRole >= T_CONV_PILOT) {
                    retVal.secondaryRole += 1;
                }
            }

            if (version.getMajorVersion() == 0 && version.getMinorVersion() == 3 && version.getSnapshot() < 1) {
                //adjust for conventional fighter pilots
                if (retVal.primaryRole == T_CONV_PILOT && retVal.hasSkill(SkillType.S_PILOT_SPACE) && !retVal.hasSkill(SkillType.S_PILOT_JET)) {
                    retVal.primaryRole += 1;
                }
                if (retVal.secondaryRole == T_CONV_PILOT && retVal.hasSkill(SkillType.S_PILOT_SPACE) && !retVal.hasSkill(SkillType.S_PILOT_JET)) {
                    retVal.secondaryRole += 1;
                }
                if (retVal.primaryRole == T_AERO_PILOT && !retVal.hasSkill(SkillType.S_PILOT_SPACE) && retVal.hasSkill(SkillType.S_PILOT_JET)) {
                    retVal.primaryRole += 8;
                }
                if (retVal.secondaryRole == T_AERO_PILOT && !retVal.hasSkill(SkillType.S_PILOT_SPACE) && retVal.hasSkill(SkillType.S_PILOT_JET)) {
                    retVal.secondaryRole += 8;
                }
            }

            if ((null != advantages) && (advantages.trim().length() > 0)) {
                StringTokenizer st = new StringTokenizer(advantages, "::");
                while (st.hasMoreTokens()) {
                    String adv = st.nextToken();
                    String advName = Crew.parseAdvantageName(adv);
                    Object value = Crew.parseAdvantageValue(adv);

                    try {
                        retVal.getOptions().getOption(advName).setValue(value);
                    } catch (Exception e) {
                        MekHQ.getLogger().log(Person.class, METHOD_NAME, LogLevel.ERROR,
                                "Error restoring advantage: " + adv); //$NON-NLS-1$
                    }
                }
            }
            if ((null != edge) && (edge.trim().length() > 0)) {
                StringTokenizer st = new StringTokenizer(edge, "::");
                while (st.hasMoreTokens()) {
                    String adv = st.nextToken();
                    String advName = Crew.parseAdvantageName(adv);
                    Object value = Crew.parseAdvantageValue(adv);

                    try {
                        retVal.getOptions().getOption(advName).setValue(value);
                    } catch (Exception e) {
                        MekHQ.getLogger().log(Person.class, METHOD_NAME, LogLevel.ERROR,
                                "Error restoring edge: " + adv); //$NON-NLS-1$
                    }
                }
            }
            if ((null != implants) && (implants.trim().length() > 0)) {
                StringTokenizer st = new StringTokenizer(implants, "::");
                while (st.hasMoreTokens()) {
                    String adv = st.nextToken();
                    String advName = Crew.parseAdvantageName(adv);
                    Object value = Crew.parseAdvantageValue(adv);

                    try {
                        retVal.getOptions().getOption(advName).setValue(value);
                    } catch (Exception e) {
                        MekHQ.getLogger().log(Person.class, METHOD_NAME, LogLevel.ERROR,
                                "Error restoring implants: " + adv); //$NON-NLS-1$
                    }
                }
            }
            //check to see if we are dealing with a PilotPerson from 0.1.8 or earlier
            if (pilotGunnery != -1) {
                switch (type) {
                    case 0:
                        retVal.addSkill(SkillType.S_GUN_MECH, 7 - pilotGunnery, 0);
                        retVal.addSkill(SkillType.S_PILOT_MECH, 8 - pilotPiloting, 0);
                        retVal.primaryRole = T_MECHWARRIOR;
                        break;
                    case 1:
                        retVal.addSkill(SkillType.S_GUN_VEE, 7 - pilotGunnery, 0);
                        retVal.addSkill(SkillType.S_PILOT_GVEE, 8 - pilotPiloting, 0);
                        retVal.primaryRole = T_GVEE_DRIVER;
                        break;
                    case 2:
                        retVal.addSkill(SkillType.S_GUN_AERO, 7 - pilotGunnery, 0);
                        retVal.addSkill(SkillType.S_PILOT_AERO, 8 - pilotPiloting, 0);
                        retVal.primaryRole = T_AERO_PILOT;
                        break;
                    case 4:
                        retVal.addSkill(SkillType.S_GUN_BA, 7 - pilotGunnery, 0);
                        retVal.addSkill(SkillType.S_ANTI_MECH, 8 - pilotPiloting, 0);
                        retVal.primaryRole = T_BA;
                        break;

                }
                retVal.addSkill(SkillType.S_TACTICS, pilotCommandBonus, 0);
            }
            if (pilotName != null) {
                retVal.migrateName(pilotName);
            }
            if (null != pilotNickname) {
                retVal.setCallsign(pilotNickname);
            }

            if (retVal.id == null) {
                MekHQ.getLogger().log(Person.class, METHOD_NAME, LogLevel.ERROR,
                        "ID not pre-defined; generating person's ID."); //$NON-NLS-1$
                retVal.id = UUID.randomUUID();
            }

            // Prisoner and Bondsman updating
            if ((retVal.prisonerStatus != PrisonerStatus.FREE) && (retVal.rank == 0)) {
                if (retVal.prisonerStatus == PrisonerStatus.BONDSMAN) {
                    retVal.setRankNumeric(Ranks.RANK_BONDSMAN);
                } else {
                    retVal.setRankNumeric(Ranks.RANK_PRISONER);
                }
            }
        } catch (Exception e) {
            MekHQ.getLogger().error(Person.class, METHOD_NAME, "Failed to read person "
                    + retVal.getFullName() + " from file", e);
            retVal = null;
        }

        return retVal;
    }

    public void setSalary(Money s) {
        salary = s;
    }

    public Money getSalary() {
        if (!getPrisonerStatus().isFree() || isDependent()) {
            return Money.zero();
        }

        if (salary.isPositiveOrZero()) {
            return salary;
        }

        //if salary is negative, then use the standard amounts
        Money primaryBase = campaign.getCampaignOptions().getBaseSalaryMoney(getPrimaryRole());
        primaryBase = primaryBase.multipliedBy(campaign.getCampaignOptions().getSalaryXpMultiplier(getExperienceLevel(false)));
        if (hasSkill(SkillType.S_ANTI_MECH) && (getPrimaryRole() == T_INFANTRY || getPrimaryRole() == T_BA)) {
            primaryBase = primaryBase.multipliedBy(campaign.getCampaignOptions().getSalaryAntiMekMultiplier());
        }

        Money secondaryBase = campaign.getCampaignOptions().getBaseSalaryMoney(getSecondaryRole()).dividedBy(2);
        secondaryBase = secondaryBase.multipliedBy(campaign.getCampaignOptions().getSalaryXpMultiplier(getExperienceLevel(true)));
        if (hasSkill(SkillType.S_ANTI_MECH) && (getSecondaryRole() == T_INFANTRY || getSecondaryRole() == T_BA)) {
            secondaryBase = secondaryBase.multipliedBy(campaign.getCampaignOptions().getSalaryAntiMekMultiplier());
        }

        Money totalBase = primaryBase.plus(secondaryBase);

        if (getRank().isOfficer()) {
            totalBase = totalBase.multipliedBy(campaign.getCampaignOptions().getSalaryCommissionMultiplier());
        } else {
            totalBase = totalBase.multipliedBy(campaign.getCampaignOptions().getSalaryEnlistedMultiplier());
        }

        totalBase = totalBase.multipliedBy(getRank().getPayMultiplier());

        return totalBase;
        //TODO: distinguish DropShip, JumpShip, and WarShip crew
        //TODO: Add era mod to salary calc..
    }

    /**
     * @return the person's total earnings
     */
    public Money getTotalEarnings() {
        return totalEarnings;
    }

    /**
     * This is used to pay a person
     * @param money the amount of money to add to their total earnings
     */
    public void payPerson(Money money) {
        totalEarnings = getTotalEarnings().plus(money);
    }

    /**
     * This is used to pay a person their salary
     */
    public void payPersonSalary() {
        if (isActive()) {
            payPerson(getSalary());
        }
    }

    /**
     * This is used to pay a person their share value based on the value of a single share
     * @param money the value of a single share
     * @param sharesForAll whether or not all personnel have shares
     */
    public void payPersonShares(Money money, boolean sharesForAll) {
        int shares = getNumShares(sharesForAll);
        if (shares > 0) {
            payPerson(money.multipliedBy(shares));
        }
    }

    public int getRankNumeric() {
        return rank;
    }

    public void setRankNumeric(int r) {
        rank = r;
        rankLevel = 0; // Always reset to 0 so that a call to setRankLevel() isn't mandatory.
    }

    public int getRankLevel() {
        // If we're somehow above the max level for this rank, drop to that level
        int profession = getProfession();
        while (profession != Ranks.RPROF_MW && getRanks().isEmptyProfession(profession)) {
            profession = getRanks().getAlternateProfession(profession);
        }

        if (rankLevel > getRank().getRankLevels(profession)) {
            rankLevel = getRank().getRankLevels(profession);
        }

        return rankLevel;
    }

    public void setRankLevel(int level) {
        rankLevel = level;
    }

    public int getRankSystem() {
        if (rankSystem == -1) {
            return campaign.getRanks().getRankSystem();
        }
        return rankSystem;
    }

    public void setRankSystem(int system) {
        rankSystem = system;
        if (system == campaign.getRanks().getRankSystem()) {
            rankSystem = -1;
        }

        // Set the ranks too
        if (rankSystem == -1) {
            ranks = null;
        } else {
            ranks = new Ranks(rankSystem);
        }
        MekHQ.triggerEvent(new PersonChangedEvent(this));
    }

    public Ranks getRanks() {
        if (rankSystem != -1) {
            // Null protection
            if (ranks == null) {
                ranks = new Ranks(rankSystem);
            }
            return ranks;
        }
        return campaign.getRanks();
    }

    public Rank getRank() {
        if (rankSystem != -1) {
            return Ranks.getRanksFromSystem(rankSystem).getRank(rank);
        }
        return campaign.getRanks().getRank(rank);
    }

    public String getRankName() {
        String rankName;
        int profession = getProfession();

        /* Track number of times the profession has been redirected so we don't get caught
         * in a loop by self-reference or loops due to bad configuration */
        int redirects = 0;

        // If we're using an "empty" profession, default to MechWarrior
        while (getRanks().isEmptyProfession(profession) && redirects < Ranks.RPROF_NUM) {
            profession = campaign.getRanks().getAlternateProfession(profession);
            redirects++;
        }

        // If we're set to a rank that no longer exists, demote ourself
        while (getRank().getName(profession).equals("-") && (rank > 0)) {
            setRankNumeric(--rank);
        }

        redirects = 0;
        // re-route through any profession redirections
        while (getRank().getName(profession).startsWith("--") && profession != Ranks.RPROF_MW
                && redirects < Ranks.RPROF_NUM) {
            // We've hit a rank that defaults to the MechWarrior table, so grab the equivalent name from there
            if (getRank().getName(profession).equals("--")) {
                profession = getRanks().getAlternateProfession(profession);
            } else if (getRank().getName(profession).startsWith("--")) {
                profession = getRanks().getAlternateProfession(getRank().getName(profession));
            }
            redirects++;
        }
        if (getRank().getName(profession).startsWith("--")) {
            profession = Ranks.RPROF_MW;
        }

        rankName = getRank().getName(profession);

        // Manei Domini Additions
        if (getRankSystem() == Ranks.RS_WOB) {
            if (maneiDominiClass != ManeiDominiClass.NONE) {
                rankName = maneiDominiClass.toString() + " " + rankName;
            }
            if (maneiDominiRank != Rank.MD_RANK_NONE) {
                rankName += " " + Rank.getManeiDominiRankName(maneiDominiRank);
            }
        } else {
            maneiDominiClass = ManeiDominiClass.NONE;
            maneiDominiRank = Rank.MD_RANK_NONE;
        }

        if (getRankSystem() == Ranks.RS_COM || getRankSystem() == Ranks.RS_WOB) {
            rankName += ROMDesignation.getComStarBranchDesignation(this, campaign);
        }

        // If we have a rankLevel, add it
        if (rankLevel > 0) {
            if (getRank().getRankLevels(profession) > 0)
                rankName += Utilities.getRomanNumeralsFromArabicNumber(rankLevel, true);
            else // Oops! Our rankLevel didn't get correctly cleared, they's remedy that.
                rankLevel = 0;
        }

        // We have our name, return it
        return rankName;
    }

    public ManeiDominiClass getManeiDominiClass() {
        return maneiDominiClass;
    }

    public void setManeiDominiClass(ManeiDominiClass maneiDominiClass) {
        this.maneiDominiClass = maneiDominiClass;
        MekHQ.triggerEvent(new PersonChangedEvent(this));
    }

    public int getManeiDominiRank() {
        return maneiDominiRank;
    }

    public void setManeiDominiRank(int maneiDominiRank) {
        this.maneiDominiRank = maneiDominiRank;
        MekHQ.triggerEvent(new PersonChangedEvent(this));
    }

    /**
     * Determines whether this person outranks another, taking into account the seniority rank for
     * ComStar and WoB ranks.
     *
     * @param other The <code>Person</code> to compare ranks with
     * @return      true if <code>other</code> has a lower rank, or if <code>other</code> is null.
     */
    public boolean outRanks(@Nullable Person other) {
        if (null == other) {
            return true;
        }
        if (getRankNumeric() == other.getRankNumeric()) {
            return getRankLevel() > other.getRankLevel();
        }
        return getRankNumeric() > other.getRankNumeric();
    }

    public String getSkillSummary() {
        return SkillType.getExperienceLevelName(getExperienceLevel(false));
    }

    @Override
    public String toString() {
        return getFullName();
    }

    /**
     * Two people are determined to be equal if they have the same id
     * @param object the object to check if it is equal to the person or not
     * @return true if they have the same id, otherwise false
     */
    @Override
    public boolean equals(Object object) {
        if (this == object) {
            return true;
        } else if (!(object instanceof Person)) {
            return false;
        } else {
            return getId().equals(((Person) object).getId());
        }
    }

    @Override
    public int hashCode() {
        return getId().hashCode();
    }

    public int getExperienceLevel(boolean secondary) {
        int role = primaryRole;
        if (secondary) {
            role = secondaryRole;
        }
        switch (role) {
            case T_MECHWARRIOR:
                if (hasSkill(SkillType.S_GUN_MECH) && hasSkill(SkillType.S_PILOT_MECH)) {
                    /* Attempt to use higher precision averaging, but if it doesn't provide a clear result
                    due to non-standard experience thresholds then fall back on lower precision averaging
                    See Bug #140 */
                    if (campaign.getCampaignOptions().useAltQualityAveraging()) {
                        int rawScore = (int) Math.floor(
                            (getSkill(SkillType.S_GUN_MECH).getLevel() + getSkill(SkillType.S_PILOT_MECH).getLevel()) / 2.0
                        );
                        if (getSkill(SkillType.S_GUN_MECH).getType().getExperienceLevel(rawScore) ==
                            getSkill(SkillType.S_PILOT_MECH).getType().getExperienceLevel(rawScore)) {
                            return getSkill(SkillType.S_GUN_MECH).getType().getExperienceLevel(rawScore);
                        }
                    }

                    return (int) Math.floor((getSkill(SkillType.S_GUN_MECH).getExperienceLevel()
                                             + getSkill(SkillType.S_PILOT_MECH).getExperienceLevel()) / 2.0);
                } else {
                    return -1;
                }
            case T_GVEE_DRIVER:
                if (hasSkill(SkillType.S_PILOT_GVEE)) {
                    return getSkill(SkillType.S_PILOT_GVEE).getExperienceLevel();
                } else {
                    return -1;
                }
            case T_NVEE_DRIVER:
                if (hasSkill(SkillType.S_PILOT_NVEE)) {
                    return getSkill(SkillType.S_PILOT_NVEE).getExperienceLevel();
                } else {
                    return -1;
                }
            case T_VTOL_PILOT:
                if (hasSkill(SkillType.S_PILOT_VTOL)) {
                    return getSkill(SkillType.S_PILOT_VTOL).getExperienceLevel();
                } else {
                    return -1;
                }
            case T_VEE_GUNNER:
                if (hasSkill(SkillType.S_GUN_VEE)) {
                    return getSkill(SkillType.S_GUN_VEE).getExperienceLevel();
                } else {
                    return -1;
                }
            case T_AERO_PILOT:
                if (hasSkill(SkillType.S_GUN_AERO) && hasSkill(SkillType.S_PILOT_AERO)) {
                    if (campaign.getCampaignOptions().useAltQualityAveraging()) {
                        int rawScore = (int) Math.floor(
                            (getSkill(SkillType.S_GUN_AERO).getLevel() + getSkill(SkillType.S_PILOT_AERO)
                                    .getLevel()) / 2.0
                        );
                        if (getSkill(SkillType.S_GUN_AERO).getType().getExperienceLevel(rawScore) ==
                            getSkill(SkillType.S_PILOT_AERO).getType().getExperienceLevel(rawScore)) {
                            return getSkill(SkillType.S_GUN_AERO).getType().getExperienceLevel(rawScore);
                        }
                    }

                    return (int) Math.floor((getSkill(SkillType.S_GUN_AERO).getExperienceLevel()
                                                 + getSkill(SkillType.S_PILOT_AERO).getExperienceLevel()) / 2.0);
                } else {
                    return -1;
                }
            case T_CONV_PILOT:
                if (hasSkill(SkillType.S_GUN_JET) && hasSkill(SkillType.S_PILOT_JET)) {
                    if (campaign.getCampaignOptions().useAltQualityAveraging()) {
                        int rawScore = (int) Math.floor(
                            (getSkill(SkillType.S_GUN_JET).getLevel() + getSkill(SkillType.S_PILOT_JET)
                                    .getLevel()) / 2.0
                        );
                        if (getSkill(SkillType.S_GUN_JET).getType().getExperienceLevel(rawScore) ==
                            getSkill(SkillType.S_PILOT_JET).getType().getExperienceLevel(rawScore)) {
                            return getSkill(SkillType.S_GUN_JET).getType().getExperienceLevel(rawScore);
                        }
                    }

                    return (int) Math.floor((getSkill(SkillType.S_GUN_JET).getExperienceLevel()
                                             + getSkill(SkillType.S_PILOT_JET).getExperienceLevel()) / 2.0);
                } else {
                    return -1;
                }
            case T_BA:
                if (hasSkill(SkillType.S_GUN_BA) && hasSkill(SkillType.S_ANTI_MECH)) {
                    if (campaign.getCampaignOptions().useAltQualityAveraging()) {
                        int rawScore = (int) Math.floor(
                            (getSkill(SkillType.S_GUN_BA).getLevel() + getSkill(SkillType.S_ANTI_MECH)
                                    .getLevel()) / 2.0
                        );
                        if (getSkill(SkillType.S_GUN_BA).getType().getExperienceLevel(rawScore) ==
                            getSkill(SkillType.S_ANTI_MECH).getType().getExperienceLevel(rawScore)) {
                            return getSkill(SkillType.S_GUN_BA).getType().getExperienceLevel(rawScore);
                        }
                    }

                    return (int) Math.floor((getSkill(SkillType.S_GUN_BA).getExperienceLevel()
                                             + getSkill(SkillType.S_ANTI_MECH).getExperienceLevel()) / 2.0);
                } else {
                    return -1;
                }
            case T_PROTO_PILOT:
                if (hasSkill(SkillType.S_GUN_PROTO)) {
                    return getSkill(SkillType.S_GUN_PROTO).getExperienceLevel();
                } else {
                    return -1;
                }
            case T_INFANTRY:
                if (hasSkill(SkillType.S_SMALL_ARMS)) {
                    return getSkill(SkillType.S_SMALL_ARMS).getExperienceLevel();
                } else {
                    return -1;
                }
            case T_SPACE_PILOT:
                if (hasSkill(SkillType.S_PILOT_SPACE)) {
                    return getSkill(SkillType.S_PILOT_SPACE).getExperienceLevel();
                } else {
                    return -1;
                }
            case T_SPACE_CREW:
                if (hasSkill(SkillType.S_TECH_VESSEL)) {
                    return getSkill(SkillType.S_TECH_VESSEL).getExperienceLevel();
                } else {
                    return -1;
                }
            case T_SPACE_GUNNER:
                if (hasSkill(SkillType.S_GUN_SPACE)) {
                    return getSkill(SkillType.S_GUN_SPACE).getExperienceLevel();
                } else {
                    return -1;
                }
            case T_NAVIGATOR:
                if (hasSkill(SkillType.S_NAV)) {
                    return getSkill(SkillType.S_NAV).getExperienceLevel();
                } else {
                    return -1;
                }
            case T_MECH_TECH:
                if (hasSkill(SkillType.S_TECH_MECH)) {
                    return getSkill(SkillType.S_TECH_MECH).getExperienceLevel();
                } else {
                    return -1;
                }
            case T_MECHANIC:
            case T_VEHICLE_CREW:
                if (hasSkill(SkillType.S_TECH_MECHANIC)) {
                    return getSkill(SkillType.S_TECH_MECHANIC).getExperienceLevel();
                } else {
                    return -1;
                }
            case T_AERO_TECH:
                if (hasSkill(SkillType.S_TECH_AERO)) {
                    return getSkill(SkillType.S_TECH_AERO).getExperienceLevel();
                } else {
                    return -1;
                }
            case T_BA_TECH:
                if (hasSkill(SkillType.S_TECH_BA)) {
                    return getSkill(SkillType.S_TECH_BA).getExperienceLevel();
                } else {
                    return -1;
                }
            case T_ASTECH:
                if (hasSkill(SkillType.S_ASTECH)) {
                    return getSkill(SkillType.S_ASTECH).getExperienceLevel();
                } else {
                    return -1;
                }
            case T_DOCTOR:
                if (hasSkill(SkillType.S_DOCTOR)) {
                    return getSkill(SkillType.S_DOCTOR).getExperienceLevel();
                } else {
                    return -1;
                }
            case T_MEDIC:
                if (hasSkill(SkillType.S_MEDTECH)) {
                    return getSkill(SkillType.S_MEDTECH).getExperienceLevel();
                } else {
                    return -1;
                }
            case T_ADMIN_COM:
            case T_ADMIN_LOG:
            case T_ADMIN_TRA:
            case T_ADMIN_HR:
                if (hasSkill(SkillType.S_ADMIN)) {
                    return getSkill(SkillType.S_ADMIN).getExperienceLevel();
                } else {
                    return -1;
                }
            default:
                return -1;
        }
    }

    /**
     * returns a full description in HTML format that will be used for the graphical display in the
     * personnel table among other places
     * @param htmlRank if the rank will be wrapped in an HTML DIV and id
     * @return String
     */
    public String getFullDesc(boolean htmlRank) {
        return "<b>" + getFullTitle(htmlRank) + "</b><br/>" + getSkillSummary() + " " + getRoleDesc();
    }

    public String getFullTitle() {
        return getFullTitle(false);
    }

    public String getFullTitle(boolean html) {
        String rank = getRankName();

        // Do prisoner checks
        if (rank.equalsIgnoreCase("None")) {
            if (getPrisonerStatus().isPrisoner()) {
                return "Prisoner " + getFullName();
            }
            if (getPrisonerStatus().isBondsman()) {
                return "Bondsman " + getFullName();
            }
            return getFullName();
        }

        // This is used for the rank sorter. If you have a better way to accomplish it, by all means...
        // Of course, nothing that uses Full Title actually uses the rank sorter yet I guess...
        // Still, I've turned it back on and I don't see it messing anything up anywhere.
        // - Dylan
        // If we need it in html for any reason, make it so.
        if (html)
            rank = makeHTMLRankDiv();

        return rank + " " + getFullName();
    }

    public String makeHTMLRank() {
        return String.format("<html>%s</html>", makeHTMLRankDiv());
    }

    public String makeHTMLRankDiv() {
        return String.format("<div id=\"%s\">%s%s</div>", getId().toString(), getRankName(),
                getPrisonerStatus().isWillingToDefect() ? "*" : "");
    }

    public String getHyperlinkedFullTitle() {
        return String.format("<a href='PERSON:%s'>%s</a>", getId().toString(), getFullTitle());
    }

    /**
     * @return the primaryDesignator
     */
    public ROMDesignation getPrimaryDesignator() {
        return primaryDesignator;
    }

    /**
     * @param primaryDesignator the primaryDesignator to set
     */
    public void setPrimaryDesignator(ROMDesignation primaryDesignator) {
        this.primaryDesignator = primaryDesignator;
        MekHQ.triggerEvent(new PersonChangedEvent(this));
    }

    /**
     * @return the secondaryDesignator
     */
    public ROMDesignation getSecondaryDesignator() {
        return secondaryDesignator;
    }

    /**
     * @param secondaryDesignator the secondaryDesignator to set
     */
    public void setSecondaryDesignator(ROMDesignation secondaryDesignator) {
        this.secondaryDesignator = secondaryDesignator;
        MekHQ.triggerEvent(new PersonChangedEvent(this));
    }

    public int getHealingDifficulty() {
        if (campaign.getCampaignOptions().useTougherHealing()) {
            return Math.max(0, getHits() - 2);
        }
        return 0;
    }

    public TargetRoll getHealingMods() {
        return new TargetRoll(getHealingDifficulty(), "difficulty");
    }

    public String fail() {
        return " <font color='red'><b>Failed to heal.</b></font>";
    }

    //region skill
    public boolean hasSkill(String skillName) {
        return skills.hasSkill(skillName);
    }

    public Skills getSkills() {
        return skills;
    }

    @Nullable
    public Skill getSkill(String skillName) {
        return skills.getSkill(skillName);
    }

    public void addSkill(String skillName, Skill skill) {
        skills.addSkill(skillName, skill);
    }

    public void addSkill(String skillName, int level, int bonus) {
        skills.addSkill(skillName, new Skill(skillName, level, bonus));
    }

    public void removeSkill(String skillName) {
        skills.removeSkill(skillName);
    }

    public int getSkillNumber() {
        return skills.size();
    }

    /**
     * Remove all skills
     */
    public void removeAllSkills() {
        skills.clear();
    }

    /**
     * Limit skills to the maximum of the given level
     */
    public void limitSkills(int maxLvl) {
        for (Skill skill : skills.getSkills()) {
            if (skill.getLevel() > maxLvl) {
                skill.setLevel(maxLvl);
            }
        }
    }

    public void improveSkill(String skillName) {
        if (hasSkill(skillName)) {
            getSkill(skillName).improve();
        } else {
            addSkill(skillName, 0, 0);
        }
        MekHQ.triggerEvent(new PersonChangedEvent(this));
    }

    public int getCostToImprove(String skillName) {
        if (hasSkill(skillName)) {
            return getSkill(skillName).getCostToImprove();
        } else {
            return -1;
        }
    }
    //endregion skill

    //region Awards
    public PersonAwardController getAwardController() {
        return awardController;
    }
    //endregion Awards

    public int getHits() {
        return hits;
    }

    public void setHits(int h) {
        this.hits = h;
    }

    /**
      * @return <tt>true</tt> if the location (or any of its parent locations) has an injury
      * which implies that the location (most likely a limb) is severed.
      */
    public boolean isLocationMissing(BodyLocation loc) {
        if (null == loc) {
            return false;
        }
        for (Injury i : getInjuriesByLocation(loc)) {
            if (i.getType().impliesMissingLocation(loc)) {
                return true;
            }
        }
        // Check parent locations as well (a hand can be missing if the corresponding arm is)
        return isLocationMissing(loc.Parent());
    }

    public void heal() {
        hits = Math.max(hits - 1, 0);
        if (!needsFixing()) {
            doctorId = null;
        }
    }

    public boolean needsFixing() {
        return ((hits > 0) || needsAMFixing()) && (status == PersonnelStatus.ACTIVE);
    }

    public String succeed() {
        heal();
        return " <font color='green'><b>Successfully healed one hit.</b></font>";
    }

    public PersonnelOptions getOptions() {
        return options;
    }

    /**
     * Returns the options of the given category that this pilot has
     */
    public Enumeration<IOption> getOptions(String grpKey) {
        return options.getOptions(grpKey);
    }

    public int countOptions(String grpKey) {
        int count = 0;

        for (Enumeration<IOptionGroup> i = options.getGroups(); i.hasMoreElements(); ) {
            IOptionGroup group = i.nextElement();

            if (!group.getKey().equalsIgnoreCase(grpKey)) {
                continue;
            }

            for (Enumeration<IOption> j = group.getOptions(); j.hasMoreElements(); ) {
                IOption option = j.nextElement();

                if (option.booleanValue()) {
                    count++;
                }
            }
        }

        return count;
    }

    /**
     * Returns a string of all the option "codes" for this pilot, for a given group, using sep as the separator
     */
    public String getOptionList(String sep, String grpKey) {
        StringBuilder adv = new StringBuilder();

        if (null == sep) {
            sep = "";
        }

        for (Enumeration<IOptionGroup> i = options.getGroups(); i.hasMoreElements(); ) {
            IOptionGroup group = i.nextElement();
            if (!group.getKey().equalsIgnoreCase(grpKey)) {
                continue;
            }
            for (Enumeration<IOption> j = group.getOptions(); j.hasMoreElements(); ) {
                IOption option = j.nextElement();

                if (option.booleanValue()) {
                    if (adv.length() > 0) {
                        adv.append(sep);
                    }

                    adv.append(option.getName());
                    if ((option.getType() == IOption.STRING) || (option.getType() == IOption.CHOICE) || (option.getType() == IOption.INTEGER)) {
                        adv.append(" ").append(option.stringValue());
                    }
                }
            }
        }

        return adv.toString();
    }

    //region edge
    public int getEdge() {
        return getOptions().intOption("edge");
    }

    public void setEdge(int e) {
        for (Enumeration<IOption> i = getOptions(PilotOptions.EDGE_ADVANTAGES); i.hasMoreElements(); ) {
            IOption ability = i.nextElement();
            if (ability.getName().equals("edge")) {
                ability.setValue(e);
            }
        }
    }

    /**
     * Resets support personnel edge points to the purchased level. Used for weekly refresh.
     *
     */
    public void resetCurrentEdge() {
        setCurrentEdge(getEdge());
    }

    /**
     * Sets support personnel edge points to the value 'e'. Used for weekly refresh.
     * @param e - integer used to track this person's edge points available for the current week
     */
    public void setCurrentEdge(int e) {
        currentEdge = e;
    }

    /**
     *  Returns this person's currently available edge points. Used for weekly refresh.
     *
     */
    public int getCurrentEdge() {
        return currentEdge;
    }

    public void setEdgeUsed(int e) {
        edgeUsedThisRound = e;
    }

    public int getEdgeUsed() {
        return edgeUsedThisRound;
    }

    /**
     * This will set a specific edge trigger, regardless of the current status
     */
    public void setEdgeTrigger(String name, boolean status) {
        for (Enumeration<IOption> i = getOptions(PilotOptions.EDGE_ADVANTAGES); i.hasMoreElements(); ) {
            IOption ability = i.nextElement();
            if (ability.getName().equals(name)) {
                ability.setValue(status);
            }
        }
        MekHQ.triggerEvent(new PersonChangedEvent(this));
    }

    /**
     * This will flip the boolean status of the current edge trigger
     *
     * @param name of the trigger condition
     */
    public void changeEdgeTrigger(String name) {
        for (Enumeration<IOption> i = getOptions(PilotOptions.EDGE_ADVANTAGES); i.hasMoreElements(); ) {
            IOption ability = i.nextElement();
            if (ability.getName().equals(name)) {
                ability.setValue(!ability.booleanValue());
            }
        }
        MekHQ.triggerEvent(new PersonChangedEvent(this));
    }

    /**
     *
     * @return an html-coded tooltip that says what edge will be used
     */
    public String getEdgeTooltip() {
        StringBuilder edgett = new StringBuilder();
        for (Enumeration<IOption> i = getOptions(PilotOptions.EDGE_ADVANTAGES); i.hasMoreElements(); ) {
            IOption ability = i.nextElement();
            //yuck, it would be nice to have a more fool-proof way of identifying edge triggers
            if (ability.getName().contains("edge_when") && ability.booleanValue()) {
                edgett.append(ability.getDescription()).append("<br>");
            }
        }
        if (edgett.toString().equals("")) {
            return "No triggers set";
        }
        return "<html>" + edgett + "</html>";
    }
    //endregion edge

    /**
     *
     * @return an html-coded list that says what abilities are enabled for this pilot
     */
    public String getAbilityList(String type) {
        StringBuilder abilityString = new StringBuilder();
        for (Enumeration<IOption> i = getOptions(type); i.hasMoreElements(); ) {
            IOption ability = i.nextElement();
            if (ability.booleanValue()) {
                abilityString.append(Utilities.getOptionDisplayName(ability)).append("<br>");
            }
        }
        if (abilityString.length() == 0) {
            return null;
        }
        return "<html>" + abilityString + "</html>";
    }

    public boolean canDrive(Entity ent) {
        if (ent instanceof LandAirMech) {
            return hasSkill(SkillType.S_PILOT_MECH) && hasSkill(SkillType.S_PILOT_AERO);
        } else if (ent instanceof Mech) {
            return hasSkill(SkillType.S_PILOT_MECH);
        } else if (ent instanceof VTOL) {
            return hasSkill(SkillType.S_PILOT_VTOL);
        } else if (ent instanceof Tank) {
            if (ent.getMovementMode() == EntityMovementMode.NAVAL
                || ent.getMovementMode() == EntityMovementMode.HYDROFOIL
                || ent.getMovementMode() == EntityMovementMode.SUBMARINE) {
                return hasSkill(SkillType.S_PILOT_NVEE);
            } else {
                return hasSkill(SkillType.S_PILOT_GVEE);
            }
        } else if (ent instanceof ConvFighter) {
            return hasSkill(SkillType.S_PILOT_JET) || hasSkill(SkillType.S_PILOT_AERO);
        } else if (ent instanceof SmallCraft || ent instanceof Jumpship) {
            return hasSkill(SkillType.S_PILOT_SPACE);
        } else if (ent instanceof Aero) {
            return hasSkill(SkillType.S_PILOT_AERO);
        } else if (ent instanceof BattleArmor) {
            return hasSkill(SkillType.S_GUN_BA);
        } else if (ent instanceof Infantry) {
            return hasSkill(SkillType.S_SMALL_ARMS);
        } else if (ent instanceof Protomech) {
            return hasSkill(SkillType.S_GUN_PROTO);
        }
        return false;
    }

    public boolean canGun(Entity ent) {
        if (ent instanceof LandAirMech) {
            return hasSkill(SkillType.S_GUN_MECH) && hasSkill(SkillType.S_GUN_AERO);
        } else if (ent instanceof Mech) {
            return hasSkill(SkillType.S_GUN_MECH);
        } else if (ent instanceof Tank) {
            return hasSkill(SkillType.S_GUN_VEE);
        } else if (ent instanceof ConvFighter) {
            return hasSkill(SkillType.S_GUN_JET) || hasSkill(SkillType.S_GUN_AERO);
        } else if (ent instanceof SmallCraft || ent instanceof Jumpship) {
            return hasSkill(SkillType.S_GUN_SPACE);
        } else if (ent instanceof Aero) {
            return hasSkill(SkillType.S_GUN_AERO);
        } else if (ent instanceof BattleArmor) {
            return hasSkill(SkillType.S_GUN_BA);
        } else if (ent instanceof Infantry) {
            return hasSkill(SkillType.S_SMALL_ARMS);
        } else if (ent instanceof Protomech) {
            return hasSkill(SkillType.S_GUN_PROTO);
        }
        return false;
    }

    public boolean canTech(Entity ent) {
        if (ent instanceof Mech || ent instanceof Protomech) {
            return hasSkill(SkillType.S_TECH_MECH);
        } else if (ent instanceof Aero) {
            return hasSkill(SkillType.S_TECH_AERO);
        } else if (ent instanceof BattleArmor) {
            return hasSkill(SkillType.S_TECH_BA);
        } else if (ent instanceof Tank) {
            return hasSkill(SkillType.S_TECH_MECHANIC);
        }
        return false;
    }

    public int getMaintenanceTimeUsing() {
        int time = 0;
        for (UUID id : getTechUnitIDs()) {
            Unit u = campaign.getUnit(id);
            if (null != u) {
                time += u.getMaintenanceTime();
            }
        }
        return time;
    }

    public boolean isMothballing() {
        if (!isTech()) {
            return false;
        }
        for (UUID unitId : techUnitIds) {
            Unit u = campaign.getUnit(unitId);
            if ((u != null) && u.isMothballing()) {
                return true;
            }
        }
        return false;
    }

    public UUID getUnitId() {
        return unitId;
    }

    public void setUnitId(UUID i) {
        unitId = i;
    }

    public void removeTechUnitId(UUID i) {
        techUnitIds.remove(i);
    }

    public void addTechUnitID(UUID id) {
        if (!techUnitIds.contains(id)) {
            techUnitIds.add(id);
        }
    }

    public void clearTechUnitIDs() {
        techUnitIds.clear();
    }

    public List<UUID> getTechUnitIDs() {
        return techUnitIds;
    }

    public int getMinutesLeft() {
        return minutesLeft;
    }

    public void setMinutesLeft(int m) {
        this.minutesLeft = m;
        if (engineer && null != getUnitId()) {
            //set minutes for all crewmembers
            Unit u = campaign.getUnit(getUnitId());
            if (null != u) {
                for (Person p : u.getActiveCrew()) {
                    p.setMinutesLeft(m);
                }
            }
        }
    }

    public int getOvertimeLeft() {
        return overtimeLeft;
    }

    public void setOvertimeLeft(int m) {
        this.overtimeLeft = m;
        if (engineer && null != getUnitId()) {
            //set minutes for all crewmembers
            Unit u = campaign.getUnit(getUnitId());
            if (null != u) {
                for (Person p : u.getActiveCrew()) {
                    p.setMinutesLeft(m);
                }
            }
        }
    }

    public void resetMinutesLeft() {
        if (isTechPrimary() || (getPrimaryRole() == T_DOCTOR)) {
            this.minutesLeft = PRIMARY_ROLE_SUPPORT_TIME;
            this.overtimeLeft = PRIMARY_ROLE_OVERTIME_SUPPORT_TIME;
        }
        if (isTechSecondary() || (getSecondaryRole() == T_DOCTOR)) {
            this.minutesLeft = SECONDARY_ROLE_SUPPORT_TIME;
            this.overtimeLeft = SECONDARY_ROLE_OVERTIME_SUPPORT_TIME;
        }
    }

    public boolean isAdmin() {
        return (isAdminPrimary() || isAdminSecondary());
    }

    public boolean isMedic() {
        return (T_MEDIC == primaryRole) || (T_MEDIC == secondaryRole);
    }

    public boolean isAdminPrimary() {
        return primaryRole == T_ADMIN_HR || primaryRole == T_ADMIN_COM || primaryRole == T_ADMIN_LOG || primaryRole == T_ADMIN_TRA;
    }

    public boolean isAdminSecondary() {
        return secondaryRole == T_ADMIN_HR || secondaryRole == T_ADMIN_COM || secondaryRole == T_ADMIN_LOG || secondaryRole == T_ADMIN_TRA;
    }

    public Skill getBestTechSkill() {
        Skill skill = null;
        int lvl = -1;
        if (hasSkill(SkillType.S_TECH_MECH) && getSkill(SkillType.S_TECH_MECH).getExperienceLevel() > lvl) {
            skill = getSkill(SkillType.S_TECH_MECH);
            lvl = getSkill(SkillType.S_TECH_MECH).getExperienceLevel();
        }
        if (hasSkill(SkillType.S_TECH_AERO) && getSkill(SkillType.S_TECH_AERO).getExperienceLevel() > lvl) {
            skill = getSkill(SkillType.S_TECH_AERO);
            lvl = getSkill(SkillType.S_TECH_AERO).getExperienceLevel();
        }
        if (hasSkill(SkillType.S_TECH_MECHANIC) && getSkill(SkillType.S_TECH_MECHANIC).getExperienceLevel() > lvl) {
            skill = getSkill(SkillType.S_TECH_MECHANIC);
            lvl = getSkill(SkillType.S_TECH_MECHANIC).getExperienceLevel();
        }
        if (hasSkill(SkillType.S_TECH_BA) && getSkill(SkillType.S_TECH_BA).getExperienceLevel() > lvl) {
            skill = getSkill(SkillType.S_TECH_BA);
        }
        return skill;
    }

    public boolean isTech() {
        //type must be correct and you must be more than ultra-green in the skill
        boolean isMechTech = hasSkill(SkillType.S_TECH_MECH) && getSkill(SkillType.S_TECH_MECH).getExperienceLevel() > SkillType.EXP_ULTRA_GREEN;
        boolean isAeroTech = hasSkill(SkillType.S_TECH_AERO) && getSkill(SkillType.S_TECH_AERO).getExperienceLevel() > SkillType.EXP_ULTRA_GREEN;
        boolean isMechanic = hasSkill(SkillType.S_TECH_MECHANIC) && getSkill(SkillType.S_TECH_MECHANIC).getExperienceLevel() > SkillType.EXP_ULTRA_GREEN;
        boolean isBATech = hasSkill(SkillType.S_TECH_BA) && getSkill(SkillType.S_TECH_BA).getExperienceLevel() > SkillType.EXP_ULTRA_GREEN;
        // At some point we may want to re-write things to include this
        /*boolean isEngineer = hasSkill(SkillType.S_TECH_VESSEL) && getSkill(SkillType.S_TECH_VESSEL).getExperienceLevel() > SkillType.EXP_ULTRA_GREEN
                && campaign.getUnit(getUnitId()).getEngineer() != null
                && campaign.getUnit(getUnitId()).getEngineer().equals(this);*/
        return (isTechPrimary() || isTechSecondary()) && (isMechTech || isAeroTech || isMechanic || isBATech);
    }

    public boolean isTechPrimary() {
        return primaryRole == T_MECH_TECH || primaryRole == T_AERO_TECH || primaryRole == T_MECHANIC || primaryRole == T_BA_TECH || primaryRole == T_SPACE_CREW;
    }

    public boolean isTechSecondary() {
        return secondaryRole == T_MECH_TECH || secondaryRole == T_AERO_TECH || secondaryRole == T_MECHANIC || secondaryRole == T_BA_TECH;
    }

    public boolean isTaskOvertime(IPartWork partWork) {
        return partWork.getTimeLeft() > getMinutesLeft()
               && (partWork.getTimeLeft() - getMinutesLeft()) <= getOvertimeLeft();
    }

    public Skill getSkillForWorkingOn(IPartWork part) {
        Unit unit = part.getUnit();
        Skill skill = getSkillForWorkingOn(unit);
        if (null != skill) {
            return skill;
        }
        //check spare parts
        //return the best one
        if (part.isRightTechType(SkillType.S_TECH_MECH) && hasSkill(SkillType.S_TECH_MECH)) {
            skill = getSkill(SkillType.S_TECH_MECH);
        }
        if (part.isRightTechType(SkillType.S_TECH_BA) && hasSkill(SkillType.S_TECH_BA)) {
            if (null == skill || skill.getFinalSkillValue() > getSkill(SkillType.S_TECH_BA).getFinalSkillValue()) {
                skill = getSkill(SkillType.S_TECH_BA);
            }
        }
        if (part.isRightTechType(SkillType.S_TECH_AERO) && hasSkill(SkillType.S_TECH_AERO)) {
            if (null == skill || skill.getFinalSkillValue() > getSkill(SkillType.S_TECH_AERO).getFinalSkillValue()) {
                skill = getSkill(SkillType.S_TECH_AERO);
            }
        }
        if (part.isRightTechType(SkillType.S_TECH_MECHANIC) && hasSkill(SkillType.S_TECH_MECHANIC)) {
            if (null == skill || skill.getFinalSkillValue() > getSkill(SkillType.S_TECH_MECHANIC).getFinalSkillValue()) {
                skill = getSkill(SkillType.S_TECH_MECHANIC);
            }
        }
        if (part.isRightTechType(SkillType.S_TECH_VESSEL) && hasSkill(SkillType.S_TECH_VESSEL)) {
            if (null == skill || skill.getFinalSkillValue() > getSkill(SkillType.S_TECH_VESSEL).getFinalSkillValue()) {
                skill = getSkill(SkillType.S_TECH_VESSEL);
            }
        }
        if (null != skill) {
            return skill;
        }
        //if we are still here then we didn't have the right tech skill, so return the highest
        //of any tech skills that we do have
        if (hasSkill(SkillType.S_TECH_MECH)) {
            skill = getSkill(SkillType.S_TECH_MECH);
        }
        if (hasSkill(SkillType.S_TECH_BA)) {
            if (null == skill || skill.getFinalSkillValue() > getSkill(SkillType.S_TECH_BA).getFinalSkillValue()) {
                skill = getSkill(SkillType.S_TECH_BA);
            }
        }
        if (hasSkill(SkillType.S_TECH_MECHANIC)) {
            if (null == skill || skill.getFinalSkillValue() > getSkill(SkillType.S_TECH_MECHANIC).getFinalSkillValue()) {
                skill = getSkill(SkillType.S_TECH_MECHANIC);
            }
        }
        if (hasSkill(SkillType.S_TECH_AERO)) {
            if (null == skill || skill.getFinalSkillValue() > getSkill(SkillType.S_TECH_AERO).getFinalSkillValue()) {
                skill = getSkill(SkillType.S_TECH_AERO);
            }
        }
        return skill;
    }

    public Skill getSkillForWorkingOn(Unit unit) {
        if (unit == null) {
            return null;
        }
        if ((unit.getEntity() instanceof Mech || unit.getEntity() instanceof Protomech)
            && hasSkill(SkillType.S_TECH_MECH)) {
            return getSkill(SkillType.S_TECH_MECH);
        }
        if (unit.getEntity() instanceof BattleArmor && hasSkill(SkillType.S_TECH_BA)) {
            return getSkill(SkillType.S_TECH_BA);
        }
        if (unit.getEntity() instanceof Tank && hasSkill(SkillType.S_TECH_MECHANIC)) {
            return getSkill(SkillType.S_TECH_MECHANIC);
        }
        if ((unit.getEntity() instanceof Dropship || unit.getEntity() instanceof Jumpship)
            && hasSkill(SkillType.S_TECH_VESSEL)) {
            return getSkill(SkillType.S_TECH_VESSEL);
        }
        if (unit.getEntity() instanceof Aero
            && !(unit.getEntity() instanceof Dropship)
            && !(unit.getEntity() instanceof Jumpship)
            && hasSkill(SkillType.S_TECH_AERO)) {
            return getSkill(SkillType.S_TECH_AERO);
        }
        return null;
    }

    public Skill getSkillForWorkingOn(String skillName) {
        if (skillName.equals(CampaignOptions.S_TECH)) {
            return getBestTechSkill();
        }
        if (hasSkill(skillName)) {
            return getSkill(skillName);
        }
        return null;
    }

    public int getBestTechLevel() {
        int lvl = -1;
        Skill mechSkill = getSkill(SkillType.S_TECH_MECH);
        Skill mechanicSkill = getSkill(SkillType.S_TECH_MECHANIC);
        Skill baSkill = getSkill(SkillType.S_TECH_BA);
        Skill aeroSkill = getSkill(SkillType.S_TECH_AERO);
        if (null != mechSkill && mechSkill.getLevel() > lvl) {
            lvl = mechSkill.getLevel();
        }
        if (null != mechanicSkill && mechanicSkill.getLevel() > lvl) {
            lvl = mechanicSkill.getLevel();
        }
        if (null != baSkill && baSkill.getLevel() > lvl) {
            lvl = baSkill.getLevel();
        }
        if (null != aeroSkill && aeroSkill.getLevel() > lvl) {
            lvl = aeroSkill.getLevel();
        }
        return lvl;
    }

    public boolean isRightTechTypeFor(IPartWork part) {
        Unit unit = part.getUnit();
        if (null == unit) {
            return (hasSkill(SkillType.S_TECH_MECH) && part.isRightTechType(SkillType.S_TECH_MECH))
                    || (hasSkill(SkillType.S_TECH_AERO) && part.isRightTechType(SkillType.S_TECH_AERO))
                    || (hasSkill(SkillType.S_TECH_MECHANIC) && part.isRightTechType(SkillType.S_TECH_MECHANIC))
                    || (hasSkill(SkillType.S_TECH_BA) && part.isRightTechType(SkillType.S_TECH_BA))
                    || (hasSkill(SkillType.S_TECH_VESSEL) && part.isRightTechType(SkillType.S_TECH_VESSEL));
        }
        if (unit.getEntity() instanceof Mech || unit.getEntity() instanceof Protomech) {
            return hasSkill(SkillType.S_TECH_MECH);
        }
        if (unit.getEntity() instanceof BattleArmor) {
            return hasSkill(SkillType.S_TECH_BA);
        }
        if (unit.getEntity() instanceof Tank || unit.getEntity() instanceof Infantry) {
            return hasSkill(SkillType.S_TECH_MECHANIC);
        }
        if (unit.getEntity() instanceof Dropship || unit.getEntity() instanceof Jumpship) {
            return hasSkill(SkillType.S_TECH_VESSEL);
        }
        if (unit.getEntity() instanceof Aero) {
            return hasSkill(SkillType.S_TECH_AERO);
        }
        return false;
    }

    public UUID getDoctorId() {
        return doctorId;
    }

    public boolean isDoctor() {
        return hasSkill(SkillType.S_DOCTOR) && (primaryRole == T_DOCTOR || secondaryRole == T_DOCTOR);
    }

    public int getToughness() {
        return toughness;
    }

    public void setToughness(int t) {
        toughness = t;
    }

    public void resetSkillTypes() {
        for (Skill s : skills.getSkills()) {
            s.updateType();
        }
    }

    public int getOldId() {
        return oldId;
    }

    public void fixIdReferences(Map<Integer, UUID> uHash, Map<Integer, UUID> pHash) {
        unitId = uHash.get(oldUnitId);
        doctorId = pHash.get(oldDoctorId);
    }

    public int getNTasks() {
        return nTasks;
    }

    public void setNTasks(int n) {
        nTasks = n;
    }

    public List<LogEntry> getPersonnelLog() {
        personnelLog.sort(Comparator.comparing(LogEntry::getDate));
        return personnelLog;
    }

    public List<LogEntry> getMissionLog() {
        missionLog.sort(Comparator.comparing(LogEntry::getDate));
        return missionLog;
    }

    public void addLogEntry(LogEntry entry) {
        personnelLog.add(entry);
    }

    public void addMissionLogEntry(LogEntry entry) {
        missionLog.add(entry);
    }

    //region injuries
    /**
     * All methods below are for the Advanced Medical option
     */

    public List<Injury> getInjuries() {
        return new ArrayList<>(injuries);
    }

    public void clearInjuries() {
        injuries.clear();

        // Clear the doctor if there is one
        doctorId = null;
        MekHQ.triggerEvent(new PersonChangedEvent(this));
    }

    public void removeInjury(Injury i) {
        injuries.remove(i);
        MekHQ.triggerEvent(new PersonChangedEvent(this));
    }

    public void diagnose(int hits) {
        InjuryUtil.resolveAfterCombat(campaign, this, hits);
        InjuryUtil.resolveCombatDamage(campaign, this, hits);
        setHits(0);
    }

    public void changeStatus(PersonnelStatus status) {
        if (status == getStatus()) {
            return;
        }
        Unit u = campaign.getUnit(getUnitId());
        if (status == PersonnelStatus.KIA) {
            MedicalLogger.diedFromWounds(this, campaign.getDate());
            //set the date of death
            setDateOfDeath(getCampaign().getLocalDate());
        }
        if (status == PersonnelStatus.RETIRED) {
            ServiceLogger.retireDueToWounds(this, campaign.getDate());
        }
        setStatus(status);
        if (status != PersonnelStatus.ACTIVE) {
            setDoctorId(null, campaign.getCampaignOptions().getNaturalHealingWaitingPeriod());
            // If we're assigned to a unit, remove us from it
            if (null != u) {
                u.remove(this, true);
            }
            // If we're assigned as a tech for any unit, remove us from it/them
            if (!techUnitIds.isEmpty()) {
                for (UUID tuuid : techUnitIds) {
                    Unit t = campaign.getUnit(tuuid);
                    t.remove(this, true);
                }
            }
        }
    }

    public int getAbilityTimeModifier() {
        int modifier = 100;
        if (campaign.getCampaignOptions().useToughness()) {
            if (getToughness() == 1) {
                modifier -= 10;
            }
            if (getToughness() > 1) {
                modifier -= 15;
            }
        } // TODO: Fully implement this for advanced healing
        if (getOptions().booleanOption("pain_resistance")) {
            modifier -= 15;
        } else if (getOptions().booleanOption("iron_man")) {
            modifier -= 10;
        }

        return modifier;
    }

    public boolean hasInjury(BodyLocation loc) {
        return (null != getInjuryByLocation(loc));
    }

    public boolean needsAMFixing() {
        boolean retVal = false;
        if (injuries.size() > 0) {
            for (Injury i : injuries) {
                if (i.getTime() > 0 || !(i.isPermanent())) {
                    retVal = true;
                    break;
                }
            }
        }
        return retVal;
    }

    public int getPilotingInjuryMod() {
        return Modifier.calcTotalModifier(injuries.stream().flatMap(i -> i.getModifiers().stream()), ModifierValue.PILOTING);
    }

    public int getGunneryInjuryMod() {
        return Modifier.calcTotalModifier(injuries.stream().flatMap(i -> i.getModifiers().stream()), ModifierValue.GUNNERY);
    }

    public boolean hasInjuries(boolean permCheck) {
        boolean tf = false;
        if (injuries.size() > 0) {
            if (permCheck) {
                for (Injury injury : injuries) {
                    if (!injury.isPermanent() || injury.getTime() > 0) {
                        tf = true;
                        break;
                    }
                }
            } else {
                tf = true;
            }
        }
        return tf;
    }

    public boolean hasOnlyHealedPermanentInjuries() {
        if (injuries.size() == 0) {
            return false;
        }
        for (Injury injury : injuries) {
            if (!injury.isPermanent() || injury.getTime() > 0) {
                return false;
            }
        }
        return true;
    }

    public List<Injury> getInjuriesByLocation(BodyLocation loc) {
        return injuries.stream()
            .filter((i) -> (i.getLocation() == loc)).collect(Collectors.toList());
    }

    // Returns only the first injury in a location
    public Injury getInjuryByLocation(BodyLocation loc) {
        return injuries.stream()
            .filter((i) -> (i.getLocation() == loc)).findFirst().orElse(null);
    }

    public void addInjury(Injury i) {
        injuries.add(i);
        if (null != getUnitId()) {
            campaign.getUnit(getUnitId()).resetPilotAndEntity();
        }
    }
    //endregion injuries

    public int getProfession() {
        return getProfessionFromPrimaryRole(primaryRole);
    }

    public static int getProfessionFromPrimaryRole(int role) {
        switch (role) {
            case T_AERO_PILOT:
            case T_CONV_PILOT:
                return Ranks.RPROF_ASF;
            case T_GVEE_DRIVER:
            case T_NVEE_DRIVER:
            case T_VTOL_PILOT:
            case T_VEE_GUNNER:
            case T_VEHICLE_CREW:
                return Ranks.RPROF_VEE;
            case T_BA:
            case T_INFANTRY:
                return Ranks.RPROF_INF;
            case T_SPACE_PILOT:
            case T_SPACE_CREW:
            case T_SPACE_GUNNER:
            case T_NAVIGATOR:
                return Ranks.RPROF_NAVAL;
            case T_MECH_TECH:
            case T_MECHANIC:
            case T_AERO_TECH:
            case T_BA_TECH:
            case T_ASTECH:
            case T_ADMIN_COM:
            case T_ADMIN_LOG:
            case T_ADMIN_TRA:
            case T_ADMIN_HR:
                return Ranks.RPROF_TECH;
            case T_MECHWARRIOR:
            case T_PROTO_PILOT:
            case T_DOCTOR:
            case T_MEDIC:
            default:
                return Ranks.RPROF_MW;
        }
    }

    /* For use by Against the Bot retirement/defection rolls */

    public boolean isFounder() {
        return founder;
    }

    public void setFounder(boolean founder) {
        this.founder = founder;
    }

    public int getOriginalUnitWeight() {
        return originalUnitWeight;
    }

    public void setOriginalUnitWeight(int weight) {
        originalUnitWeight = weight;
    }

    public int getOriginalUnitTech() {
        return originalUnitTech;
    }

    public void setOriginalUnitTech(int tech) {
        originalUnitTech = tech;
    }

    public UUID getOriginalUnitId() {
        return originalUnitId;
    }

    public void setOriginalUnitId(UUID id) {
        originalUnitId = id;
    }

    public void setOriginalUnit(Unit unit) {
        originalUnitId = unit.getId();
        if (unit.getEntity().isClan()) {
            originalUnitTech = TECH_CLAN;
        } else if (unit.getEntity().getTechLevel() > megamek.common.TechConstants.T_INTRO_BOXSET) {
            originalUnitTech = TECH_IS2;
        } else {
            originalUnitTech = TECH_IS1;
        }
        originalUnitWeight = unit.getEntity().getWeightClass();
    }

    /**
     * This is used to get the number of shares the person has
     * @param sharesForAll true if all combat and support personnel have shares, otherwise false if
     *                     just MechWarriors have shares
     * @return the number of shares the person has
     */
    public int getNumShares(boolean sharesForAll) {
        if (!isActive() || !getPrisonerStatus().isFree() || (!sharesForAll && !hasRole(T_MECHWARRIOR))) {
            return 0;
        }
        int shares = 1;
        if (isFounder()) {
            shares++;
        }
        shares += Math.max(-1, getExperienceLevel(false) - 2);

        if (getRank().isOfficer()) {
            Ranks ranks = getRanks();
            int rankOrder = ranks.getOfficerCut();
            while ((rankOrder <= getRankNumeric()) && (rankOrder < Ranks.RC_NUM)) {
                Rank rank = ranks.getAllRanks().get(rankOrder);
                if (!rank.getName(getProfession()).equals("-")) {
                    shares++;
                }
                rankOrder++;
            }
        }
        if (getOriginalUnitWeight() >= 1) {
            shares++;
        }
        if (getOriginalUnitWeight()  >= 3) {
            shares++;
        }
        shares += getOriginalUnitTech();

        return shares;
    }

    public boolean isDeadOrMIA() {
        return (status == PersonnelStatus.KIA) || (status == PersonnelStatus.MIA);
    }

    public boolean isEngineer() {
        return engineer;
    }

    public void setEngineer(boolean b) {
        engineer = b;
    }

    /**
     *
     * @return the ransom value of this individual
     * Useful for prisoner who you want to ransom or hand off to your employer in an AtB context
     */
    public Money getRansomValue() {
        // MechWarriors and aero pilots are worth more than the other types of scrubs
        if ((primaryRole == T_MECHWARRIOR) || (primaryRole == T_AERO_PILOT)) {
            return MECHWARRIOR_AERO_RANSOM_VALUES.get(getExperienceLevel(false));
        } else {
            return OTHER_RANSOM_VALUES.get(getExperienceLevel(false));
        }
    }

    //region Family
    //region setFamily
    /**
     *
     * @param id is the new ancestor id for the current person
     */
    public void setAncestorsId(UUID id) {
        ancestorsId = id;
    }

    /**
     *
     * @param spouse the new spouse id for the current person
     */
    public void setSpouseId(UUID spouse) {
        this.spouse = spouse;
    }

    /**
     *
     * @param formerSpouse a former spouse to add the the current person's list
     */
    public void addFormerSpouse(FormerSpouse formerSpouse) {
        formerSpouses.add(formerSpouse);
    }
    //endregion setFamily

    //region hasFamily
    /**
     *
     * @return true if the person has either a spouse, any children, or specified parents.
     *          These are required for any extended family to exist.
     */
    public boolean hasAnyFamily() {
        return hasChildren() || hasSpouse() || hasParents();
    }

    /**
     *
     * @return true if the person has a spouse, false otherwise
     */
    public boolean hasSpouse() {
        return (getSpouseId() != null);
    }

    /**
     *
     * @return true if the person has a former spouse, false otherwise
     */
    public boolean hasFormerSpouse() {
        return !formerSpouses.isEmpty();
    }

    /**
     *
     * @return true if the person has at least one kid, false otherwise
     */
    public boolean hasChildren() {
        if (getId() != null) {
            for (Ancestors a : campaign.getAncestors()) {
                if (getId().equals(a.getMotherId()) || getId().equals(a.getFatherId())) {
                    return true;
                }
            }
        }
        return false;
    }

    /**
     *
     * @return true if the person has at least one grandchild, false otherwise
     */
    public boolean hasGrandchildren() {
        for (Ancestors a : campaign.getAncestors()) {
            if (getId().equals(a.getMotherId()) || getId().equals(a.getFatherId())) {
                for (Person p : campaign.getPersonnel()) {
                    if (a.getId().equals(p.getAncestorsId())) {
                        if (p.hasChildren()) {
                            return true;
                        }
                    }
                }
            }
        }
        return false;
    }

    /**
     *
     * @return true if the Person has either a mother or father, otherwise false
     */
    public boolean hasParents() {
        return hasFather() || hasMother();
    }

    /**
     *
     * @return true if the person has a listed father, false otherwise
     */
    public boolean hasFather() {
        return getFather() != null;
    }

    /**
     *
     * @return true if the Person has a listed mother, false otherwise
     */
    public boolean hasMother() {
        return getMother() != null;
    }

    /**
     *
     * @return true if the person has siblings, false otherwise
     */
    public boolean hasSiblings() {
        return !getSiblings().isEmpty();
    }

    /**
     *
     * @return true if the Person has a grandparent, false otherwise
     */
    public boolean hasGrandparent() {
        if (hasFather()) {
            if (hasFathersParents()) {
                return true;
            }
        }

        if (hasMother()) {
            return hasMothersParents();
        }
        return false;
    }

    /**
     *
     * @return true if the person's father has any parents, false otherwise
     */
    public boolean hasFathersParents() {
        return getFather().hasParents();
    }

    /**
     *
     * @return true if the person's mother has any parents, false otherwise
     */
    public boolean hasMothersParents() {
        return getMother().hasParents();
    }

    /**
     *
     * @return true if the Person has an Aunt or Uncle, false otherwise
     */
    public boolean hasAuntOrUncle() {
        if (hasFather()) {
            if (hasFathersSiblings()) {
                return true;
            }
        }

        if (hasMother()) {
            return hasMothersSiblings();
        }
        return false;
    }

    /**
     *
     * @return true if the person's father has siblings, false otherwise
     */
    public boolean hasFathersSiblings() {
        return getFather().hasSiblings();
    }

    /**
     *
     * @return true if the person's mother has siblings, false otherwise
     */
    public boolean hasMothersSiblings() {
        return getMother().hasSiblings();
    }

    /**
     *
     * @return true if the person has cousins, false otherwise
     */
    public boolean hasCousins() {
        if (hasFather() && getFather().hasSiblings()) {
            for (Person sibling : getFather().getSiblings()) {
                if (sibling.hasChildren()) {
                    return true;
                }
            }
        }

        if (hasMother() && getMother().hasSiblings()) {
            for (Person sibling : getMother().getSiblings()) {
                if (sibling.hasChildren()) {
                    return true;
                }
            }
        }

        return false;
    }
    //endregion hasFamily

    //region getFamily
    /**
     *
     * @return the person's ancestor id
     */
    public UUID getAncestorsId() {
        return ancestorsId;
    }

    /**
     *
     * @return the person's ancestors
     */
    public Ancestors getAncestors() {
        return campaign.getAncestors(ancestorsId);
    }

    /**
     *
     * @return the current person's spouse
     */
    @Nullable
    public Person getSpouse() {
        return campaign.getPerson(spouse);
    }

    /**
     *
     * @return the current person's spouse's id
     */
    @Nullable
    public UUID getSpouseId() {
        return spouse;
    }

    /**
     *
     * @return a list of FormerSpouse objects for all the former spouses of the current person
     */
    public List<FormerSpouse> getFormerSpouses() {
        return formerSpouses;
    }

    /**
     * getChildren creates a list of all children from the current person
     * @return a list of Person objects for all children of the current person
     */
    public List<Person> getChildren() {
        List<UUID> ancestors = new ArrayList<>();
        for (Ancestors a : campaign.getAncestors()) {
            if ((a != null) && (getId().equals(a.getMotherId()) || getId().equals(a.getFatherId()))) {
                ancestors.add(a.getId());
            }
        }

        List<Person> children = new ArrayList<>();
        for (Person p : campaign.getPersonnel()) {
            if (ancestors.contains(p.getAncestorsId())) {
                children.add(p);
            }
        }

        return children;
    }

    public List<Person> getGrandchildren() {
        List<Person> grandchildren = new ArrayList<>();
        List<Person> tempChildList;

        for (Ancestors a : campaign.getAncestors()) {
            if ((a != null) && (getId().equals(a.getMotherId()) || getId().equals(a.getFatherId()))) {
                for (Person p : campaign.getPersonnel()) {
                    if ((a.getId().equals(p.getAncestorsId())) && p.hasChildren()) {
                        tempChildList = p.getChildren();
                        //prevents duplicates, if anyone uses a small number of depth for their ancestry
                        tempChildList.removeAll(grandchildren);
                        grandchildren.addAll(tempChildList);
                    }
                }
            }
        }

        return grandchildren;
    }

    /**
     *
     * @return the current person's father
     */
    public Person getFather() {
        Ancestors a = getAncestors();

        if (a != null) {
            return campaign.getPerson(a.getFatherId());
        }
        return null;
    }

    /**
     *
     * @return the current person's mother
     */
    public Person getMother() {
        Ancestors a = getAncestors();

        if (a != null) {
            return campaign.getPerson(a.getMotherId());
        }
        return null;
    }

    /**
     * getSiblings creates a list of all the siblings from the current person
     * @return a list of Person objects for all the siblings of the current person
     */
    public List<Person> getSiblings() {
        List<UUID> parents = new ArrayList<>();
        List<Person> siblings = new ArrayList<>();
        Person father = getFather();
        Person mother = getMother();

        for (Ancestors a : campaign.getAncestors()) {
            if ((a != null)
                    && (((father != null) && father.getId().equals(a.getFatherId()))
                        || ((mother != null) && mother.getId().equals(a.getMotherId())))) {

                parents.add(a.getId());
            }
        }

        for (Person p : campaign.getPersonnel()) {
            if (parents.contains(p.getAncestorsId()) && !(p.getId().equals(getId()))) {
                siblings.add(p);
            }
        }

        return siblings;
    }

    /**
     *
     * @return a list of the person's siblings with spouses (if any
     */
    public List<Person> getSiblingsAndSpouses(){
        List<UUID> parents = new ArrayList<>();
        List<Person> siblingsAndSpouses = new ArrayList<>();

        Person father = getFather();
        Person mother = getMother();

        for (Ancestors a : campaign.getAncestors()) {
            if ((a != null)
                    && (((father != null) && father.getId().equals(a.getFatherId()))
                        || ((mother != null) && mother.getId().equals(a.getMotherId())))) {

                parents.add(a.getId());
            }
        }

        for (Person p : campaign.getPersonnel()) {
            if (parents.contains(p.getAncestorsId()) && !(p.getId().equals(getId()))) {
                siblingsAndSpouses.add(p);
                if (p.hasSpouse()) {
                    siblingsAndSpouses.add(campaign.getPerson(p.getSpouseId()));
                }
            }
        }

        return siblingsAndSpouses;
    }

    /**
     *
     * @return a list of the person's grandparents
     */
    public List<Person> getGrandparents() {
        List<Person> grandparents = new ArrayList<>();
        if (hasFather()) {
            grandparents.addAll(getFathersParents());
        }

        if (hasMother()) {
            List<Person> mothersParents = getMothersParents();
            //prevents duplicates, if anyone uses a small number of depth for their ancestry
            mothersParents.removeAll(grandparents);
            grandparents.addAll(mothersParents);
        }
        return grandparents;
    }

    /**
     *
     * @return a list of the person's father's parents
     */
    public List<Person> getFathersParents() {
        List<Person> fathersParents = new ArrayList<>();
        if (getFather().hasFather()) {
            fathersParents.add(getFather().getFather());
        }
        if (getFather().hasMother()) {
            fathersParents.add(getFather().getMother());
        }

        return fathersParents;
    }

    /**
     *
     * @return a list of the person's mother's parents
     */
    public List<Person> getMothersParents() {
        List<Person> mothersParents = new ArrayList<>();
        if (getMother().hasFather()) {
            mothersParents.add(getMother().getFather());
        }
        if (getMother().hasMother()) {
            mothersParents.add(getMother().getMother());
        }

        return mothersParents;
    }

    /**
     *
     * @return a list of the person's Aunts and Uncles
     */
    public List<Person> getsAuntsAndUncles() {
        List<Person> auntsAndUncles = new ArrayList<>();
        if (hasFather()) {
            auntsAndUncles.addAll(getFathersSiblings());
        }

        if (hasMother()) {
            List<Person> mothersSiblings = getMothersSiblings();
            //prevents duplicates, if anyone uses a small number of depth for their ancestry
            mothersSiblings.removeAll(auntsAndUncles);
            auntsAndUncles.addAll(mothersSiblings);
        }

        return auntsAndUncles;
    }

    /**
     *
     * @return a list of the person's father's siblings and their current spouses
     */
    public List<Person> getFathersSiblings() {
        return getFather().getSiblingsAndSpouses();
    }

    /**
     *
     * @return a list of the person's mothers's siblings and their current spouses
     */
    public List<Person> getMothersSiblings() {
        return getMother().getSiblingsAndSpouses();
    }

    /**
     *
     * @return a list of the person'c cousins
     */
    public List<Person> getCousins() {
        List<Person> cousins = new ArrayList<>();
        List<Person> tempCousins;
        if (hasFather() && getFather().hasSiblings()) {
            for (Person sibling : getFather().getSiblings()) {
                tempCousins = sibling.getChildren();
                tempCousins.removeAll(cousins);
                cousins.addAll(tempCousins);
            }
        }

        if (hasMother() && getMother().hasSiblings()) {
            for (Person sibling : getMother().getSiblings()) {
                tempCousins = sibling.getChildren();
                tempCousins.removeAll(cousins);
                cousins.addAll(tempCousins);
            }
        }

        return cousins;
    }
    //endregion getFamily
    //endregion Family
}<|MERGE_RESOLUTION|>--- conflicted
+++ resolved
@@ -1177,8 +1177,25 @@
         }
     }
 
-<<<<<<< HEAD
-=======
+    public String getTimeInService(Campaign campaign) {
+        // Get time in service based on year
+        if (getRecruitment() == null) {
+            //use "" they haven't been recruited or are dependents
+            return "";
+        }
+
+        LocalDate today = campaign.getLocalDate();
+
+        // If the person is dead, we only care about how long they spent in service to the company
+        if (getDateOfDeath() != null) {
+            //use date of death instead of the current day
+            today = getDateOfDeath();
+        }
+
+        return campaign.getCampaignOptions().getTimeInServiceDisplayFormat()
+                .getDisplayFormattedOutput(getRecruitment(), today);
+    }
+
     public void setLastRankChangeDate(LocalDate date) {
         this.lastRankChangeDate = date;
     }
@@ -1195,53 +1212,6 @@
         }
     }
 
-    public int getAge(LocalDate today) {
-        // Get age based on year
-        if (getDateOfDeath() != null) {
-            //use date of death instead of birthday
-            today = getDateOfDeath();
-        }
-
-        return Math.toIntExact(ChronoUnit.YEARS.between(getBirthday(), today));
-    }
-
->>>>>>> bb9f2440
-    public String getTimeInService(Campaign campaign) {
-        // Get time in service based on year
-        if (getRecruitment() == null) {
-            //use "" they haven't been recruited or are dependents
-            return "";
-        }
-
-        LocalDate today = campaign.getLocalDate();
-
-        // If the person is dead, we only care about how long they spent in service to the company
-        if (getDateOfDeath() != null) {
-            //use date of death instead of the current day
-            today = getDateOfDeath();
-        }
-
-        return campaign.getCampaignOptions().getTimeInServiceDisplayFormat()
-                .getDisplayFormattedOutput(getRecruitment(), today);
-    }
-
-    public void setLastRankChangeDate(LocalDate date) {
-        this.lastRankChangeDate = date;
-    }
-
-    public LocalDate getLastRankChangeDate() {
-        return lastRankChangeDate;
-    }
-
-    public String getLastRankChangeDateAsString(Campaign campaign) {
-        if (getLastRankChangeDate() == null) {
-            return "";
-        } else {
-            return getLastRankChangeDate().format(DateTimeFormatter.ofPattern(
-                    campaign.getCampaignOptions().getDisplayDateFormat()));
-        }
-    }
-
     public String getTimeInRank(Campaign campaign) {
         if (getLastRankChangeDate() == null) {
             return "";
@@ -1271,8 +1241,7 @@
         if (getRetirement() == null) {
             return "";
         } else {
-            return getRetirement().format(DateTimeFormatter.ofPattern(
-                    campaign.getCampaignOptions().getDisplayDateFormat()));
+            return campaign.getCampaignOptions().getDisplayFormattedDate(getRetirement());
         }
     }
 
