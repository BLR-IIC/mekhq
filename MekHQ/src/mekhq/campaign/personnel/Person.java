/*
 * Person.java
 *
 * Copyright (c) 2009 Jay Lawson <jaylawson39 at yahoo.com>. All rights reserved.
 * Copyright (c) 2020 - The MegaMek Team. All Rights Reserved
 *
 * This file is part of MekHQ.
 *
 * MekHQ is free software: you can redistribute it and/or modify
 * it under the terms of the GNU General Public License as published by
 * the Free Software Foundation, either version 3 of the License, or
 * (at your option) any later version.
 *
 * MekHQ is distributed in the hope that it will be useful,
 * but WITHOUT ANY WARRANTY; without even the implied warranty of
 * MERCHANTABILITY or FITNESS FOR A PARTICULAR PURPOSE.  See the
 * GNU General Public License for more details.
 *
 * You should have received a copy of the GNU General Public License
 * along with MekHQ.  If not, see <http://www.gnu.org/licenses/>.
 */
package mekhq.campaign.personnel;

import java.awt.event.KeyEvent;
import java.io.PrintWriter;
import java.io.Serializable;
import java.time.LocalDate;
import java.time.Period;
import java.time.format.DateTimeFormatter;
import java.time.temporal.ChronoUnit;
import java.util.*;
import java.util.function.IntSupplier;
import java.util.stream.Collectors;
import java.util.stream.IntStream;

import megamek.common.*;
import megamek.common.util.EncodeControl;
import megamek.common.util.StringUtil;
import megamek.common.util.WeightedMap;
import mekhq.campaign.*;
import mekhq.campaign.finances.Money;
import mekhq.campaign.log.*;
import mekhq.campaign.personnel.enums.BodyLocation;
import mekhq.campaign.personnel.enums.GenderDescriptors;
import mekhq.campaign.personnel.enums.ModifierValue;
import mekhq.campaign.personnel.enums.PersonnelStatus;
import org.joda.time.DateTime;
import org.w3c.dom.Node;
import org.w3c.dom.NodeList;

import megamek.common.annotations.Nullable;
import megamek.common.logging.LogLevel;
import megamek.common.options.IOption;
import megamek.common.options.IOptionGroup;
import megamek.common.options.PilotOptions;
import mekhq.MekHQ;
import mekhq.MekHqXmlSerializable;
import mekhq.MekHqXmlUtil;
import mekhq.Utilities;
import mekhq.Version;
import mekhq.campaign.event.PersonChangedEvent;
import mekhq.campaign.mod.am.InjuryUtil;
import mekhq.campaign.unit.Unit;
import mekhq.campaign.work.IPartWork;
import mekhq.campaign.universe.Faction;
import mekhq.campaign.universe.Planet;

/**
 * @author Jay Lawson <jaylawson39 at yahoo.com>
 */
public class Person implements Serializable, MekHqXmlSerializable {
    //region Variable Declarations
    private static final long serialVersionUID = -847642980395311152L;

    /* If any new roles are added they should go at the end. They should also be accounted for
     * in isCombatRole(int) or isSupportRole(int). You should also increase the value of T_NUM
     * if you add new roles.
     */
    public static final int T_NONE = 0;
    public static final int T_MECHWARRIOR = 1;
    public static final int T_AERO_PILOT = 2;
    public static final int T_GVEE_DRIVER = 3;
    public static final int T_NVEE_DRIVER = 4;
    public static final int T_VTOL_PILOT = 5;
    public static final int T_VEE_GUNNER = 6;
    public static final int T_BA = 7;
    public static final int T_INFANTRY = 8;
    public static final int T_PROTO_PILOT = 9;
    public static final int T_CONV_PILOT = 10;
    public static final int T_SPACE_PILOT = 11;
    public static final int T_SPACE_CREW = 12;
    public static final int T_SPACE_GUNNER = 13;
    public static final int T_NAVIGATOR = 14; // End of combat roles
    public static final int T_MECH_TECH = 15;
    public static final int T_MECHANIC = 16;
    public static final int T_AERO_TECH = 17;
    public static final int T_BA_TECH = 18;
    public static final int T_ASTECH = 19;
    public static final int T_DOCTOR = 20;
    public static final int T_MEDIC = 21;
    public static final int T_ADMIN_COM = 22;
    public static final int T_ADMIN_LOG = 23;
    public static final int T_ADMIN_TRA = 24;
    public static final int T_ADMIN_HR = 25; // End of support roles
    public static final int T_LAM_PILOT = 26; // Not a separate type, but an alias for MW + Aero pilot
                                              // Does not count as either combat or support role
    public static final int T_VEHICLE_CREW = 27; // non-gunner/non-driver support vehicle crew

    // This value should always be +1 of the last defined role
    public static final int T_NUM = 28;

    // Prisoners, Bondsmen, and Normal Personnel
    public static final int PRISONER_NOT = 0;
    public static final int PRISONER_YES = 1;
    public static final int PRISONER_BONDSMAN = 2;

    // Phenotypes
    public static final int PHENOTYPE_NONE = 0;
    public static final int PHENOTYPE_MW = 1;
    public static final int PHENOTYPE_BA = 2;
    public static final int PHENOTYPE_AERO = 3;
    public static final int PHENOTYPE_VEE = 4;
    public static final int PHENOTYPE_NUM = 5;

    // ROM Designations
    public static final int DESIG_NONE    = 0;
    public static final int DESIG_EPSILON = 1;
    public static final int DESIG_PI      = 2;
    public static final int DESIG_IOTA    = 3;
    public static final int DESIG_XI      = 4;
    public static final int DESIG_THETA   = 5;
    public static final int DESIG_ZETA    = 6;
    public static final int DESIG_MU      = 7;
    public static final int DESIG_RHO     = 8;
    public static final int DESIG_LAMBDA  = 9;
    public static final int DESIG_PSI     = 10;
    public static final int DESIG_OMICRON = 11;
    public static final int DESIG_CHI     = 12;
    public static final int DESIG_GAMMA   = 13;
    public static final int DESIG_NUM     = 14;

    private static final Map<Integer, Money> MECHWARRIOR_AERO_RANSOM_VALUES;
    private static final Map<Integer, Money> OTHER_RANSOM_VALUES;

    public PersonAwardController awardController;

    //region Family Variables
    // Lineage
    protected UUID ancestorsId;
    protected UUID spouse;
    protected List<FormerSpouse> formerSpouses;

    //region Procreation
    // this is a flag used in random procreation to determine whether or not to attempt to procreate
    private boolean tryingToConceive;
    protected LocalDate dueDate;
    protected LocalDate expectedDueDate;

    private static final int PREGNANCY_STANDARD_DURATION = 268; //standard duration of a pregnancy in days

    // This creates a random range of approximately six weeks with which to modify the standard pregnancy duration
    // To create randomized pregnancy duration
    private static final IntSupplier PREGNANCY_MODIFY_DURATION = () -> {
        double gaussian = Math.sqrt(-2 * Math.log(Math.nextUp(Math.random())))
            * Math.cos(2.0 * Math.PI * Math.random());
        // To not get weird results, we limit the values to +/- 4.0 (almost 6 weeks)
        return (int) Math.round(Math.max(-4.0, Math.min(4.0, gaussian)) * 10);
    };

    private static final IntSupplier PREGNANCY_SIZE = () -> {
        int children = 1;
        // Hellin's law says it's 1:89 chance, to not make it appear too seldom, we use 1:50
        while(Compute.randomInt(50) == 0) {
            ++ children;
        }
        return Math.min(children, 10); // Limit to decuplets, for the sake of sanity
    };

    private static final String[] PREGNANCY_MULTIPLE_NAMES = {null, null,
        "twins", "triplets", "quadruplets", "quintuplets",
        "sextuplets", "septuplets", "octuplets", "nonuplets", "decuplets"
    };

    public static final ExtraData.IntKey PREGNANCY_CHILDREN_DATA = new ExtraData.IntKey("procreation:children");
    public static final ExtraData.StringKey PREGNANCY_FATHER_DATA = new ExtraData.StringKey("procreation:father");
    //endregion Procreation

    //region Marriage
    // this is a flag used in determine whether or not a person is a potential marriage candidate
    // provided that they are not married, are old enough, etc.
    private boolean tryingToMarry;
    // Marriage Surnames
    public static final int SURNAME_NO_CHANGE = 0;
    public static final int SURNAME_YOURS = 1;
    public static final int SURNAME_SPOUSE = 2;
    public static final int SURNAME_HYP_YOURS = 3;
    public static final int SURNAME_BOTH_HYP_YOURS = 4;
    public static final int SURNAME_HYP_SPOUSE = 5;
    public static final int SURNAME_BOTH_HYP_SPOUSE = 6;
    public static final int SURNAME_MALE = 7;
    public static final int SURNAME_FEMALE = 8;
    public static final int SURNAME_WEIGHTED = 9; //should be equal to NUM_SURNAME at all times
    public static final int NUM_SURNAME = 9; //number of surname options not counting the SURNAME_WEIGHTED OPTION

    public static final String[] SURNAME_TYPE_NAMES = new String[] {
        "No Change", "Yours", "Spouse",
        "Yours-Spouse", "Both Yours-Spouse", "Spouse-Yours",
        "Both Spouse-Yours", "Male", "Female"
    };
    //endregion Marriage Variables

    //region Divorce Variables
    public static final String OPT_SELECTED_CHANGE_SURNAME = "selected_change_surname";
    public static final String OPT_SPOUSE_CHANGE_SURNAME = "spouse_change_surname";
    public static final String OPT_BOTH_CHANGE_SURNAME = "both_change_surname";
    public static final String OPT_KEEP_SURNAME = "keep_surname";
    //endregion Divorce Variables
    //endregion Family Variables

    /** Contains the skill levels to be displayed in a tech's description */
    private static final String[] DISPLAYED_SKILL_LEVELS = new String[] {
        SkillType.S_TECH_MECH,
        SkillType.S_TECH_MECHANIC,
        SkillType.S_TECH_BA,
        SkillType.S_TECH_AERO,
        SkillType.S_TECH_VESSEL,
    };

    protected UUID id;
    protected int oldId;

    private String fullName;
    private String givenName;
    private String surname;
    private String honorific;
    private String maidenName;
    private String callsign;
    private int gender;

    private int primaryRole;
    private int secondaryRole;

    private int primaryDesignator;
    private int secondaryDesignator;

    protected String biography;
    protected LocalDate birthday;
    protected LocalDate dateOfDeath;
    protected LocalDate recruitment;
    protected List<LogEntry> personnelLog;
    protected List<LogEntry> missionLog;

    private Skills skills;
    private PersonnelOptions options;
    private int toughness;

    private PersonnelStatus status;
    protected int xp;
    protected int engXp;
    protected int acquisitions;
    protected Money salary;
    private int hits;
    private int prisonerStatus;
    // Is this person willing to defect? Only for prisoners ...
    private boolean willingToDefect;

    boolean dependent;
    boolean commander;

    // Supports edge usage by a ship's engineer composite crewman
    int edgeUsedThisRound;
    // To track how many edge points support personnel have left until next refresh
    int currentEdge;

    //phenotype and background
    private int phenotype;
    private boolean clan;
    private String bloodname;
    private Faction originFaction;
    private Planet originPlanet;

    //assignments
    private UUID unitId;
    protected UUID doctorId;
    private List<UUID> techUnitIds;

    //days of rest
    protected int idleMonths;
    protected int daysToWaitForHealing;

    //region portrait
    protected String portraitCategory;
    protected String portraitFile;
    // runtime override (not saved)
    protected transient String portraitCategoryOverride = null;
    protected transient String portraitFileOverride = null;
    //endregion portrait

    // Our rank
    private int rank;
    private int rankLevel;
    // If this Person uses a custom rank system (-1 for no)
    private int rankSystem;
    private Ranks ranks;

    // Manei Domini "Classes"
    public static final int MD_NONE			= 0;
    public static final int MD_GHOST		= 1;
    public static final int MD_WRAITH		= 2;
    public static final int MD_BANSHEE		= 3;
    public static final int MD_ZOMBIE		= 4;
    public static final int MD_PHANTOM		= 5;
    public static final int MD_SPECTER		= 6;
    public static final int MD_POLTERGEIST	= 7;
    public static final int MD_NUM			= 8;
    private int maneiDominiClass;
    private int maneiDominiRank;

    //stuff to track for support teams
    protected int minutesLeft;
    protected int overtimeLeft;
    protected int nTasks;
    protected boolean engineer;
    public static final int PRIMARY_ROLE_SUPPORT_TIME = 480;
    public static final int PRIMARY_ROLE_OVERTIME_SUPPORT_TIME = 240;
    public static final int SECONDARY_ROLE_SUPPORT_TIME = 240;
    public static final int SECONDARY_ROLE_OVERTIME_SUPPORT_TIME = 120;

    //region Advanced Medical
    private List<Injury> injuries;
    //endregion Advanced Medical

    //region Against the Bot
    private boolean founder; // +1 share if using shares system
    private int originalUnitWeight; // uses EntityWeightClass with 0 (Extra-Light) for no original unit
    public static final int TECH_IS1 = 0;
    public static final int TECH_IS2 = 1;
    public static final int TECH_CLAN = 2;
    private int originalUnitTech;
    private UUID originalUnitId;
    //endregion Against the Bot

    // Generic extra data, for use with plugins and mods
    private ExtraData extraData;

    //lets just go ahead and pass in the campaign - to hell with OOP
    private Campaign campaign;

    // For upgrading personnel entries to missing log entries
    private static String missionParticipatedString;
    private static String getMissionParticipatedString() {
        if (missionParticipatedString == null) {
            ResourceBundle resourceMap = ResourceBundle.getBundle("mekhq.resources.LogEntries", new EncodeControl());
            missionParticipatedString = resourceMap.getString("participatedInMission.text");
            missionParticipatedString = missionParticipatedString.substring(0, missionParticipatedString.indexOf(" "));
        }

        return missionParticipatedString;
    }

    // initializes the AtB ransom values
    static {
        MECHWARRIOR_AERO_RANSOM_VALUES = new HashMap<>();
        MECHWARRIOR_AERO_RANSOM_VALUES.put(SkillType.EXP_ULTRA_GREEN, Money.of(5000)); // no official AtB rules for really inexperienced scrubs, but...
        MECHWARRIOR_AERO_RANSOM_VALUES.put(SkillType.EXP_GREEN, Money.of(10000));
        MECHWARRIOR_AERO_RANSOM_VALUES.put(SkillType.EXP_REGULAR, Money.of(25000));
        MECHWARRIOR_AERO_RANSOM_VALUES.put(SkillType.EXP_VETERAN, Money.of(75000));
        MECHWARRIOR_AERO_RANSOM_VALUES.put(SkillType.EXP_ELITE, Money.of(150000));

        OTHER_RANSOM_VALUES = new HashMap<>();
        OTHER_RANSOM_VALUES.put(SkillType.EXP_ULTRA_GREEN, Money.of(2500));
        OTHER_RANSOM_VALUES.put(SkillType.EXP_GREEN, Money.of(5000));
        OTHER_RANSOM_VALUES.put(SkillType.EXP_REGULAR, Money.of(10000));
        OTHER_RANSOM_VALUES.put(SkillType.EXP_VETERAN, Money.of(25000));
        OTHER_RANSOM_VALUES.put(SkillType.EXP_ELITE, Money.of(50000));
    }

    private final static String DATE_DISPLAY_FORMAT = "yyyy-MM-dd";
    private final static String DATE_SAVE_FORMAT = "yyyy-MM-dd";  //DO NOT USE FOR DISPLAY FORMATS

    //region Reverse Compatibility
    private int oldUnitId = -1;
    private int oldDoctorId = -1;
    //v0.1.8 and earlier
    protected int teamId = -1;
    //endregion Reverse Compatibility
    //endregion Variable Declarations

    //region Constructors
    //default constructor
    public Person(Campaign campaign) {
        this(Crew.UNNAMED, Crew.UNNAMED_SURNAME, campaign);
    }

    public Person(Campaign campaign, String factionCode) {
        this(Crew.UNNAMED, Crew.UNNAMED_SURNAME, campaign, factionCode);
    }

    public Person(String givenName, String surname, Campaign campaign) {
        this(givenName, surname, campaign, campaign.getFactionCode());
    }

    public Person(String givenName, String surname, Campaign campaign, String factionCode) {
        this(givenName, surname, "", campaign, factionCode);
    }

    /**
     * Primary Person constructor, variables are initialized in the exact same order as they are
     * saved to the XML file
     * @param givenName     the person's given name
     * @param surname       the person's surname
     * @param honorific     the person's honorific
     * @param campaign      the campaign this person is a part of
     * @param factionCode   the faction this person was borne into
     */
    public Person(String givenName, String surname, String honorific, Campaign campaign,
                  String factionCode) {
        // First, we assign campaign
        this.campaign = campaign;

        // Then, we assign the variables in XML file order
        id = null;
        this.givenName = givenName;
        this.surname = surname;
        this.honorific = honorific;
        maidenName = null; // this is set to null to handle divorce cases
        callsign = "";
        primaryRole = T_NONE;
        secondaryRole = T_NONE;
        primaryDesignator = DESIG_NONE;
        secondaryDesignator = DESIG_NONE;
        commander = false;
        dependent = false;
        originFaction = Faction.getFaction(factionCode);
        originPlanet = null;
        clan = originFaction.isClan();
        phenotype = PHENOTYPE_NONE;
        bloodname = "";
        biography = "";
        idleMonths = -1;
        ancestorsId = null;
        spouse = null;
        formerSpouses = new ArrayList<>();
        tryingToMarry = true;
        tryingToConceive = true;
        dueDate = null;
        expectedDueDate = null;
        portraitCategory = Crew.ROOT_PORTRAIT;
        portraitFile = Crew.PORTRAIT_NONE;
        xp = 0;
        daysToWaitForHealing = 0;
        gender = Crew.G_MALE;
        rank = 0;
        rankLevel = 0;
        rankSystem = -1;
        maneiDominiRank = Rank.MD_RANK_NONE;
        maneiDominiClass = MD_NONE;
        nTasks = 0;
        doctorId = null;
        unitId = null;
        salary = Money.of(-1);
        status = PersonnelStatus.ACTIVE;
        prisonerStatus = PRISONER_NOT;
        willingToDefect = false;
        hits = 0;
        toughness = 0;
        resetMinutesLeft(); // this assigns minutesLeft and overtimeLeft
        birthday = null;
        dateOfDeath = null;
        recruitment = null;
        skills = new Skills();
        options = new PersonnelOptions();
        currentEdge = 0;
        techUnitIds = new ArrayList<>();
        personnelLog = new ArrayList<>();
        missionLog = new ArrayList<>();
        awardController = new PersonAwardController(this);
        injuries = new ArrayList<>();
        founder = false;
        originalUnitWeight = EntityWeightClass.WEIGHT_ULTRA_LIGHT;
        originalUnitTech = TECH_IS1;
        originalUnitId = null;
        acquisitions = 0;
        extraData = new ExtraData();

        // Initialize Data based on these settings
        setFullName();
    }
    //endregion Constructors

    public Campaign getCampaign(){return campaign;}

    public int getPhenotype() {
        return phenotype;
    }

    public void setPhenotype(int i) {
        phenotype = i;
    }

    public boolean isClanner() {
        return clan;
    }

    public void setClanner(boolean b) {
        clan = b;
    }

    public String getBloodname() {
        return bloodname;
    }

    public void setBloodname(String bn) {
        bloodname = bn;
    }

    public Faction getOriginFaction() {
        return originFaction;
    }

    public void setOriginFaction(Faction f) {
        originFaction = f;
    }

    public Planet getOriginPlanet() {
        return originPlanet;
    }

    public void setOriginPlanet(Planet p) {
        originPlanet = p;
    }

    public boolean isCommander() {
        return commander;
    }

    public void setCommander(boolean tf) {
        commander = tf;
    }

    public boolean isDependent() {
        return dependent;
    }

    public void setDependent(boolean tf) {
        dependent = tf;
        if (dependent) {
            recruitment = null;
        } else {
            recruitment = getCampaign().getLocalDate();
        }
    }

    public boolean isPrisoner() {
        return prisonerStatus == PRISONER_YES;
    }

    public void setPrisoner() {
        prisonerStatus = PRISONER_YES;
        setRankNumeric(Ranks.RANK_PRISONER);
    }

    public boolean isBondsman() {
        return prisonerStatus == PRISONER_BONDSMAN;
    }

    public void setBondsman() {
        prisonerStatus = PRISONER_BONDSMAN;
        willingToDefect = false;
        setRankNumeric(Ranks.RANK_BONDSMAN);
    }

    public boolean isFree() {
        return (!isPrisoner() && !isBondsman());
    }

    public void setFreeMan() {
        prisonerStatus = PRISONER_NOT;
        willingToDefect = false;
    }

    public int getPrisonerStatus() {
        return prisonerStatus;
    }

    public boolean isWillingToDefect() {
        return willingToDefect;
    }

    public void setWillingToDefect(boolean willingToDefect) {
        this.willingToDefect = willingToDefect && (prisonerStatus == PRISONER_YES);
    }

    //region Text Getters
    public String pregnancyStatus() {
        return isPregnant() ? " (Pregnant)" : "";
    }

    public String getPhenotypeName() {
        return getPhenotypeName(phenotype);
    }

    public static String getPhenotypeName(int pheno) {
        switch (pheno) {
            case PHENOTYPE_NONE:
                return "Freeborn";
            case PHENOTYPE_MW:
                return "Trueborn Mechwarrior";
            case PHENOTYPE_AERO:
                return "Trueborn Pilot";
            case PHENOTYPE_VEE:
                return "Trueborn Vehicle Crew";
            case PHENOTYPE_BA:
                return "Trueborn Elemental";
            default:
                return "?";
        }
    }

    public String getPhenotypeShortName() {
        return getPhenotypeShortName(phenotype);
    }

    public static String getPhenotypeShortName(int pheno) {
        switch (pheno) {
            case PHENOTYPE_NONE:
                return "Freeborn";
            case PHENOTYPE_MW:
            case PHENOTYPE_AERO:
            case PHENOTYPE_VEE:
            case PHENOTYPE_BA:
                return "Trueborn";
            default:
                return "?";
        }
    }

    public static String getPrisonerStatusName(int status) {
        switch (status) {
            case PRISONER_NOT:
                return "Free";
            case PRISONER_YES:
                return "Prisoner";
            case PRISONER_BONDSMAN:
                return "Bondsman";
            default:
                return "?";
        }
    }
    //endregion Text Getters

    //region Names
    public String getGivenName() {
        return givenName;
    }

    public void setGivenName(String n) {
        this.givenName = n;
        setFullName();
    }

    public String getSurname() {
        return surname;
    }

    public void setSurname(String n) {
        this.surname = n;
        setFullName();
    }

    public String getHonorific() {
        return honorific;
    }

    public void setHonorific(String n) {
        this.honorific = n;
        setFullName();
    }

    public String getMaidenName() {
        return maidenName;
    }

    public void setMaidenName(String n) {
        this.maidenName = n;
    }

    public String getFullName() {
        return fullName;
    }

    public void setFullName() {
        if (isClanner()) {
            if (!StringUtil.isNullOrEmpty(bloodname)) {
                fullName = givenName + " " + bloodname;
            } else {
                fullName = givenName;
            }
        } else {
            if (!StringUtil.isNullOrEmpty(surname)) {
                fullName = givenName + " " + surname;
            } else {
                fullName = givenName;
            }
        }

        if (!StringUtil.isNullOrEmpty(honorific)) {
            fullName += " " + honorific;
        }
    }

    /**
     * This method is used to migrate names from being a joined name to split between given name and surname,
     * as part of the Personnel changes in MekHQ 0.47.4.
     * @param n the name to be migrated
     */
    public void migrateName(String n) {
        // How this works:
        // Takes the input name, and splits it into individual parts.
        // Then, it depends on whether the person is a Clanner or not.
        // For Clan names:
        // Takes the input name, and assumes that person does not have a surname
        // Bloodnames are assumed to have been assigned either through the
        // For Inner Sphere names:
        // Depending on the length of the resulting array, the name is processed differently
        // Array of length 1: the name is assumed to not have a surname, just a given name
        // Array of length 2: the name is assumed to be a given name and a surname
        // Array of length 3: the name is assumed to be a given name and two surnames
        // Array of length 4+: the name is assumed to be as many given names as possible and two surnames
        //
        // Then, the full name is set
        final String space = " ";
        String[] name = n.split(space);

        if (isClanner()) {
            int i = 0;
            givenName = name[i];
            for (i = 1; i < name.length - 1; i++) {
                if (!name[i].equals(space)) {
                    givenName += space + name[i];
                }
            }

            if (!(!StringUtil.isNullOrEmpty(getBloodname()) && getBloodname().equals(name[i]))) {
                givenName += space + name[i];
            }
        } else {
            if (name.length == 1) {
                givenName = name[0];
            } else if (name.length == 2) {
                givenName = name[0];
                surname = name[1];
            } else if (name.length == 3) {
                givenName = name[0];
                if (name[1].equals(space)) {
                    surname = name[2];
                } else {
                    surname = name[1] + space + name[2];
                }
            } else if (name.length > 3) {
                int i = 0;
                givenName = name[i];
                for (i = 1; i < name.length - 2; i++) {
                    if (!name[i].equals(space)) {
                        givenName += space + name[i];
                    }
                }

                if (name[i].equals(space)) {
                    surname = name[i + 1];
                } else {
                    surname = name[i] + space + name[i + 1];
                }
            }
        }

        if ((surname == null) || (surname.equals(Crew.UNNAMED_SURNAME))) {
            surname = "";
        }

        setFullName();
    }

    public String getHyperlinkedName() {
        return String.format("<a href='PERSON:%s'>%s</a>", getId().toString(), getFullName());
    }

    public String getCallsign() {
        return callsign;
    }

    public void setCallsign(String n) {
        this.callsign = n;
    }
    //endregion Names

    public String getPortraitCategory() {
        return Utilities.nonNull(portraitCategoryOverride, portraitCategory);
    }

    public String getPortraitFileName() {
        return Utilities.nonNull(portraitFileOverride, portraitFile);
    }

    public void setPortraitCategory(String s) {
        this.portraitCategory = s;
    }

    public void setPortraitFileName(String s) {
        this.portraitFile = s;
    }

    public void setPortraitCategoryOverride(String s) {
        this.portraitCategoryOverride = s;
    }

    public void setPortraitFileNameOverride(String s) {
        this.portraitFileOverride = s;
    }


    public int getPrimaryRole() {
        return primaryRole;
    }

    public void setPrimaryRole(int t) {
        this.primaryRole = t;
        //you can't be primary tech and a secondary astech
        //you can't be a primary astech and a secondary tech
        if ((isTechPrimary() && secondaryRole == T_ASTECH)
            || (isTechSecondary() && primaryRole == T_ASTECH)) {
            secondaryRole = T_NONE;
        }
        if ((primaryRole == T_DOCTOR && secondaryRole == T_MEDIC)
            || (secondaryRole == T_DOCTOR && primaryRole == T_MEDIC)) {
            secondaryRole = T_NONE;
        }
        MekHQ.triggerEvent(new PersonChangedEvent(this));
    }

    public int getSecondaryRole() {
        return secondaryRole;
    }

    public void setSecondaryRole(int t) {
        this.secondaryRole = t;
        MekHQ.triggerEvent(new PersonChangedEvent(this));
    }

    public PersonnelStatus getStatus() {
        return status;
    }

    public void setStatus(PersonnelStatus status) {
        this.status = status;
    }

    public int getIdleMonths() {
        return idleMonths;
    }

    public void setIdleMonths(int m) {
        this.idleMonths = m;
    }

    public int getDaysToWaitForHealing() {
        return daysToWaitForHealing;
    }

    public void setDaysToWaitForHealing(int d) {
        this.daysToWaitForHealing = d;
    }

    public static String getRoleDesc(int type, boolean clan) {
        switch (type) {
            case (T_NONE):
                return "None";
            case (T_MECHWARRIOR):
                return "MechWarrior";
            case (T_GVEE_DRIVER):
                return "Vehicle Driver";
            case (T_NVEE_DRIVER):
                return "Naval Driver";
            case (T_VTOL_PILOT):
                return "VTOL Pilot";
            case (T_VEE_GUNNER):
                return "Vehicle Gunner";
            case (T_CONV_PILOT):
                return "Conventional Aircraft Pilot";
            case (T_AERO_PILOT):
                return "Aerospace Pilot";
            case (T_PROTO_PILOT):
                return "ProtoMech Pilot";
            case (T_BA):
                if (clan) {
                    return "Elemental";
                } else {
                    return "Battle Armor Pilot";
                }
            case (T_INFANTRY):
                return "Soldier";
            case (T_SPACE_PILOT):
                return "Vessel Pilot";
            case (T_SPACE_CREW):
                return "Vessel Crewmember";
            case (T_SPACE_GUNNER):
                return "Vessel Gunner";
            case (T_NAVIGATOR):
                return "Hyperspace Navigator";
            case (T_MECH_TECH):
                return "Mech Tech";
            case (T_MECHANIC):
                return "Mechanic";
            case (T_AERO_TECH):
                return "Aero Tech";
            case (T_BA_TECH):
                return "Battle Armor Tech";
            case (T_ASTECH):
                return "Astech";
            case (T_DOCTOR):
                return "Doctor";
            case (T_MEDIC):
                return "Medic";
            case (T_ADMIN_COM):
                return "Admin/Command";
            case (T_ADMIN_LOG):
                return "Admin/Logistical";
            case (T_ADMIN_TRA):
                return "Admin/Transport";
            case (T_ADMIN_HR):
                return "Admin/HR";
            case (T_LAM_PILOT):
                return "LAM Pilot";
            case (T_VEHICLE_CREW):
                return "Vehicle Crew";
            default:
                return "??";
        }
    }

    public String getRoleDesc() {
        String role = getPrimaryRoleDesc();
        if (secondaryRole != T_NONE && secondaryRole != -1) {
            role += "/" + getSecondaryRoleDesc();
        }
        return role;
    }

    public String getPrimaryRoleDesc() {
        String bgPrefix = "";
        if (isClanner()) {
            bgPrefix = getPhenotypeShortName() + " ";
        }
        return bgPrefix + getRoleDesc(primaryRole, campaign.getFaction().isClan());
    }

    public String getSecondaryRoleDesc() {
        return getRoleDesc(secondaryRole, campaign.getFaction().isClan());
    }

    public static int getRoleMnemonic(int type) {
        // The following characters are unused:
        // J, K, Q, X, Z
        switch (type) {
            case T_MECHWARRIOR:
                return KeyEvent.VK_M;
            case T_GVEE_DRIVER:
                return KeyEvent.VK_V;
            case T_NVEE_DRIVER:
                return KeyEvent.VK_N;
            case T_VEE_GUNNER:
                return KeyEvent.VK_G;
            case T_AERO_PILOT:
                return KeyEvent.VK_A;
            case T_PROTO_PILOT:
                return KeyEvent.VK_P;
            case T_CONV_PILOT:
                return KeyEvent.VK_F;
            case T_BA:
                return KeyEvent.VK_B;
            case T_INFANTRY:
                return KeyEvent.VK_S;
            case T_SPACE_PILOT:
                return KeyEvent.VK_I;
            case T_SPACE_CREW:
                return KeyEvent.VK_W;
            case T_SPACE_GUNNER:
                return KeyEvent.VK_U;
            case T_NAVIGATOR:
                return KeyEvent.VK_Y;
            case T_MECH_TECH:
                return KeyEvent.VK_T;
            case T_MECHANIC:
                return KeyEvent.VK_E;
            case T_AERO_TECH:
                return KeyEvent.VK_O;
            case T_DOCTOR:
                return KeyEvent.VK_D;
            case T_ADMIN_COM:
                return KeyEvent.VK_C;
            case T_ADMIN_LOG:
                return KeyEvent.VK_L;
            case T_ADMIN_TRA:
                return KeyEvent.VK_R;
            case T_ADMIN_HR:
                return KeyEvent.VK_H;
            case T_VTOL_PILOT:
            case T_BA_TECH:
            case T_ASTECH:
            case T_MEDIC:
            case T_LAM_PILOT:
            case T_VEHICLE_CREW:
            case T_NONE:
            default:
                return KeyEvent.VK_UNDEFINED;
        }
    }

    public boolean canPerformRole(int role) {
        switch (role) {
            case (T_NONE):
                return true;
            case (T_MECHWARRIOR):
                return hasSkill(SkillType.S_GUN_MECH) && hasSkill(SkillType.S_PILOT_MECH);
            case (T_GVEE_DRIVER):
                return hasSkill(SkillType.S_PILOT_GVEE);
            case (T_NVEE_DRIVER):
                return hasSkill(SkillType.S_PILOT_NVEE);
            case (T_VTOL_PILOT):
                return hasSkill(SkillType.S_PILOT_VTOL);
            case (T_VEE_GUNNER):
                return hasSkill(SkillType.S_GUN_VEE);
            case (T_AERO_PILOT):
                return hasSkill(SkillType.S_GUN_AERO) && hasSkill(SkillType.S_PILOT_AERO);
            case (T_CONV_PILOT):
                return hasSkill(SkillType.S_GUN_JET) && hasSkill(SkillType.S_PILOT_JET);
            case (T_PROTO_PILOT):
                return hasSkill(SkillType.S_GUN_PROTO);
            case (T_BA):
                return hasSkill(SkillType.S_GUN_BA);
            case (T_INFANTRY):
                return hasSkill(SkillType.S_SMALL_ARMS);
            case (T_SPACE_PILOT):
                return hasSkill(SkillType.S_PILOT_SPACE);
            case (T_SPACE_CREW):
                return hasSkill(SkillType.S_TECH_VESSEL);
            case (T_SPACE_GUNNER):
                return hasSkill(SkillType.S_GUN_SPACE);
            case (T_NAVIGATOR):
                return hasSkill(SkillType.S_NAV);
            case (T_MECH_TECH):
                return hasSkill(SkillType.S_TECH_MECH) && getSkill(SkillType.S_TECH_MECH).getExperienceLevel() > SkillType.EXP_ULTRA_GREEN;
            case (T_MECHANIC):
            case T_VEHICLE_CREW:
                return hasSkill(SkillType.S_TECH_MECHANIC) && getSkill(SkillType.S_TECH_MECHANIC).getExperienceLevel() > SkillType.EXP_ULTRA_GREEN;
            case (T_AERO_TECH):
                return hasSkill(SkillType.S_TECH_AERO) && getSkill(SkillType.S_TECH_AERO).getExperienceLevel() > SkillType.EXP_ULTRA_GREEN;
            case (T_BA_TECH):
                return hasSkill(SkillType.S_TECH_BA) && getSkill(SkillType.S_TECH_BA).getExperienceLevel() > SkillType.EXP_ULTRA_GREEN;
            case (T_ASTECH):
                return hasSkill(SkillType.S_ASTECH);
            case (T_DOCTOR):
                return hasSkill(SkillType.S_DOCTOR) && getSkill(SkillType.S_DOCTOR).getExperienceLevel() > SkillType.EXP_ULTRA_GREEN;
            case (T_MEDIC):
                return hasSkill(SkillType.S_MEDTECH);
            case (T_ADMIN_COM):
            case (T_ADMIN_LOG):
            case (T_ADMIN_TRA):
            case (T_ADMIN_HR):
                return hasSkill(SkillType.S_ADMIN);
            default:
                return false;
        }
    }

    public void setGender(int g) {
        this.gender = g;
    }

    public int getGender() {
        return gender;
    }

    public void setBirthday(LocalDate date) {
        this.birthday = date;
    }

    public LocalDate getBirthday() {
        return birthday;
    }

    public LocalDate getDateOfDeath() {
        return dateOfDeath;
    }

    public void setDateOfDeath(LocalDate date) {
        this.dateOfDeath = date;
    }

    public void setRecruitment(LocalDate date) {
        this.recruitment = date;
    }

    public LocalDate getRecruitment() {
        return recruitment;
    }

    public String getRecruitmentAsString() {
        if (getRecruitment() == null) {
            return null;
        } else {
            return getRecruitment().format(DateTimeFormatter.ofPattern(DATE_DISPLAY_FORMAT));
        }
    }

    public int getAge(LocalDate today) {
        // Get age based on year
        if (getDateOfDeath() != null) {
            //use date of death instead of birthday
            today = getDateOfDeath();
        }

        return Period.between(getBirthday(), today).getYears();
    }

    public int getTimeInService(LocalDate today) {
        // Get time in service based on year
        if (getRecruitment() == null) {
            //use -1 they haven't been recruited or are dependents
            return -1;
        }

        // If the person is dead, we only care about how long they spent in service to the company
        if (getDateOfDeath() != null) {
            //use date of death instead of the current day
            today = getDateOfDeath();
        }

        return Period.between(getRecruitment(), today).getYears();
    }

    public void setId(UUID id) {
        this.id = id;
    }

    public UUID getId() {
        return id;
    }

    public boolean isChild() {
        return (getAge(getCampaign().getLocalDate()) <= 13);
    }

    //region Pregnancy
    public boolean isTryingToConceive() {
        return tryingToConceive;
    }

    public void setTryingToConceive(boolean tryingToConceive) {
        this.tryingToConceive = tryingToConceive;
    }

    public LocalDate getDueDate() {
        return dueDate;
    }

    public void setDueDate(LocalDate dueDate) {
        this.dueDate = dueDate;
    }

    public LocalDate getExpectedDueDate() {
        return expectedDueDate;
    }

    public void setExpectedDueDate(LocalDate expectedDueDate) {
        this.expectedDueDate = expectedDueDate;
    }

    public boolean isPregnant() {
        return dueDate != null;
    }

<<<<<<< HEAD
    public void procreate() {
        if (!isFemale() || isPregnant() || isDeployed() || !tryingToConceive) {
            return;
        }
=======
    /**
     * This is used to determine if a person can procreate
     * @return true if they can, otherwise false
     */
    public boolean canProcreate() {
        return isFemale() && !isPregnant() && !isDeployed()
                && !isChild() && (getAge(getCampaign().getLocalDate()) < 51);
    }
>>>>>>> d8485ef1

    public void procreate() {
        if (canProcreate()) {
            boolean conceived = false;
            if (hasSpouse()) {
                if (!getSpouse().isDeployed() && !getSpouse().isDeadOrMIA() && !getSpouse().isChild()
                        && !(getSpouse().getGender() == getGender())) {
                    // setting is the decimal chance that this procreation attempt will create a child, base is 0.05%
                    conceived = (Compute.randomFloat() < (campaign.getCampaignOptions().getChanceProcreation()));
                }
            } else if (campaign.getCampaignOptions().useUnofficialProcreationNoRelationship()) {
                // setting is the decimal chance that this procreation attempt will create a child, base is 0.005%
                conceived = (Compute.randomFloat() < (campaign.getCampaignOptions().getChanceProcreationNoRelationship()));
            }

            if (conceived) {
                addPregnancy();
            }
        }
    }

    public void addPregnancy() {
        LocalDate dueDate = getCampaign().getLocalDate();
        dueDate = dueDate.plus(PREGNANCY_STANDARD_DURATION, ChronoUnit.DAYS);
        setExpectedDueDate(dueDate);
        dueDate = dueDate.plus(PREGNANCY_MODIFY_DURATION.getAsInt(), ChronoUnit.DAYS);
        setDueDate(dueDate);

        int size = PREGNANCY_SIZE.getAsInt();
        extraData.set(PREGNANCY_CHILDREN_DATA, size);
        extraData.set(PREGNANCY_FATHER_DATA, (hasSpouse()) ? getSpouseId().toString() : null);

        String sizeString = (size < PREGNANCY_MULTIPLE_NAMES.length) ? PREGNANCY_MULTIPLE_NAMES[size] : null;

        campaign.addReport(getHyperlinkedName() + " has conceived" + (sizeString == null ? "" : (" " + sizeString)));
        if (campaign.getCampaignOptions().logConception()) {
            MedicalLogger.hasConceived(this, campaign.getDate(), sizeString);
            if (hasSpouse()) {
                PersonalLogger.spouseConceived(getSpouse(), getFullName(), campaign.getDate(), sizeString);
            }
        }
    }

    /**
     * Removes a pregnancy and clears all related data from the current person
     */
    public void removePregnancy() {
        setDueDate(null);
        setExpectedDueDate(null);
        extraData.set(PREGNANCY_CHILDREN_DATA, null);
        extraData.set(PREGNANCY_FATHER_DATA, null);
    }

    public Collection<Person> birth() {
        int size = extraData.get(PREGNANCY_CHILDREN_DATA, 1);
        String fatherIdString = extraData.get(PREGNANCY_FATHER_DATA);
        UUID fatherId = (fatherIdString != null) ? UUID.fromString(fatherIdString) : null;
        Ancestors anc = campaign.getAncestors(fatherId, id);
        if (null == anc) {
            anc = campaign.createAncestors(fatherId, id);
        }
        final UUID ancId = anc.getId();

        final String surname = generateBabySurname(fatherId);

        // Cleanup
        removePregnancy();

        return IntStream.range(0, size).mapToObj(i -> {
            Person baby = campaign.newDependent(T_NONE, true);
            baby.setSurname(surname);
            baby.setBirthday(getCampaign().getLocalDate());
            UUID babyId = UUID.randomUUID();

            baby.setId(babyId);
            baby.setAncestorsId(ancId);

            campaign.addReport(String.format("%s has given birth to %s, a baby %s!", getHyperlinkedName(),
                    baby.getHyperlinkedName(), GenderDescriptors.BOY_GIRL.getDescriptor(baby.getGender())));
            if (campaign.getCampaignOptions().logConception()) {
                MedicalLogger.deliveredBaby(this, baby, campaign.getDate());
                if (fatherId != null) {
                    PersonalLogger.ourChildBorn(campaign.getPerson(fatherId), baby, getFullName(), campaign.getDate());
                }
            }
            return baby;
        }).collect(Collectors.toList());
    }

    private String generateBabySurname(UUID fatherId) {
        if (campaign.getCampaignOptions().getBabySurnameStyle() == CampaignOptions.BABY_SURNAME_SPOUSE) {
            if (fatherId != null) {
                return campaign.getPerson(fatherId).getSurname();
            }
        }
        return surname = getSurname();
    }
    //endregion Pregnancy

    //region Marriage
    public boolean isTryingToMarry() {
        return tryingToMarry;
    }

    public void setTryingToMarry(boolean tryingToMarry) {
        this.tryingToMarry = tryingToMarry;
    }

    /**
     * Determines if another person is a safe spouse for the current person
     * @param p the person to determine if they are a safe spouse
     */
    public boolean safeSpouse(Person p) {
        // Huge convoluted return statement, with the following restrictions
        // can't marry yourself
        // can't marry someone who is already married
        // can't marry someone who doesn't want to be married
        // can't marry a prisoner, unless you are also a prisoner (this is purposely left open for prisoners to marry who they want)
        // can't marry a person who is dead or MIA
        // can't marry inactive personnel (this is to show how they aren't part of the force anymore)
        // can't marry a close relative
        return (
                !this.equals(p)
                && !p.hasSpouse()
                && p.isTryingToMarry()
                && p.oldEnoughToMarry()
                && (!p.isPrisoner() || isPrisoner())
                && !p.isDeadOrMIA()
                && p.isActive()
                && ((getAncestorsId() == null)
                    || !campaign.getAncestors(getAncestorsId()).checkMutualAncestors(campaign.getAncestors(p.getAncestorsId())))
        );
    }

    public boolean oldEnoughToMarry() {
        return (getAge(getCampaign().getLocalDate()) >= campaign.getCampaignOptions().getMinimumMarriageAge());
    }

    public void randomMarriage() {
        // Don't attempt to generate is someone isn't trying to marry, has a spouse,
        // isn't old enough to marry, is actively deployed, or is currently a prisoner
        if (!tryingToMarry || hasSpouse() || !oldEnoughToMarry() || isDeployed() || isPrisoner()) {
            return;
        }

        // setting is the fractional chance that this attempt at finding a marriage will result in one
        if (Compute.randomFloat() < (campaign.getCampaignOptions().getChanceRandomMarriages())) {
            addRandomSpouse(false);
        } else if (campaign.getCampaignOptions().useRandomSameSexMarriages()) {
            if (Compute.randomFloat() < (campaign.getCampaignOptions().getChanceRandomSameSexMarriages())) {
                addRandomSpouse(true);
            }
        }
    }

    public void addRandomSpouse(boolean sameSex) {
        List<Person> potentials = new ArrayList<>();
        int gender = sameSex ? getGender() : (isMale() ? Crew.G_MALE : Crew.G_FEMALE);
        for (Person p : campaign.getPersonnel()) {
            if (isPotentialRandomSpouse(p, gender)) {
                potentials.add(p);
            }
        }

        int n = potentials.size();
        if (n > 0) {
            marry(potentials.get(Compute.randomInt(n)), SURNAME_WEIGHTED);
        }
    }

    public boolean isPotentialRandomSpouse(Person p, int gender) {
        if ((p.getGender() != gender) || !safeSpouse(p)) {
            return false;
        }

        int ageDifference = Math.abs(p.getAge(getCampaign().getLocalDate()) - getAge(getCampaign().getLocalDate()));

        return (ageDifference <= getCampaign().getCampaignOptions().getMarriageAgeRange());
    }

    public void marry(Person spouse, int surnameOption) {
        String surname = getSurname();
        String spouseSurname = spouse.getSurname();

        if (surnameOption == SURNAME_WEIGHTED) {
            WeightedMap<Integer> map = createWeightedSurnameMap();
            surnameOption = map.randomItem();
        }

        switch(surnameOption) {
            case SURNAME_NO_CHANGE:
                break;
            case SURNAME_SPOUSE:
                setSurname(spouseSurname);
                setMaidenName(surname); //"" is handled in the divorce code
                break;
            case SURNAME_YOURS:
                spouse.setSurname(surname);
                spouse.setMaidenName(spouseSurname); //"" is handled in the divorce code
                break;
            case SURNAME_HYP_YOURS:
                if (!StringUtil.isNullOrEmpty(surname) && !StringUtil.isNullOrEmpty(spouseSurname)) {
                    setSurname(surname + "-" + spouseSurname);
                } else {
                    setSurname(spouseSurname);
                }

                setMaidenName(surname); //"" is handled in the divorce code
                break;
            case SURNAME_BOTH_HYP_YOURS:
                if (!StringUtil.isNullOrEmpty(surname) && !StringUtil.isNullOrEmpty(spouseSurname)) {
                    setSurname(surname + "-" + spouseSurname);
                    spouse.setSurname(surname + "-" + spouseSurname);
                } else if (!StringUtil.isNullOrEmpty(spouseSurname)) {
                    setSurname(spouseSurname);
                } else if (!StringUtil.isNullOrEmpty(surname)) {
                    spouse.setSurname(surname);
                }
                //both null or "" is ignored as a case, as it would lead to no changes

                setMaidenName(surname); //"" is handled in the divorce code
                spouse.setMaidenName(spouseSurname); //"" is handled in the divorce code
                break;
            case SURNAME_HYP_SPOUSE:
                if (!StringUtil.isNullOrEmpty(surname) && !StringUtil.isNullOrEmpty(spouseSurname)) {
                    spouse.setSurname(spouseSurname + "-" + surname);
                } else {
                    spouse.setSurname(surname);
                }

                spouse.setMaidenName(spouseSurname); //"" is handled in the divorce code
                break;
            case SURNAME_BOTH_HYP_SPOUSE:
                if (!StringUtil.isNullOrEmpty(surname) && !StringUtil.isNullOrEmpty(spouseSurname)) {
                    setSurname(spouseSurname + "-" + surname);
                    spouse.setSurname(spouseSurname + "-" + surname);
                } else if (!StringUtil.isNullOrEmpty(spouseSurname)) {
                    setSurname(spouseSurname);
                } else if (!StringUtil.isNullOrEmpty(surname)) {
                    spouse.setSurname(surname);
                }
                //both null or "" is ignored as a case, as it would lead to no changes

                setMaidenName(surname); //"" is handled in the divorce code
                spouse.setMaidenName(spouseSurname); //"" is handled in the divorce code
                break;
            case SURNAME_MALE:
                if (isMale()) {
                    spouse.setSurname(surname);
                    spouse.setMaidenName(spouseSurname); //"" is handled in the divorce code
                } else {
                    setSurname(spouseSurname);
                    setMaidenName(surname); //"" is handled in the divorce code
                }
                break;
            case SURNAME_FEMALE:
                if (isMale()) {
                    setSurname(spouseSurname);
                    setMaidenName(surname); //"" is handled in the divorce code
                } else {
                    spouse.setSurname(surname);
                    spouse.setMaidenName(spouseSurname); //"" is handled in the divorce code
                }
                break;
            default:
                MekHQ.getLogger().log(getClass(), "marry", LogLevel.ERROR,
                        String.format("Unknown error in Surname chooser between \"%s\" and \"%s\"",
                        getFullName(), spouse.getFullName()));
                break;
        }

        setSpouseId(spouse.getId());
        spouse.setSpouseId(getId());

        PersonalLogger.marriage(this, spouse, getCampaign().getDate());
        PersonalLogger.marriage(spouse, this, getCampaign().getDate());

        campaign.addReport(String.format("%s has married %s!", getHyperlinkedName(),
                spouse.getHyperlinkedName()));

        MekHQ.triggerEvent(new PersonChangedEvent(this));
        MekHQ.triggerEvent(new PersonChangedEvent(spouse));
    }

    private WeightedMap<Integer> createWeightedSurnameMap() {
        WeightedMap<Integer> map = new WeightedMap<>();

        int[] weights = campaign.getCampaignOptions().getRandomMarriageSurnameWeights();

        for (int i = 0; i < NUM_SURNAME; i++) {
            map.add(weights[i], i);
        }

        return map;
    }
    //endregion Marriage

    //region Divorce
    public void divorce(String divorceOption) {
        Person spouse = getSpouse();
        int reason = FormerSpouse.REASON_WIDOWED;

        switch (divorceOption) {
            case OPT_SELECTED_CHANGE_SURNAME:
                if (getMaidenName() != null) {
                    setSurname(getMaidenName());
                }
                break;
            case OPT_SPOUSE_CHANGE_SURNAME:
                if (spouse.getMaidenName() != null) {
                    spouse.setSurname(spouse.getMaidenName());
                }
                break;
            case OPT_BOTH_CHANGE_SURNAME:
                if (getMaidenName() != null) {
                    setSurname(getMaidenName());
                }
                if (spouse.getMaidenName() != null) {
                    spouse.setSurname(spouse.getMaidenName());
                }
                break;
            case OPT_KEEP_SURNAME:
            default:
                break;
        }

        if (!(spouse.isDeadOrMIA() && isDeadOrMIA())) {
            reason = FormerSpouse.REASON_DIVORCE;

            PersonalLogger.divorcedFrom(this, spouse, getCampaign().getDate());
            PersonalLogger.divorcedFrom(spouse, this, getCampaign().getDate());

            campaign.addReport(String.format("%s has divorced %s!", getHyperlinkedName(),
                    spouse.getHyperlinkedName()));

            spouse.setMaidenName(null);
            setMaidenName(null);

            spouse.setSpouseId(null);
            setSpouseId(null);
        } else if (spouse.isDeadOrMIA()) {
            setMaidenName(null);
            setSpouseId(null);
        } else if (isDeadOrMIA()) {
            spouse.setMaidenName(null);
            spouse.setSpouseId(null);
        }

        // Output a message for Spouses who are KIA
        if (reason == FormerSpouse.REASON_WIDOWED) {
            PersonalLogger.spouseKia(spouse, this, getCampaign().getDate());
        }

        // Add to former spouse list
        spouse.addFormerSpouse(new FormerSpouse(getId(), getCampaign().getLocalDate(), reason));
        addFormerSpouse(new FormerSpouse(spouse.getId(), getCampaign().getLocalDate(), reason));

        MekHQ.triggerEvent(new PersonChangedEvent(this));
        MekHQ.triggerEvent(new PersonChangedEvent(spouse));
    }
    //endregion Divorce

    public boolean isFemale() {
        return gender == Crew.G_FEMALE;
    }

    public boolean isMale() {
        return gender == Crew.G_MALE;
    }

    public int getXp() {
        return xp;
    }

    public void setXp(int xp) {
        this.xp = xp;
    }

    public void awardXP(int xp) {
        this.xp += xp;
    }

    public int getEngineerXp() {
        return engXp;
    }

    public void setEngineerXp(int xp) {
        engXp = xp;
    }

    public int getAcquisitions() {
        return acquisitions;
    }

    public void setAcquisition(int a) {
        acquisitions = a;
    }

    public void incrementAcquisition() {
        acquisitions++;
    }

    public void setDoctorId(UUID t, int daysToWait) {
        this.doctorId = t;
        this.daysToWaitForHealing = daysToWait;
    }

    public boolean checkNaturalHealing(int daysToWait) {
        if (needsFixing() && daysToWaitForHealing <= 0 && doctorId == null) {
            heal();
            daysToWaitForHealing = daysToWait;
            return true;
        }
        return false;
    }

    public void decrementDaysToWaitForHealing() {
        if (daysToWaitForHealing > 0) {
            daysToWaitForHealing--;
        }
    }

    public boolean isDeployed() {
        Unit u = campaign.getUnit(unitId);
        if (null != u) {
            return (u.getScenarioId() != -1);
        }
        return false;
    }

    public String getBiography() {
        return biography;
    }

    public void setBiography(String s) {
        this.biography = s;
    }

    public boolean isActive() {
        return getStatus() == PersonnelStatus.ACTIVE;
    }

    public boolean isInActive() {
        return getStatus() != PersonnelStatus.ACTIVE;
    }

    public ExtraData getExtraData() {
        return extraData;
    }

    @Override
    public void writeToXml(PrintWriter pw1, int indent) {
        pw1.println(MekHqXmlUtil.indentStr(indent) + "<person id=\""
                + id.toString()
                + "\" type=\""
                + this.getClass().getName()
                + "\">");
        pw1.println(MekHqXmlUtil.indentStr(indent + 1)
                + "<id>"
                + this.id.toString()
                + "</id>");
        pw1.println(MekHqXmlUtil.indentStr(indent + 1)
                + "<givenName>"
                + MekHqXmlUtil.escape(givenName)
                + "</givenName>");
        pw1.println(MekHqXmlUtil.indentStr(indent + 1)
                + "<surname>"
                + MekHqXmlUtil.escape(surname)
                + "</surname>");
        if (!StringUtil.isNullOrEmpty(honorific)) {
            pw1.println(MekHqXmlUtil.indentStr(indent + 1)
                    + "<honorific>"
                    + MekHqXmlUtil.escape(honorific)
                    + "</honorific>");
        }
        if (maidenName != null) { // this is only a != null comparison because empty is a use case for divorce
            pw1.println(MekHqXmlUtil.indentStr(indent + 1)
                    + "<maidenName>"
                    + MekHqXmlUtil.escape(maidenName)
                    + "</maidenName>");
        }
        if (!StringUtil.isNullOrEmpty(callsign)) {
            pw1.println(MekHqXmlUtil.indentStr(indent + 1)
                    + "<callsign>"
                    + MekHqXmlUtil.escape(callsign)
                    + "</callsign>");
        }
        // Always save the primary role
        pw1.println(MekHqXmlUtil.indentStr(indent + 1)
                + "<primaryRole>"
                + primaryRole
                + "</primaryRole>");
        if (secondaryRole != T_NONE) {
            pw1.println(MekHqXmlUtil.indentStr(indent + 1)
                    + "<secondaryRole>"
                    + secondaryRole
                    + "</secondaryRole>");
        }
        if (primaryDesignator != DESIG_NONE) {
            pw1.println(MekHqXmlUtil.indentStr(indent + 1)
                    + "<primaryDesignator>"
                    + primaryDesignator
                    + "</primaryDesignator>");
        }
        if (secondaryDesignator != DESIG_NONE) {
            pw1.println(MekHqXmlUtil.indentStr(indent + 1)
                    + "<secondaryDesignator>"
                    + secondaryDesignator
                    + "</secondaryDesignator>");
        }
        if (commander) {
            pw1.println(MekHqXmlUtil.indentStr(indent + 1)
                    + "<commander>"
                    + MekHqXmlUtil.escape(Boolean.toString(commander))
                    + "</commander>");
        }
        if (dependent) {
            pw1.println(MekHqXmlUtil.indentStr(indent + 1)
                    + "<dependent>"
                    + MekHqXmlUtil.escape(Boolean.toString(dependent))
                    + "</dependent>");
        }
        // Always save the person's origin faction
        pw1.println(MekHqXmlUtil.indentStr(indent + 1)
                    + "<faction>"
                    + originFaction.getShortName()
                    + "</faction>");
        if (originPlanet != null) {
            pw1.println(MekHqXmlUtil.indentStr(indent + 1)
                    + "<planetId systemId=\""
                    + originPlanet.getParentSystem().getId()
                    + "\">"
                    + originPlanet.getId()
                    + "</planetId>");
        }
        // Always save whether or not someone is a clanner
        pw1.println(MekHqXmlUtil.indentStr(indent + 1)
                + "<clan>"
                + clan
                + "</clan>");
        if (phenotype != PHENOTYPE_NONE) {
            pw1.println(MekHqXmlUtil.indentStr(indent + 1)
                    + "<phenotype>"
                    + phenotype
                    + "</phenotype>");
        }
        if (!StringUtil.isNullOrEmpty(bloodname)) {
            pw1.println(MekHqXmlUtil.indentStr(indent + 1)
                    + "<bloodname>"
                    + bloodname
                    + "</bloodname>");
        }
        if (!StringUtil.isNullOrEmpty(biography)) {
            pw1.println(MekHqXmlUtil.indentStr(indent + 1)
                    + "<biography>"
                    + MekHqXmlUtil.escape(biography)
                    + "</biography>");
        }
        if (idleMonths > 0) {
            pw1.println(MekHqXmlUtil.indentStr(indent + 1)
                    + "<idleMonths>"
                    + idleMonths
                    + "</idleMonths>");
        }
        if (ancestorsId != null) {
            pw1.println(MekHqXmlUtil.indentStr(indent + 1)
                    + "<ancestors>"
                    + this.ancestorsId.toString()
                    + "</ancestors>");
        }
        if (spouse != null) {
            pw1.println(MekHqXmlUtil.indentStr(indent + 1)
                    + "<spouse>"
                    + this.spouse.toString()
                    + "</spouse>");
        }
        if (!formerSpouses.isEmpty()) {
            pw1.println(MekHqXmlUtil.indentStr(indent + 1) + "<formerSpouses>");
            for (FormerSpouse ex : formerSpouses) {
                ex.writeToXml(pw1, indent + 2);
            }
            pw1.println(MekHqXmlUtil.indentStr(indent + 1) + "</formerSpouses>");
        }
        if (!tryingToMarry) {
            pw1.println(MekHqXmlUtil.indentStr(indent + 1)
                    + "<tryingToMarry>"
                    + tryingToMarry
                    + "</tryingToMarry>");
        }
        if (!tryingToConceive) {
            pw1.println(MekHqXmlUtil.indentStr(indent + 1)
                    + "<tryingToConceive>"
                    + tryingToConceive
                    + "</tryingToConceive>");
        }
        if (dueDate != null) {
            pw1.println(MekHqXmlUtil.indentStr(indent + 1)
                    + "<dueDate>"
                    + dueDate.format(DateTimeFormatter.ofPattern(DATE_SAVE_FORMAT))
                    + "</dueDate>");
        }
        if (expectedDueDate != null) {
            pw1.println(MekHqXmlUtil.indentStr(indent + 1)
                    + "<expectedDueDate>"
                    + expectedDueDate.format(DateTimeFormatter.ofPattern(DATE_SAVE_FORMAT))
                    + "</expectedDueDate>");
        }
        if (!portraitCategory.equals(Crew.ROOT_PORTRAIT)) {
            pw1.println(MekHqXmlUtil.indentStr(indent + 1)
                    + "<portraitCategory>"
                    + MekHqXmlUtil.escape(portraitCategory)
                    + "</portraitCategory>");
        }
        if (!portraitFile.equals(Crew.PORTRAIT_NONE)) {
            pw1.println(MekHqXmlUtil.indentStr(indent + 1)
                    + "<portraitFile>"
                    + MekHqXmlUtil.escape(portraitFile)
                    + "</portraitFile>");
        }
        // Always save the current XP
        pw1.println(MekHqXmlUtil.indentStr(indent + 1)
                + "<xp>"
                + xp
                + "</xp>");
        if (daysToWaitForHealing != 0) {
            pw1.println(MekHqXmlUtil.indentStr(indent + 1)
                    + "<daysToWaitForHealing>"
                    + daysToWaitForHealing
                    + "</daysToWaitForHealing>");
        }
        // Always save the person's gender, as it would otherwise get confusing fast
        pw1.println(MekHqXmlUtil.indentStr(indent + 1)
                + "<gender>"
                + gender
                + "</gender>");
        // Always save a person's rank
        pw1.println(MekHqXmlUtil.indentStr(indent + 1)
                + "<rank>"
                + rank
                + "</rank>");
        if (rankLevel != 0) {
            pw1.println(MekHqXmlUtil.indentStr(indent + 1)
                    + "<rankLevel>"
                    + rankLevel
                    + "</rankLevel>");
        }
        if (rankSystem != -1) {
            pw1.println(MekHqXmlUtil.indentStr(indent + 1)
                    + "<rankSystem>"
                    + rankSystem
                    + "</rankSystem>");
        }
        if (maneiDominiRank != Rank.MD_RANK_NONE) {
            pw1.println(MekHqXmlUtil.indentStr(indent + 1)
                    + "<maneiDominiRank>"
                    + maneiDominiRank
                    + "</maneiDominiRank>");
        }
        if (maneiDominiClass != MD_NONE) {
            pw1.println(MekHqXmlUtil.indentStr(indent + 1)
                    + "<maneiDominiClass>"
                    + maneiDominiClass
                    + "</maneiDominiClass>");
        }
        if (nTasks > 0) {
            pw1.println(MekHqXmlUtil.indentStr(indent + 1)
                    + "<nTasks>"
                    + nTasks
                    + "</nTasks>");
        }
        if (doctorId != null) {
            pw1.println(MekHqXmlUtil.indentStr(indent + 1)
                    + "<doctorId>"
                    + doctorId.toString()
                    + "</doctorId>");
        }
        if (unitId != null) {
            pw1.println(MekHqXmlUtil.indentStr(indent + 1)
                    + "<unitId>"
                    + unitId.toString()
                    + "</unitId>");
        }
        if (salary != Money.of(-1)) {
            pw1.println(MekHqXmlUtil.indentStr(indent + 1)
                    + "<salary>"
                    + salary.toXmlString()
                    + "</salary>");
        }
        // Always save a person's status, to make it easy to parse the personnel saved data
        pw1.println(MekHqXmlUtil.indentStr(indent + 1)
                    + "<status>"
                    + status.name()
                    + "</status>");
        if (prisonerStatus != PRISONER_NOT) {
            pw1.println(MekHqXmlUtil.indentStr(indent + 1)
                    + "<prisonerStatus>"
                    + prisonerStatus
                    + "</prisonerStatus>");
        }
        if (willingToDefect) {
            pw1.println(MekHqXmlUtil.indentStr(indent + 1)
                    + "<willingToDefect>"
                    + willingToDefect
                    + "</willingToDefect>");
        }
        if (hits > 0) {
            pw1.println(MekHqXmlUtil.indentStr(indent + 1)
                    + "<hits>"
                    + hits
                    + "</hits>");
        }
        if (toughness != 0) {
            pw1.println(MekHqXmlUtil.indentStr(indent + 1)
                    + "<toughness>"
                    + toughness
                    + "</toughness>");
        }
        if (minutesLeft > 0) {
            pw1.println(MekHqXmlUtil.indentStr(indent + 1)
                    + "<minutesLeft>"
                    + minutesLeft
                    + "</minutesLeft>");
        }
        if (overtimeLeft > 0) {
            pw1.println(MekHqXmlUtil.indentStr(indent + 1)
                    + "<overtimeLeft>"
                    + overtimeLeft
                    + "</overtimeLeft>");
        }
        if (birthday != null) {
            pw1.println(MekHqXmlUtil.indentStr(indent + 1)
                    + "<birthday>"
                    + birthday.format(DateTimeFormatter.ofPattern(DATE_SAVE_FORMAT))
                    + "</birthday>");
        }
        if (null != dateOfDeath) {
            pw1.println(MekHqXmlUtil.indentStr(indent + 1)
                    + "<deathday>"
                    + dateOfDeath.format(DateTimeFormatter.ofPattern(DATE_SAVE_FORMAT))
                    + "</deathday>");
        }
        if (null != recruitment) {
            pw1.println(MekHqXmlUtil.indentStr(indent + 1)
                    + "<recruitment>"
                    + recruitment.format(DateTimeFormatter.ofPattern(DATE_SAVE_FORMAT))
                    + "</recruitment>");
        }
        for (Skill skill : skills.getSkills()) {
            skill.writeToXml(pw1, indent + 1);
        }
        if (countOptions(PilotOptions.LVL3_ADVANTAGES) > 0) {
            pw1.println(MekHqXmlUtil.indentStr(indent + 1)
                    + "<advantages>"
                    + getOptionList("::", PilotOptions.LVL3_ADVANTAGES)
                    + "</advantages>");
        }
        if (countOptions(PilotOptions.EDGE_ADVANTAGES) > 0) {
            pw1.println(MekHqXmlUtil.indentStr(indent + 1)
                    + "<edge>"
                    + getOptionList("::", PilotOptions.EDGE_ADVANTAGES)
                    + "</edge>");
            // For support personnel, write an available edge value
            if (isSupport() || isEngineer()) {
                pw1.println(MekHqXmlUtil.indentStr(indent + 1)
                        + "<edgeAvailable>"
                        + getCurrentEdge()
                        + "</edgeAvailable>");
            }
        }
        if (countOptions(PilotOptions.MD_ADVANTAGES) > 0) {
            pw1.println(MekHqXmlUtil.indentStr(indent + 1)
                    + "<implants>"
                    + getOptionList("::", PilotOptions.MD_ADVANTAGES)
                    + "</implants>");
        }
        if (!techUnitIds.isEmpty()) {
            pw1.println(MekHqXmlUtil.indentStr(indent + 1) + "<techUnitIds>");
            for (UUID id : techUnitIds) {
                pw1.println(MekHqXmlUtil.indentStr(indent + 2)
                        + "<id>"
                        + id.toString()
                        + "</id>");
            }
            pw1.println(MekHqXmlUtil.indentStr(indent + 1) + "</techUnitIds>");
        }
        if (!personnelLog.isEmpty()) {
            pw1.println(MekHqXmlUtil.indentStr(indent + 1) + "<personnelLog>");
            for (LogEntry entry : personnelLog) {
                entry.writeToXml(pw1, indent + 2);
            }
            pw1.println(MekHqXmlUtil.indentStr(indent + 1) + "</personnelLog>");
        }
        if (!missionLog.isEmpty()) {
            pw1.println(MekHqXmlUtil.indentStr(indent + 1) + "<missionLog>");
            for (LogEntry entry : missionLog) {
                entry.writeToXml(pw1, indent + 2);
            }
            pw1.println(MekHqXmlUtil.indentStr(indent + 1) + "</missionLog>");
        }
        if (!awardController.getAwards().isEmpty()) {
            pw1.println(MekHqXmlUtil.indentStr(indent + 1) + "<awards>");
            for (Award award : awardController.getAwards()) {
                award.writeToXml(pw1, indent + 2);
            }
            pw1.println(MekHqXmlUtil.indentStr(indent + 1) + "</awards>");
        }
        if (injuries.size() > 0) {
            pw1.println(MekHqXmlUtil.indentStr(indent + 1) + "<injuries>");
            for (Injury injury : injuries) {
                injury.writeToXml(pw1, indent + 2);
            }
            pw1.println(MekHqXmlUtil.indentStr(indent + 1) + "</injuries>");
        }
        if (founder) {
            pw1.println(MekHqXmlUtil.indentStr(indent + 1)
                    + "<founder>"
                    + founder
                    + "</founder>");
        }
        if (originalUnitWeight != EntityWeightClass.WEIGHT_ULTRA_LIGHT) {
            pw1.println(MekHqXmlUtil.indentStr(indent + 1)
                    + "<originalUnitWeight>"
                    + originalUnitWeight
                    + "</originalUnitWeight>");
        }
        if (originalUnitTech != TECH_IS1) {
            pw1.println(MekHqXmlUtil.indentStr(indent + 1)
                    + "<originalUnitTech>"
                    + originalUnitTech
                    + "</originalUnitTech>");
        }
        if (originalUnitId != null) {
            pw1.println(MekHqXmlUtil.indentStr(indent + 1)
                    + "<originalUnitId>"
                    + originalUnitId.toString()
                    + "</originalUnitId>");
        }
        if (acquisitions != 0) {
            pw1.println(MekHqXmlUtil.indentStr(indent + 1)
                    + "<acquisitions>"
                    + acquisitions
                    + "</acquisitions>");
        }
        if (!extraData.isEmpty()) {
            extraData.writeToXml(pw1);
        }
        pw1.println(MekHqXmlUtil.indentStr(indent) + "</person>");
    }

    public static Person generateInstanceFromXML(Node wn, Campaign c, Version version) {
        final String METHOD_NAME = "generateInstanceFromXML(Node,Campaign,Version)"; //$NON-NLS-1$

        Person retVal = null;

        try {
            // Instantiate the correct child class, and call its parsing function.
            retVal = new Person(c);

            // Okay, now load Person-specific fields!
            NodeList nl = wn.getChildNodes();

            String advantages = null;
            String edge = null;
            String implants = null;

            //backwards compatibility
            String pilotName = null;
            String pilotNickname = null;
            int pilotGunnery = -1;
            int pilotPiloting = -1;
            int pilotCommandBonus = -1;
            int type = 0;

            for (int x = 0; x < nl.getLength(); x++) {
                Node wn2 = nl.item(x);

                if (wn2.getNodeName().equalsIgnoreCase("name")) { //included for backwards compatibility
                    retVal.migrateName(wn2.getTextContent());
                } else if (wn2.getNodeName().equalsIgnoreCase("givenName")) {
                    retVal.givenName = wn2.getTextContent();
                } else if (wn2.getNodeName().equalsIgnoreCase("surname")) {
                    retVal.surname = wn2.getTextContent();
                } else if (wn2.getNodeName().equalsIgnoreCase("honorific")) {
                    retVal.honorific = wn2.getTextContent();
                } else if (wn2.getNodeName().equalsIgnoreCase("maidenName")) {
                    retVal.maidenName = wn2.getTextContent();
                } else if (wn2.getNodeName().equalsIgnoreCase("callsign")) {
                    retVal.callsign = wn2.getTextContent();
                } else if (wn2.getNodeName().equalsIgnoreCase("commander")) {
                    retVal.commander = Boolean.parseBoolean(wn2.getTextContent().trim());
                } else if (wn2.getNodeName().equalsIgnoreCase("dependent")) {
                    retVal.dependent = Boolean.parseBoolean(wn2.getTextContent().trim());
                } else if (wn2.getNodeName().equalsIgnoreCase("faction")) {
                    retVal.originFaction = Faction.getFaction(wn2.getTextContent().trim());
                } else if (wn2.getNodeName().equalsIgnoreCase("planetId")) {
                    String systemId = wn2.getAttributes().getNamedItem("systemId").getTextContent().trim();
                    String planetId = wn2.getTextContent().trim();
                    retVal.originPlanet = c.getSystemById(systemId).getPlanetById(planetId);
                } else if (wn2.getNodeName().equalsIgnoreCase("clan")) {
                    retVal.clan = Boolean.parseBoolean(wn2.getTextContent().trim());
                } else if (wn2.getNodeName().equalsIgnoreCase("phenotype")) {
                    retVal.phenotype = Integer.parseInt(wn2.getTextContent());
                } else if (wn2.getNodeName().equalsIgnoreCase("bloodname")) {
                    retVal.bloodname = wn2.getTextContent();
                } else if (wn2.getNodeName().equalsIgnoreCase("biography")) {
                    retVal.biography = wn2.getTextContent();
                } else if (wn2.getNodeName().equalsIgnoreCase("primaryRole")) {
                    retVal.primaryRole = Integer.parseInt(wn2.getTextContent());
                } else if (wn2.getNodeName().equalsIgnoreCase("secondaryRole")) {
                    retVal.secondaryRole = Integer.parseInt(wn2.getTextContent());
                } else if (wn2.getNodeName().equalsIgnoreCase("acquisitions")) {
                    retVal.acquisitions = Integer.parseInt(wn2.getTextContent());
                } else if (wn2.getNodeName().equalsIgnoreCase("primaryDesignator")) {
                    retVal.primaryDesignator = Integer.parseInt(wn2.getTextContent());
                } else if (wn2.getNodeName().equalsIgnoreCase("secondaryDesignator")) {
                    retVal.secondaryDesignator = Integer.parseInt(wn2.getTextContent());
                } else if (wn2.getNodeName().equalsIgnoreCase("daysToWaitForHealing")) {
                    retVal.daysToWaitForHealing = Integer.parseInt(wn2.getTextContent());
                } else if (wn2.getNodeName().equalsIgnoreCase("idleMonths")) {
                    retVal.idleMonths = Integer.parseInt(wn2.getTextContent());
                } else if (wn2.getNodeName().equalsIgnoreCase("id")) {
                    if (version.getMajorVersion() == 0 && version.getMinorVersion() < 2 && version.getSnapshot() < 14) {
                        retVal.oldId = Integer.parseInt(wn2.getTextContent());
                    } else {
                        retVal.id = UUID.fromString(wn2.getTextContent());
                    }
                } else if (wn2.getNodeName().equalsIgnoreCase("ancestors")) {
                    retVal.ancestorsId = UUID.fromString(wn2.getTextContent());
                } else if (wn2.getNodeName().equalsIgnoreCase("spouse")) {
                    retVal.spouse = UUID.fromString(wn2.getTextContent());
                } else if (wn2.getNodeName().equalsIgnoreCase("formerSpouses")) {
                    NodeList nl2 = wn2.getChildNodes();
                    for (int y = 0; y < nl2.getLength(); y++) {
                        Node wn3 = nl2.item(y);
                        // If it's not an element node, we ignore it.
                        if (wn3.getNodeType() != Node.ELEMENT_NODE) {
                            continue;
                        }

                        if (!wn3.getNodeName().equalsIgnoreCase("formerSpouse")) {
                            // Error condition of sorts!
                            // Errr, what should we do here?
                            MekHQ.getLogger().log(Person.class, METHOD_NAME, LogLevel.ERROR,
                                    "Unknown node type not loaded in formerSpouses nodes: "
                                            + wn3.getNodeName());
                            continue;
                        }
                        retVal.formerSpouses.add(FormerSpouse.generateInstanceFromXML(wn3));
                    }
                } else if (wn2.getNodeName().equalsIgnoreCase("tryingToMarry")) {
                    retVal.tryingToMarry = Boolean.parseBoolean(wn2.getTextContent().trim());
                } else if (wn2.getNodeName().equalsIgnoreCase("tryingToConceive")) {
                    retVal.tryingToConceive = Boolean.parseBoolean(wn2.getTextContent().trim());
                } else if (wn2.getNodeName().equalsIgnoreCase("dueDate")) {
                    if (version.isLowerThan("0.47.6")) {
                        try {
                            retVal.dueDate = LocalDate.parse(wn2.getTextContent().trim(),
                                    DateTimeFormatter.ofPattern("yyyy-MM-dd hh:mm:ss"));
                        } catch (Exception ignored) {
                        }
                    } else {
                        retVal.dueDate = LocalDate.parse(wn2.getTextContent().trim(),
                                DateTimeFormatter.ofPattern(DATE_SAVE_FORMAT));
                    }
                } else if (wn2.getNodeName().equalsIgnoreCase("expectedDueDate")) {
                    if (version.isLowerThan("0.47.6")) {
                        try {
                            retVal.expectedDueDate = LocalDate.parse(wn2.getTextContent().trim(),
                                    DateTimeFormatter.ofPattern("yyyy-MM-dd hh:mm:ss"));
                        } catch (Exception ignored) {
                        }
                    } else {
                        retVal.expectedDueDate = LocalDate.parse(wn2.getTextContent().trim(),
                                DateTimeFormatter.ofPattern(DATE_SAVE_FORMAT));
                    }
                } else if (wn2.getNodeName().equalsIgnoreCase("teamId")) {
                    retVal.teamId = Integer.parseInt(wn2.getTextContent());
                } else if (wn2.getNodeName().equalsIgnoreCase("portraitCategory")) {
                    retVal.setPortraitCategory(wn2.getTextContent());
                } else if (wn2.getNodeName().equalsIgnoreCase("portraitFile")) {
                    retVal.setPortraitFileName(wn2.getTextContent());
                } else if (wn2.getNodeName().equalsIgnoreCase("xp")) {
                    retVal.xp = Integer.parseInt(wn2.getTextContent());
                } else if (wn2.getNodeName().equalsIgnoreCase("nTasks")) {
                    retVal.nTasks = Integer.parseInt(wn2.getTextContent());
                } else if (wn2.getNodeName().equalsIgnoreCase("hits")) {
                    retVal.hits = Integer.parseInt(wn2.getTextContent());
                } else if (wn2.getNodeName().equalsIgnoreCase("gender")) {
                    retVal.gender = Integer.parseInt(wn2.getTextContent());
                } else if (wn2.getNodeName().equalsIgnoreCase("rank")) {
                    if (version.isLowerThan("0.3.4-r1782")) {
                        RankTranslator rt = new RankTranslator(c);
                        try {
                            retVal.rank = rt.getNewRank(c.getRanks().getOldRankSystem(),
                                    Integer.parseInt(wn2.getTextContent()));
                        } catch (ArrayIndexOutOfBoundsException e) {
                            // Do nothing
                        }
                    } else {
                        retVal.rank = Integer.parseInt(wn2.getTextContent());
                    }
                } else if (wn2.getNodeName().equalsIgnoreCase("rankLevel")) {
                    retVal.rankLevel = Integer.parseInt(wn2.getTextContent());
                } else if (wn2.getNodeName().equalsIgnoreCase("rankSystem")) {
                    retVal.setRankSystem(Integer.parseInt(wn2.getTextContent()));
                } else if (wn2.getNodeName().equalsIgnoreCase("maneiDominiRank")) {
                    retVal.maneiDominiRank = Integer.parseInt(wn2.getTextContent());
                } else if (wn2.getNodeName().equalsIgnoreCase("maneiDominiClass")) {
                    retVal.maneiDominiClass = Integer.parseInt(wn2.getTextContent());
                } else if (wn2.getNodeName().equalsIgnoreCase("doctorId")) {
                    if (version.getMajorVersion() == 0 && version.getMinorVersion() < 2 && version.getSnapshot() < 14) {
                        retVal.oldDoctorId = Integer.parseInt(wn2.getTextContent());
                    } else {
                        if (!wn2.getTextContent().equals("null")) {
                            retVal.doctorId = UUID.fromString(wn2.getTextContent());
                        }
                    }
                } else if (wn2.getNodeName().equalsIgnoreCase("unitId")) {
                    if (version.getMajorVersion() == 0 && version.getMinorVersion() < 2 && version.getSnapshot() < 14) {
                        retVal.oldUnitId = Integer.parseInt(wn2.getTextContent());
                    } else {
                        if (!wn2.getTextContent().equals("null")) {
                            retVal.unitId = UUID.fromString(wn2.getTextContent());
                        }
                    }
                } else if (wn2.getNodeName().equalsIgnoreCase("status")) {
                    // TODO : remove inline migration
                    if (version.isLowerThan("0.47.6")) {
                        switch (Integer.parseInt(wn2.getTextContent())) {
                            case 1:
                                retVal.status = PersonnelStatus.RETIRED;
                                break;
                            case 2:
                                retVal.status = PersonnelStatus.KIA;
                                break;
                            case 3:
                                retVal.status = PersonnelStatus.MIA;
                                break;
                            default:
                                retVal.status = PersonnelStatus.ACTIVE;
                                break;
                        }
                    } else {
                        retVal.status = PersonnelStatus.valueOf(wn2.getTextContent());
                    }
                } else if (wn2.getNodeName().equalsIgnoreCase("prisonerStatus")) {
                    retVal.prisonerStatus = Integer.parseInt(wn2.getTextContent());
                } else if (wn2.getNodeName().equalsIgnoreCase("willingToDefect")) {
                    retVal.willingToDefect = Boolean.parseBoolean(wn2.getTextContent());
                } else if (wn2.getNodeName().equalsIgnoreCase("salary")) {
                    retVal.salary = Money.fromXmlString(wn2.getTextContent().trim());
                } else if (wn2.getNodeName().equalsIgnoreCase("minutesLeft")) {
                    retVal.minutesLeft = Integer.parseInt(wn2.getTextContent());
                } else if (wn2.getNodeName().equalsIgnoreCase("overtimeLeft")) {
                    retVal.overtimeLeft = Integer.parseInt(wn2.getTextContent());
                } else if (wn2.getNodeName().equalsIgnoreCase("birthday")) {
                    if (version.isLowerThan("0.47.6")) {
                        try {
                            retVal.birthday = LocalDate.parse(wn2.getTextContent().trim(),
                                    DateTimeFormatter.ofPattern("yyyy-MM-dd hh:mm:ss"));
                        } catch (Exception ignored) {
                        }
                    } else {
                        retVal.birthday = LocalDate.parse(wn2.getTextContent().trim(),
                                DateTimeFormatter.ofPattern(DATE_SAVE_FORMAT));
                    }
                } else if (wn2.getNodeName().equalsIgnoreCase("deathday")) {
                    if (version.isLowerThan("0.47.6")) {
                        try {
                            retVal.dateOfDeath = LocalDate.parse(wn2.getTextContent().trim(),
                                    DateTimeFormatter.ofPattern("yyyy-MM-dd hh:mm:ss"));
                        } catch (Exception ignored) {
                        }
                    } else {
                        retVal.dateOfDeath = LocalDate.parse(wn2.getTextContent().trim(),
                                DateTimeFormatter.ofPattern(DATE_SAVE_FORMAT));
                    }
                } else if (wn2.getNodeName().equalsIgnoreCase("recruitment")) {
                    if (version.isLowerThan("0.47.6")) {
                        try {
                            retVal.recruitment = LocalDate.parse(wn2.getTextContent().trim(),
                                    DateTimeFormatter.ofPattern("yyyy-MM-dd hh:mm:ss"));
                        } catch (Exception ignored) {
                        }
                    } else {
                        retVal.recruitment = LocalDate.parse(wn2.getTextContent().trim(),
                                DateTimeFormatter.ofPattern(DATE_SAVE_FORMAT));
                    }
                } else if (wn2.getNodeName().equalsIgnoreCase("advantages")) {
                    advantages = wn2.getTextContent();
                } else if (wn2.getNodeName().equalsIgnoreCase("edge")) {
                    edge = wn2.getTextContent();
                } else if (wn2.getNodeName().equalsIgnoreCase("edgeAvailable")) {
                    retVal.currentEdge = Integer.parseInt(wn2.getTextContent());
                } else if (wn2.getNodeName().equalsIgnoreCase("implants")) {
                    implants = wn2.getTextContent();
                } else if (wn2.getNodeName().equalsIgnoreCase("toughness")) {
                    retVal.toughness = Integer.parseInt(wn2.getTextContent());
                } else if (wn2.getNodeName().equalsIgnoreCase("pilotGunnery")) {
                    pilotGunnery = Integer.parseInt(wn2.getTextContent());
                } else if (wn2.getNodeName().equalsIgnoreCase("pilotPiloting")) {
                    pilotPiloting = Integer.parseInt(wn2.getTextContent());
                } else if (wn2.getNodeName().equalsIgnoreCase("pilotHits")) {
                    retVal.hits = Integer.parseInt(wn2.getTextContent());
                } else if (wn2.getNodeName().equalsIgnoreCase("pilotCommandBonus")) {
                    pilotCommandBonus = Integer.parseInt(wn2.getTextContent());
                } else if (wn2.getNodeName().equalsIgnoreCase("pilotName")) {
                    pilotName = wn2.getTextContent();
                } else if (wn2.getNodeName().equalsIgnoreCase("pilotNickname")) {
                    pilotNickname = wn2.getTextContent();
                } else if (wn2.getNodeName().equalsIgnoreCase("type")) {
                    type = Integer.parseInt(wn2.getTextContent());
                } else if (wn2.getNodeName().equalsIgnoreCase("skill")) {
                    Skill s = Skill.generateInstanceFromXML(wn2);
                    if (null != s && null != s.getType()) {
                        retVal.skills.addSkill(s.getType().getName(), s);
                    }
                } else if (wn2.getNodeName().equalsIgnoreCase("techUnitIds")) {
                    NodeList nl2 = wn2.getChildNodes();
                    for (int y = 0; y < nl2.getLength(); y++) {
                        Node wn3 = nl2.item(y);
                        // If it's not an element node, we ignore it.
                        if (wn3.getNodeType() != Node.ELEMENT_NODE) {
                            continue;
                        }

                        if (!wn3.getNodeName().equalsIgnoreCase("id")) {
                            // Error condition of sorts!
                            // Errr, what should we do here?
                            MekHQ.getLogger().log(Person.class, METHOD_NAME, LogLevel.ERROR,
                                    "Unknown node type not loaded in techUnitIds nodes: " + wn3.getNodeName()); //$NON-NLS-1$
                            continue;
                        }
                        retVal.addTechUnitID(UUID.fromString(wn3.getTextContent()));
                    }
                } else if (wn2.getNodeName().equalsIgnoreCase("personnelLog")) {
                    NodeList nl2 = wn2.getChildNodes();
                    for (int y = 0; y < nl2.getLength(); y++) {
                        Node wn3 = nl2.item(y);
                        // If it's not an element node, we ignore it.
                        if (wn3.getNodeType() != Node.ELEMENT_NODE) {
                            continue;
                        }

                        if (!wn3.getNodeName().equalsIgnoreCase("logEntry")) {
                            // Error condition of sorts!
                            // Errr, what should we do here?
                            MekHQ.getLogger().log(Person.class, METHOD_NAME, LogLevel.ERROR,
                                    "Unknown node type not loaded in personnel log nodes: " + wn3.getNodeName()); //$NON-NLS-1$
                            continue;
                        }

                        LogEntry entry = LogEntryFactory.getInstance().generateInstanceFromXML(wn3);

                        // If the version of this campaign is earlier than 0.45.4,
                        // we didn't have the mission log separated from the personnel log,
                        // so we need to separate the log entries manually
                        if (version.isLowerThan("0.45.4")) {
                            if (entry.getDesc().startsWith(getMissionParticipatedString())) {
                                retVal.addMissionLogEntry(entry);
                            } else {
                                retVal.addLogEntry(entry);
                            }
                        } else {
                            retVal.addLogEntry(entry);
                        }
                    }
                } else if (wn2.getNodeName().equalsIgnoreCase("missionLog")) {
                    NodeList nl2 = wn2.getChildNodes();
                    for (int y = 0; y < nl2.getLength(); y++) {
                        Node wn3 = nl2.item(y);
                        // If it's not an element node, we ignore it.
                        if (wn3.getNodeType() != Node.ELEMENT_NODE) {
                            continue;
                        }

                        if (!wn3.getNodeName().equalsIgnoreCase("logEntry")) {
                            // Error condition of sorts!
                            // Errr, what should we do here?
                            MekHQ.getLogger().log(Person.class, METHOD_NAME, LogLevel.ERROR,
                                    "Unknown node type not loaded in mission log nodes: " + wn3.getNodeName()); //$NON-NLS-1$
                            continue;
                        }
                        retVal.addMissionLogEntry(LogEntryFactory.getInstance().generateInstanceFromXML(wn3));
                    }
                } else if (wn2.getNodeName().equalsIgnoreCase("awards")){
                    NodeList nl2 = wn2.getChildNodes();
                    for (int y = 0; y < nl2.getLength(); y++) {

                        Node wn3 = nl2.item(y);

                        if (wn3.getNodeType() != Node.ELEMENT_NODE) {
                            continue;
                        }

                        if (!wn3.getNodeName().equalsIgnoreCase("award")) {
                            MekHQ.getLogger().log(Person.class, METHOD_NAME, LogLevel.ERROR,
                                    "Unknown node type not loaded in personnel log nodes: " + wn3.getNodeName()); //$NON-NLS-1$
                            continue;
                        }

                        retVal.awardController.addAwardFromXml(AwardsFactory.getInstance().generateNewFromXML(wn3));
                    }

                } else if (wn2.getNodeName().equalsIgnoreCase("injuries")) {
                    NodeList nl2 = wn2.getChildNodes();
                    for (int y = 0; y < nl2.getLength(); y++) {
                        Node wn3 = nl2.item(y);
                        // If it's not an element node, we ignore it.
                        if (wn3.getNodeType() != Node.ELEMENT_NODE) {
                            continue;
                        }

                        if (!wn3.getNodeName().equalsIgnoreCase("injury")) {
                            // Error condition of sorts!
                            // Errr, what should we do here?
                            MekHQ.getLogger().log(Person.class, METHOD_NAME, LogLevel.ERROR,
                                    "Unknown node type not loaded in injury nodes: " + wn3.getNodeName()); //$NON-NLS-1$
                            continue;
                        }
                        retVal.injuries.add(Injury.generateInstanceFromXML(wn3));
                    }
                    DateTime now = new DateTime(c.getCalendar());
                    retVal.injuries.stream().filter(inj -> (null == inj.getStart()))
                        .forEach(inj -> inj.setStart(now.minusDays(inj.getOriginalTime() - inj.getTime())));
                } else if (wn2.getNodeName().equalsIgnoreCase("founder")) {
                    retVal.founder = Boolean.parseBoolean(wn2.getTextContent());
                } else if (wn2.getNodeName().equalsIgnoreCase("originalUnitWeight")) {
                    retVal.originalUnitWeight = Integer.parseInt(wn2.getTextContent());
                } else if (wn2.getNodeName().equalsIgnoreCase("originalUnitTech")) {
                    retVal.originalUnitTech = Integer.parseInt(wn2.getTextContent());
                } else if (wn2.getNodeName().equalsIgnoreCase("originalUnitId")) {
                    retVal.originalUnitId = UUID.fromString(wn2.getTextContent());
                } else if (wn2.getNodeName().equalsIgnoreCase("extraData")) {
                    retVal.extraData = ExtraData.createFromXml(wn2);
                }
            }

            retVal.setFullName(); // this sets the name based on the loaded values

            if (version.isLowerThan("0.47.5") && (retVal.getExpectedDueDate() == null)
                    && (retVal.getDueDate() != null)) {
                retVal.setExpectedDueDate(retVal.getDueDate());
            }

            if (version.getMajorVersion() == 0 && version.getMinorVersion() < 2 && version.getSnapshot() < 13) {
                if (retVal.primaryRole > T_INFANTRY) {
                    retVal.primaryRole += 4;

                }
                if (retVal.secondaryRole > T_INFANTRY) {
                    retVal.secondaryRole += 4;
                }
            }

            if (version.getMajorVersion() == 0 && version.getMinorVersion() == 2) {
                //adjust for conventional fighter pilots
                if (retVal.primaryRole >= T_CONV_PILOT) {
                    retVal.primaryRole += 1;
                }
                if (retVal.secondaryRole >= T_CONV_PILOT) {
                    retVal.secondaryRole += 1;
                }
            }

            if (version.getMajorVersion() == 0 && version.getMinorVersion() == 3 && version.getSnapshot() < 1) {
                //adjust for conventional fighter pilots
                if (retVal.primaryRole == T_CONV_PILOT && retVal.hasSkill(SkillType.S_PILOT_SPACE) && !retVal.hasSkill(SkillType.S_PILOT_JET)) {
                    retVal.primaryRole += 1;
                }
                if (retVal.secondaryRole == T_CONV_PILOT && retVal.hasSkill(SkillType.S_PILOT_SPACE) && !retVal.hasSkill(SkillType.S_PILOT_JET)) {
                    retVal.secondaryRole += 1;
                }
                if (retVal.primaryRole == T_AERO_PILOT && !retVal.hasSkill(SkillType.S_PILOT_SPACE) && retVal.hasSkill(SkillType.S_PILOT_JET)) {
                    retVal.primaryRole += 8;
                }
                if (retVal.secondaryRole == T_AERO_PILOT && !retVal.hasSkill(SkillType.S_PILOT_SPACE) && retVal.hasSkill(SkillType.S_PILOT_JET)) {
                    retVal.secondaryRole += 8;
                }
            }

            if ((null != advantages) && (advantages.trim().length() > 0)) {
                StringTokenizer st = new StringTokenizer(advantages, "::");
                while (st.hasMoreTokens()) {
                    String adv = st.nextToken();
                    String advName = Crew.parseAdvantageName(adv);
                    Object value = Crew.parseAdvantageValue(adv);

                    try {
                        retVal.getOptions().getOption(advName).setValue(value);
                    } catch (Exception e) {
                        MekHQ.getLogger().log(Person.class, METHOD_NAME, LogLevel.ERROR,
                                "Error restoring advantage: " + adv); //$NON-NLS-1$
                    }
                }
            }
            if ((null != edge) && (edge.trim().length() > 0)) {
                StringTokenizer st = new StringTokenizer(edge, "::");
                while (st.hasMoreTokens()) {
                    String adv = st.nextToken();
                    String advName = Crew.parseAdvantageName(adv);
                    Object value = Crew.parseAdvantageValue(adv);

                    try {
                        retVal.getOptions().getOption(advName).setValue(value);
                    } catch (Exception e) {
                        MekHQ.getLogger().log(Person.class, METHOD_NAME, LogLevel.ERROR,
                                "Error restoring edge: " + adv); //$NON-NLS-1$
                    }
                }
            }
            if ((null != implants) && (implants.trim().length() > 0)) {
                StringTokenizer st = new StringTokenizer(implants, "::");
                while (st.hasMoreTokens()) {
                    String adv = st.nextToken();
                    String advName = Crew.parseAdvantageName(adv);
                    Object value = Crew.parseAdvantageValue(adv);

                    try {
                        retVal.getOptions().getOption(advName).setValue(value);
                    } catch (Exception e) {
                        MekHQ.getLogger().log(Person.class, METHOD_NAME, LogLevel.ERROR,
                                "Error restoring implants: " + adv); //$NON-NLS-1$
                    }
                }
            }
            //check to see if we are dealing with a PilotPerson from 0.1.8 or earlier
            if (pilotGunnery != -1) {
                switch (type) {
                    case 0:
                        retVal.addSkill(SkillType.S_GUN_MECH, 7 - pilotGunnery, 0);
                        retVal.addSkill(SkillType.S_PILOT_MECH, 8 - pilotPiloting, 0);
                        retVal.primaryRole = T_MECHWARRIOR;
                        break;
                    case 1:
                        retVal.addSkill(SkillType.S_GUN_VEE, 7 - pilotGunnery, 0);
                        retVal.addSkill(SkillType.S_PILOT_GVEE, 8 - pilotPiloting, 0);
                        retVal.primaryRole = T_GVEE_DRIVER;
                        break;
                    case 2:
                        retVal.addSkill(SkillType.S_GUN_AERO, 7 - pilotGunnery, 0);
                        retVal.addSkill(SkillType.S_PILOT_AERO, 8 - pilotPiloting, 0);
                        retVal.primaryRole = T_AERO_PILOT;
                        break;
                    case 4:
                        retVal.addSkill(SkillType.S_GUN_BA, 7 - pilotGunnery, 0);
                        retVal.addSkill(SkillType.S_ANTI_MECH, 8 - pilotPiloting, 0);
                        retVal.primaryRole = T_BA;
                        break;

                }
                retVal.addSkill(SkillType.S_TACTICS, pilotCommandBonus, 0);
            }
            if (pilotName != null) {
                retVal.migrateName(pilotName);
            }
            if (null != pilotNickname) {
                retVal.setCallsign(pilotNickname);
            }

            if (retVal.id == null) {
                MekHQ.getLogger().log(Person.class, METHOD_NAME, LogLevel.ERROR,
                        "ID not pre-defined; generating person's ID."); //$NON-NLS-1$
                retVal.id = UUID.randomUUID();
            }

            // Prisoner and Bondsman updating
            if (retVal.prisonerStatus != PRISONER_NOT && retVal.rank == 0) {
                if (retVal.prisonerStatus == PRISONER_BONDSMAN) {
                    retVal.setRankNumeric(Ranks.RANK_BONDSMAN);
                } else {
                    retVal.setRankNumeric(Ranks.RANK_PRISONER);
                }
            }
        } catch (Exception ex) {
            // Errrr, apparently either the class name was invalid...
            // Or the listed name doesn't exist.
            // Doh!
            MekHQ.getLogger().error(Person.class, METHOD_NAME, ex);
        }

        return retVal;
    }

    public void setSalary(Money s) {
        salary = s;
    }

    public Money getSalary() {
        if (isPrisoner() || isBondsman()) {
            return Money.zero();
        }

        if (salary.isPositiveOrZero()) {
            return salary;
        }

        //if salary is negative, then use the standard amounts
        Money primaryBase = campaign.getCampaignOptions().getBaseSalaryMoney(getPrimaryRole());
        primaryBase = primaryBase.multipliedBy(campaign.getCampaignOptions().getSalaryXpMultiplier(getExperienceLevel(false)));
        if (hasSkill(SkillType.S_ANTI_MECH) && (getPrimaryRole() == T_INFANTRY || getPrimaryRole() == T_BA)) {
            primaryBase = primaryBase.multipliedBy(campaign.getCampaignOptions().getSalaryAntiMekMultiplier());
        }

        Money secondaryBase = campaign.getCampaignOptions().getBaseSalaryMoney(getSecondaryRole()).dividedBy(2);
        secondaryBase = secondaryBase.multipliedBy(campaign.getCampaignOptions().getSalaryXpMultiplier(getExperienceLevel(true)));
        if (hasSkill(SkillType.S_ANTI_MECH) && (getSecondaryRole() == T_INFANTRY || getSecondaryRole() == T_BA)) {
            secondaryBase = secondaryBase.multipliedBy(campaign.getCampaignOptions().getSalaryAntiMekMultiplier());
        }

        Money totalBase = primaryBase.plus(secondaryBase);

        if (getRank().isOfficer()) {
            totalBase = totalBase.multipliedBy(campaign.getCampaignOptions().getSalaryCommissionMultiplier());
        } else {
            totalBase = totalBase.multipliedBy(campaign.getCampaignOptions().getSalaryEnlistedMultiplier());
        }

        totalBase = totalBase.multipliedBy(getRank().getPayMultiplier());

        return totalBase;
        //TODO: distinguish DropShip, JumpShip, and WarShip crew
        //TODO: Add era mod to salary calc..
    }

    public int getRankNumeric() {
        return rank;
    }

    public void setRankNumeric(int r) {
        rank = r;
        rankLevel = 0; // Always reset to 0 so that a call to setRankLevel() isn't mandatory.
    }

    public int getRankLevel() {
        // If we're somehow above the max level for this rank, drop to that level
        int profession = getProfession();
        while (profession != Ranks.RPROF_MW && getRanks().isEmptyProfession(profession)) {
            profession = getRanks().getAlternateProfession(profession);
        }

        if (rankLevel > getRank().getRankLevels(profession)) {
            rankLevel = getRank().getRankLevels(profession);
        }

        return rankLevel;
    }

    public void setRankLevel(int level) {
        rankLevel = level;
    }

    public int getRankSystem() {
        if (rankSystem == -1) {
            return campaign.getRanks().getRankSystem();
        }
        return rankSystem;
    }

    public void setRankSystem(int system) {
        rankSystem = system;
        if (system == campaign.getRanks().getRankSystem()) {
            rankSystem = -1;
        }

        // Set the ranks too
        if (rankSystem == -1) {
            ranks = null;
        } else {
            ranks = new Ranks(rankSystem);
        }
        MekHQ.triggerEvent(new PersonChangedEvent(this));
    }

    public Ranks getRanks() {
        if (rankSystem != -1) {
            // Null protection
            if (ranks == null) {
                ranks = new Ranks(rankSystem);
            }
            return ranks;
        }
        return campaign.getRanks();
    }

    public Rank getRank() {
        if (rankSystem != -1) {
            return Ranks.getRanksFromSystem(rankSystem).getRank(rank);
        }
        return campaign.getRanks().getRank(rank);
    }

    public String getRankName() {
        String rankName;
        int profession = getProfession();

        /* Track number of times the profession has been redirected so we don't get caught
         * in a loop by self-reference or loops due to bad configuration */
        int redirects = 0;

        // If we're using an "empty" profession, default to MechWarrior
        while (getRanks().isEmptyProfession(profession) && redirects < Ranks.RPROF_NUM) {
            profession = campaign.getRanks().getAlternateProfession(profession);
            redirects++;
        }

        // If we're set to a rank that no longer exists, demote ourself
        while (getRank().getName(profession).equals("-") && (rank > 0)) {
            setRankNumeric(--rank);
        }

        redirects = 0;
        // re-route through any profession redirections
        while (getRank().getName(profession).startsWith("--") && profession != Ranks.RPROF_MW
                && redirects < Ranks.RPROF_NUM) {
            // We've hit a rank that defaults to the MechWarrior table, so grab the equivalent name from there
            if (getRank().getName(profession).equals("--")) {
                profession = getRanks().getAlternateProfession(profession);
            } else if (getRank().getName(profession).startsWith("--")) {
                profession = getRanks().getAlternateProfession(getRank().getName(profession));
            }
            redirects++;
        }
        if (getRank().getName(profession).startsWith("--")) {
            profession = Ranks.RPROF_MW;
        }

        rankName = getRank().getName(profession);

        // Manei Domini Additions
        if (getRankSystem() != Ranks.RS_WOB) {
            // Oops, clear our MD variables
            maneiDominiClass = MD_NONE;
            maneiDominiRank = Rank.MD_RANK_NONE;
        }
        if (maneiDominiClass != MD_NONE) {
            rankName = getManeiDominiClassNames() + " " + rankName;
        }
        if (maneiDominiRank != Rank.MD_RANK_NONE) {
            rankName += " " + Rank.getManeiDominiRankName(maneiDominiRank);
        }
        if (getRankSystem() == Ranks.RS_COM || getRankSystem() == Ranks.RS_WOB) {
            rankName += getComStarBranchDesignation();
        }

        // If we have a rankLevel, add it
        if (rankLevel > 0) {
            if (getRank().getRankLevels(profession) > 0)
                rankName += Utilities.getRomanNumeralsFromArabicNumber(rankLevel, true);
            else // Oops! Our rankLevel didn't get correctly cleared, they's remedy that.
                rankLevel = 0;
        }

        // We have our name, return it
        return rankName;
    }

    public int getManeiDominiClass() {
        return maneiDominiClass;
    }

    public void setManeiDominiClass(int maneiDominiClass) {
        this.maneiDominiClass = maneiDominiClass;
        MekHQ.triggerEvent(new PersonChangedEvent(this));
    }

    public int getManeiDominiRank() {
        return maneiDominiRank;
    }

    public void setManeiDominiRank(int maneiDominiRank) {
        this.maneiDominiRank = maneiDominiRank;
        MekHQ.triggerEvent(new PersonChangedEvent(this));
    }

    public String getManeiDominiClassNames() {
        return getManeiDominiClassNames(maneiDominiClass, getRankSystem());
    }

    public static String getManeiDominiClassNames(int maneiDominiClass, int rankSystem) {
        // Only WoB
        if (rankSystem != Ranks.RS_WOB)
            return "";

        switch (maneiDominiClass) {
            case MD_GHOST:
                return "Ghost";
            case MD_WRAITH:
                return "Wraith";
            case MD_BANSHEE:
                return "Banshee";
            case MD_ZOMBIE:
                return "Zombie";
            case MD_PHANTOM:
                return "Phantom";
            case MD_SPECTER:
                return "Specter";
            case MD_POLTERGEIST:
                return "Poltergeist";
            case MD_NONE:
            default:
                return "";
        }
    }

    /**
     * Determines whether this person outranks another, taking into account the seniority rank for
     * ComStar and WoB ranks.
     *
     * @param other The <code>Person</code> to compare ranks with
     * @return      true if <code>other</code> has a lower rank, or if <code>other</code> is null.
     */
    public boolean outRanks(@Nullable Person other) {
        if (null == other) {
            return true;
        }
        if (getRankNumeric() == other.getRankNumeric()) {
            return getRankLevel() > other.getRankLevel();
        }
        return getRankNumeric() > other.getRankNumeric();
    }

    public String getSkillSummary() {
        return SkillType.getExperienceLevelName(getExperienceLevel(false));
    }

    @Override
    public String toString() {
        return getFullName();
    }

    public int getExperienceLevel(boolean secondary) {
        int role = primaryRole;
        if (secondary) {
            role = secondaryRole;
        }
        switch (role) {
            case T_MECHWARRIOR:
                if (hasSkill(SkillType.S_GUN_MECH) && hasSkill(SkillType.S_PILOT_MECH)) {
                    /* Attempt to use higher precision averaging, but if it doesn't provide a clear result
                    due to non-standard experience thresholds then fall back on lower precision averaging
                    See Bug #140 */
                    if (campaign.getCampaignOptions().useAltQualityAveraging()) {
                        int rawScore = (int) Math.floor(
                            (getSkill(SkillType.S_GUN_MECH).getLevel() + getSkill(SkillType.S_PILOT_MECH).getLevel()) / 2.0
                        );
                        if (getSkill(SkillType.S_GUN_MECH).getType().getExperienceLevel(rawScore) ==
                            getSkill(SkillType.S_PILOT_MECH).getType().getExperienceLevel(rawScore)) {
                            return getSkill(SkillType.S_GUN_MECH).getType().getExperienceLevel(rawScore);
                        }
                    }

                    return (int) Math.floor((getSkill(SkillType.S_GUN_MECH).getExperienceLevel()
                                             + getSkill(SkillType.S_PILOT_MECH).getExperienceLevel()) / 2.0);
                } else {
                    return -1;
                }
            case T_GVEE_DRIVER:
                if (hasSkill(SkillType.S_PILOT_GVEE)) {
                    return getSkill(SkillType.S_PILOT_GVEE).getExperienceLevel();
                } else {
                    return -1;
                }
            case T_NVEE_DRIVER:
                if (hasSkill(SkillType.S_PILOT_NVEE)) {
                    return getSkill(SkillType.S_PILOT_NVEE).getExperienceLevel();
                } else {
                    return -1;
                }
            case T_VTOL_PILOT:
                if (hasSkill(SkillType.S_PILOT_VTOL)) {
                    return getSkill(SkillType.S_PILOT_VTOL).getExperienceLevel();
                } else {
                    return -1;
                }
            case T_VEE_GUNNER:
                if (hasSkill(SkillType.S_GUN_VEE)) {
                    return getSkill(SkillType.S_GUN_VEE).getExperienceLevel();
                } else {
                    return -1;
                }
            case T_AERO_PILOT:
                if (hasSkill(SkillType.S_GUN_AERO) && hasSkill(SkillType.S_PILOT_AERO)) {
                    if (campaign.getCampaignOptions().useAltQualityAveraging()) {
                        int rawScore = (int) Math.floor(
                            (getSkill(SkillType.S_GUN_AERO).getLevel() + getSkill(SkillType.S_PILOT_AERO)
                                    .getLevel()) / 2.0
                        );
                        if (getSkill(SkillType.S_GUN_AERO).getType().getExperienceLevel(rawScore) ==
                            getSkill(SkillType.S_PILOT_AERO).getType().getExperienceLevel(rawScore)) {
                            return getSkill(SkillType.S_GUN_AERO).getType().getExperienceLevel(rawScore);
                        }
                    }

                    return (int) Math.floor((getSkill(SkillType.S_GUN_AERO).getExperienceLevel()
                                                 + getSkill(SkillType.S_PILOT_AERO).getExperienceLevel()) / 2.0);
                } else {
                    return -1;
                }
            case T_CONV_PILOT:
                if (hasSkill(SkillType.S_GUN_JET) && hasSkill(SkillType.S_PILOT_JET)) {
                    if (campaign.getCampaignOptions().useAltQualityAveraging()) {
                        int rawScore = (int) Math.floor(
                            (getSkill(SkillType.S_GUN_JET).getLevel() + getSkill(SkillType.S_PILOT_JET)
                                    .getLevel()) / 2.0
                        );
                        if (getSkill(SkillType.S_GUN_JET).getType().getExperienceLevel(rawScore) ==
                            getSkill(SkillType.S_PILOT_JET).getType().getExperienceLevel(rawScore)) {
                            return getSkill(SkillType.S_GUN_JET).getType().getExperienceLevel(rawScore);
                        }
                    }

                    return (int) Math.floor((getSkill(SkillType.S_GUN_JET).getExperienceLevel()
                                             + getSkill(SkillType.S_PILOT_JET).getExperienceLevel()) / 2.0);
                } else {
                    return -1;
                }
            case T_BA:
                if (hasSkill(SkillType.S_GUN_BA) && hasSkill(SkillType.S_ANTI_MECH)) {
                    if (campaign.getCampaignOptions().useAltQualityAveraging()) {
                        int rawScore = (int) Math.floor(
                            (getSkill(SkillType.S_GUN_BA).getLevel() + getSkill(SkillType.S_ANTI_MECH)
                                    .getLevel()) / 2.0
                        );
                        if (getSkill(SkillType.S_GUN_BA).getType().getExperienceLevel(rawScore) ==
                            getSkill(SkillType.S_ANTI_MECH).getType().getExperienceLevel(rawScore)) {
                            return getSkill(SkillType.S_GUN_BA).getType().getExperienceLevel(rawScore);
                        }
                    }

                    return (int) Math.floor((getSkill(SkillType.S_GUN_BA).getExperienceLevel()
                                             + getSkill(SkillType.S_ANTI_MECH).getExperienceLevel()) / 2.0);
                } else {
                    return -1;
                }
            case T_PROTO_PILOT:
                if (hasSkill(SkillType.S_GUN_PROTO)) {
                    return getSkill(SkillType.S_GUN_PROTO).getExperienceLevel();
                } else {
                    return -1;
                }
            case T_INFANTRY:
                if (hasSkill(SkillType.S_SMALL_ARMS)) {
                    return getSkill(SkillType.S_SMALL_ARMS).getExperienceLevel();
                } else {
                    return -1;
                }
            case T_SPACE_PILOT:
                if (hasSkill(SkillType.S_PILOT_SPACE)) {
                    return getSkill(SkillType.S_PILOT_SPACE).getExperienceLevel();
                } else {
                    return -1;
                }
            case T_SPACE_CREW:
                if (hasSkill(SkillType.S_TECH_VESSEL)) {
                    return getSkill(SkillType.S_TECH_VESSEL).getExperienceLevel();
                } else {
                    return -1;
                }
            case T_SPACE_GUNNER:
                if (hasSkill(SkillType.S_GUN_SPACE)) {
                    return getSkill(SkillType.S_GUN_SPACE).getExperienceLevel();
                } else {
                    return -1;
                }
            case T_NAVIGATOR:
                if (hasSkill(SkillType.S_NAV)) {
                    return getSkill(SkillType.S_NAV).getExperienceLevel();
                } else {
                    return -1;
                }
            case T_MECH_TECH:
                if (hasSkill(SkillType.S_TECH_MECH)) {
                    return getSkill(SkillType.S_TECH_MECH).getExperienceLevel();
                } else {
                    return -1;
                }
            case T_MECHANIC:
            case T_VEHICLE_CREW:
                if (hasSkill(SkillType.S_TECH_MECHANIC)) {
                    return getSkill(SkillType.S_TECH_MECHANIC).getExperienceLevel();
                } else {
                    return -1;
                }
            case T_AERO_TECH:
                if (hasSkill(SkillType.S_TECH_AERO)) {
                    return getSkill(SkillType.S_TECH_AERO).getExperienceLevel();
                } else {
                    return -1;
                }
            case T_BA_TECH:
                if (hasSkill(SkillType.S_TECH_BA)) {
                    return getSkill(SkillType.S_TECH_BA).getExperienceLevel();
                } else {
                    return -1;
                }
            case T_ASTECH:
                if (hasSkill(SkillType.S_ASTECH)) {
                    return getSkill(SkillType.S_ASTECH).getExperienceLevel();
                } else {
                    return -1;
                }
            case T_DOCTOR:
                if (hasSkill(SkillType.S_DOCTOR)) {
                    return getSkill(SkillType.S_DOCTOR).getExperienceLevel();
                } else {
                    return -1;
                }
            case T_MEDIC:
                if (hasSkill(SkillType.S_MEDTECH)) {
                    return getSkill(SkillType.S_MEDTECH).getExperienceLevel();
                } else {
                    return -1;
                }
            case T_ADMIN_COM:
            case T_ADMIN_LOG:
            case T_ADMIN_TRA:
            case T_ADMIN_HR:
                if (hasSkill(SkillType.S_ADMIN)) {
                    return getSkill(SkillType.S_ADMIN).getExperienceLevel();
                } else {
                    return -1;
                }
            default:
                return -1;
        }
    }

    public String getPatientDesc() {
        String toReturn = "<html><font size='2'><b>" + getFullTitle() + "</b><br/>";
        toReturn += getHits() + " hit(s)<br>[next check in " + getDaysToWaitForHealing() + " days]";
        toReturn += "</font></html>";
        return toReturn;
    }

    /**
     * returns a full description in HTML format that will be used for the graphical display in the
     * personnel table among other places
     * @param htmlRank if the rank will be wrapped in an HTML DIV and id
     * @return String
     */
    public String getFullDesc(boolean htmlRank) {
        return "<b>" + getFullTitle(htmlRank) + "</b><br/>" + getSkillSummary() + " " + getRoleDesc();
    }

    public String getFullTitle() {
        return getFullTitle(false);
    }

    public String getFullTitle(boolean html) {
        String rank = getRankName();

        // Do prisoner checks
        if (rank.equalsIgnoreCase("None")) {
            if (isPrisoner()) {
                return "Prisoner " + getFullName();
            }
            if (isBondsman()) {
                return "Bondsman " + getFullName();
            }
            return getFullName();
        }

        // This is used for the rank sorter. If you have a better way to accomplish it, by all means...
        // Of course, nothing that uses Full Title actually uses the rank sorter yet I guess...
        // Still, I've turned it back on and I don't see it messing anything up anywhere.
        // - Dylan
        // If we need it in html for any reason, make it so.
        if (html)
            rank = makeHTMLRankDiv();

        return rank + " " + getFullName();
    }

    public String makeHTMLRank() {
        return String.format("<html>%s</html>", makeHTMLRankDiv());
    }

    public String makeHTMLRankDiv() {
        return String.format("<div id=\"%s\">%s%s</div>", getId().toString(), getRankName(), (isPrisoner() && isWillingToDefect() ? "*" : ""));
    }

    public String getHyperlinkedFullTitle() {
        return String.format("<a href='PERSON:%s'>%s</a>", getId().toString(), getFullTitle());
    }

    public String getComStarBranchDesignation() {
        StringBuilder sb = new StringBuilder(" ");

        // Primary
        if (getPrimaryDesignator() != DESIG_NONE) {
            sb.append(parseDesignator(getPrimaryDesignator()));
        } else if (isTechPrimary()) {
            sb.append("Zeta");
        } else if (isAdminPrimary()) {
            sb.append("Chi");
        } else {
            parseRoleForDesignation(getPrimaryRole(), sb);
        }

        // Secondary
        if (getSecondaryDesignator() != DESIG_NONE) {
            sb.append(" ");
            sb.append(parseDesignator(getSecondaryDesignator()));
        } else if (isTechSecondary()) {
            sb.append(" Zeta");
        } else if (isAdminSecondary()) {
            sb.append(" Chi");
        } else if (getSecondaryRole() != T_NONE) {
            sb.append(" ");
            parseRoleForDesignation(getSecondaryRole(), sb);
        }

        return sb.toString();
    }

    private void parseRoleForDesignation(int role, StringBuilder sb) {
        switch (role) {
            case T_MECHWARRIOR:
                sb.append("Epsilon");
                break;
            case T_AERO_PILOT:
                sb.append("Pi");
                break;
            case T_BA:
            case T_INFANTRY:
                sb.append("Iota");
                break;
            case T_SPACE_CREW:
            case T_SPACE_GUNNER:
            case T_SPACE_PILOT:
            case T_NAVIGATOR:
                Unit u = campaign.getUnit(getUnitId());
                if (u != null) {
                    Entity en = u.getEntity();
                    if (en instanceof Dropship) {
                        sb.append("Xi");
                    }
                    if (en instanceof Jumpship) {
                        sb.append("Theta");
                    }
                }
                break;
            case T_DOCTOR:
            case T_MEDIC:
                sb.append("Kappa");
                break;
            case T_GVEE_DRIVER:
            case T_NVEE_DRIVER:
            case T_VTOL_PILOT:
            case T_VEE_GUNNER:
            case T_CONV_PILOT:
            case T_VEHICLE_CREW:
                sb.append("Lambda");
                break;
            default: break;
        }
    }

    public static String parseDesignator(int designator) {
        switch (designator) {
            case DESIG_NONE:
                return "None (Auto-Set)";
            case DESIG_EPSILON:
                return "Epsilon";
            case DESIG_PI:
                return "Pi";
            case DESIG_IOTA:
                return "Iota";
            case DESIG_XI:
                return "Xi";
            case DESIG_THETA:
                return "Theta";
            case DESIG_ZETA:
                return "Zeta";
            case DESIG_MU:
                return "Mu";
            case DESIG_RHO:
                return "Rho";
            case DESIG_LAMBDA:
                return "Lambda";
            case DESIG_PSI:
                return "Psi";
            case DESIG_OMICRON:
                return "Omicron";
            case DESIG_CHI:
                return "Chi";
            case DESIG_GAMMA:
                return "Gamma";
            default:
                return "";
        }
    }

    /**
     * @return the primaryDesignator
     */
    public int getPrimaryDesignator() {
        return primaryDesignator;
    }

    /**
     * @param primaryDesignator the primaryDesignator to set
     */
    public void setPrimaryDesignator(int primaryDesignator) {
        this.primaryDesignator = primaryDesignator;
        MekHQ.triggerEvent(new PersonChangedEvent(this));
    }

    /**
     * @return the secondaryDesignator
     */
    public int getSecondaryDesignator() {
        return secondaryDesignator;
    }

    /**
     * @param secondaryDesignator the secondaryDesignator to set
     */
    public void setSecondaryDesignator(int secondaryDesignator) {
        this.secondaryDesignator = secondaryDesignator;
        MekHQ.triggerEvent(new PersonChangedEvent(this));
    }

    public int getHealingDifficulty() {
        if (campaign.getCampaignOptions().useTougherHealing()) {
            return Math.max(0, getHits() - 2);
        }
        return 0;
    }

    public TargetRoll getHealingMods() {
        return new TargetRoll(getHealingDifficulty(), "difficulty");
    }

    public String fail() {
        return " <font color='red'><b>Failed to heal.</b></font>";
    }

    //region skill
    public boolean hasSkill(String skillName) {
        return skills.hasSkill(skillName);
    }

    public Skills getSkills() {
        return skills;
    }

    @Nullable
    public Skill getSkill(String skillName) {
        return skills.getSkill(skillName);
    }

    public void addSkill(String skillName, Skill skill) {
        skills.addSkill(skillName, skill);
    }

    public void addSkill(String skillName, int level, int bonus) {
        skills.addSkill(skillName, new Skill(skillName, level, bonus));
    }

    public void removeSkill(String skillName) {
        skills.removeSkill(skillName);
    }

    public int getSkillNumber() {
        return skills.size();
    }

    /**
     * Remove all skills
     */
    public void removeAllSkills() {
        skills.clear();
    }

    /**
     * Limit skills to the maximum of the given level
     */
    public void limitSkills(int maxLvl) {
        for (Skill skill : skills.getSkills()) {
            if (skill.getLevel() > maxLvl) {
                skill.setLevel(maxLvl);
            }
        }
    }

    public void improveSkill(String skillName) {
        if (hasSkill(skillName)) {
            getSkill(skillName).improve();
        } else {
            addSkill(skillName, 0, 0);
        }
        MekHQ.triggerEvent(new PersonChangedEvent(this));
    }

    public int getCostToImprove(String skillName) {
        if (hasSkill(skillName)) {
            return getSkill(skillName).getCostToImprove();
        } else {
            return -1;
        }
    }
    //endregion skill

    public int getHits() {
        return hits;
    }

    public void setHits(int h) {
        this.hits = h;
    }

    /**
      * @return <tt>true</tt> if the location (or any of its parent locations) has an injury
      * which implies that the location (most likely a limb) is severed.
      */
    public boolean isLocationMissing(BodyLocation loc) {
        if (null == loc) {
            return false;
        }
        for (Injury i : getInjuriesByLocation(loc)) {
            if (i.getType().impliesMissingLocation(loc)) {
                return true;
            }
        }
        // Check parent locations as well (a hand can be missing if the corresponding arm is)
        return isLocationMissing(loc.Parent());
    }

    public void heal() {
        hits = Math.max(hits - 1, 0);
        if (!needsFixing()) {
            doctorId = null;
        }
    }

    public boolean needsFixing() {
        return ((hits > 0) || needsAMFixing()) && (status == PersonnelStatus.ACTIVE);
    }

    public String succeed() {
        heal();
        return " <font color='green'><b>Successfully healed one hit.</b></font>";
    }

    public PersonnelOptions getOptions() {
        return options;
    }

    /**
     * Returns the options of the given category that this pilot has
     */
    public Enumeration<IOption> getOptions(String grpKey) {
        return options.getOptions(grpKey);
    }

    public int countOptions(String grpKey) {
        int count = 0;

        for (Enumeration<IOptionGroup> i = options.getGroups(); i.hasMoreElements(); ) {
            IOptionGroup group = i.nextElement();

            if (!group.getKey().equalsIgnoreCase(grpKey)) {
                continue;
            }

            for (Enumeration<IOption> j = group.getOptions(); j.hasMoreElements(); ) {
                IOption option = j.nextElement();

                if (option.booleanValue()) {
                    count++;
                }
            }
        }

        return count;
    }

    /**
     * Returns a string of all the option "codes" for this pilot, for a given group, using sep as the separator
     */
    public String getOptionList(String sep, String grpKey) {
        StringBuilder adv = new StringBuilder();

        if (null == sep) {
            sep = "";
        }

        for (Enumeration<IOptionGroup> i = options.getGroups(); i.hasMoreElements(); ) {
            IOptionGroup group = i.nextElement();
            if (!group.getKey().equalsIgnoreCase(grpKey)) {
                continue;
            }
            for (Enumeration<IOption> j = group.getOptions(); j.hasMoreElements(); ) {
                IOption option = j.nextElement();

                if (option.booleanValue()) {
                    if (adv.length() > 0) {
                        adv.append(sep);
                    }

                    adv.append(option.getName());
                    if ((option.getType() == IOption.STRING) || (option.getType() == IOption.CHOICE) || (option.getType() == IOption.INTEGER)) {
                        adv.append(" ").append(option.stringValue());
                    }
                }
            }
        }

        return adv.toString();
    }

    //region edge
    public int getEdge() {
        return getOptions().intOption("edge");
    }

    public void setEdge(int e) {
        for (Enumeration<IOption> i = getOptions(PilotOptions.EDGE_ADVANTAGES); i.hasMoreElements(); ) {
            IOption ability = i.nextElement();
            if (ability.getName().equals("edge")) {
                ability.setValue(e);
            }
        }
    }

    /**
     * Resets support personnel edge points to the purchased level. Used for weekly refresh.
     *
     */
    public void resetCurrentEdge() {
        setCurrentEdge(getEdge());
    }

    /**
     * Sets support personnel edge points to the value 'e'. Used for weekly refresh.
     * @param e - integer used to track this person's edge points available for the current week
     */
    public void setCurrentEdge(int e) {
        currentEdge = e;
    }

    /**
     *  Returns this person's currently available edge points. Used for weekly refresh.
     *
     */
    public int getCurrentEdge() {
        return currentEdge;
    }

    public void setEdgeUsed(int e) {
        edgeUsedThisRound = e;
    }

    public int getEdgeUsed() {
        return edgeUsedThisRound;
    }

    /**
     * This will set a specific edge trigger, regardless of the current status
     */
    public void setEdgeTrigger(String name, boolean status) {
        for (Enumeration<IOption> i = getOptions(PilotOptions.EDGE_ADVANTAGES); i.hasMoreElements(); ) {
            IOption ability = i.nextElement();
            if (ability.getName().equals(name)) {
                ability.setValue(status);
            }
        }
        MekHQ.triggerEvent(new PersonChangedEvent(this));
    }

    /**
     * This will flip the boolean status of the current edge trigger
     *
     * @param name of the trigger condition
     */
    public void changeEdgeTrigger(String name) {
        for (Enumeration<IOption> i = getOptions(PilotOptions.EDGE_ADVANTAGES); i.hasMoreElements(); ) {
            IOption ability = i.nextElement();
            if (ability.getName().equals(name)) {
                ability.setValue(!ability.booleanValue());
            }
        }
        MekHQ.triggerEvent(new PersonChangedEvent(this));
    }

    /**
     *
     * @return an html-coded tooltip that says what edge will be used
     */
    public String getEdgeTooltip() {
        StringBuilder edgett = new StringBuilder();
        for (Enumeration<IOption> i = getOptions(PilotOptions.EDGE_ADVANTAGES); i.hasMoreElements(); ) {
            IOption ability = i.nextElement();
            //yuck, it would be nice to have a more fool-proof way of identifying edge triggers
            if (ability.getName().contains("edge_when") && ability.booleanValue()) {
                edgett.append(ability.getDescription()).append("<br>");
            }
        }
        if (edgett.toString().equals("")) {
            return "No triggers set";
        }
        return "<html>" + edgett + "</html>";
    }
    //endregion edge

    /**
     *
     * @return an html-coded list that says what abilities are enabled for this pilot
     */
    public String getAbilityList(String type) {
        StringBuilder abilityString = new StringBuilder();
        for (Enumeration<IOption> i = getOptions(type); i.hasMoreElements(); ) {
            IOption ability = i.nextElement();
            if (ability.booleanValue()) {
                abilityString.append(Utilities.getOptionDisplayName(ability)).append("<br>");
            }
        }
        if (abilityString.length() == 0) {
            return null;
        }
        return "<html>" + abilityString + "</html>";
    }

    /**
     * @return true if this person has either a primary or a secondary role that is considered a combat
     *         role
     */
    public boolean isCombat() {
        return isCombatRole(primaryRole) || isCombatRole(secondaryRole);
    }

    /**
     * @return true if this person has either a primary or a secondary role that is considered a support
     *         role
     */
    public boolean isSupport() {
        return isSupportRole(primaryRole) || isSupportRole(secondaryRole);
    }

    /**
     * Determines whether a role is considered a combat role. Note that T_LAM_PILOT is a special
     * placeholder which is not used for either primary or secondary role and will return false.
     *
     * @param role A value that can be used for a person's primary or secondary role.
     * @return     Whether the role is considered a combat role
     */
    public static boolean isCombatRole(int role) {
        return ((role > T_NONE) && (role <= T_NAVIGATOR))
                || (role == T_VEHICLE_CREW);
    }

    /**
     * @param role A value that can be used for a person's primary or secondary role.
     * @return     Whether the role is considered a support role
     */
    public static boolean isSupportRole(int role) {
        return (role >= T_MECH_TECH) && (role < T_LAM_PILOT);
    }

    public boolean canDrive(Entity ent) {
        if (ent instanceof LandAirMech) {
            return hasSkill(SkillType.S_PILOT_MECH) && hasSkill(SkillType.S_PILOT_AERO);
        } else if (ent instanceof Mech) {
            return hasSkill(SkillType.S_PILOT_MECH);
        } else if (ent instanceof VTOL) {
            return hasSkill(SkillType.S_PILOT_VTOL);
        } else if (ent instanceof Tank) {
            if (ent.getMovementMode() == EntityMovementMode.NAVAL
                || ent.getMovementMode() == EntityMovementMode.HYDROFOIL
                || ent.getMovementMode() == EntityMovementMode.SUBMARINE) {
                return hasSkill(SkillType.S_PILOT_NVEE);
            } else {
                return hasSkill(SkillType.S_PILOT_GVEE);
            }
        } else if (ent instanceof ConvFighter) {
            return hasSkill(SkillType.S_PILOT_JET) || hasSkill(SkillType.S_PILOT_AERO);
        } else if (ent instanceof SmallCraft || ent instanceof Jumpship) {
            return hasSkill(SkillType.S_PILOT_SPACE);
        } else if (ent instanceof Aero) {
            return hasSkill(SkillType.S_PILOT_AERO);
        } else if (ent instanceof BattleArmor) {
            return hasSkill(SkillType.S_GUN_BA);
        } else if (ent instanceof Infantry) {
            return hasSkill(SkillType.S_SMALL_ARMS);
        } else if (ent instanceof Protomech) {
            return hasSkill(SkillType.S_GUN_PROTO);
        }
        return false;
    }

    public boolean canGun(Entity ent) {
        if (ent instanceof LandAirMech) {
            return hasSkill(SkillType.S_GUN_MECH) && hasSkill(SkillType.S_GUN_AERO);
        } else if (ent instanceof Mech) {
            return hasSkill(SkillType.S_GUN_MECH);
        } else if (ent instanceof Tank) {
            return hasSkill(SkillType.S_GUN_VEE);
        } else if (ent instanceof ConvFighter) {
            return hasSkill(SkillType.S_GUN_JET) || hasSkill(SkillType.S_GUN_AERO);
        } else if (ent instanceof SmallCraft || ent instanceof Jumpship) {
            return hasSkill(SkillType.S_GUN_SPACE);
        } else if (ent instanceof Aero) {
            return hasSkill(SkillType.S_GUN_AERO);
        } else if (ent instanceof BattleArmor) {
            return hasSkill(SkillType.S_GUN_BA);
        } else if (ent instanceof Infantry) {
            return hasSkill(SkillType.S_SMALL_ARMS);
        } else if (ent instanceof Protomech) {
            return hasSkill(SkillType.S_GUN_PROTO);
        }
        return false;
    }

    public boolean canTech(Entity ent) {
        if (ent instanceof Mech || ent instanceof Protomech) {
            return hasSkill(SkillType.S_TECH_MECH);
        } else if (ent instanceof Aero) {
            return hasSkill(SkillType.S_TECH_AERO);
        } else if (ent instanceof BattleArmor) {
            return hasSkill(SkillType.S_TECH_BA);
        } else if (ent instanceof Tank) {
            return hasSkill(SkillType.S_TECH_MECHANIC);
        }
        return false;
    }

    public int getMaintenanceTimeUsing() {
        int time = 0;
        for (UUID id : getTechUnitIDs()) {
            Unit u = campaign.getUnit(id);
            if (null != u) {
                time += u.getMaintenanceTime();
            }
        }
        return time;
    }

    public boolean isMothballing() {
        if (!isTech()) {
            return false;
        }
        for (Unit u : campaign.getUnits()) {
            if (u.isMothballing() && u.getTech().getId().equals(id)) {
                return true;
            }
        }
        return false;
    }

    public UUID getUnitId() {
        return unitId;
    }

    public void setUnitId(UUID i) {
        unitId = i;
    }

    public void removeTechUnitId(UUID i) {
        techUnitIds.remove(i);
    }

    public void addTechUnitID(UUID id) {
        if (!techUnitIds.contains(id)) {
            techUnitIds.add(id);
        }
    }

    public void clearTechUnitIDs() {
        techUnitIds.clear();
    }

    public List<UUID> getTechUnitIDs() {
        return techUnitIds;
    }

    public int getMinutesLeft() {
        return minutesLeft;
    }

    public void setMinutesLeft(int m) {
        this.minutesLeft = m;
        if(engineer && null != getUnitId()) {
            //set minutes for all crewmembers
            Unit u = campaign.getUnit(getUnitId());
            if(null != u) {
                for(Person p : u.getActiveCrew()) {
                    p.setMinutesLeft(m);
                }
            }
        }
    }

    public int getOvertimeLeft() {
        return overtimeLeft;
    }

    public void setOvertimeLeft(int m) {
        this.overtimeLeft = m;
        if(engineer && null != getUnitId()) {
            //set minutes for all crewmembers
            Unit u = campaign.getUnit(getUnitId());
            if(null != u) {
                for(Person p : u.getActiveCrew()) {
                    p.setMinutesLeft(m);
                }
            }
        }
    }

    public void resetMinutesLeft() {
        if (isTechPrimary() || (getPrimaryRole() == T_DOCTOR)) {
            this.minutesLeft = PRIMARY_ROLE_SUPPORT_TIME;
            this.overtimeLeft = PRIMARY_ROLE_OVERTIME_SUPPORT_TIME;
        }
        if (isTechSecondary() || (getSecondaryRole() == T_DOCTOR)) {
            this.minutesLeft = SECONDARY_ROLE_SUPPORT_TIME;
            this.overtimeLeft = SECONDARY_ROLE_OVERTIME_SUPPORT_TIME;
        }
    }

    public boolean isAdmin() {
        return (isAdminPrimary() || isAdminSecondary());
    }

    public boolean isMedic() {
        return (T_MEDIC == primaryRole) || (T_MEDIC == secondaryRole);
    }

    public boolean isAdminPrimary() {
        return primaryRole == T_ADMIN_HR || primaryRole == T_ADMIN_COM || primaryRole == T_ADMIN_LOG || primaryRole == T_ADMIN_TRA;
    }

    public boolean isAdminSecondary() {
        return secondaryRole == T_ADMIN_HR || secondaryRole == T_ADMIN_COM || secondaryRole == T_ADMIN_LOG || secondaryRole == T_ADMIN_TRA;
    }

    public Skill getBestTechSkill() {
        Skill skill = null;
        int lvl = -1;
        if (hasSkill(SkillType.S_TECH_MECH) && getSkill(SkillType.S_TECH_MECH).getExperienceLevel() > lvl) {
            skill = getSkill(SkillType.S_TECH_MECH);
            lvl = getSkill(SkillType.S_TECH_MECH).getExperienceLevel();
        }
        if (hasSkill(SkillType.S_TECH_AERO) && getSkill(SkillType.S_TECH_AERO).getExperienceLevel() > lvl) {
            skill = getSkill(SkillType.S_TECH_AERO);
            lvl = getSkill(SkillType.S_TECH_AERO).getExperienceLevel();
        }
        if (hasSkill(SkillType.S_TECH_MECHANIC) && getSkill(SkillType.S_TECH_MECHANIC).getExperienceLevel() > lvl) {
            skill = getSkill(SkillType.S_TECH_MECHANIC);
            lvl = getSkill(SkillType.S_TECH_MECHANIC).getExperienceLevel();
        }
        if (hasSkill(SkillType.S_TECH_BA) && getSkill(SkillType.S_TECH_BA).getExperienceLevel() > lvl) {
            skill = getSkill(SkillType.S_TECH_BA);
        }
        return skill;
    }

    public boolean isTech() {
        //type must be correct and you must be more than ultra-green in the skill
        boolean isMechTech = hasSkill(SkillType.S_TECH_MECH) && getSkill(SkillType.S_TECH_MECH).getExperienceLevel() > SkillType.EXP_ULTRA_GREEN;
        boolean isAeroTech = hasSkill(SkillType.S_TECH_AERO) && getSkill(SkillType.S_TECH_AERO).getExperienceLevel() > SkillType.EXP_ULTRA_GREEN;
        boolean isMechanic = hasSkill(SkillType.S_TECH_MECHANIC) && getSkill(SkillType.S_TECH_MECHANIC).getExperienceLevel() > SkillType.EXP_ULTRA_GREEN;
        boolean isBATech = hasSkill(SkillType.S_TECH_BA) && getSkill(SkillType.S_TECH_BA).getExperienceLevel() > SkillType.EXP_ULTRA_GREEN;
        // At some point we may want to re-write things to include this
        /*boolean isEngineer = hasSkill(SkillType.S_TECH_VESSEL) && getSkill(SkillType.S_TECH_VESSEL).getExperienceLevel() > SkillType.EXP_ULTRA_GREEN
                && campaign.getUnit(getUnitId()).getEngineer() != null
                && campaign.getUnit(getUnitId()).getEngineer().equals(this);*/
        return (isTechPrimary() || isTechSecondary()) && (isMechTech || isAeroTech || isMechanic || isBATech);
    }

    public boolean isTechPrimary() {
        return primaryRole == T_MECH_TECH || primaryRole == T_AERO_TECH || primaryRole == T_MECHANIC || primaryRole == T_BA_TECH || primaryRole == T_SPACE_CREW;
    }

    public boolean isTechSecondary() {
        return secondaryRole == T_MECH_TECH || secondaryRole == T_AERO_TECH || secondaryRole == T_MECHANIC || secondaryRole == T_BA_TECH;
    }

    public boolean isTaskOvertime(IPartWork partWork) {
        return partWork.getTimeLeft() > getMinutesLeft()
               && (partWork.getTimeLeft() - getMinutesLeft()) <= getOvertimeLeft();
    }

    public Skill getSkillForWorkingOn(IPartWork part) {
        Unit unit = part.getUnit();
        Skill skill = getSkillForWorkingOn(unit);
        if (null != skill) {
            return skill;
        }
        //check spare parts
        //return the best one
        if (part.isRightTechType(SkillType.S_TECH_MECH) && hasSkill(SkillType.S_TECH_MECH)) {
            skill = getSkill(SkillType.S_TECH_MECH);
        }
        if (part.isRightTechType(SkillType.S_TECH_BA) && hasSkill(SkillType.S_TECH_BA)) {
            if (null == skill || skill.getFinalSkillValue() > getSkill(SkillType.S_TECH_BA).getFinalSkillValue()) {
                skill = getSkill(SkillType.S_TECH_BA);
            }
        }
        if (part.isRightTechType(SkillType.S_TECH_AERO) && hasSkill(SkillType.S_TECH_AERO)) {
            if (null == skill || skill.getFinalSkillValue() > getSkill(SkillType.S_TECH_AERO).getFinalSkillValue()) {
                skill = getSkill(SkillType.S_TECH_AERO);
            }
        }
        if (part.isRightTechType(SkillType.S_TECH_MECHANIC) && hasSkill(SkillType.S_TECH_MECHANIC)) {
            if (null == skill || skill.getFinalSkillValue() > getSkill(SkillType.S_TECH_MECHANIC).getFinalSkillValue()) {
                skill = getSkill(SkillType.S_TECH_MECHANIC);
            }
        }
        if (part.isRightTechType(SkillType.S_TECH_VESSEL) && hasSkill(SkillType.S_TECH_VESSEL)) {
            if (null == skill || skill.getFinalSkillValue() > getSkill(SkillType.S_TECH_VESSEL).getFinalSkillValue()) {
                skill = getSkill(SkillType.S_TECH_VESSEL);
            }
        }
        if (null != skill) {
            return skill;
        }
        //if we are still here then we didn't have the right tech skill, so return the highest
        //of any tech skills that we do have
        if (hasSkill(SkillType.S_TECH_MECH)) {
            skill = getSkill(SkillType.S_TECH_MECH);
        }
        if (hasSkill(SkillType.S_TECH_BA)) {
            if (null == skill || skill.getFinalSkillValue() > getSkill(SkillType.S_TECH_BA).getFinalSkillValue()) {
                skill = getSkill(SkillType.S_TECH_BA);
            }
        }
        if (hasSkill(SkillType.S_TECH_MECHANIC)) {
            if (null == skill || skill.getFinalSkillValue() > getSkill(SkillType.S_TECH_MECHANIC).getFinalSkillValue()) {
                skill = getSkill(SkillType.S_TECH_MECHANIC);
            }
        }
        if (hasSkill(SkillType.S_TECH_AERO)) {
            if (null == skill || skill.getFinalSkillValue() > getSkill(SkillType.S_TECH_AERO).getFinalSkillValue()) {
                skill = getSkill(SkillType.S_TECH_AERO);
            }
        }
        return skill;
    }

    public Skill getSkillForWorkingOn(Unit unit) {
        if (unit == null) {
            return null;
        }
        if ((unit.getEntity() instanceof Mech || unit.getEntity() instanceof Protomech)
            && hasSkill(SkillType.S_TECH_MECH)) {
            return getSkill(SkillType.S_TECH_MECH);
        }
        if (unit.getEntity() instanceof BattleArmor && hasSkill(SkillType.S_TECH_BA)) {
            return getSkill(SkillType.S_TECH_BA);
        }
        if (unit.getEntity() instanceof Tank && hasSkill(SkillType.S_TECH_MECHANIC)) {
            return getSkill(SkillType.S_TECH_MECHANIC);
        }
        if ((unit.getEntity() instanceof Dropship || unit.getEntity() instanceof Jumpship)
            && hasSkill(SkillType.S_TECH_VESSEL)) {
            return getSkill(SkillType.S_TECH_VESSEL);
        }
        if (unit.getEntity() instanceof Aero
            && !(unit.getEntity() instanceof Dropship)
            && !(unit.getEntity() instanceof Jumpship)
            && hasSkill(SkillType.S_TECH_AERO)) {
            return getSkill(SkillType.S_TECH_AERO);
        }
        return null;
    }

    public Skill getSkillForWorkingOn(String skillName) {
        if (skillName.equals(CampaignOptions.S_TECH)) {
            return getBestTechSkill();
        }
        if (hasSkill(skillName)) {
            return getSkill(skillName);
        }
        return null;
    }

    public String getDocDesc() {
        StringBuilder toReturn = new StringBuilder(128);
        toReturn.append("<html><font size='2'><b>").append(getFullTitle()).append("</b><br/>");

        Skill skill = getSkill(SkillType.S_DOCTOR);
        if (null != skill) {
            toReturn.append(SkillType.getExperienceLevelName(skill.getExperienceLevel()))
                    .append(" " + SkillType.S_DOCTOR);
        }

        toReturn.append(String.format(" (%d XP)", getXp()));

        if (campaign.getMedicsPerDoctor() < 4) {
            toReturn.append("</font><font size='2' color='red'>, ")
                    .append(campaign.getMedicsPerDoctor())
                    .append(" medics</font><font size='2'><br/>");
        } else {
            toReturn.append(String.format(", %d medics<br />", campaign.getMedicsPerDoctor()));
        }

        toReturn.append(String.format("%d patient(s)</font></html>", campaign.getPatientsFor(this)));

        return toReturn.toString();
    }

    public int getBestTechLevel() {
        int lvl = -1;
        Skill mechSkill = getSkill(SkillType.S_TECH_MECH);
        Skill mechanicSkill = getSkill(SkillType.S_TECH_MECHANIC);
        Skill baSkill = getSkill(SkillType.S_TECH_BA);
        Skill aeroSkill = getSkill(SkillType.S_TECH_AERO);
        if (null != mechSkill && mechSkill.getLevel() > lvl) {
            lvl = mechSkill.getLevel();
        }
        if (null != mechanicSkill && mechanicSkill.getLevel() > lvl) {
            lvl = mechanicSkill.getLevel();
        }
        if (null != baSkill && baSkill.getLevel() > lvl) {
            lvl = baSkill.getLevel();
        }
        if (null != aeroSkill && aeroSkill.getLevel() > lvl) {
            lvl = aeroSkill.getLevel();
        }
        return lvl;
    }

    public String getTechDesc(boolean overtimeAllowed, IPartWork part) {
        StringBuilder toReturn = new StringBuilder(128);
        toReturn.append("<html><font size='2'");
        if (null != part && null != part.getUnit() && getTechUnitIDs().contains(part.getUnit().getId())) {
            toReturn.append(" color='green'><b>@");
        }
        else {
            toReturn.append("><b>");
        }
        toReturn.append(getFullTitle()).append("</b><br/>");

        boolean first = true;
        for (String skillName : DISPLAYED_SKILL_LEVELS) {
            Skill skill = getSkill(skillName);
            if (null == skill) {
                continue;
            } else if (!first) {
                toReturn.append("; ");
            }

            toReturn.append(SkillType.getExperienceLevelName(skill.getExperienceLevel()));
            toReturn.append(" ").append(skillName);
            first = false;
        }

        toReturn.append(String.format(" (%d XP)<br/>", getXp()))
                .append(String.format("%d minutes left", getMinutesLeft()));
        if (overtimeAllowed) {
            toReturn.append(String.format(" + (%d overtime)", getOvertimeLeft()));
        }
        toReturn.append("</font></html>");
        return toReturn.toString();
    }

    public boolean isRightTechTypeFor(IPartWork part) {
        Unit unit = part.getUnit();
        if (null == unit) {
            return (hasSkill(SkillType.S_TECH_MECH) && part.isRightTechType(SkillType.S_TECH_MECH))
                    || (hasSkill(SkillType.S_TECH_AERO) && part.isRightTechType(SkillType.S_TECH_AERO))
                    || (hasSkill(SkillType.S_TECH_MECHANIC) && part.isRightTechType(SkillType.S_TECH_MECHANIC))
                    || (hasSkill(SkillType.S_TECH_BA) && part.isRightTechType(SkillType.S_TECH_BA))
                    || (hasSkill(SkillType.S_TECH_VESSEL) && part.isRightTechType(SkillType.S_TECH_VESSEL));
        }
        if (unit.getEntity() instanceof Mech || unit.getEntity() instanceof Protomech) {
            return hasSkill(SkillType.S_TECH_MECH);
        }
        if (unit.getEntity() instanceof BattleArmor) {
            return hasSkill(SkillType.S_TECH_BA);
        }
        if (unit.getEntity() instanceof Tank || unit.getEntity() instanceof Infantry) {
            return hasSkill(SkillType.S_TECH_MECHANIC);
        }
        if (unit.getEntity() instanceof Dropship || unit.getEntity() instanceof Jumpship) {
            return hasSkill(SkillType.S_TECH_VESSEL);
        }
        if (unit.getEntity() instanceof Aero) {
            return hasSkill(SkillType.S_TECH_AERO);
        }
        return false;
    }

    public UUID getDoctorId() {
        return doctorId;
    }

    public boolean isDoctor() {
        return hasSkill(SkillType.S_DOCTOR) && (primaryRole == T_DOCTOR || secondaryRole == T_DOCTOR);
    }

    public int getToughness() {
        return toughness;
    }

    public void setToughness(int t) {
        toughness = t;
    }

    public void resetSkillTypes() {
        for (Skill s : skills.getSkills()) {
            s.updateType();
        }
    }

    public int getOldId() {
        return oldId;
    }

    public void fixIdReferences(Map<Integer, UUID> uHash, Map<Integer, UUID> pHash) {
        unitId = uHash.get(oldUnitId);
        doctorId = pHash.get(oldDoctorId);
    }

    public int getNTasks() {
        return nTasks;
    }

    public void setNTasks(int n) {
        nTasks = n;
    }

    public List<LogEntry> getPersonnelLog() {
        personnelLog.sort(Comparator.comparing(LogEntry::getDate));
        return personnelLog;
    }

    public List<LogEntry> getMissionLog() {
        missionLog.sort(Comparator.comparing(LogEntry::getDate));
        return missionLog;
    }

    public void addLogEntry(LogEntry entry) {
        personnelLog.add(entry);
    }

    public void addMissionLogEntry(LogEntry entry) {
        missionLog.add(entry);
    }

    //region injuries
    /**
     * All methods below are for the Advanced Medical option **
     */

    public List<Injury> getInjuries() {
        return new ArrayList<>(injuries);
    }

    public void clearInjuries() {
        injuries.clear();

        // Clear the doctor if there is one
        doctorId = null;
        MekHQ.triggerEvent(new PersonChangedEvent(this));
    }

    public void removeInjury(Injury i) {
        injuries.remove(i);
        MekHQ.triggerEvent(new PersonChangedEvent(this));
    }

    public String getInjuriesDesc() {
        StringBuilder toReturn = new StringBuilder("<html><font size='2'><b>").append(getFullTitle())
                .append("</b><br/>").append("&nbsp;&nbsp;&nbsp;Injuries:");
        String sep = "<br/>&nbsp;&nbsp;&nbsp;&nbsp;&nbsp;&nbsp;";
        for (Injury injury : injuries) {
            toReturn.append(sep).append(injury.getFluff());
            if (sep.contains("<br/>")) {
                sep = ", ";
            } else {
                sep = ",<br/>&nbsp;&nbsp;&nbsp;&nbsp;&nbsp;&nbsp;";
            }
        }
        toReturn.append("</font></html>");
        return toReturn.toString();
    }

    public void diagnose(int hits) {
        InjuryUtil.resolveAfterCombat(campaign, this, hits);
        InjuryUtil.resolveCombatDamage(campaign, this, hits);
        setHits(0);
    }

    public void changeStatus(PersonnelStatus status) {
        if (status == getStatus()) {
            return;
        }
        Unit u = campaign.getUnit(getUnitId());
        if (status == PersonnelStatus.KIA) {
            MedicalLogger.diedFromWounds(this, campaign.getDate());
            //set the date of death
            setDateOfDeath(getCampaign().getLocalDate());
        }
        if (status == PersonnelStatus.RETIRED) {
            ServiceLogger.retireDueToWounds(this, campaign.getDate());
        }
        setStatus(status);
        if (status != PersonnelStatus.ACTIVE) {
            setDoctorId(null, campaign.getCampaignOptions().getNaturalHealingWaitingPeriod());
            // If we're assigned to a unit, remove us from it
            if (null != u) {
                u.remove(this, true);
            }
            // If we're assigned as a tech for any unit, remove us from it/them
            if (!techUnitIds.isEmpty()) {
                for (UUID tuuid : techUnitIds) {
                    Unit t = campaign.getUnit(tuuid);
                    t.remove(this, true);
                }
            }
        }
    }

    public int getAbilityTimeModifier() {
        int modifier = 100;
        if (campaign.getCampaignOptions().useToughness()) {
            if (getToughness() == 1) {
                modifier -= 10;
            }
            if (getToughness() > 1) {
                modifier -= 15;
            }
        } // TODO: Fully implement this for advanced healing
        if (getOptions().booleanOption("pain_resistance")) {
            modifier -= 15;
        } else if (getOptions().booleanOption("iron_man")) {
            modifier -= 10;
        }

        return modifier;
    }

    public boolean hasInjury(BodyLocation loc) {
        return (null != getInjuryByLocation(loc));
    }

    public boolean needsAMFixing() {
        boolean retVal = false;
        if (injuries.size() > 0) {
            for (Injury i : injuries) {
                if (i.getTime() > 0 || !(i.isPermanent())) {
                    retVal = true;
                    break;
                }
            }
        }
        return retVal;
    }

    public int getPilotingInjuryMod() {
        return Modifier.calcTotalModifier(injuries.stream().flatMap(i -> i.getModifiers().stream()), ModifierValue.PILOTING);
    }

    public int getGunneryInjuryMod() {
        return Modifier.calcTotalModifier(injuries.stream().flatMap(i -> i.getModifiers().stream()), ModifierValue.GUNNERY);
    }

    /**
     * @return an HTML encoded string of effects
     */
    public String getEffectString() {
        StringBuilder sb = new StringBuilder("<html>");
        final int pilotingMod = getPilotingInjuryMod();
        final int gunneryMod = getGunneryInjuryMod();
        if((pilotingMod != 0) && (pilotingMod < Integer.MAX_VALUE)) {
            sb.append(String.format("  Piloting %+d <br>", pilotingMod));
        } else if(pilotingMod == Integer.MAX_VALUE) {
            sb.append("  Piloting: <i>Impossible</i>  <br>");
        }
        if((gunneryMod != 0) && (gunneryMod < Integer.MAX_VALUE)) {
            sb.append(String.format("  Gunnery: %+d <br>", gunneryMod));
        } else if(gunneryMod == Integer.MAX_VALUE) {
            sb.append("  Gunnery: <i>Impossible</i>  <br>");
        }
        if(gunneryMod == 0 && pilotingMod == 0) {
            sb.append("None");
        }
        return sb.append("</html>").toString();
    }

    public boolean hasInjuries(boolean permCheck) {
        boolean tf = false;
        if (injuries.size() > 0) {
            if (permCheck) {
                for (Injury injury : injuries) {
                    if (!injury.isPermanent() || injury.getTime() > 0) {
                        tf = true;
                        break;
                    }
                }
            } else {
                tf = true;
            }
        }
        return tf;
    }

    public boolean hasOnlyHealedPermanentInjuries() {
        if (injuries.size() == 0) {
            return false;
        }
        for (Injury injury : injuries) {
            if (!injury.isPermanent() || injury.getTime() > 0) {
                return false;
            }
        }
        return true;
    }

    public List<Injury> getInjuriesByLocation(BodyLocation loc) {
        return injuries.stream()
            .filter((i) -> (i.getLocation() == loc)).collect(Collectors.toList());
    }

    // Returns only the first injury in a location
    public Injury getInjuryByLocation(BodyLocation loc) {
        return injuries.stream()
            .filter((i) -> (i.getLocation() == loc)).findFirst().orElse(null);
    }

    public void addInjury(Injury i) {
        injuries.add(i);
        if (null != getUnitId()) {
            campaign.getUnit(getUnitId()).resetPilotAndEntity();
        }
    }
    //endregion injuries

    public int getProfession() {
        return getProfessionFromPrimaryRole(primaryRole);
    }

    public static int getProfessionFromPrimaryRole(int role) {
        switch (role) {
            case T_AERO_PILOT:
            case T_CONV_PILOT:
                return Ranks.RPROF_ASF;
            case T_GVEE_DRIVER:
            case T_NVEE_DRIVER:
            case T_VTOL_PILOT:
            case T_VEE_GUNNER:
            case T_VEHICLE_CREW:
                return Ranks.RPROF_VEE;
            case T_BA:
            case T_INFANTRY:
                return Ranks.RPROF_INF;
            case T_SPACE_PILOT:
            case T_SPACE_CREW:
            case T_SPACE_GUNNER:
            case T_NAVIGATOR:
                return Ranks.RPROF_NAVAL;
            case T_MECH_TECH:
            case T_MECHANIC:
            case T_AERO_TECH:
            case T_BA_TECH:
            case T_ASTECH:
            case T_ADMIN_COM:
            case T_ADMIN_LOG:
            case T_ADMIN_TRA:
            case T_ADMIN_HR:
                return Ranks.RPROF_TECH;
            case T_MECHWARRIOR:
            case T_PROTO_PILOT:
            case T_DOCTOR:
            case T_MEDIC:
            default:
                return Ranks.RPROF_MW;
        }
    }

    /* For use by Against the Bot retirement/defection rolls */

    public boolean isFounder() {
        return founder;
    }

    public void setFounder(boolean founder) {
        this.founder = founder;
    }

    public int getOriginalUnitWeight() {
        return originalUnitWeight;
    }

    public void setOriginalUnitWeight(int weight) {
        originalUnitWeight = weight;
    }

    public int getOriginalUnitTech() {
        return originalUnitTech;
    }

    public void setOriginalUnitTech(int tech) {
        originalUnitTech = tech;
    }

    public UUID getOriginalUnitId() {
        return originalUnitId;
    }

    public void setOriginalUnitId(UUID id) {
        originalUnitId = id;
    }

    public void setOriginalUnit(Unit unit) {
        originalUnitId = unit.getId();
        if (unit.getEntity().isClan()) {
            originalUnitTech += TECH_CLAN;
        } else if (unit.getEntity().getTechLevel() > megamek.common.TechConstants.T_INTRO_BOXSET) {
            originalUnitTech = TECH_IS2;
        } else {
            originalUnitTech = TECH_IS1;
        }
        originalUnitWeight = unit.getEntity().getWeightClass();
    }

    public int getNumShares(boolean sharesForAll) {
        if (isPrisoner() || isBondsman() || !isActive()) {
            return 0;
        }
        if (!sharesForAll && primaryRole != T_MECHWARRIOR &&
                secondaryRole != T_MECHWARRIOR) {
            return 0;
        }
        int shares = 1;
        if (founder) {
            shares++;
        }
        shares += Math.max(-1, getExperienceLevel(false) - 2);

        if (getRank().isOfficer()) {
            Ranks ranks = getRanks();
            int rankOrder = ranks.getOfficerCut();
            while (rankOrder <= rank && rankOrder < Ranks.RC_NUM) {
                Rank rank = ranks.getAllRanks().get(rankOrder);
                if (!rank.getName(getProfession()).equals("-")) {
                    shares++;
                }
                rankOrder++;
            }
        }
        if (originalUnitWeight >= 1) {
            shares++;
        }
        if (originalUnitWeight >= 3) {
            shares++;
        }
        shares += originalUnitTech;

        return shares;
    }

    public boolean isDeadOrMIA() {
        return (status == PersonnelStatus.KIA) || (status == PersonnelStatus.MIA);
    }

    public boolean isEngineer() {
        return engineer;
    }

    public void setEngineer(boolean b) {
        engineer = b;
    }

    /**
     *
     * @return the ransom value of this individual
     * Useful for prisoner who you want to ransom or hand off to your employer in an AtB context
     */
    public Money getRansomValue() {
        // MechWarriors and aero pilots are worth more than the other types of scrubs
        if ((primaryRole == T_MECHWARRIOR) || (primaryRole == T_AERO_PILOT)) {
            return MECHWARRIOR_AERO_RANSOM_VALUES.get(getExperienceLevel(false));
        } else {
            return OTHER_RANSOM_VALUES.get(getExperienceLevel(false));
        }
    }

    //region Family
    //region setFamily
    /**
     *
     * @param id is the new ancestor id for the current person
     */
    public void setAncestorsId(UUID id) {
        ancestorsId = id;
    }

    /**
     *
     * @param spouse the new spouse id for the current person
     */
    public void setSpouseId(UUID spouse) {
        this.spouse = spouse;
    }

    /**
     *
     * @param formerSpouse a former spouse to add the the current person's list
     */
    public void addFormerSpouse(FormerSpouse formerSpouse) {
        formerSpouses.add(formerSpouse);
    }
    //endregion setFamily

    //region hasFamily
    /**
     *
     * @return true if the person has either a spouse, any children, or specified parents.
     *          These are required for any extended family to exist.
     */
    public boolean hasAnyFamily() {
        return hasChildren() || hasSpouse() || hasParents();
    }

    /**
     *
     * @return true if the person has a spouse, false otherwise
     */
    public boolean hasSpouse() {
        return (getSpouseId() != null);
    }

    /**
     *
     * @return true if the person has a former spouse, false otherwise
     */
    public boolean hasFormerSpouse() {
        return !formerSpouses.isEmpty();
    }

    /**
     *
     * @return true if the person has at least one kid, false otherwise
     */
    public boolean hasChildren() {
        if (getId() != null) {
            for (Ancestors a : campaign.getAncestors()) {
                if (getId().equals(a.getMotherId()) || getId().equals(a.getFatherId())) {
                    return true;
                }
            }
        }
        return false;
    }

    /**
     *
     * @return true if the person has at least one grandchild, false otherwise
     */
    public boolean hasGrandchildren() {
        for (Ancestors a : campaign.getAncestors()) {
            if (getId().equals(a.getMotherId()) || getId().equals(a.getFatherId())) {
                for (Person p : campaign.getPersonnel()) {
                    if (a.getId().equals(p.getAncestorsId())) {
                        if (p.hasChildren()) {
                            return true;
                        }
                    }
                }
            }
        }
        return false;
    }

    /**
     *
     * @return true if the Person has either a mother or father, otherwise false
     */
    public boolean hasParents() {
        return hasFather() || hasMother();
    }

    /**
     *
     * @return true if the person has a listed father, false otherwise
     */
    public boolean hasFather() {
        return getFather() != null;
    }

    /**
     *
     * @return true if the Person has a listed mother, false otherwise
     */
    public boolean hasMother() {
        return getMother() != null;
    }

    /**
     *
     * @return true if the person has siblings, false otherwise
     */
    public boolean hasSiblings() {
        return !getSiblings().isEmpty();
    }

    /**
     *
     * @return true if the Person has a grandparent, false otherwise
     */
    public boolean hasGrandparent() {
        if (hasFather()) {
            if (hasFathersParents()) {
                return true;
            }
        }

        if (hasMother()) {
            return hasMothersParents();
        }
        return false;
    }

    /**
     *
     * @return true if the person's father has any parents, false otherwise
     */
    public boolean hasFathersParents() {
        return getFather().hasParents();
    }

    /**
     *
     * @return true if the person's mother has any parents, false otherwise
     */
    public boolean hasMothersParents() {
        return getMother().hasParents();
    }

    /**
     *
     * @return true if the Person has an Aunt or Uncle, false otherwise
     */
    public boolean hasAuntOrUncle() {
        if (hasFather()) {
            if (hasFathersSiblings()) {
                return true;
            }
        }

        if (hasMother()) {
            return hasMothersSiblings();
        }
        return false;
    }

    /**
     *
     * @return true if the person's father has siblings, false otherwise
     */
    public boolean hasFathersSiblings() {
        return getFather().hasSiblings();
    }

    /**
     *
     * @return true if the person's mother has siblings, false otherwise
     */
    public boolean hasMothersSiblings() {
        return getMother().hasSiblings();
    }

    /**
     *
     * @return true if the person has cousins, false otherwise
     */
    public boolean hasCousins() {
        if (hasFather() && getFather().hasSiblings()) {
            for (Person sibling : getFather().getSiblings()) {
                if (sibling.hasChildren()) {
                    return true;
                }
            }
        }

        if (hasMother() && getMother().hasSiblings()) {
            for (Person sibling : getMother().getSiblings()) {
                if (sibling.hasChildren()) {
                    return true;
                }
            }
        }

        return false;
    }
    //endregion hasFamily

    //region getFamily
    /**
     *
     * @return the person's ancestor id
     */
    public UUID getAncestorsId() {
        return ancestorsId;
    }

    /**
     *
     * @return the person's ancestors
     */
    public Ancestors getAncestors() {
        return campaign.getAncestors(ancestorsId);
    }

    /**
     *
     * @return the current person's spouse
     */
    @Nullable
    public Person getSpouse() {
        return campaign.getPerson(spouse);
    }

    /**
     *
     * @return the current person's spouse's id
     */
    @Nullable
    public UUID getSpouseId() {
        return spouse;
    }

    /**
     *
     * @return a list of FormerSpouse objects for all the former spouses of the current person
     */
    public List<FormerSpouse> getFormerSpouses() {
        return formerSpouses;
    }

    /**
     * getChildren creates a list of all children from the current person
     * @return a list of Person objects for all children of the current person
     */
    public List<Person> getChildren() {
        List<UUID> ancestors = new ArrayList<>();
        for (Ancestors a : campaign.getAncestors()) {
            if ((a != null) && (getId().equals(a.getMotherId()) || getId().equals(a.getFatherId()))) {
                ancestors.add(a.getId());
            }
        }

        List<Person> children = new ArrayList<>();
        for (Person p : campaign.getPersonnel()) {
            if (ancestors.contains(p.getAncestorsId())) {
                children.add(p);
            }
        }

        return children;
    }

    public List<Person> getGrandchildren() {
        List<Person> grandchildren = new ArrayList<>();
        List<Person> tempChildList;

        for (Ancestors a : campaign.getAncestors()) {
            if ((a != null) && (getId().equals(a.getMotherId()) || getId().equals(a.getFatherId()))) {
                for (Person p : campaign.getPersonnel()) {
                    if ((a.getId().equals(p.getAncestorsId())) && p.hasChildren()) {
                        tempChildList = p.getChildren();
                        //prevents duplicates, if anyone uses a small number of depth for their ancestry
                        tempChildList.removeAll(grandchildren);
                        grandchildren.addAll(tempChildList);
                    }
                }
            }
        }

        return grandchildren;
    }

    /**
     *
     * @return the current person's father
     */
    public Person getFather() {
        Ancestors a = getAncestors();

        if (a != null) {
            return campaign.getPerson(a.getFatherId());
        }
        return null;
    }

    /**
     *
     * @return the current person's mother
     */
    public Person getMother() {
        Ancestors a = getAncestors();

        if (a != null) {
            return campaign.getPerson(a.getMotherId());
        }
        return null;
    }

    /**
     * getSiblings creates a list of all the siblings from the current person
     * @return a list of Person objects for all the siblings of the current person
     */
    public List<Person> getSiblings() {
        List<UUID> parents = new ArrayList<>();
        List<Person> siblings = new ArrayList<>();
        Person father = getFather();
        Person mother = getMother();

        for (Ancestors a : campaign.getAncestors()) {
            if ((a != null)
                    && (((father != null) && father.getId().equals(a.getFatherId()))
                        || ((mother != null) && mother.getId().equals(a.getMotherId())))) {

                parents.add(a.getId());
            }
        }

        for (Person p : campaign.getPersonnel()) {
            if (parents.contains(p.getAncestorsId()) && !(p.getId().equals(getId()))) {
                siblings.add(p);
            }
        }

        return siblings;
    }

    /**
     *
     * @return a list of the person's siblings with spouses (if any
     */
    public List<Person> getSiblingsAndSpouses(){
        List<UUID> parents = new ArrayList<>();
        List<Person> siblingsAndSpouses = new ArrayList<>();

        Person father = getFather();
        Person mother = getMother();

        for (Ancestors a : campaign.getAncestors()) {
            if ((a != null)
                    && (((father != null) && father.getId().equals(a.getFatherId()))
                        || ((mother != null) && mother.getId().equals(a.getMotherId())))) {

                parents.add(a.getId());
            }
        }

        for (Person p : campaign.getPersonnel()) {
            if (parents.contains(p.getAncestorsId()) && !(p.getId().equals(getId()))) {
                siblingsAndSpouses.add(p);
                if (p.hasSpouse()) {
                    siblingsAndSpouses.add(campaign.getPerson(p.getSpouseId()));
                }
            }
        }

        return siblingsAndSpouses;
    }

    /**
     *
     * @return a list of the person's grandparents
     */
    public List<Person> getGrandparents() {
        List<Person> grandparents = new ArrayList<>();
        if (hasFather()) {
            grandparents.addAll(getFathersParents());
        }

        if (hasMother()) {
            List<Person> mothersParents = getMothersParents();
            //prevents duplicates, if anyone uses a small number of depth for their ancestry
            mothersParents.removeAll(grandparents);
            grandparents.addAll(mothersParents);
        }
        return grandparents;
    }

    /**
     *
     * @return a list of the person's father's parents
     */
    public List<Person> getFathersParents() {
        List<Person> fathersParents = new ArrayList<>();
        if (getFather().hasFather()) {
            fathersParents.add(getFather().getFather());
        }
        if (getFather().hasMother()) {
            fathersParents.add(getFather().getMother());
        }

        return fathersParents;
    }

    /**
     *
     * @return a list of the person's mother's parents
     */
    public List<Person> getMothersParents() {
        List<Person> mothersParents = new ArrayList<>();
        if (getMother().hasFather()) {
            mothersParents.add(getMother().getFather());
        }
        if (getMother().hasMother()) {
            mothersParents.add(getMother().getMother());
        }

        return mothersParents;
    }

    /**
     *
     * @return a list of the person's Aunts and Uncles
     */
    public List<Person> getsAuntsAndUncles() {
        List<Person> auntsAndUncles = new ArrayList<>();
        if (hasFather()) {
            auntsAndUncles.addAll(getFathersSiblings());
        }

        if (hasMother()) {
            List<Person> mothersSiblings = getMothersSiblings();
            //prevents duplicates, if anyone uses a small number of depth for their ancestry
            mothersSiblings.removeAll(auntsAndUncles);
            auntsAndUncles.addAll(mothersSiblings);
        }

        return auntsAndUncles;
    }

    /**
     *
     * @return a list of the person's father's siblings and their current spouses
     */
    public List<Person> getFathersSiblings() {
        return getFather().getSiblingsAndSpouses();
    }

    /**
     *
     * @return a list of the person's mothers's siblings and their current spouses
     */
    public List<Person> getMothersSiblings() {
        return getMother().getSiblingsAndSpouses();
    }

    /**
     *
     * @return a list of the person'c cousins
     */
    public List<Person> getCousins() {
        List<Person> cousins = new ArrayList<>();
        List<Person> tempCousins;
        if (hasFather() && getFather().hasSiblings()) {
            for (Person sibling : getFather().getSiblings()) {
                tempCousins = sibling.getChildren();
                tempCousins.removeAll(cousins);
                cousins.addAll(tempCousins);
            }
        }

        if (hasMother() && getMother().hasSiblings()) {
            for (Person sibling : getMother().getSiblings()) {
                tempCousins = sibling.getChildren();
                tempCousins.removeAll(cousins);
                cousins.addAll(tempCousins);
            }
        }

        return cousins;
    }
    //endregion getFamily
    //endregion Family
}<|MERGE_RESOLUTION|>--- conflicted
+++ resolved
@@ -1180,21 +1180,14 @@
         return dueDate != null;
     }
 
-<<<<<<< HEAD
-    public void procreate() {
-        if (!isFemale() || isPregnant() || isDeployed() || !tryingToConceive) {
-            return;
-        }
-=======
     /**
      * This is used to determine if a person can procreate
      * @return true if they can, otherwise false
      */
     public boolean canProcreate() {
-        return isFemale() && !isPregnant() && !isDeployed()
+        return isFemale() && tryingToConceive && !isPregnant() && !isDeployed()
                 && !isChild() && (getAge(getCampaign().getLocalDate()) < 51);
     }
->>>>>>> d8485ef1
 
     public void procreate() {
         if (canProcreate()) {
