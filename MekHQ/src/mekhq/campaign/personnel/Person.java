/*
 * Person.java
 *
 * Copyright (c) 2009 Jay Lawson <jaylawson39 at yahoo.com>. All rights reserved.
 * Copyright (c) 2020 - The MegaMek Team. All Rights Reserved.
 *
 * This file is part of MekHQ.
 *
 * MekHQ is free software: you can redistribute it and/or modify
 * it under the terms of the GNU General Public License as published by
 * the Free Software Foundation, either version 3 of the License, or
 * (at your option) any later version.
 *
 * MekHQ is distributed in the hope that it will be useful,
 * but WITHOUT ANY WARRANTY; without even the implied warranty of
 * MERCHANTABILITY or FITNESS FOR A PARTICULAR PURPOSE. See the
 * GNU General Public License for more details.
 *
 * You should have received a copy of the GNU General Public License
 * along with MekHQ. If not, see <http://www.gnu.org/licenses/>.
 */
package mekhq.campaign.personnel;

import java.awt.event.KeyEvent;
import java.io.PrintWriter;
import java.io.Serializable;
import java.time.LocalDate;
import java.time.temporal.ChronoUnit;
import java.util.*;
import java.util.function.IntSupplier;
import java.util.stream.Collectors;

import megamek.client.generator.RandomNameGenerator;
import megamek.common.*;
import megamek.common.enums.Gender;
import megamek.common.util.EncodeControl;
import megamek.common.util.StringUtil;
import mekhq.campaign.*;
import mekhq.campaign.finances.Money;
import mekhq.campaign.io.CampaignXmlParser;
import mekhq.campaign.log.*;
import mekhq.campaign.personnel.enums.*;
<<<<<<< HEAD
import mekhq.campaign.personnel.familyTree.Genealogy;
import org.joda.time.DateTime;
=======
>>>>>>> bb9f2440
import org.w3c.dom.Node;
import org.w3c.dom.NodeList;

import megamek.common.annotations.Nullable;
import megamek.common.logging.LogLevel;
import megamek.common.options.IOption;
import megamek.common.options.IOptionGroup;
import megamek.common.options.PilotOptions;
import mekhq.MekHQ;
import mekhq.MekHqXmlSerializable;
import mekhq.MekHqXmlUtil;
import mekhq.Utilities;
import mekhq.Version;
import mekhq.campaign.event.PersonChangedEvent;
import mekhq.campaign.mod.am.InjuryUtil;
import mekhq.campaign.unit.Unit;
import mekhq.campaign.work.IPartWork;
import mekhq.campaign.universe.Faction;
import mekhq.campaign.universe.Planet;

/**
 * @author Jay Lawson <jaylawson39 at yahoo.com>
 */
public class Person implements Serializable, MekHqXmlSerializable {
    //region Variable Declarations
    private static final long serialVersionUID = -847642980395311152L;

    /* If any new roles are added they should go at the end. They should also be accounted for
     * in isCombatRole(int) or isSupportRole(int). You should also increase the value of T_NUM
     * if you add new roles.
     */
    public static final int T_NONE = 0; // Support Role
    public static final int T_MECHWARRIOR = 1; // Start of Combat Roles
    public static final int T_AERO_PILOT = 2;
    public static final int T_GVEE_DRIVER = 3;
    public static final int T_NVEE_DRIVER = 4;
    public static final int T_VTOL_PILOT = 5;
    public static final int T_VEE_GUNNER = 6;
    public static final int T_BA = 7;
    public static final int T_INFANTRY = 8;
    public static final int T_PROTO_PILOT = 9;
    public static final int T_CONV_PILOT = 10;
    public static final int T_SPACE_PILOT = 11;
    public static final int T_SPACE_CREW = 12;
    public static final int T_SPACE_GUNNER = 13;
    public static final int T_NAVIGATOR = 14; // End of Combat Roles
    public static final int T_MECH_TECH = 15; // Start of Support Roles
    public static final int T_MECHANIC = 16;
    public static final int T_AERO_TECH = 17;
    public static final int T_BA_TECH = 18;
    public static final int T_ASTECH = 19;
    public static final int T_DOCTOR = 20;
    public static final int T_MEDIC = 21;
    public static final int T_ADMIN_COM = 22;
    public static final int T_ADMIN_LOG = 23;
    public static final int T_ADMIN_TRA = 24;
    public static final int T_ADMIN_HR = 25; // End of support roles
    public static final int T_LAM_PILOT = 26; // Not a separate type, but an alias for MW + Aero pilot
                                              // Does not count as either combat or support role
    public static final int T_VEHICLE_CREW = 27; // non-gunner/non-driver support vehicle crew

    // This value should always be +1 of the last defined role
    public static final int T_NUM = 28;

    // Phenotypes
    public static final int PHENOTYPE_NONE = 0;
    public static final int PHENOTYPE_MW = 1;
    public static final int PHENOTYPE_BA = 2;
    public static final int PHENOTYPE_AERO = 3;
    public static final int PHENOTYPE_VEE = 4;
    public static final int PHENOTYPE_NUM = 5;

    private static final Map<Integer, Money> MECHWARRIOR_AERO_RANSOM_VALUES;
    private static final Map<Integer, Money> OTHER_RANSOM_VALUES;

    private PersonAwardController awardController;

    //region Family Variables
    // Lineage
    private Genealogy genealogy;

    //region Procreation
    // this is a flag used in random procreation to determine whether or not to attempt to procreate
    private boolean tryingToConceive;
    private LocalDate dueDate;
    private LocalDate expectedDueDate;

    private static final int PREGNANCY_STANDARD_DURATION = 268; //standard duration of a pregnancy in days

    // This creates a random range of approximately six weeks with which to modify the standard pregnancy duration
    // To create randomized pregnancy duration
    private static final IntSupplier PREGNANCY_MODIFY_DURATION = () -> {
        double gaussian = Math.sqrt(-2 * Math.log(Math.nextUp(Math.random())))
            * Math.cos(2.0 * Math.PI * Math.random());
        // To not get weird results, we limit the values to +/- 4.0 (almost 6 weeks)
        return (int) Math.round(Math.max(-4.0, Math.min(4.0, gaussian)) * 10);
    };

    private static final IntSupplier PREGNANCY_SIZE = () -> {
        int children = 1;
        // Hellin's law says it's 1:89 chance, to not make it appear too seldom, we use 1:50
        while (Compute.randomInt(50) == 0) {
            ++ children;
        }
        return Math.min(children, 10); // Limit to decuplets, for the sake of sanity
    };

    private static final String[] PREGNANCY_MULTIPLE_NAMES = {null, null,
        "twins", "triplets", "quadruplets", "quintuplets",
        "sextuplets", "septuplets", "octuplets", "nonuplets", "decuplets"
    };

    public static final ExtraData.IntKey PREGNANCY_CHILDREN_DATA = new ExtraData.IntKey("procreation:children");
    public static final ExtraData.StringKey PREGNANCY_FATHER_DATA = new ExtraData.StringKey("procreation:father");
    //endregion Procreation

    //region Marriage
    // this is a flag used in determine whether or not a person is a potential marriage candidate
    // provided that they are not married, are old enough, etc.
    private boolean tryingToMarry;
    //endregion Marriage
    //endregion Family Variables

    private UUID id;

    private String fullName;
    private String givenName;
    private String surname;
    private String honorific;
    private String maidenName;
    private String callsign;
    private Gender gender;

    private int primaryRole;
    private int secondaryRole;

    private ROMDesignation primaryDesignator;
    private ROMDesignation secondaryDesignator;

    private String biography;
    private LocalDate birthday;
    private LocalDate dateOfDeath;
    private LocalDate recruitment;
    private LocalDate lastRankChangeDate;
    private List<LogEntry> personnelLog;
    private List<LogEntry> missionLog;

    private Skills skills;
    private PersonnelOptions options;
    private int toughness;

    private PersonnelStatus status;
    private int xp;
    private int engXp;
    private int acquisitions;
    private Money salary;
    private Money totalEarnings;
    private int hits;
    private PrisonerStatus prisonerStatus;

    private boolean dependent;
    private boolean commander;

    // Supports edge usage by a ship's engineer composite crewman
    int edgeUsedThisRound;
    // To track how many edge points support personnel have left until next refresh
    int currentEdge;

    //phenotype and background
    private int phenotype;
    private boolean clan;
    private String bloodname;
    private Faction originFaction;
    private Planet originPlanet;

    //assignments
    private UUID unitId;
    private UUID doctorId;
    private List<UUID> techUnitIds;

    //days of rest
    private int idleMonths;
    private int daysToWaitForHealing;

    //region portrait
    private String portraitCategory;
    private String portraitFile;
    // runtime override (not saved)
    private transient String portraitCategoryOverride = null;
    private transient String portraitFileOverride = null;
    //endregion portrait

    // Our rank
    private int rank;
    private int rankLevel;
    // If this Person uses a custom rank system (-1 for no)
    private int rankSystem;
    private Ranks ranks;

    private ManeiDominiClass maneiDominiClass;
    private int maneiDominiRank;

    //stuff to track for support teams
    private int minutesLeft;
    private int overtimeLeft;
    private int nTasks;
    private boolean engineer;
    public static final int PRIMARY_ROLE_SUPPORT_TIME = 480;
    public static final int PRIMARY_ROLE_OVERTIME_SUPPORT_TIME = 240;
    public static final int SECONDARY_ROLE_SUPPORT_TIME = 240;
    public static final int SECONDARY_ROLE_OVERTIME_SUPPORT_TIME = 120;

    //region Advanced Medical
    private List<Injury> injuries;
    //endregion Advanced Medical

    //region Against the Bot
    private boolean founder; // +1 share if using shares system
    private int originalUnitWeight; // uses EntityWeightClass with 0 (Extra-Light) for no original unit
    public static final int TECH_IS1 = 0;
    public static final int TECH_IS2 = 1;
    public static final int TECH_CLAN = 2;
    private int originalUnitTech;
    private UUID originalUnitId;
    //endregion Against the Bot

    // Generic extra data, for use with plugins and mods
    private ExtraData extraData;

    //lets just go ahead and pass in the campaign - to hell with OOP
    @Deprecated // May 1st, 2020 - As part of moving Person to be a fully OOP class
    private Campaign campaign;

    // For upgrading personnel entries to missing log entries
    private static String missionParticipatedString;
    private static String getMissionParticipatedString() {
        if (missionParticipatedString == null) {
            ResourceBundle resourceMap = ResourceBundle.getBundle("mekhq.resources.LogEntries", new EncodeControl());
            missionParticipatedString = resourceMap.getString("participatedInMission.text");
            missionParticipatedString = missionParticipatedString.substring(0, missionParticipatedString.indexOf(" "));
        }

        return missionParticipatedString;
    }

    // initializes the AtB ransom values
    static {
        MECHWARRIOR_AERO_RANSOM_VALUES = new HashMap<>();
        MECHWARRIOR_AERO_RANSOM_VALUES.put(SkillType.EXP_ULTRA_GREEN, Money.of(5000)); // no official AtB rules for really inexperienced scrubs, but...
        MECHWARRIOR_AERO_RANSOM_VALUES.put(SkillType.EXP_GREEN, Money.of(10000));
        MECHWARRIOR_AERO_RANSOM_VALUES.put(SkillType.EXP_REGULAR, Money.of(25000));
        MECHWARRIOR_AERO_RANSOM_VALUES.put(SkillType.EXP_VETERAN, Money.of(75000));
        MECHWARRIOR_AERO_RANSOM_VALUES.put(SkillType.EXP_ELITE, Money.of(150000));

        OTHER_RANSOM_VALUES = new HashMap<>();
        OTHER_RANSOM_VALUES.put(SkillType.EXP_ULTRA_GREEN, Money.of(2500));
        OTHER_RANSOM_VALUES.put(SkillType.EXP_GREEN, Money.of(5000));
        OTHER_RANSOM_VALUES.put(SkillType.EXP_REGULAR, Money.of(10000));
        OTHER_RANSOM_VALUES.put(SkillType.EXP_VETERAN, Money.of(25000));
        OTHER_RANSOM_VALUES.put(SkillType.EXP_ELITE, Money.of(50000));
    }

    //region Reverse Compatibility
    // Unknown version
    private int oldId;
    private int oldUnitId = -1;
    private int oldDoctorId = -1;
    //endregion Reverse Compatibility
    //endregion Variable Declarations

    //region Constructors
    //default constructor
    public Person(Campaign campaign) {
        this(RandomNameGenerator.UNNAMED, RandomNameGenerator.UNNAMED_SURNAME, campaign);
    }

    public Person(Campaign campaign, String factionCode) {
        this(RandomNameGenerator.UNNAMED, RandomNameGenerator.UNNAMED_SURNAME, campaign, factionCode);
    }

    public Person(String givenName, String surname, Campaign campaign) {
        this(givenName, surname, campaign, campaign.getFactionCode());
    }

    public Person(String givenName, String surname, Campaign campaign, String factionCode) {
        this(givenName, surname, "", campaign, factionCode);
    }

    /**
     * Primary Person constructor, variables are initialized in the exact same order as they are
     * saved to the XML file
     * @param givenName     the person's given name
     * @param surname       the person's surname
     * @param honorific     the person's honorific
     * @param campaign      the campaign this person is a part of
     * @param factionCode   the faction this person was borne into
     */
    public Person(String givenName, String surname, String honorific, Campaign campaign,
                  String factionCode) {
        // First, we assign campaign
        this.campaign = campaign;

        // Then, we assign the variables in XML file order
        id = UUID.randomUUID();
        this.givenName = givenName;
        this.surname = surname;
        this.honorific = honorific;
        maidenName = null; // this is set to null to handle divorce cases
        callsign = "";
        primaryRole = T_NONE;
        secondaryRole = T_NONE;
        primaryDesignator = ROMDesignation.NONE;
        secondaryDesignator = ROMDesignation.NONE;
        commander = false;
        dependent = false;
        originFaction = Faction.getFaction(factionCode);
        originPlanet = null;
        clan = originFaction.isClan();
        phenotype = PHENOTYPE_NONE;
        bloodname = "";
        biography = "";
        idleMonths = -1;
        genealogy = new Genealogy(getId());
        tryingToMarry = true;
        tryingToConceive = true;
        dueDate = null;
        expectedDueDate = null;
        portraitCategory = Crew.ROOT_PORTRAIT;
        portraitFile = Crew.PORTRAIT_NONE;
        xp = 0;
        daysToWaitForHealing = 0;
        gender = Gender.MALE;
        rank = 0;
        rankLevel = 0;
        rankSystem = -1;
        maneiDominiRank = Rank.MD_RANK_NONE;
        maneiDominiClass = ManeiDominiClass.NONE;
        nTasks = 0;
        doctorId = null;
        unitId = null;
        salary = Money.of(-1);
        totalEarnings = Money.of(0);
        status = PersonnelStatus.ACTIVE;
        prisonerStatus = PrisonerStatus.FREE;
        hits = 0;
        toughness = 0;
        resetMinutesLeft(); // this assigns minutesLeft and overtimeLeft
        birthday = null;
        dateOfDeath = null;
        recruitment = null;
        lastRankChangeDate = null;
        skills = new Skills();
        options = new PersonnelOptions();
        currentEdge = 0;
        techUnitIds = new ArrayList<>();
        personnelLog = new ArrayList<>();
        missionLog = new ArrayList<>();
        awardController = new PersonAwardController(this);
        injuries = new ArrayList<>();
        founder = false;
        originalUnitWeight = EntityWeightClass.WEIGHT_ULTRA_LIGHT;
        originalUnitTech = TECH_IS1;
        originalUnitId = null;
        acquisitions = 0;
        extraData = new ExtraData();

        // Initialize Data based on these settings
        setFullName();
    }
    //endregion Constructors

    @Deprecated // May 1st, 2020 - as part of turning Person into a fully OOP class
    public Campaign getCampaign() {
        return campaign;
    }

    public int getPhenotype() {
        return phenotype;
    }

    public void setPhenotype(int i) {
        phenotype = i;
    }

    public boolean isClanner() {
        return clan;
    }

    public void setClanner(boolean b) {
        clan = b;
    }

    public String getBloodname() {
        return bloodname;
    }

    public void setBloodname(String bn) {
        bloodname = bn;
    }

    public Faction getOriginFaction() {
        return originFaction;
    }

    public void setOriginFaction(Faction f) {
        originFaction = f;
    }

    public Planet getOriginPlanet() {
        return originPlanet;
    }

    public void setOriginPlanet(Planet p) {
        originPlanet = p;
    }

    public boolean isCommander() {
        return commander;
    }

    public void setCommander(boolean tf) {
        commander = tf;
    }

    public boolean isDependent() {
        return dependent;
    }

    public void setDependent(boolean tf) {
        dependent = tf;
        if (dependent) {
            setRecruitment(null);
            setLastRankChangeDate(null);
        } else {
            setRecruitment(getCampaign().getLocalDate());
            setLastRankChangeDate(getCampaign().getLocalDate());
        }
    }

    public PrisonerStatus getPrisonerStatus() {
        return prisonerStatus;
    }

    public void setPrisonerStatus(PrisonerStatus prisonerStatus) {
        setPrisonerStatus(prisonerStatus, true);
    }

    /**
     * This requires expanded checks because a number of functionalities are strictly dependant on
     * the current person's prisoner status.
     * @param prisonerStatus The new prisoner status for the person in question
     * @param log whether to log the change or not
     */
    public void setPrisonerStatus(PrisonerStatus prisonerStatus, boolean log) {
        // This must be processed completely, as the unchanged prisoner status of Free to Free is
        // used during recruitment

        final boolean freed = !getPrisonerStatus().isFree();
        final boolean isPrisoner = prisonerStatus.isPrisoner();
        this.prisonerStatus = prisonerStatus;

        // Now, we need to fix values and ranks based on the Person's status
        switch (prisonerStatus) {
            case PRISONER:
            case PRISONER_DEFECTOR:
            case BONDSMAN:
                // They don't get to have a rank. Their rank is Prisoner or Bondsman
                // TODO : Remove this as part of permitting ranked prisoners
                getCampaign().changeRank(this,
                        isPrisoner ? Ranks.RANK_PRISONER : Ranks.RANK_BONDSMAN, true);
                setRecruitment(null);
                setLastRankChangeDate(null);
                if (log) {
                    if (isPrisoner) {
                        ServiceLogger.madePrisoner(this, getCampaign().getDate(),
                                getCampaign().getName(), "");
                    } else {
                        ServiceLogger.madeBondsman(this, getCampaign().getDate(),
                                getCampaign().getName(), "");
                    }
                }
                break;
            case FREE:
                if (!isDependent()) {
                    if (getCampaign().getCampaignOptions().getUseTimeInService()) {
                        setRecruitment(getCampaign().getLocalDate());
                    }
                    if (getCampaign().getCampaignOptions().getUseTimeInRank()) {
                        setLastRankChangeDate(getCampaign().getLocalDate());
                    }
                }
                if (getRankNumeric() < 0) {
                    getCampaign().changeRank(this, 0, false);
                }
                if (log) {
                    if (freed) {
                        ServiceLogger.freed(this, getCampaign().getDate(),
                                getCampaign().getName(), "");
                    } else {
                        ServiceLogger.joined(this, getCampaign().getDate(),
                                getCampaign().getName(), "");
                    }
                }
                break;
        }

        if (!prisonerStatus.isFree()) {
            Unit u = getCampaign().getUnit(getUnitId());
            if (u != null) {
                u.remove(this, true);
            } else {
                setUnitId(null);
            }
        }

        MekHQ.triggerEvent(new PersonChangedEvent(this));
    }

    //region Text Getters
    public String pregnancyStatus() {
        return isPregnant() ? " (Pregnant)" : "";
    }

    public String getPhenotypeName() {
        return getPhenotypeName(phenotype);
    }

    public static String getPhenotypeName(int pheno) {
        switch (pheno) {
            case PHENOTYPE_NONE:
                return "Freeborn";
            case PHENOTYPE_MW:
                return "Trueborn Mechwarrior";
            case PHENOTYPE_AERO:
                return "Trueborn Pilot";
            case PHENOTYPE_VEE:
                return "Trueborn Vehicle Crew";
            case PHENOTYPE_BA:
                return "Trueborn Elemental";
            default:
                return "?";
        }
    }

    public String getPhenotypeShortName() {
        return getPhenotypeShortName(phenotype);
    }

    public static String getPhenotypeShortName(int pheno) {
        switch (pheno) {
            case PHENOTYPE_NONE:
                return "Freeborn";
            case PHENOTYPE_MW:
            case PHENOTYPE_AERO:
            case PHENOTYPE_VEE:
            case PHENOTYPE_BA:
                return "Trueborn";
            default:
                return "?";
        }
    }
    //endregion Text Getters

    //region Names
    public String getGivenName() {
        return givenName;
    }

    public void setGivenName(String n) {
        this.givenName = n;
        setFullName();
    }

    public String getSurname() {
        return surname;
    }

    public void setSurname(String n) {
        this.surname = n;
        setFullName();
    }

    public String getHonorific() {
        return honorific;
    }

    public void setHonorific(String n) {
        this.honorific = n;
        setFullName();
    }

    public String getMaidenName() {
        return maidenName;
    }

    public void setMaidenName(String n) {
        this.maidenName = n;
    }

    public String getFullName() {
        return fullName;
    }

    public void setFullName() {
        if (isClanner()) {
            if (!StringUtil.isNullOrEmpty(bloodname)) {
                fullName = givenName + " " + bloodname;
            } else {
                fullName = givenName;
            }
        } else {
            if (!StringUtil.isNullOrEmpty(surname)) {
                fullName = givenName + " " + surname;
            } else {
                fullName = givenName;
            }
        }

        if (!StringUtil.isNullOrEmpty(honorific)) {
            fullName += " " + honorific;
        }
    }

    /**
     * This method is used to migrate names from being a joined name to split between given name and surname,
     * as part of the Personnel changes in MekHQ 0.47.4.
     * @param n the name to be migrated
     */
    public void migrateName(String n) {
        // How this works:
        // Takes the input name, and splits it into individual parts.
        // Then, it depends on whether the person is a Clanner or not.
        // For Clan names:
        // Takes the input name, and assumes that person does not have a surname
        // Bloodnames are assumed to have been assigned by MekHQ
        // For Inner Sphere names:
        // Depending on the length of the resulting array, the name is processed differently
        // Array of length 1: the name is assumed to not have a surname, just a given name
        // Array of length 2: the name is assumed to be a given name and a surname
        // Array of length 3: the name is assumed to be a given name and two surnames
        // Array of length 4+: the name is assumed to be as many given names as possible and two surnames
        //
        // Then, the full name is set
        String[] name = n.trim().split("\\s+");

        givenName = name[0];

        if (isClanner()) {
            if (name.length > 1) {
                int i;
                for (i = 1; i < name.length - 1; i++) {
                    givenName += " " + name[i];
                }

                if (!(!StringUtil.isNullOrEmpty(getBloodname()) && getBloodname().equals(name[i]))) {
                    givenName += " " + name[i];
                }
            }
        } else {
            if (name.length == 2) {
                surname = name[1];
            } else if (name.length == 3) {
                surname = name[1] + " " + name[2];
            } else if (name.length > 3) {
                int i;
                for (i = 1; i < name.length - 2; i++) {
                    givenName += " " + name[i];
                }

                surname = name[i] + " " + name[i + 1];
            }
        }

        if ((surname == null) || (surname.equals(RandomNameGenerator.UNNAMED_SURNAME))) {
            surname = "";
        }

        setFullName();
    }

    public String getHyperlinkedName() {
        return String.format("<a href='PERSON:%s'>%s</a>", getId().toString(), getFullName());
    }

    public String getCallsign() {
        return callsign;
    }

    public void setCallsign(String n) {
        this.callsign = n;
    }
    //endregion Names

    public String getPortraitCategory() {
        return Utilities.nonNull(portraitCategoryOverride, portraitCategory);
    }

    public String getPortraitFileName() {
        return Utilities.nonNull(portraitFileOverride, portraitFile);
    }

    public void setPortraitCategory(String s) {
        this.portraitCategory = s;
    }

    public void setPortraitFileName(String s) {
        this.portraitFile = s;
    }

    public void setPortraitCategoryOverride(String s) {
        this.portraitCategoryOverride = s;
    }

    public void setPortraitFileNameOverride(String s) {
        this.portraitFileOverride = s;
    }

    //region Personnel Roles
    // TODO : Move me into an enum with checks for hasAdministratorRole, hasTechRole, hasMedicalRole, etc.
    public int getPrimaryRole() {
        return primaryRole;
    }

    public void setPrimaryRole(int t) {
        this.primaryRole = t;
        //you can't be primary tech and a secondary astech
        //you can't be a primary astech and a secondary tech
        if ((isTechPrimary() && secondaryRole == T_ASTECH)
            || (isTechSecondary() && primaryRole == T_ASTECH)) {
            secondaryRole = T_NONE;
        }
        if ((primaryRole == T_DOCTOR && secondaryRole == T_MEDIC)
            || (secondaryRole == T_DOCTOR && primaryRole == T_MEDIC)) {
            secondaryRole = T_NONE;
        }
        MekHQ.triggerEvent(new PersonChangedEvent(this));
    }

    public int getSecondaryRole() {
        return secondaryRole;
    }

    public void setSecondaryRole(int t) {
        this.secondaryRole = t;
        MekHQ.triggerEvent(new PersonChangedEvent(this));
    }

    /**
     * This is used to determine if a person has a specific role as either their primary OR their
     * secondary role
     * @param role the role to determine
     * @return true if the person has the specific role either as their primary or secondary role
     */
    public boolean hasRole(int role) {
        return (getPrimaryRole() == role) || (getSecondaryRole() == role);
    }

    /**
     * This is used to determine whether the person has either a primary or secondary role within the
     * two bounds. This is inclusive of the two bounds
     * @param minimumRole the minimum role bound (inclusive)
     * @param maximumRole the maximum role bound (inclusive)
     * @return true if they have a role within the bounds (inclusive), otherwise false.
     */
    public boolean hasRoleWithin(int minimumRole, int maximumRole) {
        return hasPrimaryRoleWithin(minimumRole, maximumRole)
                || hasSecondaryRoleWithin(minimumRole, maximumRole);
    }

    /**
     * @param minimumRole the minimum role bound (inclusive)
     * @param maximumRole the maximum role bound (inclusive)
     * @return true if they have a primary role within the bounds (inclusive), otherwise false
     */
    public boolean hasPrimaryRoleWithin(int minimumRole, int maximumRole) {
        return (getPrimaryRole() >= minimumRole) && (getPrimaryRole() <= maximumRole);
    }

    /**
     * @param minimumRole the minimum role bound (inclusive)
     * @param maximumRole the maximum role bound (inclusive)
     * @return true if they have a secondary role within the bounds (inclusive), otherwise false
     */
    public boolean hasSecondaryRoleWithin(int minimumRole, int maximumRole) {
        return (getSecondaryRole() >= minimumRole) && (getSecondaryRole() <= maximumRole);
    }

    /**
     * @return true if the person has a primary or secondary combat role
     */
    public boolean hasCombatRole() {
        return hasPrimaryCombatRole() || hasSecondaryCombatRole();
    }

    /**
     * @return true if the person has a primary combat role
     */
    public boolean hasPrimaryCombatRole() {
        return hasPrimaryRoleWithin(T_MECHWARRIOR, T_SPACE_GUNNER)
                || hasPrimaryRoleWithin(T_LAM_PILOT, T_VEHICLE_CREW);
    }

    /**
     * @return true if the person has a secondary combat role
     */
    public boolean hasSecondaryCombatRole() {
        return hasSecondaryRoleWithin(T_MECHWARRIOR, T_SPACE_GUNNER)
                || hasSecondaryRoleWithin(T_LAM_PILOT, T_VEHICLE_CREW);
    }

    /**
     * @param includeNoRole whether to include T_NONE in the primary check or not
     * @return true if the person has a primary or secondary support role, except for secondary T_NONE
     */
    public boolean hasSupportRole(boolean includeNoRole) {
        return hasPrimarySupportRole(includeNoRole) || hasSecondarySupportRole();
    }

    /**
     * @param includeNoRole whether to include T_NONE in the check check or not
     * @return true if the person has a primary support role
     */
    public boolean hasPrimarySupportRole(boolean includeNoRole) {
        return hasPrimaryRoleWithin(T_MECH_TECH, T_ADMIN_HR) || (includeNoRole && (getPrimaryRole() == T_NONE));
    }

    /**
     * @return true if the person has a secondary support role. Note that T_NONE is NOT a support
     * role if it is a secondary role
     */
    public boolean hasSecondarySupportRole() {
        return hasSecondaryRoleWithin(T_MECH_TECH, T_ADMIN_HR);
    }

    /**
     * Determines whether a role is considered a combat role. Note that T_LAM_PILOT is a special
     * placeholder which is not used for either primary or secondary role and will return false.
     *
     * @param role A value that can be used for a person's primary or secondary role.
     * @return     Whether the role is considered a combat role
     */
    public static boolean isCombatRole(int role) {
        return ((role > T_NONE) && (role <= T_NAVIGATOR))
                || (role == T_VEHICLE_CREW);
    }

    /**
     * @param role A value that can be used for a person's primary or secondary role.
     * @return     Whether the role is considered a support role
     */
    public static boolean isSupportRole(int role) {
        return (role >= T_MECH_TECH) && (role < T_LAM_PILOT);
    }
    //endregion Personnel Roles

    public PersonnelStatus getStatus() {
        return status;
    }

    public void setStatus(PersonnelStatus status) {
        this.status = status;
    }

    public int getIdleMonths() {
        return idleMonths;
    }

    public void setIdleMonths(int m) {
        this.idleMonths = m;
    }

    public int getDaysToWaitForHealing() {
        return daysToWaitForHealing;
    }

    public void setDaysToWaitForHealing(int d) {
        this.daysToWaitForHealing = d;
    }

    public static String getRoleDesc(int type, boolean clan) {
        switch (type) {
            case (T_NONE):
                return "None";
            case (T_MECHWARRIOR):
                return "MechWarrior";
            case (T_GVEE_DRIVER):
                return "Vehicle Driver";
            case (T_NVEE_DRIVER):
                return "Naval Driver";
            case (T_VTOL_PILOT):
                return "VTOL Pilot";
            case (T_VEE_GUNNER):
                return "Vehicle Gunner";
            case (T_CONV_PILOT):
                return "Conventional Aircraft Pilot";
            case (T_AERO_PILOT):
                return "Aerospace Pilot";
            case (T_PROTO_PILOT):
                return "ProtoMech Pilot";
            case (T_BA):
                if (clan) {
                    return "Elemental";
                } else {
                    return "Battle Armor Pilot";
                }
            case (T_INFANTRY):
                return "Soldier";
            case (T_SPACE_PILOT):
                return "Vessel Pilot";
            case (T_SPACE_CREW):
                return "Vessel Crewmember";
            case (T_SPACE_GUNNER):
                return "Vessel Gunner";
            case (T_NAVIGATOR):
                return "Hyperspace Navigator";
            case (T_MECH_TECH):
                return "Mech Tech";
            case (T_MECHANIC):
                return "Mechanic";
            case (T_AERO_TECH):
                return "Aero Tech";
            case (T_BA_TECH):
                return "Battle Armor Tech";
            case (T_ASTECH):
                return "Astech";
            case (T_DOCTOR):
                return "Doctor";
            case (T_MEDIC):
                return "Medic";
            case (T_ADMIN_COM):
                return "Admin/Command";
            case (T_ADMIN_LOG):
                return "Admin/Logistical";
            case (T_ADMIN_TRA):
                return "Admin/Transport";
            case (T_ADMIN_HR):
                return "Admin/HR";
            case (T_LAM_PILOT):
                return "LAM Pilot";
            case (T_VEHICLE_CREW):
                return "Vehicle Crew";
            default:
                return "??";
        }
    }

    public String getRoleDesc() {
        String role = getPrimaryRoleDesc();
        if (secondaryRole != T_NONE && secondaryRole != -1) {
            role += "/" + getSecondaryRoleDesc();
        }
        return role;
    }

    public String getPrimaryRoleDesc() {
        String bgPrefix = "";
        if (isClanner()) {
            bgPrefix = getPhenotypeShortName() + " ";
        }
        return bgPrefix + getRoleDesc(primaryRole, campaign.getFaction().isClan());
    }

    public String getSecondaryRoleDesc() {
        return getRoleDesc(secondaryRole, campaign.getFaction().isClan());
    }

    public static int getRoleMnemonic(int type) {
        // The following characters are unused:
        // J, K, Q, X, Z
        switch (type) {
            case T_MECHWARRIOR:
                return KeyEvent.VK_M;
            case T_GVEE_DRIVER:
                return KeyEvent.VK_V;
            case T_NVEE_DRIVER:
                return KeyEvent.VK_N;
            case T_VEE_GUNNER:
                return KeyEvent.VK_G;
            case T_AERO_PILOT:
                return KeyEvent.VK_A;
            case T_PROTO_PILOT:
                return KeyEvent.VK_P;
            case T_CONV_PILOT:
                return KeyEvent.VK_F;
            case T_BA:
                return KeyEvent.VK_B;
            case T_INFANTRY:
                return KeyEvent.VK_S;
            case T_SPACE_PILOT:
                return KeyEvent.VK_I;
            case T_SPACE_CREW:
                return KeyEvent.VK_W;
            case T_SPACE_GUNNER:
                return KeyEvent.VK_U;
            case T_NAVIGATOR:
                return KeyEvent.VK_Y;
            case T_MECH_TECH:
                return KeyEvent.VK_T;
            case T_MECHANIC:
                return KeyEvent.VK_E;
            case T_AERO_TECH:
                return KeyEvent.VK_O;
            case T_DOCTOR:
                return KeyEvent.VK_D;
            case T_ADMIN_COM:
                return KeyEvent.VK_C;
            case T_ADMIN_LOG:
                return KeyEvent.VK_L;
            case T_ADMIN_TRA:
                return KeyEvent.VK_R;
            case T_ADMIN_HR:
                return KeyEvent.VK_H;
            case T_VTOL_PILOT:
            case T_BA_TECH:
            case T_ASTECH:
            case T_MEDIC:
            case T_LAM_PILOT:
            case T_VEHICLE_CREW:
            case T_NONE:
            default:
                return KeyEvent.VK_UNDEFINED;
        }
    }

    public boolean canPerformRole(int role) {
        switch (role) {
            case (T_NONE):
                return true;
            case (T_MECHWARRIOR):
                return hasSkill(SkillType.S_GUN_MECH) && hasSkill(SkillType.S_PILOT_MECH);
            case (T_GVEE_DRIVER):
                return hasSkill(SkillType.S_PILOT_GVEE);
            case (T_NVEE_DRIVER):
                return hasSkill(SkillType.S_PILOT_NVEE);
            case (T_VTOL_PILOT):
                return hasSkill(SkillType.S_PILOT_VTOL);
            case (T_VEE_GUNNER):
                return hasSkill(SkillType.S_GUN_VEE);
            case (T_AERO_PILOT):
                return hasSkill(SkillType.S_GUN_AERO) && hasSkill(SkillType.S_PILOT_AERO);
            case (T_CONV_PILOT):
                return hasSkill(SkillType.S_GUN_JET) && hasSkill(SkillType.S_PILOT_JET);
            case (T_PROTO_PILOT):
                return hasSkill(SkillType.S_GUN_PROTO);
            case (T_BA):
                return hasSkill(SkillType.S_GUN_BA);
            case (T_INFANTRY):
                return hasSkill(SkillType.S_SMALL_ARMS);
            case (T_SPACE_PILOT):
                return hasSkill(SkillType.S_PILOT_SPACE);
            case (T_SPACE_CREW):
                return hasSkill(SkillType.S_TECH_VESSEL);
            case (T_SPACE_GUNNER):
                return hasSkill(SkillType.S_GUN_SPACE);
            case (T_NAVIGATOR):
                return hasSkill(SkillType.S_NAV);
            case (T_MECH_TECH):
                return hasSkill(SkillType.S_TECH_MECH) && getSkill(SkillType.S_TECH_MECH).getExperienceLevel() > SkillType.EXP_ULTRA_GREEN;
            case (T_MECHANIC):
            case T_VEHICLE_CREW:
                return hasSkill(SkillType.S_TECH_MECHANIC) && getSkill(SkillType.S_TECH_MECHANIC).getExperienceLevel() > SkillType.EXP_ULTRA_GREEN;
            case (T_AERO_TECH):
                return hasSkill(SkillType.S_TECH_AERO) && getSkill(SkillType.S_TECH_AERO).getExperienceLevel() > SkillType.EXP_ULTRA_GREEN;
            case (T_BA_TECH):
                return hasSkill(SkillType.S_TECH_BA) && getSkill(SkillType.S_TECH_BA).getExperienceLevel() > SkillType.EXP_ULTRA_GREEN;
            case (T_ASTECH):
                return hasSkill(SkillType.S_ASTECH);
            case (T_DOCTOR):
                return hasSkill(SkillType.S_DOCTOR) && getSkill(SkillType.S_DOCTOR).getExperienceLevel() > SkillType.EXP_ULTRA_GREEN;
            case (T_MEDIC):
                return hasSkill(SkillType.S_MEDTECH);
            case (T_ADMIN_COM):
            case (T_ADMIN_LOG):
            case (T_ADMIN_TRA):
            case (T_ADMIN_HR):
                return hasSkill(SkillType.S_ADMIN);
            default:
                return false;
        }
    }

    public void setGender(Gender gender) {
        this.gender = gender;
    }

    public Gender getGender() {
        return gender;
    }

    public void setBirthday(LocalDate date) {
        this.birthday = date;
    }

    public LocalDate getBirthday() {
        return birthday;
    }

    public LocalDate getDateOfDeath() {
        return dateOfDeath;
    }

    public void setDateOfDeath(LocalDate date) {
        this.dateOfDeath = date;
    }

    public void setRecruitment(LocalDate date) {
        this.recruitment = date;
    }

    public LocalDate getRecruitment() {
        return recruitment;
    }

    public String getRecruitmentAsString(Campaign campaign) {
        if (getRecruitment() == null) {
            return "";
        } else {
            return campaign.getCampaignOptions().getDisplayFormattedDate(getRecruitment());
        }
    }

    public void setLastRankChangeDate(LocalDate date) {
        this.lastRankChangeDate = date;
    }

    public LocalDate getLastRankChangeDate() {
        return lastRankChangeDate;
    }

    public String getLastRankChangeDateAsString(Campaign campaign) {
        if (getLastRankChangeDate() == null) {
            return "";
        } else {
            return campaign.getCampaignOptions().getDisplayFormattedDate(getLastRankChangeDate());
        }
    }

    public int getAge(LocalDate today) {
        // Get age based on year
        if (getDateOfDeath() != null) {
            //use date of death instead of birthday
            today = getDateOfDeath();
        }

        return Math.toIntExact(ChronoUnit.YEARS.between(getBirthday(), today));
    }

    public String getTimeInService(Campaign campaign) {
        // Get time in service based on year
        if (getRecruitment() == null) {
            //use "" they haven't been recruited or are dependents
            return "";
        }

        LocalDate today = campaign.getLocalDate();

        // If the person is dead, we only care about how long they spent in service to the company
        if (getDateOfDeath() != null) {
            //use date of death instead of the current day
            today = getDateOfDeath();
        }

        return campaign.getCampaignOptions().getTimeInServiceDisplayFormat()
                .getDisplayFormattedOutput(getRecruitment(), today);
    }

    public String getTimeInRank(Campaign campaign) {
        if (getLastRankChangeDate() == null) {
            return "";
        }

        LocalDate today = campaign.getLocalDate();

        // If the person is dead, we only care about how long it was from their last promotion till they died
        if (getDateOfDeath() != null) {
            //use date of death instead of the current day
            today = getDateOfDeath();
        }

        return campaign.getCampaignOptions().getTimeInRankDisplayFormat()
                .getDisplayFormattedOutput(getLastRankChangeDate(), today);
    }

    public void setId(UUID id) {
        this.id = id;
    }

    public UUID getId() {
        return id;
    }

    public boolean isChild() {
        return (getAge(getCampaign().getLocalDate()) <= 13);
    }

    public Genealogy getGenealogy() {
        return genealogy;
    }

    //region Pregnancy
    public boolean isTryingToConceive() {
        return tryingToConceive;
    }

    public void setTryingToConceive(boolean tryingToConceive) {
        this.tryingToConceive = tryingToConceive;
    }

    public LocalDate getDueDate() {
        return dueDate;
    }

    public void setDueDate(LocalDate dueDate) {
        this.dueDate = dueDate;
    }

    public LocalDate getExpectedDueDate() {
        return expectedDueDate;
    }

    public void setExpectedDueDate(LocalDate expectedDueDate) {
        this.expectedDueDate = expectedDueDate;
    }

    public boolean isPregnant() {
        return dueDate != null;
    }

    /**
     * This is used to determine if a person can procreate
     * @param campaign the campaign the person was in
     * @return true if they can, otherwise false
     */
    public boolean canProcreate(Campaign campaign) {
        return getGender().isFemale() && isTryingToConceive() && !isPregnant() && !isDeployed()
                && !isChild() && (getAge(campaign.getLocalDate()) < 51);
    }

    public void procreate(Campaign campaign) {
        if (canProcreate(campaign)) {
            boolean conceived = false;
            if (getGenealogy().hasSpouse()) {
                Person spouse = getGenealogy().getSpouse(campaign);
                if (!spouse.isDeployed() && !spouse.isDeadOrMIA() && !spouse.isChild()
                        && !(spouse.getGender() == getGender())) {
                    // setting is the decimal chance that this procreation attempt will create a child, base is 0.05%
                    conceived = (Compute.randomFloat() < (campaign.getCampaignOptions().getChanceProcreation()));
                }
            } else if (campaign.getCampaignOptions().useUnofficialProcreationNoRelationship()) {
                // setting is the decimal chance that this procreation attempt will create a child, base is 0.005%
                conceived = (Compute.randomFloat() < (campaign.getCampaignOptions().getChanceProcreationNoRelationship()));
            }

            if (conceived) {
                addPregnancy(campaign);
            }
        }
    }

    public void addPregnancy(Campaign campaign) {
        LocalDate dueDate = campaign.getLocalDate();
        dueDate = dueDate.plus(PREGNANCY_STANDARD_DURATION, ChronoUnit.DAYS);
        setExpectedDueDate(dueDate);
        dueDate = dueDate.plus(PREGNANCY_MODIFY_DURATION.getAsInt(), ChronoUnit.DAYS);
        setDueDate(dueDate);

        int size = PREGNANCY_SIZE.getAsInt();
        extraData.set(PREGNANCY_CHILDREN_DATA, size);
        extraData.set(PREGNANCY_FATHER_DATA, (getGenealogy().hasSpouse())
                ? getGenealogy().getSpouseId().toString() : null);

        String sizeString = (size < PREGNANCY_MULTIPLE_NAMES.length) ? PREGNANCY_MULTIPLE_NAMES[size] : null;

        campaign.addReport(getHyperlinkedName() + " has conceived" + (sizeString == null ? "" : (" " + sizeString)));
        if (campaign.getCampaignOptions().logConception()) {
            MedicalLogger.hasConceived(this, campaign.getDate(), sizeString);
            if (getGenealogy().hasSpouse()) {
                PersonalLogger.spouseConceived(getGenealogy().getSpouse(campaign),
                        getFullName(), getCampaign().getDate(), sizeString);
            }
        }
    }

    /**
     * Removes a pregnancy and clears all related data from the current person
     */
    public void removePregnancy() {
        setDueDate(null);
        setExpectedDueDate(null);
        extraData.set(PREGNANCY_CHILDREN_DATA, null);
        extraData.set(PREGNANCY_FATHER_DATA, null);
    }

    /**
     * This method is how a person gives birth to a number of babies and have them added to the campaign
     * @param campaign the campaign to add the baby in question to
     */
    public void birth(Campaign campaign) {
        // Determine the number of children
        int size = extraData.get(PREGNANCY_CHILDREN_DATA, 1);

        // Determine father information
        String fatherIdString = getExtraData().get(PREGNANCY_FATHER_DATA);
        UUID fatherId = (fatherIdString != null) ? UUID.fromString(fatherIdString) : null;
        fatherId = campaign.getCampaignOptions().determineFatherAtBirth()
                ? Utilities.nonNull(getGenealogy().getSpouseId(), fatherId) : fatherId;

        // Determine Prisoner Status
        PrisonerStatus prisonerStatus = campaign.getCampaignOptions().getPrisonerBabyStatus()
                ? PrisonerStatus.FREE : getPrisonerStatus();

        // Output a specific report to the campaign if they are giving birth to multiple children
        if (PREGNANCY_MULTIPLE_NAMES[size] != null) {
            campaign.addReport(String.format("%s has given birth to %s!", getHyperlinkedName(),
                    PREGNANCY_MULTIPLE_NAMES[size]));
        }

        // Create Babies
        for (int i = 0; i < size; i++) {
            // Create the specific baby
            Person baby = campaign.newDependent(T_NONE, true);
            String surname = campaign.getCampaignOptions().getBabySurnameStyle()
                    .generateBabySurname(this, campaign.getPerson(fatherId), baby.getGender());
            baby.setSurname(surname);
            baby.setBirthday(campaign.getLocalDate());
<<<<<<< HEAD
            baby.setPrisonerStatus(prisonerStatus);

            // Add the baby to the campaign
            campaign.recruitPerson(baby, baby.getPrisonerStatus(), baby.isDependent(), true, false);
=======
            baby.setAncestorsId(ancId);

            // Recruit the baby
            campaign.recruitPerson(baby, prisonerStatus, baby.isDependent(), true, true);
>>>>>>> bb9f2440

            // Create genealogy information
            baby.getGenealogy().addFamilyMember(FamilialRelationshipType.PARENT, getId());
            getGenealogy().addFamilyMember(FamilialRelationshipType.CHILD, baby.getId());
            if (fatherId != null) {
                baby.getGenealogy().addFamilyMember(FamilialRelationshipType.PARENT, fatherId);
                campaign.getPerson(fatherId).getGenealogy()
                        .addFamilyMember(FamilialRelationshipType.CHILD, baby.getId());
            }

            // Create reports and log the birth
            campaign.addReport(String.format("%s has given birth to %s, a baby %s!", getHyperlinkedName(),
                    baby.getHyperlinkedName(), GenderDescriptors.BOY_GIRL.getDescriptor(baby.getGender())));
            if (campaign.getCampaignOptions().logConception()) {
                MedicalLogger.deliveredBaby(this, baby, campaign.getDate());
                if (fatherId != null) {
                    PersonalLogger.ourChildBorn(campaign.getPerson(fatherId), baby, getFullName(),
                            campaign.getDate());
                }
            }
        }

        // Cleanup Data
        removePregnancy();
    }
    //endregion Pregnancy

    //region Marriage
    public boolean isTryingToMarry() {
        return tryingToMarry;
    }

    public void setTryingToMarry(boolean tryingToMarry) {
        this.tryingToMarry = tryingToMarry;
    }

    /**
     * Determines if another person is a safe spouse for the current person
     * @param person the person to determine if they are a safe spouse
     * @param campaign the campaign to use to determine if they are a safe spouse
     */
    public boolean safeSpouse(Person person, Campaign campaign) {
        // Huge convoluted return statement, with the following restrictions
        // can't marry yourself
        // can't marry someone who is already married
        // can't marry someone who doesn't want to be married
        // can't marry a prisoner, unless you are also a prisoner (this is purposely left open for prisoners to marry who they want)
        // can't marry a person who is dead or MIA
        // can't marry inactive personnel (this is to show how they aren't part of the force anymore)
        // TODO : can't marry anyone who is not located at the same planet as the person - GitHub #1672: Implement current planet tracking for personnel
        // can't marry a close relative
        return (
                !this.equals(person)
                && !person.getGenealogy().hasSpouse()
                && person.isTryingToMarry()
                && person.oldEnoughToMarry(campaign)
                && (!person.getPrisonerStatus().isPrisoner() || getPrisonerStatus().isPrisoner())
                && !person.isDeadOrMIA()
                && person.isActive()
                && !getGenealogy().checkMutualAncestors(person, getCampaign())
        );
    }

    public boolean oldEnoughToMarry(Campaign campaign) {
        return (getAge(campaign.getLocalDate()) >= campaign.getCampaignOptions().getMinimumMarriageAge());
    }

    public void randomMarriage(Campaign campaign) {
        // Don't attempt to generate is someone isn't trying to marry, has a spouse,
        // isn't old enough to marry, or is actively deployed
        if (!isTryingToMarry() || getGenealogy().hasSpouse() || !oldEnoughToMarry(campaign) || isDeployed()) {
            return;
        }

        // setting is the fractional chance that this attempt at finding a marriage will result in one
        if (Compute.randomFloat() < (campaign.getCampaignOptions().getChanceRandomMarriages())) {
            addRandomSpouse(false, campaign);
        } else if (campaign.getCampaignOptions().useRandomSameSexMarriages()) {
            if (Compute.randomFloat() < (campaign.getCampaignOptions().getChanceRandomSameSexMarriages())) {
                addRandomSpouse(true, campaign);
            }
        }
    }

    public void addRandomSpouse(boolean sameSex, Campaign campaign) {
        List<Person> potentials = new ArrayList<>();
        Gender gender = sameSex ? getGender() : (getGender().isMale() ? Gender.FEMALE : Gender.MALE);
        for (Person p : campaign.getActivePersonnel()) {
            if (isPotentialRandomSpouse(p, gender, campaign)) {
                potentials.add(p);
            }
        }

        int n = potentials.size();
        if (n > 0) {
            Marriage.WEIGHTED.marry(this, potentials.get(Compute.randomInt(n)), campaign);
        }
    }

    public boolean isPotentialRandomSpouse(Person p, Gender gender, Campaign campaign) {
        if ((p.getGender() != gender) || !safeSpouse(p, campaign)
                || !(getPrisonerStatus().isFree()
                || (getPrisonerStatus().isPrisoner() && p.getPrisonerStatus().isPrisoner()))) {
            return false;
        }

        int ageDifference = Math.abs(p.getAge(campaign.getLocalDate()) - getAge(campaign.getLocalDate()));

        return (ageDifference <= campaign.getCampaignOptions().getMarriageAgeRange());
    }
    //endregion Marriage

    public int getXp() {
        return xp;
    }

    public void setXp(int xp) {
        this.xp = xp;
    }

    public void awardXP(int xp) {
        this.xp += xp;
    }

    public int getEngineerXp() {
        return engXp;
    }

    public void setEngineerXp(int xp) {
        engXp = xp;
    }

    public int getAcquisitions() {
        return acquisitions;
    }

    public void setAcquisition(int a) {
        acquisitions = a;
    }

    public void incrementAcquisition() {
        acquisitions++;
    }

    public void setDoctorId(UUID t, int daysToWait) {
        this.doctorId = t;
        this.daysToWaitForHealing = daysToWait;
    }

    public boolean checkNaturalHealing(int daysToWait) {
        if (needsFixing() && daysToWaitForHealing <= 0 && doctorId == null) {
            heal();
            daysToWaitForHealing = daysToWait;
            return true;
        }
        return false;
    }

    public void decrementDaysToWaitForHealing() {
        if (daysToWaitForHealing > 0) {
            daysToWaitForHealing--;
        }
    }

    public boolean isDeployed() {
        Unit u = campaign.getUnit(unitId);
        if (null != u) {
            return (u.getScenarioId() != -1);
        }
        return false;
    }

    public String getBiography() {
        return biography;
    }

    public void setBiography(String s) {
        this.biography = s;
    }

    public boolean isActive() {
        return getStatus() == PersonnelStatus.ACTIVE;
    }

    public boolean isInActive() {
        return getStatus() != PersonnelStatus.ACTIVE;
    }

    public ExtraData getExtraData() {
        return extraData;
    }

    @Override
    public void writeToXml(PrintWriter pw1, int indent) {
        pw1.println(MekHqXmlUtil.indentStr(indent) + "<person id=\"" + id.toString()
                + "\" type=\"" + this.getClass().getName() + "\">");
        try {
            MekHqXmlUtil.writeSimpleXmlTag(pw1, indent + 1, "id", id.toString());
            MekHqXmlUtil.writeSimpleXmlTag(pw1, indent + 1, "givenName", givenName);
            MekHqXmlUtil.writeSimpleXmlTag(pw1, indent + 1, "surname", surname);
            if (!StringUtil.isNullOrEmpty(honorific)) {
                MekHqXmlUtil.writeSimpleXmlTag(pw1, indent + 1, "honorific", honorific);
            }
            if (maidenName != null) { // this is only a != null comparison because empty is a use case for divorce
                MekHqXmlUtil.writeSimpleXmlTag(pw1, indent + 1, "maidenName", maidenName);
            }
            if (!StringUtil.isNullOrEmpty(callsign)) {
                MekHqXmlUtil.writeSimpleXmlTag(pw1, indent + 1, "callsign", callsign);
            }
            // Always save the primary role
            MekHqXmlUtil.writeSimpleXmlTag(pw1, indent + 1, "primaryRole", primaryRole);
            if (secondaryRole != T_NONE) {
                MekHqXmlUtil.writeSimpleXmlTag(pw1, indent + 1, "secondaryRole", secondaryRole);
            }
            if (primaryDesignator != ROMDesignation.NONE) {
                MekHqXmlUtil.writeSimpleXmlTag(pw1, indent + 1, "primaryDesignator", primaryDesignator.name());
            }
            if (secondaryDesignator != ROMDesignation.NONE) {
                MekHqXmlUtil.writeSimpleXmlTag(pw1, indent + 1, "secondaryDesignator", secondaryDesignator.name());
            }
            if (commander) {
                MekHqXmlUtil.writeSimpleXmlTag(pw1, indent + 1, "commander", true);
            }
            if (dependent) {
                MekHqXmlUtil.writeSimpleXmlTag(pw1, indent + 1, "dependent", true);
            }
            // Always save the person's origin faction
            MekHqXmlUtil.writeSimpleXmlTag(pw1, indent + 1, "faction", originFaction.getShortName());
            if (originPlanet != null) {
                pw1.println(MekHqXmlUtil.indentStr(indent + 1)
                        + "<planetId systemId=\""
                        + originPlanet.getParentSystem().getId()
                        + "\">"
                        + originPlanet.getId()
                        + "</planetId>");
            }
            // Always save whether or not someone is a clanner
            MekHqXmlUtil.writeSimpleXmlTag(pw1, indent + 1, "clan", clan);
            if (phenotype != PHENOTYPE_NONE) {
                MekHqXmlUtil.writeSimpleXmlTag(pw1, indent + 1, "phenotype", phenotype);
            }
            if (!StringUtil.isNullOrEmpty(bloodname)) {
                MekHqXmlUtil.writeSimpleXmlTag(pw1, indent + 1, "bloodname", bloodname);
            }
            if (!StringUtil.isNullOrEmpty(biography)) {
                MekHqXmlUtil.writeSimpleXmlTag(pw1, indent + 1, "biography", biography);
            }
            if (idleMonths > 0) {
                MekHqXmlUtil.writeSimpleXmlTag(pw1, indent + 1, "idleMonths", idleMonths);
            }
            if (!genealogy.isEmpty()) {
                genealogy.writeToXml(pw1, indent + 1);
            }
            if (dueDate != null) {
                MekHqXmlUtil.writeSimpleXmlTag(pw1, indent + 1, "dueDate",
                        MekHqXmlUtil.saveFormattedDate(dueDate));
            }
            if (expectedDueDate != null) {
                MekHqXmlUtil.writeSimpleXmlTag(pw1, indent + 1, "expectedDueDate",
                        MekHqXmlUtil.saveFormattedDate(expectedDueDate));
            }
            if (!portraitCategory.equals(Crew.ROOT_PORTRAIT)) {
                MekHqXmlUtil.writeSimpleXmlTag(pw1, indent + 1, "portraitCategory", portraitCategory);
            }
            if (!portraitFile.equals(Crew.PORTRAIT_NONE)) {
                MekHqXmlUtil.writeSimpleXmlTag(pw1, indent + 1, "portraitFile", portraitFile);
            }
            // Always save the current XP
            MekHqXmlUtil.writeSimpleXmlTag(pw1, indent + 1, "xp", xp);
            if (daysToWaitForHealing != 0) {
                MekHqXmlUtil.writeSimpleXmlTag(pw1, indent + 1, "daysToWaitForHealing", daysToWaitForHealing);
            }
            // Always save the person's gender, as it would otherwise get confusing fast
            MekHqXmlUtil.writeSimpleXmlTag(pw1, indent + 1, "gender", gender.name());
            // Always save a person's rank
            MekHqXmlUtil.writeSimpleXmlTag(pw1, indent + 1, "rank", rank);
            if (rankLevel != 0) {
                MekHqXmlUtil.writeSimpleXmlTag(pw1, indent + 1, "rankLevel", rankLevel);
            }
            if (rankSystem != -1) {
                MekHqXmlUtil.writeSimpleXmlTag(pw1, indent + 1, "rankSystem", rankSystem);
            }
            if (maneiDominiRank != Rank.MD_RANK_NONE) {
                MekHqXmlUtil.writeSimpleXmlTag(pw1, indent + 1, "maneiDominiRank", maneiDominiRank);
            }
            if (maneiDominiClass != ManeiDominiClass.NONE) {
                MekHqXmlUtil.writeSimpleXmlTag(pw1, indent + 1, "maneiDominiClass", maneiDominiClass.name());
            }
            if (nTasks > 0) {
                MekHqXmlUtil.writeSimpleXmlTag(pw1, indent + 1, "nTasks", nTasks);
            }
            if (doctorId != null) {
                MekHqXmlUtil.writeSimpleXmlTag(pw1, indent + 1, "doctorId", doctorId.toString());
            }
            if (unitId != null) {
                MekHqXmlUtil.writeSimpleXmlTag(pw1, indent + 1, "unitId", unitId.toString());
            }
            if (!salary.equals(Money.of(-1))) {
                MekHqXmlUtil.writeSimpleXmlTag(pw1, indent + 1, "salary", salary.toXmlString());
            }
            if (!totalEarnings.equals(Money.of(0))) {
                MekHqXmlUtil.writeSimpleXmlTag(pw1, indent + 1, "totalEarnings", totalEarnings.toXmlString());
            }
            // Always save a person's status, to make it easy to parse the personnel saved data
            MekHqXmlUtil.writeSimpleXmlTag(pw1, indent + 1, "status", status.name());
            if (prisonerStatus != PrisonerStatus.FREE) {
                MekHqXmlUtil.writeSimpleXmlTag(pw1, indent + 1, "prisonerStatus", prisonerStatus.name());
            }
            if (hits > 0) {
                MekHqXmlUtil.writeSimpleXmlTag(pw1, indent + 1, "hits", hits);
            }
            if (toughness != 0) {
                MekHqXmlUtil.writeSimpleXmlTag(pw1, indent + 1, "toughness", toughness);
            }
            if (minutesLeft > 0) {
                MekHqXmlUtil.writeSimpleXmlTag(pw1, indent + 1, "minutesLeft", minutesLeft);
            }
            if (overtimeLeft > 0) {
                MekHqXmlUtil.writeSimpleXmlTag(pw1, indent + 1, "overtimeLeft", overtimeLeft);
            }
            if (birthday != null) {
                MekHqXmlUtil.writeSimpleXmlTag(pw1, indent + 1, "birthday",
                        MekHqXmlUtil.saveFormattedDate(birthday));
            }
            if (dateOfDeath != null) {
                MekHqXmlUtil.writeSimpleXmlTag(pw1, indent + 1, "deathday",
                        MekHqXmlUtil.saveFormattedDate(dateOfDeath));
            }
            if (recruitment != null) {
                MekHqXmlUtil.writeSimpleXmlTag(pw1, indent + 1, "recruitment",
                        MekHqXmlUtil.saveFormattedDate(recruitment));
            }
            if (lastRankChangeDate != null) {
                MekHqXmlUtil.writeSimpleXmlTag(pw1, indent + 1, "lastRankChangeDate",
                        MekHqXmlUtil.saveFormattedDate(lastRankChangeDate));
            }
            for (Skill skill : skills.getSkills()) {
                skill.writeToXml(pw1, indent + 1);
            }
            if (countOptions(PilotOptions.LVL3_ADVANTAGES) > 0) {
                MekHqXmlUtil.writeSimpleXmlTag(pw1, indent + 1, "advantages",
                        getOptionList("::", PilotOptions.LVL3_ADVANTAGES));
            }
            if (countOptions(PilotOptions.EDGE_ADVANTAGES) > 0) {
                MekHqXmlUtil.writeSimpleXmlTag(pw1, indent + 1, "edge",
                        getOptionList("::", PilotOptions.EDGE_ADVANTAGES));
                // For support personnel, write an available edge value
                if (hasSupportRole(false) || isEngineer()) {
                    MekHqXmlUtil.writeSimpleXmlTag(pw1, indent + 1, "edgeAvailable", getCurrentEdge());
                }
            }
            if (countOptions(PilotOptions.MD_ADVANTAGES) > 0) {
                MekHqXmlUtil.writeSimpleXmlTag(pw1, indent + 1, "implants",
                        getOptionList("::", PilotOptions.MD_ADVANTAGES));
            }
            if (!techUnitIds.isEmpty()) {
                MekHqXmlUtil.writeSimpleXMLOpenIndentedLine(pw1, indent + 1, "techUnitIds");
                for (UUID id : techUnitIds) {
                    MekHqXmlUtil.writeSimpleXmlTag(pw1, indent + 2, "id", id.toString());
                }
                MekHqXmlUtil.writeSimpleXMLCloseIndentedLine(pw1, indent + 1, "techUnitIds");
            }
            if (!personnelLog.isEmpty()) {
                MekHqXmlUtil.writeSimpleXMLOpenIndentedLine(pw1, indent + 1, "personnelLog");
                for (LogEntry entry : personnelLog) {
                    entry.writeToXml(pw1, indent + 2);
                }
                MekHqXmlUtil.writeSimpleXMLCloseIndentedLine(pw1, indent + 1, "personnelLog");
            }
            if (!missionLog.isEmpty()) {
                MekHqXmlUtil.writeSimpleXMLOpenIndentedLine(pw1, indent + 1, "missionLog");
                for (LogEntry entry : missionLog) {
                    entry.writeToXml(pw1, indent + 2);
                }
                MekHqXmlUtil.writeSimpleXMLCloseIndentedLine(pw1, indent + 1, "missionLog");
            }
            if (!getAwardController().getAwards().isEmpty()) {
                MekHqXmlUtil.writeSimpleXMLOpenIndentedLine(pw1, indent + 1, "awards");
                for (Award award : getAwardController().getAwards()) {
                    award.writeToXml(pw1, indent + 2);
                }
                MekHqXmlUtil.writeSimpleXMLCloseIndentedLine(pw1, indent + 1, "awards");
            }
            if (injuries.size() > 0) {
                MekHqXmlUtil.writeSimpleXMLOpenIndentedLine(pw1, indent + 1, "injuries");
                for (Injury injury : injuries) {
                    injury.writeToXml(pw1, indent + 2);
                }
                MekHqXmlUtil.writeSimpleXMLCloseIndentedLine(pw1, indent + 1, "injuries");
            }
            if (founder) {
                MekHqXmlUtil.writeSimpleXmlTag(pw1, indent + 1, "founder", true);
            }
            if (originalUnitWeight != EntityWeightClass.WEIGHT_ULTRA_LIGHT) {
                MekHqXmlUtil.writeSimpleXmlTag(pw1, indent + 1, "originalUnitWeight", originalUnitWeight);
            }
            if (originalUnitTech != TECH_IS1) {
                MekHqXmlUtil.writeSimpleXmlTag(pw1, indent + 1, "originalUnitTech", originalUnitTech);
            }
            if (originalUnitId != null) {
                MekHqXmlUtil.writeSimpleXmlTag(pw1, indent + 1, "originalUnitId", originalUnitId.toString());
            }
            if (acquisitions != 0) {
                MekHqXmlUtil.writeSimpleXmlTag(pw1, indent + 1, "acquisitions", acquisitions);
            }
            if (!extraData.isEmpty()) {
                extraData.writeToXml(pw1);
            }
        } catch (Exception e) {
            MekHQ.getLogger().error(Person.class, "writeToXml",
                    "Failed to write " + getFullName() + " to the XML File");
            throw e; // we want to rethrow to ensure that that the save fails
        }
        pw1.println(MekHqXmlUtil.indentStr(indent) + "</person>");
    }

    public static Person generateInstanceFromXML(Node wn, Campaign c, Version version) {
        final String METHOD_NAME = "generateInstanceFromXML(Node,Campaign,Version)"; //$NON-NLS-1$

        Person retVal = new Person(c);

        try {
            // Okay, now load Person-specific fields!
            NodeList nl = wn.getChildNodes();

            String advantages = null;
            String edge = null;
            String implants = null;

            //backwards compatibility
            String pilotName = null;
            String pilotNickname = null;
            int pilotGunnery = -1;
            int pilotPiloting = -1;
            int pilotCommandBonus = -1;
            int type = 0;

            for (int x = 0; x < nl.getLength(); x++) {
                Node wn2 = nl.item(x);

                if (wn2.getNodeName().equalsIgnoreCase("name")) { // legacy - 0.47.5 removal
                    retVal.migrateName(wn2.getTextContent());
                } else if (wn2.getNodeName().equalsIgnoreCase("givenName")) {
                    retVal.givenName = wn2.getTextContent();
                } else if (wn2.getNodeName().equalsIgnoreCase("surname")) {
                    retVal.surname = wn2.getTextContent();
                } else if (wn2.getNodeName().equalsIgnoreCase("honorific")) {
                    retVal.honorific = wn2.getTextContent();
                } else if (wn2.getNodeName().equalsIgnoreCase("maidenName")) {
                    retVal.maidenName = wn2.getTextContent();
                } else if (wn2.getNodeName().equalsIgnoreCase("callsign")) {
                    retVal.callsign = wn2.getTextContent();
                } else if (wn2.getNodeName().equalsIgnoreCase("commander")) {
                    retVal.commander = Boolean.parseBoolean(wn2.getTextContent().trim());
                } else if (wn2.getNodeName().equalsIgnoreCase("dependent")) {
                    retVal.dependent = Boolean.parseBoolean(wn2.getTextContent().trim());
                } else if (wn2.getNodeName().equalsIgnoreCase("faction")) {
                    retVal.originFaction = Faction.getFaction(wn2.getTextContent().trim());
                } else if (wn2.getNodeName().equalsIgnoreCase("planetId")) {
                    String systemId = wn2.getAttributes().getNamedItem("systemId").getTextContent().trim();
                    String planetId = wn2.getTextContent().trim();
                    retVal.originPlanet = c.getSystemById(systemId).getPlanetById(planetId);
                } else if (wn2.getNodeName().equalsIgnoreCase("clan")) {
                    retVal.clan = Boolean.parseBoolean(wn2.getTextContent().trim());
                } else if (wn2.getNodeName().equalsIgnoreCase("phenotype")) {
                    retVal.phenotype = Integer.parseInt(wn2.getTextContent());
                } else if (wn2.getNodeName().equalsIgnoreCase("bloodname")) {
                    retVal.bloodname = wn2.getTextContent();
                } else if (wn2.getNodeName().equalsIgnoreCase("biography")) {
                    retVal.biography = wn2.getTextContent();
                } else if (wn2.getNodeName().equalsIgnoreCase("primaryRole")) {
                    retVal.primaryRole = Integer.parseInt(wn2.getTextContent());
                } else if (wn2.getNodeName().equalsIgnoreCase("secondaryRole")) {
                    retVal.secondaryRole = Integer.parseInt(wn2.getTextContent());
                } else if (wn2.getNodeName().equalsIgnoreCase("acquisitions")) {
                    retVal.acquisitions = Integer.parseInt(wn2.getTextContent());
                } else if (wn2.getNodeName().equalsIgnoreCase("primaryDesignator")) {
                    retVal.primaryDesignator = ROMDesignation.parseFromString(wn2.getTextContent().trim());
                } else if (wn2.getNodeName().equalsIgnoreCase("secondaryDesignator")) {
                    retVal.secondaryDesignator = ROMDesignation.parseFromString(wn2.getTextContent().trim());
                } else if (wn2.getNodeName().equalsIgnoreCase("daysToWaitForHealing")) {
                    retVal.daysToWaitForHealing = Integer.parseInt(wn2.getTextContent());
                } else if (wn2.getNodeName().equalsIgnoreCase("idleMonths")) {
                    retVal.idleMonths = Integer.parseInt(wn2.getTextContent());
                } else if (wn2.getNodeName().equalsIgnoreCase("id")) {
                    if (version.getMajorVersion() == 0 && version.getMinorVersion() < 2 && version.getSnapshot() < 14) {
                        retVal.oldId = Integer.parseInt(wn2.getTextContent());
                    } else {
                        retVal.id = UUID.fromString(wn2.getTextContent());
                    }
                } else if (wn2.getNodeName().equalsIgnoreCase("ancestors")) { // legacy - 0.47.6 removal
                    CampaignXmlParser.addToAncestryMigrationMap(UUID.fromString(wn2.getTextContent().trim()), retVal);
                } else if (wn2.getNodeName().equalsIgnoreCase("spouse")) { // legacy - 0.47.6 removal
                    retVal.genealogy.setSpouse(UUID.fromString(wn2.getTextContent().trim()));
                } else if (wn2.getNodeName().equalsIgnoreCase("formerSpouses")) { // legacy - 0.47.6 removal
                    Genealogy.loadFormerSpouses(retVal.genealogy, wn2.getChildNodes());
                } else if (wn2.getNodeName().equalsIgnoreCase("genealogy")) {
                    retVal.genealogy = Genealogy.generateInstanceFromXML(wn2.getChildNodes());
                } else if (wn2.getNodeName().equalsIgnoreCase("tryingToMarry")) {
                    retVal.tryingToMarry = Boolean.parseBoolean(wn2.getTextContent().trim());
                } else if (wn2.getNodeName().equalsIgnoreCase("tryingToConceive")) {
                    retVal.tryingToConceive = Boolean.parseBoolean(wn2.getTextContent().trim());
                } else if (wn2.getNodeName().equalsIgnoreCase("dueDate")) {
                    retVal.dueDate = MekHqXmlUtil.parseDate(wn2.getTextContent().trim());
                } else if (wn2.getNodeName().equalsIgnoreCase("expectedDueDate")) {
                    retVal.expectedDueDate = MekHqXmlUtil.parseDate(wn2.getTextContent().trim());
                } else if (wn2.getNodeName().equalsIgnoreCase("portraitCategory")) {
                    retVal.setPortraitCategory(wn2.getTextContent());
                } else if (wn2.getNodeName().equalsIgnoreCase("portraitFile")) {
                    retVal.setPortraitFileName(wn2.getTextContent());
                } else if (wn2.getNodeName().equalsIgnoreCase("xp")) {
                    retVal.xp = Integer.parseInt(wn2.getTextContent());
                } else if (wn2.getNodeName().equalsIgnoreCase("nTasks")) {
                    retVal.nTasks = Integer.parseInt(wn2.getTextContent());
                } else if (wn2.getNodeName().equalsIgnoreCase("hits")) {
                    retVal.hits = Integer.parseInt(wn2.getTextContent());
                } else if (wn2.getNodeName().equalsIgnoreCase("gender")) {
                    retVal.gender = Gender.parseFromString(wn2.getTextContent().trim());
                } else if (wn2.getNodeName().equalsIgnoreCase("rank")) {
                    if (version.isLowerThan("0.3.4-r1782")) {
                        RankTranslator rt = new RankTranslator(c);
                        try {
                            retVal.rank = rt.getNewRank(c.getRanks().getOldRankSystem(),
                                    Integer.parseInt(wn2.getTextContent()));
                        } catch (ArrayIndexOutOfBoundsException e) {
                            // Do nothing
                        }
                    } else {
                        retVal.rank = Integer.parseInt(wn2.getTextContent());
                    }
                } else if (wn2.getNodeName().equalsIgnoreCase("rankLevel")) {
                    retVal.rankLevel = Integer.parseInt(wn2.getTextContent());
                } else if (wn2.getNodeName().equalsIgnoreCase("rankSystem")) {
                    retVal.setRankSystem(Integer.parseInt(wn2.getTextContent()));
                } else if (wn2.getNodeName().equalsIgnoreCase("maneiDominiRank")) {
                    retVal.maneiDominiRank = Integer.parseInt(wn2.getTextContent());
                } else if (wn2.getNodeName().equalsIgnoreCase("maneiDominiClass")) {
                    retVal.maneiDominiClass = ManeiDominiClass.parseFromString(wn2.getTextContent().trim());
                } else if (wn2.getNodeName().equalsIgnoreCase("doctorId")) {
                    if (version.getMajorVersion() == 0 && version.getMinorVersion() < 2 && version.getSnapshot() < 14) {
                        retVal.oldDoctorId = Integer.parseInt(wn2.getTextContent());
                    } else {
                        if (!wn2.getTextContent().equals("null")) {
                            retVal.doctorId = UUID.fromString(wn2.getTextContent());
                        }
                    }
                } else if (wn2.getNodeName().equalsIgnoreCase("unitId")) {
                    if (version.getMajorVersion() == 0 && version.getMinorVersion() < 2 && version.getSnapshot() < 14) {
                        retVal.oldUnitId = Integer.parseInt(wn2.getTextContent());
                    } else {
                        if (!wn2.getTextContent().equals("null")) {
                            retVal.unitId = UUID.fromString(wn2.getTextContent());
                        }
                    }
                } else if (wn2.getNodeName().equalsIgnoreCase("status")) {
                    retVal.status = PersonnelStatus.parseFromString(wn2.getTextContent().trim());
                } else if (wn2.getNodeName().equalsIgnoreCase("prisonerStatus")) {
                    retVal.prisonerStatus = PrisonerStatus.parseFromString(wn2.getTextContent().trim());
                } else if (wn2.getNodeName().equalsIgnoreCase("willingToDefect")) { // Legacy
                    if (Boolean.parseBoolean(wn2.getTextContent().trim())) {
                        retVal.prisonerStatus = PrisonerStatus.PRISONER_DEFECTOR;
                    }
                } else if (wn2.getNodeName().equalsIgnoreCase("salary")) {
                    retVal.salary = Money.fromXmlString(wn2.getTextContent().trim());
                } else if (wn2.getNodeName().equalsIgnoreCase("totalEarnings")) {
                    retVal.totalEarnings = Money.fromXmlString(wn2.getTextContent().trim());
                } else if (wn2.getNodeName().equalsIgnoreCase("minutesLeft")) {
                    retVal.minutesLeft = Integer.parseInt(wn2.getTextContent());
                } else if (wn2.getNodeName().equalsIgnoreCase("overtimeLeft")) {
                    retVal.overtimeLeft = Integer.parseInt(wn2.getTextContent());
                } else if (wn2.getNodeName().equalsIgnoreCase("birthday")) {
                    retVal.birthday = MekHqXmlUtil.parseDate(wn2.getTextContent().trim());
                } else if (wn2.getNodeName().equalsIgnoreCase("deathday")) {
                    retVal.dateOfDeath = MekHqXmlUtil.parseDate(wn2.getTextContent().trim());
                } else if (wn2.getNodeName().equalsIgnoreCase("recruitment")) {
                    retVal.recruitment = MekHqXmlUtil.parseDate(wn2.getTextContent().trim());
                } else if (wn2.getNodeName().equalsIgnoreCase("lastRankChangeDate")) {
                    retVal.lastRankChangeDate = MekHqXmlUtil.parseDate(wn2.getTextContent().trim());
                } else if (wn2.getNodeName().equalsIgnoreCase("advantages")) {
                    advantages = wn2.getTextContent();
                } else if (wn2.getNodeName().equalsIgnoreCase("edge")) {
                    edge = wn2.getTextContent();
                } else if (wn2.getNodeName().equalsIgnoreCase("edgeAvailable")) {
                    retVal.currentEdge = Integer.parseInt(wn2.getTextContent());
                } else if (wn2.getNodeName().equalsIgnoreCase("implants")) {
                    implants = wn2.getTextContent();
                } else if (wn2.getNodeName().equalsIgnoreCase("toughness")) {
                    retVal.toughness = Integer.parseInt(wn2.getTextContent());
                } else if (wn2.getNodeName().equalsIgnoreCase("pilotGunnery")) {
                    pilotGunnery = Integer.parseInt(wn2.getTextContent());
                } else if (wn2.getNodeName().equalsIgnoreCase("pilotPiloting")) {
                    pilotPiloting = Integer.parseInt(wn2.getTextContent());
                } else if (wn2.getNodeName().equalsIgnoreCase("pilotHits")) {
                    retVal.hits = Integer.parseInt(wn2.getTextContent());
                } else if (wn2.getNodeName().equalsIgnoreCase("pilotCommandBonus")) {
                    pilotCommandBonus = Integer.parseInt(wn2.getTextContent());
                } else if (wn2.getNodeName().equalsIgnoreCase("pilotName")) {
                    pilotName = wn2.getTextContent();
                } else if (wn2.getNodeName().equalsIgnoreCase("pilotNickname")) {
                    pilotNickname = wn2.getTextContent();
                } else if (wn2.getNodeName().equalsIgnoreCase("type")) {
                    type = Integer.parseInt(wn2.getTextContent());
                } else if (wn2.getNodeName().equalsIgnoreCase("skill")) {
                    Skill s = Skill.generateInstanceFromXML(wn2);
                    if (null != s && null != s.getType()) {
                        retVal.skills.addSkill(s.getType().getName(), s);
                    }
                } else if (wn2.getNodeName().equalsIgnoreCase("techUnitIds")) {
                    NodeList nl2 = wn2.getChildNodes();
                    for (int y = 0; y < nl2.getLength(); y++) {
                        Node wn3 = nl2.item(y);
                        // If it's not an element node, we ignore it.
                        if (wn3.getNodeType() != Node.ELEMENT_NODE) {
                            continue;
                        }

                        if (!wn3.getNodeName().equalsIgnoreCase("id")) {
                            // Error condition of sorts!
                            // Errr, what should we do here?
                            MekHQ.getLogger().log(Person.class, METHOD_NAME, LogLevel.ERROR,
                                    "Unknown node type not loaded in techUnitIds nodes: " + wn3.getNodeName()); //$NON-NLS-1$
                            continue;
                        }
                        retVal.addTechUnitID(UUID.fromString(wn3.getTextContent()));
                    }
                } else if (wn2.getNodeName().equalsIgnoreCase("personnelLog")) {
                    NodeList nl2 = wn2.getChildNodes();
                    for (int y = 0; y < nl2.getLength(); y++) {
                        Node wn3 = nl2.item(y);
                        // If it's not an element node, we ignore it.
                        if (wn3.getNodeType() != Node.ELEMENT_NODE) {
                            continue;
                        }

                        if (!wn3.getNodeName().equalsIgnoreCase("logEntry")) {
                            // Error condition of sorts!
                            // Errr, what should we do here?
                            MekHQ.getLogger().log(Person.class, METHOD_NAME, LogLevel.ERROR,
                                    "Unknown node type not loaded in personnel log nodes: " + wn3.getNodeName()); //$NON-NLS-1$
                            continue;
                        }

                        LogEntry entry = LogEntryFactory.getInstance().generateInstanceFromXML(wn3);

                        // If the version of this campaign is earlier than 0.45.4,
                        // we didn't have the mission log separated from the personnel log,
                        // so we need to separate the log entries manually
                        if (version.isLowerThan("0.45.4")) {
                            if (entry.getDesc().startsWith(getMissionParticipatedString())) {
                                retVal.addMissionLogEntry(entry);
                            } else {
                                retVal.addLogEntry(entry);
                            }
                        } else {
                            retVal.addLogEntry(entry);
                        }
                    }
                } else if (wn2.getNodeName().equalsIgnoreCase("missionLog")) {
                    NodeList nl2 = wn2.getChildNodes();
                    for (int y = 0; y < nl2.getLength(); y++) {
                        Node wn3 = nl2.item(y);
                        // If it's not an element node, we ignore it.
                        if (wn3.getNodeType() != Node.ELEMENT_NODE) {
                            continue;
                        }

                        if (!wn3.getNodeName().equalsIgnoreCase("logEntry")) {
                            // Error condition of sorts!
                            // Errr, what should we do here?
                            MekHQ.getLogger().log(Person.class, METHOD_NAME, LogLevel.ERROR,
                                    "Unknown node type not loaded in mission log nodes: " + wn3.getNodeName()); //$NON-NLS-1$
                            continue;
                        }
                        retVal.addMissionLogEntry(LogEntryFactory.getInstance().generateInstanceFromXML(wn3));
                    }
                } else if (wn2.getNodeName().equalsIgnoreCase("awards")) {
                    NodeList nl2 = wn2.getChildNodes();
                    for (int y = 0; y < nl2.getLength(); y++) {

                        Node wn3 = nl2.item(y);

                        if (wn3.getNodeType() != Node.ELEMENT_NODE) {
                            continue;
                        }

                        if (!wn3.getNodeName().equalsIgnoreCase("award")) {
                            MekHQ.getLogger().log(Person.class, METHOD_NAME, LogLevel.ERROR,
                                    "Unknown node type not loaded in personnel log nodes: " + wn3.getNodeName()); //$NON-NLS-1$
                            continue;
                        }

                        retVal.awardController.addAwardFromXml(AwardsFactory.getInstance().generateNewFromXML(wn3));
                    }

                } else if (wn2.getNodeName().equalsIgnoreCase("injuries")) {
                    NodeList nl2 = wn2.getChildNodes();
                    for (int y = 0; y < nl2.getLength(); y++) {
                        Node wn3 = nl2.item(y);
                        // If it's not an element node, we ignore it.
                        if (wn3.getNodeType() != Node.ELEMENT_NODE) {
                            continue;
                        }

                        if (!wn3.getNodeName().equalsIgnoreCase("injury")) {
                            // Error condition of sorts!
                            // Errr, what should we do here?
                            MekHQ.getLogger().log(Person.class, METHOD_NAME, LogLevel.ERROR,
                                    "Unknown node type not loaded in injury nodes: " + wn3.getNodeName()); //$NON-NLS-1$
                            continue;
                        }
                        retVal.injuries.add(Injury.generateInstanceFromXML(wn3));
                    }
                    LocalDate now = c.getLocalDate();
                    retVal.injuries.stream().filter(inj -> (null == inj.getStart()))
                        .forEach(inj -> inj.setStart(now.minusDays(inj.getOriginalTime() - inj.getTime())));
                } else if (wn2.getNodeName().equalsIgnoreCase("founder")) {
                    retVal.founder = Boolean.parseBoolean(wn2.getTextContent());
                } else if (wn2.getNodeName().equalsIgnoreCase("originalUnitWeight")) {
                    retVal.originalUnitWeight = Integer.parseInt(wn2.getTextContent());
                } else if (wn2.getNodeName().equalsIgnoreCase("originalUnitTech")) {
                    retVal.originalUnitTech = Integer.parseInt(wn2.getTextContent());
                } else if (wn2.getNodeName().equalsIgnoreCase("originalUnitId")) {
                    retVal.originalUnitId = UUID.fromString(wn2.getTextContent());
                } else if (wn2.getNodeName().equalsIgnoreCase("extraData")) {
                    retVal.extraData = ExtraData.createFromXml(wn2);
                }
            }

            retVal.setFullName(); // this sets the name based on the loaded values

            if (version.isLowerThan("0.47.5") && (retVal.getExpectedDueDate() == null)
                    && (retVal.getDueDate() != null)) {
                retVal.setExpectedDueDate(retVal.getDueDate());
            }

            if (version.getMajorVersion() == 0 && version.getMinorVersion() < 2 && version.getSnapshot() < 13) {
                if (retVal.primaryRole > T_INFANTRY) {
                    retVal.primaryRole += 4;

                }
                if (retVal.secondaryRole > T_INFANTRY) {
                    retVal.secondaryRole += 4;
                }
            }

            if (version.getMajorVersion() == 0 && version.getMinorVersion() == 2) {
                //adjust for conventional fighter pilots
                if (retVal.primaryRole >= T_CONV_PILOT) {
                    retVal.primaryRole += 1;
                }
                if (retVal.secondaryRole >= T_CONV_PILOT) {
                    retVal.secondaryRole += 1;
                }
            }

            if (version.getMajorVersion() == 0 && version.getMinorVersion() == 3 && version.getSnapshot() < 1) {
                //adjust for conventional fighter pilots
                if (retVal.primaryRole == T_CONV_PILOT && retVal.hasSkill(SkillType.S_PILOT_SPACE) && !retVal.hasSkill(SkillType.S_PILOT_JET)) {
                    retVal.primaryRole += 1;
                }
                if (retVal.secondaryRole == T_CONV_PILOT && retVal.hasSkill(SkillType.S_PILOT_SPACE) && !retVal.hasSkill(SkillType.S_PILOT_JET)) {
                    retVal.secondaryRole += 1;
                }
                if (retVal.primaryRole == T_AERO_PILOT && !retVal.hasSkill(SkillType.S_PILOT_SPACE) && retVal.hasSkill(SkillType.S_PILOT_JET)) {
                    retVal.primaryRole += 8;
                }
                if (retVal.secondaryRole == T_AERO_PILOT && !retVal.hasSkill(SkillType.S_PILOT_SPACE) && retVal.hasSkill(SkillType.S_PILOT_JET)) {
                    retVal.secondaryRole += 8;
                }
            }

            if ((null != advantages) && (advantages.trim().length() > 0)) {
                StringTokenizer st = new StringTokenizer(advantages, "::");
                while (st.hasMoreTokens()) {
                    String adv = st.nextToken();
                    String advName = Crew.parseAdvantageName(adv);
                    Object value = Crew.parseAdvantageValue(adv);

                    try {
                        retVal.getOptions().getOption(advName).setValue(value);
                    } catch (Exception e) {
                        MekHQ.getLogger().log(Person.class, METHOD_NAME, LogLevel.ERROR,
                                "Error restoring advantage: " + adv); //$NON-NLS-1$
                    }
                }
            }
            if ((null != edge) && (edge.trim().length() > 0)) {
                StringTokenizer st = new StringTokenizer(edge, "::");
                while (st.hasMoreTokens()) {
                    String adv = st.nextToken();
                    String advName = Crew.parseAdvantageName(adv);
                    Object value = Crew.parseAdvantageValue(adv);

                    try {
                        retVal.getOptions().getOption(advName).setValue(value);
                    } catch (Exception e) {
                        MekHQ.getLogger().log(Person.class, METHOD_NAME, LogLevel.ERROR,
                                "Error restoring edge: " + adv); //$NON-NLS-1$
                    }
                }
            }
            if ((null != implants) && (implants.trim().length() > 0)) {
                StringTokenizer st = new StringTokenizer(implants, "::");
                while (st.hasMoreTokens()) {
                    String adv = st.nextToken();
                    String advName = Crew.parseAdvantageName(adv);
                    Object value = Crew.parseAdvantageValue(adv);

                    try {
                        retVal.getOptions().getOption(advName).setValue(value);
                    } catch (Exception e) {
                        MekHQ.getLogger().log(Person.class, METHOD_NAME, LogLevel.ERROR,
                                "Error restoring implants: " + adv); //$NON-NLS-1$
                    }
                }
            }
            //check to see if we are dealing with a PilotPerson from 0.1.8 or earlier
            if (pilotGunnery != -1) {
                switch (type) {
                    case 0:
                        retVal.addSkill(SkillType.S_GUN_MECH, 7 - pilotGunnery, 0);
                        retVal.addSkill(SkillType.S_PILOT_MECH, 8 - pilotPiloting, 0);
                        retVal.primaryRole = T_MECHWARRIOR;
                        break;
                    case 1:
                        retVal.addSkill(SkillType.S_GUN_VEE, 7 - pilotGunnery, 0);
                        retVal.addSkill(SkillType.S_PILOT_GVEE, 8 - pilotPiloting, 0);
                        retVal.primaryRole = T_GVEE_DRIVER;
                        break;
                    case 2:
                        retVal.addSkill(SkillType.S_GUN_AERO, 7 - pilotGunnery, 0);
                        retVal.addSkill(SkillType.S_PILOT_AERO, 8 - pilotPiloting, 0);
                        retVal.primaryRole = T_AERO_PILOT;
                        break;
                    case 4:
                        retVal.addSkill(SkillType.S_GUN_BA, 7 - pilotGunnery, 0);
                        retVal.addSkill(SkillType.S_ANTI_MECH, 8 - pilotPiloting, 0);
                        retVal.primaryRole = T_BA;
                        break;

                }
                retVal.addSkill(SkillType.S_TACTICS, pilotCommandBonus, 0);
            }
            if (pilotName != null) {
                retVal.migrateName(pilotName);
            }
            if (null != pilotNickname) {
                retVal.setCallsign(pilotNickname);
            }

            // Ensure the Genealogy Origin Id is set to the proper id
            retVal.getGenealogy().setOrigin(retVal.getId());

            // Prisoner and Bondsman updating
            if ((retVal.prisonerStatus != PrisonerStatus.FREE) && (retVal.rank == 0)) {
                if (retVal.prisonerStatus == PrisonerStatus.BONDSMAN) {
                    retVal.setRankNumeric(Ranks.RANK_BONDSMAN);
                } else {
                    retVal.setRankNumeric(Ranks.RANK_PRISONER);
                }
            }
        } catch (Exception e) {
            MekHQ.getLogger().error(Person.class, METHOD_NAME, "Failed to read person "
                    + retVal.getFullName() + " from file", e);
            retVal = null;
        }

        return retVal;
    }

    public void setSalary(Money s) {
        salary = s;
    }

    public Money getSalary() {
        if (!getPrisonerStatus().isFree() || isDependent()) {
            return Money.zero();
        }

        if (salary.isPositiveOrZero()) {
            return salary;
        }

        //if salary is negative, then use the standard amounts
        Money primaryBase = campaign.getCampaignOptions().getBaseSalaryMoney(getPrimaryRole());
        primaryBase = primaryBase.multipliedBy(campaign.getCampaignOptions().getSalaryXpMultiplier(getExperienceLevel(false)));
        if (hasSkill(SkillType.S_ANTI_MECH) && (getPrimaryRole() == T_INFANTRY || getPrimaryRole() == T_BA)) {
            primaryBase = primaryBase.multipliedBy(campaign.getCampaignOptions().getSalaryAntiMekMultiplier());
        }

        Money secondaryBase = campaign.getCampaignOptions().getBaseSalaryMoney(getSecondaryRole()).dividedBy(2);
        secondaryBase = secondaryBase.multipliedBy(campaign.getCampaignOptions().getSalaryXpMultiplier(getExperienceLevel(true)));
        if (hasSkill(SkillType.S_ANTI_MECH) && (getSecondaryRole() == T_INFANTRY || getSecondaryRole() == T_BA)) {
            secondaryBase = secondaryBase.multipliedBy(campaign.getCampaignOptions().getSalaryAntiMekMultiplier());
        }

        Money totalBase = primaryBase.plus(secondaryBase);

        if (getRank().isOfficer()) {
            totalBase = totalBase.multipliedBy(campaign.getCampaignOptions().getSalaryCommissionMultiplier());
        } else {
            totalBase = totalBase.multipliedBy(campaign.getCampaignOptions().getSalaryEnlistedMultiplier());
        }

        totalBase = totalBase.multipliedBy(getRank().getPayMultiplier());

        return totalBase;
        //TODO: distinguish DropShip, JumpShip, and WarShip crew
        //TODO: Add era mod to salary calc..
    }

    /**
     * @return the person's total earnings
     */
    public Money getTotalEarnings() {
        return totalEarnings;
    }

    /**
     * This is used to pay a person
     * @param money the amount of money to add to their total earnings
     */
    public void payPerson(Money money) {
        totalEarnings = getTotalEarnings().plus(money);
    }

    /**
     * This is used to pay a person their salary
     */
    public void payPersonSalary() {
        if (isActive()) {
            payPerson(getSalary());
        }
    }

    /**
     * This is used to pay a person their share value based on the value of a single share
     * @param money the value of a single share
     * @param sharesForAll whether or not all personnel have shares
     */
    public void payPersonShares(Money money, boolean sharesForAll) {
        int shares = getNumShares(sharesForAll);
        if (shares > 0) {
            payPerson(money.multipliedBy(shares));
        }
    }

    public int getRankNumeric() {
        return rank;
    }

    public void setRankNumeric(int r) {
        rank = r;
        rankLevel = 0; // Always reset to 0 so that a call to setRankLevel() isn't mandatory.
    }

    public int getRankLevel() {
        // If we're somehow above the max level for this rank, drop to that level
        int profession = getProfession();
        while (profession != Ranks.RPROF_MW && getRanks().isEmptyProfession(profession)) {
            profession = getRanks().getAlternateProfession(profession);
        }

        if (rankLevel > getRank().getRankLevels(profession)) {
            rankLevel = getRank().getRankLevels(profession);
        }

        return rankLevel;
    }

    public void setRankLevel(int level) {
        rankLevel = level;
    }

    public int getRankSystem() {
        if (rankSystem == -1) {
            return campaign.getRanks().getRankSystem();
        }
        return rankSystem;
    }

    public void setRankSystem(int system) {
        rankSystem = system;
        if (system == campaign.getRanks().getRankSystem()) {
            rankSystem = -1;
        }

        // Set the ranks too
        if (rankSystem == -1) {
            ranks = null;
        } else {
            ranks = new Ranks(rankSystem);
        }
        MekHQ.triggerEvent(new PersonChangedEvent(this));
    }

    public Ranks getRanks() {
        if (rankSystem != -1) {
            // Null protection
            if (ranks == null) {
                ranks = new Ranks(rankSystem);
            }
            return ranks;
        }
        return campaign.getRanks();
    }

    public Rank getRank() {
        if (rankSystem != -1) {
            return Ranks.getRanksFromSystem(rankSystem).getRank(rank);
        }
        return campaign.getRanks().getRank(rank);
    }

    public String getRankName() {
        String rankName;
        int profession = getProfession();

        /* Track number of times the profession has been redirected so we don't get caught
         * in a loop by self-reference or loops due to bad configuration */
        int redirects = 0;

        // If we're using an "empty" profession, default to MechWarrior
        while (getRanks().isEmptyProfession(profession) && redirects < Ranks.RPROF_NUM) {
            profession = campaign.getRanks().getAlternateProfession(profession);
            redirects++;
        }

        // If we're set to a rank that no longer exists, demote ourself
        while (getRank().getName(profession).equals("-") && (rank > 0)) {
            setRankNumeric(--rank);
        }

        redirects = 0;
        // re-route through any profession redirections
        while (getRank().getName(profession).startsWith("--") && profession != Ranks.RPROF_MW
                && redirects < Ranks.RPROF_NUM) {
            // We've hit a rank that defaults to the MechWarrior table, so grab the equivalent name from there
            if (getRank().getName(profession).equals("--")) {
                profession = getRanks().getAlternateProfession(profession);
            } else if (getRank().getName(profession).startsWith("--")) {
                profession = getRanks().getAlternateProfession(getRank().getName(profession));
            }
            redirects++;
        }
        if (getRank().getName(profession).startsWith("--")) {
            profession = Ranks.RPROF_MW;
        }

        rankName = getRank().getName(profession);

        // Manei Domini Additions
        if (getRankSystem() == Ranks.RS_WOB) {
            if (maneiDominiClass != ManeiDominiClass.NONE) {
                rankName = maneiDominiClass.toString() + " " + rankName;
            }
            if (maneiDominiRank != Rank.MD_RANK_NONE) {
                rankName += " " + Rank.getManeiDominiRankName(maneiDominiRank);
            }
        } else {
            maneiDominiClass = ManeiDominiClass.NONE;
            maneiDominiRank = Rank.MD_RANK_NONE;
        }

        if (getRankSystem() == Ranks.RS_COM || getRankSystem() == Ranks.RS_WOB) {
            rankName += ROMDesignation.getComStarBranchDesignation(this, campaign);
        }

        // If we have a rankLevel, add it
        if (rankLevel > 0) {
            if (getRank().getRankLevels(profession) > 0)
                rankName += Utilities.getRomanNumeralsFromArabicNumber(rankLevel, true);
            else // Oops! Our rankLevel didn't get correctly cleared, they's remedy that.
                rankLevel = 0;
        }

        // We have our name, return it
        return rankName;
    }

    public ManeiDominiClass getManeiDominiClass() {
        return maneiDominiClass;
    }

    public void setManeiDominiClass(ManeiDominiClass maneiDominiClass) {
        this.maneiDominiClass = maneiDominiClass;
        MekHQ.triggerEvent(new PersonChangedEvent(this));
    }

    public int getManeiDominiRank() {
        return maneiDominiRank;
    }

    public void setManeiDominiRank(int maneiDominiRank) {
        this.maneiDominiRank = maneiDominiRank;
        MekHQ.triggerEvent(new PersonChangedEvent(this));
    }

    /**
     * Determines whether this person outranks another, taking into account the seniority rank for
     * ComStar and WoB ranks.
     *
     * @param other The <code>Person</code> to compare ranks with
     * @return      true if <code>other</code> has a lower rank, or if <code>other</code> is null.
     */
    public boolean outRanks(@Nullable Person other) {
        if (null == other) {
            return true;
        }
        if (getRankNumeric() == other.getRankNumeric()) {
            return getRankLevel() > other.getRankLevel();
        }
        return getRankNumeric() > other.getRankNumeric();
    }

    public String getSkillSummary() {
        return SkillType.getExperienceLevelName(getExperienceLevel(false));
    }

    @Override
    public String toString() {
        return getFullName();
    }

    /**
     * Two people are determined to be equal if they have the same id
     * @param object the object to check if it is equal to the person or not
     * @return true if they have the same id, otherwise false
     */
    @Override
    public boolean equals(Object object) {
        if (this == object) {
            return true;
        } else if (!(object instanceof Person)) {
            return false;
        } else {
            return getId().equals(((Person) object).getId());
        }
    }

    @Override
    public int hashCode() {
        return getId().hashCode();
    }

    public int getExperienceLevel(boolean secondary) {
        int role = primaryRole;
        if (secondary) {
            role = secondaryRole;
        }
        switch (role) {
            case T_MECHWARRIOR:
                if (hasSkill(SkillType.S_GUN_MECH) && hasSkill(SkillType.S_PILOT_MECH)) {
                    /* Attempt to use higher precision averaging, but if it doesn't provide a clear result
                    due to non-standard experience thresholds then fall back on lower precision averaging
                    See Bug #140 */
                    if (campaign.getCampaignOptions().useAltQualityAveraging()) {
                        int rawScore = (int) Math.floor(
                            (getSkill(SkillType.S_GUN_MECH).getLevel() + getSkill(SkillType.S_PILOT_MECH).getLevel()) / 2.0
                        );
                        if (getSkill(SkillType.S_GUN_MECH).getType().getExperienceLevel(rawScore) ==
                            getSkill(SkillType.S_PILOT_MECH).getType().getExperienceLevel(rawScore)) {
                            return getSkill(SkillType.S_GUN_MECH).getType().getExperienceLevel(rawScore);
                        }
                    }

                    return (int) Math.floor((getSkill(SkillType.S_GUN_MECH).getExperienceLevel()
                                             + getSkill(SkillType.S_PILOT_MECH).getExperienceLevel()) / 2.0);
                } else {
                    return -1;
                }
            case T_GVEE_DRIVER:
                if (hasSkill(SkillType.S_PILOT_GVEE)) {
                    return getSkill(SkillType.S_PILOT_GVEE).getExperienceLevel();
                } else {
                    return -1;
                }
            case T_NVEE_DRIVER:
                if (hasSkill(SkillType.S_PILOT_NVEE)) {
                    return getSkill(SkillType.S_PILOT_NVEE).getExperienceLevel();
                } else {
                    return -1;
                }
            case T_VTOL_PILOT:
                if (hasSkill(SkillType.S_PILOT_VTOL)) {
                    return getSkill(SkillType.S_PILOT_VTOL).getExperienceLevel();
                } else {
                    return -1;
                }
            case T_VEE_GUNNER:
                if (hasSkill(SkillType.S_GUN_VEE)) {
                    return getSkill(SkillType.S_GUN_VEE).getExperienceLevel();
                } else {
                    return -1;
                }
            case T_AERO_PILOT:
                if (hasSkill(SkillType.S_GUN_AERO) && hasSkill(SkillType.S_PILOT_AERO)) {
                    if (campaign.getCampaignOptions().useAltQualityAveraging()) {
                        int rawScore = (int) Math.floor(
                            (getSkill(SkillType.S_GUN_AERO).getLevel() + getSkill(SkillType.S_PILOT_AERO)
                                    .getLevel()) / 2.0
                        );
                        if (getSkill(SkillType.S_GUN_AERO).getType().getExperienceLevel(rawScore) ==
                            getSkill(SkillType.S_PILOT_AERO).getType().getExperienceLevel(rawScore)) {
                            return getSkill(SkillType.S_GUN_AERO).getType().getExperienceLevel(rawScore);
                        }
                    }

                    return (int) Math.floor((getSkill(SkillType.S_GUN_AERO).getExperienceLevel()
                                                 + getSkill(SkillType.S_PILOT_AERO).getExperienceLevel()) / 2.0);
                } else {
                    return -1;
                }
            case T_CONV_PILOT:
                if (hasSkill(SkillType.S_GUN_JET) && hasSkill(SkillType.S_PILOT_JET)) {
                    if (campaign.getCampaignOptions().useAltQualityAveraging()) {
                        int rawScore = (int) Math.floor(
                            (getSkill(SkillType.S_GUN_JET).getLevel() + getSkill(SkillType.S_PILOT_JET)
                                    .getLevel()) / 2.0
                        );
                        if (getSkill(SkillType.S_GUN_JET).getType().getExperienceLevel(rawScore) ==
                            getSkill(SkillType.S_PILOT_JET).getType().getExperienceLevel(rawScore)) {
                            return getSkill(SkillType.S_GUN_JET).getType().getExperienceLevel(rawScore);
                        }
                    }

                    return (int) Math.floor((getSkill(SkillType.S_GUN_JET).getExperienceLevel()
                                             + getSkill(SkillType.S_PILOT_JET).getExperienceLevel()) / 2.0);
                } else {
                    return -1;
                }
            case T_BA:
                if (hasSkill(SkillType.S_GUN_BA) && hasSkill(SkillType.S_ANTI_MECH)) {
                    if (campaign.getCampaignOptions().useAltQualityAveraging()) {
                        int rawScore = (int) Math.floor(
                            (getSkill(SkillType.S_GUN_BA).getLevel() + getSkill(SkillType.S_ANTI_MECH)
                                    .getLevel()) / 2.0
                        );
                        if (getSkill(SkillType.S_GUN_BA).getType().getExperienceLevel(rawScore) ==
                            getSkill(SkillType.S_ANTI_MECH).getType().getExperienceLevel(rawScore)) {
                            return getSkill(SkillType.S_GUN_BA).getType().getExperienceLevel(rawScore);
                        }
                    }

                    return (int) Math.floor((getSkill(SkillType.S_GUN_BA).getExperienceLevel()
                                             + getSkill(SkillType.S_ANTI_MECH).getExperienceLevel()) / 2.0);
                } else {
                    return -1;
                }
            case T_PROTO_PILOT:
                if (hasSkill(SkillType.S_GUN_PROTO)) {
                    return getSkill(SkillType.S_GUN_PROTO).getExperienceLevel();
                } else {
                    return -1;
                }
            case T_INFANTRY:
                if (hasSkill(SkillType.S_SMALL_ARMS)) {
                    return getSkill(SkillType.S_SMALL_ARMS).getExperienceLevel();
                } else {
                    return -1;
                }
            case T_SPACE_PILOT:
                if (hasSkill(SkillType.S_PILOT_SPACE)) {
                    return getSkill(SkillType.S_PILOT_SPACE).getExperienceLevel();
                } else {
                    return -1;
                }
            case T_SPACE_CREW:
                if (hasSkill(SkillType.S_TECH_VESSEL)) {
                    return getSkill(SkillType.S_TECH_VESSEL).getExperienceLevel();
                } else {
                    return -1;
                }
            case T_SPACE_GUNNER:
                if (hasSkill(SkillType.S_GUN_SPACE)) {
                    return getSkill(SkillType.S_GUN_SPACE).getExperienceLevel();
                } else {
                    return -1;
                }
            case T_NAVIGATOR:
                if (hasSkill(SkillType.S_NAV)) {
                    return getSkill(SkillType.S_NAV).getExperienceLevel();
                } else {
                    return -1;
                }
            case T_MECH_TECH:
                if (hasSkill(SkillType.S_TECH_MECH)) {
                    return getSkill(SkillType.S_TECH_MECH).getExperienceLevel();
                } else {
                    return -1;
                }
            case T_MECHANIC:
            case T_VEHICLE_CREW:
                if (hasSkill(SkillType.S_TECH_MECHANIC)) {
                    return getSkill(SkillType.S_TECH_MECHANIC).getExperienceLevel();
                } else {
                    return -1;
                }
            case T_AERO_TECH:
                if (hasSkill(SkillType.S_TECH_AERO)) {
                    return getSkill(SkillType.S_TECH_AERO).getExperienceLevel();
                } else {
                    return -1;
                }
            case T_BA_TECH:
                if (hasSkill(SkillType.S_TECH_BA)) {
                    return getSkill(SkillType.S_TECH_BA).getExperienceLevel();
                } else {
                    return -1;
                }
            case T_ASTECH:
                if (hasSkill(SkillType.S_ASTECH)) {
                    return getSkill(SkillType.S_ASTECH).getExperienceLevel();
                } else {
                    return -1;
                }
            case T_DOCTOR:
                if (hasSkill(SkillType.S_DOCTOR)) {
                    return getSkill(SkillType.S_DOCTOR).getExperienceLevel();
                } else {
                    return -1;
                }
            case T_MEDIC:
                if (hasSkill(SkillType.S_MEDTECH)) {
                    return getSkill(SkillType.S_MEDTECH).getExperienceLevel();
                } else {
                    return -1;
                }
            case T_ADMIN_COM:
            case T_ADMIN_LOG:
            case T_ADMIN_TRA:
            case T_ADMIN_HR:
                if (hasSkill(SkillType.S_ADMIN)) {
                    return getSkill(SkillType.S_ADMIN).getExperienceLevel();
                } else {
                    return -1;
                }
            default:
                return -1;
        }
    }

    /**
     * returns a full description in HTML format that will be used for the graphical display in the
     * personnel table among other places
     * @param htmlRank if the rank will be wrapped in an HTML DIV and id
     * @return String
     */
    public String getFullDesc(boolean htmlRank) {
        return "<b>" + getFullTitle(htmlRank) + "</b><br/>" + getSkillSummary() + " " + getRoleDesc();
    }

    public String getFullTitle() {
        return getFullTitle(false);
    }

    public String getFullTitle(boolean html) {
        String rank = getRankName();

        // Do prisoner checks
        if (rank.equalsIgnoreCase("None")) {
            if (getPrisonerStatus().isPrisoner()) {
                return "Prisoner " + getFullName();
            }
            if (getPrisonerStatus().isBondsman()) {
                return "Bondsman " + getFullName();
            }
            return getFullName();
        }

        // This is used for the rank sorter. If you have a better way to accomplish it, by all means...
        // Of course, nothing that uses Full Title actually uses the rank sorter yet I guess...
        // Still, I've turned it back on and I don't see it messing anything up anywhere.
        // - Dylan
        // If we need it in html for any reason, make it so.
        if (html)
            rank = makeHTMLRankDiv();

        return rank + " " + getFullName();
    }

    public String makeHTMLRank() {
        return String.format("<html>%s</html>", makeHTMLRankDiv());
    }

    public String makeHTMLRankDiv() {
        return String.format("<div id=\"%s\">%s%s</div>", getId().toString(), getRankName(),
                getPrisonerStatus().isWillingToDefect() ? "*" : "");
    }

    public String getHyperlinkedFullTitle() {
        return String.format("<a href='PERSON:%s'>%s</a>", getId().toString(), getFullTitle());
    }

    /**
     * @return the primaryDesignator
     */
    public ROMDesignation getPrimaryDesignator() {
        return primaryDesignator;
    }

    /**
     * @param primaryDesignator the primaryDesignator to set
     */
    public void setPrimaryDesignator(ROMDesignation primaryDesignator) {
        this.primaryDesignator = primaryDesignator;
        MekHQ.triggerEvent(new PersonChangedEvent(this));
    }

    /**
     * @return the secondaryDesignator
     */
    public ROMDesignation getSecondaryDesignator() {
        return secondaryDesignator;
    }

    /**
     * @param secondaryDesignator the secondaryDesignator to set
     */
    public void setSecondaryDesignator(ROMDesignation secondaryDesignator) {
        this.secondaryDesignator = secondaryDesignator;
        MekHQ.triggerEvent(new PersonChangedEvent(this));
    }

    public int getHealingDifficulty() {
        if (campaign.getCampaignOptions().useTougherHealing()) {
            return Math.max(0, getHits() - 2);
        }
        return 0;
    }

    public TargetRoll getHealingMods() {
        return new TargetRoll(getHealingDifficulty(), "difficulty");
    }

    public String fail() {
        return " <font color='red'><b>Failed to heal.</b></font>";
    }

    //region skill
    public boolean hasSkill(String skillName) {
        return skills.hasSkill(skillName);
    }

    public Skills getSkills() {
        return skills;
    }

    @Nullable
    public Skill getSkill(String skillName) {
        return skills.getSkill(skillName);
    }

    public void addSkill(String skillName, Skill skill) {
        skills.addSkill(skillName, skill);
    }

    public void addSkill(String skillName, int level, int bonus) {
        skills.addSkill(skillName, new Skill(skillName, level, bonus));
    }

    public void removeSkill(String skillName) {
        skills.removeSkill(skillName);
    }

    public int getSkillNumber() {
        return skills.size();
    }

    /**
     * Remove all skills
     */
    public void removeAllSkills() {
        skills.clear();
    }

    /**
     * Limit skills to the maximum of the given level
     */
    public void limitSkills(int maxLvl) {
        for (Skill skill : skills.getSkills()) {
            if (skill.getLevel() > maxLvl) {
                skill.setLevel(maxLvl);
            }
        }
    }

    public void improveSkill(String skillName) {
        if (hasSkill(skillName)) {
            getSkill(skillName).improve();
        } else {
            addSkill(skillName, 0, 0);
        }
        MekHQ.triggerEvent(new PersonChangedEvent(this));
    }

    public int getCostToImprove(String skillName) {
        if (hasSkill(skillName)) {
            return getSkill(skillName).getCostToImprove();
        } else {
            return -1;
        }
    }
    //endregion skill

    //region Awards
    public PersonAwardController getAwardController() {
        return awardController;
    }
    //endregion Awards

    public int getHits() {
        return hits;
    }

    public void setHits(int h) {
        this.hits = h;
    }

    /**
      * @return <tt>true</tt> if the location (or any of its parent locations) has an injury
      * which implies that the location (most likely a limb) is severed.
      */
    public boolean isLocationMissing(BodyLocation loc) {
        if (null == loc) {
            return false;
        }
        for (Injury i : getInjuriesByLocation(loc)) {
            if (i.getType().impliesMissingLocation(loc)) {
                return true;
            }
        }
        // Check parent locations as well (a hand can be missing if the corresponding arm is)
        return isLocationMissing(loc.Parent());
    }

    public void heal() {
        hits = Math.max(hits - 1, 0);
        if (!needsFixing()) {
            doctorId = null;
        }
    }

    public boolean needsFixing() {
        return ((hits > 0) || needsAMFixing()) && (status == PersonnelStatus.ACTIVE);
    }

    public String succeed() {
        heal();
        return " <font color='green'><b>Successfully healed one hit.</b></font>";
    }

    public PersonnelOptions getOptions() {
        return options;
    }

    /**
     * Returns the options of the given category that this pilot has
     */
    public Enumeration<IOption> getOptions(String grpKey) {
        return options.getOptions(grpKey);
    }

    public int countOptions(String grpKey) {
        int count = 0;

        for (Enumeration<IOptionGroup> i = options.getGroups(); i.hasMoreElements(); ) {
            IOptionGroup group = i.nextElement();

            if (!group.getKey().equalsIgnoreCase(grpKey)) {
                continue;
            }

            for (Enumeration<IOption> j = group.getOptions(); j.hasMoreElements(); ) {
                IOption option = j.nextElement();

                if (option.booleanValue()) {
                    count++;
                }
            }
        }

        return count;
    }

    /**
     * Returns a string of all the option "codes" for this pilot, for a given group, using sep as the separator
     */
    public String getOptionList(String sep, String grpKey) {
        StringBuilder adv = new StringBuilder();

        if (null == sep) {
            sep = "";
        }

        for (Enumeration<IOptionGroup> i = options.getGroups(); i.hasMoreElements(); ) {
            IOptionGroup group = i.nextElement();
            if (!group.getKey().equalsIgnoreCase(grpKey)) {
                continue;
            }
            for (Enumeration<IOption> j = group.getOptions(); j.hasMoreElements(); ) {
                IOption option = j.nextElement();

                if (option.booleanValue()) {
                    if (adv.length() > 0) {
                        adv.append(sep);
                    }

                    adv.append(option.getName());
                    if ((option.getType() == IOption.STRING) || (option.getType() == IOption.CHOICE) || (option.getType() == IOption.INTEGER)) {
                        adv.append(" ").append(option.stringValue());
                    }
                }
            }
        }

        return adv.toString();
    }

    //region edge
    public int getEdge() {
        return getOptions().intOption("edge");
    }

    public void setEdge(int e) {
        for (Enumeration<IOption> i = getOptions(PilotOptions.EDGE_ADVANTAGES); i.hasMoreElements(); ) {
            IOption ability = i.nextElement();
            if (ability.getName().equals("edge")) {
                ability.setValue(e);
            }
        }
    }

    /**
     * Resets support personnel edge points to the purchased level. Used for weekly refresh.
     *
     */
    public void resetCurrentEdge() {
        setCurrentEdge(getEdge());
    }

    /**
     * Sets support personnel edge points to the value 'e'. Used for weekly refresh.
     * @param e - integer used to track this person's edge points available for the current week
     */
    public void setCurrentEdge(int e) {
        currentEdge = e;
    }

    /**
     *  Returns this person's currently available edge points. Used for weekly refresh.
     *
     */
    public int getCurrentEdge() {
        return currentEdge;
    }

    public void setEdgeUsed(int e) {
        edgeUsedThisRound = e;
    }

    public int getEdgeUsed() {
        return edgeUsedThisRound;
    }

    /**
     * This will set a specific edge trigger, regardless of the current status
     */
    public void setEdgeTrigger(String name, boolean status) {
        for (Enumeration<IOption> i = getOptions(PilotOptions.EDGE_ADVANTAGES); i.hasMoreElements(); ) {
            IOption ability = i.nextElement();
            if (ability.getName().equals(name)) {
                ability.setValue(status);
            }
        }
        MekHQ.triggerEvent(new PersonChangedEvent(this));
    }

    /**
     * This will flip the boolean status of the current edge trigger
     *
     * @param name of the trigger condition
     */
    public void changeEdgeTrigger(String name) {
        for (Enumeration<IOption> i = getOptions(PilotOptions.EDGE_ADVANTAGES); i.hasMoreElements(); ) {
            IOption ability = i.nextElement();
            if (ability.getName().equals(name)) {
                ability.setValue(!ability.booleanValue());
            }
        }
        MekHQ.triggerEvent(new PersonChangedEvent(this));
    }

    /**
     *
     * @return an html-coded tooltip that says what edge will be used
     */
    public String getEdgeTooltip() {
        StringBuilder edgett = new StringBuilder();
        for (Enumeration<IOption> i = getOptions(PilotOptions.EDGE_ADVANTAGES); i.hasMoreElements(); ) {
            IOption ability = i.nextElement();
            //yuck, it would be nice to have a more fool-proof way of identifying edge triggers
            if (ability.getName().contains("edge_when") && ability.booleanValue()) {
                edgett.append(ability.getDescription()).append("<br>");
            }
        }
        if (edgett.toString().equals("")) {
            return "No triggers set";
        }
        return "<html>" + edgett + "</html>";
    }
    //endregion edge

    /**
     *
     * @return an html-coded list that says what abilities are enabled for this pilot
     */
    public String getAbilityList(String type) {
        StringBuilder abilityString = new StringBuilder();
        for (Enumeration<IOption> i = getOptions(type); i.hasMoreElements(); ) {
            IOption ability = i.nextElement();
            if (ability.booleanValue()) {
                abilityString.append(Utilities.getOptionDisplayName(ability)).append("<br>");
            }
        }
        if (abilityString.length() == 0) {
            return null;
        }
        return "<html>" + abilityString + "</html>";
    }

    public boolean canDrive(Entity ent) {
        if (ent instanceof LandAirMech) {
            return hasSkill(SkillType.S_PILOT_MECH) && hasSkill(SkillType.S_PILOT_AERO);
        } else if (ent instanceof Mech) {
            return hasSkill(SkillType.S_PILOT_MECH);
        } else if (ent instanceof VTOL) {
            return hasSkill(SkillType.S_PILOT_VTOL);
        } else if (ent instanceof Tank) {
            if (ent.getMovementMode() == EntityMovementMode.NAVAL
                || ent.getMovementMode() == EntityMovementMode.HYDROFOIL
                || ent.getMovementMode() == EntityMovementMode.SUBMARINE) {
                return hasSkill(SkillType.S_PILOT_NVEE);
            } else {
                return hasSkill(SkillType.S_PILOT_GVEE);
            }
        } else if (ent instanceof ConvFighter) {
            return hasSkill(SkillType.S_PILOT_JET) || hasSkill(SkillType.S_PILOT_AERO);
        } else if (ent instanceof SmallCraft || ent instanceof Jumpship) {
            return hasSkill(SkillType.S_PILOT_SPACE);
        } else if (ent instanceof Aero) {
            return hasSkill(SkillType.S_PILOT_AERO);
        } else if (ent instanceof BattleArmor) {
            return hasSkill(SkillType.S_GUN_BA);
        } else if (ent instanceof Infantry) {
            return hasSkill(SkillType.S_SMALL_ARMS);
        } else if (ent instanceof Protomech) {
            return hasSkill(SkillType.S_GUN_PROTO);
        }
        return false;
    }

    public boolean canGun(Entity ent) {
        if (ent instanceof LandAirMech) {
            return hasSkill(SkillType.S_GUN_MECH) && hasSkill(SkillType.S_GUN_AERO);
        } else if (ent instanceof Mech) {
            return hasSkill(SkillType.S_GUN_MECH);
        } else if (ent instanceof Tank) {
            return hasSkill(SkillType.S_GUN_VEE);
        } else if (ent instanceof ConvFighter) {
            return hasSkill(SkillType.S_GUN_JET) || hasSkill(SkillType.S_GUN_AERO);
        } else if (ent instanceof SmallCraft || ent instanceof Jumpship) {
            return hasSkill(SkillType.S_GUN_SPACE);
        } else if (ent instanceof Aero) {
            return hasSkill(SkillType.S_GUN_AERO);
        } else if (ent instanceof BattleArmor) {
            return hasSkill(SkillType.S_GUN_BA);
        } else if (ent instanceof Infantry) {
            return hasSkill(SkillType.S_SMALL_ARMS);
        } else if (ent instanceof Protomech) {
            return hasSkill(SkillType.S_GUN_PROTO);
        }
        return false;
    }

    public boolean canTech(Entity ent) {
        if (ent instanceof Mech || ent instanceof Protomech) {
            return hasSkill(SkillType.S_TECH_MECH);
        } else if (ent instanceof Aero) {
            return hasSkill(SkillType.S_TECH_AERO);
        } else if (ent instanceof BattleArmor) {
            return hasSkill(SkillType.S_TECH_BA);
        } else if (ent instanceof Tank) {
            return hasSkill(SkillType.S_TECH_MECHANIC);
        }
        return false;
    }

    public int getMaintenanceTimeUsing() {
        int time = 0;
        for (UUID id : getTechUnitIDs()) {
            Unit u = campaign.getUnit(id);
            if (null != u) {
                time += u.getMaintenanceTime();
            }
        }
        return time;
    }

    public boolean isMothballing() {
        if (!isTech()) {
            return false;
        }
        for (UUID unitId : techUnitIds) {
            Unit u = campaign.getUnit(unitId);
            if ((u != null) && u.isMothballing()) {
                return true;
            }
        }
        return false;
    }

    public UUID getUnitId() {
        return unitId;
    }

    public void setUnitId(UUID i) {
        unitId = i;
    }

    public void removeTechUnitId(UUID i) {
        techUnitIds.remove(i);
    }

    public void addTechUnitID(UUID id) {
        if (!techUnitIds.contains(id)) {
            techUnitIds.add(id);
        }
    }

    public void clearTechUnitIDs() {
        techUnitIds.clear();
    }

    public List<UUID> getTechUnitIDs() {
        return techUnitIds;
    }

    public int getMinutesLeft() {
        return minutesLeft;
    }

    public void setMinutesLeft(int m) {
        this.minutesLeft = m;
        if (engineer && null != getUnitId()) {
            //set minutes for all crewmembers
            Unit u = campaign.getUnit(getUnitId());
            if (null != u) {
                for (Person p : u.getActiveCrew()) {
                    p.setMinutesLeft(m);
                }
            }
        }
    }

    public int getOvertimeLeft() {
        return overtimeLeft;
    }

    public void setOvertimeLeft(int m) {
        this.overtimeLeft = m;
        if (engineer && null != getUnitId()) {
            //set minutes for all crewmembers
            Unit u = campaign.getUnit(getUnitId());
            if (null != u) {
                for (Person p : u.getActiveCrew()) {
                    p.setMinutesLeft(m);
                }
            }
        }
    }

    public void resetMinutesLeft() {
        if (isTechPrimary() || (getPrimaryRole() == T_DOCTOR)) {
            this.minutesLeft = PRIMARY_ROLE_SUPPORT_TIME;
            this.overtimeLeft = PRIMARY_ROLE_OVERTIME_SUPPORT_TIME;
        }
        if (isTechSecondary() || (getSecondaryRole() == T_DOCTOR)) {
            this.minutesLeft = SECONDARY_ROLE_SUPPORT_TIME;
            this.overtimeLeft = SECONDARY_ROLE_OVERTIME_SUPPORT_TIME;
        }
    }

    public boolean isAdmin() {
        return (isAdminPrimary() || isAdminSecondary());
    }

    public boolean isMedic() {
        return (T_MEDIC == primaryRole) || (T_MEDIC == secondaryRole);
    }

    public boolean isAdminPrimary() {
        return primaryRole == T_ADMIN_HR || primaryRole == T_ADMIN_COM || primaryRole == T_ADMIN_LOG || primaryRole == T_ADMIN_TRA;
    }

    public boolean isAdminSecondary() {
        return secondaryRole == T_ADMIN_HR || secondaryRole == T_ADMIN_COM || secondaryRole == T_ADMIN_LOG || secondaryRole == T_ADMIN_TRA;
    }

    public Skill getBestTechSkill() {
        Skill skill = null;
        int lvl = -1;
        if (hasSkill(SkillType.S_TECH_MECH) && getSkill(SkillType.S_TECH_MECH).getExperienceLevel() > lvl) {
            skill = getSkill(SkillType.S_TECH_MECH);
            lvl = getSkill(SkillType.S_TECH_MECH).getExperienceLevel();
        }
        if (hasSkill(SkillType.S_TECH_AERO) && getSkill(SkillType.S_TECH_AERO).getExperienceLevel() > lvl) {
            skill = getSkill(SkillType.S_TECH_AERO);
            lvl = getSkill(SkillType.S_TECH_AERO).getExperienceLevel();
        }
        if (hasSkill(SkillType.S_TECH_MECHANIC) && getSkill(SkillType.S_TECH_MECHANIC).getExperienceLevel() > lvl) {
            skill = getSkill(SkillType.S_TECH_MECHANIC);
            lvl = getSkill(SkillType.S_TECH_MECHANIC).getExperienceLevel();
        }
        if (hasSkill(SkillType.S_TECH_BA) && getSkill(SkillType.S_TECH_BA).getExperienceLevel() > lvl) {
            skill = getSkill(SkillType.S_TECH_BA);
        }
        return skill;
    }

    public boolean isTech() {
        //type must be correct and you must be more than ultra-green in the skill
        boolean isMechTech = hasSkill(SkillType.S_TECH_MECH) && getSkill(SkillType.S_TECH_MECH).getExperienceLevel() > SkillType.EXP_ULTRA_GREEN;
        boolean isAeroTech = hasSkill(SkillType.S_TECH_AERO) && getSkill(SkillType.S_TECH_AERO).getExperienceLevel() > SkillType.EXP_ULTRA_GREEN;
        boolean isMechanic = hasSkill(SkillType.S_TECH_MECHANIC) && getSkill(SkillType.S_TECH_MECHANIC).getExperienceLevel() > SkillType.EXP_ULTRA_GREEN;
        boolean isBATech = hasSkill(SkillType.S_TECH_BA) && getSkill(SkillType.S_TECH_BA).getExperienceLevel() > SkillType.EXP_ULTRA_GREEN;
        // At some point we may want to re-write things to include this
        /*boolean isEngineer = hasSkill(SkillType.S_TECH_VESSEL) && getSkill(SkillType.S_TECH_VESSEL).getExperienceLevel() > SkillType.EXP_ULTRA_GREEN
                && campaign.getUnit(getUnitId()).getEngineer() != null
                && campaign.getUnit(getUnitId()).getEngineer().equals(this);*/
        return (isTechPrimary() || isTechSecondary()) && (isMechTech || isAeroTech || isMechanic || isBATech);
    }

    public boolean isTechPrimary() {
        return primaryRole == T_MECH_TECH || primaryRole == T_AERO_TECH || primaryRole == T_MECHANIC || primaryRole == T_BA_TECH || primaryRole == T_SPACE_CREW;
    }

    public boolean isTechSecondary() {
        return secondaryRole == T_MECH_TECH || secondaryRole == T_AERO_TECH || secondaryRole == T_MECHANIC || secondaryRole == T_BA_TECH;
    }

    public boolean isTaskOvertime(IPartWork partWork) {
        return partWork.getTimeLeft() > getMinutesLeft()
               && (partWork.getTimeLeft() - getMinutesLeft()) <= getOvertimeLeft();
    }

    public Skill getSkillForWorkingOn(IPartWork part) {
        Unit unit = part.getUnit();
        Skill skill = getSkillForWorkingOn(unit);
        if (null != skill) {
            return skill;
        }
        //check spare parts
        //return the best one
        if (part.isRightTechType(SkillType.S_TECH_MECH) && hasSkill(SkillType.S_TECH_MECH)) {
            skill = getSkill(SkillType.S_TECH_MECH);
        }
        if (part.isRightTechType(SkillType.S_TECH_BA) && hasSkill(SkillType.S_TECH_BA)) {
            if (null == skill || skill.getFinalSkillValue() > getSkill(SkillType.S_TECH_BA).getFinalSkillValue()) {
                skill = getSkill(SkillType.S_TECH_BA);
            }
        }
        if (part.isRightTechType(SkillType.S_TECH_AERO) && hasSkill(SkillType.S_TECH_AERO)) {
            if (null == skill || skill.getFinalSkillValue() > getSkill(SkillType.S_TECH_AERO).getFinalSkillValue()) {
                skill = getSkill(SkillType.S_TECH_AERO);
            }
        }
        if (part.isRightTechType(SkillType.S_TECH_MECHANIC) && hasSkill(SkillType.S_TECH_MECHANIC)) {
            if (null == skill || skill.getFinalSkillValue() > getSkill(SkillType.S_TECH_MECHANIC).getFinalSkillValue()) {
                skill = getSkill(SkillType.S_TECH_MECHANIC);
            }
        }
        if (part.isRightTechType(SkillType.S_TECH_VESSEL) && hasSkill(SkillType.S_TECH_VESSEL)) {
            if (null == skill || skill.getFinalSkillValue() > getSkill(SkillType.S_TECH_VESSEL).getFinalSkillValue()) {
                skill = getSkill(SkillType.S_TECH_VESSEL);
            }
        }
        if (null != skill) {
            return skill;
        }
        //if we are still here then we didn't have the right tech skill, so return the highest
        //of any tech skills that we do have
        if (hasSkill(SkillType.S_TECH_MECH)) {
            skill = getSkill(SkillType.S_TECH_MECH);
        }
        if (hasSkill(SkillType.S_TECH_BA)) {
            if (null == skill || skill.getFinalSkillValue() > getSkill(SkillType.S_TECH_BA).getFinalSkillValue()) {
                skill = getSkill(SkillType.S_TECH_BA);
            }
        }
        if (hasSkill(SkillType.S_TECH_MECHANIC)) {
            if (null == skill || skill.getFinalSkillValue() > getSkill(SkillType.S_TECH_MECHANIC).getFinalSkillValue()) {
                skill = getSkill(SkillType.S_TECH_MECHANIC);
            }
        }
        if (hasSkill(SkillType.S_TECH_AERO)) {
            if (null == skill || skill.getFinalSkillValue() > getSkill(SkillType.S_TECH_AERO).getFinalSkillValue()) {
                skill = getSkill(SkillType.S_TECH_AERO);
            }
        }
        return skill;
    }

    public Skill getSkillForWorkingOn(Unit unit) {
        if (unit == null) {
            return null;
        }
        if ((unit.getEntity() instanceof Mech || unit.getEntity() instanceof Protomech)
            && hasSkill(SkillType.S_TECH_MECH)) {
            return getSkill(SkillType.S_TECH_MECH);
        }
        if (unit.getEntity() instanceof BattleArmor && hasSkill(SkillType.S_TECH_BA)) {
            return getSkill(SkillType.S_TECH_BA);
        }
        if (unit.getEntity() instanceof Tank && hasSkill(SkillType.S_TECH_MECHANIC)) {
            return getSkill(SkillType.S_TECH_MECHANIC);
        }
        if ((unit.getEntity() instanceof Dropship || unit.getEntity() instanceof Jumpship)
            && hasSkill(SkillType.S_TECH_VESSEL)) {
            return getSkill(SkillType.S_TECH_VESSEL);
        }
        if (unit.getEntity() instanceof Aero
            && !(unit.getEntity() instanceof Dropship)
            && !(unit.getEntity() instanceof Jumpship)
            && hasSkill(SkillType.S_TECH_AERO)) {
            return getSkill(SkillType.S_TECH_AERO);
        }
        return null;
    }

    public Skill getSkillForWorkingOn(String skillName) {
        if (skillName.equals(CampaignOptions.S_TECH)) {
            return getBestTechSkill();
        }
        if (hasSkill(skillName)) {
            return getSkill(skillName);
        }
        return null;
    }

    public int getBestTechLevel() {
        int lvl = -1;
        Skill mechSkill = getSkill(SkillType.S_TECH_MECH);
        Skill mechanicSkill = getSkill(SkillType.S_TECH_MECHANIC);
        Skill baSkill = getSkill(SkillType.S_TECH_BA);
        Skill aeroSkill = getSkill(SkillType.S_TECH_AERO);
        if (null != mechSkill && mechSkill.getLevel() > lvl) {
            lvl = mechSkill.getLevel();
        }
        if (null != mechanicSkill && mechanicSkill.getLevel() > lvl) {
            lvl = mechanicSkill.getLevel();
        }
        if (null != baSkill && baSkill.getLevel() > lvl) {
            lvl = baSkill.getLevel();
        }
        if (null != aeroSkill && aeroSkill.getLevel() > lvl) {
            lvl = aeroSkill.getLevel();
        }
        return lvl;
    }

    public boolean isRightTechTypeFor(IPartWork part) {
        Unit unit = part.getUnit();
        if (null == unit) {
            return (hasSkill(SkillType.S_TECH_MECH) && part.isRightTechType(SkillType.S_TECH_MECH))
                    || (hasSkill(SkillType.S_TECH_AERO) && part.isRightTechType(SkillType.S_TECH_AERO))
                    || (hasSkill(SkillType.S_TECH_MECHANIC) && part.isRightTechType(SkillType.S_TECH_MECHANIC))
                    || (hasSkill(SkillType.S_TECH_BA) && part.isRightTechType(SkillType.S_TECH_BA))
                    || (hasSkill(SkillType.S_TECH_VESSEL) && part.isRightTechType(SkillType.S_TECH_VESSEL));
        }
        if (unit.getEntity() instanceof Mech || unit.getEntity() instanceof Protomech) {
            return hasSkill(SkillType.S_TECH_MECH);
        }
        if (unit.getEntity() instanceof BattleArmor) {
            return hasSkill(SkillType.S_TECH_BA);
        }
        if (unit.getEntity() instanceof Tank || unit.getEntity() instanceof Infantry) {
            return hasSkill(SkillType.S_TECH_MECHANIC);
        }
        if (unit.getEntity() instanceof Dropship || unit.getEntity() instanceof Jumpship) {
            return hasSkill(SkillType.S_TECH_VESSEL);
        }
        if (unit.getEntity() instanceof Aero) {
            return hasSkill(SkillType.S_TECH_AERO);
        }
        return false;
    }

    public UUID getDoctorId() {
        return doctorId;
    }

    public boolean isDoctor() {
        return hasSkill(SkillType.S_DOCTOR) && (primaryRole == T_DOCTOR || secondaryRole == T_DOCTOR);
    }

    public int getToughness() {
        return toughness;
    }

    public void setToughness(int t) {
        toughness = t;
    }

    public void resetSkillTypes() {
        for (Skill s : skills.getSkills()) {
            s.updateType();
        }
    }

    public int getOldId() {
        return oldId;
    }

    public void fixIdReferences(Map<Integer, UUID> uHash, Map<Integer, UUID> pHash) {
        unitId = uHash.get(oldUnitId);
        doctorId = pHash.get(oldDoctorId);
    }

    public int getNTasks() {
        return nTasks;
    }

    public void setNTasks(int n) {
        nTasks = n;
    }

    public List<LogEntry> getPersonnelLog() {
        personnelLog.sort(Comparator.comparing(LogEntry::getDate));
        return personnelLog;
    }

    public List<LogEntry> getMissionLog() {
        missionLog.sort(Comparator.comparing(LogEntry::getDate));
        return missionLog;
    }

    public void addLogEntry(LogEntry entry) {
        personnelLog.add(entry);
    }

    public void addMissionLogEntry(LogEntry entry) {
        missionLog.add(entry);
    }

    //region injuries
    /**
     * All methods below are for the Advanced Medical option
     */

    public List<Injury> getInjuries() {
        return new ArrayList<>(injuries);
    }

    public void clearInjuries() {
        injuries.clear();

        // Clear the doctor if there is one
        doctorId = null;
        MekHQ.triggerEvent(new PersonChangedEvent(this));
    }

    public void removeInjury(Injury i) {
        injuries.remove(i);
        MekHQ.triggerEvent(new PersonChangedEvent(this));
    }

    public void diagnose(int hits) {
        InjuryUtil.resolveAfterCombat(campaign, this, hits);
        InjuryUtil.resolveCombatDamage(campaign, this, hits);
        setHits(0);
    }

    public void changeStatus(PersonnelStatus status) {
        if (status == getStatus()) {
            return;
        }
        Unit u = campaign.getUnit(getUnitId());
        if (status == PersonnelStatus.KIA) {
            MedicalLogger.diedFromWounds(this, campaign.getDate());
            //set the date of death
            setDateOfDeath(getCampaign().getLocalDate());
        }
        if (status == PersonnelStatus.RETIRED) {
            ServiceLogger.retireDueToWounds(this, campaign.getDate());
        }
        setStatus(status);
        if (status != PersonnelStatus.ACTIVE) {
            setDoctorId(null, campaign.getCampaignOptions().getNaturalHealingWaitingPeriod());
            // If we're assigned to a unit, remove us from it
            if (null != u) {
                u.remove(this, true);
            }
            // If we're assigned as a tech for any unit, remove us from it/them
            if (!techUnitIds.isEmpty()) {
                for (UUID tuuid : techUnitIds) {
                    Unit t = campaign.getUnit(tuuid);
                    t.remove(this, true);
                }
            }
        }
    }

    public int getAbilityTimeModifier() {
        int modifier = 100;
        if (campaign.getCampaignOptions().useToughness()) {
            if (getToughness() == 1) {
                modifier -= 10;
            }
            if (getToughness() > 1) {
                modifier -= 15;
            }
        } // TODO: Fully implement this for advanced healing
        if (getOptions().booleanOption("pain_resistance")) {
            modifier -= 15;
        } else if (getOptions().booleanOption("iron_man")) {
            modifier -= 10;
        }

        return modifier;
    }

    public boolean hasInjury(BodyLocation loc) {
        return (null != getInjuryByLocation(loc));
    }

    public boolean needsAMFixing() {
        boolean retVal = false;
        if (injuries.size() > 0) {
            for (Injury i : injuries) {
                if (i.getTime() > 0 || !(i.isPermanent())) {
                    retVal = true;
                    break;
                }
            }
        }
        return retVal;
    }

    public int getPilotingInjuryMod() {
        return Modifier.calcTotalModifier(injuries.stream().flatMap(i -> i.getModifiers().stream()), ModifierValue.PILOTING);
    }

    public int getGunneryInjuryMod() {
        return Modifier.calcTotalModifier(injuries.stream().flatMap(i -> i.getModifiers().stream()), ModifierValue.GUNNERY);
    }

    public boolean hasInjuries(boolean permCheck) {
        boolean tf = false;
        if (injuries.size() > 0) {
            if (permCheck) {
                for (Injury injury : injuries) {
                    if (!injury.isPermanent() || injury.getTime() > 0) {
                        tf = true;
                        break;
                    }
                }
            } else {
                tf = true;
            }
        }
        return tf;
    }

    public boolean hasOnlyHealedPermanentInjuries() {
        if (injuries.size() == 0) {
            return false;
        }
        for (Injury injury : injuries) {
            if (!injury.isPermanent() || injury.getTime() > 0) {
                return false;
            }
        }
        return true;
    }

    public List<Injury> getInjuriesByLocation(BodyLocation loc) {
        return injuries.stream()
            .filter((i) -> (i.getLocation() == loc)).collect(Collectors.toList());
    }

    // Returns only the first injury in a location
    public Injury getInjuryByLocation(BodyLocation loc) {
        return injuries.stream()
            .filter((i) -> (i.getLocation() == loc)).findFirst().orElse(null);
    }

    public void addInjury(Injury i) {
        injuries.add(i);
        if (null != getUnitId()) {
            campaign.getUnit(getUnitId()).resetPilotAndEntity();
        }
    }
    //endregion injuries

    public int getProfession() {
        return getProfessionFromPrimaryRole(primaryRole);
    }

    public static int getProfessionFromPrimaryRole(int role) {
        switch (role) {
            case T_AERO_PILOT:
            case T_CONV_PILOT:
                return Ranks.RPROF_ASF;
            case T_GVEE_DRIVER:
            case T_NVEE_DRIVER:
            case T_VTOL_PILOT:
            case T_VEE_GUNNER:
            case T_VEHICLE_CREW:
                return Ranks.RPROF_VEE;
            case T_BA:
            case T_INFANTRY:
                return Ranks.RPROF_INF;
            case T_SPACE_PILOT:
            case T_SPACE_CREW:
            case T_SPACE_GUNNER:
            case T_NAVIGATOR:
                return Ranks.RPROF_NAVAL;
            case T_MECH_TECH:
            case T_MECHANIC:
            case T_AERO_TECH:
            case T_BA_TECH:
            case T_ASTECH:
            case T_ADMIN_COM:
            case T_ADMIN_LOG:
            case T_ADMIN_TRA:
            case T_ADMIN_HR:
                return Ranks.RPROF_TECH;
            case T_MECHWARRIOR:
            case T_PROTO_PILOT:
            case T_DOCTOR:
            case T_MEDIC:
            default:
                return Ranks.RPROF_MW;
        }
    }

    /* For use by Against the Bot retirement/defection rolls */

    public boolean isFounder() {
        return founder;
    }

    public void setFounder(boolean founder) {
        this.founder = founder;
    }

    public int getOriginalUnitWeight() {
        return originalUnitWeight;
    }

    public void setOriginalUnitWeight(int weight) {
        originalUnitWeight = weight;
    }

    public int getOriginalUnitTech() {
        return originalUnitTech;
    }

    public void setOriginalUnitTech(int tech) {
        originalUnitTech = tech;
    }

    public UUID getOriginalUnitId() {
        return originalUnitId;
    }

    public void setOriginalUnitId(UUID id) {
        originalUnitId = id;
    }

    public void setOriginalUnit(Unit unit) {
        originalUnitId = unit.getId();
        if (unit.getEntity().isClan()) {
            originalUnitTech = TECH_CLAN;
        } else if (unit.getEntity().getTechLevel() > megamek.common.TechConstants.T_INTRO_BOXSET) {
            originalUnitTech = TECH_IS2;
        } else {
            originalUnitTech = TECH_IS1;
        }
        originalUnitWeight = unit.getEntity().getWeightClass();
    }

    /**
     * This is used to get the number of shares the person has
     * @param sharesForAll true if all combat and support personnel have shares, otherwise false if
     *                     just MechWarriors have shares
     * @return the number of shares the person has
     */
    public int getNumShares(boolean sharesForAll) {
        if (!isActive() || !getPrisonerStatus().isFree() || (!sharesForAll && !hasRole(T_MECHWARRIOR))) {
            return 0;
        }
        int shares = 1;
        if (isFounder()) {
            shares++;
        }
        shares += Math.max(-1, getExperienceLevel(false) - 2);

        if (getRank().isOfficer()) {
            Ranks ranks = getRanks();
            int rankOrder = ranks.getOfficerCut();
            while ((rankOrder <= getRankNumeric()) && (rankOrder < Ranks.RC_NUM)) {
                Rank rank = ranks.getAllRanks().get(rankOrder);
                if (!rank.getName(getProfession()).equals("-")) {
                    shares++;
                }
                rankOrder++;
            }
        }
        if (getOriginalUnitWeight() >= 1) {
            shares++;
        }
        if (getOriginalUnitWeight()  >= 3) {
            shares++;
        }
        shares += getOriginalUnitTech();

        return shares;
    }

    public boolean isDeadOrMIA() {
        return (status == PersonnelStatus.KIA) || (status == PersonnelStatus.MIA);
    }

    public boolean isEngineer() {
        return engineer;
    }

    public void setEngineer(boolean b) {
        engineer = b;
    }

    /**
     *
     * @return the ransom value of this individual
     * Useful for prisoner who you want to ransom or hand off to your employer in an AtB context
     */
    public Money getRansomValue() {
        // MechWarriors and aero pilots are worth more than the other types of scrubs
        if ((primaryRole == T_MECHWARRIOR) || (primaryRole == T_AERO_PILOT)) {
            return MECHWARRIOR_AERO_RANSOM_VALUES.get(getExperienceLevel(false));
        } else {
            return OTHER_RANSOM_VALUES.get(getExperienceLevel(false));
        }
    }
}<|MERGE_RESOLUTION|>--- conflicted
+++ resolved
@@ -40,11 +40,7 @@
 import mekhq.campaign.io.CampaignXmlParser;
 import mekhq.campaign.log.*;
 import mekhq.campaign.personnel.enums.*;
-<<<<<<< HEAD
 import mekhq.campaign.personnel.familyTree.Genealogy;
-import org.joda.time.DateTime;
-=======
->>>>>>> bb9f2440
 import org.w3c.dom.Node;
 import org.w3c.dom.NodeList;
 
@@ -1370,17 +1366,9 @@
                     .generateBabySurname(this, campaign.getPerson(fatherId), baby.getGender());
             baby.setSurname(surname);
             baby.setBirthday(campaign.getLocalDate());
-<<<<<<< HEAD
-            baby.setPrisonerStatus(prisonerStatus);
-
-            // Add the baby to the campaign
-            campaign.recruitPerson(baby, baby.getPrisonerStatus(), baby.isDependent(), true, false);
-=======
-            baby.setAncestorsId(ancId);
 
             // Recruit the baby
             campaign.recruitPerson(baby, prisonerStatus, baby.isDependent(), true, true);
->>>>>>> bb9f2440
 
             // Create genealogy information
             baby.getGenealogy().addFamilyMember(FamilialRelationshipType.PARENT, getId());
