--- conflicted
+++ resolved
@@ -1632,306 +1632,6 @@
 
     @Override
     public void writeToXml(PrintWriter pw1, int indent) {
-<<<<<<< HEAD
-        pw1.println(MekHqXmlUtil.indentStr(indent) + "<person id=\""
-                + id.toString()
-                + "\" type=\""
-                + this.getClass().getName()
-                + "\">");
-        pw1.println(MekHqXmlUtil.indentStr(indent + 1)
-                + "<id>"
-                + this.id.toString()
-                + "</id>");
-        pw1.println(MekHqXmlUtil.indentStr(indent + 1)
-                + "<givenName>"
-                + MekHqXmlUtil.escape(givenName)
-                + "</givenName>");
-        pw1.println(MekHqXmlUtil.indentStr(indent + 1)
-                + "<surname>"
-                + MekHqXmlUtil.escape(surname)
-                + "</surname>");
-        if (!StringUtil.isNullOrEmpty(honorific)) {
-            pw1.println(MekHqXmlUtil.indentStr(indent + 1)
-                    + "<honorific>"
-                    + MekHqXmlUtil.escape(honorific)
-                    + "</honorific>");
-        }
-        if (maidenName != null) { // this is only a != null comparison because empty is a use case for divorce
-            pw1.println(MekHqXmlUtil.indentStr(indent + 1)
-                    + "<maidenName>"
-                    + MekHqXmlUtil.escape(maidenName)
-                    + "</maidenName>");
-        }
-        if (!StringUtil.isNullOrEmpty(callsign)) {
-            pw1.println(MekHqXmlUtil.indentStr(indent + 1)
-                    + "<callsign>"
-                    + MekHqXmlUtil.escape(callsign)
-                    + "</callsign>");
-        }
-        // Always save the primary role
-        pw1.println(MekHqXmlUtil.indentStr(indent + 1)
-                + "<primaryRole>"
-                + primaryRole
-                + "</primaryRole>");
-        if (secondaryRole != T_NONE) {
-            pw1.println(MekHqXmlUtil.indentStr(indent + 1)
-                    + "<secondaryRole>"
-                    + secondaryRole
-                    + "</secondaryRole>");
-        }
-        if (primaryDesignator != DESIG_NONE) {
-            pw1.println(MekHqXmlUtil.indentStr(indent + 1)
-                    + "<primaryDesignator>"
-                    + primaryDesignator
-                    + "</primaryDesignator>");
-        }
-        if (secondaryDesignator != DESIG_NONE) {
-            pw1.println(MekHqXmlUtil.indentStr(indent + 1)
-                    + "<secondaryDesignator>"
-                    + secondaryDesignator
-                    + "</secondaryDesignator>");
-        }
-        if (commander) {
-            pw1.println(MekHqXmlUtil.indentStr(indent + 1)
-                    + "<commander>"
-                    + MekHqXmlUtil.escape(Boolean.toString(commander))
-                    + "</commander>");
-        }
-        if (dependent) {
-            pw1.println(MekHqXmlUtil.indentStr(indent + 1)
-                    + "<dependent>"
-                    + MekHqXmlUtil.escape(Boolean.toString(dependent))
-                    + "</dependent>");
-        }
-        // Always save the person's origin faction
-        pw1.println(MekHqXmlUtil.indentStr(indent + 1)
-                    + "<faction>"
-                    + originFaction.getShortName()
-                    + "</faction>");
-        if (originPlanet != null) {
-            pw1.println(MekHqXmlUtil.indentStr(indent + 1)
-                    + "<planetId systemId=\""
-                    + originPlanet.getParentSystem().getId()
-                    + "\">"
-                    + originPlanet.getId()
-                    + "</planetId>");
-        }
-        // Always save whether or not someone is a clanner
-        pw1.println(MekHqXmlUtil.indentStr(indent + 1)
-                + "<clan>"
-                + clan
-                + "</clan>");
-        if (phenotype != PHENOTYPE_NONE) {
-            pw1.println(MekHqXmlUtil.indentStr(indent + 1)
-                    + "<phenotype>"
-                    + phenotype
-                    + "</phenotype>");
-        }
-        if (!StringUtil.isNullOrEmpty(bloodname)) {
-            pw1.println(MekHqXmlUtil.indentStr(indent + 1)
-                    + "<bloodname>"
-                    + bloodname
-                    + "</bloodname>");
-        }
-        if (!StringUtil.isNullOrEmpty(biography)) {
-            pw1.println(MekHqXmlUtil.indentStr(indent + 1)
-                    + "<biography>"
-                    + MekHqXmlUtil.escape(biography)
-                    + "</biography>");
-        }
-        if (idleMonths > 0) {
-            pw1.println(MekHqXmlUtil.indentStr(indent + 1)
-                    + "<idleMonths>"
-                    + idleMonths
-                    + "</idleMonths>");
-        }
-        if (ancestorsId != null) {
-            pw1.println(MekHqXmlUtil.indentStr(indent + 1)
-                    + "<ancestors>"
-                    + this.ancestorsId.toString()
-                    + "</ancestors>");
-        }
-        if (spouse != null) {
-            pw1.println(MekHqXmlUtil.indentStr(indent + 1)
-                    + "<spouse>"
-                    + this.spouse.toString()
-                    + "</spouse>");
-        }
-        if (!formerSpouses.isEmpty()) {
-            pw1.println(MekHqXmlUtil.indentStr(indent + 1) + "<formerSpouses>");
-            for (FormerSpouse ex : formerSpouses) {
-                ex.writeToXml(pw1, indent + 2);
-            }
-            pw1.println(MekHqXmlUtil.indentStr(indent + 1) + "</formerSpouses>");
-        }
-        if (dueDate != null) {
-            pw1.println(MekHqXmlUtil.indentStr(indent + 1)
-                    + "<dueDate>"
-                    + dueDate.format(DateTimeFormatter.ofPattern(DATE_SAVE_FORMAT))
-                    + "</dueDate>");
-        }
-        if (expectedDueDate != null) {
-            pw1.println(MekHqXmlUtil.indentStr(indent + 1)
-                    + "<expectedDueDate>"
-                    + expectedDueDate.format(DateTimeFormatter.ofPattern(DATE_SAVE_FORMAT))
-                    + "</expectedDueDate>");
-        }
-        if (!portraitCategory.equals(Crew.ROOT_PORTRAIT)) {
-            pw1.println(MekHqXmlUtil.indentStr(indent + 1)
-                    + "<portraitCategory>"
-                    + MekHqXmlUtil.escape(portraitCategory)
-                    + "</portraitCategory>");
-        }
-        if (!portraitFile.equals(Crew.PORTRAIT_NONE)) {
-            pw1.println(MekHqXmlUtil.indentStr(indent + 1)
-                    + "<portraitFile>"
-                    + MekHqXmlUtil.escape(portraitFile)
-                    + "</portraitFile>");
-        }
-        // Always save the current XP
-        pw1.println(MekHqXmlUtil.indentStr(indent + 1)
-                + "<xp>"
-                + xp
-                + "</xp>");
-        if (daysToWaitForHealing != 0) {
-            pw1.println(MekHqXmlUtil.indentStr(indent + 1)
-                    + "<daysToWaitForHealing>"
-                    + daysToWaitForHealing
-                    + "</daysToWaitForHealing>");
-        }
-        // Always save the person's gender, as it would otherwise get confusing fast
-        pw1.println(MekHqXmlUtil.indentStr(indent + 1)
-                + "<gender>"
-                + gender
-                + "</gender>");
-        // Always save a person's rank
-        pw1.println(MekHqXmlUtil.indentStr(indent + 1)
-                + "<rank>"
-                + rank
-                + "</rank>");
-        if (rankLevel != 0) {
-            pw1.println(MekHqXmlUtil.indentStr(indent + 1)
-                    + "<rankLevel>"
-                    + rankLevel
-                    + "</rankLevel>");
-        }
-        if (rankSystem != -1) {
-            pw1.println(MekHqXmlUtil.indentStr(indent + 1)
-                    + "<rankSystem>"
-                    + rankSystem
-                    + "</rankSystem>");
-        }
-        if (maneiDominiRank != Rank.MD_RANK_NONE) {
-            pw1.println(MekHqXmlUtil.indentStr(indent + 1)
-                    + "<maneiDominiRank>"
-                    + maneiDominiRank
-                    + "</maneiDominiRank>");
-        }
-        if (maneiDominiClass != MD_NONE) {
-            pw1.println(MekHqXmlUtil.indentStr(indent + 1)
-                    + "<maneiDominiClass>"
-                    + maneiDominiClass
-                    + "</maneiDominiClass>");
-        }
-        if (nTasks > 0) {
-            pw1.println(MekHqXmlUtil.indentStr(indent + 1)
-                    + "<nTasks>"
-                    + nTasks
-                    + "</nTasks>");
-        }
-        if (doctorId != null) {
-            pw1.println(MekHqXmlUtil.indentStr(indent + 1)
-                    + "<doctorId>"
-                    + doctorId.toString()
-                    + "</doctorId>");
-        }
-        if (unitId != null) {
-            pw1.println(MekHqXmlUtil.indentStr(indent + 1)
-                    + "<unitId>"
-                    + unitId.toString()
-                    + "</unitId>");
-        }
-        if (salary != Money.of(-1)) {
-            pw1.println(MekHqXmlUtil.indentStr(indent + 1)
-                    + "<salary>"
-                    + salary.toXmlString()
-                    + "</salary>");
-        }
-        // Always save a person's status, to make it easy to parse the personnel saved data
-        pw1.println(MekHqXmlUtil.indentStr(indent + 1)
-                    + "<status>"
-                    + status.name()
-                    + "</status>");
-        if (prisonerStatus != PrisonerStatus.FREE) {
-            MekHqXmlUtil.writeSimpleXmlTag(pw1, indent + 1, "prisonerStatus", prisonerStatus.name());
-        }
-        if (willingToDefect) {
-            pw1.println(MekHqXmlUtil.indentStr(indent + 1)
-                    + "<willingToDefect>"
-                    + willingToDefect
-                    + "</willingToDefect>");
-        }
-        if (hits > 0) {
-            pw1.println(MekHqXmlUtil.indentStr(indent + 1)
-                    + "<hits>"
-                    + hits
-                    + "</hits>");
-        }
-        if (toughness != 0) {
-            pw1.println(MekHqXmlUtil.indentStr(indent + 1)
-                    + "<toughness>"
-                    + toughness
-                    + "</toughness>");
-        }
-        if (minutesLeft > 0) {
-            pw1.println(MekHqXmlUtil.indentStr(indent + 1)
-                    + "<minutesLeft>"
-                    + minutesLeft
-                    + "</minutesLeft>");
-        }
-        if (overtimeLeft > 0) {
-            pw1.println(MekHqXmlUtil.indentStr(indent + 1)
-                    + "<overtimeLeft>"
-                    + overtimeLeft
-                    + "</overtimeLeft>");
-        }
-        if (birthday != null) {
-            pw1.println(MekHqXmlUtil.indentStr(indent + 1)
-                    + "<birthday>"
-                    + birthday.format(DateTimeFormatter.ofPattern(DATE_SAVE_FORMAT))
-                    + "</birthday>");
-        }
-        if (null != dateOfDeath) {
-            pw1.println(MekHqXmlUtil.indentStr(indent + 1)
-                    + "<deathday>"
-                    + dateOfDeath.format(DateTimeFormatter.ofPattern(DATE_SAVE_FORMAT))
-                    + "</deathday>");
-        }
-        if (recruitment != null) {
-            MekHqXmlUtil.writeSimpleXmlTag(pw1, indent + 1, "recruitment",
-                    recruitment.format(DateTimeFormatter.ofPattern(DATE_SAVE_FORMAT)));
-        }
-        if (lastRankChangeDate != null) {
-            MekHqXmlUtil.writeSimpleXmlTag(pw1, indent + 1, "lastRankChangeDate",
-                    lastRankChangeDate.format(DateTimeFormatter.ofPattern(DATE_SAVE_FORMAT)));
-        }
-        for (Skill skill : skills.getSkills()) {
-            skill.writeToXml(pw1, indent + 1);
-        }
-        if (countOptions(PilotOptions.LVL3_ADVANTAGES) > 0) {
-            pw1.println(MekHqXmlUtil.indentStr(indent + 1)
-                    + "<advantages>"
-                    + getOptionList("::", PilotOptions.LVL3_ADVANTAGES)
-                    + "</advantages>");
-        }
-        if (countOptions(PilotOptions.EDGE_ADVANTAGES) > 0) {
-            pw1.println(MekHqXmlUtil.indentStr(indent + 1)
-                    + "<edge>"
-                    + getOptionList("::", PilotOptions.EDGE_ADVANTAGES)
-                    + "</edge>");
-            // For support personnel, write an available edge value
-            if (isSupport() || isEngineer()) {
-=======
         pw1.println(MekHqXmlUtil.indentStr(indent) + "<person id=\"" + id.toString()
                 + "\" type=\"" + this.getClass().getName() + "\">");
         try {
@@ -1967,7 +1667,6 @@
             // Always save the person's origin faction
             MekHqXmlUtil.writeSimpleXmlTag(pw1, indent + 1, "faction", originFaction.getShortName());
             if (originPlanet != null) {
->>>>>>> a3892ba1
                 pw1.println(MekHqXmlUtil.indentStr(indent + 1)
                         + "<planetId systemId=\""
                         + originPlanet.getParentSystem().getId()
@@ -2054,8 +1753,8 @@
             }
             // Always save a person's status, to make it easy to parse the personnel saved data
             MekHqXmlUtil.writeSimpleXmlTag(pw1, indent + 1, "status", status.name());
-            if (prisonerStatus != PRISONER_NOT) {
-                MekHqXmlUtil.writeSimpleXmlTag(pw1, indent + 1, "prisonerStatus", prisonerStatus);
+            if (prisonerStatus != PrisonerStatus.FREE) {
+                MekHqXmlUtil.writeSimpleXmlTag(pw1, indent + 1, "prisonerStatus", prisonerStatus.name());
             }
             if (willingToDefect) {
                 MekHqXmlUtil.writeSimpleXmlTag(pw1, indent + 1, "willingToDefect", true);
