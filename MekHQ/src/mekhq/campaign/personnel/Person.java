--- conflicted
+++ resolved
@@ -1,7 +1,7 @@
 /*
  * Person.java
  *
- * Copyright (c) 2009 Jay Lawson <jaylawson39 at yahoo.com>. All rights reserved.
+ * Copyright (c) 2009 - Jay Lawson <jaylawson39 at yahoo.com>. All rights reserved.
  * Copyright (c) 2020 - The MegaMek Team. All Rights Reserved.
  *
  * This file is part of MekHQ.
@@ -883,41 +883,41 @@
         switch (status) {
             case ACTIVE:
                 if (getStatus().isMIA()) {
-                    ServiceLogger.recoveredMia(this, campaign.getDate());
+                    ServiceLogger.recoveredMia(this, campaign.getLocalDate());
                 } else if (getStatus().isDead()) {
-                    ServiceLogger.resurrected(this, campaign.getDate());
+                    ServiceLogger.resurrected(this, campaign.getLocalDate());
                 } else {
-                    ServiceLogger.rehired(this, campaign.getDate());
+                    ServiceLogger.rehired(this, campaign.getLocalDate());
                 }
                 setRetirement(null);
                 break;
             case RETIRED:
-                ServiceLogger.retired(this, campaign.getDate());
+                ServiceLogger.retired(this, campaign.getLocalDate());
                 if (campaign.getCampaignOptions().useRetirementDateTracking()) {
                     setRetirement(campaign.getLocalDate());
                 }
                 break;
             case MIA:
-                ServiceLogger.mia(this, campaign.getDate());
+                ServiceLogger.mia(this, campaign.getLocalDate());
                 break;
             case KIA:
-                ServiceLogger.kia(this, campaign.getDate());
+                ServiceLogger.kia(this, campaign.getLocalDate());
                 break;
             case NATURAL_CAUSES:
-                MedicalLogger.diedOfNaturalCauses(this, campaign.getDate());
-                ServiceLogger.passedAway(this, campaign.getDate(), status.toString());
+                MedicalLogger.diedOfNaturalCauses(this, campaign.getLocalDate());
+                ServiceLogger.passedAway(this, campaign.getLocalDate(), status.toString());
                 break;
             case WOUNDS:
-                MedicalLogger.diedFromWounds(this, campaign.getDate());
-                ServiceLogger.passedAway(this, campaign.getDate(), status.toString());
+                MedicalLogger.diedFromWounds(this, campaign.getLocalDate());
+                ServiceLogger.passedAway(this, campaign.getLocalDate(), status.toString());
                 break;
             case DISEASE:
-                MedicalLogger.diedFromDisease(this, campaign.getDate());
-                ServiceLogger.passedAway(this, campaign.getDate(), status.toString());
+                MedicalLogger.diedFromDisease(this, campaign.getLocalDate());
+                ServiceLogger.passedAway(this, campaign.getLocalDate(), status.toString());
                 break;
             case OLD_AGE:
-                MedicalLogger.diedOfOldAge(this, campaign.getDate());
-                ServiceLogger.passedAway(this, campaign.getDate(), status.toString());
+                MedicalLogger.diedOfOldAge(this, campaign.getLocalDate());
+                ServiceLogger.passedAway(this, campaign.getLocalDate(), status.toString());
                 break;
         }
 
@@ -3668,39 +3668,6 @@
         setHits(0);
     }
 
-<<<<<<< HEAD
-    public void changeStatus(PersonnelStatus status) {
-        if (status == getStatus()) {
-            return;
-        }
-        Unit u = campaign.getUnit(getUnitId());
-        if (status == PersonnelStatus.KIA) {
-            MedicalLogger.diedFromWounds(this, campaign.getLocalDate());
-            //set the date of death
-            setDateOfDeath(getCampaign().getLocalDate());
-        }
-        if (status == PersonnelStatus.RETIRED) {
-            ServiceLogger.retireDueToWounds(this, campaign.getLocalDate());
-        }
-        setStatus(status);
-        if (status != PersonnelStatus.ACTIVE) {
-            setDoctorId(null, campaign.getCampaignOptions().getNaturalHealingWaitingPeriod());
-            // If we're assigned to a unit, remove us from it
-            if (null != u) {
-                u.remove(this, true);
-            }
-            // If we're assigned as a tech for any unit, remove us from it/them
-            if (!techUnitIds.isEmpty()) {
-                for (UUID tuuid : techUnitIds) {
-                    Unit t = campaign.getUnit(tuuid);
-                    t.remove(this, true);
-                }
-            }
-        }
-    }
-
-=======
->>>>>>> d22d2c9f
     public int getAbilityTimeModifier() {
         int modifier = 100;
         if (campaign.getCampaignOptions().useToughness()) {
