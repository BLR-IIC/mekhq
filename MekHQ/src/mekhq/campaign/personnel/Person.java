/*
 * Person.java
 *
 * Copyright (c) 2009 Jay Lawson <jaylawson39 at yahoo.com>. All rights reserved.
 *
 * This file is part of MekHQ.
 *
 * MekHQ is free software: you can redistribute it and/or modify
 * it under the terms of the GNU General Public License as published by
 * the Free Software Foundation, either version 3 of the License, or
 * (at your option) any later version.
 *
 * MekHQ is distributed in the hope that it will be useful,
 * but WITHOUT ANY WARRANTY; without even the implied warranty of
 * MERCHANTABILITY or FITNESS FOR A PARTICULAR PURPOSE.  See the
 * GNU General Public License for more details.
 *
 * You should have received a copy of the GNU General Public License
 * along with MekHQ.  If not, see <http://www.gnu.org/licenses/>.
 */

package mekhq.campaign.personnel;

import java.io.PrintWriter;
import java.io.Serializable;
import java.text.SimpleDateFormat;
import java.util.*;
import java.util.function.IntSupplier;
import java.util.stream.Collectors;
import java.util.stream.IntStream;

import mekhq.campaign.*;
import mekhq.campaign.finances.Money;
import mekhq.campaign.log.*;
import org.joda.time.DateTime;
import org.w3c.dom.Node;
import org.w3c.dom.NodeList;

import megamek.common.Aero;
import megamek.common.BattleArmor;
import megamek.common.Compute;
import megamek.common.ConvFighter;
import megamek.common.Crew;
import megamek.common.Dropship;
import megamek.common.Entity;
import megamek.common.EntityMovementMode;
import megamek.common.Infantry;
import megamek.common.Jumpship;
import megamek.common.LandAirMech;
import megamek.common.Mech;
import megamek.common.Protomech;
import megamek.common.SmallCraft;
import megamek.common.Tank;
import megamek.common.TargetRoll;
import megamek.common.VTOL;
import megamek.common.annotations.Nullable;
import megamek.common.logging.LogLevel;
import megamek.common.options.IOption;
import megamek.common.options.IOptionGroup;
import megamek.common.options.PilotOptions;
import mekhq.MekHQ;
import mekhq.MekHqXmlSerializable;
import mekhq.MekHqXmlUtil;
import mekhq.Utilities;
import mekhq.Version;
import mekhq.campaign.event.PersonChangedEvent;
import mekhq.campaign.mod.am.InjuryUtil;
import mekhq.campaign.unit.Unit;
import mekhq.campaign.work.IAcquisitionWork;
import mekhq.campaign.work.IPartWork;
import mekhq.campaign.universe.Faction;

/**
 * @author Jay Lawson <jaylawson39 at yahoo.com>
 */
public class Person implements Serializable, MekHqXmlSerializable {
    private static final long serialVersionUID = -847642980395311152L;

    public static final int G_MALE = 0;
    public static final int G_FEMALE = 1;

    /* If any new roles are added they should go at the end. They should also be accounted for
     * in isCombatRole(int) or isSupportRole(int). You should also increase the value of T_NUM
     * if you add new roles.
     */
    public static final int T_NONE = 0;
    public static final int T_MECHWARRIOR = 1;
    public static final int T_AERO_PILOT = 2;
    public static final int T_GVEE_DRIVER = 3;
    public static final int T_NVEE_DRIVER = 4;
    public static final int T_VTOL_PILOT = 5;
    public static final int T_VEE_GUNNER = 6;
    public static final int T_BA = 7;
    public static final int T_INFANTRY = 8;
    public static final int T_PROTO_PILOT = 9;
    public static final int T_CONV_PILOT = 10;
    public static final int T_SPACE_PILOT = 11;
    public static final int T_SPACE_CREW = 12;
    public static final int T_SPACE_GUNNER = 13;
    public static final int T_NAVIGATOR = 14; // End of combat roles
    public static final int T_MECH_TECH = 15;
    public static final int T_MECHANIC = 16;
    public static final int T_AERO_TECH = 17;
    public static final int T_BA_TECH = 18;
    public static final int T_ASTECH = 19;
    public static final int T_DOCTOR = 20;
    public static final int T_MEDIC = 21;
    public static final int T_ADMIN_COM = 22;
    public static final int T_ADMIN_LOG = 23;
    public static final int T_ADMIN_TRA = 24;
    public static final int T_ADMIN_HR = 25; // End of support roles
    public static final int T_LAM_PILOT = 26; // Not a separate type, but an alias for MW + Aero pilot
                                              // Does not count as either combat or support role

    // This value should always be +1 of the last defined role
    public static final int T_NUM = 27;

    public static final int S_ACTIVE = 0;
    public static final int S_RETIRED = 1;
    public static final int S_KIA = 2;
    public static final int S_MIA = 3;
    public static final int S_NUM = 4;

    public static final int PRONOUN_HESHE = 0;
    public static final int PRONOUN_HIMHER = 1;
    public static final int PRONOUN_HISHER = 2;
    public static final int PRONOUN_HISHERS = 3;

    // Prisoners, Bondsmen, and Normal Personnel
    public static final int PRISONER_NOT = 0;
    public static final int PRISONER_YES = 1;
    public static final int PRISONER_BONDSMAN = 2;
    public static final int PRISONER_NUM = 3;

    // Phenotypes
    public static final int PHENOTYPE_NONE = 0;
    public static final int PHENOTYPE_MW = 1;
    public static final int PHENOTYPE_BA = 2;
    public static final int PHENOTYPE_AERO = 3;
    public static final int PHENOTYPE_VEE = 4;
    public static final int PHENOTYPE_NUM = 5;

    // ROM Designations
    public static final int DESIG_NONE    = 0;
    public static final int DESIG_EPSILON = 1;
    public static final int DESIG_PI      = 2;
    public static final int DESIG_IOTA    = 3;
    public static final int DESIG_XI      = 4;
    public static final int DESIG_THETA   = 5;
    public static final int DESIG_ZETA    = 6;
    public static final int DESIG_MU      = 7;
    public static final int DESIG_RHO     = 8;
    public static final int DESIG_LAMBDA  = 9;
    public static final int DESIG_PSI     = 10;
    public static final int DESIG_OMICRON = 11;
    public static final int DESIG_CHI     = 12;
    public static final int DESIG_GAMMA   = 13;
    public static final int DESIG_NUM     = 14;
    
    private static final Map<Integer, Money> MECHWARRIOR_AERO_RANSOM_VALUES;
    private static final Map<Integer, Money> OTHER_RANSOM_VALUES;

    public PersonAwardController awardController;

    private static final IntSupplier PREGNANCY_DURATION = () -> {
        double gaussian = Math.sqrt(-2 * Math.log(Math.nextUp(Math.random())))
            * Math.cos(2.0 * Math.PI * Math.random());
        // To not get weird results, we limit the values to +/- 4.0 (almost 6 weeks)
        gaussian = Math.max(-4.0, Math.min(4.0, gaussian));
        return (int) Math.round(gaussian * 10 + 38 * 7);
    };
    private static final IntSupplier PREGNANCY_SIZE = () -> {
        int children = 1;
        // Hellin's law says it's 1:89 chance, to not make it appear too seldom, we use 1:50
        while(Compute.randomInt(50) == 0) {
            ++ children;
        }
        return Math.min(children, 8); // Limit to octuplets, for the sake of sanity
    };
    
    private static final String[] PREGNANCY_MULTIPLE_NAMES = {null, null,
        "twins", "triplets", "quadruplets", "quintuplets",
        "sextuplets", "septuplets", "octuplets", "nonuplets", "decuplets"
    };
    
    public static final ExtraData.IntKey PREGNANCY_CHILDREN_DATA
        = new ExtraData.IntKey("procreation:children");
    public static final ExtraData.StringKey PREGNANCY_FATHER_DATA
        = new ExtraData.StringKey("procreation:father");

    /** Contains the skill levels to be displayed in a tech's description */
    private static final String[] DISPLAYED_SKILL_LEVELS = new String[] {
        SkillType.S_TECH_MECH,
        SkillType.S_TECH_MECHANIC,
        SkillType.S_TECH_BA,
        SkillType.S_TECH_AERO,
        SkillType.S_TECH_VESSEL,
    };
    
    protected UUID id;
    protected int oldId;

    // Lineage & Procreation
    protected UUID ancestorsID;
    protected UUID spouse;
    protected GregorianCalendar dueDate;

    private String name;
    private String maidenname;

    private String callsign;
    private int gender;

    private int primaryRole;
    private int secondaryRole;

    private int primaryDesignator;
    private int secondaryDesignator;

    protected String biography;
    protected GregorianCalendar birthday;
    protected GregorianCalendar deathday;
    protected GregorianCalendar recruitment;
    protected ArrayList<LogEntry> personnelLog;
    protected ArrayList<LogEntry> missionsLog;

    private Hashtable<String, Skill> skills;
    private PersonnelOptions options = new PersonnelOptions();
    private int toughness;

    private int status;
    protected int xp;
    protected int engXp;
    protected int acquisitions;
    protected Money salary;
    private int hits;
    private int prisonerStatus;
    // Is this person willing to defect? Only for prisoners ...
    private boolean willingToDefect;

    boolean dependent;
    boolean commander;
    boolean isClanTech;
    // Supports edge usage by a ship's engineer composite crewman
    int edgeUsedThisRound;
    // To track how many edge points support personnel have left until next refresh
    int currentEdge;

    //phenotype and background
    private int phenotype;
    private boolean clan;
    private String bloodname;
    private Faction originFaction;

    //assignments
    private UUID unitId;
    protected UUID doctorId;
    private ArrayList<UUID> techUnitIds;
    //for reverse compatability v0.1.8 and earlier
    protected int teamId = -1;

    //for reverse compatability
    private int oldUnitId;
    private int oldDoctorId;

    //days of rest
    protected int idleMonths;
    protected int daysToWaitForHealing;

    //portrait
    protected String portraitCategory;
    protected String portraitFile;
    // runtime override (not saved)
    protected transient String portraitCategoryOverride;
    protected transient String portraitFileOverride;

    // Our rank
    private int rank;
    private int rankLevel;
    // If this Person uses a custom rank system (-1 for no)
    private int rankSystem = -1;
    private Ranks ranks;


    // Manei Domini "Classes"
    public static final int MD_NONE			= 0;
    public static final int MD_GHOST		= 1;
    public static final int MD_WRAITH		= 2;
    public static final int MD_BANSHEE		= 3;
    public static final int MD_ZOMBIE		= 4;
    public static final int MD_PHANTOM		= 5;
    public static final int MD_SPECTER		= 6;
    public static final int MD_POLTERGEIST	= 7;
    public static final int MD_NUM			= 8;
    private int maneiDominiClass = MD_NONE;
    private int maneiDominiRank = Rank.MD_RANK_NONE;

    //stuff to track for support teams
    protected int minutesLeft;
    protected int overtimeLeft;
    protected int nTasks;
    protected boolean engineer;

    /**
     * * Start Advanced Medical ***
     */
    private ArrayList<Injury> injuries = new ArrayList<>();
    private Map<BodyLocation, Integer> hitsPerLocation = new EnumMap<>(BodyLocation.class);
    /**
     * * End Advanced Medical ***
     */

    /* Against the Bot */
    private boolean founder; // +1 share if using shares system
    private int originalUnitWeight; // uses EntityWeightClass; 0 (Extra-Light) for no original unit
    private int originalUnitTech; // 0 = IS1, 1 = IS2, 2 = Clan
    private UUID originalUnitId;
    
    // Generic extra data, for use with plugins and mods
    private ExtraData extraData = new ExtraData();

    //lets just go ahead and pass in the campaign - to hell with OOP
    private Campaign campaign;

    // initializes the AtB ransom values
    static {
        MECHWARRIOR_AERO_RANSOM_VALUES = new HashMap<>();
        MECHWARRIOR_AERO_RANSOM_VALUES.put(SkillType.EXP_ULTRA_GREEN, Money.of(5000)); // no official AtB rules for really inexperienced scrubs, but...
        MECHWARRIOR_AERO_RANSOM_VALUES.put(SkillType.EXP_GREEN, Money.of(10000));
        MECHWARRIOR_AERO_RANSOM_VALUES.put(SkillType.EXP_REGULAR, Money.of(25000));
        MECHWARRIOR_AERO_RANSOM_VALUES.put(SkillType.EXP_VETERAN, Money.of(75000));
        MECHWARRIOR_AERO_RANSOM_VALUES.put(SkillType.EXP_ELITE, Money.of(150000));
        
        OTHER_RANSOM_VALUES = new HashMap<>();
        OTHER_RANSOM_VALUES.put(SkillType.EXP_ULTRA_GREEN, Money.of(2500));
        OTHER_RANSOM_VALUES.put(SkillType.EXP_GREEN, Money.of(5000));
        OTHER_RANSOM_VALUES.put(SkillType.EXP_REGULAR, Money.of(10000));
        OTHER_RANSOM_VALUES.put(SkillType.EXP_VETERAN, Money.of(25000));
        OTHER_RANSOM_VALUES.put(SkillType.EXP_ELITE, Money.of(50000));
    }
    
    //default constructor
    public Person(Campaign c) {
        this("Biff the Understudy", c);
    }

    public Person(Campaign c, String factionCode) {
        this("Biff the Understudy", c, factionCode);
    }
    
    public Person(String name, Campaign c) {
        this(name, c, c.getFactionCode());
    }
    
    public Person(String name, Campaign c, String factionCode) {
        this.name = name;
        callsign = "";
        portraitCategory = Crew.ROOT_PORTRAIT;
        portraitFile = Crew.PORTRAIT_NONE;
        portraitCategoryOverride = null;
        portraitFileOverride = null;
        xp = 0;
        acquisitions = 0;
        gender = G_MALE;
        birthday = new GregorianCalendar(3042, Calendar.JANUARY, 1);
        rank = 0;
        rankLevel = 0;
        status = S_ACTIVE;
        hits = 0;
        skills = new Hashtable<>();
        salary = Money.of(-1);
        campaign = c;
        doctorId = null;
        unitId = null;
        oldDoctorId = -1;
        oldUnitId = -1;
        toughness = 0;
        biography = "";
        nTasks = 0;
        personnelLog = new ArrayList<>();
<<<<<<< HEAD
        missionsLog = new ArrayList<>();
=======
>>>>>>> 812497c6
        idleMonths = -1;
        daysToWaitForHealing = 15;
        resetMinutesLeft();
        prisonerStatus = PRISONER_NOT;
        dependent = false;
        commander = false;
        isClanTech = false;
        techUnitIds = new ArrayList<>();
        phenotype = PHENOTYPE_NONE;
        originFaction = Faction.getFaction(factionCode);
        clan = originFaction.isClan();
        bloodname = "";
        primaryDesignator = DESIG_NONE;
        secondaryDesignator = DESIG_NONE;
        awardController = new PersonAwardController(this);
    }

    public Campaign getCampaign(){return campaign;}

    public int getPhenotype() {
        return phenotype;
    }

    public void setPhenotype(int i) {
        phenotype = i;
    }

    public boolean isClanner() {
        return clan;
    }

    public void setClanner(boolean b) {
        clan = b;
    }

    public String getBackgroundName() {
        if (isClanner()) {
            return getPhenotypeName();
        } else {
            return "Inner Sphere";
        }
    }

    public String getBloodname() {
        return bloodname;
    }

    public void setBloodname(String bn) {
        bloodname = bn;
    }

    public Faction getOriginFaction() {
        return originFaction;
    }

    public void setOriginFaction(Faction f) {
        originFaction = f;
    }

    public boolean isCommander() {
        return commander;
    }

    public void setCommander(boolean tf) {
        commander = tf;
    }

    public boolean isDependent() {
        return dependent;
    }

    public void setDependent(boolean tf) {
        dependent = tf;
        if (dependent) {
            recruitment = null;
        } else {
            recruitment = (GregorianCalendar) campaign.getCalendar().clone();
        }
    }

    public boolean isPrisoner() {
        return prisonerStatus == PRISONER_YES;
    }

    public void setPrisoner() {
        prisonerStatus = PRISONER_YES;
        setRankNumeric(Ranks.RANK_PRISONER);
    }

    public boolean isBondsman() {
        return prisonerStatus == PRISONER_BONDSMAN;
    }

    public void setBondsman() {
        prisonerStatus = PRISONER_BONDSMAN;
        willingToDefect = false;
        setRankNumeric(Ranks.RANK_BONDSMAN);
    }

    public boolean isFree() {
        return (!isPrisoner() && !isBondsman());
    }

    public void setFreeMan() {
        prisonerStatus = PRISONER_NOT;
        willingToDefect = false;
    }

    public void setPrisonerStatus(int status) {
        prisonerStatus = status;
        if( prisonerStatus != PRISONER_YES ) {
            willingToDefect = false;
        }
    }

    public int getPrisonerStatus() {
        return prisonerStatus;
    }
    
    public boolean isWillingToDefect() {
        return willingToDefect;
    }
    
    public void setWillingToDefect(boolean willingToDefect) {
        this.willingToDefect = willingToDefect && (prisonerStatus == PRISONER_YES);
    }

    public String getGenderName() {
        return getGenderName(gender);
    }

    public static String getGenderName(int gender) {
        switch (gender) {
            case G_MALE:
                return "Male";
            case G_FEMALE:
                return "Female";
            default:
                return "?";
        }
    }

    public String getGenderPronoun(int variant) {
        return getGenderPronoun(gender, variant);
    }

    public static String getGenderPronoun(int gender, int variant) {
        if (variant == PRONOUN_HESHE) {
            switch (gender) {
                case G_MALE:
                    return "he";
                case G_FEMALE:
                    return "she";
                default:
                    return "?";
            }
        } else if (variant == PRONOUN_HIMHER) {
            switch (gender) {
                case G_MALE:
                    return "him";
                case G_FEMALE:
                    return "her";
                default:
                    return "?";
            }
        } else if (variant == PRONOUN_HISHER) {
            switch (gender) {
                case G_MALE:
                    return "his";
                case G_FEMALE:
                    return "her";
                default:
                    return "?";
            }
        } else if (variant == PRONOUN_HISHERS) {
            switch (gender) {
                case G_MALE:
                    return "his";
                case G_FEMALE:
                    return "hers";
                default:
                    return "?";
            }
        } else {
            return "UNKNOWN ERROR IN GENDER PRONOUN";
        }
    }

    public static String getStatusName(int status) {
        switch (status) {
            case S_ACTIVE:
                return "Active";
            case S_RETIRED:
                return "Retired";
            case S_KIA:
                return "Killed in Action";
            case S_MIA:
                return "Missing in Action";
            default:
                return "?";
        }
    }

    public String pregnancyStatus() {
        return isPregnant() ? " (Pregnant)" : "";
    }

    public String getStatusName() {
        return getStatusName(status);
    }

    public static String getPhenotypeName(int pheno) {
        switch (pheno) {
            case PHENOTYPE_NONE:
                return "Freeborn";
            case PHENOTYPE_MW:
                return "Trueborn Mechwarrior";
            case PHENOTYPE_AERO:
                return "Trueborn Pilot";
            case PHENOTYPE_VEE:
                return "Trueborn Vehicle Crew";
            case PHENOTYPE_BA:
                return "Trueborn Elemental";
            default:
                return "?";
        }
    }

    public static String getPhenotypeShortName(int pheno) {
        switch (pheno) {
            case PHENOTYPE_NONE:
                return "Freeborn";
            case PHENOTYPE_MW:
            case PHENOTYPE_AERO:
            case PHENOTYPE_VEE:
            case PHENOTYPE_BA:
                return "Trueborn";
            default:
                return "?";
        }
    }

    public String getPhenotypeName() {
        return getPhenotypeName(phenotype);
    }

    public String getPhenotypeShortName() {
        return getPhenotypeShortName(phenotype);
    }

    public static String getPrisonerStatusName(int status) {
        switch (status) {
            case PRISONER_NOT:
                return "Free";
            case PRISONER_YES:
                return "Prisoner";
            case PRISONER_BONDSMAN:
                return "Bondsman";
            default:
                return "?";
        }
    }

    public String getPrisonerStatusName() {
        return getPrisonerStatusName(prisonerStatus);
    }

    public String getName() {
        return name;
    }

    public void setName(String n) {
        this.name = n;
    }

    public String getMaidenName() {
        return maidenname;
    }

    public void setMaidenName(String n) {
        this.maidenname = n;
    }

    public String getFullName() {
        if (bloodname.length() > 0) {
            return name + " " + bloodname;
        }
        return name;
    }

   public String getHyperlinkedName() {
        return "<a href='PERSON:" + getId() + "'>" + getFullName() + "</a>";
    }

    public String getCallsign() {
        return callsign;
    }

    public void setCallsign(String n) {
        this.callsign = n;
    }

    public String getPortraitCategory() {
        return Utilities.nonNull(portraitCategoryOverride, portraitCategory);
    }

    public String getPortraitFileName() {
        return Utilities.nonNull(portraitFileOverride, portraitFile);
    }

    public void setPortraitCategory(String s) {
        this.portraitCategory = s;
    }

    public void setPortraitFileName(String s) {
        this.portraitFile = s;
    }

    public void setPortraitCategoryOverride(String s) {
        this.portraitCategoryOverride = s;
    }

    public void setPortraitFileNameOverride(String s) {
        this.portraitFileOverride = s;
    }


    public int getPrimaryRole() {
        return primaryRole;
    }

    public void setPrimaryRole(int t) {
        this.primaryRole = t;
        //you can't be primary tech and a secondary astech
        //you can't be a primary astech and a secondary tech
        if ((isTechPrimary() && secondaryRole == T_ASTECH)
            || (isTechSecondary() && primaryRole == T_ASTECH)) {
            secondaryRole = T_NONE;
        }
        if ((primaryRole == T_DOCTOR && secondaryRole == T_MEDIC)
            || (secondaryRole == T_DOCTOR && primaryRole == T_MEDIC)) {
            secondaryRole = T_NONE;
        }
        MekHQ.triggerEvent(new PersonChangedEvent(this));
    }

    public int getSecondaryRole() {
        return secondaryRole;
    }

    public void setSecondaryRole(int t) {
        this.secondaryRole = t;
        MekHQ.triggerEvent(new PersonChangedEvent(this));
    }

    public int getStatus() {
        return status;
    }

    public void setStatus(int s) {
        this.status = s;
    }

    public int getIdleMonths() {
        return idleMonths;
    }

    public void setIdleMonths(int m) {
        this.idleMonths = m;
    }

    public int getDaysToWaitForHealing() {
        return daysToWaitForHealing;
    }

    public void setDaysToWaitForHealing(int d) {
        this.daysToWaitForHealing = d;
    }


    public static String getRoleDesc(int type, boolean clan) {
        switch (type) {
            case (T_NONE):
                return "None";
            case (T_MECHWARRIOR):
                return "Mechwarrior";
            case (T_GVEE_DRIVER):
                return "Vehicle Driver";
            case (T_NVEE_DRIVER):
                return "Naval Driver";
            case (T_VTOL_PILOT):
                return "VTOL Pilot";
            case (T_VEE_GUNNER):
                return "Vehicle Gunner";
            case (T_CONV_PILOT):
                return "Conventional Aircraft Pilot";
            case (T_AERO_PILOT):
                return "Aero Pilot";
            case (T_PROTO_PILOT):
                return "Proto Pilot";
            case (T_BA):
                if (clan) {
                    return "Elemental";
                } else {
                    return "Battle Armor Pilot";
                }
            case (T_INFANTRY):
                return "Soldier";
            case (T_SPACE_PILOT):
                return "Vessel Pilot";
            case (T_SPACE_CREW):
                return "Vessel Crewmember";
            case (T_SPACE_GUNNER):
                return "Vessel Gunner";
            case (T_NAVIGATOR):
                return "Hyperspace Navigator";
            case (T_MECH_TECH):
                return "Mech Tech";
            case (T_MECHANIC):
                return "Mechanic";
            case (T_AERO_TECH):
                return "Aero Tech";
            case (T_BA_TECH):
                return "Battle Armor Tech";
            case (T_ASTECH):
                return "Astech";
            case (T_DOCTOR):
                return "Doctor";
            case (T_MEDIC):
                return "Medic";
            case (T_ADMIN_COM):
                return "Admin/Command";
            case (T_ADMIN_LOG):
                return "Admin/Logistical";
            case (T_ADMIN_TRA):
                return "Admin/Transport";
            case (T_ADMIN_HR):
                return "Admin/HR";
            case (T_LAM_PILOT):
                return "LAM Pilot";
            default:
                return "??";
        }
    }

    public String getRoleDesc() {
        String role = getPrimaryRoleDesc();
        if (secondaryRole != T_NONE && secondaryRole != -1) {
            role += "/" + getSecondaryRoleDesc();
        }
        return role;
    }

    public String getPrimaryRoleDesc() {
        String bgPrefix = "";
        if (isClanner()) {
            bgPrefix = getPhenotypeShortName() + " ";
        }
        return bgPrefix + getRoleDesc(primaryRole, campaign.getFaction().isClan());
    }

    public String getSecondaryRoleDesc() {
        return getRoleDesc(secondaryRole, campaign.getFaction().isClan());
    }

    public boolean canPerformRole(int role) {
        switch (role) {
            case (T_NONE):
                return true;
            case (T_MECHWARRIOR):
                return hasSkill(SkillType.S_GUN_MECH) && hasSkill(SkillType.S_PILOT_MECH);
            case (T_GVEE_DRIVER):
                return hasSkill(SkillType.S_PILOT_GVEE);
            case (T_NVEE_DRIVER):
                return hasSkill(SkillType.S_PILOT_NVEE);
            case (T_VTOL_PILOT):
                return hasSkill(SkillType.S_PILOT_VTOL);
            case (T_VEE_GUNNER):
                return hasSkill(SkillType.S_GUN_VEE);
            case (T_AERO_PILOT):
                return hasSkill(SkillType.S_GUN_AERO) && hasSkill(SkillType.S_PILOT_AERO);
            case (T_CONV_PILOT):
                return hasSkill(SkillType.S_GUN_JET) && hasSkill(SkillType.S_PILOT_JET);
            case (T_PROTO_PILOT):
                return hasSkill(SkillType.S_GUN_PROTO);
            case (T_BA):
                return hasSkill(SkillType.S_GUN_BA);
            case (T_INFANTRY):
                return hasSkill(SkillType.S_SMALL_ARMS);
            case (T_SPACE_PILOT):
                return hasSkill(SkillType.S_PILOT_SPACE);
            case (T_SPACE_CREW):
                return hasSkill(SkillType.S_TECH_VESSEL);
            case (T_SPACE_GUNNER):
                return hasSkill(SkillType.S_GUN_SPACE);
            case (T_NAVIGATOR):
                return hasSkill(SkillType.S_NAV);
            case (T_MECH_TECH):
                return hasSkill(SkillType.S_TECH_MECH) && getSkill(SkillType.S_TECH_MECH).getExperienceLevel() > SkillType.EXP_ULTRA_GREEN;
            case (T_MECHANIC):
                return hasSkill(SkillType.S_TECH_MECHANIC) && getSkill(SkillType.S_TECH_MECHANIC).getExperienceLevel() > SkillType.EXP_ULTRA_GREEN;
            case (T_AERO_TECH):
                return hasSkill(SkillType.S_TECH_AERO) && getSkill(SkillType.S_TECH_AERO).getExperienceLevel() > SkillType.EXP_ULTRA_GREEN;
            case (T_BA_TECH):
                return hasSkill(SkillType.S_TECH_BA) && getSkill(SkillType.S_TECH_BA).getExperienceLevel() > SkillType.EXP_ULTRA_GREEN;
            case (T_ASTECH):
                return hasSkill(SkillType.S_ASTECH);
            case (T_DOCTOR):
                return hasSkill(SkillType.S_DOCTOR) && getSkill(SkillType.S_DOCTOR).getExperienceLevel() > SkillType.EXP_ULTRA_GREEN;
            case (T_MEDIC):
                return hasSkill(SkillType.S_MEDTECH);
            case (T_ADMIN_COM):
            case (T_ADMIN_LOG):
            case (T_ADMIN_TRA):
            case (T_ADMIN_HR):
                return hasSkill(SkillType.S_ADMIN);
            default:
                return false;
        }
    }

    public void setGender(int g) {
        this.gender = g;
    }

    public int getGender() {
        return gender;
    }

    public void setBirthday(GregorianCalendar date) {
        this.birthday = date;
    }

    public GregorianCalendar getBirthday() {
        return birthday;
    }

    public GregorianCalendar getDeathday() {
        return deathday;
    }

    public void setDeathday(GregorianCalendar date) {
        this.deathday = date;
    }

    public void setRecruitment(GregorianCalendar date) {
        this.recruitment = date;
    }

    public GregorianCalendar getRecruitment() {
        return recruitment;
    }

    public String getRecruitmentAsString() {
        if (recruitment == null) {
            return null;
        }
        SimpleDateFormat df = new SimpleDateFormat("yyyy-MM-dd");
        return df.format(recruitment.getTime());
    }

    public int getAge(GregorianCalendar today) {
        // Get age based on year
        if (null != deathday) {
            //use deathday instead of birthdate
            today = deathday;
        }

        int age = today.get(Calendar.YEAR) - birthday.get(Calendar.YEAR);

        // Add the tentative age to the date of birth to get this year's birthday
        GregorianCalendar tmpDate = (GregorianCalendar) birthday.clone();
        tmpDate.add(Calendar.YEAR, age);

        // If this year's birthday has not happened yet, subtract one from age
        if (today.before(tmpDate)) {
            age--;
        }
        return age;
    }

    public int getTimeInService(GregorianCalendar today) {
        // Get time in service based on year
        if (null == recruitment) {
            //use zero if hasn't been recruited yet
            return -1;
        }
         
        int timeinservice = today.get(Calendar.YEAR) - recruitment.get(Calendar.YEAR);

        // Add the tentative time in service to the date of recruitment to get this year's service history
        GregorianCalendar tmpDate = (GregorianCalendar) recruitment.clone();
        tmpDate.add(Calendar.YEAR, timeinservice);

        if (today.before(tmpDate)) {
            timeinservice--;
        }
        return timeinservice;
    }

    public void setId(UUID id) {
        this.id = id;
    }

    public UUID getId() {
        return id;
    }

    @Nullable
    public UUID getSpouseID() {
        return spouse;
    }

    public void setSpouseID(UUID spouse) {
        this.spouse = spouse;
    }

    @Nullable
    public Person getSpouse() {
        return campaign.getPerson(spouse);
    }

    public boolean hasSpouse(){
        return (getSpouseID() != null);
    }

    public GregorianCalendar getDueDate() {
        return dueDate;
    }

    public void setDueDate(GregorianCalendar dueDate) {
        this.dueDate = dueDate;
    }

    public boolean isPregnant() {
        return dueDate != null;
    }

    public UUID getAncestorsID() {
        return ancestorsID;
    }

    public void setAncestorsID(UUID id) {
        ancestorsID = id;
    }

    public Ancestors getAncestors() {
        return campaign.getAncestors(ancestorsID);
    }

    public Person getMother() {
        return campaign.getPerson(getAncestors().getMotherID());
    }

    public Person getFather() {
        return campaign.getPerson(getAncestors().getFatherID());
    }

    public Collection<Person> birth() {
        int size = extraData.get(PREGNANCY_CHILDREN_DATA, 1);
        String fatherIDString = extraData.get(PREGNANCY_FATHER_DATA);
        UUID fatherID = (null != fatherIDString) ? UUID.fromString(fatherIDString) : getSpouseID();
        Ancestors anc = campaign.getAncestors(fatherID, id);
        if(null == anc) {
            anc = campaign.createAncestors(fatherID, id);
        }
        final UUID ancId = anc.getId();
        final String surname = getName().contains(" ") ? getName().split(" ", 2)[1] : "";
        
        // Cleanup
        setDueDate(null);
        extraData.set(PREGNANCY_CHILDREN_DATA, 0);
        extraData.set(PREGNANCY_FATHER_DATA, null);
        
        return IntStream.range(0, size).mapToObj(i -> {
            Person baby = campaign.newPerson(T_NONE);
            baby.setDependent(true);
            baby.setName(baby.getName().split(" ", 2)[0] + " " + surname);
            baby.setBirthday((GregorianCalendar) campaign.getCalendar().clone());
            UUID babyId = UUID.randomUUID();
            while (null != campaign.getPerson(babyId)) {
                babyId = UUID.randomUUID();
            }
            baby.setId(babyId);
            baby.setAncestorsID(ancId);
            campaign.addReport(getHyperlinkedName() + " has given birth to " + baby.getHyperlinkedName() + ", a baby " + (baby.getGender() == G_MALE ? "boy!" : "girl!"));
            if (campaign.getCampaignOptions().logConception()) {
                MedicalLogger.deliveredBaby(this, baby, campaign.getDate());
            }
            return baby;
        }).collect(Collectors.toList());
    }

    public void procreate() {
        if(!isFemale() || isPregnant()) {
            return;
        }

        if (!isDeployed()) {
            // Age limitations...
            if (getAge(campaign.getCalendar()) > 13 && getAge(campaign.getCalendar()) < 51) {
                boolean concieved = false;
                if (!hasSpouse() && campaign.getCampaignOptions().useUnofficialProcreationNoRelationship()) {
                    // 0.005% chance that this procreation attempt will create a child
                    concieved = (Compute.randomInt(100000) < 2);
                } else if (hasSpouse()) {
                    if (getSpouse().isActive() && !getSpouse().isDeployed() && getSpouse().getAge(campaign.getCalendar()) > 13) {
                        // 0.05% chance that this procreation attempt will create a child
                        concieved = (Compute.randomInt(10000) < 2);
                    }
                }
                
                if(concieved) {
                    GregorianCalendar tCal = (GregorianCalendar) campaign.getCalendar().clone();
                    tCal.add(GregorianCalendar.DAY_OF_YEAR, PREGNANCY_DURATION.getAsInt());
                    setDueDate(tCal);
                    int size = PREGNANCY_SIZE.getAsInt();
                    extraData.set(PREGNANCY_CHILDREN_DATA, size);
                    extraData.set(PREGNANCY_FATHER_DATA,
                        (hasSpouse()) ? getSpouseID().toString() : null);

                    String sizeString = (size < PREGNANCY_MULTIPLE_NAMES.length) ? PREGNANCY_MULTIPLE_NAMES[size] : null;
                    if(null == sizeString) {
                        campaign.addReport(getHyperlinkedName()+" has conceived");
                    } else {
                        campaign.addReport(getHyperlinkedName()+" has conceived " + sizeString);
                    }
                    if (campaign.getCampaignOptions().logConception()) {
                        MedicalLogger.hasConceived(this, campaign.getDate(), sizeString);
                    }
                }
            }
        }
    }

    public void addPregnancy() {
        GregorianCalendar tCal = (GregorianCalendar) campaign.getCalendar().clone();
        tCal.add(GregorianCalendar.DAY_OF_YEAR, PREGNANCY_DURATION.getAsInt());
        setDueDate(tCal);
        int size = PREGNANCY_SIZE.getAsInt();
        extraData.set(PREGNANCY_CHILDREN_DATA, size);
        extraData.set(PREGNANCY_FATHER_DATA,
            (hasSpouse()) ? getSpouseID().toString() : null);

        String sizeString = (size < PREGNANCY_MULTIPLE_NAMES.length) ? PREGNANCY_MULTIPLE_NAMES[size] : null;
        if(null == sizeString) {
            campaign.addReport(getHyperlinkedName()+" has conceived");
        } else {
            campaign.addReport(getHyperlinkedName()+" has conceived " + sizeString);
        }
        if (campaign.getCampaignOptions().logConception()) {
            MedicalLogger.hasConceived(this, campaign.getDate(), sizeString);
        }
    }

    public void removePregnancy() {
        setDueDate(null);
        extraData.set(PREGNANCY_CHILDREN_DATA, 0);
        extraData.set(PREGNANCY_FATHER_DATA, null);
    }

    public boolean safeSpouse(Person p) {
        // Huge convoluted return statement
        return (
                !this.equals(p)
                && (getAncestorsID() == null
                || !campaign.getAncestors(getAncestorsID()).checkMutualAncestors(campaign.getAncestors(p.getAncestorsID())))
                && !p.hasSpouse()
                && getGender() != p.getGender()
                && p.getAge(campaign.getCalendar()) > 13
        );
    }

    public boolean isFemale() {
        return gender == G_FEMALE;
    }

    public boolean isMale() {
        return gender == G_MALE;
    }

    // Currently this isn't used
    public boolean isNeuter() {
        return !isMale() && !isFemale();
    }

    public int getXp() {
        return xp;
    }

    public void setXp(int xp) {
        this.xp = xp;
    }

    public void awardXP(int xp) {
        this.xp += xp;
    }
    
    public int getEngineerXp() {
        return engXp;
    }
    
    public void setEngineerXp(int xp) {
        engXp = xp;
    }

    public int getAcquisitions() {
        return acquisitions;
    }

    public void setAcquisition(int a) {
        acquisitions = a;
    }

    public void incrementAcquisition() {
        acquisitions++;
    }

    public void setDoctorId(UUID t, int daysToWait) {
        this.doctorId = t;
        this.daysToWaitForHealing = daysToWait;
    }

    public boolean checkNaturalHealing(int daysToWait) {
        if (needsFixing() && daysToWaitForHealing <= 0 && doctorId == null) {
            heal();
            daysToWaitForHealing = daysToWait;
            return true;
        }
        return false;
    }

    public void decrementDaysToWaitForHealing() {
        if (daysToWaitForHealing > 0) {
            daysToWaitForHealing--;
        }
    }

    public boolean isDeployed() {
        Unit u = campaign.getUnit(unitId);
        if (null != u) {
            return u.getScenarioId() != -1;
        }
        return false;
    }

    public String getBiography() {
        return biography;
    }

    public void setBiography(String s) {
        this.biography = s;
    }

    public boolean isActive() {
        return getStatus() == S_ACTIVE;
    }

    public boolean isInActive() {
        return getStatus() != S_ACTIVE;
    }
    
    public ExtraData getExtraData() {
        return extraData;
    }

    @Override
    public void writeToXml(PrintWriter pw1, int indent) {
        SimpleDateFormat df = new SimpleDateFormat("yyyy-MM-dd hh:mm:ss");

        pw1.println(MekHqXmlUtil.indentStr(indent) + "<person id=\""
                    + id.toString()
                    + "\" type=\""
                    + this.getClass().getName()
                    + "\">");
        pw1.println(MekHqXmlUtil.indentStr(indent + 1)
                    + "<name>"
                    + MekHqXmlUtil.escape(name)
                    + "</name>");
        if (maidenname != null) {
            pw1.println(MekHqXmlUtil.indentStr(indent + 1)
                    + "<maidenname>"
                    + MekHqXmlUtil.escape(maidenname)
                    + "</maidenname>");
        }
        pw1.println(MekHqXmlUtil.indentStr(indent + 1)
                    + "<callsign>"
                    + MekHqXmlUtil.escape(callsign)
                    + "</callsign>");
        pw1.println(MekHqXmlUtil.indentStr(indent + 1)
                    + "<primaryRole>"
                    + primaryRole
                    + "</primaryRole>");
        pw1.println(MekHqXmlUtil.indentStr(indent + 1)
                    + "<secondaryRole>"
                    + secondaryRole
                    + "</secondaryRole>");
        pw1.println(MekHqXmlUtil.indentStr(indent + 1)
                    + "<primaryDesignator>"
                    + primaryDesignator
                    + "</primaryDesignator>");
        pw1.println(MekHqXmlUtil.indentStr(indent + 1)
                    + "<secondaryDesignator>"
                    + secondaryDesignator
                    + "</secondaryDesignator>");
        pw1.println(MekHqXmlUtil.indentStr(indent + 1)
                    + "<commander>"
                    + MekHqXmlUtil.escape(Boolean.toString(commander))
                    + "</commander>");
        pw1.println(MekHqXmlUtil.indentStr(indent + 1)
                    + "<dependent>"
                    + MekHqXmlUtil.escape(Boolean.toString(dependent))
                    + "</dependent>");
        pw1.println(MekHqXmlUtil.indentStr(indent + 1)
                    + "<faction>"
                    + originFaction.getShortName()
                    + "</faction>");
        pw1.println(MekHqXmlUtil.indentStr(indent + 1)
                    + "<clan>"
                    + clan
                    + "</clan>");
        pw1.println(MekHqXmlUtil.indentStr(indent + 1)
                + "<phenotype>"
                + phenotype
                + "</phenotype>");
        pw1.println(MekHqXmlUtil.indentStr(indent + 1)
                + "<bloodname>"
                + bloodname
                + "</bloodname>");
        pw1.println(MekHqXmlUtil.indentStr(indent + 1)
                    + "<biography>"
                    + MekHqXmlUtil.escape(biography)
                    + "</biography>");
        pw1.println(MekHqXmlUtil.indentStr(indent + 1)
                    + "<idleMonths>"
                    + idleMonths
                    + "</idleMonths>");
        pw1.println(MekHqXmlUtil.indentStr(indent + 1)
                    + "<id>"
                    + this.id.toString()
                    + "</id>");
        if (ancestorsID != null) {
            pw1.println(MekHqXmlUtil.indentStr(indent + 1)
                        + "<ancestors>"
                        + this.ancestorsID.toString()
                        + "</ancestors>");
        }
        if (spouse != null) {
            pw1.println(MekHqXmlUtil.indentStr(indent + 1)
                        + "<spouse>"
                        + this.spouse.toString()
                        + "</spouse>");
        }
        if (dueDate != null) {
            pw1.println(MekHqXmlUtil.indentStr(indent + 1)
                        + "<dueDate>"
                        + df.format(dueDate.getTime())
                        + "</dueDate>");
        }
        pw1.println(MekHqXmlUtil.indentStr(indent + 1)
                    + "<portraitCategory>"
                    + MekHqXmlUtil.escape(portraitCategory)
                    + "</portraitCategory>");
        pw1.println(MekHqXmlUtil.indentStr(indent + 1)
                    + "<portraitFile>"
                    + MekHqXmlUtil.escape(portraitFile)
                    + "</portraitFile>");
        pw1.println(MekHqXmlUtil.indentStr(indent + 1)
                    + "<xp>"
                    + xp
                    + "</xp>");
        pw1.println(MekHqXmlUtil.indentStr(indent + 1)
                    + "<daysToWaitForHealing>"
                    + daysToWaitForHealing
                    + "</daysToWaitForHealing>");
        pw1.println(MekHqXmlUtil.indentStr(indent + 1)
                    + "<gender>"
                    + gender
                    + "</gender>");
        pw1.println(MekHqXmlUtil.indentStr(indent + 1)
                    + "<rank>"
                    + rank
                    + "</rank>");
        pw1.println(MekHqXmlUtil.indentStr(indent + 1)
                    + "<rankLevel>"
                    + rankLevel
                    + "</rankLevel>");
        pw1.println(MekHqXmlUtil.indentStr(indent + 1)
                    + "<rankSystem>"
                    + rankSystem
                    + "</rankSystem>");
        pw1.println(MekHqXmlUtil.indentStr(indent + 1)
                    + "<maneiDominiRank>"
                    + maneiDominiRank
                    + "</maneiDominiRank>");
        pw1.println(MekHqXmlUtil.indentStr(indent + 1)
                    + "<maneiDominiClass>"
                    + maneiDominiClass
                    + "</maneiDominiClass>");
        pw1.println(MekHqXmlUtil.indentStr(indent + 1)
                    + "<nTasks>"
                    + nTasks
                    + "</nTasks>");
        if (null != doctorId) {
            pw1.println(MekHqXmlUtil.indentStr(indent + 1)
                        + "<doctorId>"
                        + doctorId.toString()
                        + "</doctorId>");
        }
        if (null != unitId) {
            pw1.println(MekHqXmlUtil.indentStr(indent + 1)
                        + "<unitId>"
                        + unitId.toString()
                        + "</unitId>");
        }
        pw1.println(MekHqXmlUtil.indentStr(indent + 1)
                    + "<salary>"
                    + salary.toXmlString()
                    + "</salary>");
        pw1.println(MekHqXmlUtil.indentStr(indent + 1)
                    + "<status>"
                    + status
                    + "</status>");
        pw1.println(MekHqXmlUtil.indentStr(indent + 1)
                    + "<prisonerstatus>"
                    + prisonerStatus
                    + "</prisonerstatus>");
        pw1.println(MekHqXmlUtil.indentStr(indent + 1)
                    + "<willingToDefect>"
                    + willingToDefect
                    + "</willingToDefect>");
        pw1.println(MekHqXmlUtil.indentStr(indent + 1)
                    + "<hits>"
                    + hits
                    + "</hits>");
        pw1.println(MekHqXmlUtil.indentStr(indent + 1)
                    + "<toughness>"
                    + toughness
                    + "</toughness>");
        pw1.println(MekHqXmlUtil.indentStr(indent + 1)
                    + "<minutesLeft>"
                    + minutesLeft
                    + "</minutesLeft>");
        pw1.println(MekHqXmlUtil.indentStr(indent + 1)
                    + "<overtimeLeft>"
                    + overtimeLeft
                    + "</overtimeLeft>");
        pw1.println(MekHqXmlUtil.indentStr(indent + 1)
                    + "<birthday>"
                    + df.format(birthday.getTime())
                    + "</birthday>");
        if (null != deathday) {
            pw1.println(MekHqXmlUtil.indentStr(indent + 1)
                        + "<deathday>"
                        + df.format(deathday.getTime())
                        + "</deathday>");
        }
        if (null != recruitment) {
            pw1.println(MekHqXmlUtil.indentStr(indent + 1)
                        + "<recruitment>"
                        + df.format(recruitment.getTime())
                        + "</recruitment>");
        }
        for (String skName : skills.keySet()) {
            Skill skill = skills.get(skName);
            skill.writeToXml(pw1, indent + 1);
        }
        if (countOptions(PilotOptions.LVL3_ADVANTAGES) > 0) {
            pw1.println(MekHqXmlUtil.indentStr(indent + 1)
                        + "<advantages>"
                        + String.valueOf(getOptionList("::", PilotOptions.LVL3_ADVANTAGES))
                        + "</advantages>");
        }
        if (countOptions(PilotOptions.EDGE_ADVANTAGES) > 0) {
            pw1.println(MekHqXmlUtil.indentStr(indent + 1)
                        + "<edge>"
                        + String.valueOf(getOptionList("::", PilotOptions.EDGE_ADVANTAGES))
                        + "</edge>");
            // For support personnel, write an available edge value
            if (isSupport() || isEngineer()) {
                pw1.println(MekHqXmlUtil.indentStr(indent + 1)
                        + "<edgeAvailable>"
                        + getCurrentEdge()
                        + "</edgeAvailable>");
            }
        }
        if (countOptions(PilotOptions.MD_ADVANTAGES) > 0) {
            pw1.println(MekHqXmlUtil.indentStr(indent + 1)
                        + "<implants>"
                        + String.valueOf(getOptionList("::", PilotOptions.MD_ADVANTAGES))
                        + "</implants>");
        }
        if (!techUnitIds.isEmpty()) {
            pw1.println(MekHqXmlUtil.indentStr(indent + 1) + "<techUnitIds>");
            for (UUID id : techUnitIds) {
                pw1.println(MekHqXmlUtil.indentStr(indent + 2)
                            + "<id>"
                            + id.toString()
                            + "</id>");
            }
            pw1.println(MekHqXmlUtil.indentStr(indent + 1) + "</techUnitIds>");
        }
        if (!personnelLog.isEmpty()) {
            pw1.println(MekHqXmlUtil.indentStr(indent + 1) + "<personnelLog>");
            for (LogEntry entry : personnelLog) {
                entry.writeToXml(pw1, indent + 2);
            }
            pw1.println(MekHqXmlUtil.indentStr(indent + 1) + "</personnelLog>");
        }
        if (!missionsLog.isEmpty()) {
            pw1.println(MekHqXmlUtil.indentStr(indent + 1) + "<missionsLog>");
            for (LogEntry entry : missionsLog) {
                entry.writeToXml(pw1, indent + 2);
            }
            pw1.println(MekHqXmlUtil.indentStr(indent + 1) + "</missionsLog>");
        }
        if (!awardController.getAwards().isEmpty()) {
            pw1.println(MekHqXmlUtil.indentStr(indent + 1) + "<awards>");
            for (Award award : awardController.getAwards()) {
                award.writeToXml(pw1, indent + 2);
            }
            pw1.println(MekHqXmlUtil.indentStr(indent + 1) + "</awards>");
        }
        if (injuries.size() > 0) {
            pw1.println(MekHqXmlUtil.indentStr(indent + 1) + "<injuries>");
            for (Injury injury : injuries) {
                injury.writeToXml(pw1, indent + 2);
            }
            pw1.println(MekHqXmlUtil.indentStr(indent + 1) + "</injuries>");
        }
        pw1.println(MekHqXmlUtil.indentStr(indent + 1)
                + "<founder>"
                + founder
                + "</founder>");
        pw1.println(MekHqXmlUtil.indentStr(indent + 1)
                + "<originalUnitWeight>"
                + originalUnitWeight
                + "</originalUnitWeight>");
        pw1.println(MekHqXmlUtil.indentStr(indent + 1)
                + "<originalUnitTech>"
                + originalUnitTech
                + "</originalUnitTech>");
        if (originalUnitId != null) {
            pw1.println(MekHqXmlUtil.indentStr(indent + 1)
                    + "<originalUnitId>"
                    + originalUnitId.toString()
                    + "</originalUnitId>");
        }
        pw1.println(MekHqXmlUtil.indentStr(indent + 1)
                + "<acquisitions>"
                + acquisitions
                + "</acquisitions>");
        if(null != extraData) {
            extraData.writeToXml(pw1);
        }
        pw1.println(MekHqXmlUtil.indentStr(indent) + "</person>");
    }

    public static Person generateInstanceFromXML(Node wn, Campaign c, Version version) {
        final String METHOD_NAME = "generateInstanceFromXML(Node,Campaign,Version)"; //$NON-NLS-1$
        
        Person retVal = null;

        try {
            // Instantiate the correct child class, and call its parsing function.
            retVal = new Person(c);

            // Okay, now load Person-specific fields!
            NodeList nl = wn.getChildNodes();

            String advantages = null;
            String edge = null;
            String implants = null;

            //backwards compatability
            String pilotName = null;
            String pilotNickname = null;
            int pilotGunnery = -1;
            int pilotPiloting = -1;
            int pilotCommandBonus = -1;
            int type = 0;

            for (int x = 0; x < nl.getLength(); x++) {
                Node wn2 = nl.item(x);

                if (wn2.getNodeName().equalsIgnoreCase("name")) {
                    retVal.name = wn2.getTextContent();
                } else if (wn2.getNodeName().equalsIgnoreCase("maidenname")) {
                    retVal.maidenname = wn2.getTextContent();
                } else if (wn2.getNodeName().equalsIgnoreCase("callsign")) {
                    retVal.callsign = wn2.getTextContent();
                } else if (wn2.getNodeName().equalsIgnoreCase("commander")) {
                    retVal.commander = Boolean.parseBoolean(wn2.getTextContent().trim());
                } else if (wn2.getNodeName().equalsIgnoreCase("dependent")) {
                    retVal.dependent = Boolean.parseBoolean(wn2.getTextContent().trim());
                } else if (wn2.getNodeName().equalsIgnoreCase("faction")) {
                    retVal.originFaction = Faction.getFaction(wn2.getTextContent().trim());
                } else if (wn2.getNodeName().equalsIgnoreCase("isClanTech")
                           || wn2.getNodeName().equalsIgnoreCase("clan")) {
                    retVal.clan = Boolean.parseBoolean(wn2.getTextContent().trim());
                } else if (wn2.getNodeName().equalsIgnoreCase("phenotype")) {
                    retVal.phenotype = Integer.parseInt(wn2.getTextContent());
                } else if (wn2.getNodeName().equalsIgnoreCase("bloodname")) {
                    retVal.bloodname = wn2.getTextContent();
                } else if (wn2.getNodeName().equalsIgnoreCase("biography")) {
                    retVal.biography = wn2.getTextContent();
                } else if (wn2.getNodeName().equalsIgnoreCase("primaryRole")) {
                    retVal.primaryRole = Integer.parseInt(wn2.getTextContent());
                } else if (wn2.getNodeName().equalsIgnoreCase("secondaryRole")) {
                    retVal.secondaryRole = Integer.parseInt(wn2.getTextContent());
                } else if (wn2.getNodeName().equalsIgnoreCase("acquisitions")) {
                    retVal.acquisitions = Integer.parseInt(wn2.getTextContent());
                } else if (wn2.getNodeName().equalsIgnoreCase("primaryDesignator")) {
                    retVal.primaryDesignator = Integer.parseInt(wn2.getTextContent());
                } else if (wn2.getNodeName().equalsIgnoreCase("secondaryDesignator")) {
                    retVal.secondaryDesignator = Integer.parseInt(wn2.getTextContent());
                } else if (wn2.getNodeName().equalsIgnoreCase("daysToWaitForHealing")) {
                    retVal.daysToWaitForHealing = Integer.parseInt(wn2.getTextContent());
                } else if (wn2.getNodeName().equalsIgnoreCase("idleMonths")) {
                    retVal.idleMonths = Integer.parseInt(wn2.getTextContent());
                } else if (wn2.getNodeName().equalsIgnoreCase("id")) {
                    if (version.getMajorVersion() == 0 && version.getMinorVersion() < 2 && version.getSnapshot() < 14) {
                        retVal.oldId = Integer.parseInt(wn2.getTextContent());
                    } else {
                        retVal.id = UUID.fromString(wn2.getTextContent());
                    }
                } else if (wn2.getNodeName().equalsIgnoreCase("ancestors")) {
                    retVal.ancestorsID = UUID.fromString(wn2.getTextContent());
                } else if (wn2.getNodeName().equalsIgnoreCase("spouse")) {
                    retVal.spouse = UUID.fromString(wn2.getTextContent());
                } else if (wn2.getNodeName().equalsIgnoreCase("duedate")) {
                    SimpleDateFormat df = new SimpleDateFormat("yyyy-MM-dd hh:mm:ss");
                    retVal.dueDate = (GregorianCalendar) GregorianCalendar.getInstance();
                    retVal.dueDate.setTime(df.parse(wn2.getTextContent().trim()));
                } else if (wn2.getNodeName().equalsIgnoreCase("teamId")) {
                    retVal.teamId = Integer.parseInt(wn2.getTextContent());
                } else if (wn2.getNodeName().equalsIgnoreCase("portraitCategory")) {
                    retVal.setPortraitCategory(wn2.getTextContent());
                } else if (wn2.getNodeName().equalsIgnoreCase("portraitFile")) {
                    retVal.setPortraitFileName(wn2.getTextContent());
                } else if (wn2.getNodeName().equalsIgnoreCase("xp")) {
                    retVal.xp = Integer.parseInt(wn2.getTextContent());
                } else if (wn2.getNodeName().equalsIgnoreCase("nTasks")) {
                    retVal.nTasks = Integer.parseInt(wn2.getTextContent());
                } else if (wn2.getNodeName().equalsIgnoreCase("hits")) {
                    retVal.hits = Integer.parseInt(wn2.getTextContent());
                } else if (wn2.getNodeName().equalsIgnoreCase("gender")) {
                    retVal.gender = Integer.parseInt(wn2.getTextContent());
                } else if (wn2.getNodeName().equalsIgnoreCase("rank")) {
                    if (Version.versionCompare(version, "0.3.4-r1782")) {
                        RankTranslator rt = new RankTranslator(c);
                        try {
                            retVal.rank = rt.getNewRank(c.getRanks().getOldRankSystem(), Integer.parseInt(wn2.getTextContent()));
                        } catch (ArrayIndexOutOfBoundsException e) {
                            // Do nothing
                        }
                    } else {
                        retVal.rank = Integer.parseInt(wn2.getTextContent());
                    }
                } else if (wn2.getNodeName().equalsIgnoreCase("rankLevel")) {
                    retVal.rankLevel = Integer.parseInt(wn2.getTextContent());
                } else if (wn2.getNodeName().equalsIgnoreCase("rankSystem")) {
                    retVal.setRankSystem(Integer.parseInt(wn2.getTextContent()));
                } else if (wn2.getNodeName().equalsIgnoreCase("maneiDominiRank")) {
                    retVal.maneiDominiRank = Integer.parseInt(wn2.getTextContent());
                } else if (wn2.getNodeName().equalsIgnoreCase("maneiDominiClass")) {
                    retVal.maneiDominiClass = Integer.parseInt(wn2.getTextContent());
                } else if (wn2.getNodeName().equalsIgnoreCase("doctorId")) {
                    if (version.getMajorVersion() == 0 && version.getMinorVersion() < 2 && version.getSnapshot() < 14) {
                        retVal.oldDoctorId = Integer.parseInt(wn2.getTextContent());
                    } else {
                        if (!wn2.getTextContent().equals("null")) {
                            retVal.doctorId = UUID.fromString(wn2.getTextContent());
                        }
                    }
                } else if (wn2.getNodeName().equalsIgnoreCase("unitId")) {
                    if (version.getMajorVersion() == 0 && version.getMinorVersion() < 2 && version.getSnapshot() < 14) {
                        retVal.oldUnitId = Integer.parseInt(wn2.getTextContent());
                    } else {
                        if (!wn2.getTextContent().equals("null")) {
                            retVal.unitId = UUID.fromString(wn2.getTextContent());
                        }
                    }
                } else if (wn2.getNodeName().equalsIgnoreCase("status")) {
                    retVal.status = Integer.parseInt(wn2.getTextContent());
                } else if (wn2.getNodeName().equalsIgnoreCase("prisonerstatus")) {
                    retVal.prisonerStatus = Integer.parseInt(wn2.getTextContent());
                } else if (wn2.getNodeName().equalsIgnoreCase("willingToDefect")) {
                    retVal.willingToDefect = Boolean.parseBoolean(wn2.getTextContent());
                } else if (wn2.getNodeName().equalsIgnoreCase("salary")) {
                    retVal.salary = Money.fromXmlString(wn2.getTextContent().trim());
                } else if (wn2.getNodeName().equalsIgnoreCase("minutesLeft")) {
                    retVal.minutesLeft = Integer.parseInt(wn2.getTextContent());
                } else if (wn2.getNodeName().equalsIgnoreCase("overtimeLeft")) {
                    retVal.overtimeLeft = Integer.parseInt(wn2.getTextContent());
                } else if (wn2.getNodeName().equalsIgnoreCase("birthday")) {
                    SimpleDateFormat df = new SimpleDateFormat("yyyy-MM-dd hh:mm:ss");
                    retVal.birthday = (GregorianCalendar) GregorianCalendar.getInstance();
                    retVal.birthday.setTime(df.parse(wn2.getTextContent().trim()));
                } else if (wn2.getNodeName().equalsIgnoreCase("deathday")) {
                    SimpleDateFormat df = new SimpleDateFormat("yyyy-MM-dd hh:mm:ss");
                    retVal.deathday = (GregorianCalendar) GregorianCalendar.getInstance();
                    retVal.deathday.setTime(df.parse(wn2.getTextContent().trim()));
                } else if (wn2.getNodeName().equalsIgnoreCase("recruitment")) {
                    SimpleDateFormat df = new SimpleDateFormat("yyyy-MM-dd hh:mm:ss");
                    retVal.recruitment = (GregorianCalendar) GregorianCalendar.getInstance();
                    retVal.recruitment.setTime(df.parse(wn2.getTextContent().trim()));
                } else if (wn2.getNodeName().equalsIgnoreCase("advantages")) {
                    advantages = wn2.getTextContent();
                } else if (wn2.getNodeName().equalsIgnoreCase("edge")) {
                    edge = wn2.getTextContent();
                } else if (wn2.getNodeName().equalsIgnoreCase("edgeAvailable")) {
                    retVal.currentEdge = Integer.parseInt(wn2.getTextContent());
                } else if (wn2.getNodeName().equalsIgnoreCase("implants")) {
                    implants = wn2.getTextContent();
                } else if (wn2.getNodeName().equalsIgnoreCase("toughness")) {
                    retVal.toughness = Integer.parseInt(wn2.getTextContent());
                } else if (wn2.getNodeName().equalsIgnoreCase("pilotGunnery")) {
                    pilotGunnery = Integer.parseInt(wn2.getTextContent());
                } else if (wn2.getNodeName().equalsIgnoreCase("pilotPiloting")) {
                    pilotPiloting = Integer.parseInt(wn2.getTextContent());
                } else if (wn2.getNodeName().equalsIgnoreCase("pilotHits")) {
                    retVal.hits = Integer.parseInt(wn2.getTextContent());
                } else if (wn2.getNodeName().equalsIgnoreCase("pilotCommandBonus")) {
                    pilotCommandBonus = Integer.parseInt(wn2.getTextContent());
                } else if (wn2.getNodeName().equalsIgnoreCase("pilotName")) {
                    pilotName = wn2.getTextContent();
                } else if (wn2.getNodeName().equalsIgnoreCase("pilotNickname")) {
                    pilotNickname = wn2.getTextContent();
                } else if (wn2.getNodeName().equalsIgnoreCase("type")) {
                    type = Integer.parseInt(wn2.getTextContent());
                } else if (wn2.getNodeName().equalsIgnoreCase("skill")) {
                    Skill s = Skill.generateInstanceFromXML(wn2);
                    if (null != s && null != s.getType()) {
                        retVal.skills.put(s.getType().getName(), s);
                    }
                } else if (wn2.getNodeName().equalsIgnoreCase("techUnitIds")) {
                    NodeList nl2 = wn2.getChildNodes();
                    for (int y = 0; y < nl2.getLength(); y++) {
                        Node wn3 = nl2.item(y);
                        // If it's not an element node, we ignore it.
                        if (wn3.getNodeType() != Node.ELEMENT_NODE) {
                            continue;
                        }

                        if (!wn3.getNodeName().equalsIgnoreCase("id")) {
                            // Error condition of sorts!
                            // Errr, what should we do here?
                            MekHQ.getLogger().log(Person.class, METHOD_NAME, LogLevel.ERROR,
                                    "Unknown node type not loaded in techUnitIds nodes: " + wn3.getNodeName()); //$NON-NLS-1$
                            continue;
                        }
                        retVal.addTechUnitID(UUID.fromString(wn3.getTextContent()));
                    }
                } else if (wn2.getNodeName().equalsIgnoreCase("personnelLog")) {
                    NodeList nl2 = wn2.getChildNodes();
                    for (int y = 0; y < nl2.getLength(); y++) {
                        Node wn3 = nl2.item(y);
                        // If it's not an element node, we ignore it.
                        if (wn3.getNodeType() != Node.ELEMENT_NODE) {
                            continue;
                        }

                        if (!wn3.getNodeName().equalsIgnoreCase("logEntry")) {
                            // Error condition of sorts!
                            // Errr, what should we do here?
                            MekHQ.getLogger().log(Person.class, METHOD_NAME, LogLevel.ERROR,
                                    "Unknown node type not loaded in personnel log nodes: " + wn3.getNodeName()); //$NON-NLS-1$
                            continue;
                        }
                        retVal.addLogEntry(LogEntryFactory.getInstance().generateInstanceFromXML(wn3));
                    }
                } else if (wn2.getNodeName().equalsIgnoreCase("missionsLog")) {
                    NodeList nl2 = wn2.getChildNodes();
                    for (int y = 0; y < nl2.getLength(); y++) {
                        Node wn3 = nl2.item(y);
                        // If it's not an element node, we ignore it.
                        if (wn3.getNodeType() != Node.ELEMENT_NODE) {
                            continue;
                        }

                        if (!wn3.getNodeName().equalsIgnoreCase("logEntry")) {
                            // Error condition of sorts!
                            // Errr, what should we do here?
                            MekHQ.getLogger().log(Person.class, METHOD_NAME, LogLevel.ERROR,
                                    "Unknown node type not loaded in mission log nodes: " + wn3.getNodeName()); //$NON-NLS-1$
                            continue;
                        }
                        retVal.addMissionLogEntry(LogEntryFactory.getInstance().generateInstanceFromXML(wn3));
                    }
                } else if (wn2.getNodeName().equalsIgnoreCase("awards")){
                    NodeList nl2 = wn2.getChildNodes();
                    for (int y = 0; y < nl2.getLength(); y++) {

                        Node wn3 = nl2.item(y);

                        if (wn3.getNodeType() != Node.ELEMENT_NODE) {
                            continue;
                        }

                        if (!wn3.getNodeName().equalsIgnoreCase("award")) {
                            MekHQ.getLogger().log(Person.class, METHOD_NAME, LogLevel.ERROR,
                                    "Unknown node type not loaded in personnel log nodes: " + wn3.getNodeName()); //$NON-NLS-1$
                            continue;
                        }

                        retVal.awardController.addAwardFromXml(AwardsFactory.getInstance().generateNewFromXML(wn3));
                    }

                } else if (wn2.getNodeName().equalsIgnoreCase("injuries")) {
                    NodeList nl2 = wn2.getChildNodes();
                    for (int y = 0; y < nl2.getLength(); y++) {
                        Node wn3 = nl2.item(y);
                        // If it's not an element node, we ignore it.
                        if (wn3.getNodeType() != Node.ELEMENT_NODE) {
                            continue;
                        }

                        if (!wn3.getNodeName().equalsIgnoreCase("injury")) {
                            // Error condition of sorts!
                            // Errr, what should we do here?
                            MekHQ.getLogger().log(Person.class, METHOD_NAME, LogLevel.ERROR,
                                    "Unknown node type not loaded in injury nodes: " + wn3.getNodeName()); //$NON-NLS-1$
                            continue;
                        }
                        retVal.injuries.add(Injury.generateInstanceFromXML(wn3));
                    }
                    DateTime now = new DateTime(c.getCalendar());
                    retVal.injuries.stream().filter(inj -> (null == inj.getStart()))
                        .forEach(inj -> inj.setStart(now.minusDays(inj.getOriginalTime() - inj.getTime())));
                } else if (wn2.getNodeName().equalsIgnoreCase("founder")) {
                    retVal.founder = Boolean.parseBoolean(wn2.getTextContent());
                } else if (wn2.getNodeName().equalsIgnoreCase("originalUnitWeight")) {
                    retVal.originalUnitWeight = Integer.parseInt(wn2.getTextContent());
                } else if (wn2.getNodeName().equalsIgnoreCase("originalUnitTech")) {
                    retVal.originalUnitTech = Integer.parseInt(wn2.getTextContent());
                } else if (wn2.getNodeName().equalsIgnoreCase("originalUnitId")) {
                    retVal.originalUnitId = UUID.fromString(wn2.getTextContent());
                } else if (wn2.getNodeName().equalsIgnoreCase("extraData")) {
                    retVal.extraData = ExtraData.createFromXml(wn2);
                }
            }

            if (version.getMajorVersion() == 0 && version.getMinorVersion() < 2 && version.getSnapshot() < 13) {
                if (retVal.primaryRole > T_INFANTRY) {
                    retVal.primaryRole += 4;

                }
                if (retVal.secondaryRole > T_INFANTRY) {
                    retVal.secondaryRole += 4;
                }
            }

            if (version.getMajorVersion() == 0 && version.getMinorVersion() < 3 && version.getMinorVersion() > 1) {
                //adjust for conventional fighter pilots
                if (retVal.primaryRole >= T_CONV_PILOT) {
                    retVal.primaryRole += 1;
                }
                if (retVal.secondaryRole >= T_CONV_PILOT) {
                    retVal.secondaryRole += 1;
                }
            }

            if (version.getMajorVersion() == 0 && version.getMinorVersion() == 3 && version.getSnapshot() < 1) {
                //adjust for conventional fighter pilots
                if (retVal.primaryRole == T_CONV_PILOT && retVal.hasSkill(SkillType.S_PILOT_SPACE) && !retVal.hasSkill(SkillType.S_PILOT_JET)) {
                    retVal.primaryRole += 1;
                }
                if (retVal.secondaryRole == T_CONV_PILOT && retVal.hasSkill(SkillType.S_PILOT_SPACE) && !retVal.hasSkill(SkillType.S_PILOT_JET)) {
                    retVal.secondaryRole += 1;
                }
                if (retVal.primaryRole == T_AERO_PILOT && !retVal.hasSkill(SkillType.S_PILOT_SPACE) && retVal.hasSkill(SkillType.S_PILOT_JET)) {
                    retVal.primaryRole += 8;
                }
                if (retVal.secondaryRole == T_AERO_PILOT && !retVal.hasSkill(SkillType.S_PILOT_SPACE) && retVal.hasSkill(SkillType.S_PILOT_JET)) {
                    retVal.secondaryRole += 8;
                }
            }

            if ((null != advantages) && (advantages.trim().length() > 0)) {
                StringTokenizer st = new StringTokenizer(advantages, "::");
                while (st.hasMoreTokens()) {
                    String adv = st.nextToken();
                    String advName = Crew.parseAdvantageName(adv);
                    Object value = Crew.parseAdvantageValue(adv);

                    try {
                        retVal.getOptions().getOption(advName).setValue(value);
                    } catch (Exception e) {
                        MekHQ.getLogger().log(Person.class, METHOD_NAME, LogLevel.ERROR,
                                "Error restoring advantage: " + adv); //$NON-NLS-1$
                    }
                }
            }
            if ((null != edge) && (edge.trim().length() > 0)) {
                StringTokenizer st = new StringTokenizer(edge, "::");
                while (st.hasMoreTokens()) {
                    String adv = st.nextToken();
                    String advName = Crew.parseAdvantageName(adv);
                    Object value = Crew.parseAdvantageValue(adv);

                    try {
                        retVal.getOptions().getOption(advName).setValue(value);
                    } catch (Exception e) {
                        MekHQ.getLogger().log(Person.class, METHOD_NAME, LogLevel.ERROR,
                                "Error restoring edge: " + adv); //$NON-NLS-1$
                    }
                }
            }
            if ((null != implants) && (implants.trim().length() > 0)) {
                StringTokenizer st = new StringTokenizer(implants, "::");
                while (st.hasMoreTokens()) {
                    String adv = st.nextToken();
                    String advName = Crew.parseAdvantageName(adv);
                    Object value = Crew.parseAdvantageValue(adv);

                    try {
                        retVal.getOptions().getOption(advName).setValue(value);
                    } catch (Exception e) {
                        MekHQ.getLogger().log(Person.class, METHOD_NAME, LogLevel.ERROR,
                                "Error restoring implants: " + adv); //$NON-NLS-1$
                    }
                }
            }
            //check to see if we are dealing with a PilotPerson from 0.1.8 or earlier
            if (pilotGunnery != -1) {
                switch (type) {
                    case 0:
                        retVal.addSkill(SkillType.S_GUN_MECH, 7 - pilotGunnery, 0);
                        retVal.addSkill(SkillType.S_PILOT_MECH, 8 - pilotPiloting, 0);
                        retVal.primaryRole = T_MECHWARRIOR;
                        break;
                    case 1:
                        retVal.addSkill(SkillType.S_GUN_VEE, 7 - pilotGunnery, 0);
                        retVal.addSkill(SkillType.S_PILOT_GVEE, 8 - pilotPiloting, 0);
                        retVal.primaryRole = T_GVEE_DRIVER;
                        break;
                    case 2:
                        retVal.addSkill(SkillType.S_GUN_AERO, 7 - pilotGunnery, 0);
                        retVal.addSkill(SkillType.S_PILOT_AERO, 8 - pilotPiloting, 0);
                        retVal.primaryRole = T_AERO_PILOT;
                        break;
                    case 4:
                        retVal.addSkill(SkillType.S_GUN_BA, 7 - pilotGunnery, 0);
                        retVal.addSkill(SkillType.S_ANTI_MECH, 8 - pilotPiloting, 0);
                        retVal.primaryRole = T_BA;
                        break;

                }
                retVal.addSkill(SkillType.S_TACTICS, pilotCommandBonus, 0);
            }
            if (null != pilotName) {
                retVal.setName(pilotName);
            }
            if (null != pilotNickname) {
                retVal.setCallsign(pilotNickname);
            }
        } catch (Exception ex) {
            // Errrr, apparently either the class name was invalid...
            // Or the listed name doesn't exist.
            // Doh!
            MekHQ.getLogger().error(Person.class, METHOD_NAME, ex);
        }

        if (retVal.id == null) {
            MekHQ.getLogger().log(Person.class, METHOD_NAME, LogLevel.ERROR,
                    "ID not pre-defined; generating person's ID."); //$NON-NLS-1$
            retVal.id = UUID.randomUUID();
        }

        // Prisoner and Bondsman updating
        if (retVal.prisonerStatus != PRISONER_NOT && retVal.rank == 0) {
            if (retVal.prisonerStatus == PRISONER_BONDSMAN) {
                retVal.setRankNumeric(Ranks.RANK_BONDSMAN);
            } else {
                retVal.setRankNumeric(Ranks.RANK_PRISONER);
            }
        }

        return retVal;
    }

    public void setSalary(Money s) {
        salary = s;
    }

    public Money getRawSalary() {
        return salary;
    }

    public Money getSalary() {
        if (isPrisoner() || isBondsman()) {
            return Money.zero();
        }

        if (salary.isPositiveOrZero()) {
            return salary;
        }

        //if salary is negative, then use the standard amounts
        Money primaryBase = campaign.getCampaignOptions().getBaseSalary(getPrimaryRole());
        primaryBase = primaryBase.multipliedBy(campaign.getCampaignOptions().getSalaryXpMultiplier(getExperienceLevel(false)));
        if (hasSkill(SkillType.S_ANTI_MECH) && (getPrimaryRole() == T_INFANTRY || getPrimaryRole() == T_BA)) {
            primaryBase = primaryBase.multipliedBy(campaign.getCampaignOptions().getSalaryAntiMekMultiplier());
        }

        Money secondaryBase = campaign.getCampaignOptions().getBaseSalary(getSecondaryRole()).dividedBy(2);
        secondaryBase = secondaryBase.multipliedBy(campaign.getCampaignOptions().getSalaryXpMultiplier(getExperienceLevel(true)));
        if (hasSkill(SkillType.S_ANTI_MECH) && (getSecondaryRole() == T_INFANTRY || getSecondaryRole() == T_BA)) {
            secondaryBase = secondaryBase.multipliedBy(campaign.getCampaignOptions().getSalaryAntiMekMultiplier());
        }

        Money totalBase = primaryBase.plus(secondaryBase);

        if (getRank().isOfficer()) {
            totalBase = totalBase.multipliedBy(campaign.getCampaignOptions().getSalaryCommissionMultiplier());
        } else {
            totalBase = totalBase.multipliedBy(campaign.getCampaignOptions().getSalaryEnlistedMultiplier());
        }

        totalBase = totalBase.multipliedBy(getRank().getPayMultiplier());

        return totalBase;
        //TODO: distinguish dropship, jumpship, and warship crew
        //TODO: Add era mod to salary calc..
    }

    public int getRankNumeric() {
        return rank;
    }

    public void setRankNumeric(int r) {
        rank = r;
        rankLevel = 0; // Always reset to 0 so that a call to setRankLevel() isn't mandatory.
    }

    public int getRankLevel() {
        // If we're somehow above the max level for this rank, drop to that level
        int profession = getProfession();
        while (profession != Ranks.RPROF_MW && getRanks().isEmptyProfession(profession)) {
            profession = getRanks().getAlternateProfession(profession);
        }

        if (rankLevel > getRank().getRankLevels(profession)) {
            rankLevel = getRank().getRankLevels(profession);
        }

        return rankLevel;
    }

    public void setRankLevel(int level) {
        rankLevel = level;
    }

    public int getRankSystem() {
        if (rankSystem == -1) {
            return campaign.getRanks().getRankSystem();
        }
        return rankSystem;
    }

    public void setRankSystem(int system) {
        rankSystem = system;
        if (system == campaign.getRanks().getRankSystem()) {
            rankSystem = -1;
        }

        // Set the ranks too
        if (rankSystem == -1) {
            ranks = null;
        } else {
            ranks = new Ranks(rankSystem);
        }
        MekHQ.triggerEvent(new PersonChangedEvent(this));
    }

    public Ranks getRanks() {
        if (rankSystem != -1) {
            // Null protection
            if (ranks == null) {
                ranks = new Ranks(rankSystem);
            }
            return ranks;
        }
        return campaign.getRanks();
    }

    public Rank getRank() {
        if (rankSystem != -1) {
            return Ranks.getRanksFromSystem(rankSystem).getRank(rank);
        }
        return campaign.getRanks().getRank(rank);
    }

    public String getRankName() {
        String rankName;
        int profession = getProfession();

        /* Track number of times the profession has been redirected so we don't get caught
         * in a loop by self-reference or loops due to bad configuration */
        int redirects = 0;

        // If we're using an "empty" profession, default to MechWarrior
        while (getRanks().isEmptyProfession(profession) && redirects < Ranks.RPROF_NUM) {
            profession = campaign.getRanks().getAlternateProfession(profession);
            redirects++;
        }

        // If we're set to a rank that no longer exists, demote ourself
        while (getRank().getName(profession).equals("-") && (rank > 0)) {
            setRankNumeric(--rank);
        }

        redirects = 0;
        // re-route through any profession redirections
        while (getRank().getName(profession).startsWith("--") && profession != Ranks.RPROF_MW
                && redirects < Ranks.RPROF_NUM) {
            // We've hit a rank that defaults to the MechWarrior table, so grab the equivalent name from there
            if (getRank().getName(profession).equals("--")) {
                profession = getRanks().getAlternateProfession(profession);
            } else if (getRank().getName(profession).startsWith("--")) {
                profession = getRanks().getAlternateProfession(getRank().getName(profession));
            }
            redirects++;
        }
        if (getRank().getName(profession).startsWith("--")) {
            profession = Ranks.RPROF_MW;
        }

        rankName = getRank().getName(profession);

        // Manei Domini Additions
        if (getRankSystem() != Ranks.RS_WOB) {
            // Oops, clear our MD variables
            maneiDominiClass = MD_NONE;
            maneiDominiRank = Rank.MD_RANK_NONE;
        }
        if (maneiDominiClass != MD_NONE) {
            rankName = getManeiDominiClassNames() + " " + rankName;
        }
        if (maneiDominiRank != Rank.MD_RANK_NONE) {
            rankName += " " + Rank.getManeiDominiRankName(maneiDominiRank);
        }
        if (getRankSystem() == Ranks.RS_COM || getRankSystem() == Ranks.RS_WOB) {
            rankName += getComstarBranchDesignation();
        }

        // If we have a rankLevel, add it
        if (rankLevel > 0) {
            if (getRank().getRankLevels(profession) > 0)
                rankName += Utilities.getRomanNumeralsFromArabicNumber(rankLevel, true);
            else // Oops! Our rankLevel didn't get correctly cleared, they's remedy that.
                rankLevel = 0;
        }

        // We have our name, return it
        return rankName;
    }

    public int getManeiDominiClass() {
        return maneiDominiClass;
    }

    public void setManeiDominiClass(int maneiDominiClass) {
        this.maneiDominiClass = maneiDominiClass;
        MekHQ.triggerEvent(new PersonChangedEvent(this));
    }

    public int getManeiDominiRank() {
        return maneiDominiRank;
    }

    public void setManeiDominiRank(int maneiDominiRank) {
        this.maneiDominiRank = maneiDominiRank;
        MekHQ.triggerEvent(new PersonChangedEvent(this));
    }

    public String getManeiDominiClassNames() {
        return getManeiDominiClassNames(maneiDominiClass, getRankSystem());
    }

    public static String getManeiDominiClassNames(int maneiDominiClass, int rankSystem) {
        // Only WoB
        if (rankSystem != Ranks.RS_WOB)
            return "";

        switch (maneiDominiClass) {
            case MD_NONE: return "";
            case MD_GHOST: return "Ghost";
            case MD_WRAITH: return "Wraith";
            case MD_BANSHEE: return "Banshee";
            case MD_ZOMBIE: return "Zombie";
            case MD_PHANTOM: return "Phantom";
            case MD_SPECTER: return "Specter";
            case MD_POLTERGEIST: return "Poltergeist";
            default: return "";
        }
    }

    /**
     * Determines whether this person outranks another, taking into account the seniority rank for
     * ComStar and WoB ranks.
     *
     * @param other The <code>Person</code> to compare ranks with
     * @return      true if <code>other</code> has a lower rank, or if <code>other</code> is null.
     */
    public boolean outRanks(@Nullable Person other) {
        if (null == other) {
            return true;
        }
        if (getRankNumeric() == other.getRankNumeric()) {
            return getRankLevel() > other.getRankLevel();
        }
        return getRankNumeric() > other.getRankNumeric();
    }

    public String getSkillSummary() {
        return SkillType.getExperienceLevelName(getExperienceLevel(false));
    }

    @Override
    public String toString() {
        return getFullName();
    }

    public int getExperienceLevel(boolean secondary) {
        int role = primaryRole;
        if (secondary) {
            role = secondaryRole;
        }
        switch (role) {
            case T_MECHWARRIOR:
                if (hasSkill(SkillType.S_GUN_MECH) && hasSkill(SkillType.S_PILOT_MECH)) {
                    /* Attempt to use higher precision averaging, but if it doesn't provide a clear result
                    due to non-standard experience thresholds then fall back on lower precision averaging
                    See Bug #140 */
                    if(campaign.getCampaignOptions().useAltQualityAveraging()) {
                        int rawScore = (int) Math.floor(
                            (getSkill(SkillType.S_GUN_MECH).getLevel() + getSkill(SkillType.S_PILOT_MECH).getLevel()) / 2.0
                        );
                        if(getSkill(SkillType.S_GUN_MECH).getType().getExperienceLevel(rawScore) ==
                            getSkill(SkillType.S_PILOT_MECH).getType().getExperienceLevel(rawScore)) {
                            return getSkill(SkillType.S_GUN_MECH).getType().getExperienceLevel(rawScore);
                        }
                    }

                    return (int) Math.floor((getSkill(SkillType.S_GUN_MECH).getExperienceLevel()
                                             + getSkill(SkillType.S_PILOT_MECH).getExperienceLevel()) / 2.0);
                } else {
                    return -1;
                }
            case T_GVEE_DRIVER:
                if (hasSkill(SkillType.S_PILOT_GVEE)) {
                    return getSkill(SkillType.S_PILOT_GVEE).getExperienceLevel();
                } else {
                    return -1;
                }
            case T_NVEE_DRIVER:
                if (hasSkill(SkillType.S_PILOT_NVEE)) {
                    return getSkill(SkillType.S_PILOT_NVEE).getExperienceLevel();
                } else {
                    return -1;
                }
            case T_VTOL_PILOT:
                if (hasSkill(SkillType.S_PILOT_VTOL)) {
                    return getSkill(SkillType.S_PILOT_VTOL).getExperienceLevel();
                } else {
                    return -1;
                }
            case T_VEE_GUNNER:
                if (hasSkill(SkillType.S_GUN_VEE)) {
                    return getSkill(SkillType.S_GUN_VEE).getExperienceLevel();
                } else {
                    return -1;
                }
            case T_AERO_PILOT:
                if (hasSkill(SkillType.S_GUN_AERO) && hasSkill(SkillType.S_PILOT_AERO)) {
                    if(campaign.getCampaignOptions().useAltQualityAveraging()) {
                        int rawScore = (int) Math.floor(
                            (getSkill(SkillType.S_GUN_AERO).getLevel() + getSkill(SkillType.S_PILOT_AERO).getLevel()) / 2.0
                        );
                        if(getSkill(SkillType.S_GUN_AERO).getType().getExperienceLevel(rawScore) ==
                            getSkill(SkillType.S_PILOT_AERO).getType().getExperienceLevel(rawScore)) {
                            return getSkill(SkillType.S_GUN_AERO).getType().getExperienceLevel(rawScore);
                        }
                    }

                    return (int) Math.floor((getSkill(SkillType.S_GUN_AERO).getExperienceLevel()
                                                 + getSkill(SkillType.S_PILOT_AERO).getExperienceLevel()) / 2.0);
                } else {
                    return -1;
                }
            case T_CONV_PILOT:
                if (hasSkill(SkillType.S_GUN_JET) && hasSkill(SkillType.S_PILOT_JET)) {
                    if(campaign.getCampaignOptions().useAltQualityAveraging()) {
                        int rawScore = (int) Math.floor(
                            (getSkill(SkillType.S_GUN_JET).getLevel() + getSkill(SkillType.S_PILOT_JET).getLevel()) / 2.0
                        );
                        if(getSkill(SkillType.S_GUN_JET).getType().getExperienceLevel(rawScore) ==
                            getSkill(SkillType.S_PILOT_JET).getType().getExperienceLevel(rawScore)) {
                            return getSkill(SkillType.S_GUN_JET).getType().getExperienceLevel(rawScore);
                        }
                    }

                    return (int) Math.floor((getSkill(SkillType.S_GUN_JET).getExperienceLevel()
                                             + getSkill(SkillType.S_PILOT_JET).getExperienceLevel()) / 2.0);
                } else {
                    return -1;
                }
            case T_BA:
                if (hasSkill(SkillType.S_GUN_BA) && hasSkill(SkillType.S_ANTI_MECH)) {
                    if(campaign.getCampaignOptions().useAltQualityAveraging()) {
                        int rawScore = (int) Math.floor(
                            (getSkill(SkillType.S_GUN_BA).getLevel() + getSkill(SkillType.S_ANTI_MECH).getLevel()) / 2.0
                        );
                        if(getSkill(SkillType.S_GUN_BA).getType().getExperienceLevel(rawScore) ==
                            getSkill(SkillType.S_ANTI_MECH).getType().getExperienceLevel(rawScore)) {
                            return getSkill(SkillType.S_GUN_BA).getType().getExperienceLevel(rawScore);
                        }
                    }

                    return (int) Math.floor((getSkill(SkillType.S_GUN_BA).getExperienceLevel()
                                             + getSkill(SkillType.S_ANTI_MECH).getExperienceLevel()) / 2.0);
                } else {
                    return -1;
                }
            case T_PROTO_PILOT:
                if (hasSkill(SkillType.S_GUN_PROTO)) {
                    return getSkill(SkillType.S_GUN_PROTO).getExperienceLevel();
                } else {
                    return -1;
                }
            case T_INFANTRY:
                if (hasSkill(SkillType.S_SMALL_ARMS)) {
                    return getSkill(SkillType.S_SMALL_ARMS).getExperienceLevel();
                } else {
                    return -1;
                }
            case T_SPACE_PILOT:
                if (hasSkill(SkillType.S_PILOT_SPACE)) {
                    return getSkill(SkillType.S_PILOT_SPACE).getExperienceLevel();
                } else {
                    return -1;
                }
            case T_SPACE_CREW:
                if (hasSkill(SkillType.S_TECH_VESSEL)) {
                    return getSkill(SkillType.S_TECH_VESSEL).getExperienceLevel();
                } else {
                    return -1;
                }
            case T_SPACE_GUNNER:
                if (hasSkill(SkillType.S_GUN_SPACE)) {
                    return getSkill(SkillType.S_GUN_SPACE).getExperienceLevel();
                } else {
                    return -1;
                }
            case T_NAVIGATOR:
                if (hasSkill(SkillType.S_NAV)) {
                    return getSkill(SkillType.S_NAV).getExperienceLevel();
                } else {
                    return -1;
                }
            case T_MECH_TECH:
                if (hasSkill(SkillType.S_TECH_MECH)) {
                    return getSkill(SkillType.S_TECH_MECH).getExperienceLevel();
                } else {
                    return -1;
                }
            case T_MECHANIC:
                if (hasSkill(SkillType.S_TECH_MECHANIC)) {
                    return getSkill(SkillType.S_TECH_MECHANIC).getExperienceLevel();
                } else {
                    return -1;
                }
            case T_AERO_TECH:
                if (hasSkill(SkillType.S_TECH_AERO)) {
                    return getSkill(SkillType.S_TECH_AERO).getExperienceLevel();
                } else {
                    return -1;
                }
            case T_BA_TECH:
                if (hasSkill(SkillType.S_TECH_BA)) {
                    return getSkill(SkillType.S_TECH_BA).getExperienceLevel();
                } else {
                    return -1;
                }
            case T_ASTECH:
                if (hasSkill(SkillType.S_ASTECH)) {
                    return getSkill(SkillType.S_ASTECH).getExperienceLevel();
                } else {
                    return -1;
                }
            case T_DOCTOR:
                if (hasSkill(SkillType.S_DOCTOR)) {
                    return getSkill(SkillType.S_DOCTOR).getExperienceLevel();
                } else {
                    return -1;
                }
            case T_MEDIC:
                if (hasSkill(SkillType.S_MEDTECH)) {
                    return getSkill(SkillType.S_MEDTECH).getExperienceLevel();
                } else {
                    return -1;
                }
            case T_ADMIN_COM:
            case T_ADMIN_LOG:
            case T_ADMIN_TRA:
            case T_ADMIN_HR:
                if (hasSkill(SkillType.S_ADMIN)) {
                    return getSkill(SkillType.S_ADMIN).getExperienceLevel();
                } else {
                    return -1;
                }
            default:
                return -1;
        }
    }

    public String getPatientDesc() {
        String toReturn = "<html><font size='2'><b>" + getFullTitle() + "</b><br/>";
        toReturn += getHits() + " hit(s)<br>[next check in " + getDaysToWaitForHealing() + " days]";
        toReturn += "</font></html>";
        return toReturn;
    }

    /**
     * returns a full description in HTML format that will be used for the graphical display in the personnel table among other places
     * @param htmlRank if the rank will be wrapped in an HTML DIV and id
     * @return String
     */
    public String getFullDesc(boolean htmlRank) {
        return "<b>" + getFullTitle(htmlRank) + "</b><br/>" + getSkillSummary() + " " + getRoleDesc();
    }

    public String getFullTitle() {
        return getFullTitle(false);
    }

    public String getFullTitle(boolean html) {
        String rank = getRankName();

        // Do prisoner checks
        if (rank.equalsIgnoreCase("None")) {
            if (isPrisoner()) {
                return "Prisoner " + getFullName();
            }
            if (isBondsman()) {
                return "Bondsman " + getFullName();
            }
            return getFullName();
        }

        // This is used for the rank sorter. If you have a better way to accomplish it, by all means...
        // Of course, nothing that uses Full Title actually uses the rank sorter yet I guess...
        // Still, I've turned it back on and I don't see it messing anything up anywhere.
        // - Dylan
        // If we need it in html for any reason, make it so.
        if (html)
            rank = makeHTMLRankDiv();

        return rank + " " + getFullName();
    }

    public String makeHTMLRank() {
        return "<html>"+makeHTMLRankDiv()+"</html>";
    }

    public String makeHTMLRankDiv() {
        return "<div id=\""+getId()+"\">"+getRankName()+ (isPrisoner() && isWillingToDefect() ? "*" : "") + "</div>";
    }

    public String getHyperlinkedFullTitle() {
        return "<a href='PERSON:" + getId() + "'>" + getFullTitle() + "</a>";
    }

    public String getComstarBranchDesignation() {
        StringBuilder sb = new StringBuilder(" ");

        // Primary
        if (getPrimaryDesignator() != DESIG_NONE) {
            sb.append(parseDesignator(getPrimaryDesignator()));
        } else if (isTechPrimary()) {
            sb.append("Zeta");
        } else if (isAdminPrimary()) {
            sb.append("Chi");
        } else {
            parseRoleForDesignation(getPrimaryRole(), sb);
        }

        // Secondary
        if (getSecondaryDesignator() != DESIG_NONE) {
            sb.append(" ");
            sb.append(parseDesignator(getSecondaryDesignator()));
        } else if (isTechSecondary()) {
            sb.append(" Zeta");
        } else if (isAdminSecondary()) {
            sb.append(" Chi");
        } else if (getSecondaryRole() != T_NONE) {
            sb.append(" ");
            parseRoleForDesignation(getSecondaryRole(), sb);
        }

        return sb.toString();
    }

    private void parseRoleForDesignation(int role, StringBuilder sb) {
        switch (role) {
            case T_MECHWARRIOR:
                sb.append("Epsilon");
                break;
            case T_AERO_PILOT:
                sb.append("Pi");
                break;
            case T_BA:
            case T_INFANTRY:
                sb.append("Iota");
                break;
            case T_SPACE_CREW:
            case T_SPACE_GUNNER:
            case T_SPACE_PILOT:
            case T_NAVIGATOR:
                Unit u = campaign.getUnit(getUnitId());
                if (u != null) {
                    Entity en = u.getEntity();
                    if (en instanceof Dropship) {
                        sb.append("Xi");
                    }
                    if (en instanceof Jumpship) {
                        sb.append("Theta");
                    }
                }
                break;
            case T_DOCTOR:
            case T_MEDIC:
                sb.append("Kappa");
                break;
            case T_GVEE_DRIVER:
            case T_NVEE_DRIVER:
            case T_VTOL_PILOT:
            case T_VEE_GUNNER:
            case T_CONV_PILOT:
                sb.append("Lambda");
                break;
            default: break;
        }
    }

    public static String parseDesignator(int designator) {
        switch (designator) {
            case DESIG_NONE:
                return "None (Auto-Set)";
            case DESIG_EPSILON:
                return "Epsilon";
            case DESIG_PI:
                return "Pi";
            case DESIG_IOTA:
                return "Iota";
            case DESIG_XI:
                return "Xi";
            case DESIG_THETA:
                return "Theta";
            case DESIG_ZETA:
                return "Zeta";
            case DESIG_MU:
                return "Mu";
            case DESIG_RHO:
                return "Rho";
            case DESIG_LAMBDA:
                return "Lambda";
            case DESIG_PSI:
                return "Psi";
            case DESIG_OMICRON:
                return "Omicron";
            case DESIG_CHI:
                return "Chi";
            case DESIG_GAMMA:
                return "Gamma";
            default:
                return "";
        }
    }

    /**
     * @return the primaryDesignator
     */
    public int getPrimaryDesignator() {
        return primaryDesignator;
    }

    /**
     * @param primaryDesignator the primaryDesignator to set
     */
    public void setPrimaryDesignator(int primaryDesignator) {
        this.primaryDesignator = primaryDesignator;
        MekHQ.triggerEvent(new PersonChangedEvent(this));
    }

    /**
     * @return the secondaryDesignator
     */
    public int getSecondaryDesignator() {
        return secondaryDesignator;
    }

    /**
     * @param secondaryDesignator the secondaryDesignator to set
     */
    public void setSecondaryDesignator(int secondaryDesignator) {
        this.secondaryDesignator = secondaryDesignator;
        MekHQ.triggerEvent(new PersonChangedEvent(this));
    }

    public int getHealingDifficulty() {
        if (campaign.getCampaignOptions().useTougherHealing()) {
            return Math.max(0, getHits() - 2);
        }
        return 0;
    }

    public TargetRoll getHealingMods(Person doctor) {
        return new TargetRoll(getHealingDifficulty(), "difficulty");
    }

    public String fail(int rating) {
        return " <font color='red'><b>Failed to heal.</b></font>";
    }

    public boolean hasSkill(String skillName) {
        return null != skills.get(skillName);
    }

    @Nullable
    public Skill getSkill(String skillName) {
        return skills.get(skillName);
    }
    
    public void addSkill(String skillName, int lvl, int bonus) {
        skills.put(skillName, new Skill(skillName, lvl, bonus));
    }
    
    public void addSkill(String skillName, int xpLvl, boolean random, int bonus) {
        skills.put(skillName, new Skill(skillName, xpLvl, random, bonus, 0));
    }
    
    public void addSkill(String skillName, int xpLvl, boolean random, int bonus, int rollMod) {
        skills.put(skillName, new Skill(skillName, xpLvl, random, bonus, rollMod));
    }

    public void removeSkill(String skillName) {
        if (hasSkill(skillName)) {
            skills.remove(skillName);
        }
    }
    
    /**
     * Remove all skills
     */
    public void removeAllSkills() {
        skills.clear();
    }   
    
    /**
     * Limit skills to the maximum of the given level
     */
    public void limitSkills(int maxLvl) {
        for(Map.Entry<String, Skill> skill : skills.entrySet()) {
            if(skill.getValue().getLevel() > maxLvl) {
                skill.getValue().setLevel(maxLvl);
            }
        }
    }

    public void improveSkill(String skillName) {
        if (hasSkill(skillName)) {
            getSkill(skillName).improve();
        } else {
            addSkill(skillName, 0, 0);
        }
        MekHQ.triggerEvent(new PersonChangedEvent(this));
    }

    public int getCostToImprove(String skillName) {
        if (hasSkill(skillName)) {
            return getSkill(skillName).getCostToImprove();
        } else {
            return -1;
        }
    }

    public int getHits() {
        return hits;
    }

    public void setHits(int h) {
        this.hits = h;
    }

    /**
      * @return <tt>true</tt> if the location (or any of its parent locations) has an injury
      * which implies that the location (most likely a limb) is severed.
      */
    public boolean isLocationMissing(BodyLocation loc) {
        if(null == loc) {
            return false;
        }
        for(Injury i : getInjuriesByLocation(loc)) {
            if(i.getType().impliesMissingLocation(loc)) {
                return true;
            }
        }
        // Check parent locations as well (a hand can be missing if the corresponding arm is)
        return isLocationMissing(loc.parent);
    }
    
    public void heal() {
        hits = Math.max(hits - 1, 0);
        if (!needsFixing()) {
            doctorId = null;
        }
    }

    public boolean needsFixing() {
        return (hits > 0 || needsAMFixing()) && status != S_KIA && status == S_ACTIVE;
    }

    public String succeed() {
        heal();
        return " <font color='green'><b>Successfully healed one hit.</b></font>";
    }
    
    public PersonnelOptions getOptions() {
        return options;
    }
    
    /**
     * Returns the options of the given category that this pilot has
     */
    public Enumeration<IOption> getOptions(String grpKey) {
        for (Enumeration<IOptionGroup> i = options.getGroups(); i.hasMoreElements(); ) {
            IOptionGroup group = i.nextElement();

            if (group.getKey().equalsIgnoreCase(grpKey)) {
                return group.getOptions();
            }
        }

        // no pilot advantages -- return an empty Enumeration
        return new Vector<IOption>().elements();
    }

    public ArrayList<SpecialAbility> getEligibleSPAs(boolean generation) {
        ArrayList<SpecialAbility> eligible = new ArrayList<>();
        for (Enumeration<IOption> i = getOptions(PilotOptions.LVL3_ADVANTAGES); i.hasMoreElements(); ) {
            IOption ability = i.nextElement();
            if (!ability.booleanValue()) {
                SpecialAbility spa = SpecialAbility.getAbility(ability.getName());
                if(null == spa) {
                    continue;
                }
                if(!spa.isEligible(this)) {
                    continue;
                }
                if(generation & spa.getWeight() <= 0) {
                    continue;
                }
                eligible.add(spa);
            }
        }
        return eligible;
    }

    public int countOptions() {
        int count = 0;

        for (Enumeration<IOptionGroup> i = options.getGroups(); i.hasMoreElements(); ) {
            IOptionGroup group = i.nextElement();
            for (Enumeration<IOption> j = group.getOptions(); j.hasMoreElements(); ) {
                IOption option = j.nextElement();

                if (option.booleanValue()) {
                    count++;
                }
            }
        }

        return count;
    }

    public int countOptions(String grpKey) {
        int count = 0;

        for (Enumeration<IOptionGroup> i = options.getGroups(); i.hasMoreElements(); ) {
            IOptionGroup group = i.nextElement();

            if (!group.getKey().equalsIgnoreCase(grpKey)) {
                continue;
            }

            for (Enumeration<IOption> j = group.getOptions(); j.hasMoreElements(); ) {
                IOption option = j.nextElement();

                if (option.booleanValue()) {
                    count++;
                }
            }
        }

        return count;
    }

    /**
     * Returns a string of all the option "codes" for this pilot, for a given group, using sep as the separator
     */
    public String getOptionList(String sep, String grpKey) {
        StringBuilder adv = new StringBuilder();

        if (null == sep) {
            sep = "";
        }

        for (Enumeration<IOptionGroup> i = options.getGroups(); i.hasMoreElements(); ) {
            IOptionGroup group = i.nextElement();
            if (!group.getKey().equalsIgnoreCase(grpKey)) {
                continue;
            }
            for (Enumeration<IOption> j = group.getOptions(); j.hasMoreElements(); ) {
                IOption option = j.nextElement();

                if (option.booleanValue()) {
                    if (adv.length() > 0) {
                        adv.append(sep);
                    }

                    adv.append(option.getName());
                    if ((option.getType() == IOption.STRING) || (option.getType() == IOption.CHOICE) || (option.getType() == IOption.INTEGER)) {
                        adv.append(" ").append(option.stringValue());
                    }
                }
            }
        }

        return adv.toString();
    }

    public int getEdge() {
        return getOptions().intOption("edge");
    }

    public void setEdge(int e) {
        for (Enumeration<IOption> i = getOptions(PilotOptions.EDGE_ADVANTAGES); i.hasMoreElements(); ) {
            IOption ability = i.nextElement();
            if (ability.getName().equals("edge")) {
                ability.setValue(e);
            }
        }
    }
    
    /**
     * Resets support personnel edge points to the purchased level. Used for weekly refresh.
     * 
     */
    public void resetCurrentEdge() {
        setCurrentEdge(getEdge());
    }
    
    /**
     * Sets support personnel edge points to the value 'e'. Used for weekly refresh.
     * @param e - integer used to track this person's edge points available for the current week
     */
    public void setCurrentEdge(int e) {
        currentEdge = e;
    }
    
    /**
     *  Returns this person's currently available edge points. Used for weekly refresh.
     * 
     */
    public int getCurrentEdge() {
        return currentEdge;
    }
    
    public void setEdgeUsed(int e) {
        edgeUsedThisRound = e;
    }
    
    public int getEdgeUsed() {
        return edgeUsedThisRound;
    }

    /**
     * This will set a specific edge trigger, regardless of the current status
     */
    public void setEdgeTrigger(String name, boolean status) {
        for (Enumeration<IOption> i = getOptions(PilotOptions.EDGE_ADVANTAGES); i.hasMoreElements(); ) {
            IOption ability = i.nextElement();
            if (ability.getName().equals(name)) {
                ability.setValue(status);
            }
        }
        MekHQ.triggerEvent(new PersonChangedEvent(this));
    }
    
    /**
     * This will flip the boolean status of the current edge trigger
     *
     * @param name
     */
    public void changeEdgeTrigger(String name) {
        for (Enumeration<IOption> i = getOptions(PilotOptions.EDGE_ADVANTAGES); i.hasMoreElements(); ) {
            IOption ability = i.nextElement();
            if (ability.getName().equals(name)) {
                ability.setValue(!ability.booleanValue());
            }
        }
        MekHQ.triggerEvent(new PersonChangedEvent(this));
    }

    /**
     * This function returns an html-coded tooltip that says what edge will be used
     *
     * @return
     */
    public String getEdgeTooltip() {
        String edgett = "";
        for (Enumeration<IOption> i = getOptions(PilotOptions.EDGE_ADVANTAGES); i.hasMoreElements(); ) {
            IOption ability = i.nextElement();
            //yuck, it would be nice to have a more fool-proof way of identifying edge triggers
            if (ability.getName().contains("edge_when") && ability.booleanValue()) {
                edgett = edgett + ability.getDescription() + "<br>";
            }
        }
        if (edgett.equals("")) {
            return "No triggers set";
        }
        return "<html>" + edgett + "</html>";
    }

    /**
     * This function returns an html-coded list that says what abilities are enabled for this pilot
     *
     * @return
     */
    public String getAbilityList(String type) {
        String abilityString = "";
        for (Enumeration<IOption> i = getOptions(type); i.hasMoreElements(); ) {
            IOption ability = i.nextElement();
            if (ability.booleanValue()) {
                abilityString = abilityString + Utilities.getOptionDisplayName(ability) + "<br>";
            }
        }
        if (abilityString.equals("")) {
            return null;
        }
        return "<html>" + abilityString + "</html>";
    }

    public void acquireAbility(String type, String name, Object value) {
        //we might also need to remove some prior abilities
        SpecialAbility spa = SpecialAbility.getAbility(name);
        Vector<String> toRemove = new Vector<>();
        if(null != spa) {
            toRemove = spa.getRemovedAbilities();
        }
        for (Enumeration<IOption> i = getOptions(type); i.hasMoreElements(); ) {
            IOption ability = i.nextElement();
            if (ability.getName().equals(name)) {
                ability.setValue(value);
            } else {
                for(String remove : toRemove) {
                    if (ability.getName().equals(remove)) {
                        ability.setValue(ability.getDefault());
                    }
                }
            }
        }
    }
    
    /**
     * @return true if this person has either a primary or a secondary role that is considered a combat
     *         role
     */
    public boolean isCombat() {
        return isCombatRole(primaryRole) || isCombatRole(primaryRole);
    }

    /**
     * @return true if this person has either a primary or a secondary role that is considered a support
     *         role
     */
    public boolean isSupport() {
        return isSupportRole(primaryRole) || isSupportRole(secondaryRole);
    }
    
    /**
     * Determines whether a role is considered a combat role. Note that T_LAM_PILOT is a special
     * placeholder which is not used for either primary or secondary role and will return false.
     * 
     * @param role A value that can be used for a person's primary or secondary role.
     * @return     Whether the role is considered a combat role
     */
    public static boolean isCombatRole(int role) {
        return (role > T_NONE) && (role <= T_NAVIGATOR);
    }
    
    /**
     * @param role A value that can be used for a person's primary or secondary role.
     * @return     Whether the role is considered a support role
     */
    public static boolean isSupportRole(int role) {
        return (role >= T_MECH_TECH) && (role < T_LAM_PILOT);
    }

    public boolean canDrive(Entity ent) {
        if (ent instanceof LandAirMech) {
            return hasSkill(SkillType.S_PILOT_MECH) && hasSkill(SkillType.S_PILOT_AERO);
        } else if (ent instanceof Mech) {
            return hasSkill(SkillType.S_PILOT_MECH);
        } else if (ent instanceof VTOL) {
            return hasSkill(SkillType.S_PILOT_VTOL);
        } else if (ent instanceof Tank) {
            if (ent.getMovementMode() == EntityMovementMode.NAVAL
                || ent.getMovementMode() == EntityMovementMode.HYDROFOIL
                || ent.getMovementMode() == EntityMovementMode.SUBMARINE) {
                return hasSkill(SkillType.S_PILOT_NVEE);
            } else {
                return hasSkill(SkillType.S_PILOT_GVEE);
            }
        } else if (ent instanceof ConvFighter) {
            return hasSkill(SkillType.S_PILOT_JET) || hasSkill(SkillType.S_PILOT_AERO);
        } else if (ent instanceof SmallCraft || ent instanceof Jumpship) {
            return hasSkill(SkillType.S_PILOT_SPACE);
        } else if (ent instanceof Aero) {
            return hasSkill(SkillType.S_PILOT_AERO);
        } else if (ent instanceof BattleArmor) {
            return hasSkill(SkillType.S_GUN_BA);
        } else if (ent instanceof Infantry) {
            return hasSkill(SkillType.S_SMALL_ARMS);
        } else if (ent instanceof Protomech) {
            return hasSkill(SkillType.S_GUN_PROTO);
        }
        return false;
    }

    public boolean canGun(Entity ent) {
        if (ent instanceof LandAirMech) {
            return hasSkill(SkillType.S_GUN_MECH) && hasSkill(SkillType.S_GUN_AERO);
        } else if (ent instanceof Mech) {
            return hasSkill(SkillType.S_GUN_MECH);
        } else if (ent instanceof Tank) {
            return hasSkill(SkillType.S_GUN_VEE);
        } else if (ent instanceof ConvFighter) {
            return hasSkill(SkillType.S_GUN_JET) || hasSkill(SkillType.S_GUN_AERO);
        } else if (ent instanceof SmallCraft || ent instanceof Jumpship) {
            return hasSkill(SkillType.S_GUN_SPACE);
        } else if (ent instanceof Aero) {
            return hasSkill(SkillType.S_GUN_AERO);
        } else if (ent instanceof BattleArmor) {
            return hasSkill(SkillType.S_GUN_BA);
        } else if (ent instanceof Infantry) {
            return hasSkill(SkillType.S_SMALL_ARMS);
        } else if (ent instanceof Protomech) {
            return hasSkill(SkillType.S_GUN_PROTO);
        }
        return false;
    }

    public boolean canTech(Entity ent) {
        if (ent instanceof Mech || ent instanceof Protomech) {
            return hasSkill(SkillType.S_TECH_MECH);
        } else if (ent instanceof Aero) {
            return hasSkill(SkillType.S_TECH_AERO);
        } else if (ent instanceof BattleArmor) {
            return hasSkill(SkillType.S_TECH_BA);
        } else if (ent instanceof Tank) {
            return hasSkill(SkillType.S_TECH_MECHANIC);
        }
        return false;
    }

    public int getMaintenanceTimeUsing() {
        int time = 0;
        for (UUID id : getTechUnitIDs()) {
            Unit u = campaign.getUnit(id);
            if (null != u) {
                time += u.getMaintenanceTime();
            }
        }
        return time;
    }

    public boolean isMothballing() {
        if (!isTech()) {
            return false;
        }
        for (Unit u : campaign.getUnits()) {
            if (u.isMothballing() && u.getTech().getId().equals(id)) {
                return true;
            }
        }
        return false;
    }

    public UUID getUnitId() {
        return unitId;
    }

    public void setUnitId(UUID i) {
        unitId = i;
    }

    public void removeTechUnitId(UUID i) {
        techUnitIds.remove(i);
    }

    public void addTechUnitID(UUID id) {
        if (!techUnitIds.contains(id)) {
            techUnitIds.add(id);
        }
    }

    public void clearTechUnitIDs() {
        techUnitIds.clear();
    }

    public ArrayList<UUID> getTechUnitIDs() {
        return techUnitIds;
    }

    public int getOldSupportTeamId() {
        return teamId;
    }

    public int getMinutesLeft() {
        return minutesLeft;
    }

    public void setMinutesLeft(int m) {
        this.minutesLeft = m;
        if(engineer && null != getUnitId()) {
            //set minutes for all crewmembers
            Unit u = campaign.getUnit(getUnitId());
            if(null != u) {
                for(Person p : u.getActiveCrew()) {
                    p.setMinutesLeft(m);
                }
            }
        }
    }

    public int getOvertimeLeft() {
        return overtimeLeft;
    }

    public void setOvertimeLeft(int m) {
        this.overtimeLeft = m;
        if(engineer && null != getUnitId()) {
            //set minutes for all crewmembers
            Unit u = campaign.getUnit(getUnitId());
            if(null != u) {
                for(Person p : u.getActiveCrew()) {
                    p.setMinutesLeft(m);
                }
            }
        }
    }

    public void resetMinutesLeft() {
        if (isTechPrimary() || getPrimaryRole() == T_DOCTOR) {
            this.minutesLeft = 480;
            this.overtimeLeft = 240;
        }
        if (isTechSecondary() || getSecondaryRole() == T_DOCTOR) {
            this.minutesLeft = 240;
            this.overtimeLeft = 240;
        }
    }

    public boolean isAdmin() {
        return (isAdminPrimary() || isAdminSecondary());
    }

    public boolean isMedic() {
        return (T_MEDIC == primaryRole) || (T_MEDIC == secondaryRole);
    }

    public boolean isAdminPrimary() {
        return primaryRole == T_ADMIN_HR || primaryRole == T_ADMIN_COM || primaryRole == T_ADMIN_LOG || primaryRole == T_ADMIN_TRA;
    }

    public boolean isAdminSecondary() {
        return secondaryRole == T_ADMIN_HR || secondaryRole == T_ADMIN_COM || secondaryRole == T_ADMIN_LOG || secondaryRole == T_ADMIN_TRA;
    }

    public Skill getBestTechSkill() {
        Skill skill = null;
        int lvl = -1;
        if (hasSkill(SkillType.S_TECH_MECH) && getSkill(SkillType.S_TECH_MECH).getExperienceLevel() > lvl) {
            skill = getSkill(SkillType.S_TECH_MECH);
            lvl = getSkill(SkillType.S_TECH_MECH).getExperienceLevel();
        }
        if (hasSkill(SkillType.S_TECH_AERO) && getSkill(SkillType.S_TECH_AERO).getExperienceLevel() > lvl) {
            skill = getSkill(SkillType.S_TECH_AERO);
            lvl = getSkill(SkillType.S_TECH_AERO).getExperienceLevel();
        }
        if (hasSkill(SkillType.S_TECH_MECHANIC) && getSkill(SkillType.S_TECH_MECHANIC).getExperienceLevel() > lvl) {
            skill = getSkill(SkillType.S_TECH_MECHANIC);
            lvl = getSkill(SkillType.S_TECH_MECHANIC).getExperienceLevel();
        }
        if (hasSkill(SkillType.S_TECH_BA) && getSkill(SkillType.S_TECH_BA).getExperienceLevel() > lvl) {
            skill = getSkill(SkillType.S_TECH_BA);
        }
        return skill;
    }

    public boolean isTech() {
        //type must be correct and you must be more than ultra-green in the skill
        boolean isMechTech = hasSkill(SkillType.S_TECH_MECH) && getSkill(SkillType.S_TECH_MECH).getExperienceLevel() > SkillType.EXP_ULTRA_GREEN;
        boolean isAeroTech = hasSkill(SkillType.S_TECH_AERO) && getSkill(SkillType.S_TECH_AERO).getExperienceLevel() > SkillType.EXP_ULTRA_GREEN;
        boolean isMechanic = hasSkill(SkillType.S_TECH_MECHANIC) && getSkill(SkillType.S_TECH_MECHANIC).getExperienceLevel() > SkillType.EXP_ULTRA_GREEN;
        boolean isBATech = hasSkill(SkillType.S_TECH_BA) && getSkill(SkillType.S_TECH_BA).getExperienceLevel() > SkillType.EXP_ULTRA_GREEN;
        // At some point we may want to re-write things to include this
        /*boolean isEngineer = hasSkill(SkillType.S_TECH_VESSEL) && getSkill(SkillType.S_TECH_VESSEL).getExperienceLevel() > SkillType.EXP_ULTRA_GREEN
                && campaign.getUnit(getUnitId()).getEngineer() != null
                && campaign.getUnit(getUnitId()).getEngineer().equals(this);*/
        return (isTechPrimary() || isTechSecondary()) && (isMechTech || isAeroTech || isMechanic || isBATech);
    }

    public boolean isTechPrimary() {
        return primaryRole == T_MECH_TECH || primaryRole == T_AERO_TECH || primaryRole == T_MECHANIC || primaryRole == T_BA_TECH || primaryRole == T_SPACE_CREW;
    }

    public boolean isTechSecondary() {
        return secondaryRole == T_MECH_TECH || secondaryRole == T_AERO_TECH || secondaryRole == T_MECHANIC || secondaryRole == T_BA_TECH;
    }

    public boolean isTaskOvertime(IPartWork partWork) {
        return partWork.getTimeLeft() > getMinutesLeft()
               && (partWork.getTimeLeft() - getMinutesLeft()) <= getOvertimeLeft();
    }

    public Skill getSkillForWorkingOn(IPartWork part) {
        Unit unit = part.getUnit();
        Skill skill = getSkillForWorkingOn(unit);
        if (null != skill) {
            return skill;
        }
        //check spare parts
        //return the best one
        if (part.isRightTechType(SkillType.S_TECH_MECH) && hasSkill(SkillType.S_TECH_MECH)) {
            skill = getSkill(SkillType.S_TECH_MECH);
        }
        if (part.isRightTechType(SkillType.S_TECH_BA) && hasSkill(SkillType.S_TECH_BA)) {
            if (null == skill || skill.getFinalSkillValue() > getSkill(SkillType.S_TECH_BA).getFinalSkillValue()) {
                skill = getSkill(SkillType.S_TECH_BA);
            }
        }
        if (part.isRightTechType(SkillType.S_TECH_AERO) && hasSkill(SkillType.S_TECH_AERO)) {
            if (null == skill || skill.getFinalSkillValue() > getSkill(SkillType.S_TECH_AERO).getFinalSkillValue()) {
                skill = getSkill(SkillType.S_TECH_AERO);
            }
        }
        if (part.isRightTechType(SkillType.S_TECH_MECHANIC) && hasSkill(SkillType.S_TECH_MECHANIC)) {
            if (null == skill || skill.getFinalSkillValue() > getSkill(SkillType.S_TECH_MECHANIC).getFinalSkillValue()) {
                skill = getSkill(SkillType.S_TECH_MECHANIC);
            }
        }
        if (part.isRightTechType(SkillType.S_TECH_VESSEL) && hasSkill(SkillType.S_TECH_VESSEL)) {
            if (null == skill || skill.getFinalSkillValue() > getSkill(SkillType.S_TECH_VESSEL).getFinalSkillValue()) {
                skill = getSkill(SkillType.S_TECH_VESSEL);
            }
        }
        if (null != skill) {
            return skill;
        }
        //if we are still here then we didn't have the right tech skill, so return the highest
        //of any tech skills that we do have
        if (hasSkill(SkillType.S_TECH_MECH)) {
            skill = getSkill(SkillType.S_TECH_MECH);
        }
        if (hasSkill(SkillType.S_TECH_BA)) {
            if (null == skill || skill.getFinalSkillValue() > getSkill(SkillType.S_TECH_BA).getFinalSkillValue()) {
                skill = getSkill(SkillType.S_TECH_BA);
            }
        }
        if (hasSkill(SkillType.S_TECH_MECHANIC)) {
            if (null == skill || skill.getFinalSkillValue() > getSkill(SkillType.S_TECH_MECHANIC).getFinalSkillValue()) {
                skill = getSkill(SkillType.S_TECH_MECHANIC);
            }
        }
        if (hasSkill(SkillType.S_TECH_AERO)) {
            if (null == skill || skill.getFinalSkillValue() > getSkill(SkillType.S_TECH_AERO).getFinalSkillValue()) {
                skill = getSkill(SkillType.S_TECH_AERO);
            }
        }
        return skill;
    }

    public Skill getSkillForWorkingOn(Unit unit) {
        if (null != unit && unit.getEntity() instanceof Mech && hasSkill(SkillType.S_TECH_MECH)) {
            return getSkill(SkillType.S_TECH_MECH);
        }
        if (null != unit && unit.getEntity() instanceof BattleArmor && hasSkill(SkillType.S_TECH_BA)) {
            return getSkill(SkillType.S_TECH_BA);
        }
        if (null != unit && unit.getEntity() instanceof Tank && hasSkill(SkillType.S_TECH_MECHANIC)) {
            return getSkill(SkillType.S_TECH_MECHANIC);
        }
        if (null != unit && (unit.getEntity() instanceof Dropship || unit.getEntity() instanceof Jumpship)
            && hasSkill(SkillType.S_TECH_VESSEL)) {
            return getSkill(SkillType.S_TECH_VESSEL);
        }
        if (null != unit && unit.getEntity() instanceof Aero
            && !(unit.getEntity() instanceof Dropship)
            && !(unit.getEntity() instanceof Jumpship)
            && hasSkill(SkillType.S_TECH_AERO)) {
            return getSkill(SkillType.S_TECH_AERO);
        }
        return null;
    }

    public Skill getSkillForWorkingOn(IAcquisitionWork acquisition, String skillName) {
        if (skillName.equals(CampaignOptions.S_TECH)) {
            return getBestTechSkill();
        }
        if (hasSkill(skillName)) {
            return getSkill(skillName);
        }
        return null;
    }

    public String getDocDesc() {
        StringBuilder toReturn = new StringBuilder(128);
        toReturn.append("<html><font size='2'><b>");
        toReturn.append(getFullName());
        toReturn.append(String.format("</b> (%d XP)<br/>", getXp()));

        Skill skill = getSkill(SkillType.S_DOCTOR);
        if (null != skill) {
            toReturn.append(SkillType.getExperienceLevelName(skill.getExperienceLevel()));
            toReturn.append(" " + SkillType.S_DOCTOR);
        }

        if (campaign.getMedicsPerDoctor() < 4) {
            toReturn.append("</font><font size='2' color='red'>, ");
            toReturn.append(campaign.getMedicsPerDoctor());
            toReturn.append(" medics</font><font size='2'><br/>");
        } else {
            toReturn.append(String.format(", %d medics<br />", campaign.getMedicsPerDoctor()));
        }
        
        toReturn.append(String.format("%d patient(s)</font></html>", campaign.getPatientsFor(this)));

        return toReturn.toString();
    }

    public int getBestTechLevel() {
        int lvl = -1;
        Skill mechSkill = getSkill(SkillType.S_TECH_MECH);
        Skill mechanicSkill = getSkill(SkillType.S_TECH_MECHANIC);
        Skill baSkill = getSkill(SkillType.S_TECH_BA);
        Skill aeroSkill = getSkill(SkillType.S_TECH_AERO);
        if (null != mechSkill && mechSkill.getLevel() > lvl) {
            lvl = mechSkill.getLevel();
        }
        if (null != mechanicSkill && mechanicSkill.getLevel() > lvl) {
            lvl = mechanicSkill.getLevel();
        }
        if (null != baSkill && baSkill.getLevel() > lvl) {
            lvl = baSkill.getLevel();
        }
        if (null != aeroSkill && aeroSkill.getLevel() > lvl) {
            lvl = aeroSkill.getLevel();
        }
        return lvl;
    }

    public String getTechDesc(boolean overtimeAllowed) {
        return getTechDesc(overtimeAllowed, null);
    }

    public String getTechDesc(boolean overtimeAllowed, IPartWork part) {
        StringBuilder toReturn = new StringBuilder(128);
        toReturn.append("<html><font size='2'");
        if (null != part && null != part.getUnit() && getTechUnitIDs().contains(part.getUnit().getId())) {
            toReturn.append(" color='green'><b>@");
        }
        else {
            toReturn.append("><b>");
        }
        toReturn.append(getFullName());
        toReturn.append(String.format("</b> (%d XP)<br/>", getXp()));

        boolean first = true;
        for (String skillName : DISPLAYED_SKILL_LEVELS) {
            Skill skill = getSkill(skillName);
            if (null == skill) {
                continue;
            }
            else if (!first) {
                toReturn.append("; ");
            }
            
            toReturn.append(SkillType.getExperienceLevelName(skill.getExperienceLevel()));
            toReturn.append(" " + skillName);
            first = false;
        }

        toReturn.append("<br/>");
        toReturn.append(String.format("%d minutes left", getMinutesLeft()));
        if (overtimeAllowed) {
            toReturn.append(String.format(" + (%d overtime)", getOvertimeLeft()));
        }
        toReturn.append("</font></html>");
        return toReturn.toString();
    }

    public boolean isRightTechTypeFor(IPartWork part) {
        Unit unit = part.getUnit();
        if (null == unit) {
            if ((hasSkill(SkillType.S_TECH_MECH) && part.isRightTechType(SkillType.S_TECH_MECH))
                || (hasSkill(SkillType.S_TECH_AERO) && part.isRightTechType(SkillType.S_TECH_AERO))
                || (hasSkill(SkillType.S_TECH_MECHANIC) && part.isRightTechType(SkillType.S_TECH_MECHANIC))
                || (hasSkill(SkillType.S_TECH_BA) && part.isRightTechType(SkillType.S_TECH_BA))
                || (hasSkill(SkillType.S_TECH_VESSEL) && part.isRightTechType(SkillType.S_TECH_VESSEL))) {
                return true;
            }
            return false;
        }
        if (unit.getEntity() instanceof Mech || unit.getEntity() instanceof Protomech) {
            return hasSkill(SkillType.S_TECH_MECH);
        }
        if (unit.getEntity() instanceof BattleArmor) {
            return hasSkill(SkillType.S_TECH_BA);
        }
        if (unit.getEntity() instanceof Tank || unit.getEntity() instanceof Infantry) {
            return hasSkill(SkillType.S_TECH_MECHANIC);
        }
        if (unit.getEntity() instanceof Dropship || unit.getEntity() instanceof Jumpship) {
            return hasSkill(SkillType.S_TECH_VESSEL);
        }
        if (unit.getEntity() instanceof Aero) {
            return hasSkill(SkillType.S_TECH_AERO);
        }
        return false;
    }

    public UUID getDoctorId() {
        return doctorId;
    }

    public boolean isDoctor() {
        return hasSkill(SkillType.S_DOCTOR) && (primaryRole == T_DOCTOR || secondaryRole == T_DOCTOR);
    }

    public int getToughness() {
        return toughness;
    }

    public void setToughness(int t) {
        toughness = t;
    }

    public void resetSkillTypes() {
        for (String skillName : skills.keySet()) {
            Skill s = skills.get(skillName);
            s.updateType();
        }
    }

    public int getOldId() {
        return oldId;
    }

    public void fixIdReferences(Map<Integer, UUID> uHash, Map<Integer, UUID> pHash) {
        unitId = uHash.get(oldUnitId);
        doctorId = pHash.get(oldDoctorId);
    }

    public int getNTasks() {
        return nTasks;
    }

    public void setNTasks(int n) {
        nTasks = n;
    }

    public ArrayList<LogEntry> getPersonnelLog() {
<<<<<<< HEAD
        Collections.sort(personnelLog, Comparator.comparing(LogEntry::getDate));
=======
        personnelLog.sort(Comparator.comparing(LogEntry::getDate));
>>>>>>> 812497c6
        return personnelLog;
    }

    public ArrayList<LogEntry> getMissionsLog() {
        Collections.sort(missionsLog, Comparator.comparing(LogEntry::getDate));
        return missionsLog;
    }

    public void addLogEntry(LogEntry entry) {
        personnelLog.add(entry);
    }

    public void addMissionLogEntry(LogEntry entry) {
        missionsLog.add(entry);
    }

    /**
     * All methods below are for the Advanced Medical option **
     */

    public ArrayList<Injury> getInjuries() {
        return new ArrayList<>(injuries);
    }

    public void clearInjuries() {
        injuries.clear();

        // Clear the doctor if there is one
        doctorId = null;
        MekHQ.triggerEvent(new PersonChangedEvent(this));
    }

    public void removeInjury(Injury i) {
        injuries.remove(i);
        MekHQ.triggerEvent(new PersonChangedEvent(this));
    }

    public String getInjuriesDesc() {
        String toReturn = "<html><font size='2'><b>" + getFullTitle() + "</b><br/>";
        toReturn += "&nbsp;&nbsp;&nbsp;Injuries:";
        String sep = "<br/>&nbsp;&nbsp;&nbsp;&nbsp;&nbsp;&nbsp;";
        for (Injury injury : injuries) {
            toReturn += sep + injury.getFluff();
            if (sep.contains("<br/>")) {
                sep = ", ";
            } else {
                sep = ",<br/>&nbsp;&nbsp;&nbsp;&nbsp;&nbsp;&nbsp;";
            }
        }
        toReturn += "</font></html>";
        return toReturn;
    }

    private int getHitsInLocation(BodyLocation loc) {
        return ((null != loc) && hitsPerLocation.containsKey(loc)) ? hitsPerLocation.get(loc).intValue() : 0;
    }
    
    public void diagnose(int hits) {
        InjuryUtil.resolveAfterCombat(campaign, this, hits);
        InjuryUtil.resolveCombatDamage(campaign, this, hits);
        setHits(0);
    }
    public void changeStatus(int status) {
        if (status == getStatus()) {
            return;
        }
        Unit u = campaign.getUnit(getUnitId());
        if (status == Person.S_KIA) {
            MedicalLogger.diedFromWounds(this, campaign.getDate());
            //set the deathday
            setDeathday((GregorianCalendar) campaign.getCalendar().clone());
        }
        if (status == Person.S_RETIRED) {
            ServiceLogger.retireDueToWounds(this, campaign.getDate());
        }
        setStatus(status);
        if (status != Person.S_ACTIVE) {
            setDoctorId(null, campaign.getCampaignOptions().getNaturalHealingWaitingPeriod());
            // If we're assigned to a unit, remove us from it
            if (null != u) {
                u.remove(this, true);
            }
            // If we're assigned as a tech for any unit, remove us from it/them
            if (!techUnitIds.isEmpty()) {
                for (UUID tuuid : techUnitIds) {
                    Unit t = campaign.getUnit(tuuid);
                    t.remove(this, true);
                }
            }
        }
    }

    public int getAbilityTimeModifier() {
        int modifier = 100;
        if (campaign.getCampaignOptions().useToughness()) {
            if (getToughness() == 1) {
                modifier -= 10;
            }
            if (getToughness() > 1) {
                modifier -= 15;
            }
        } // TODO: Fully implement this for advanced healing
        if (getOptions().booleanOption("pain_resistance")) {
            modifier -= 15;
        } else if (getOptions().booleanOption("iron_man")) {
            modifier -= 10;
        }

        return modifier;
    }

    public void applyBodyHit(BodyLocation location) {
        hitsPerLocation.put(location, getHitsInLocation(location) + 1);
    }

    public boolean hasInjury(BodyLocation loc) {
        return (null != getInjuryByLocation(loc));
    }
    
    public boolean hasInjury(BodyLocation loc, InjuryType type) {
        return (null != getInjuryByLocationAndType(loc, type));
    }

    public boolean needsAMFixing() {
        boolean retVal = false;
        if (injuries.size() > 0) {
            for (Injury i : injuries) {
                if (i.getTime() > 0 || !(i.isPermanent())) {
                    retVal = true;
                    break;
                }
            }
        }
        return retVal;
    }

    public int getPilotingInjuryMod() {
        return Modifier.calcTotalModifier(injuries.stream().flatMap(i -> i.getModifiers().stream()), Modifier.Value.PILOTING);
    }

    public int getGunneryInjuryMod() {
        return Modifier.calcTotalModifier(injuries.stream().flatMap(i -> i.getModifiers().stream()), Modifier.Value.GUNNERY);
    }

    /**
     * @return an HTML encoded string of effects
     */
    public String getEffectString() {
        StringBuilder sb = new StringBuilder("<html>");
        final int pilotingMod = getPilotingInjuryMod();
        final int gunneryMod = getGunneryInjuryMod();
        if((pilotingMod != 0) && (pilotingMod < Integer.MAX_VALUE)) {
            sb.append(String.format("  Piloting %+d <br>", pilotingMod));
        } else if(pilotingMod == Integer.MAX_VALUE) {
            sb.append("  Piloting: <i>Impossible</i>  <br>");
        }
        if((gunneryMod != 0) && (gunneryMod < Integer.MAX_VALUE)) {
            sb.append(String.format("  Gunnery: %+d <br>", gunneryMod));
        } else if(gunneryMod == Integer.MAX_VALUE) {
            sb.append("  Gunnery: <i>Impossible</i>  <br>");
        }
        return sb.append("</html>").toString();
    }

    public String getInjuriesText() {
        String nl = System.getProperty("line.separator");
        String buffer = "";
        for (Injury injury : injuries) {
            buffer = buffer + injury.getFluff() + nl;
        }
        return buffer + getEffectString();
    }

    public boolean hasInjuryModifiers() {
        return injuries.stream().flatMap(i -> i.getModifiers().stream())
            .anyMatch(mod -> mod.tags.contains(InjuryType.MODTAG_INJURY));
    }
    
    public boolean hasInjuries(boolean permCheck) {
        boolean tf = false;
        if (injuries.size() > 0) {
            if (permCheck) {
                for (Injury injury : injuries) {
                    if (!injury.isPermanent() || injury.getTime() > 0) {
                        tf = true;
                        break;
                    }
                }
            } else {
                tf = true;
            }
        }
        return tf;
    }

    public boolean hasOnlyHealedPermanentInjuries() {
        if (injuries.size() == 0) {
            return false;
        }
        for (Injury injury : injuries) {
            if (!injury.isPermanent() || injury.getTime() > 0) {
                return false;
            }
        }
        return true;
    }

    public List<Injury> getInjuriesByLocation(BodyLocation loc) {
        return injuries.stream()
            .filter((i) -> (i.getLocation() == loc)).collect(Collectors.toList());
    }

    // Returns only the first injury in a location
    public Injury getInjuryByLocation(BodyLocation loc) {
        return injuries.stream()
            .filter((i) -> (i.getLocation() == loc)).findFirst().orElse(null);
    }

    public Injury getInjuryByType(InjuryType t) {
        return injuries.stream()
            .filter((i) -> (i.getType() == t)).findFirst().orElse(null);
    }

    public Injury getInjuryByLocationAndType(BodyLocation loc, InjuryType t) {
        return injuries.stream()
            .filter((i) -> (i.getLocation() == loc) && (i.getType() == t)).findFirst().orElse(null);
    }

    public void addInjury(Injury i) {
        injuries.add(i);
        if (null != getUnitId()) {
            campaign.getUnit(getUnitId()).resetPilotAndEntity();
        }
    }

    public int getProfession() {
        return getProfessionFromPrimaryRole(primaryRole);
    }

    public static int getProfessionFromPrimaryRole(int role) {
        switch (role) {
            case T_MECHWARRIOR:
            case T_PROTO_PILOT:
            case T_DOCTOR:
            case T_MEDIC:
                return Ranks.RPROF_MW;
            case T_AERO_PILOT:
            case T_CONV_PILOT:
                return Ranks.RPROF_ASF;
            case T_GVEE_DRIVER:
            case T_NVEE_DRIVER:
            case T_VTOL_PILOT:
            case T_VEE_GUNNER:
            return Ranks.RPROF_VEE;
            case T_BA:
            case T_INFANTRY:
                return Ranks.RPROF_INF;
            case T_SPACE_PILOT:
            case T_SPACE_CREW:
            case T_SPACE_GUNNER:
            case T_NAVIGATOR:
                return Ranks.RPROF_NAVAL;
            case T_MECH_TECH:
            case T_MECHANIC:
            case T_AERO_TECH:
            case T_BA_TECH:
            case T_ASTECH:
            case T_ADMIN_COM:
            case T_ADMIN_LOG:
            case T_ADMIN_TRA:
            case T_ADMIN_HR:
                return Ranks.RPROF_TECH;
            default:
                return Ranks.RPROF_MW;
        }
    }

    /* For use by Against the Bot retirement/defection rolls */

    public boolean isFounder() {
        return founder;
    }

    public void setFounder(boolean founder) {
        this.founder = founder;
    }

    public int getOriginalUnitWeight() {
        return originalUnitWeight;
    }

    public void setOriginalUnitWeight(int weight) {
        originalUnitWeight = weight;
    }

    public int getOriginalUnitTech() {
        return originalUnitTech;
    }

    public void setOriginalUnitTech(int tech) {
        originalUnitTech = tech;
    }

    public UUID getOriginalUnitId() {
        return originalUnitId;
    }

    public void setOriginalUnitId(UUID id) {
        originalUnitId = id;
    }

    public void setOriginalUnit(Unit unit) {
        originalUnitId = unit.getId();
        originalUnitTech = 0;
        if (unit.getEntity().isClan()) {
            originalUnitTech += 2;
        } else if (unit.getEntity().getTechLevel() > megamek.common.TechConstants.T_INTRO_BOXSET) {
            originalUnitTech++;
        }
        originalUnitWeight = unit.getEntity().getWeightClass();
    }

    public int getNumShares(boolean sharesForAll) {
        if (isPrisoner() || isBondsman() || !isActive()) {
            return 0;
        }
        if (!sharesForAll && primaryRole != T_MECHWARRIOR &&
                secondaryRole != T_MECHWARRIOR) {
            return 0;
        }
        int shares = 1;
        if (founder) {
            shares++;
        }
        shares += Math.max(-1, getExperienceLevel(false) - 2);

        if (getRank().isOfficer()) {
            Ranks ranks = getRanks();
            int rankOrder = ranks.getOfficerCut();
            while (rankOrder <= rank && rankOrder < Ranks.RC_NUM) {
                Rank rank = ranks.getAllRanks().get(rankOrder);
                if (!rank.getName(getProfession()).equals("-")) {
                    shares++;
                }
                rankOrder++;
            }
        }
        if (originalUnitWeight >= 1) {
            shares++;
        }
        if (originalUnitWeight >= 3) {
            shares++;
        }
        shares += originalUnitTech;

        return shares;
    }

    public boolean isDeadOrMIA() {
        return (status == S_KIA) || (status == S_MIA);
    }

    public boolean isEngineer() {
        return engineer;
    }

    public void setEngineer(boolean b) {
        engineer = b;
    }
    
    public String getChildList() {
        List<UUID> ancestors = new ArrayList<>();
        for(Ancestors a : campaign.getAncestors()) {
            if((null != a)
                && getId().equals(a.getMotherID()) || getId().equals(a.getFatherID())) {
                ancestors.add(a.getId());
            }
        }
        List<String> children = new ArrayList<>();
        for (Person p : campaign.getPersonnel()) {
            if(ancestors.contains(p.getAncestorsID())) {
                children.add(p.getFullName());
            }
        }
        return "<html>" + Utilities.combineString(children, "<br/>") + "</html>";
    }

    public boolean hasChildren() {
        boolean hasKids = false;
        if (getId() != null) {
            for (Ancestors a : campaign.getAncestors()) {
                if (getId().equals(a.getMotherID()) || getId().equals(a.getFatherID())) {
                    hasKids = true;
                    break;
                }
            }
        }
        
        return hasKids;
    }
    
    /** Returns the ransom value of this individual
    * Useful for prisoner who you want to ransom or hand off to your employer in an AtB context */
    public Money getRansomValue() {
        // mechwarriors and aero pilots are worth more than the other types of scrubs
        if(primaryRole == T_MECHWARRIOR || primaryRole == T_AERO_PILOT) {
            return MECHWARRIOR_AERO_RANSOM_VALUES.get(getExperienceLevel(false));
        }
        else {
            return OTHER_RANSOM_VALUES.get(getExperienceLevel(false));
        }
    }
}<|MERGE_RESOLUTION|>--- conflicted
+++ resolved
@@ -378,10 +378,7 @@
         biography = "";
         nTasks = 0;
         personnelLog = new ArrayList<>();
-<<<<<<< HEAD
         missionsLog = new ArrayList<>();
-=======
->>>>>>> 812497c6
         idleMonths = -1;
         daysToWaitForHealing = 15;
         resetMinutesLeft();
@@ -3469,11 +3466,7 @@
     }
 
     public ArrayList<LogEntry> getPersonnelLog() {
-<<<<<<< HEAD
         Collections.sort(personnelLog, Comparator.comparing(LogEntry::getDate));
-=======
-        personnelLog.sort(Comparator.comparing(LogEntry::getDate));
->>>>>>> 812497c6
         return personnelLog;
     }
 
