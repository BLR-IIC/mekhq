--- conflicted
+++ resolved
@@ -34,14 +34,11 @@
 
 import javax.xml.parsers.DocumentBuilder;
 
-<<<<<<< HEAD
-import mekhq.campaign.personnel.enums.PersonnelRole;
-=======
 import megamek.common.Mounted;
 import megamek.common.annotations.Nullable;
 import megamek.common.util.WeightedMap;
 import mekhq.campaign.CampaignOptions;
->>>>>>> 6df784e7
+import mekhq.campaign.personnel.enums.PersonnelRole;
 import org.w3c.dom.Document;
 import org.w3c.dom.Element;
 import org.w3c.dom.Node;
@@ -576,30 +573,6 @@
         return implants.get(name);
     }
 
-<<<<<<< HEAD
-    public static String chooseWeaponSpecialization(PersonnelRole role, boolean isClan, int techLvl, int year, boolean clusterOnly) {
-        ArrayList<String> candidates = new ArrayList<>();
-        for (Enumeration<EquipmentType> e = EquipmentType.getAllTypes(); e.hasMoreElements();) {
-            EquipmentType et = e.nextElement();
-
-            if (!isWeaponEligibleForSPA(et, role, clusterOnly)) {
-                continue;
-            }
-
-            WeaponType wt = (WeaponType) et;
-
-            if (TechConstants.isClan(wt.getTechLevel(year)) != isClan) {
-                continue;
-            }
-
-            int lvl = wt.getTechLevel(year);
-            if (lvl < 0) {
-                continue;
-            }
-
-            if (techLvl < Utilities.getSimpleTechLevel(lvl)) {
-                continue;
-=======
     /**
      * This return a random weapon to specialize in, selected based on weightings. Introtech
      * weaponry is weighted at 50, standard weaponry at 25, advanced weaponry at 5, while experimental
@@ -618,7 +591,6 @@
         if ((person.getUnit() != null) && (person.getUnit().getEntity() != null)) {
             for (final Mounted mounted : person.getUnit().getEntity().getEquipment()) {
                 addValidWeaponryToMap(mounted.getType(), person, techLevel, year, clusterOnly, weapons);
->>>>>>> 6df784e7
             }
         }
 
