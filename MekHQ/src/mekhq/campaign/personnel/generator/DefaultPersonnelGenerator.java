--- conflicted
+++ resolved
@@ -93,14 +93,8 @@
         generateBirthday(campaign, person, expLvl, person.isClanner()
                 && person.getPhenotype() != Phenotype.NONE);
 
-<<<<<<< HEAD
-        AbstractSkillGenerator skillGenerator = new DefaultSkillGenerator();
-        skillGenerator.setSkillPreferences(getSkillPreferences());
+        AbstractSkillGenerator skillGenerator = new DefaultSkillGenerator(getSkillPreferences());
         skillGenerator.generateSkills(campaign, person, expLvl);
-=======
-        AbstractSkillGenerator skillGenerator = new DefaultSkillGenerator(getSkillPreferences());
-        skillGenerator.generateSkills(person, expLvl);
->>>>>>> 0d5c057b
 
         AbstractSpecialAbilityGenerator specialAbilityGenerator = new DefaultSpecialAbilityGenerator();
         specialAbilityGenerator.setSkillPreferences(getSkillPreferences());
