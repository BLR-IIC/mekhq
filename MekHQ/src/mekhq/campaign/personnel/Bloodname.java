--- conflicted
+++ resolved
@@ -44,13 +44,6 @@
  * @author Neoancient
  */
 public class Bloodname implements Serializable {
-<<<<<<< HEAD
-<<<<<<< HEAD
-    /**
-     *
-     */
-=======
->>>>>>> dfa532aa
     private static final long serialVersionUID = 3958964485520416824L;
 
     private static ArrayList<Bloodname> bloodnames;
