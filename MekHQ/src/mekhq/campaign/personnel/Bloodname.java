--- conflicted
+++ resolved
@@ -242,7 +242,6 @@
      * considerable amount of speculation.
      */
     public static @Nullable Bloodname randomBloodname(Clan faction, Phenotype phenotype, int year) {
-<<<<<<< HEAD
         if (faction == null) {
             MekHQ.getLogger().error(Bloodname.class,
                     "Random Bloodname attempted for a clan that does not exist."
@@ -251,11 +250,6 @@
             return null;
         } else if (phenotype == null) {
             MekHQ.getLogger().error(Bloodname.class, "Random Bloodname attempted for an unknown phenotype. Please open a bug report so this issue may be fixed.");
-=======
-        if (null == faction) {
-            MekHQ.getLogger().error(Bloodname.class, "Random Bloodname attempted for a clan that does not exist." + System.lineSeparator()
-                    + "Please ensure that your clan exists in both the clans.xml and bloodnames.xml files as appropriate.");
->>>>>>> eaf437a7
             return null;
         }
 
