/*
 * Copyright (c) 2020-2024 - The MegaMek Team. All Rights Reserved.
 *
 * This file is part of MekHQ.
 *
 * MekHQ is free software: you can redistribute it and/or modify
 * it under the terms of the GNU General Public License as published by
 * the Free Software Foundation, either version 3 of the License, or
 * (at your option) any later version.
 *
 * MekHQ is distributed in the hope that it will be useful,
 * but WITHOUT ANY WARRANTY; without even the implied warranty of
 * MERCHANTABILITY or FITNESS FOR A PARTICULAR PURPOSE. See the
 * GNU General Public License for more details.
 *
 * You should have received a copy of the GNU General Public License
 * along with MekHQ. If not, see <http://www.gnu.org/licenses/>.
 */
package mekhq.campaign.personnel.familyTree;

import java.io.PrintWriter;
import java.util.ArrayList;
import java.util.Collection;
import java.util.HashMap;
import java.util.HashSet;
import java.util.List;
import java.util.Map;
import java.util.Set;
import java.util.stream.Collectors;

import org.w3c.dom.Node;
import org.w3c.dom.NodeList;

import megamek.common.annotations.Nullable;
import megamek.common.enums.Gender;
import megamek.logging.MMLogger;
import mekhq.campaign.personnel.Person;
import mekhq.campaign.personnel.enums.FamilialRelationshipType;
import mekhq.io.idReferenceClasses.PersonIdReference;
import mekhq.utilities.MHQXMLUtility;
<<<<<<< HEAD
import org.apache.logging.log4j.LogManager;
import org.w3c.dom.Node;
import org.w3c.dom.NodeList;

import java.io.PrintWriter;
import java.time.LocalDate;
import java.util.*;
import java.util.stream.Collectors;
=======
>>>>>>> b14aad76

/**
 * The Genealogy class is used to track immediate familial relationships,
 * spouses, and former spouses.
 * It is also used to determine familial relationships between people
 */
public class Genealogy {
    private static final MMLogger logger = MMLogger.create(Genealogy.class);

    // region Variables
    private final Person origin;
    private Person spouse;
    private Person originSpouse; // the person who originated the marriage
    private final List<FormerSpouse> formerSpouses = new ArrayList<>();
    private final Map<FamilialRelationshipType, List<Person>> family = new HashMap<>();
    // endregion Variables

    // region Constructors
    /**
     * @param origin the origin person
     */
    public Genealogy(final Person origin) {
        this.origin = origin;
        setSpouse(null);
    }
    // endregion Constructors

    // region Getters/Setters
    /**
     * @return the origin person
     */
    @SuppressWarnings(value = "unused")
    public Person getOrigin() {
        return origin;
    }

    /**
     * @return the current person's spouse
     */
    @SuppressWarnings(value = "unused")
    public @Nullable Person getSpouse() {
        return spouse;
    }

    /**
     * @param spouse the new spouse for the current person
     */
    @SuppressWarnings(value = "unused")
    public void setSpouse(final @Nullable Person spouse) {
        this.spouse = spouse;
    }

    /**
<<<<<<< HEAD
     * @return the person who originated the marriage
     */
    @SuppressWarnings(value = "unused")
    public @Nullable Person getOriginSpouse() {
        return originSpouse;
    }

    /**
     * @param originSpouse the person who originated the marriage
     */
    @SuppressWarnings(value = "unused")
    public void setOriginSpouse(final @Nullable Person originSpouse) {
        this.originSpouse = originSpouse;
    }

    /**
     * @return a list of FormerSpouse objects for all the former spouses of the current person
=======
     * @return a list of FormerSpouse objects for all the former spouses of the
     *         current person
>>>>>>> b14aad76
     */
    @SuppressWarnings(value = "unused")
    public List<FormerSpouse> getFormerSpouses() {
        return formerSpouses;
    }

    /**
     * @param formerSpouse a former spouse to add to the current person's list
     */
    @SuppressWarnings(value = "unused")
    public void addFormerSpouse(final FormerSpouse formerSpouse) {
        getFormerSpouses().add(formerSpouse);
    }

    /**
     * @param formerSpouse the former spouse object to remove from the current
     *                     person's list. Do
     *                     note that this may remove multiple identical former
     *                     spouses, as we do
     *                     not require uniqueness for former spouses.
     */
    @SuppressWarnings(value = "unused")
    public void removeFormerSpouse(final FormerSpouse formerSpouse) {
        getFormerSpouses().removeIf(ex -> ex.equals(formerSpouse));
    }

    /**
     * @param formerSpouse the former spouse to remove from the current person's
     *                     list
     */
    @SuppressWarnings(value = "unused")
    public void removeFormerSpouse(final Person formerSpouse) {
        getFormerSpouses().removeIf(ex -> ex.getFormerSpouse().equals(formerSpouse));
    }

    /**
     * @return the family map for this person
     */
    @SuppressWarnings(value = "unused")
    public Map<FamilialRelationshipType, List<Person>> getFamily() {
        return family;
    }

    /**
     * This is used to add a new family member
     *
     * @param relationshipType the relationship type between the two people
     * @param person           the person to add
     */
    @SuppressWarnings(value = "unused")
    public void addFamilyMember(final FamilialRelationshipType relationshipType,
            final @Nullable Person person) {
        if (person != null) {
            getFamily().putIfAbsent(relationshipType, new ArrayList<>());
            getFamily().get(relationshipType).add(person);
        }
    }

    /**
     * @param relationshipType the FamilialRelationshipType of the person to remove
     * @param person           the person to remove
     */
    @SuppressWarnings(value = "unused")
    public void removeFamilyMember(final @Nullable FamilialRelationshipType relationshipType,
            final Person person) {
        if (relationshipType == null) {
            for (final FamilialRelationshipType type : FamilialRelationshipType.values()) {
                final List<Person> familyMembers = getFamily().getOrDefault(type, new ArrayList<>());
                if (!familyMembers.isEmpty() && familyMembers.contains(person)) {
                    familyMembers.remove(person);
                    if (familyMembers.isEmpty()) {
                        getFamily().remove(type);
                    }
                    break;
                }
            }
        } else if (getFamily().get(relationshipType) == null) {
            logger.error("Could not remove family member of unknown relationship "
                    + relationshipType.name() + " between person " + person.getFullTitle()
                    + "and unknown potential relation " + person.getFullTitle() + ' ' + person.getId() + '.');
        } else {
            final List<Person> familyTypeMembers = getFamily().get(relationshipType);
            familyTypeMembers.remove(person);
            if (familyTypeMembers.isEmpty()) {
                getFamily().remove(relationshipType);
            }
        }
    }
    // endregion Getters/Setters

    // region Boolean Checks
    /**
     * @return whether the Genealogy object is empty or not
     */
    public boolean isEmpty() {
        return (getSpouse() == null) && getFormerSpouses().isEmpty() && familyIsEmpty();
    }

    /**
     * @return whether the family side of the Genealogy object is empty or not
     *         (i.e. spouse and formerSpouses are not included, just family)
     */
    public boolean familyIsEmpty() {
        return getFamily().isEmpty();
    }

    /**
     * @return true if the person has a spouse, false otherwise
     */
    public boolean hasSpouse() {
        return getSpouse() != null;
    }

    /**
     * @return true if the person has a former spouse, false otherwise
     */
    public boolean hasFormerSpouse() {
        return !getFormerSpouses().isEmpty();
    }

    /**
     * @return true if the person has at least one kid, false otherwise
     */
    public boolean hasChildren() {
        return getFamily().get(FamilialRelationshipType.CHILD) != null;
    }

    /**
     * @return true if the person has at least one kid, false otherwise
     */
    public boolean hasNonAdultChildren(LocalDate localDate) {
        return getChildren().stream().anyMatch(child -> child.isChild(localDate));
    }

    /**
     * @return true if the Person has any parents, otherwise false
     */
    public boolean hasParents() {
        return getFamily().get(FamilialRelationshipType.PARENT) != null;
    }

    /**
     * @return {@code true} if the person at least one living parent, otherwise
     *         {@code false}.
     *         Will also return false if the person has no parents
     */
    public boolean hasLivingParents() {
        if (hasParents()) {
            return getFamily().get(FamilialRelationshipType.PARENT).stream()
                    .anyMatch(parent -> !parent.getStatus().isDead());
        }

        return false;
    }

    /**
     * This is used to determine if two people have mutual ancestors based on their
     * genealogies
     *
     * @param person the person to check if they are related or not
     * @param depth  the depth to check mutual ancestry up to
     * @return true if they have mutual ancestors, otherwise false
     */
    public boolean checkMutualAncestors(final Person person, final int depth) {
        if (getOrigin().equals(person)) {
            // Same person will always return true, to prevent any weirdness
            return true;
        } else if (depth == 0) {
            // Check is disabled, return false for no mutual ancestors
            return false;
        } else {
            final Set<Person> originAncestors = getAncestors(depth);
            return person.getGenealogy().getAncestors(depth).stream().anyMatch(originAncestors::contains);
        }
    }

    /**
     * @param depth the depth of ancestors to get
     * @return a set of all unique ancestors of a person back depth generations
     * @note this is a recursive search to ensure it goes to a specified depth of
     *       relation
     */
    private Set<Person> getAncestors(int depth) {
        // Create the return value
        final Set<Person> ancestors = new HashSet<>();

        // Add this person to the return set
        ancestors.add(getOrigin());

        // Then check if we need to continue down the tree
        if (depth > 0) {
            // If so, decrease remaining search depth
            depth--;
            // Then parse through the parents
            for (final Person parent : getParents()) {
                // And add all of their returned ancestors to the list
                ancestors.addAll(parent.getGenealogy().getAncestors(depth));
            }
        }

        // Finally, return the ancestors
        return ancestors;
    }
    // endregion Boolean Checks

    // region Basic Family Getters
    /**
     * @return a list of the current person's grandparent(s)
     */
    public List<Person> getGrandparents() {
        return getParents().stream()
                .flatMap(parent -> parent.getGenealogy().getParents().stream())
                .distinct()
                .collect(Collectors.toList());
    }

    /**
     * @return the person's parent(s)
     */
    public List<Person> getParents() {
        return getFamily().getOrDefault(FamilialRelationshipType.PARENT, new ArrayList<>());
    }

    /**
     * @param gender the gender of the parent(s) to get
     * @return a list of the person's parent(s) of the specified gender
     */
    public List<Person> getParentsByGender(final Gender gender) {
        return getFamily()
                .getOrDefault(FamilialRelationshipType.PARENT, new ArrayList<>())
                .stream()
                .filter(parent -> parent.getGender() == gender)
                .distinct()
                .collect(Collectors.toList());
    }

    /**
     * @return the person's father(s)
     */
    public List<Person> getFathers() {
        return getParentsByGender(Gender.MALE);
    }

    /**
     * @return the person's mother(s)
     */
    public List<Person> getMothers() {
        return getParentsByGender(Gender.FEMALE);
    }

    /**
     * Siblings are defined as sharing either parent. Inlaws are not counted.
     *
     * @return the siblings of the current person
     */
    public List<Person> getSiblings() {
        return getParents().stream()
                .flatMap(parent -> parent.getGenealogy().getChildren().stream())
                .distinct()
                .filter(sibling -> !getOrigin().equals(sibling))
                .collect(Collectors.toList());
    }

    /**
     * @return a list of the person's siblings with spouses (if any)
     */
    public List<Person> getSiblingsAndSpouses() {
        final List<Person> siblingsAndSpouses = new ArrayList<>();
        for (final Person sibling : getSiblings()) {
            siblingsAndSpouses.remove(sibling);
            siblingsAndSpouses.add(sibling);
            if (sibling.getGenealogy().hasSpouse()) {
                siblingsAndSpouses.remove(sibling.getGenealogy().getSpouse());
                siblingsAndSpouses.add(sibling.getGenealogy().getSpouse());
            }
        }
        return siblingsAndSpouses;
    }

    /**
     * @return a list of the current person's children
     */
    public List<Person> getChildren() {
        return getFamily().getOrDefault(FamilialRelationshipType.CHILD, new ArrayList<>());
    }

    /**
     * @return a list of the person's grandchildren
     */
    public List<Person> getGrandchildren() {
        return getChildren().stream()
                .flatMap(child -> child.getGenealogy().getChildren().stream())
                .distinct()
                .collect(Collectors.toList());
    }

    /**
     * @return a list of the person's Aunts and Uncles
     */
    public List<Person> getsAuntsAndUncles() {
        return getParents().stream()
                .flatMap(parent -> parent.getGenealogy().getSiblingsAndSpouses().stream())
                .distinct()
                .collect(Collectors.toList());
    }

    /**
     * @return a list of the person's cousins
     */
    public List<Person> getCousins() {
        return getsAuntsAndUncles().stream()
                .flatMap(auntOrUncle -> auntOrUncle.getGenealogy().getChildren().stream())
                .distinct()
                .collect(Collectors.toList());
    }
    // endregion Basic Family Getters

    /**
     * This is used to remove all external Genealogy links to a person, as part of
     * clearing out any
     * data related to a person during their removal.
     */
    public void clearGenealogyLinks() {
        // Clear Spouse
        if (getSpouse() != null) {
            getSpouse().getGenealogy().setSpouse(null);
        }

        // Clear Former Spouses
        if (!getFormerSpouses().isEmpty()) {
            getFormerSpouses().forEach(
                    formerSpouse -> formerSpouse.getFormerSpouse().getGenealogy().removeFormerSpouse(getOrigin()));
        }

        // Clear Family
        if (!familyIsEmpty()) {
            getFamily().values().stream()
                    .flatMap(Collection::stream)
                    .forEach(person -> person.getGenealogy().removeFamilyMember(null, getOrigin()));
        }
    }

    // region File I/O
    /**
     * @param pw     the PrintWriter to write to
     * @param indent the indent for the base line (i.e. the line containing
     *               genealogy)
     */
    public void writeToXML(final PrintWriter pw, int indent) {
        MHQXMLUtility.writeSimpleXMLOpenTag(pw, indent++, "genealogy");
        if (getSpouse() != null) {
            MHQXMLUtility.writeSimpleXMLTag(pw, indent, "spouse", getSpouse().getId());
        }

        if (!getFormerSpouses().isEmpty()) {
            MHQXMLUtility.writeSimpleXMLOpenTag(pw, indent++, "formerSpouses");
            for (final FormerSpouse ex : getFormerSpouses()) {
                ex.writeToXML(pw, indent);
            }
            MHQXMLUtility.writeSimpleXMLCloseTag(pw, --indent, "formerSpouses");
        }

        if (!familyIsEmpty()) {
            MHQXMLUtility.writeSimpleXMLOpenTag(pw, indent++, "family");
            for (final FamilialRelationshipType relationshipType : getFamily().keySet()) {
                MHQXMLUtility.writeSimpleXMLOpenTag(pw, indent++, "relationship");
                MHQXMLUtility.writeSimpleXMLTag(pw, indent, "type", relationshipType.name());
                for (final Person person : getFamily().get(relationshipType)) {
                    MHQXMLUtility.writeSimpleXMLTag(pw, indent, "personId", person.getId());
                }
                MHQXMLUtility.writeSimpleXMLCloseTag(pw, --indent, "relationship");
            }
            MHQXMLUtility.writeSimpleXMLCloseTag(pw, --indent, "family");
        }
        MHQXMLUtility.writeSimpleXMLCloseTag(pw, --indent, "genealogy");
    }

    /**
     * @param nl the NodeList containing the saved Genealogy
     */
    public void fillFromXML(final NodeList nl) {
        for (int x = 0; x < nl.getLength(); x++) {
            final Node wn = nl.item(x);
            if (wn.getNodeType() != Node.ELEMENT_NODE) {
                continue;
            }

            try {
                switch (wn.getNodeName()) {
                    case "spouse":
                        setSpouse(new PersonIdReference(wn.getTextContent().trim()));
                        break;
                    case "formerSpouses":
                        if (wn.hasChildNodes()) {
                            loadFormerSpouses(wn.getChildNodes());
                        } else {
                            logger.error("Cannot parse a former spouses node without child nodes for "
                                    + getOrigin().getId());
                        }
                        break;
                    case "family":
                        if (wn.hasChildNodes()) {
                            loadFamily(wn.getChildNodes());
                        } else {
                            logger.error("Cannot parse a family node without child nodes for "
                                    + getOrigin().getId());
                        }
                        break;
                    default:
                        break;
                }
            } catch (Exception ex) {
                logger.error("Failed to parse a node with name "
                        + wn.getNodeName() + " containing " + wn.getTextContent() + " for "
                        + getOrigin().getId(), ex);
            }
        }
    }

    /**
     * This loads the FormerSpouses from their saved nodes
     * Note: This must be public for migration reasons
     *
     * @param nl the NodeList containing the saved former spouses
     */
    public void loadFormerSpouses(final NodeList nl) {
        for (int y = 0; y < nl.getLength(); y++) {
            try {
                final Node wn = nl.item(y);
                if ("formerSpouse".equals(wn.getNodeName())) {
                    getFormerSpouses().add(FormerSpouse.generateInstanceFromXML(wn));
                }
            } catch (Exception ex) {
                logger.error("", ex);
            }
        }
    }

    /**
     * This loads the familial relationships from their saved nodes
     *
     * @param nl the NodeList containing the saved Genealogy familial relationships
     */
    private void loadFamily(final NodeList nl) {
        for (int y = 0; y < nl.getLength(); y++) {
            final Node wn = nl.item(y);
            if (!"relationship".equals(wn.getNodeName())) {
                continue;
            }
            final NodeList nl2 = wn.getChildNodes();

            // The default value should never be used, but we need a default to prevent IDE
            // complaints
            FamilialRelationshipType type = FamilialRelationshipType.PARENT;
            final List<Person> people = new ArrayList<>();
            for (int i = 0; i < nl2.getLength(); i++) {
                final Node wn2 = nl2.item(i);
                switch (wn2.getNodeName()) {
                    case "type":
                        type = FamilialRelationshipType.valueOf(wn2.getTextContent().trim());
                        break;
                    case "personId":
                        people.add(new PersonIdReference(wn2.getTextContent().trim()));
                        break;
                    default:
                        break;
                }
            }
            getFamily().put(type, people);
        }
    }
    // endregion File I/O
}<|MERGE_RESOLUTION|>--- conflicted
+++ resolved
@@ -38,7 +38,6 @@
 import mekhq.campaign.personnel.enums.FamilialRelationshipType;
 import mekhq.io.idReferenceClasses.PersonIdReference;
 import mekhq.utilities.MHQXMLUtility;
-<<<<<<< HEAD
 import org.apache.logging.log4j.LogManager;
 import org.w3c.dom.Node;
 import org.w3c.dom.NodeList;
@@ -47,8 +46,6 @@
 import java.time.LocalDate;
 import java.util.*;
 import java.util.stream.Collectors;
-=======
->>>>>>> b14aad76
 
 /**
  * The Genealogy class is used to track immediate familial relationships,
@@ -80,7 +77,6 @@
     /**
      * @return the origin person
      */
-    @SuppressWarnings(value = "unused")
     public Person getOrigin() {
         return origin;
     }
@@ -88,7 +84,6 @@
     /**
      * @return the current person's spouse
      */
-    @SuppressWarnings(value = "unused")
     public @Nullable Person getSpouse() {
         return spouse;
     }
@@ -96,16 +91,13 @@
     /**
      * @param spouse the new spouse for the current person
      */
-    @SuppressWarnings(value = "unused")
     public void setSpouse(final @Nullable Person spouse) {
         this.spouse = spouse;
     }
 
     /**
-<<<<<<< HEAD
      * @return the person who originated the marriage
      */
-    @SuppressWarnings(value = "unused")
     public @Nullable Person getOriginSpouse() {
         return originSpouse;
     }
@@ -113,19 +105,14 @@
     /**
      * @param originSpouse the person who originated the marriage
      */
-    @SuppressWarnings(value = "unused")
     public void setOriginSpouse(final @Nullable Person originSpouse) {
         this.originSpouse = originSpouse;
     }
 
     /**
-     * @return a list of FormerSpouse objects for all the former spouses of the current person
-=======
      * @return a list of FormerSpouse objects for all the former spouses of the
      *         current person
->>>>>>> b14aad76
-     */
-    @SuppressWarnings(value = "unused")
+     */
     public List<FormerSpouse> getFormerSpouses() {
         return formerSpouses;
     }
@@ -133,7 +120,6 @@
     /**
      * @param formerSpouse a former spouse to add to the current person's list
      */
-    @SuppressWarnings(value = "unused")
     public void addFormerSpouse(final FormerSpouse formerSpouse) {
         getFormerSpouses().add(formerSpouse);
     }
@@ -145,7 +131,6 @@
      *                     spouses, as we do
      *                     not require uniqueness for former spouses.
      */
-    @SuppressWarnings(value = "unused")
     public void removeFormerSpouse(final FormerSpouse formerSpouse) {
         getFormerSpouses().removeIf(ex -> ex.equals(formerSpouse));
     }
@@ -154,7 +139,6 @@
      * @param formerSpouse the former spouse to remove from the current person's
      *                     list
      */
-    @SuppressWarnings(value = "unused")
     public void removeFormerSpouse(final Person formerSpouse) {
         getFormerSpouses().removeIf(ex -> ex.getFormerSpouse().equals(formerSpouse));
     }
@@ -162,7 +146,6 @@
     /**
      * @return the family map for this person
      */
-    @SuppressWarnings(value = "unused")
     public Map<FamilialRelationshipType, List<Person>> getFamily() {
         return family;
     }
@@ -173,7 +156,6 @@
      * @param relationshipType the relationship type between the two people
      * @param person           the person to add
      */
-    @SuppressWarnings(value = "unused")
     public void addFamilyMember(final FamilialRelationshipType relationshipType,
             final @Nullable Person person) {
         if (person != null) {
@@ -186,7 +168,6 @@
      * @param relationshipType the FamilialRelationshipType of the person to remove
      * @param person           the person to remove
      */
-    @SuppressWarnings(value = "unused")
     public void removeFamilyMember(final @Nullable FamilialRelationshipType relationshipType,
             final Person person) {
         if (relationshipType == null) {
