--- conflicted
+++ resolved
@@ -137,14 +137,11 @@
     public static final String S_TACTICS = "Tactics/Any";
     public static final String S_TRAINING = "Training";
     public static final String S_ZERO_G_OPERATIONS = "Zero-G Operations";
-<<<<<<< HEAD
     public static final String S_ESCAPE_ARTIST = "Escape Artist";
     public static final String S_DISGUISE = "Disguise";
     public static final String S_FORGERY = "Forgery";
     public static final String S_ACTING = "Acting";
-=======
     public static final String S_APPRAISAL = "Appraisal";
->>>>>>> b87b35b0
 
     // roleplay skills
     public static final String S_ACROBATICS = "Acrobatics" + RP_ONLY_TAG;
@@ -1055,14 +1052,11 @@
             case "tracking (rp only)" -> "Tracking/Any" + RP_ONLY_TAG; // <50.07
             case "training (rp only)" -> "Training"; // <50.07
             case "zero-g operations (rp only)" -> "Zero-G Operations"; // <50.07
-<<<<<<< HEAD
             case "escape artist (rp only)" -> "Escape Artist"; // <50.07
             case "disguise (rp only)" -> "Disguise"; // <50.07
             case "forgery (rp only)" -> "Forgery"; // <50.07
             case "acting (rp only)" -> "Acting"; // <50.07
-=======
             case "appraisal (rp only)" -> "Appraisal"; // <50.07
->>>>>>> b87b35b0
             default -> skillName;
         };
         return skillName;
