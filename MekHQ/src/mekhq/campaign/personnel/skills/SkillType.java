--- conflicted
+++ resolved
@@ -215,13 +215,6 @@
     public static final String S_CAREER_ANY = "Career/Any" + RP_ONLY_TAG;
     public static final String S_RUNNING = "Running" + RP_ONLY_TAG;
     public static final String S_SWIMMING = "Swimming" + RP_ONLY_TAG;
-<<<<<<< HEAD
-    public static final String S_ZERO_G_OPERATIONS = "Zero-G Operations" + RP_ONLY_TAG;
-=======
-    public static final String S_MELEE_WEAPONS = "Melee Weapons" + RP_ONLY_TAG;
-    public static final String S_THROWN_WEAPONS = "Thrown Weapons" + RP_ONLY_TAG;
-    public static final String S_SUPPORT_WEAPONS = "Support Weapons" + RP_ONLY_TAG;
->>>>>>> 23bc8bbd
 
 
     public static final int NUM_LEVELS = 11;
@@ -475,17 +468,10 @@
      *
      *                        <p>For example:</p>
      *                        <pre>
-<<<<<<< HEAD
-     *                                               Integer[] costs = new Integer[] {8, 4, 4, 4, 4, 4, 4, 4, 4, -1, -1};
-     *                                               SkillType skillType = new SkillType("Example Skill", 7, false, SkillSubType.COMBAT,
-     *                                               SkillAttribute.DEXTERITY, SkillAttribute.INTELLIGENCE, 1, 3, 4, 5, costs);
-     *                                                                      </pre>
-=======
-     *                                                                                             Integer[] costs = new Integer[] {8, 4, 4, 4, 4, 4, 4, 4, 4, -1, -1};
-     *                                                                                             SkillType skillType = new SkillType("Example Skill", 7, false, SkillSubType.COMBAT,
-     *                                                                                             SkillAttribute.DEXTERITY, SkillAttribute.INTELLIGENCE, 1, 3, 4, 5, costs);
-     *                                                                                                                    </pre>
->>>>>>> 23bc8bbd
+     *                        Integer[] costs = new Integer[] {8, 4, 4, 4, 4, 4, 4, 4, 4, -1, -1};
+     *                        SkillType skillType = new SkillType("Example Skill", 7, false, SkillSubType.COMBAT,
+     *                        SkillAttribute.DEXTERITY, SkillAttribute.INTELLIGENCE, 1, 3, 4, 5, costs);
+     *                                               </pre>
      *
      * @author Illiani
      * @since 0.50.05
@@ -1065,16 +1051,13 @@
             case "tactics" -> "Tactics/Any"; // <50.07
             case "tracking (rp only)" -> "Tracking/Any" + RP_ONLY_TAG; // <50.07
             case "training (rp only)" -> "Training"; // <50.07
-<<<<<<< HEAD
+            case "zero-g operations (rp only)" -> "Zero-G Operations"; // <50.07
             case "archery (rp only)" -> "Archery"; // <50.07
             case "demolitions (rp only)" -> "Demolitions"; // <50.07
             case "martial arts (rp only)" -> "Martial Arts"; // <50.07
             case "melee weapons (rp only)" -> "Melee Weapons"; // <50.07
             case "support weapons (rp only)" -> "Support Weapons"; // <50.07
             case "thrown weapons (rp only)" -> "Thrown Weapons"; // <50.07
-=======
-            case "zero-g operations (rp only)" -> "Zero-G Operations"; // <50.07
->>>>>>> 23bc8bbd
             default -> skillName;
         };
         return skillName;
@@ -1442,17 +1425,10 @@
             case S_TRAINING, "Training (RP Only)" -> createTraining();
             case S_CAREER_ANY -> createCareer();
             case S_SWIMMING -> createSwimming();
-<<<<<<< HEAD
-            case S_ZERO_G_OPERATIONS -> createZeroGOperations();
+            case S_ZERO_G_OPERATIONS, "Zero-G Operations (RP Only)" -> createZeroGOperations();
             case S_MELEE_WEAPONS, "Melee Weapons (RP Only)" -> createMeleeWeapons();
             case S_THROWN_WEAPONS, "Thrown Weapons (RP Only)" -> createThrownWeapons();
             case S_SUPPORT_WEAPONS, "Support Weapons (RP Only)" -> createSupportWeapons();
-=======
-            case S_ZERO_G_OPERATIONS, "Zero-G Operations (RP Only)" -> createZeroGOperations();
-            case S_MELEE_WEAPONS -> createMeleeWeapons();
-            case S_THROWN_WEAPONS -> createThrownWeapons();
-            case S_SUPPORT_WEAPONS -> createSupportWeapons();
->>>>>>> 23bc8bbd
             case S_RUNNING -> createRunning();
             default -> {
                 LOGGER.warn("Unexpected value in compatibilityHandler: {}", skillType.getName());
