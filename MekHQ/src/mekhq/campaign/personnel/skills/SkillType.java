/*
 * Copyright (c) 2009 Jay Lawson (jaylawson39 at yahoo.com). All rights reserved.
 * Copyright (C) 2013-2025 The MegaMek Team. All Rights Reserved.
 *
 * This file is part of MekHQ.
 *
 * MekHQ is free software: you can redistribute it and/or modify
 * it under the terms of the GNU General Public License (GPL),
 * version 3 or (at your option) any later version,
 * as published by the Free Software Foundation.
 *
 * MekHQ is distributed in the hope that it will be useful,
 * but WITHOUT ANY WARRANTY; without even the implied warranty
 * of MERCHANTABILITY or FITNESS FOR A PARTICULAR PURPOSE.
 * See the GNU General Public License for more details.
 *
 * A copy of the GPL should have been included with this project;
 * if not, see <https://www.gnu.org/licenses/>.
 *
 * NOTICE: The MegaMek organization is a non-profit group of volunteers
 * creating free software for the BattleTech community.
 *
 * MechWarrior, BattleMech, `Mech and AeroTech are registered trademarks
 * of The Topps Company, Inc. All Rights Reserved.
 *
 * Catalyst Game Labs and the Catalyst Game Labs logo are trademarks of
 * InMediaRes Productions, LLC.
 *
 * MechWarrior Copyright Microsoft Corporation. MekHQ was created under
 * Microsoft's "Game Content Usage Rules"
 * <https://www.xbox.com/en-US/developers/rules> and it is not endorsed by or
 * affiliated with Microsoft.
 */
package mekhq.campaign.personnel.skills;

import static mekhq.campaign.personnel.skills.enums.SkillAttribute.CHARISMA;
import static mekhq.campaign.personnel.skills.enums.SkillAttribute.DEXTERITY;
import static mekhq.campaign.personnel.skills.enums.SkillAttribute.INTELLIGENCE;
import static mekhq.campaign.personnel.skills.enums.SkillAttribute.NONE;
import static mekhq.campaign.personnel.skills.enums.SkillAttribute.REFLEXES;
import static mekhq.campaign.personnel.skills.enums.SkillAttribute.STRENGTH;
import static mekhq.campaign.personnel.skills.enums.SkillAttribute.WILLPOWER;
import static mekhq.campaign.personnel.skills.enums.SkillSubType.COMBAT_GUNNERY;
import static mekhq.campaign.personnel.skills.enums.SkillSubType.COMBAT_PILOTING;
import static mekhq.campaign.personnel.skills.enums.SkillSubType.ROLEPLAY_ART;
import static mekhq.campaign.personnel.skills.enums.SkillSubType.ROLEPLAY_GENERAL;
import static mekhq.campaign.personnel.skills.enums.SkillSubType.ROLEPLAY_INTEREST;
import static mekhq.campaign.personnel.skills.enums.SkillSubType.ROLEPLAY_SCIENCE;
import static mekhq.campaign.personnel.skills.enums.SkillSubType.ROLEPLAY_SECURITY;
import static mekhq.campaign.personnel.skills.enums.SkillSubType.SUPPORT;
import static mekhq.campaign.personnel.skills.enums.SkillSubType.SUPPORT_COMMAND;
import static mekhq.utilities.MHQInternationalization.getTextAt;
import static mekhq.utilities.ReportingUtilities.messageSurroundedBySpanWithColor;

import java.io.PrintWriter;
import java.util.ArrayList;
import java.util.Arrays;
import java.util.Hashtable;
import java.util.List;
import java.util.Map;
import java.util.Objects;

import megamek.Version;
import megamek.codeUtilities.MathUtility;
import megamek.codeUtilities.ObjectUtility;
import megamek.common.annotations.Nullable;
import megamek.common.battleArmor.BattleArmor;
import megamek.common.enums.SkillLevel;
import megamek.common.units.Aero;
import megamek.common.units.ConvFighter;
import megamek.common.units.Entity;
import megamek.common.units.Infantry;
import megamek.common.units.Jumpship;
import megamek.common.units.ProtoMek;
import megamek.common.units.SmallCraft;
import megamek.common.units.Tank;
import megamek.logging.MMLogger;
import mekhq.MekHQ;
import mekhq.campaign.personnel.skills.enums.SkillAttribute;
import mekhq.campaign.personnel.skills.enums.SkillSubType;
import mekhq.utilities.MHQXMLUtility;
import org.apache.commons.lang3.StringUtils;
import org.w3c.dom.Node;
import org.w3c.dom.NodeList;

/**
 * Skill type will hold static information for each skill type like base target number, whether to count up, and XP
 * costs for advancement.
 *
 * @author Jay Lawson (jaylawson39 at yahoo.com)
 */
public class SkillType {
    private static final String RESOURCE_BUNDLE = "mekhq.resources.SkillType";
    private static final MMLogger LOGGER = MMLogger.create(SkillType.class);

    /**
     * A constant string value representing the suffix " (RP Only)".
     *
     * <p><b>Usage:</b> This is used to denote a skill that has no mechanical benefits. This tag should be
     * progressively removed as mechanics are expanded to use these skills.</p>
     */
    public static final String RP_ONLY_TAG = " (RP Only)";

    // combat skills
    public static final String S_PILOT_MEK = "Piloting/Mek";
    public static final String S_PILOT_AERO = "Piloting/Aerospace";
    public static final String S_PILOT_JET = "Piloting/Aircraft";
    public static final String S_PILOT_GVEE = "Piloting/Ground Vehicle";
    public static final String S_PILOT_VTOL = "Piloting/VTOL";
    public static final String S_PILOT_NVEE = "Piloting/Naval";
    public static final String S_PILOT_SPACE = "Piloting/Spacecraft";
    public static final String S_GUN_MEK = "Gunnery/Mek";
    public static final String S_GUN_AERO = "Gunnery/Aerospace";
    public static final String S_GUN_JET = "Gunnery/Aircraft";
    public static final String S_GUN_VEE = "Gunnery/Vehicle";
    public static final String S_GUN_SPACE = "Gunnery/Spacecraft";
    public static final String S_GUN_BA = "Gunnery/BattleArmor";
    public static final String S_GUN_PROTO = "Gunnery/ProtoMek";
    public static final String S_ARTILLERY = "Artillery";
    public static final String S_SMALL_ARMS = "Small Arms";
    public static final String S_ANTI_MEK = "Anti-Mek (Climbing)";

    // support skills
    public static final String S_TECH_MEK = "Tech/Mek";
    public static final String S_TECH_MECHANIC = "Tech/Mechanic";
    public static final String S_TECH_AERO = "Tech/Aero";
    public static final String S_TECH_BA = "Tech/BattleArmor";
    public static final String S_TECH_VESSEL = "Tech/Vessel";
    public static final String S_ASTECH = "Astech";
    public static final String S_SURGERY = "Surgery/Any";
    public static final String S_MEDTECH = "MedTech/Any";
    public static final String S_NAVIGATION = "Navigation/Any";
    public static final String S_ADMIN = "Administration";
    public static final String S_NEGOTIATION = "Negotiation";
    public static final String S_LEADER = "Leadership";
    public static final String S_STRATEGY = "Strategy";
    public static final String S_TACTICS = "Tactics/Any";
    public static final String S_TRAINING = "Training";
<<<<<<< HEAD
    public static final String S_APPRAISAL = "Appraisal";
=======
    public static final String S_ZERO_G_OPERATIONS = "Zero-G Operations";
>>>>>>> 23bc8bbd

    // roleplay skills
    public static final String S_ACROBATICS = "Acrobatics" + RP_ONLY_TAG;
    public static final String S_ACTING = "Acting" + RP_ONLY_TAG;
    public static final String S_ANIMAL_HANDLING = "Animal Handling" + RP_ONLY_TAG;
    public static final String S_ARCHERY = "Archery" + RP_ONLY_TAG;
    public static final String S_ART_DANCING = "Art/Dancing" + RP_ONLY_TAG;
    public static final String S_ART_DRAWING = "Art/Drawing" + RP_ONLY_TAG;
    public static final String S_ART_PAINTING = "Art/Painting" + RP_ONLY_TAG;
    public static final String S_ART_WRITING = "Art/Writing" + RP_ONLY_TAG;
    public static final String S_ART_COOKING = "Art/Cooking" + RP_ONLY_TAG;
    public static final String S_ART_POETRY = "Art/Poetry" + RP_ONLY_TAG;
    public static final String S_ART_SCULPTURE = "Art/Sculpture" + RP_ONLY_TAG;
    public static final String S_ART_INSTRUMENT = "Art/Instrument" + RP_ONLY_TAG;
    public static final String S_ART_SINGING = "Art/Singing" + RP_ONLY_TAG;
    public static final String S_ART_OTHER = "Art/Other" + RP_ONLY_TAG;
    public static final String S_COMMUNICATIONS = "Communications/Any" + RP_ONLY_TAG;
    public static final String S_COMPUTERS = "Computers" + RP_ONLY_TAG;
    public static final String S_CRYPTOGRAPHY = "Cryptography" + RP_ONLY_TAG;
    public static final String S_DEMOLITIONS = "Demolitions" + RP_ONLY_TAG;
    public static final String S_DISGUISE = "Disguise" + RP_ONLY_TAG;
    public static final String S_ESCAPE_ARTIST = "Escape Artist" + RP_ONLY_TAG;
    public static final String S_FORGERY = "Forgery" + RP_ONLY_TAG;
    public static final String S_INTEREST_HISTORY = "Interest/History" + RP_ONLY_TAG;
    public static final String S_INTEREST_LITERATURE = "Interest/Literature" + RP_ONLY_TAG;
    public static final String S_INTEREST_HOLO_GAMES = "Interest/Holo-Games" + RP_ONLY_TAG;
    public static final String S_INTEREST_SPORTS = "Interest/Sports" + RP_ONLY_TAG;
    public static final String S_INTEREST_FASHION = "Interest/Fashion" + RP_ONLY_TAG;
    public static final String S_INTEREST_MUSIC = "Interest/Music" + RP_ONLY_TAG;
    public static final String S_INTEREST_MILITARY = "Interest/Military" + RP_ONLY_TAG;
    public static final String S_INTEREST_ANTIQUES = "Interest/Antiques" + RP_ONLY_TAG;
    public static final String S_INTEREST_THEOLOGY = "Interest/Theology" + RP_ONLY_TAG;
    public static final String S_INTEREST_GAMBLING = "Interest/Gambling" + RP_ONLY_TAG;
    public static final String S_INTEREST_POLITICS = "Interest/Politics" + RP_ONLY_TAG;
    public static final String S_INTEREST_PHILOSOPHY = "Interest/Philosophy" + RP_ONLY_TAG;
    public static final String S_INTEREST_ECONOMICS = "Interest/Economics" + RP_ONLY_TAG;
    public static final String S_INTEREST_POP_CULTURE = "Interest/Pop-Culture" + RP_ONLY_TAG;
    public static final String S_INTEREST_ASTROLOGY = "Interest/Astrology" + RP_ONLY_TAG;
    public static final String S_INTEREST_FISHING = "Interest/Fishing" + RP_ONLY_TAG;
    public static final String S_INTEREST_MYTHOLOGY = "Interest/Mythology" + RP_ONLY_TAG;
    public static final String S_INTEREST_CARTOGRAPHY = "Interest/Cartography" + RP_ONLY_TAG;
    public static final String S_INTEREST_ARCHEOLOGY = "Interest/Archeology" + RP_ONLY_TAG;
    public static final String S_INTEREST_HOLO_CINEMA = "Interest/Holo-Cinema" + RP_ONLY_TAG;
    public static final String S_INTEREST_EXOTIC_ANIMALS = "Interest/Exotic Animals" + RP_ONLY_TAG;
    public static final String S_INTEREST_LAW = "Interest/Law" + RP_ONLY_TAG;
    public static final String S_INTEREST_OTHER = "Interest/Other" + RP_ONLY_TAG;
    public static final String S_INTERROGATION = "Interrogation" + RP_ONLY_TAG;
    public static final String S_INVESTIGATION = "Investigation" + RP_ONLY_TAG;
    public static final String S_LANGUAGES = "Language/Any" + RP_ONLY_TAG;
    public static final String S_MARTIAL_ARTS = "Martial Arts" + RP_ONLY_TAG;
    public static final String S_PERCEPTION = "Perception" + RP_ONLY_TAG;
    public static final String S_SLEIGHT_OF_HAND = "Sleight of Hand/Any" + RP_ONLY_TAG;
    public static final String S_PROTOCOLS = "Protocols/Any" + RP_ONLY_TAG;
    public static final String S_SCIENCE_BIOLOGY = "Science/Biology" + RP_ONLY_TAG;
    public static final String S_SCIENCE_CHEMISTRY = "Science/Chemistry" + RP_ONLY_TAG;
    public static final String S_SCIENCE_MATHEMATICS = "Science/Mathematics" + RP_ONLY_TAG;
    public static final String S_SCIENCE_PHYSICS = "Science/Physics" + RP_ONLY_TAG;
    public static final String S_SCIENCE_MILITARY = "Science/Military" + RP_ONLY_TAG;
    public static final String S_SCIENCE_GEOLOGY = "Science/Geology" + RP_ONLY_TAG;
    public static final String S_SCIENCE_XENOBIOLOGY = "Science/Xenobiology" + RP_ONLY_TAG;
    public static final String S_SCIENCE_PHARMACOLOGY = "Science/Pharmacology" + RP_ONLY_TAG;
    public static final String S_SCIENCE_GENETICS = "Science/Genetics" + RP_ONLY_TAG;
    public static final String S_SCIENCE_PSYCHOLOGY = "Science/Psychology" + RP_ONLY_TAG;
    public static final String S_SCIENCE_OTHER = "Science/Other" + RP_ONLY_TAG;
    public static final String S_SECURITY_SYSTEMS_ELECTRONIC = "Security Systems/Electronic" + RP_ONLY_TAG;
    public static final String S_SECURITY_SYSTEMS_MECHANICAL = "Security Systems/Mechanical" + RP_ONLY_TAG;
    public static final String S_SENSOR_OPERATIONS = "Sensor Operations" + RP_ONLY_TAG;
    public static final String S_STEALTH = "Stealth" + RP_ONLY_TAG;
    public static final String S_STREETWISE = "Streetwise/Any" + RP_ONLY_TAG;
    public static final String S_SURVIVAL = "Survival/Any" + RP_ONLY_TAG;
    public static final String S_TRACKING = "Tracking/Any" + RP_ONLY_TAG;
    public static final String S_CAREER_ANY = "Career/Any" + RP_ONLY_TAG;
    public static final String S_RUNNING = "Running" + RP_ONLY_TAG;
    public static final String S_SWIMMING = "Swimming" + RP_ONLY_TAG;
    public static final String S_MELEE_WEAPONS = "Melee Weapons" + RP_ONLY_TAG;
    public static final String S_THROWN_WEAPONS = "Thrown Weapons" + RP_ONLY_TAG;
    public static final String S_SUPPORT_WEAPONS = "Support Weapons" + RP_ONLY_TAG;


    public static final int NUM_LEVELS = 11;

    public static final String[] skillList = { S_PILOT_MEK, S_GUN_MEK, S_PILOT_AERO, S_GUN_AERO, S_PILOT_GVEE,
                                               S_PILOT_VTOL, S_PILOT_NVEE, S_GUN_VEE, S_PILOT_JET, S_GUN_JET,
                                               S_PILOT_SPACE, S_GUN_SPACE, S_ARTILLERY, S_GUN_BA, S_GUN_PROTO,
                                               S_SMALL_ARMS, S_ANTI_MEK, S_TECH_MEK, S_TECH_MECHANIC, S_TECH_AERO,
                                               S_TECH_BA, S_TECH_VESSEL, S_ASTECH, S_SURGERY, S_MEDTECH, S_NAVIGATION,
                                               S_ADMIN, S_TACTICS, S_STRATEGY, S_NEGOTIATION, S_LEADER, S_ACROBATICS,
                                               S_ACTING, S_ANIMAL_HANDLING, S_APPRAISAL, S_ARCHERY, S_ART_COOKING,
                                               S_ART_DANCING, S_ART_DRAWING, S_ART_PAINTING, S_ART_POETRY,
                                               S_ART_SCULPTURE, S_ART_INSTRUMENT, S_ART_SINGING, S_ART_WRITING,
                                               S_ART_OTHER, S_COMMUNICATIONS, S_COMPUTERS, S_CRYPTOGRAPHY,
                                               S_DEMOLITIONS, S_DISGUISE, S_ESCAPE_ARTIST, S_FORGERY,
                                               S_INTEREST_HISTORY, S_INTEREST_LITERATURE, S_INTEREST_HOLO_GAMES,
                                               S_INTEREST_SPORTS, S_INTEREST_FASHION, S_INTEREST_MUSIC,
                                               S_INTEREST_MILITARY, S_INTEREST_ANTIQUES, S_INTEREST_THEOLOGY,
                                               S_INTEREST_GAMBLING, S_INTEREST_POLITICS, S_INTEREST_PHILOSOPHY,
                                               S_INTEREST_ECONOMICS, S_INTEREST_POP_CULTURE, S_INTEREST_ASTROLOGY,
                                               S_INTEREST_FISHING, S_INTEREST_MYTHOLOGY, S_INTEREST_CARTOGRAPHY,
                                               S_INTEREST_ARCHEOLOGY, S_INTEREST_HOLO_CINEMA, S_INTEREST_EXOTIC_ANIMALS,
                                               S_INTEREST_LAW, S_INTEREST_OTHER, S_INTERROGATION, S_INVESTIGATION,
                                               S_LANGUAGES, S_MARTIAL_ARTS, S_PERCEPTION, S_SLEIGHT_OF_HAND,
                                               S_PROTOCOLS, S_SCIENCE_BIOLOGY, S_SCIENCE_CHEMISTRY,
                                               S_SCIENCE_MATHEMATICS, S_SCIENCE_PHYSICS, S_SCIENCE_MILITARY,
                                               S_SCIENCE_GEOLOGY, S_SCIENCE_XENOBIOLOGY, S_SCIENCE_PHARMACOLOGY,
                                               S_SCIENCE_GENETICS, S_SCIENCE_PSYCHOLOGY, S_SCIENCE_OTHER,
                                               S_SECURITY_SYSTEMS_ELECTRONIC, S_SECURITY_SYSTEMS_MECHANICAL,
                                               S_SENSOR_OPERATIONS, S_STEALTH, S_STREETWISE, S_SURVIVAL, S_TRACKING,
                                               S_CAREER_ANY, S_SWIMMING, S_ZERO_G_OPERATIONS, S_RUNNING, S_TRAINING,
                                               S_MELEE_WEAPONS, S_THROWN_WEAPONS, S_SUPPORT_WEAPONS };


    public static Map<String, SkillType> lookupHash;

    public static final int SKILL_NONE = 0;
    public static final int DISABLED_SKILL_LEVEL = -1;

    public static final int EXP_NONE = -1;
    public static final int EXP_ULTRA_GREEN = 0;
    public static final int EXP_GREEN = 1;
    public static final int EXP_REGULAR = 2;
    public static final int EXP_VETERAN = 3;
    public static final int EXP_ELITE = 4;
    public static final int EXP_HEROIC = 5;
    public static final int EXP_LEGENDARY = 6;

    private String name;
    private int target;
    private boolean countUp;
    private SkillSubType subType;
    private SkillAttribute firstAttribute;
    private SkillAttribute secondAttribute;
    private int greenLvl;
    private int regLvl;
    private int vetLvl;
    private int eliteLvl;
    private int heroicLvl;
    private int legendaryLvl;
    private Integer[] costs;

    /**
     * @param level skill level integer to get name for
     *
     * @return String skill name
     */
    public static String getExperienceLevelName(int level) {
        return switch (level) {
            case EXP_ULTRA_GREEN -> "Ultra-Green";
            case EXP_GREEN -> "Green";
            case EXP_REGULAR -> "Regular";
            case EXP_VETERAN -> "Veteran";
            case EXP_ELITE -> "Elite";
            case EXP_HEROIC -> "Heroic";
            case EXP_LEGENDARY -> "Legendary";
            case -1 -> "None";
            default -> "Impossible";
        };
    }

    /**
     * @param level skill level integer to get color for
     *
     * @return String hex code for a font tag
     */
    public static String getExperienceLevelColor(int level) {
        return switch (level) {
            case EXP_ULTRA_GREEN -> MekHQ.getMHQOptions().getFontColorSkillUltraGreenHexColor();
            case EXP_GREEN -> MekHQ.getMHQOptions().getFontColorSkillGreenHexColor();
            case EXP_REGULAR -> MekHQ.getMHQOptions().getFontColorSkillRegularHexColor();
            case EXP_VETERAN -> MekHQ.getMHQOptions().getFontColorSkillVeteranHexColor();
            case EXP_ELITE, EXP_HEROIC, EXP_LEGENDARY -> MekHQ.getMHQOptions().getFontColorSkillEliteHexColor();
            default -> "";
        };
    }

    /**
     * @param level SkillLevel enum to get color for
     *
     * @return String hex code for a font tag
     */
    public static String getExperienceLevelColor(SkillLevel level) {
        return switch (level) {
            case ULTRA_GREEN -> MekHQ.getMHQOptions().getFontColorSkillUltraGreenHexColor();
            case GREEN -> MekHQ.getMHQOptions().getFontColorSkillGreenHexColor();
            case REGULAR -> MekHQ.getMHQOptions().getFontColorSkillRegularHexColor();
            case VETERAN -> MekHQ.getMHQOptions().getFontColorSkillVeteranHexColor();
            case ELITE, HEROIC, LEGENDARY -> MekHQ.getMHQOptions().getFontColorSkillEliteHexColor();
            default -> "";
        };
    }

    /**
     * @param level - skill level integer to get tagged name for
     *
     * @return "Skillname" wrapped by coloring span or bare if no color exists
     */
    public static String getColoredExperienceLevelName(int level) {
        if (getExperienceLevelColor(level).isEmpty()) {
            return getExperienceLevelName(level);
        }

        return messageSurroundedBySpanWithColor(getExperienceLevelColor(level), getExperienceLevelName(level));
    }

    /**
     * @param level - SkillLevel enum to get tagged name for
     *
     * @return "Skillname" wrapped by coloring span or bare if no color exists
     */
    public static String getColoredExperienceLevelName(SkillLevel level) {
        if (getExperienceLevelColor(level).isEmpty()) {
            return level.toString();
        }

        return messageSurroundedBySpanWithColor(getExperienceLevelColor(level), level.toString());
    }


    public static void setSkillTypes(Map<String, SkillType> skills) {
        // we are going to cycle through all skills in case ones have been added since
        // this hash was created
        for (String name : skillList) {
            if (null != skills.get(name)) {
                lookupHash.put(name, skills.get(name));
            }
        }
    }

    public static Map<String, SkillType> getSkillHash() {
        return lookupHash;
    }

    public static void setSkillHash(final Map<String, SkillType> hash) {
        lookupHash = hash;
    }

    public static String[] getSkillList() {
        return skillList;
    }

    /**
     * Retrieves a list of unique skill names that match any of the specified {@link SkillSubType}s.
     *
     * <p>This method iterates through all known {@link SkillType} instances and collects the names of those whose
     * subtype is included in the provided list of {@code skillSubTypes}. Each skill name will only appear once in the
     * resulting list, even if multiple {@code SkillType}s with the same name are found.</p>
     *
     * @param skillSubTypes List of {@link SkillSubType}s for which to find matching skill names.
     *
     * @return A list of unique skill names that belong to one of the specified skill subtypes.
     *
     * @author Illiani
     * @since 0.50.06
     */
    public static List<String> getSkillsBySkillSubType(List<SkillSubType> skillSubTypes) {
        List<String> relevantSkills = new ArrayList<>();
        for (SkillType skillType : lookupHash.values()) {
            SkillSubType subType = skillType.getSubType();
            if (skillSubTypes.contains(subType)) {
                if (!relevantSkills.contains(skillType.name)) {
                    relevantSkills.add(skillType.name);
                }
            }
        }
        return relevantSkills;
    }

    /**
     * Default constructor for the {@code SkillType} class.
     *
     * <p>Initializes a default skill type with placeholder values, primarily for testing or fallback purposes.</p>
     *
     * <p><b>Usage:</b> Generally you don't want to be calling this, outside of loading from xml or in Unit Tests.
     * Instead, you want to use the full constructor.</p>
     */
    public SkillType() {
        this.name = "MISSING_NAME";
        this.target = 7;
        this.countUp = false;
        this.subType = SkillSubType.NONE;
        this.firstAttribute = REFLEXES;
        this.secondAttribute = DEXTERITY;
        this.greenLvl = 1;
        this.regLvl = 3;
        this.vetLvl = 4;
        this.eliteLvl = 5;
        this.heroicLvl = 6;
        this.legendaryLvl = 7;
        this.costs = new Integer[] { 16, 8, 8, 8, 8, 8, 8, 8, DISABLED_SKILL_LEVEL, DISABLED_SKILL_LEVEL,
                                     DISABLED_SKILL_LEVEL };
    }

    /**
     * Constructs a {@code SkillType} instance with the specified parameters.
     *
     * <p>If certain parameters are {@code null}, default values will be used.</p>
     *
     * <p>The {@code costs} parameter is validated to ensure it contains exactly 11 entries,
     * corresponding to skill levels 0 through 10 inclusive. If the provided array is {@code null} or has fewer than 11
     * elements, a new array will be created with missing entries filled with {@link #DISABLED_SKILL_LEVEL}. If the
     * array has more than 11 entries, it will be trimmed to size. Additionally, the input array is copied to prevent
     * accidental external changes to the internal state of the instance.</p>
     *
     * @param name            The name of the skill type. <b>Cannot</b> be {@code null}.
     * @param target          The target value representing a threshold or goal for the skill. If {@code null}, the
     *                        default value is {@code 7}.
     * @param isCountUp       {@code true} if the skill counts up toward a goal, {@code false} otherwise. If
     *                        {@code null}, the default value is {@code false}.
     * @param subType         The {@link SkillSubType} category of the skill. This indicates the broader classification
     *                        of the skill (e.g., combat-related, role-playing).
     *                        <b>Cannot</b> be {@code null}.
     * @param firstAttribute  The primary {@link SkillAttribute} associated with the skill, influencing its calculation
     *                        or behavior. <b>Cannot</b> be {@code null}.
     * @param secondAttribute The secondary {@link SkillAttribute} associated with the skill. If {@code null}, the
     *                        default value is {@link SkillAttribute#NONE}.
     * @param greenLvl        The value representing the skill's "Green" proficiency level. If {@code null}, the default
     *                        value is {@code 1}.
     * @param regLvl          The value representing the skill's "Regular" proficiency level. If {@code null}, the
     *                        default value is {@code 3}.
     * @param vetLvl          The value representing the skill's "Veteran" proficiency level. If {@code null}, the
     *                        default value is {@code 4}.
     * @param eliteLvl        The value representing the skill's "Elite" proficiency level. If {@code null}, the default
     *                        value is {@code 5}.
     * @param costs           An {@code Integer[]} array representing the skill's progression costs for each level from
     *                        0 to 10 inclusive. If the array is {@code null} or its length is not exactly 11, a new
     *                        array is created with default values. Missing entries are filled with
     *                        {@link #DISABLED_SKILL_LEVEL}, and extra entries beyond the 11th are ignored. A clean copy
     *                        of the array is always used to ensure the integrity of the internal state.
     *
     *                        <p>For example:</p>
     *                        <pre>
<<<<<<< HEAD
     *                                               Integer[] costs = new Integer[] {8, 4, 4, 4, 4, 4, 4, 4, 4, -1, -1};
     *                                               SkillType skillType = new SkillType("Example Skill", 7, false, SkillSubType.COMBAT,
     *                                               SkillAttribute.DEXTERITY, SkillAttribute.INTELLIGENCE, 1, 3, 4, 5, costs);
     *                                                                      </pre>
=======
     *                                                                                             Integer[] costs = new Integer[] {8, 4, 4, 4, 4, 4, 4, 4, 4, -1, -1};
     *                                                                                             SkillType skillType = new SkillType("Example Skill", 7, false, SkillSubType.COMBAT,
     *                                                                                             SkillAttribute.DEXTERITY, SkillAttribute.INTELLIGENCE, 1, 3, 4, 5, costs);
     *                                                                                                                    </pre>
>>>>>>> 23bc8bbd
     *
     * @author Illiani
     * @since 0.50.05
     */
    public SkillType(String name, @Nullable Integer target, @Nullable Boolean isCountUp, SkillSubType subType,
          SkillAttribute firstAttribute, @Nullable SkillAttribute secondAttribute, @Nullable Integer greenLvl,
          @Nullable Integer regLvl, @Nullable Integer vetLvl, @Nullable Integer eliteLvl, @Nullable Integer heroicLvl,
          @Nullable Integer legendaryLvl, Integer[] costs) {
        this.name = name;
        this.target = target == null ? 7 : target;
        this.countUp = isCountUp != null && isCountUp;
        this.subType = subType;
        this.firstAttribute = firstAttribute;
        this.secondAttribute = secondAttribute == null ? NONE : secondAttribute;
        this.greenLvl = greenLvl == null ? 1 : greenLvl;
        this.regLvl = regLvl == null ? 3 : regLvl;
        this.vetLvl = vetLvl == null ? 4 : vetLvl;
        this.eliteLvl = eliteLvl == null ? 5 : eliteLvl;
        this.heroicLvl = heroicLvl == null ? 6 : heroicLvl;
        this.legendaryLvl = legendaryLvl == null ? 7 : legendaryLvl;

        // This validates the length of costs to ensure that valid entries exist for all possible skill levels (0-10,
        // inclusive)
        if (costs == null || costs.length != 11) {
            LOGGER.warn(
                  "The costs array is null or does not have exactly 11 entries. Filling missing levels with default values.");
            Integer[] validCosts = new Integer[11];
            Arrays.fill(validCosts, DISABLED_SKILL_LEVEL);

            // If costs is not null, copy in existing elements
            if (costs != null) {
                System.arraycopy(costs, 0, validCosts, 0, Math.min(costs.length, 11));
            }

            this.costs = validCosts;
        } else {
            // Ensure a clean copy of the given array so we can't accidentally make dirty edits.
            this.costs = Arrays.copyOf(costs, 11);
        }
    }

    public String getName() {
        return name;
    }

    /**
     * Generates a resource bundle key derived from the {@code name} field by removing all occurrences of '/', '-', and
     * whitespace characters.
     *
     * @return a normalized resource bundle key string with specific characters removed from {@code name}
     *
     * @author Illiani
     * @since 0.50.06
     */
    private String getResourceBundleKey() {
        String key = name;
        key = key.replace(RP_ONLY_TAG, "");
        key = key.replace("/", "");
        key = key.replace("(", "");
        key = key.replace(")", "");
        key = key.replace("-", "");
        key = key.replace(" ", "");
        return key;
    }

    /**
     * Retrieves the flavor text for this skill, optionally including HTML tags and attribute details.
     *
     * @param includeHtmlTags   if {@code true}, the returned string will be wrapped with {@code <html>} and
     *                          {@code </html>} tags
     * @param includeAttributes if {@code true}, the returned string will append the object's attributes as labels; if
     *                          {@code false}, only the raw flavor text is returned
     *
     * @return the assembled flavor text, with optional HTML formatting and attribute information
     *
     * @author Illiani
     * @since 0.50.06
     */
    public String getFlavorText(boolean includeHtmlTags, boolean includeAttributes) {
        String key = getResourceBundleKey();
        String rawFlavorText = getTextAt(RESOURCE_BUNDLE, key + ".flavorText");

        String htmlOpenTag = includeHtmlTags ? "<html>" : "";
        String htmlCloseTag = includeHtmlTags ? "</html>" : "";

        if (!includeAttributes) {
            return htmlOpenTag + rawFlavorText + htmlCloseTag;
        }

        String flavorText = htmlOpenTag + rawFlavorText + "<br>(" + firstAttribute.getLabel();

        if (secondAttribute != NONE) {
            flavorText += ", " + secondAttribute.getLabel() + ')';
        } else {
            flavorText += ")";
        }

        flavorText += htmlCloseTag;

        return flavorText;
    }

    public int getTarget() {
        return target;
    }

    public void setTarget(int t) {
        target = t;
    }

    public boolean isCountUp() {
        return countUp;
    }

    public SkillSubType getSubType() {
        return subType;
    }

    public boolean isSubTypeOf(SkillSubType subType) {
        return this.subType == subType;
    }

    /**
     * Determines if this skill is classified as a roleplay skill.
     *
     * <p>Roleplay skills include general, art, interest, science, and security subtypes.</p>
     *
     * @return {@code true} if the skill subtype is a roleplay category; {@code false} otherwise
     */
    public boolean isRoleplaySkill() {
        return this.subType == ROLEPLAY_GENERAL ||
                     this.subType == ROLEPLAY_ART ||
                     this.subType == ROLEPLAY_INTEREST ||
                     this.subType == ROLEPLAY_SCIENCE ||
                     this.subType == ROLEPLAY_SECURITY;
    }

    /**
     * Determines if this skill is classified as a combat skill.
     *
     * <p>Combat skills include gunnery and piloting subtypes.</p>
     *
     * @return {@code true} if the skill subtype is a combat category; {@code false} otherwise
     *
     * @author Illiani
     * @since 0.50.06
     */
    public boolean isCombatSkill() {
        return this.subType == COMBAT_GUNNERY || this.subType == COMBAT_PILOTING;
    }

    /**
     * Determines if this skill is classified as a support skill.
     *
     * <p>Support skills include support and support command subtypes.</p>
     *
     * @return {@code true} if the skill subtype is a support category; {@code false} otherwise
     *
     * @author Illiani
     * @since 0.50.06
     */
    public boolean isSupportSkill() {
        return this.subType == SUPPORT || this.subType == SUPPORT_COMMAND;
    }

    /**
     * Checks if the current instance is affected by the "Gremlins" or "Tech Empathy" SPAs.
     *
     * @return {@code true} if the {@code name} field matches one of the known tech or electronic-related skills,
     *       {@code false} otherwise.
     *
     * @author Illiani
     * @since 0.50.05
     */
    public boolean isAffectedByGremlinsOrTechEmpathy() {
        return Objects.equals(this.name, S_TECH_BA) ||
                     Objects.equals(this.name, S_TECH_AERO) ||
                     Objects.equals(this.name, S_TECH_MECHANIC) ||
                     Objects.equals(this.name, S_TECH_MEK) ||
                     Objects.equals(this.name, S_TECH_VESSEL) ||
                     Objects.equals(this.name, S_COMPUTERS) ||
                     Objects.equals(this.name, S_COMMUNICATIONS) ||
                     Objects.equals(this.name, S_SECURITY_SYSTEMS_ELECTRONIC);
    }

    /**
     * Checks if the current instance is affected by the "Impatient" or "Patient" SPAs.
     *
     * @return {@code true} if the instance is related to one of the affected subtypes or names, {@code false}
     *       otherwise.
     *
     * @author Illiani
     * @since 0.50.05
     */
    public boolean isAffectedByImpatientOrPatient() {
        return this.isSubTypeOf(ROLEPLAY_ART) ||
                     this.isSubTypeOf(ROLEPLAY_SECURITY) ||
                     Objects.equals(this.name, S_CRYPTOGRAPHY) ||
                     Objects.equals(this.name, S_DEMOLITIONS) ||
                     Objects.equals(this.name, S_INVESTIGATION) ||
                     Objects.equals(this.name, S_PROTOCOLS) ||
                     Objects.equals(this.name, S_STRATEGY) ||
                     Objects.equals(this.name, S_TACTICS) ||
                     Objects.equals(this.name, S_TRAINING);
    }

    public List<SkillAttribute> getAttributes() {
        return Arrays.asList(firstAttribute, secondAttribute);
    }

    public SkillAttribute getFirstAttribute() {
        return firstAttribute;
    }

    public SkillAttribute getSecondAttribute() {
        return secondAttribute;
    }

    /**
     * Determines whether the skill type has the specified attribute.
     *
     * <p>This method checks if the provided {@link SkillAttribute} matches either of the two attributes associated
     * with the skill type.</p>
     *
     * @param attribute the {@link SkillAttribute} to check
     *
     * @return {@code true} if the skill type includes the specified attribute; {@code false} otherwise.
     *
     * @author Illiani
     * @since 0.50.05
     */
    public boolean hasAttribute(SkillAttribute attribute) {
        return (firstAttribute == attribute) || (secondAttribute == attribute);
    }

    /**
     * Calculates the number of linked attributes.
     *
     * <p>This method checks the primary and secondary attributes to determine how many are valid (i.e., not {@code
     * null} and not {@code NONE}). It returns the total count of linked attributes.</p>
     *
     * @return the number of linked attributes, which can be 0, 1, or 2 depending on the validity of the attributes.
     */
    public int getLinkedAttributeCount() {
        int count = 0;
        count += (firstAttribute != null && firstAttribute != NONE) ? 1 : 0;
        count += (secondAttribute != null && secondAttribute != NONE) ? 1 : 0;
        return count;
    }

    public int getLevelFromExperience(int expLvl) {
        return switch (expLvl) {
            case EXP_GREEN -> greenLvl;
            case EXP_REGULAR -> regLvl;
            case EXP_VETERAN -> vetLvl;
            case EXP_ELITE -> eliteLvl;
            case EXP_HEROIC -> heroicLvl;
            case EXP_LEGENDARY -> legendaryLvl;
            default ->
                // for ultra-green we take the midpoint between green and 0, rounding down.
                // If the user has set green as zero, then this will be the same
                  (int) Math.floor(greenLvl / 2.0);
        };
    }

    public int getGreenLevel() {
        return greenLvl;
    }

    public void setGreenLevel(int level) {
        greenLvl = level;
    }

    public int getRegularLevel() {
        return regLvl;
    }

    public void setRegularLevel(int level) {
        regLvl = level;
    }

    public int getVeteranLevel() {
        return vetLvl;
    }

    public void setVeteranLevel(int level) {
        vetLvl = level;
    }

    public int getEliteLevel() {
        return eliteLvl;
    }

    public void setEliteLevel(int level) {
        eliteLvl = level;
    }

    public int getHeroicLevel() {
        return heroicLvl;
    }

    public void setHeroicLevel(int level) {
        heroicLvl = level;
    }

    public int getLegendaryLevel() {
        return legendaryLvl;
    }

    public void setLegendaryLevel(int level) {
        legendaryLvl = level;
    }

    /**
     * Sets the first {@link SkillAttribute} associated with the skill type.
     *
     * <p>If {@code firstAttribute} is {@code null}, no action is taken, and the current value of the first attribute
     * remains unchanged.
     *
     * @param firstAttribute the {@link SkillAttribute} to be used as the second attribute. If {@code null}, the
     *                       existing value is preserved.
     *
     * @author Illiani
     * @since 0.50.05
     */
    public void setFirstAttribute(@Nullable SkillAttribute firstAttribute) {
        this.firstAttribute = firstAttribute == null ? NONE : firstAttribute;
    }

    /**
     * Sets the second {@link SkillAttribute} associated with the skill type.
     *
     * <p>If {@code secondAttribute} is {@code null}, no action is taken, and the current value of the second
     * attribute remains unchanged.
     *
     * @param secondAttribute the {@link SkillAttribute} to be used as the second attribute. If {@code null}, the
     *                        existing value is preserved.
     *
     * @author Illiani
     * @since 0.50.05
     */
    public void setSecondAttribute(@Nullable SkillAttribute secondAttribute) {
        this.secondAttribute = secondAttribute == null ? NONE : secondAttribute;
    }

    public int getCost(int lvl) {
        if ((lvl > 10) || (lvl < 0)) {
            return DISABLED_SKILL_LEVEL;
        } else {
            return costs[lvl];
        }
    }

    /**
     * Retrieves the cost values associated with this skill type for different levels.
     *
     * @return an array of Integer representing the costs for each level of the skill.
     */
    public Integer[] getCosts() {
        return costs;
    }

    /** get the cost to acquire this skill at the given level from scratch **/
    public int getTotalCost(int lvl) {
        int totalCost = 0;
        for (int i = 0; i <= lvl; i++) {
            totalCost = totalCost + costs[i];
        }
        return totalCost;
    }

    /**
     * @return the maximum level of that skill (the last one not set to cost {@link #DISABLED_SKILL_LEVEL}, or 10)
     */
    public int getMaxLevel() {
        for (int lvl = 0; lvl < costs.length; ++lvl) {
            if (costs[lvl] == DISABLED_SKILL_LEVEL) {
                return lvl - 1;
            }
        }

        return costs.length - 1;
    }

    public static void setCost(String name, int cost, int lvl) {
        SkillType type = lookupHash.get(name);
        if ((name != null) && (lvl < 11)) {
            type.costs[lvl] = cost;
        }
    }

    /**
     * Returns the experience level constant corresponding to the given numeric level.
     *
     * <p>The method compares the input level against predetermined thresholds for each experience rank, in
     * descending order: legendary, heroic, elite, veteran, regular, and green. It returns the constant representing the
     * matching or next lower experience category. If the input level does not meet any of these thresholds, it returns
     * the constant for the "ultra green" experience level.</p>
     *
     * @param level the numeric level to evaluate
     *
     * @return the constant representing the corresponding experience level
     */
    public int getExperienceLevel(final int level) {
        if (level >= legendaryLvl) {
            return EXP_LEGENDARY;
        } else if (level >= heroicLvl) {
            return EXP_HEROIC;
        } else if (level >= eliteLvl) {
            return EXP_ELITE;
        } else if (level >= vetLvl) {
            return EXP_VETERAN;
        } else if (level >= regLvl) {
            return EXP_REGULAR;
        } else if (level >= greenLvl) {
            return EXP_GREEN;
        } else {
            return EXP_ULTRA_GREEN;
        }
    }

    public static void initializeTypes() {
        lookupHash = new Hashtable<>();
        lookupHash.put(S_PILOT_MEK, createPilotingMek());
        lookupHash.put(S_GUN_MEK, createGunneryMek());
        lookupHash.put(S_PILOT_AERO, createPilotingAero());
        lookupHash.put(S_GUN_AERO, createGunneryAero());
        lookupHash.put(S_PILOT_JET, createPilotingJet());
        lookupHash.put(S_GUN_JET, createGunneryJet());
        lookupHash.put(S_PILOT_SPACE, createPilotingSpace());
        lookupHash.put(S_GUN_SPACE, createGunnerySpace());
        lookupHash.put(S_PILOT_GVEE, createPilotingGroundVee());
        lookupHash.put(S_PILOT_NVEE, createPilotingNavalVee());
        lookupHash.put(S_PILOT_VTOL, createPilotingVTOL());
        lookupHash.put(S_GUN_VEE, createGunneryVehicle());
        lookupHash.put(S_ARTILLERY, createArtillery());
        lookupHash.put(S_GUN_BA, createGunneryBA());
        lookupHash.put(S_GUN_PROTO, createGunneryProto());
        lookupHash.put(S_SMALL_ARMS, createSmallArms());
        lookupHash.put(S_ANTI_MEK, createAntiMek());
        lookupHash.put(S_TECH_MEK, createTechMek());
        lookupHash.put(S_TECH_MECHANIC, createTechMechanic());
        lookupHash.put(S_TECH_AERO, createTechAero());
        lookupHash.put(S_TECH_BA, createTechBA());
        lookupHash.put(S_TECH_VESSEL, createTechVessel());
        lookupHash.put(S_ASTECH, createAstech());
        lookupHash.put(S_SURGERY, createSurgery());
        lookupHash.put(S_MEDTECH, createMedTech());
        lookupHash.put(S_NAVIGATION, createNavigation());
        lookupHash.put(S_TACTICS, createTactics());
        lookupHash.put(S_STRATEGY, createStrategy());
        lookupHash.put(S_ADMIN, createAdmin());
        lookupHash.put(S_LEADER, createLeadership());
        lookupHash.put(S_NEGOTIATION, createNegotiation());
        lookupHash.put(S_ACROBATICS, createAcrobatics());
        lookupHash.put(S_ACTING, createActing());
        lookupHash.put(S_ANIMAL_HANDLING, createAnimalHandling());
        lookupHash.put(S_APPRAISAL, createAppraisal());
        lookupHash.put(S_ARCHERY, createArchery());
        lookupHash.put(S_ART_DANCING, createArtDancing());
        lookupHash.put(S_ART_DRAWING, createArtDrawing());
        lookupHash.put(S_ART_PAINTING, createArtPainting());
        lookupHash.put(S_ART_WRITING, createArtWriting());
        lookupHash.put(S_ART_POETRY, createArtPoetry());
        lookupHash.put(S_ART_SCULPTURE, createArtSculpture());
        lookupHash.put(S_ART_INSTRUMENT, createArtInstrument());
        lookupHash.put(S_ART_COOKING, createArtCooking());
        lookupHash.put(S_ART_SINGING, createArtSinging());
        lookupHash.put(S_ART_OTHER, createArtOther());
        lookupHash.put(S_COMMUNICATIONS, createCommunications());
        lookupHash.put(S_COMPUTERS, createComputers());
        lookupHash.put(S_CRYPTOGRAPHY, createCryptography());
        lookupHash.put(S_DEMOLITIONS, createDemolitions());
        lookupHash.put(S_DISGUISE, createDisguise());
        lookupHash.put(S_ESCAPE_ARTIST, createEscapeArtist());
        lookupHash.put(S_FORGERY, createForgery());
        lookupHash.put(S_INTEREST_SPORTS, createInterestSports());
        lookupHash.put(S_INTEREST_HISTORY, createInterestHistory());
        lookupHash.put(S_INTEREST_LITERATURE, createInterestLiterature());
        lookupHash.put(S_INTEREST_HOLO_GAMES, createInterestHoloGames());
        lookupHash.put(S_INTEREST_FASHION, createInterestFashion());
        lookupHash.put(S_INTEREST_MUSIC, createInterestMusic());
        lookupHash.put(S_INTEREST_MILITARY, createInterestMilitary());
        lookupHash.put(S_INTEREST_ANTIQUES, createInterestAntiques());
        lookupHash.put(S_INTEREST_THEOLOGY, createInterestTheology());
        lookupHash.put(S_INTEREST_GAMBLING, createInterestGambling());
        lookupHash.put(S_INTEREST_POLITICS, createInterestPolitics());
        lookupHash.put(S_INTEREST_PHILOSOPHY, createInterestPhilosophy());
        lookupHash.put(S_INTEREST_ECONOMICS, createInterestEconomics());
        lookupHash.put(S_INTEREST_POP_CULTURE, createInterestPopCulture());
        lookupHash.put(S_INTEREST_ASTROLOGY, createInterestAstrology());
        lookupHash.put(S_INTEREST_FISHING, createInterestFishing());
        lookupHash.put(S_INTEREST_MYTHOLOGY, createInterestMythology());
        lookupHash.put(S_INTEREST_CARTOGRAPHY, createInterestCartography());
        lookupHash.put(S_INTEREST_ARCHEOLOGY, createInterestArcheology());
        lookupHash.put(S_INTEREST_HOLO_CINEMA, createInterestHoloCinema());
        lookupHash.put(S_INTEREST_EXOTIC_ANIMALS, createInterestExoticAnimals());
        lookupHash.put(S_INTEREST_LAW, createInterestLaw());
        lookupHash.put(S_INTEREST_OTHER, createInterestOther());
        lookupHash.put(S_INTERROGATION, createInterrogation());
        lookupHash.put(S_INVESTIGATION, createInvestigation());
        lookupHash.put(S_LANGUAGES, createLanguage());
        lookupHash.put(S_MARTIAL_ARTS, createMartialArts());
        lookupHash.put(S_PERCEPTION, createPerception());
        lookupHash.put(S_SLEIGHT_OF_HAND, createSleightOfHand());
        lookupHash.put(S_PROTOCOLS, createProtocols());
        lookupHash.put(S_SCIENCE_BIOLOGY, createScienceBiology());
        lookupHash.put(S_SCIENCE_CHEMISTRY, createScienceChemistry());
        lookupHash.put(S_SCIENCE_MATHEMATICS, createScienceMathematics());
        lookupHash.put(S_SCIENCE_PHYSICS, createSciencePhysics());
        lookupHash.put(S_SCIENCE_MILITARY, createScienceMilitary());
        lookupHash.put(S_SCIENCE_GEOLOGY, createScienceGeology());
        lookupHash.put(S_SCIENCE_XENOBIOLOGY, createScienceXenobiology());
        lookupHash.put(S_SCIENCE_PHARMACOLOGY, createSciencePharmacology());
        lookupHash.put(S_SCIENCE_GENETICS, createScienceGenetics());
        lookupHash.put(S_SCIENCE_PSYCHOLOGY, createSciencePsychology());
        lookupHash.put(S_SCIENCE_OTHER, createScienceOther());
        lookupHash.put(S_SECURITY_SYSTEMS_ELECTRONIC, createSecuritySystemsElectronic());
        lookupHash.put(S_SECURITY_SYSTEMS_MECHANICAL, createSecuritySystemsMechanical());
        lookupHash.put(S_SENSOR_OPERATIONS, createSensorOperations());
        lookupHash.put(S_STEALTH, createStealth());
        lookupHash.put(S_STREETWISE, createStreetwise());
        lookupHash.put(S_SURVIVAL, createSurvival());
        lookupHash.put(S_TRACKING, createTracking());
        lookupHash.put(S_TRAINING, createTraining());
        lookupHash.put(S_CAREER_ANY, createCareer());
        lookupHash.put(S_SWIMMING, createSwimming());
        lookupHash.put(S_RUNNING, createRunning());
        lookupHash.put(S_ZERO_G_OPERATIONS, createZeroGOperations());
        lookupHash.put(S_MELEE_WEAPONS, createMeleeWeapons());
        lookupHash.put(S_THROWN_WEAPONS, createThrownWeapons());
        lookupHash.put(S_SUPPORT_WEAPONS, createSupportWeapons());
    }

    public static @Nullable SkillType getType(String skillName) {
        skillName = updateSkillName(skillName);
        return lookupHash.get(skillName);
    }

    /**
     * Updates and standardizes a skill name to the canonical MekHQ format.
     *
     * <p>This method performs a hardcoded normalization of certain legacy or alternate skill names to the
     * standardized format currently expected by MekHQ and related projects. It should be used when loading or
     * converting saved data or user input, especially from earlier campaign versions which might use deprecated or
     * inconsistent skill naming.</p>
     *
     * <p>This method does <b>not</b> use any static map of names to allow for clear and explicit version migration.
     * Each mapping is specified as a {@code switch} case for traceability and maintainability. New canonicalization
     * rules or campaign migration steps should be added here rather than attempting to use a static collection or
     * dynamic mapping.</p>
     *
     * <p>If a provided skill name does not match any known legacy format, it is returned as-is.</p>
     *
     * @param skillName The skill name to normalize. Case-insensitive.
     *
     * @return The standardized skill name if a rule exists, or the original input name if not matched.
     *
     * @author Illiani
     * @since 0.50.07
     */
    private static String updateSkillName(String skillName) {
        // When updating skill names do NOT use the static, it must be a hardcoded switch otherwise it won't work
        String temporarySkillName = skillName.toLowerCase();
        skillName = switch (temporarySkillName) {
            // CHECKSTYLE IGNORE ForbiddenWords FOR 1 LINES
            case "anti-mech" -> "Anti-Mek (Climbing)"; // <50.07
            case "medtech" -> "MedTech/Any"; // <50.07
            case "communications (rp only)" -> "Communications/Any" + RP_ONLY_TAG; // <50.07
            case "sleight of hand (rp only)" -> "Sleight of Hand/Any" + RP_ONLY_TAG; // <50.07
            case "protocols (rp only)" -> "Protocols/Any" + RP_ONLY_TAG; // <50.07
            case "survival" -> "Survival/Any" + RP_ONLY_TAG; // <50.07
            case "languages (rp only)" -> "Language/Any" + RP_ONLY_TAG; // <50.07
            case "hyperspace navigation" -> "Navigation/Any"; // <50.07
            case "streetwise (rp only)" -> "Streetwise/Any" + RP_ONLY_TAG; // <50.07
            case "doctor" -> "Surgery/Any"; // <50.07
            case "tactics" -> "Tactics/Any"; // <50.07
            case "tracking (rp only)" -> "Tracking/Any" + RP_ONLY_TAG; // <50.07
            case "training (rp only)" -> "Training"; // <50.07
<<<<<<< HEAD
            case "appraisal (rp only)" -> "Appraisal"; // <50.07
=======
            case "zero-g operations (rp only)" -> "Zero-G Operations"; // <50.07
>>>>>>> 23bc8bbd
            default -> skillName;
        };
        return skillName;
    }

    public static String getDrivingSkillFor(Entity en) {
        if (en instanceof Tank) {
            return switch (en.getMovementMode()) {
                case VTOL -> S_PILOT_VTOL;
                case NAVAL, HYDROFOIL, SUBMARINE -> S_PILOT_NVEE;
                default -> S_PILOT_GVEE;
            };
        } else if ((en instanceof SmallCraft) || (en instanceof Jumpship)) {
            return S_PILOT_SPACE;
        } else if (en instanceof ConvFighter) {
            return S_PILOT_JET;
        } else if (en instanceof Aero) {
            return S_PILOT_AERO;
        } else if (en instanceof Infantry) {
            return S_ANTI_MEK;
        } else if (en instanceof ProtoMek) {
            return S_GUN_PROTO;
        } else {
            return S_PILOT_MEK;
        }
    }

    public static String getGunnerySkillFor(Entity en) {
        if (en instanceof Tank) {
            return S_GUN_VEE;
        } else if ((en instanceof SmallCraft) || (en instanceof Jumpship)) {
            return S_GUN_SPACE;
        } else if (en instanceof ConvFighter) {
            return S_GUN_JET;
        } else if (en instanceof Aero) {
            return S_GUN_AERO;
        } else if (en instanceof Infantry) {
            if (en instanceof BattleArmor) {
                return S_GUN_BA;
            } else {
                return S_SMALL_ARMS;
            }
        } else if (en instanceof ProtoMek) {
            return S_GUN_PROTO;
        } else {
            return S_GUN_MEK;
        }
    }

    public static List<SkillType> getRoleplaySkills() {
        List<SkillType> roleplaySkills = new ArrayList<>();
        List<SkillType> roleplaySkillsArt = new ArrayList<>();
        List<SkillType> roleplaySkillsInterest = new ArrayList<>();
        List<SkillType> roleplaySkillsScience = new ArrayList<>();
        List<SkillType> roleplaySkillsSecurity = new ArrayList<>();

        for (SkillType type : lookupHash.values()) {
            if (type.isSubTypeOf(SkillSubType.ROLEPLAY_GENERAL)) {
                roleplaySkills.add(type);
                continue;
            }

            if (type.isSubTypeOf(SkillSubType.ROLEPLAY_ART)) {
                roleplaySkillsArt.add(type);
                continue;
            }

            if (type.isSubTypeOf(SkillSubType.ROLEPLAY_INTEREST)) {
                roleplaySkillsInterest.add(type);
                continue;
            }

            if (type.isSubTypeOf(SkillSubType.ROLEPLAY_SCIENCE)) {
                roleplaySkillsScience.add(type);
                continue;
            }

            if (type.isSubTypeOf(SkillSubType.ROLEPLAY_SECURITY)) {
                roleplaySkillsSecurity.add(type);
            }
        }

        // These next few steps are so that we don't overweight skill specializations. Without this, the chances of
        // having a Science-related skill, for example, skyrocket and make those skills feel 'spammy'.
        if (!roleplaySkillsArt.isEmpty()) {
            roleplaySkills.add(ObjectUtility.getRandomItem(roleplaySkillsArt));
        }

        if (!roleplaySkillsInterest.isEmpty()) {
            roleplaySkills.add(ObjectUtility.getRandomItem(roleplaySkillsInterest));
        }

        if (!roleplaySkillsScience.isEmpty()) {
            roleplaySkills.add(ObjectUtility.getRandomItem(roleplaySkillsScience));
        }

        if (!roleplaySkillsSecurity.isEmpty()) {
            roleplaySkills.add(ObjectUtility.getRandomItem(roleplaySkillsSecurity));
        }

        return roleplaySkills;
    }

    public void writeToXML(final PrintWriter pw, int indent) {
        MHQXMLUtility.writeSimpleXMLOpenTag(pw, indent++, "skillType");
        MHQXMLUtility.writeSimpleXMLTag(pw, indent, "name", name);
        MHQXMLUtility.writeSimpleXMLTag(pw, indent, "target", target);
        MHQXMLUtility.writeSimpleXMLTag(pw, indent, "isCountUp", countUp);
        MHQXMLUtility.writeSimpleXMLTag(pw, indent, "subType", subType.toString());
        MHQXMLUtility.writeSimpleXMLTag(pw, indent, "firstAttribute", firstAttribute.toString());
        MHQXMLUtility.writeSimpleXMLTag(pw, indent, "secondAttribute", secondAttribute.toString());
        MHQXMLUtility.writeSimpleXMLTag(pw, indent, "greenLvl", greenLvl);
        MHQXMLUtility.writeSimpleXMLTag(pw, indent, "regLvl", regLvl);
        MHQXMLUtility.writeSimpleXMLTag(pw, indent, "vetLvl", vetLvl);
        MHQXMLUtility.writeSimpleXMLTag(pw, indent, "eliteLvl", eliteLvl);
        MHQXMLUtility.writeSimpleXMLTag(pw, indent, "heroicLvl", heroicLvl);
        MHQXMLUtility.writeSimpleXMLTag(pw, indent, "legendaryLvl", legendaryLvl);
        MHQXMLUtility.writeSimpleXMLTag(pw, indent, "costs", StringUtils.join(costs, ','));
        MHQXMLUtility.writeSimpleXMLCloseTag(pw, --indent, "skillType");
    }

    /**
     * Generates an instance of {@link SkillType} from an XML node.
     *
     * @param workingNode The XML node containing the skill data.
     * @param version     The current version.
     */
    public static void generateInstanceFromXML(Node workingNode, Version version) {
        try {
            SkillType skillType = new SkillType();
            NodeList nodeList = workingNode.getChildNodes();

            for (int x = 0; x < nodeList.getLength(); x++) {
                Node wn2 = nodeList.item(x);
                if (wn2.getNodeName().equalsIgnoreCase("name")) {
                    // skillType.name = wn2.getTextContent();

                    // The above code can be uncommented once these handlers have been removed
                    String name = wn2.getTextContent().trim();

                    //Start <50.07 compatibility handler.
                    skillType.name = updateSkillName(name);
                } else if (wn2.getNodeName().equalsIgnoreCase("target")) {
                    skillType.target = MathUtility.parseInt(wn2.getTextContent(), skillType.target);
                } else if (wn2.getNodeName().equalsIgnoreCase("greenLvl")) {
                    skillType.greenLvl = MathUtility.parseInt(wn2.getTextContent(), skillType.greenLvl);
                } else if (wn2.getNodeName().equalsIgnoreCase("regLvl")) {
                    skillType.regLvl = MathUtility.parseInt(wn2.getTextContent(), skillType.regLvl);
                } else if (wn2.getNodeName().equalsIgnoreCase("vetLvl")) {
                    skillType.vetLvl = MathUtility.parseInt(wn2.getTextContent(), skillType.vetLvl);
                } else if (wn2.getNodeName().equalsIgnoreCase("eliteLvl")) {
                    skillType.eliteLvl = MathUtility.parseInt(wn2.getTextContent(), skillType.eliteLvl);
                } else if (wn2.getNodeName().equalsIgnoreCase("heroicLvl")) {
                    skillType.heroicLvl = MathUtility.parseInt(wn2.getTextContent(), skillType.heroicLvl);
                } else if (wn2.getNodeName().equalsIgnoreCase("legendaryLvl")) {
                    skillType.legendaryLvl = MathUtility.parseInt(wn2.getTextContent(), skillType.legendaryLvl);
                } else if (wn2.getNodeName().equalsIgnoreCase("isCountUp")) {
                    skillType.countUp = Boolean.parseBoolean(wn2.getTextContent().trim());
                } else if (wn2.getNodeName().equalsIgnoreCase("subType")) {
                    skillType.subType = SkillSubType.fromString(wn2.getTextContent().trim());
                } else if (wn2.getNodeName().equalsIgnoreCase("firstAttribute")) {
                    skillType.firstAttribute = SkillAttribute.fromString(wn2.getTextContent().trim());
                } else if (wn2.getNodeName().equalsIgnoreCase("secondAttribute")) {
                    skillType.secondAttribute = SkillAttribute.fromString(wn2.getTextContent().trim());
                } else if (wn2.getNodeName().equalsIgnoreCase("costs")) {
                    String[] values = wn2.getTextContent().split(",");
                    if (skillType.costs == null) {
                        skillType.costs = new Integer[11];
                        // Fill with default values, this protects us from NPEs
                        Arrays.fill(skillType.costs, DISABLED_SKILL_LEVEL);
                    }

                    for (int i = 0; i < values.length; i++) {
                        skillType.costs[i] = MathUtility.parseInt(values[i], skillType.costs[i]);
                    }
                }
            }

            // Skill settings from prior to this are incompatible and cannot be used, so we use the default values instead.
            boolean preDatesSkillChanges = version.isLowerThan(new Version("0.50.08"));
            if (preDatesSkillChanges) {
                compatibilityHandler(skillType);
            }

            lookupHash.put(skillType.name, skillType);
        } catch (Exception ex) {
            LOGGER.error("", ex);
        }
    }

    public static void generateSeparateInstanceFromXML(final Node wn, final Map<String, SkillType> hash,
          Version version) {

        try {
            SkillType skillType = new SkillType();
            NodeList nl = wn.getChildNodes();

            for (int x = 0; x < nl.getLength(); x++) {
                Node wn2 = nl.item(x);
                if (wn2.getNodeName().equalsIgnoreCase("name")) {
                    skillType.name = wn2.getTextContent();
                } else if (wn2.getNodeName().equalsIgnoreCase("target")) {
                    skillType.target = MathUtility.parseInt(wn2.getTextContent(), skillType.target);
                } else if (wn2.getNodeName().equalsIgnoreCase("greenLvl")) {
                    skillType.greenLvl = MathUtility.parseInt(wn2.getTextContent(), skillType.greenLvl);
                } else if (wn2.getNodeName().equalsIgnoreCase("regLvl")) {
                    skillType.regLvl = MathUtility.parseInt(wn2.getTextContent(), skillType.regLvl);
                } else if (wn2.getNodeName().equalsIgnoreCase("vetLvl")) {
                    skillType.vetLvl = MathUtility.parseInt(wn2.getTextContent(), skillType.vetLvl);
                } else if (wn2.getNodeName().equalsIgnoreCase("eliteLvl")) {
                    skillType.eliteLvl = MathUtility.parseInt(wn2.getTextContent(), skillType.eliteLvl);
                } else if (wn2.getNodeName().equalsIgnoreCase("heroicLvl")) {
                    skillType.heroicLvl = MathUtility.parseInt(wn2.getTextContent(), skillType.heroicLvl);
                } else if (wn2.getNodeName().equalsIgnoreCase("legendaryLvl")) {
                    skillType.legendaryLvl = MathUtility.parseInt(wn2.getTextContent(), skillType.legendaryLvl);
                } else if (wn2.getNodeName().equalsIgnoreCase("isCountUp")) {
                    skillType.countUp = Boolean.parseBoolean(wn2.getTextContent().trim());
                } else if (wn2.getNodeName().equalsIgnoreCase("subType")) {
                    skillType.subType = SkillSubType.fromString(wn2.getTextContent().trim());
                } else if (wn2.getNodeName().equalsIgnoreCase("firstAttribute")) {
                    skillType.firstAttribute = SkillAttribute.fromString(wn2.getTextContent().trim());
                } else if (wn2.getNodeName().equalsIgnoreCase("secondAttribute")) {
                    skillType.secondAttribute = SkillAttribute.fromString(wn2.getTextContent().trim());
                } else if (wn2.getNodeName().equalsIgnoreCase("costs")) {
                    String[] values = wn2.getTextContent().split(",");
                    for (int i = 0; i < values.length; i++) {
                        skillType.costs[i] = MathUtility.parseInt(values[i], skillType.costs[i]);
                    }
                }
            }

            // Skill settings from prior to this are incompatible and cannot be used, so we use the default values instead.
            boolean preDatesSkillChanges = version.isLowerThan(new Version("0.50.07"));
            if (preDatesSkillChanges) {
                compatibilityHandler(skillType);
            }

            hash.put(skillType.name, skillType);
        } catch (Exception ex) {
            LOGGER.error("", ex);
        }
    }

    /**
     * Updates {@link SkillType} from <0.50.05 by setting its subtype and attributes based on the skill name.
     *
     * <p>The method creates a temporary {@link SkillType} with the correct configuration based on the input skill
     * name, then copies the {@link SkillType#subType}, {@link SkillType#firstAttribute}, and
     * {@link SkillType#secondAttribute} values to the provided {@link SkillType}.<p>
     *
     * <p>For each skill type, it logs the updates made to help with debugging and tracking compatibility changes.</p>
     *
     * @param skillType the {@link SkillType} to update with compatible configuration If {@code null}, the method logs
     *                  an error and returns without making changes
     */
    private static void compatibilityHandler(SkillType skillType) {
        if (skillType == null) {
            LOGGER.info("SkillType is null, unable to update compatibility. " +
                              "This suggests a deeper issue and should be reported.");
            return;
        }

        SkillType temporarySkillType = switch (skillType.getName()) {
            case S_PILOT_MEK -> createPilotingMek();
            case S_GUN_MEK -> createGunneryMek();
            case S_PILOT_AERO -> createPilotingAero();
            case S_GUN_AERO -> createGunneryAero();
            case S_PILOT_JET -> createPilotingJet();
            case S_GUN_JET -> createGunneryJet();
            case S_PILOT_SPACE -> createPilotingSpace();
            case S_GUN_SPACE -> createGunnerySpace();
            case S_PILOT_GVEE -> createPilotingGroundVee();
            case S_PILOT_NVEE -> createPilotingNavalVee();
            case S_PILOT_VTOL -> createPilotingVTOL();
            case S_GUN_VEE -> createGunneryVehicle();
            case S_ARTILLERY -> createArtillery();
            case S_GUN_BA -> createGunneryBA();
            case S_GUN_PROTO -> createGunneryProto();
            case S_SMALL_ARMS -> createSmallArms();
            case S_ANTI_MEK -> createAntiMek();
            case S_TECH_MEK -> createTechMek();
            case S_TECH_MECHANIC -> createTechMechanic();
            case S_TECH_AERO -> createTechAero();
            case S_TECH_BA -> createTechBA();
            case S_TECH_VESSEL -> createTechVessel();
            case S_ASTECH -> createAstech();
            case S_SURGERY -> createSurgery();
            case S_MEDTECH -> createMedTech();
            case S_NAVIGATION -> createNavigation();
            case S_ADMIN -> createAdmin();
            case S_NEGOTIATION -> createNegotiation();
            case S_LEADER -> createLeadership();
            case S_STRATEGY -> createStrategy();
            case S_TACTICS -> createTactics();
            case S_ACROBATICS -> createAcrobatics();
            case S_ACTING -> createActing();
            case S_ANIMAL_HANDLING -> createAnimalHandling();
            case S_APPRAISAL, "Appraisal (RP Only)" -> createAppraisal();
            case S_ARCHERY -> createArchery();
            case S_ART_DANCING -> createArtDancing();
            case S_ART_DRAWING -> createArtDrawing();
            case S_ART_PAINTING -> createArtPainting();
            case S_ART_WRITING -> createArtWriting();
            case S_ART_COOKING -> createArtCooking();
            case S_ART_POETRY -> createArtPoetry();
            case S_ART_SCULPTURE -> createArtSculpture();
            case S_ART_INSTRUMENT -> createArtInstrument();
            case S_ART_SINGING -> createArtSinging();
            case S_ART_OTHER -> createArtOther();
            case S_COMMUNICATIONS -> createCommunications();
            case S_COMPUTERS -> createComputers();
            case S_CRYPTOGRAPHY -> createCryptography();
            case S_DEMOLITIONS -> createDemolitions();
            case S_DISGUISE -> createDisguise();
            case S_ESCAPE_ARTIST -> createEscapeArtist();
            case S_FORGERY -> createForgery();
            case S_INTEREST_HISTORY -> createInterestHistory();
            case S_INTEREST_LITERATURE -> createInterestLiterature();
            case S_INTEREST_HOLO_GAMES -> createInterestHoloGames();
            case S_INTEREST_SPORTS -> createInterestSports();
            case S_INTEREST_FASHION -> createInterestFashion();
            case S_INTEREST_MUSIC -> createInterestMusic();
            case S_INTEREST_MILITARY -> createInterestMilitary();
            case S_INTEREST_ANTIQUES -> createInterestAntiques();
            case S_INTEREST_THEOLOGY -> createInterestTheology();
            case S_INTEREST_GAMBLING -> createInterestGambling();
            case S_INTEREST_POLITICS -> createInterestPolitics();
            case S_INTEREST_PHILOSOPHY -> createInterestPhilosophy();
            case S_INTEREST_ECONOMICS -> createInterestEconomics();
            case S_INTEREST_POP_CULTURE -> createInterestPopCulture();
            case S_INTEREST_ASTROLOGY -> createInterestAstrology();
            case S_INTEREST_FISHING -> createInterestFishing();
            case S_INTEREST_MYTHOLOGY -> createInterestMythology();
            case S_INTEREST_CARTOGRAPHY -> createInterestCartography();
            case S_INTEREST_ARCHEOLOGY -> createInterestArcheology();
            case S_INTEREST_HOLO_CINEMA -> createInterestHoloCinema();
            case S_INTEREST_EXOTIC_ANIMALS -> createInterestExoticAnimals();
            case S_INTEREST_LAW -> createInterestLaw();
            case S_INTEREST_OTHER -> createInterestOther();
            case S_INTERROGATION -> createInterrogation();
            case S_INVESTIGATION -> createInvestigation();
            case S_LANGUAGES -> createLanguage();
            case S_MARTIAL_ARTS -> createMartialArts();
            case S_PERCEPTION -> createPerception();
            case S_SLEIGHT_OF_HAND -> createSleightOfHand();
            case S_PROTOCOLS -> createProtocols();
            case S_SCIENCE_BIOLOGY -> createScienceBiology();
            case S_SCIENCE_CHEMISTRY -> createScienceChemistry();
            case S_SCIENCE_MATHEMATICS -> createScienceMathematics();
            case S_SCIENCE_PHYSICS -> createSciencePhysics();
            case S_SCIENCE_MILITARY -> createScienceMilitary();
            case S_SCIENCE_GEOLOGY -> createScienceGeology();
            case S_SCIENCE_XENOBIOLOGY -> createScienceXenobiology();
            case S_SCIENCE_PHARMACOLOGY -> createSciencePharmacology();
            case S_SCIENCE_GENETICS -> createScienceGenetics();
            case S_SCIENCE_PSYCHOLOGY -> createSciencePsychology();
            case S_SCIENCE_OTHER -> createScienceOther();
            case S_SECURITY_SYSTEMS_ELECTRONIC -> createSecuritySystemsElectronic();
            case S_SECURITY_SYSTEMS_MECHANICAL -> createSecuritySystemsMechanical();
            case S_SENSOR_OPERATIONS -> createSensorOperations();
            case S_STEALTH -> createStealth();
            case S_STREETWISE -> createStreetwise();
            case S_SURVIVAL -> createSurvival();
            case S_TRACKING -> createTracking();
            case S_TRAINING, "Training (RP Only)" -> createTraining();
            case S_CAREER_ANY -> createCareer();
            case S_SWIMMING -> createSwimming();
            case S_ZERO_G_OPERATIONS, "Zero-G Operations (RP Only)" -> createZeroGOperations();
            case S_MELEE_WEAPONS -> createMeleeWeapons();
            case S_THROWN_WEAPONS -> createThrownWeapons();
            case S_SUPPORT_WEAPONS -> createSupportWeapons();
            case S_RUNNING -> createRunning();
            default -> {
                LOGGER.warn("Unexpected value in compatibilityHandler: {}", skillType.getName());
                yield null;
            }
        };

        if (temporarySkillType == null) {
            return;
        }

        skillType.subType = temporarySkillType.getSubType();
        skillType.firstAttribute = temporarySkillType.getFirstAttribute();
        skillType.secondAttribute = temporarySkillType.getSecondAttribute();
        skillType.countUp = temporarySkillType.isCountUp();

        if (skillType.subType == SUPPORT_COMMAND) {
            skillType.target = temporarySkillType.getTarget();
        }
    }


    public static SkillType createPilotingMek() {
        return new SkillType(S_PILOT_MEK,
              8,
              false,
              COMBAT_PILOTING,
              REFLEXES,
              DEXTERITY,
              2,
              null,
              null,
              null,
              null,
              null,
              new Integer[] { 8, 4, 4, 4, 4, 4, 4, 4, 4, DISABLED_SKILL_LEVEL, DISABLED_SKILL_LEVEL });
    }

    public static SkillType createGunneryMek() {
        return new SkillType(S_GUN_MEK,
              7,
              false,
              COMBAT_GUNNERY,
              REFLEXES,
              DEXTERITY,
              2,
              null,
              null,
              null,
              null,
              null,
              new Integer[] { 16, 8, 8, 8, 8, 8, 8, 8, DISABLED_SKILL_LEVEL, DISABLED_SKILL_LEVEL,
                              DISABLED_SKILL_LEVEL });
    }

    public static SkillType createPilotingAero() {
        return new SkillType(S_PILOT_AERO,
              8,
              false,
              COMBAT_PILOTING,
              REFLEXES,
              DEXTERITY,
              2,
              null,
              null,
              null,
              null,
              null,
              new Integer[] { 8, 4, 4, 4, 4, 4, 4, 4, 4, DISABLED_SKILL_LEVEL, DISABLED_SKILL_LEVEL });
    }

    public static SkillType createGunneryAero() {
        return new SkillType(S_GUN_AERO,
              7,
              false,
              COMBAT_GUNNERY,
              REFLEXES,
              DEXTERITY,
              2,
              null,
              null,
              null,
              null,
              null,
              new Integer[] { 16, 8, 8, 8, 8, 8, 8, 8, DISABLED_SKILL_LEVEL, DISABLED_SKILL_LEVEL,
                              DISABLED_SKILL_LEVEL });
    }

    public static SkillType createPilotingJet() {
        return new SkillType(S_PILOT_JET,
              8,
              false,
              COMBAT_PILOTING,
              REFLEXES,
              DEXTERITY,
              2,
              null,
              null,
              null,
              null,
              null,
              new Integer[] { 8, 4, 4, 4, 4, 4, 4, 4, 4, DISABLED_SKILL_LEVEL, DISABLED_SKILL_LEVEL });
    }

    public static SkillType createGunneryJet() {
        return new SkillType(S_GUN_JET,
              7,
              false,
              COMBAT_GUNNERY,
              REFLEXES,
              DEXTERITY,
              2,
              null,
              null,
              null,
              null,
              null,
              new Integer[] { 16, 8, 8, 8, 8, 8, 8, 8, DISABLED_SKILL_LEVEL, DISABLED_SKILL_LEVEL,
                              DISABLED_SKILL_LEVEL });
    }

    public static SkillType createPilotingSpace() {
        return new SkillType(S_PILOT_SPACE,
              8,
              false,
              COMBAT_PILOTING,
              REFLEXES,
              DEXTERITY,
              2,
              null,
              null,
              null,
              null,
              null,
              new Integer[] { 8, 4, 4, 4, 4, 4, 4, 4, 4, DISABLED_SKILL_LEVEL, DISABLED_SKILL_LEVEL });
    }

    public static SkillType createGunnerySpace() {
        return new SkillType(S_GUN_SPACE,
              7,
              false,
              COMBAT_GUNNERY,
              REFLEXES,
              DEXTERITY,
              2,
              null,
              null,
              null,
              null,
              null,
              new Integer[] { 16, 8, 8, 8, 8, 8, 8, 8, DISABLED_SKILL_LEVEL, DISABLED_SKILL_LEVEL,
                              DISABLED_SKILL_LEVEL });
    }

    public static SkillType createPilotingGroundVee() {
        return new SkillType(S_PILOT_GVEE,
              8,
              false,
              COMBAT_PILOTING,
              REFLEXES,
              DEXTERITY,
              2,
              null,
              null,
              null,
              null,
              null,
              new Integer[] { 8, 4, 4, 4, 4, 4, 4, 4, 4, DISABLED_SKILL_LEVEL, DISABLED_SKILL_LEVEL });
    }

    public static SkillType createPilotingNavalVee() {
        return new SkillType(S_PILOT_NVEE,
              8,
              false,
              COMBAT_PILOTING,
              REFLEXES,
              DEXTERITY,
              2,
              null,
              null,
              null,
              null,
              null,
              new Integer[] { 8, 4, 4, 4, 4, 4, 4, 4, 4, DISABLED_SKILL_LEVEL, DISABLED_SKILL_LEVEL });
    }

    public static SkillType createPilotingVTOL() {
        return new SkillType(S_PILOT_VTOL,
              8,
              false,
              COMBAT_PILOTING,
              REFLEXES,
              DEXTERITY,
              2,
              null,
              null,
              null,
              null,
              null,
              new Integer[] { 8, 4, 4, 4, 4, 4, 4, 4, 4, DISABLED_SKILL_LEVEL, DISABLED_SKILL_LEVEL });
    }

    public static SkillType createGunneryVehicle() {
        return new SkillType(S_GUN_VEE,
              7,
              false,
              COMBAT_GUNNERY,
              REFLEXES,
              DEXTERITY,
              2,
              null,
              null,
              null,
              null,
              null,
              new Integer[] { 16, 8, 8, 8, 8, 8, 8, 8, DISABLED_SKILL_LEVEL, DISABLED_SKILL_LEVEL,
                              DISABLED_SKILL_LEVEL });
    }

    public static SkillType createArtillery() {
        return new SkillType(S_ARTILLERY,
              7,
              false,
              COMBAT_GUNNERY,
              INTELLIGENCE,
              WILLPOWER,
              2,
              null,
              null,
              null,
              null,
              null,
              new Integer[] { 16, 8, 8, 8, 8, 8, 8, 8, DISABLED_SKILL_LEVEL, DISABLED_SKILL_LEVEL,
                              DISABLED_SKILL_LEVEL });
    }

    public static SkillType createGunneryBA() {
        return new SkillType(S_GUN_BA,
              7,
              false,
              COMBAT_GUNNERY,
              REFLEXES,
              DEXTERITY,
              2,
              null,
              null,
              null,
              null,
              null,
              new Integer[] { 16, 8, 8, 8, 8, 8, 8, 8, DISABLED_SKILL_LEVEL, DISABLED_SKILL_LEVEL,
                              DISABLED_SKILL_LEVEL });
    }

    public static SkillType createGunneryProto() {
        return new SkillType(S_GUN_PROTO,
              7,
              false,
              COMBAT_GUNNERY,
              REFLEXES,
              DEXTERITY,
              2,
              null,
              null,
              null,
              null,
              null,
              new Integer[] { 16, 8, 8, 8, 8, 8, 8, 8, DISABLED_SKILL_LEVEL, DISABLED_SKILL_LEVEL,
                              DISABLED_SKILL_LEVEL });
    }

    public static SkillType createSmallArms() {
        return new SkillType(S_SMALL_ARMS,
              7,
              false,
              COMBAT_GUNNERY,
              DEXTERITY,
              NONE,
              2,
              null,
              null,
              null,
              null,
              null,
              new Integer[] { 8, 4, 4, 4, 4, 4, 4, 4, 4, DISABLED_SKILL_LEVEL, DISABLED_SKILL_LEVEL });
    }

    public static SkillType createAntiMek() {
        // Anti-Mek is 'Climbing' in ATOW
        return new SkillType(S_ANTI_MEK,
              8,
              false,
              COMBAT_PILOTING,
              DEXTERITY,
              NONE,
              2,
              null,
              null,
              null,
              null,
              null,
              new Integer[] { 12, 6, 6, 6, 6, 6, 6, 6, 6, DISABLED_SKILL_LEVEL, DISABLED_SKILL_LEVEL });
    }

    public static SkillType createTechMek() {
        // This skill corresponds to the ATOW skill 'Technician'
        return new SkillType(S_TECH_MEK,
              10,
              false,
              SUPPORT,
              DEXTERITY,
              INTELLIGENCE,
              null,
              null,
              null,
              null,
              null,
              null,
              new Integer[] { 12, 6, 0, 6, 6, 6, DISABLED_SKILL_LEVEL, DISABLED_SKILL_LEVEL, DISABLED_SKILL_LEVEL,
                              DISABLED_SKILL_LEVEL, DISABLED_SKILL_LEVEL });
    }

    public static SkillType createTechMechanic() {
        // This skill corresponds to the ATOW skill 'Technician'
        return new SkillType(S_TECH_MECHANIC,
              10,
              false,
              SUPPORT,
              DEXTERITY,
              INTELLIGENCE,
              null,
              null,
              null,
              null,
              null,
              null,
              new Integer[] { 12, 6, 0, 6, 6, 6, DISABLED_SKILL_LEVEL, DISABLED_SKILL_LEVEL, DISABLED_SKILL_LEVEL,
                              DISABLED_SKILL_LEVEL, DISABLED_SKILL_LEVEL });
    }

    public static SkillType createTechAero() {
        // This skill corresponds to the ATOW skill 'Technician'
        return new SkillType(S_TECH_AERO,
              10,
              false,
              SUPPORT,
              DEXTERITY,
              INTELLIGENCE,
              null,
              null,
              null,
              null,
              null,
              null,
              new Integer[] { 12, 6, 0, 6, 6, 6, DISABLED_SKILL_LEVEL, DISABLED_SKILL_LEVEL, DISABLED_SKILL_LEVEL,
                              DISABLED_SKILL_LEVEL, DISABLED_SKILL_LEVEL });
    }

    public static SkillType createTechBA() {
        // This skill corresponds to the ATOW skill 'Technician'
        return new SkillType(S_TECH_BA,
              10,
              false,
              SUPPORT,
              DEXTERITY,
              INTELLIGENCE,
              null,
              null,
              null,
              null,
              null,
              null,
              new Integer[] { 12, 6, 0, 6, 6, 6, DISABLED_SKILL_LEVEL, DISABLED_SKILL_LEVEL, DISABLED_SKILL_LEVEL,
                              DISABLED_SKILL_LEVEL, DISABLED_SKILL_LEVEL });
    }

    public static SkillType createTechVessel() {
        // This skill corresponds to the ATOW skill 'Technician'
        return new SkillType(S_TECH_VESSEL,
              10,
              false,
              SUPPORT,
              DEXTERITY,
              INTELLIGENCE,
              null,
              null,
              null,
              null,
              null,
              null,
              new Integer[] { 12, 6, 0, 6, 6, 6, DISABLED_SKILL_LEVEL, DISABLED_SKILL_LEVEL, DISABLED_SKILL_LEVEL,
                              DISABLED_SKILL_LEVEL, DISABLED_SKILL_LEVEL });
    }

    public static SkillType createAstech() {
        // This doesn't correspond to an ATOW skill, so we went with INTELLIGENCE as the tech equivalent of MedTech
        return new SkillType(S_ASTECH,
              10,
              false,
              SUPPORT,
              INTELLIGENCE,
              NONE,
              null,
              null,
              null,
              null,
              null,
              null,
              new Integer[] { 12, DISABLED_SKILL_LEVEL, DISABLED_SKILL_LEVEL, DISABLED_SKILL_LEVEL,
                              DISABLED_SKILL_LEVEL, DISABLED_SKILL_LEVEL, DISABLED_SKILL_LEVEL, DISABLED_SKILL_LEVEL,
                              DISABLED_SKILL_LEVEL, DISABLED_SKILL_LEVEL, DISABLED_SKILL_LEVEL });
    }

    public static SkillType createSurgery() {
        // This corresponds to the ATOW skill 'Surgery'
        return new SkillType(S_SURGERY,
              11,
              false,
              SUPPORT,
              DEXTERITY,
              INTELLIGENCE,
              null,
              null,
              null,
              null,
              null,
              null,
              new Integer[] { 16, 8, 0, 8, 8, 8, DISABLED_SKILL_LEVEL, DISABLED_SKILL_LEVEL, DISABLED_SKILL_LEVEL,
                              DISABLED_SKILL_LEVEL, DISABLED_SKILL_LEVEL });
    }

    public static SkillType createMedTech() {
        return new SkillType(S_MEDTECH,
              11,
              false,
              SUPPORT,
              INTELLIGENCE,
              NONE,
              null,
              null,
              null,
              null,
              null,
              null,
              new Integer[] { 16, DISABLED_SKILL_LEVEL, DISABLED_SKILL_LEVEL, DISABLED_SKILL_LEVEL,
                              DISABLED_SKILL_LEVEL, DISABLED_SKILL_LEVEL, DISABLED_SKILL_LEVEL, DISABLED_SKILL_LEVEL,
                              DISABLED_SKILL_LEVEL, DISABLED_SKILL_LEVEL, DISABLED_SKILL_LEVEL });
    }

    public static SkillType createNavigation() {
        // This skill corresponds to the ATOW skill Navigation
        return new SkillType(S_NAVIGATION,
              8,
              false,
              SUPPORT,
              INTELLIGENCE,
              NONE,
              null,
              null,
              null,
              null,
              null,
              null,
              new Integer[] { 8, 4, 4, 4, 4, 4, 4, 4, 4, DISABLED_SKILL_LEVEL, DISABLED_SKILL_LEVEL });
    }

    public static SkillType createTactics() {
        return new SkillType(S_TACTICS,
              9,
              false,
              SUPPORT_COMMAND,
              INTELLIGENCE,
              WILLPOWER,
              null,
              null,
              null,
              null,
              null,
              null,
              new Integer[] { 12, 6, 6, 6, 6, 6, 6, 6, 6, 6, 6 });
    }

    public static SkillType createStrategy() {
        return new SkillType(S_STRATEGY,
              9,
              false,
              SUPPORT_COMMAND,
              INTELLIGENCE,
              WILLPOWER,
              null,
              null,
              null,
              null,
              null,
              null,
              new Integer[] { 12, 6, 6, 6, 6, 6, 6, 6, 6, 6, 6 });
    }

    public static SkillType createAdmin() {
        return new SkillType(S_ADMIN,
              10,
              false,
              SUPPORT,
              INTELLIGENCE,
              WILLPOWER,
              null,
              null,
              null,
              null,
              null,
              null,
              new Integer[] { 8, 4, 0, 4, 4, 4, DISABLED_SKILL_LEVEL, DISABLED_SKILL_LEVEL, DISABLED_SKILL_LEVEL,
                              DISABLED_SKILL_LEVEL, DISABLED_SKILL_LEVEL });
    }

    public static SkillType createLeadership() {
        return new SkillType(S_LEADER,
              8,
              false,
              SUPPORT_COMMAND,
              WILLPOWER,
              CHARISMA,
              null,
              null,
              null,
              null,
              null,
              null,
              new Integer[] { 12, 6, 6, 6, 6, 6, 6, 6, 6, 6, 6 });
    }

    public static SkillType createNegotiation() {
        return new SkillType(S_NEGOTIATION,
              10,
              false,
              SUPPORT,
              CHARISMA,
              NONE,
              null,
              null,
              null,
              null,
              null,
              null,
              new Integer[] { 8, 4, 4, 4, 4, 4, 4, 4, 4, 4, 4 });
    }

    public static SkillType createAcrobatics() {
        return new SkillType(S_ACROBATICS,
              7,
              false,
              ROLEPLAY_GENERAL,
              REFLEXES,
              NONE,
              null,
              null,
              null,
              null,
              null,
              null,
              new Integer[] { 20, 10, 20, 30, 40, 50, 60, 70, 80, 90, 100 });
    }

    public static SkillType createActing() {
        return new SkillType(S_ACTING,
              8,
              false,
              ROLEPLAY_GENERAL,
              CHARISMA,
              NONE,
              null,
              null,
              null,
              null,
              null,
              null,
              new Integer[] { 20, 10, 20, 30, 40, 50, 60, 70, 80, 90, 100 });
    }

    public static SkillType createAnimalHandling() {
        return new SkillType(S_ANIMAL_HANDLING,
              8,
              false,
              ROLEPLAY_GENERAL,
              WILLPOWER,
              NONE,
              null,
              null,
              null,
              null,
              null,
              null,
              new Integer[] { 20, 10, 20, 30, 40, 50, 60, 70, 80, 90, 100 });
    }

    public static SkillType createAppraisal() {
        return new SkillType(S_APPRAISAL,
              8,
              false,
              SUPPORT,
              INTELLIGENCE,
              NONE,
              null,
              null,
              null,
              null,
              null,
              null,
              new Integer[] { 20, 10, 20, 30, 40, 50, 60, 70, 80, 90, 100 });
    }

    public static SkillType createArchery() {
        return new SkillType(S_ARCHERY,
              7,
              false,
              ROLEPLAY_GENERAL,
              DEXTERITY,
              NONE,
              null,
              null,
              null,
              null,
              null,
              null,
              new Integer[] { 20, 10, 20, 30, 40, 50, 60, 70, 80, 90, 100 });
    }

    public static SkillType createArtDancing() {
        return new SkillType(S_ART_DANCING,
              9,
              false,
              ROLEPLAY_ART,
              DEXTERITY,
              INTELLIGENCE,
              null,
              null,
              null,
              null,
              null,
              null,
              new Integer[] { 20, 10, 20, 30, 40, 50, 60, 70, 80, 90, 100 });
    }

    public static SkillType createArtDrawing() {
        return new SkillType(S_ART_DRAWING,
              9,
              false,
              ROLEPLAY_ART,
              DEXTERITY,
              INTELLIGENCE,
              null,
              null,
              null,
              null,
              null,
              null,
              new Integer[] { 20, 10, 20, 30, 40, 50, 60, 70, 80, 90, 100 });
    }

    public static SkillType createArtPainting() {
        return new SkillType(S_ART_PAINTING,
              9,
              false,
              ROLEPLAY_ART,
              DEXTERITY,
              INTELLIGENCE,
              null,
              null,
              null,
              null,
              null,
              null,
              new Integer[] { 20, 10, 20, 30, 40, 50, 60, 70, 80, 90, 100 });
    }

    public static SkillType createArtWriting() {
        return new SkillType(S_ART_WRITING,
              9,
              false,
              ROLEPLAY_ART,
              DEXTERITY,
              INTELLIGENCE,
              null,
              null,
              null,
              null,
              null,
              null,
              new Integer[] { 20, 10, 20, 30, 40, 50, 60, 70, 80, 90, 100 });
    }

    public static SkillType createArtPoetry() {
        return new SkillType(S_ART_POETRY,
              9,
              false,
              ROLEPLAY_ART,
              DEXTERITY,
              INTELLIGENCE,
              null,
              null,
              null,
              null,
              null,
              null,
              new Integer[] { 20, 10, 20, 30, 40, 50, 60, 70, 80, 90, 100 });
    }


    public static SkillType createArtInstrument() {
        return new SkillType(S_ART_INSTRUMENT,
              9,
              false,
              ROLEPLAY_ART,
              DEXTERITY,
              INTELLIGENCE,
              null,
              null,
              null,
              null,
              null,
              null,
              new Integer[] { 20, 10, 20, 30, 40, 50, 60, 70, 80, 90, 100 });
    }


    public static SkillType createArtSculpture() {
        return new SkillType(S_ART_SCULPTURE,
              9,
              false,
              ROLEPLAY_ART,
              DEXTERITY,
              INTELLIGENCE,
              null,
              null,
              null,
              null,
              null,
              null,
              new Integer[] { 20, 10, 20, 30, 40, 50, 60, 70, 80, 90, 100 });
    }

    public static SkillType createArtCooking() {
        return new SkillType(S_ART_COOKING,
              9,
              false,
              ROLEPLAY_ART,
              DEXTERITY,
              INTELLIGENCE,
              null,
              null,
              null,
              null,
              null,
              null,
              new Integer[] { 20, 10, 20, 30, 40, 50, 60, 70, 80, 90, 100 });
    }

    public static SkillType createArtSinging() {
        return new SkillType(S_ART_SINGING,
              9,
              false,
              ROLEPLAY_ART,
              DEXTERITY,
              INTELLIGENCE,
              null,
              null,
              null,
              null,
              null,
              null,
              new Integer[] { 20, 10, 20, 30, 40, 50, 60, 70, 80, 90, 100 });
    }

    public static SkillType createArtOther() {
        return new SkillType(S_ART_OTHER,
              9,
              false,
              ROLEPLAY_ART,
              DEXTERITY,
              INTELLIGENCE,
              null,
              null,
              null,
              null,
              null,
              null,
              new Integer[] { 20, 10, 20, 30, 40, 50, 60, 70, 80, 90, 100 });
    }

    public static SkillType createCommunications() {
        return new SkillType(S_COMMUNICATIONS,
              7,
              false,
              ROLEPLAY_GENERAL,
              INTELLIGENCE,
              NONE,
              null,
              null,
              null,
              null,
              null,
              null,
              new Integer[] { 20, 10, 20, 30, 40, 50, 60, 70, 80, 90, 100 });
    }

    public static SkillType createComputers() {
        return new SkillType(S_COMPUTERS,
              9,
              false,
              ROLEPLAY_GENERAL,
              INTELLIGENCE,
              NONE,
              null,
              null,
              null,
              null,
              null,
              null,
              new Integer[] { 20, 10, 20, 30, 40, 50, 60, 70, 80, 90, 100 });
    }

    public static SkillType createCryptography() {
        return new SkillType(S_CRYPTOGRAPHY,
              9,
              false,
              ROLEPLAY_GENERAL,
              INTELLIGENCE,
              WILLPOWER,
              null,
              null,
              null,
              null,
              null,
              null,
              new Integer[] { 20, 10, 20, 30, 40, 50, 60, 70, 80, 90, 100 });
    }

    public static SkillType createDemolitions() {
        return new SkillType(S_DEMOLITIONS,
              9,
              false,
              ROLEPLAY_GENERAL,
              DEXTERITY,
              INTELLIGENCE,
              null,
              null,
              null,
              null,
              null,
              null,
              new Integer[] { 20, 10, 20, 30, 40, 50, 60, 70, 80, 90, 100 });
    }

    public static SkillType createDisguise() {
        return new SkillType(S_DISGUISE,
              7,
              false,
              ROLEPLAY_GENERAL,
              CHARISMA,
              NONE,
              null,
              null,
              null,
              null,
              null,
              null,
              new Integer[] { 20, 10, 20, 30, 40, 50, 60, 70, 80, 90, 100 });
    }

    public static SkillType createEscapeArtist() {
        return new SkillType(S_ESCAPE_ARTIST,
              9,
              false,
              ROLEPLAY_GENERAL,
              STRENGTH,
              DEXTERITY,
              null,
              null,
              null,
              null,
              null,
              null,
              new Integer[] { 20, 10, 20, 30, 40, 50, 60, 70, 80, 90, 100 });
    }

    public static SkillType createForgery() {
        return new SkillType(S_FORGERY,
              8,
              false,
              ROLEPLAY_GENERAL,
              DEXTERITY,
              INTELLIGENCE,
              null,
              null,
              null,
              null,
              null,
              null,
              new Integer[] { 20, 10, 20, 30, 40, 50, 60, 70, 80, 90, 100 });
    }

    public static SkillType createInterestHistory() {
        return new SkillType(S_INTEREST_HISTORY,
              9,
              false,
              ROLEPLAY_INTEREST,
              INTELLIGENCE,
              WILLPOWER,
              null,
              null,
              null,
              null,
              null,
              null,
              new Integer[] { 20, 10, 20, 30, 40, 50, 60, 70, 80, 90, 100 });
    }

    public static SkillType createInterestLiterature() {
        return new SkillType(S_INTEREST_LITERATURE,
              9,
              false,
              ROLEPLAY_INTEREST,
              INTELLIGENCE,
              WILLPOWER,
              null,
              null,
              null,
              null,
              null,
              null,
              new Integer[] { 20, 10, 20, 30, 40, 50, 60, 70, 80, 90, 100 });
    }

    public static SkillType createInterestHoloGames() {
        return new SkillType(S_INTEREST_HOLO_GAMES,
              9,
              false,
              ROLEPLAY_INTEREST,
              INTELLIGENCE,
              WILLPOWER,
              null,
              null,
              null,
              null,
              null,
              null,
              new Integer[] { 20, 10, 20, 30, 40, 50, 60, 70, 80, 90, 100 });
    }

    public static SkillType createInterestSports() {
        return new SkillType(S_INTEREST_SPORTS,
              9,
              false,
              ROLEPLAY_INTEREST,
              INTELLIGENCE,
              WILLPOWER,
              null,
              null,
              null,
              null,
              null,
              null,
              new Integer[] { 20, 10, 20, 30, 40, 50, 60, 70, 80, 90, 100 });
    }

    public static SkillType createInterestFashion() {
        return new SkillType(S_INTEREST_FASHION,
              9,
              false,
              ROLEPLAY_INTEREST,
              INTELLIGENCE,
              WILLPOWER,
              null,
              null,
              null,
              null,
              null,
              null,
              new Integer[] { 20, 10, 20, 30, 40, 50, 60, 70, 80, 90, 100 });
    }

    public static SkillType createInterestMusic() {
        return new SkillType(S_INTEREST_MUSIC,
              9,
              false,
              ROLEPLAY_INTEREST,
              INTELLIGENCE,
              WILLPOWER,
              null,
              null,
              null,
              null,
              null,
              null,
              new Integer[] { 20, 10, 20, 30, 40, 50, 60, 70, 80, 90, 100 });
    }

    public static SkillType createInterestMilitary() {
        return new SkillType(S_INTEREST_MILITARY,
              9,
              false,
              ROLEPLAY_INTEREST,
              INTELLIGENCE,
              WILLPOWER,
              null,
              null,
              null,
              null,
              null,
              null,
              new Integer[] { 20, 10, 20, 30, 40, 50, 60, 70, 80, 90, 100 });
    }

    public static SkillType createInterestAntiques() {
        return new SkillType(S_INTEREST_ANTIQUES,
              9,
              false,
              ROLEPLAY_INTEREST,
              INTELLIGENCE,
              WILLPOWER,
              null,
              null,
              null,
              null,
              null,
              null,
              new Integer[] { 20, 10, 20, 30, 40, 50, 60, 70, 80, 90, 100 });
    }

    public static SkillType createInterestTheology() {
        return new SkillType(S_INTEREST_THEOLOGY,
              9,
              false,
              ROLEPLAY_INTEREST,
              INTELLIGENCE,
              WILLPOWER,
              null,
              null,
              null,
              null,
              null,
              null,
              new Integer[] { 20, 10, 20, 30, 40, 50, 60, 70, 80, 90, 100 });
    }

    public static SkillType createInterestGambling() {
        return new SkillType(S_INTEREST_GAMBLING,
              9,
              false,
              ROLEPLAY_INTEREST,
              INTELLIGENCE,
              WILLPOWER,
              null,
              null,
              null,
              null,
              null,
              null,
              new Integer[] { 20, 10, 20, 30, 40, 50, 60, 70, 80, 90, 100 });
    }

    public static SkillType createInterestPolitics() {
        return new SkillType(S_INTEREST_POLITICS,
              9,
              false,
              ROLEPLAY_INTEREST,
              INTELLIGENCE,
              WILLPOWER,
              null,
              null,
              null,
              null,
              null,
              null,
              new Integer[] { 20, 10, 20, 30, 40, 50, 60, 70, 80, 90, 100 });
    }

    public static SkillType createInterestPhilosophy() {
        return new SkillType(S_INTEREST_PHILOSOPHY,
              9,
              false,
              ROLEPLAY_INTEREST,
              INTELLIGENCE,
              WILLPOWER,
              null,
              null,
              null,
              null,
              null,
              null,
              new Integer[] { 20, 10, 20, 30, 40, 50, 60, 70, 80, 90, 100 });
    }

    public static SkillType createInterestEconomics() {
        return new SkillType(S_INTEREST_ECONOMICS,
              9,
              false,
              ROLEPLAY_INTEREST,
              INTELLIGENCE,
              WILLPOWER,
              null,
              null,
              null,
              null,
              null,
              null,
              new Integer[] { 20, 10, 20, 30, 40, 50, 60, 70, 80, 90, 100 });
    }

    public static SkillType createInterestPopCulture() {
        return new SkillType(S_INTEREST_POP_CULTURE,
              9,
              false,
              ROLEPLAY_INTEREST,
              INTELLIGENCE,
              WILLPOWER,
              null,
              null,
              null,
              null,
              null,
              null,
              new Integer[] { 20, 10, 20, 30, 40, 50, 60, 70, 80, 90, 100 });
    }

    public static SkillType createInterestAstrology() {
        return new SkillType(S_INTEREST_ASTROLOGY,
              9,
              false,
              ROLEPLAY_INTEREST,
              INTELLIGENCE,
              WILLPOWER,
              null,
              null,
              null,
              null,
              null,
              null,
              new Integer[] { 20, 10, 20, 30, 40, 50, 60, 70, 80, 90, 100 });
    }

    public static SkillType createInterestFishing() {
        return new SkillType(S_INTEREST_FISHING,
              9,
              false,
              ROLEPLAY_INTEREST,
              INTELLIGENCE,
              WILLPOWER,
              null,
              null,
              null,
              null,
              null,
              null,
              new Integer[] { 20, 10, 20, 30, 40, 50, 60, 70, 80, 90, 100 });
    }

    public static SkillType createInterestMythology() {
        return new SkillType(S_INTEREST_MYTHOLOGY,
              9,
              false,
              ROLEPLAY_INTEREST,
              INTELLIGENCE,
              WILLPOWER,
              null,
              null,
              null,
              null,
              null,
              null,
              new Integer[] { 20, 10, 20, 30, 40, 50, 60, 70, 80, 90, 100 });
    }

    public static SkillType createInterestCartography() {
        return new SkillType(S_INTEREST_CARTOGRAPHY,
              9,
              false,
              ROLEPLAY_INTEREST,
              INTELLIGENCE,
              WILLPOWER,
              null,
              null,
              null,
              null,
              null,
              null,
              new Integer[] { 20, 10, 20, 30, 40, 50, 60, 70, 80, 90, 100 });
    }

    public static SkillType createInterestArcheology() {
        return new SkillType(S_INTEREST_ARCHEOLOGY,
              9,
              false,
              ROLEPLAY_INTEREST,
              INTELLIGENCE,
              WILLPOWER,
              null,
              null,
              null,
              null,
              null,
              null,
              new Integer[] { 20, 10, 20, 30, 40, 50, 60, 70, 80, 90, 100 });
    }

    public static SkillType createInterestHoloCinema() {
        return new SkillType(S_INTEREST_HOLO_CINEMA,
              9,
              false,
              ROLEPLAY_INTEREST,
              INTELLIGENCE,
              WILLPOWER,
              null,
              null,
              null,
              null,
              null,
              null,
              new Integer[] { 20, 10, 20, 30, 40, 50, 60, 70, 80, 90, 100 });
    }

    public static SkillType createInterestExoticAnimals() {
        return new SkillType(S_INTEREST_EXOTIC_ANIMALS,
              9,
              false,
              ROLEPLAY_INTEREST,
              INTELLIGENCE,
              WILLPOWER,
              null,
              null,
              null,
              null,
              null,
              null,
              new Integer[] { 20, 10, 20, 30, 40, 50, 60, 70, 80, 90, 100 });
    }

    public static SkillType createInterestLaw() {
        return new SkillType(S_INTEREST_LAW,
              9,
              false,
              ROLEPLAY_INTEREST,
              INTELLIGENCE,
              WILLPOWER,
              null,
              null,
              null,
              null,
              null,
              null,
              new Integer[] { 20, 10, 20, 30, 40, 50, 60, 70, 80, 90, 100 });
    }

    public static SkillType createInterestOther() {
        return new SkillType(S_INTEREST_OTHER,
              9,
              false,
              ROLEPLAY_INTEREST,
              INTELLIGENCE,
              WILLPOWER,
              null,
              null,
              null,
              null,
              null,
              null,
              new Integer[] { 20, 10, 20, 30, 40, 50, 60, 70, 80, 90, 100 });
    }

    public static SkillType createInterrogation() {
        return new SkillType(S_INTERROGATION,
              9,
              false,
              ROLEPLAY_GENERAL,
              WILLPOWER,
              CHARISMA,
              null,
              null,
              null,
              null,
              null,
              null,
              new Integer[] { 20, 10, 20, 30, 40, 50, 60, 70, 80, 90, 100 });
    }

    public static SkillType createInvestigation() {
        return new SkillType(S_INVESTIGATION,
              9,
              false,
              ROLEPLAY_GENERAL,
              INTELLIGENCE,
              WILLPOWER,
              null,
              null,
              null,
              null,
              null,
              null,
              new Integer[] { 20, 10, 20, 30, 40, 50, 60, 70, 80, 90, 100 });
    }

    public static SkillType createLanguage() {
        return new SkillType(S_LANGUAGES,
              8,
              false,
              ROLEPLAY_GENERAL,
              INTELLIGENCE,
              CHARISMA,
              null,
              null,
              null,
              null,
              null,
              null,
              new Integer[] { 20, 10, 20, 30, 40, 50, 60, 70, 80, 90, 100 });
    }

    public static SkillType createMartialArts() {
        return new SkillType(S_MARTIAL_ARTS,
              8,
              false,
              ROLEPLAY_GENERAL,
              REFLEXES,
              DEXTERITY,
              null,
              null,
              null,
              null,
              null,
              null,
              new Integer[] { 20, 10, 20, 30, 40, 50, 60, 70, 80, 90, 100 });
    }

    public static SkillType createPerception() {
        return new SkillType(S_PERCEPTION,
              7,
              false,
              ROLEPLAY_GENERAL,
              INTELLIGENCE,
              NONE,
              null,
              null,
              null,
              null,
              null,
              null,
              new Integer[] { 20, 10, 20, 30, 40, 50, 60, 70, 80, 90, 100 });
    }

    public static SkillType createSleightOfHand() {
        // We don't call this skill Prestidigitation because then we'll get 100 questions asking what
        // 'Prestidigitation' means.
        return new SkillType(S_SLEIGHT_OF_HAND,
              8,
              false,
              ROLEPLAY_GENERAL,
              REFLEXES,
              DEXTERITY,
              null,
              null,
              null,
              null,
              null,
              null,
              new Integer[] { 20, 10, 20, 30, 40, 50, 60, 70, 80, 90, 100 });
    }

    public static SkillType createProtocols() {
        return new SkillType(S_PROTOCOLS,
              8,
              false,
              ROLEPLAY_GENERAL,
              WILLPOWER,
              CHARISMA,
              null,
              null,
              null,
              null,
              null,
              null,
              new Integer[] { 20, 10, 20, 30, 40, 50, 60, 70, 80, 90, 100 });
    }

    public static SkillType createScienceBiology() {
        return new SkillType(S_SCIENCE_BIOLOGY,
              9,
              false,
              ROLEPLAY_SCIENCE,
              INTELLIGENCE,
              WILLPOWER,
              null,
              null,
              null,
              null,
              null,
              null,
              new Integer[] { 20, 10, 20, 30, 40, 50, 60, 70, 80, 90, 100 });
    }

    public static SkillType createScienceChemistry() {
        return new SkillType(S_SCIENCE_CHEMISTRY,
              9,
              false,
              ROLEPLAY_SCIENCE,
              INTELLIGENCE,
              WILLPOWER,
              null,
              null,
              null,
              null,
              null,
              null,
              new Integer[] { 20, 10, 20, 30, 40, 50, 60, 70, 80, 90, 100 });
    }

    public static SkillType createScienceMathematics() {
        return new SkillType(S_SCIENCE_MATHEMATICS,
              9,
              false,
              ROLEPLAY_SCIENCE,
              INTELLIGENCE,
              WILLPOWER,
              null,
              null,
              null,
              null,
              null,
              null,
              new Integer[] { 20, 10, 20, 30, 40, 50, 60, 70, 80, 90, 100 });
    }

    public static SkillType createSciencePhysics() {
        return new SkillType(S_SCIENCE_PHYSICS,
              9,
              false,
              ROLEPLAY_SCIENCE,
              INTELLIGENCE,
              WILLPOWER,
              null,
              null,
              null,
              null,
              null,
              null,
              new Integer[] { 20, 10, 20, 30, 40, 50, 60, 70, 80, 90, 100 });
    }

    public static SkillType createScienceMilitary() {
        return new SkillType(S_SCIENCE_MILITARY,
              9,
              false,
              ROLEPLAY_SCIENCE,
              INTELLIGENCE,
              WILLPOWER,
              null,
              null,
              null,
              null,
              null,
              null,
              new Integer[] { 20, 10, 20, 30, 40, 50, 60, 70, 80, 90, 100 });
    }

    public static SkillType createScienceGeology() {
        return new SkillType(S_SCIENCE_GEOLOGY,
              9,
              false,
              ROLEPLAY_SCIENCE,
              INTELLIGENCE,
              WILLPOWER,
              null,
              null,
              null,
              null,
              null,
              null,
              new Integer[] { 20, 10, 20, 30, 40, 50, 60, 70, 80, 90, 100 });
    }

    public static SkillType createScienceXenobiology() {
        return new SkillType(S_SCIENCE_XENOBIOLOGY,
              9,
              false,
              ROLEPLAY_SCIENCE,
              INTELLIGENCE,
              WILLPOWER,
              null,
              null,
              null,
              null,
              null,
              null,
              new Integer[] { 20, 10, 20, 30, 40, 50, 60, 70, 80, 90, 100 });
    }

    public static SkillType createSciencePharmacology() {
        return new SkillType(S_SCIENCE_PHARMACOLOGY,
              9,
              false,
              ROLEPLAY_SCIENCE,
              INTELLIGENCE,
              WILLPOWER,
              null,
              null,
              null,
              null,
              null,
              null,
              new Integer[] { 20, 10, 20, 30, 40, 50, 60, 70, 80, 90, 100 });
    }

    public static SkillType createScienceGenetics() {
        return new SkillType(S_SCIENCE_GENETICS,
              9,
              false,
              ROLEPLAY_SCIENCE,
              INTELLIGENCE,
              WILLPOWER,
              null,
              null,
              null,
              null,
              null,
              null,
              new Integer[] { 20, 10, 20, 30, 40, 50, 60, 70, 80, 90, 100 });
    }

    public static SkillType createSciencePsychology() {
        return new SkillType(S_SCIENCE_PSYCHOLOGY,
              9,
              false,
              ROLEPLAY_SCIENCE,
              INTELLIGENCE,
              WILLPOWER,
              null,
              null,
              null,
              null,
              null,
              null,
              new Integer[] { 20, 10, 20, 30, 40, 50, 60, 70, 80, 90, 100 });
    }

    public static SkillType createScienceOther() {
        return new SkillType(S_SCIENCE_OTHER,
              9,
              false,
              ROLEPLAY_SCIENCE,
              INTELLIGENCE,
              WILLPOWER,
              null,
              null,
              null,
              null,
              null,
              null,
              new Integer[] { 20, 10, 20, 30, 40, 50, 60, 70, 80, 90, 100 });
    }

    public static SkillType createSecuritySystemsElectronic() {
        return new SkillType(S_SECURITY_SYSTEMS_ELECTRONIC,
              9,
              false,
              ROLEPLAY_SECURITY,
              DEXTERITY,
              INTELLIGENCE,
              null,
              null,
              null,
              null,
              null,
              null,
              new Integer[] { 20, 10, 20, 30, 40, 50, 60, 70, 80, 90, 100 });
    }

    public static SkillType createSecuritySystemsMechanical() {
        return new SkillType(S_SECURITY_SYSTEMS_MECHANICAL,
              9,
              false,
              ROLEPLAY_SECURITY,
              DEXTERITY,
              INTELLIGENCE,
              null,
              null,
              null,
              null,
              null,
              null,
              new Integer[] { 20, 10, 20, 30, 40, 50, 60, 70, 80, 90, 100 });
    }

    public static SkillType createSensorOperations() {
        return new SkillType(S_SENSOR_OPERATIONS,
              8,
              false,
              ROLEPLAY_GENERAL,
              INTELLIGENCE,
              WILLPOWER,
              null,
              null,
              null,
              null,
              null,
              null,
              new Integer[] { 20, 10, 20, 30, 40, 50, 60, 70, 80, 90, 100 });
    }

    public static SkillType createStealth() {
        return new SkillType(S_STEALTH,
              8,
              false,
              ROLEPLAY_GENERAL,
              REFLEXES,
              INTELLIGENCE,
              null,
              null,
              null,
              null,
              null,
              null,
              new Integer[] { 20, 10, 20, 30, 40, 50, 60, 70, 80, 90, 100 });
    }

    public static SkillType createStreetwise() {
        return new SkillType(S_STREETWISE,
              8,
              false,
              ROLEPLAY_GENERAL,
              CHARISMA,
              NONE,
              null,
              null,
              null,
              null,
              null,
              null,
              new Integer[] { 20, 10, 20, 30, 40, 50, 60, 70, 80, 90, 100 });
    }

    public static SkillType createSurvival() {
        return new SkillType(S_SURVIVAL,
              9,
              false,
              ROLEPLAY_GENERAL,
              DEXTERITY,
              INTELLIGENCE,
              null,
              null,
              null,
              null,
              null,
              null,
              new Integer[] { 20, 10, 20, 30, 40, 50, 60, 70, 80, 90, 100 });
    }

    public static SkillType createTracking() {
        return new SkillType(S_TRACKING,
              8,
              false,
              ROLEPLAY_GENERAL,
              INTELLIGENCE,
              WILLPOWER,
              null,
              null,
              null,
              null,
              null,
              null,
              new Integer[] { 20, 10, 20, 30, 40, 50, 60, 70, 80, 90, 100 });
    }

    public static SkillType createTraining() {
        return new SkillType(S_TRAINING,
              9,
              false,
              SUPPORT,
              INTELLIGENCE,
              CHARISMA,
              null,
              null,
              null,
              null,
              null,
              null,
              new Integer[] { 20, 10, 20, 30, 40, 50, 60, 70, 80, 90, 100 });
    }

    public static SkillType createCareer() {
        return new SkillType(S_CAREER_ANY,
              7,
              false,
              ROLEPLAY_GENERAL,
              INTELLIGENCE,
              NONE,
              null,
              null,
              null,
              null,
              null,
              null,
              new Integer[] { 20, 10, 20, 30, 40, 50, 60, 70, 80, 90, 100 });
    }

    public static SkillType createZeroGOperations() {
        return new SkillType(S_ZERO_G_OPERATIONS,
              7,
              false,
              SUPPORT,
              REFLEXES,
              NONE,
              null,
              null,
              null,
              null,
              null,
              null,
              new Integer[] { 20, 10, 20, 30, 40, 50, 60, 70, 80, 90, 100 });
    }

    public static SkillType createMeleeWeapons() {
        return new SkillType(S_MELEE_WEAPONS,
              8,
              false,
              ROLEPLAY_GENERAL,
              REFLEXES,
              DEXTERITY,
              null,
              null,
              null,
              null,
              null,
              null,
              new Integer[] { 20, 10, 20, 30, 40, 50, 60, 70, 80, 90, 100 });
    }

    public static SkillType createThrownWeapons() {
        return new SkillType(S_THROWN_WEAPONS,
              7,
              false,
              ROLEPLAY_GENERAL,
              DEXTERITY,
              NONE,
              null,
              null,
              null,
              null,
              null,
              null,
              new Integer[] { 20, 10, 20, 30, 40, 50, 60, 70, 80, 90, 100 });
    }

    public static SkillType createSupportWeapons() {
        return new SkillType(S_SUPPORT_WEAPONS,
              7,
              false,
              ROLEPLAY_GENERAL,
              DEXTERITY,
              NONE,
              null,
              null,
              null,
              null,
              null,
              null,
              new Integer[] { 20, 10, 20, 30, 40, 50, 60, 70, 80, 90, 100 });
    }

    public static SkillType createSwimming() {
        return new SkillType(S_SWIMMING,
              7,
              false,
              ROLEPLAY_GENERAL,
              STRENGTH,
              NONE,
              null,
              null,
              null,
              null,
              null,
              null,
              new Integer[] { 20, 10, 20, 30, 40, 50, 60, 70, 80, 90, 100 });
    }

    public static SkillType createRunning() {
        return new SkillType(S_RUNNING,
              7,
              false,
              ROLEPLAY_GENERAL,
              REFLEXES,
              DEXTERITY,
              null,
              null,
              null,
              null,
              null,
              null,
              new Integer[] { 20, 10, 20, 30, 40, 50, 60, 70, 80, 90, 100 });
    }
}<|MERGE_RESOLUTION|>--- conflicted
+++ resolved
@@ -136,11 +136,8 @@
     public static final String S_STRATEGY = "Strategy";
     public static final String S_TACTICS = "Tactics/Any";
     public static final String S_TRAINING = "Training";
-<<<<<<< HEAD
+    public static final String S_ZERO_G_OPERATIONS = "Zero-G Operations";
     public static final String S_APPRAISAL = "Appraisal";
-=======
-    public static final String S_ZERO_G_OPERATIONS = "Zero-G Operations";
->>>>>>> 23bc8bbd
 
     // roleplay skills
     public static final String S_ACROBATICS = "Acrobatics" + RP_ONLY_TAG;
@@ -471,17 +468,10 @@
      *
      *                        <p>For example:</p>
      *                        <pre>
-<<<<<<< HEAD
-     *                                               Integer[] costs = new Integer[] {8, 4, 4, 4, 4, 4, 4, 4, 4, -1, -1};
-     *                                               SkillType skillType = new SkillType("Example Skill", 7, false, SkillSubType.COMBAT,
-     *                                               SkillAttribute.DEXTERITY, SkillAttribute.INTELLIGENCE, 1, 3, 4, 5, costs);
-     *                                                                      </pre>
-=======
-     *                                                                                             Integer[] costs = new Integer[] {8, 4, 4, 4, 4, 4, 4, 4, 4, -1, -1};
-     *                                                                                             SkillType skillType = new SkillType("Example Skill", 7, false, SkillSubType.COMBAT,
-     *                                                                                             SkillAttribute.DEXTERITY, SkillAttribute.INTELLIGENCE, 1, 3, 4, 5, costs);
-     *                                                                                                                    </pre>
->>>>>>> 23bc8bbd
+     *                        Integer[] costs = new Integer[] {8, 4, 4, 4, 4, 4, 4, 4, 4, -1, -1};
+     *                        SkillType skillType = new SkillType("Example Skill", 7, false, SkillSubType.COMBAT,
+     *                        SkillAttribute.DEXTERITY, SkillAttribute.INTELLIGENCE, 1, 3, 4, 5, costs);
+     *                                               </pre>
      *
      * @author Illiani
      * @since 0.50.05
@@ -1061,11 +1051,8 @@
             case "tactics" -> "Tactics/Any"; // <50.07
             case "tracking (rp only)" -> "Tracking/Any" + RP_ONLY_TAG; // <50.07
             case "training (rp only)" -> "Training"; // <50.07
-<<<<<<< HEAD
+            case "zero-g operations (rp only)" -> "Zero-G Operations"; // <50.07
             case "appraisal (rp only)" -> "Appraisal"; // <50.07
-=======
-            case "zero-g operations (rp only)" -> "Zero-G Operations"; // <50.07
->>>>>>> 23bc8bbd
             default -> skillName;
         };
         return skillName;
