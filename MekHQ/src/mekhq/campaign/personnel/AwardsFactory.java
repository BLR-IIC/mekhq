/*
 * Copyright (C) 2018 MegaMek team
 *
 * This file is part of MekHQ.
 *
 * MekHQ is free software: you can redistribute it and/or modify
 * it under the terms of the GNU General Public License as published by
 * the Free Software Foundation, either version 2 of the License, or
 * (at your option) any later version.
 *
 * MekHQ is distributed in the hope that it will be useful,
 * but WITHOUT ANY WARRANTY; without even the implied warranty of
 * MERCHANTABILITY or FITNESS FOR A PARTICULAR PURPOSE.  See the
 * GNU General Public License for more details.
 *
 * You should have received a copy of the GNU General Public License
 * along with MekHQ.  If not, see <http://www.gnu.org/licenses/>.
 */

package mekhq.campaign.personnel;

import java.io.File;
import java.io.FileInputStream;
import java.io.FileNotFoundException;
import java.io.InputStream;
import java.text.SimpleDateFormat;
import java.util.ArrayList;
import java.util.Date;
import java.util.HashMap;
import java.util.List;
import java.util.Map;

import javax.xml.bind.JAXBContext;
import javax.xml.bind.JAXBException;
import javax.xml.bind.Unmarshaller;

import org.w3c.dom.Node;
import org.w3c.dom.NodeList;

import mekhq.MekHQ;
import mekhq.MekHqXmlUtil;
import mekhq.campaign.AwardSet;
import mekhq.campaign.LogEntry;

/**
 * This class is responsible to control the awards. It loads one instance of each awards, then it creates a copy of it
 * once it needs to be awarded to someone.
 * @author Miguel Azevedo
 *
 */
public class AwardsFactory {
    private static final String AWARDS_XML_ROOT_PATH = "data/universe/awards/";

    private static AwardsFactory instance = null;

    /**
     * Here is where the blueprints are stored, mapped by set and name.
     */
    private Map<String, Map<String,Award>> awardsMap;

    private AwardsFactory(){
        awardsMap = new HashMap<>();

        loadAwards();
    }

    public static AwardsFactory getInstance(){
        if(instance == null){
            instance = new AwardsFactory();
        }

        return instance;
    }

    /**
     * @return the names of the all the award sets loaded.
     */
    public List<String> getAllSetNames(){
        return new ArrayList<>(awardsMap.keySet());
    }

    /**
     * Gets a list of all awards that belong to a given Set
     * @param setName is the name of the set
     * @return list with the awards belonging to that set
     */
    public List<Award> getAllAwardsForSet(String setName){
        return new ArrayList<>(awardsMap.get(setName).values());
    }

    /**
     * By searching the "blueprints" (i.e. awards instances that serve as data model), it generates a copy of that
     * award in order for it to be given to someone.
     * @param setName the name of the set
     * @param awardName the name of the award
     * @return list with the awards belonging to that set
     */
    public Award generateNew(String setName, String awardName){
        Map<String, Award> awardSet = awardsMap.get(setName);
        Award blueprintAward = awardSet.get(awardName);
        return blueprintAward.createCopy();
    }

    /**
     * Generates a new award from an XML entry (when loading game, for example)
     * @param node xml node
     * @return an award
     */
    public Award generateNewFromXML(Node node){
        final String METHOD_NAME = "generateNewFromXML(Node)"; //$NON-NLS-1$
        final SimpleDateFormat DATE_FORMAT = new SimpleDateFormat("yyyy-MM-dd hh:mm:ss");

        String name = null;
        String set = null;
        ArrayList<Date> dates = new ArrayList<>();

        try {
            NodeList nl = node.getChildNodes();

            for (int x=0; x<nl.getLength(); x++) {
                Node wn2 = nl.item(x);

                if (wn2.getNodeName().equalsIgnoreCase("date")) {
                    dates.add(DATE_FORMAT.parse(wn2.getTextContent().trim()));
                } else if (wn2.getNodeName().equalsIgnoreCase("name")) {
                    name = wn2.getTextContent();
                } else if (wn2.getNodeName().equalsIgnoreCase("set")){
                    set = wn2.getTextContent();
                }
            }
        } catch (Exception ex) {
            // Doh!
            MekHQ.getLogger().error(LogEntry.class, METHOD_NAME, ex);
        }

        Award award = generateNew(set, name);
        award.setDates(dates);
        return award;
    }

    /**
     * Generates the "blueprint" awards by reading the data from XML sources.
     */
    private void loadAwards() {
        File dir = new File(AWARDS_XML_ROOT_PATH);
        File[] files =  dir.listFiles((dir1, filename) -> filename.endsWith(".xml"));

        if(files == null) {
            return;
        }
        
        for(File file : files) {
            try{
                InputStream inputStream = new FileInputStream(file);
<<<<<<< HEAD
                loadAwardsFromStream(inputStream, file.getName());
            }
            catch (FileNotFoundException e){
                MekHQ.getLogger().error(AwardsFactory.class, "loadAwards", e);
=======
                JAXBContext jaxbContext = JAXBContext.newInstance(AwardSet.class, Award.class);
                Unmarshaller unmarshaller = jaxbContext.createUnmarshaller();

                awardSet = unmarshaller.unmarshal(MekHqXmlUtil.createSafeXmlSource(inputStream), AwardSet.class).getValue();

                Map<String, Award> tempAwardMap = new HashMap<>();
                String currentSetName = file.getName().replaceFirst("[.][^.]+$", "");
                int i = 0;
                for (Award award : awardSet.getAwards()){
                    award.setId(i);
                    i++;
                    award.setSet(currentSetName);
                    tempAwardMap.put(award.getName(), award);
                }

                awardsMap.put(currentSetName, tempAwardMap);
            } catch (FileNotFoundException e) {
                MekHQ.getLogger().error(AwardsFactory.class, "loadAwards", "Cannot find XML awards file: " + file.getName(), e);
            } catch (JAXBException e) {
                MekHQ.getLogger().error(AwardsFactory.class, "loadAwards", "Error loading XML for awards", e);
>>>>>>> 1bef534d
            }
        }
    }

    public void loadAwardsFromStream(InputStream inputStream, String fileName){
        AwardSet awardSet = null;

        try {
            JAXBContext jaxbContext = JAXBContext.newInstance(AwardSet.class, Award.class);
            Unmarshaller unmarshaller = jaxbContext.createUnmarshaller();

            awardSet = unmarshaller.unmarshal(MekHqXmlUtil.createSafeXmlSource(inputStream), AwardSet.class).getValue();

            Map<String, Award> tempAwardMap = new HashMap<>();
            String currentSetName = fileName.replaceFirst("[.][^.]+$", "");
            int i = 0;
            for (Award award : awardSet.getAwards()){
                award.setId(i);
                i++;
                award.setSet(currentSetName);
                tempAwardMap.put(award.getName(), award);
            }
            awardsMap.put(currentSetName, tempAwardMap);
        } catch (SAXException | ParserConfigurationException e) {
            MekHQ.getLogger().error(AwardsFactory.class, "loadAwards", e);
        } catch (JAXBException e) {
            MekHQ.getLogger().error(AwardsFactory.class, "loadAwards", "Error loading XML for awards", e);
        }
    }
}
<|MERGE_RESOLUTION|>--- conflicted
+++ resolved
@@ -152,39 +152,16 @@
         for(File file : files) {
             try{
                 InputStream inputStream = new FileInputStream(file);
-<<<<<<< HEAD
                 loadAwardsFromStream(inputStream, file.getName());
             }
             catch (FileNotFoundException e){
                 MekHQ.getLogger().error(AwardsFactory.class, "loadAwards", e);
-=======
-                JAXBContext jaxbContext = JAXBContext.newInstance(AwardSet.class, Award.class);
-                Unmarshaller unmarshaller = jaxbContext.createUnmarshaller();
-
-                awardSet = unmarshaller.unmarshal(MekHqXmlUtil.createSafeXmlSource(inputStream), AwardSet.class).getValue();
-
-                Map<String, Award> tempAwardMap = new HashMap<>();
-                String currentSetName = file.getName().replaceFirst("[.][^.]+$", "");
-                int i = 0;
-                for (Award award : awardSet.getAwards()){
-                    award.setId(i);
-                    i++;
-                    award.setSet(currentSetName);
-                    tempAwardMap.put(award.getName(), award);
-                }
-
-                awardsMap.put(currentSetName, tempAwardMap);
-            } catch (FileNotFoundException e) {
-                MekHQ.getLogger().error(AwardsFactory.class, "loadAwards", "Cannot find XML awards file: " + file.getName(), e);
-            } catch (JAXBException e) {
-                MekHQ.getLogger().error(AwardsFactory.class, "loadAwards", "Error loading XML for awards", e);
->>>>>>> 1bef534d
             }
         }
     }
 
     public void loadAwardsFromStream(InputStream inputStream, String fileName){
-        AwardSet awardSet = null;
+        AwardSet awardSet;
 
         try {
             JAXBContext jaxbContext = JAXBContext.newInstance(AwardSet.class, Award.class);
@@ -202,8 +179,6 @@
                 tempAwardMap.put(award.getName(), award);
             }
             awardsMap.put(currentSetName, tempAwardMap);
-        } catch (SAXException | ParserConfigurationException e) {
-            MekHQ.getLogger().error(AwardsFactory.class, "loadAwards", e);
         } catch (JAXBException e) {
             MekHQ.getLogger().error(AwardsFactory.class, "loadAwards", "Error loading XML for awards", e);
         }
