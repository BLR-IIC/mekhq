--- conflicted
+++ resolved
@@ -1,24 +1,4 @@
 /*
-<<<<<<< HEAD
- * AtBContract.java
- *
- * Copyright (c) 2024-2025 - The MegaMek Team. All Rights Reserved.
- *
- * This file is part of MekHQ.
- *
- * MekHQ is free software: you can redistribute it and/or modify
- * it under the terms of the GNU General Public License as published by
- * the Free Software Foundation, either version 3 of the License, or
- * (at your option) any later version.
- *
- * MekHQ is distributed in the hope that it will be useful,
- * but WITHOUT ANY WARRANTY; without even the implied warranty of
- * MERCHANTABILITY or FITNESS FOR A PARTICULAR PURPOSE. See the
- * GNU General Public License for more details.
- *
- * You should have received a copy of the GNU General Public License
- * along with MekHQ. If not, see <http://www.gnu.org/licenses/>.
-=======
  * Copyright (C) 2024-2025 The MegaMek Team. All Rights Reserved.
  *
  * This file is part of MekHQ.
@@ -44,7 +24,6 @@
  *
  * Catalyst Game Labs and the Catalyst Game Labs logo are trademarks of
  * InMediaRes Productions, LLC.
->>>>>>> d156c776
  */
 package mekhq.campaign.market.contractMarket;
 
