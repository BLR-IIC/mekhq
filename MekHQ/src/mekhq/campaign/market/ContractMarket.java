/*
 * ContractMarket.java
 *
 * Copyright (c) 2014 Carl Spain. All rights reserved.
 *
 * This file is part of MekHQ.
 *
 * MekHQ is free software: you can redistribute it and/or modify
 * it under the terms of the GNU General Public License as published by
 * the Free Software Foundation, either version 3 of the License, or
 * (at your option) any later version.
 *
 * MekHQ is distributed in the hope that it will be useful,
 * but WITHOUT ANY WARRANTY; without even the implied warranty of
 * MERCHANTABILITY or FITNESS FOR A PARTICULAR PURPOSE. See the
 * GNU General Public License for more details.
 *
 * You should have received a copy of the GNU General Public License
 * along with MekHQ. If not, see <http://www.gnu.org/licenses/>.
 */
package mekhq.campaign.market;

import java.io.PrintWriter;
import java.io.Serializable;
import java.time.format.DateTimeFormatter;
import java.util.ArrayList;
import java.util.HashMap;
import java.util.List;
import java.util.Map;
import java.util.Set;

import mekhq.campaign.market.enums.ContractMarketMethod;
import mekhq.campaign.mission.enums.AtBContractType;
import mekhq.campaign.mission.enums.ContractCommandRights;
import mekhq.campaign.personnel.enums.PersonnelRole;
import org.w3c.dom.Node;
import org.w3c.dom.NodeList;

import megamek.client.generator.RandomSkillsGenerator;
import megamek.common.Compute;
import megamek.common.annotations.Nullable;
import mekhq.MekHQ;
import mekhq.MekHqXmlUtil;
import mekhq.Version;
import mekhq.campaign.Campaign;
import mekhq.campaign.JumpPath;
import mekhq.campaign.mission.AtBContract;
import mekhq.campaign.mission.Contract;
import mekhq.campaign.mission.Mission;
import mekhq.campaign.personnel.Person;
import mekhq.campaign.personnel.SkillType;
import mekhq.campaign.rating.IUnitRating;
import mekhq.campaign.universe.Faction;
import mekhq.campaign.universe.Factions;
import mekhq.campaign.universe.PlanetarySystem;
import mekhq.campaign.universe.RandomFactionGenerator;
import mekhq.campaign.universe.Systems;

/**
 * Contract offers that are generated monthly under AtB rules.
 *
 * Based on PersonnelMarket
 *
 * @author Neoancient
 */
public class ContractMarket implements Serializable {
    private static final long serialVersionUID = 1303462872220110093L;

    //TODO: Implement a method that rolls each day to see whether a new contract appears or an offer disappears

    public final static int CLAUSE_COMMAND = 0;
    public final static int CLAUSE_SALVAGE = 1;
    public final static int CLAUSE_SUPPORT = 2;
    public final static int CLAUSE_TRANSPORT = 3;
    public final static int CLAUSE_NUM = 4;

    /**
     * An arbitrary maximum number of attempts to generate a contract.
     */
    private final static int MAXIMUM_GENERATION_RETRIES = 3;

    /**
     * An arbitrary maximum number of attempts to find a random employer faction that
     * is not a Mercenary.
     */
    private final static int MAXIMUM_ATTEMPTS_TO_FIND_NON_MERC_EMPLOYER = 20;

    private ContractMarketMethod method = ContractMarketMethod.ATB_MONTHLY;

    private List<Contract> contracts;
    private int lastId = 0;
    private Map<Integer, Contract> contractIds;
    private Map<Integer, ClauseMods> clauseMods;

    /* It is possible to call addFollowup more than once for the
     * same contract by canceling the dialog and running it again;
     * this is the easiest place to track it to prevent
     * multiple followup contracts.
     * key: followup id
     * value: main contract id
     */
    private HashMap<Integer, Integer> followupContracts;

    public ContractMarket() {
        contracts = new ArrayList<>();
        contractIds = new HashMap<>();
        clauseMods = new HashMap<>();
        followupContracts = new HashMap<>();
    }

    public List<Contract> getContracts() {
        return contracts;
    }

    public void removeContract(Contract c) {
        contracts.remove(c);
        contractIds.remove(c.getId());
        clauseMods.remove(c.getId());
        followupContracts.remove(c.getId());
    }

    public AtBContract addAtBContract(Campaign campaign) {
        AtBContract c = generateAtBContract(campaign, campaign.getUnitRatingMod());
        if (c != null) {
            contracts.add(c);
        }
        return c;
    }

    public int getRerollsUsed(Contract c, int clause) {
        if (null != clauseMods.get(c.getId())) {
            return clauseMods.get(c.getId()).rerollsUsed[clause];
        }
        return 0;
    }

    public void rerollClause(AtBContract c, int clause, Campaign campaign) {
        if (null != clauseMods.get(c.getId())) {
            switch (clause) {
                case CLAUSE_COMMAND:
                    rollCommandClause(c, clauseMods.get(c.getId()).mods[clause]);
                    break;
                case CLAUSE_SALVAGE:
                    rollSalvageClause(c, clauseMods.get(c.getId()).mods[clause]);
                    break;
                case CLAUSE_TRANSPORT:
                    rollTransportClause(c, clauseMods.get(c.getId()).mods[clause]);
                    break;
                case CLAUSE_SUPPORT:
                    rollSupportClause(c, clauseMods.get(c.getId()).mods[clause]);
                    break;
            }
            clauseMods.get(c.getId()).rerollsUsed[clause]++;
            c.calculateContract(campaign);
        }
    }

    public void generateContractOffers(Campaign campaign) {
        generateContractOffers(campaign, false);
    }

    public void generateContractOffers(Campaign campaign, boolean newCampaign) {
        if (((method == ContractMarketMethod.ATB_MONTHLY) && (campaign.getLocalDate().getDayOfMonth() == 1))
                || newCampaign) {
            // need to copy to prevent concurrent modification errors
            new ArrayList<>(contracts).forEach(this::removeContract);

            int unitRatingMod = campaign.getUnitRatingMod();

            for (AtBContract contract : campaign.getActiveAtBContracts()) {
                checkForSubcontracts(campaign, contract, unitRatingMod);
            }

            int numContracts = Compute.d6() - 4 + unitRatingMod;

            Set<Faction> currentFactions = campaign.getCurrentSystem().getFactionSet(campaign.getLocalDate());
            final boolean inMinorFaction = currentFactions.stream().noneMatch(faction ->
                    faction.isISMajorOrSuperPower() || faction.isClan());
            if (inMinorFaction) {
                numContracts--;
            }

            boolean inBackwater = true;
            if (currentFactions.size() > 1) {
                // More than one faction, if any is *not* periphery, we're not in backwater either
                for (Faction f : currentFactions) {
                    if (!f.isPeriphery()) {
                        inBackwater = false;
                    }
                }
            } else if (currentFactions.size() > 0) {
                // Just one faction. Are there any others nearby?
                Faction onlyFaction = currentFactions.iterator().next();
                if (!onlyFaction.isPeriphery()) {
                    for (PlanetarySystem key : Systems.getInstance().getNearbySystems(campaign.getCurrentSystem(), 30)) {
                        for (Faction f : key.getFactionSet(campaign.getLocalDate())) {
                            if (!onlyFaction.equals(f)) {
                                inBackwater = false;
                                break;
                            }
                        }
                        if (!inBackwater) {
                            break;
                        }
                    }
                }
            } else {
                MekHQ.getLogger().warning(
                        "Unable to find any factions around "
                            + campaign.getCurrentSystem().getName(campaign.getLocalDate())
                            + " on "
                            + campaign.getLocalDate());
            }

            if (inBackwater) {
                numContracts--;
            }

            if (campaign.getFactionCode().equals("MERC") || campaign.getFactionCode().equals("PIR")) {
                if (campaign.getAtBConfig().isHiringHall(campaign.getCurrentSystem().getId(), campaign.getLocalDate())) {
                    numContracts++;
                    /* Though the rules do not state these modifiers are mutually exclusive, the fact that the
                     * distance of Galatea from a border means that it has no advantage for Mercs over border
                     * worlds. Common sense dictates that worlds with hiring halls should not be
                     * subject to the -1 for backwater/interior.
                     */
                    if (inBackwater) {
                        numContracts++;
                    }
                }
            } else {
                /* Per IOps Beta, government units determine number of contracts as on a system with a great hall */
                numContracts++;
            }

            /* If located on a faction's capital (interpreted as the starting planet for that faction),
             * generate one contract offer for that faction.
             */
            for (Faction f : campaign.getCurrentSystem().getFactionSet(campaign.getLocalDate())) {
                try {
                    if (f.getStartingPlanet(campaign.getLocalDate()).equals(campaign.getCurrentSystem().getId())
                            && RandomFactionGenerator.getInstance().getEmployerSet().contains(f.getShortName())) {
                        AtBContract c = generateAtBContract(campaign, f.getShortName(), unitRatingMod);
                        if (c != null) {
                            contracts.add(c);
                            break;
                        }
                    }
                } catch (ArrayIndexOutOfBoundsException e) {
                    //no starting planet in current era; continue to next faction
                }
            }

            if (newCampaign) {
                numContracts = Math.max(numContracts, 2);
            }

            for (int i = 0; i < numContracts; i++) {
                AtBContract c = generateAtBContract(campaign, unitRatingMod);
                if (c != null) {
                    contracts.add(c);
                }
            }
            if (campaign.getCampaignOptions().getContractMarketReportRefresh()) {
                campaign.addReport("<a href='CONTRACT_MARKET'>Contract market updated</a>");
            }
        }
    }

    private void checkForSubcontracts(Campaign campaign, AtBContract contract, int unitRatingMod) {
        if (contract.getContractType().isGarrisonDuty()) {
            int numSubcontracts = 0;
            for (AtBContract c : campaign.getAtBContracts()) {
                if (contract.equals(c.getParentContract())) {
                    numSubcontracts++;
                }
            }
            for (int i = numSubcontracts; i < unitRatingMod - 1; i++) {
                int roll = Compute.d6(2);
                if (roll >= 10) {
                    AtBContract sub = generateAtBSubcontract(campaign, contract, unitRatingMod);
                    if (sub.getEndingDate().isBefore(contract.getEndingDate())) {
                        contracts.add(sub);
                    }
                }
            }
        }
    }

    /* If no suitable planet can be found or no jump path to the planet can be calculated after
     * the indicated number of retries, this will return null.
     */
    private @Nullable AtBContract generateAtBContract(Campaign campaign, int unitRatingMod) {
        if (campaign.getFactionCode().equals("MERC")) {
            if (null == campaign.getRetainerEmployerCode()) {
                int retries = MAXIMUM_GENERATION_RETRIES;
                AtBContract retVal = null;
                while ((retries > 0) && (retVal == null)) {
                    // Send only 1 retry down because we're handling retries in our loop
                    retVal = generateAtBContract(campaign, RandomFactionGenerator.getInstance().getEmployer(),
                            unitRatingMod, 1);
                    retries--;
                }
                return retVal;
            } else {
                return generateAtBContract(campaign, campaign.getRetainerEmployerCode(), unitRatingMod);
            }
        } else {
            return generateAtBContract(campaign, campaign.getFactionCode(), unitRatingMod);
        }
    }

    private @Nullable AtBContract generateAtBContract(Campaign campaign, @Nullable String employer, int unitRatingMod) {
        return generateAtBContract(campaign, employer, unitRatingMod, MAXIMUM_GENERATION_RETRIES);
    }

    private @Nullable AtBContract generateAtBContract(Campaign campaign, @Nullable String employer, int unitRatingMod, int retries) {
        if (employer == null) {
            MekHQ.getLogger().warning("Could not generate an AtB Contract because there was no employer!");
            return null;
        } else if (retries <= 0) {
            MekHQ.getLogger().warning("Could not generate an AtB Contract because we ran out of retries!");
            return null;
        }

        AtBContract contract = new AtBContract("UnnamedContract");
        lastId++;
        contract.setId(lastId);
        contractIds.put(lastId, contract);

        if (employer.equals("MERC")) {
            contract.setMercSubcontract(true);
            for (int attempts = 0; attempts < MAXIMUM_ATTEMPTS_TO_FIND_NON_MERC_EMPLOYER; ++attempts) {
                employer = RandomFactionGenerator.getInstance().getEmployer();
                if ((employer != null) && !employer.equals("MERC")) {
                    break;
                }
            }

            if ((employer == null) || employer.equals("MERC")) {
                MekHQ.getLogger().warning("Could not generate an AtB Contract because we could not find a non-MERC employer!");
                return null;
            }
        }
        contract.setEmployerCode(employer, campaign.getGameYear());
<<<<<<< HEAD
        contract.setContractType(findAtBMissionType(unitRatingMod,
                RandomFactionGenerator.getInstance().getFactionHints()
                        .isISMajorPower(Factions.getInstance().getFaction(contract.getEmployerCode()))));
=======
        contract.setMissionType(findAtBMissionType(unitRatingMod,
                Factions.getInstance().getFaction(contract.getEmployerCode()).isISMajorOrSuperPower()));
>>>>>>> 29f5fcbb

        if (contract.getContractType().isPirateHunting()) {
            contract.setEnemyCode("PIR");
        } else if (contract.getContractType().isRiotDuty()) {
            contract.setEnemyCode("REB");
        } else {
            contract.setEnemyCode(RandomFactionGenerator.getInstance().getEnemy(contract.getEmployerCode(),
                    contract.getContractType().isGarrisonType()));
        }

        if (contract.getContractType().isGarrisonDuty() && contract.getEnemyCode().equals("REB")) {
            contract.setContractType(AtBContractType.RIOT_DUTY);
        }

        /* Addition to AtB rules: factions which are generally neutral
         * (ComStar, Mercs not under contract) are more likely to have garrison-type
         * contracts and less likely to have battle-type contracts unless at war.
         */
        if (RandomFactionGenerator.getInstance().getFactionHints().isNeutral(Factions.getInstance().getFaction(employer)) &&
                !RandomFactionGenerator.getInstance().getFactionHints().isAtWarWith(Factions.getInstance().getFaction(employer),
                        Factions.getInstance().getFaction(contract.getEnemyCode()), campaign.getLocalDate())) {
            if (contract.getContractType().isPlanetaryAssault()) {
                contract.setContractType(AtBContractType.GARRISON_DUTY);
            } else if (contract.getContractType().isReliefDuty()) {
                contract.setContractType(AtBContractType.SECURITY_DUTY);
            }
        }

        // FIXME : Windchild : I don't work properly
        boolean isAttacker = !contract.getContractType().isGarrisonType()
                || (contract.getContractType().isReliefDuty() && (Compute.d6() < 4))
                || contract.getEnemyCode().equals("REB");
        if (isAttacker) {
            contract.setSystemId(RandomFactionGenerator.getInstance().getMissionTarget(contract.getEmployerCode(), contract.getEnemyCode()));
        } else {
            contract.setSystemId(RandomFactionGenerator.getInstance().getMissionTarget(contract.getEnemyCode(), contract.getEmployerCode()));
        }
        if (contract.getSystem() == null) {
            MekHQ.getLogger().warning("Could not find contract location for "
                            + contract.getEmployerCode() + " vs. " + contract.getEnemyCode());
            return generateAtBContract(campaign, employer, unitRatingMod, retries - 1);
        }
        JumpPath jp = null;
        try {
            jp = contract.getJumpPath(campaign);
        } catch (NullPointerException ex) {
            // could not calculate jump path; leave jp null
            MekHQ.getLogger().warning("Could not calculate jump path to contract location: "
                            + contract.getSystem().getName(campaign.getLocalDate()), ex);
        }

        if (jp == null) {
            return generateAtBContract(campaign, employer, unitRatingMod, retries - 1);
        }

        setAllyRating(contract, isAttacker, campaign.getGameYear());
        setEnemyRating(contract, isAttacker, campaign.getGameYear());

        if (contract.getContractType().isCadreDuty()) {
            contract.setAllySkill(RandomSkillsGenerator.L_GREEN);
            contract.setAllyQuality(IUnitRating.DRAGOON_F);
        }

        contract.calculateLength(campaign.getCampaignOptions().getVariableContractLength());
        setAtBContractClauses(contract, unitRatingMod, campaign);

        contract.calculatePaymentMultiplier(campaign);

        contract.setPartsAvailabilityLevel(contract.getContractType().calculatePartsAvailabilityLevel());

        contract.initContractDetails(campaign);
        contract.calculateContract(campaign);

        contract.setName(String.format("%s - %s - %s %s",
                contract.getStartDate().format(DateTimeFormatter.ofPattern("yyyy")), employer,
                        contract.getSystem().getName(contract.getStartDate()), contract.getContractType()));

        return contract;
    }

    protected AtBContract generateAtBSubcontract(Campaign campaign,
            AtBContract parent, int unitRatingMod) {
        AtBContract contract = new AtBContract("New Subcontract");
        contract.setEmployerCode(parent.getEmployerCode(), campaign.getGameYear());
<<<<<<< HEAD
        contract.setContractType(findAtBMissionType(unitRatingMod,
                RandomFactionGenerator.getInstance().getFactionHints()
                        .isISMajorPower(Factions.getInstance().getFaction(contract.getEmployerCode()))));
=======
        contract.setMissionType(findAtBMissionType(unitRatingMod,
                Factions.getInstance().getFaction(contract.getEmployerCode()).isISMajorOrSuperPower()));
>>>>>>> 29f5fcbb

        if (contract.getContractType().isPirateHunting()) {
            contract.setEnemyCode("PIR");
        } else if (contract.getContractType().isRiotDuty()) {
            contract.setEnemyCode("REB");
        } else {
            contract.setEnemyCode(RandomFactionGenerator.getInstance().getEnemy(contract.getEmployerCode(),
                    contract.getContractType().isGarrisonType()));
        }
        if (contract.getContractType().isGarrisonDuty() && contract.getEnemyCode().equals("REB")) {
            contract.setContractType(AtBContractType.RIOT_DUTY);
        }

        contract.setParentContract(parent);
        contract.initContractDetails(campaign);
        lastId++;
        contract.setId(lastId);
        contractIds.put(lastId, contract);

        /* The AtB rules say to roll the enemy, but also that the subcontract
         * takes place in the same planet/sector. Rebels and pirates can
         * appear anywhere, but others should be limited to what's within a
         * jump. */

        /*TODO: When MekHQ gets the capability of splitting the unit to
         * different locations, this restriction can be lessened or lifted.
         */
        if (!contract.getEnemyCode().equals("REB") &&
                !contract.getEnemyCode().equals("PIR")) {
            boolean factionValid = false;
            for (PlanetarySystem p : Systems.getInstance().getNearbySystems(campaign.getCurrentSystem(), 30)) {
                if (factionValid) break;
                for (Faction f : p.getFactionSet(campaign.getLocalDate())) {
                    if (f.getShortName().equals(contract.getEnemyCode())) {
                        factionValid = true;
                        break;
                    }
                }
            }
            if (!factionValid) {
                contract.setEnemyCode(parent.getEnemyCode());
            }
        }

        // FIXME : Windchild : I don't work properly
        boolean isAttacker = !contract.getContractType().isGarrisonType()
                || (contract.getContractType().isReliefDuty() && (Compute.d6() < 4))
                || contract.getEnemyCode().equals("REB");
        contract.setSystemId(parent.getSystemId());
        setAllyRating(contract, isAttacker, campaign.getGameYear());
        setEnemyRating(contract, isAttacker, campaign.getGameYear());

        if (contract.getContractType().isCadreDuty()) {
            contract.setAllySkill(RandomSkillsGenerator.L_GREEN);
            contract.setAllyQuality(IUnitRating.DRAGOON_F);
        }
        contract.calculateLength(campaign.getCampaignOptions().getVariableContractLength());

        contract.setCommandRights(ContractCommandRights.values()[Math.max(parent.getCommandRights().ordinal() - 1, 0)]);
        contract.setSalvageExchange(parent.isSalvageExchange());
        contract.setSalvagePct(Math.max(parent.getSalvagePct() - 10, 0));
        contract.setStraightSupport(Math.max(parent.getStraightSupport() - 20,
                0));
        if (parent.getBattleLossComp() <= 10) {
            contract.setBattleLossComp(0);
        } else if (parent.getBattleLossComp() <= 20) {
            contract.setBattleLossComp(10);
        } else {
            contract.setBattleLossComp(parent.getBattleLossComp() - 20);
        }
        contract.setTransportComp(100);

        contract.calculatePaymentMultiplier(campaign);
        contract.setPartsAvailabilityLevel(contract.getContractType().calculatePartsAvailabilityLevel());
        contract.calculateContract(campaign);

        contract.setName(String.format("%s - %s - %s Subcontract %s",
                contract.getStartDate().format(DateTimeFormatter.ofPattern("yyyy")), contract.getEmployer(),
                contract.getSystem().getName(parent.getStartDate()), contract.getContractType()));

        return contract;
    }

    public void addFollowup(Campaign campaign,
            AtBContract contract) {
        if (followupContracts.containsValue(contract.getId())) {
            return;
        }
        AtBContract followup = new AtBContract("Followup Contract");
        followup.setEmployerCode(contract.getEmployerCode(), campaign.getGameYear());
        followup.setEnemyCode(contract.getEnemyCode());
        followup.setSystemId(contract.getSystemId());
        switch (contract.getContractType()) {
            case DIVERSIONARY_RAID:
                followup.setContractType(AtBContractType.OBJECTIVE_RAID);
                break;
            case RECON_RAID:
                followup.setContractType(AtBContractType.PLANETARY_ASSAULT);
                break;
            case RIOT_DUTY:
                followup.setContractType(AtBContractType.GARRISON_DUTY);
                break;
            default:
                break;
        }
        followup.setAllySkill(contract.getAllySkill());
        followup.setAllyQuality(contract.getAllyQuality());
        followup.setEnemySkill(contract.getEnemySkill());
        followup.setEnemyQuality(contract.getEnemyQuality());
        followup.calculateLength(campaign.getCampaignOptions().getVariableContractLength());
        setAtBContractClauses(followup, campaign.getUnitRatingMod(), campaign);

        followup.calculatePaymentMultiplier(campaign);

        followup.setPartsAvailabilityLevel(followup.getContractType().calculatePartsAvailabilityLevel());

        followup.initContractDetails(campaign);
        followup.calculateContract(campaign);
        lastId++;
        followup.setId(lastId);
        contractIds.put(lastId, followup);

        contracts.add(followup);
        followupContracts.put(followup.getId(), contract.getId());
    }

    protected AtBContractType findAtBMissionType(int unitRatingMod, boolean majorPower) {
        final AtBContractType[][] table = {
            //col 0: IS Houses
            {AtBContractType.GUERRILLA_WARFARE, AtBContractType.RECON_RAID, AtBContractType.PIRATE_HUNTING,
                    AtBContractType.PLANETARY_ASSAULT, AtBContractType.OBJECTIVE_RAID, AtBContractType.OBJECTIVE_RAID,
                    AtBContractType.EXTRACTION_RAID, AtBContractType.RECON_RAID, AtBContractType.GARRISON_DUTY,
                    AtBContractType.CADRE_DUTY, AtBContractType.RELIEF_DUTY},
            //col 1: Others
                {AtBContractType.GUERRILLA_WARFARE, AtBContractType.RECON_RAID, AtBContractType.PLANETARY_ASSAULT,
                        AtBContractType.OBJECTIVE_RAID, AtBContractType.EXTRACTION_RAID, AtBContractType.PIRATE_HUNTING,
                        AtBContractType.SECURITY_DUTY, AtBContractType.OBJECTIVE_RAID, AtBContractType.GARRISON_DUTY,
                        AtBContractType.CADRE_DUTY, AtBContractType.DIVERSIONARY_RAID}
        };
        int roll = Compute.d6(2) + unitRatingMod - IUnitRating.DRAGOON_C;
        if (roll > 12) {
            roll = 12;
        } else if (roll < 2) {
            roll = 2;
        }
        return table[majorPower ? 0 : 1][roll - 2];
    }

    public void setAllyRating(AtBContract contract, boolean isAttacker, int year) {
        int mod = 0;
        if (contract.getEnemyCode().equals("REB") || contract.getEnemyCode().equals("PIR")) {
            mod -= 1;
        }

        if (contract.getContractType().isGuerrillaWarfare() || contract.getContractType().isCadreDuty()) {
            mod -= 3;
        } else if (contract.getContractType().isGarrisonDuty() || contract.getContractType().isSecurityDuty()) {
            mod -= 2;
        }

        if (AtBContract.isMinorPower(contract.getEmployerCode())) {
            mod -= 1;
        }

        if (contract.getEnemyCode().equals("IND") || contract.getEnemyCode().equals("PIND")) {
            mod -= 2;
        }

        if (contract.getContractType().isPlanetaryAssault()) {
            mod += 1;
        }

        if (Factions.getInstance().getFaction(contract.getEmployerCode()).isClan() && !isAttacker) {
            //facing front-line units
            mod += 1;
        }
        contract.setAllySkill(getSkillRating(Compute.d6(2) + mod));
        if (year > 2950 && year < 3039 &&
                !Factions.getInstance().getFaction(contract.getEmployerCode()).isClan()) {
            mod -= 1;
        }
        contract.setAllyQuality(getQualityRating(Compute.d6(2) + mod));
    }

    public void setEnemyRating(AtBContract contract, boolean isAttacker, int year) {
        int mod = 0;
        if (contract.getEnemyCode().equals("REB") ||
                contract.getEnemyCode().equals("PIR")) {
            mod -= 2;
        }
        if (contract.getContractType().isGuerrillaWarfare()) {
            mod += 2;
        }
        if (contract.getContractType().isPlanetaryAssault()) {
            mod += 1;
        }
        if (AtBContract.isMinorPower(contract.getEmployerCode())) {
            mod -= 1;
        }
        if (Factions.getInstance().getFaction(contract.getEmployerCode()).isClan()) {
            mod += isAttacker?2:4;
        }
        contract.setEnemySkill(getSkillRating(Compute.d6(2) + mod));
        if (year > 2950 && year < 3039 &&
                !Factions.getInstance().getFaction(contract.getEnemyCode()).isClan()) {
            mod -= 1;
        }
        contract.setEnemyQuality(getQualityRating(Compute.d6(2) + mod));
    }

    protected int getSkillRating(int roll) {
        if (roll <= 5) return RandomSkillsGenerator.L_GREEN;
        if (roll <= 9) return RandomSkillsGenerator.L_REG;
        if (roll <= 11) return RandomSkillsGenerator.L_VET;
        return RandomSkillsGenerator.L_ELITE;
    }

    protected int getQualityRating(int roll) {
        if (roll <= 5) return IUnitRating.DRAGOON_F;
        if (roll <= 8) return IUnitRating.DRAGOON_D;
        if (roll <= 10) return IUnitRating.DRAGOON_C;
        if (roll == 11) return IUnitRating.DRAGOON_B;
        return IUnitRating.DRAGOON_A;
    }

    protected void setAtBContractClauses(AtBContract contract, int unitRatingMod, Campaign campaign) {
        ClauseMods mods = new ClauseMods();
        clauseMods.put(contract.getId(), mods);

        /* AtB rules seem to indicate one admin in each role (though this
         * is not explicitly stated that I have seen) but MekHQ allows
         * assignment of multiple admins to each role. Therefore we go
         * through all the admins and for each role select the one with
         * the highest admin skill, or higher negotiation if the admin
         * skills are equal.
         */
        Person adminCommand = campaign.findBestInRole(PersonnelRole.ADMINISTRATOR_COMMAND, SkillType.S_ADMIN, SkillType.S_NEG);
        Person adminTransport = campaign.findBestInRole(PersonnelRole.ADMINISTRATOR_TRANSPORT, SkillType.S_ADMIN, SkillType.S_NEG);
        Person adminLogistics = campaign.findBestInRole(PersonnelRole.ADMINISTRATOR_LOGISTICS, SkillType.S_ADMIN, SkillType.S_NEG);
        int adminCommandExp = (adminCommand == null) ? SkillType.EXP_ULTRA_GREEN : adminCommand.getSkill(SkillType.S_ADMIN).getExperienceLevel();
        int adminTransportExp = (adminTransport == null) ? SkillType.EXP_ULTRA_GREEN : adminTransport.getSkill(SkillType.S_ADMIN).getExperienceLevel();
        int adminLogisticsExp = (adminLogistics == null) ? SkillType.EXP_ULTRA_GREEN : adminLogistics.getSkill(SkillType.S_ADMIN).getExperienceLevel();

        /* Treat government units like merc units that have a retainer contract */
        if ((!campaign.getFactionCode().equals("MERC") && !campaign.getFactionCode().equals("PIR"))
                || (null != campaign.getRetainerEmployerCode())) {
            for (int i = 0; i < CLAUSE_NUM; i++) {
                mods.mods[i]++;
            }
        }

        if (campaign.getCampaignOptions().isMercSizeLimited() &&
                campaign.getFactionCode().equals("MERC")) {
            int max = (unitRatingMod + 1) * 12;
            int numMods = (AtBContract.getEffectiveNumUnits(campaign) - max) / 2;
            while (numMods > 0) {
                mods.mods[Compute.randomInt(4)]--;
                numMods--;
            }
        }

        mods.mods[CLAUSE_COMMAND] = adminCommandExp - SkillType.EXP_REGULAR;
        mods.mods[CLAUSE_SALVAGE] = 0;
        mods.mods[CLAUSE_TRANSPORT] = adminTransportExp - SkillType.EXP_REGULAR;
        mods.mods[CLAUSE_SUPPORT] = adminLogisticsExp - SkillType.EXP_REGULAR;
        if (unitRatingMod >= IUnitRating.DRAGOON_A) {
            mods.mods[Compute.randomInt(4)] += 2;
            mods.mods[Compute.randomInt(4)] += 2;
        } else if (unitRatingMod == IUnitRating.DRAGOON_B) {
            mods.mods[Compute.randomInt(4)] += 1;
            mods.mods[Compute.randomInt(4)] += 1;
        } else if (unitRatingMod == IUnitRating.DRAGOON_C) {
            mods.mods[Compute.randomInt(4)] += 1;
        } else if (unitRatingMod <= IUnitRating.DRAGOON_F) {
            mods.mods[Compute.randomInt(4)] -= 1;
        }

        if (Factions.getInstance().getFaction(contract.getEnemyCode()).isClan() &&
                !Factions.getInstance().getFaction(contract.getEmployerCode()).isClan()) {
            for (int i = 0; i < 4; i++)
                if (i == CLAUSE_SALVAGE) mods.mods[i] -= 2;
                else mods.mods[i] += 1;
        } else {
            if (contract.getEnemySkill() >= SkillType.EXP_VETERAN)
                mods.mods[Compute.randomInt(4)] += 1;
            if (contract.getEnemySkill() == SkillType.EXP_ELITE)
                mods.mods[Compute.randomInt(4)] += 1;
        }

        int[][] missionMods = {
            {1, 0, 1, 0}, {0, 1, -1, -3}, {-3, 0, 2, 1}, {-2, 1, -1, -1},
            {-2, 0, 2, 3}, {-1, 1, 1, 1}, {-2, 3, -2, -1}, {2, 2, -1, -1},
            {0, 2, 2, 1}, {-1, 0, 1, 2}, {-1, -2, 1, -1}, {-1, -1, 2, 1}
        };
        for (int i = 0; i < 4; i++) {
            mods.mods[i] += missionMods[contract.getContractType().ordinal()][i];
        }

        if (Factions.getInstance().getFaction(contract.getEmployerCode()).isISMajorOrSuperPower()) {
            mods.mods[CLAUSE_SALVAGE] += -1;
            mods.mods[CLAUSE_TRANSPORT] += 1;
        }
        if (AtBContract.isMinorPower(contract.getEmployerCode())) {
            mods.mods[CLAUSE_SALVAGE] += -2;
        }
        if (contract.getEmployerCode().equals("MERC")) {
            mods.mods[CLAUSE_COMMAND] += -1;
            mods.mods[CLAUSE_SALVAGE] += 2;
            mods.mods[CLAUSE_SUPPORT] += 1;
            mods.mods[CLAUSE_TRANSPORT] += 1;
        }
        if (contract.getEmployerCode().equals("IND")) {
            mods.mods[CLAUSE_COMMAND] += 0;
            mods.mods[CLAUSE_SALVAGE] += -1;
            mods.mods[CLAUSE_SUPPORT] += -1;
            mods.mods[CLAUSE_TRANSPORT] += 0;
        }

        if (campaign.getFactionCode().equals("MERC")) {
            rollCommandClause(contract, mods.mods[CLAUSE_COMMAND]);
        } else {
            contract.setCommandRights(ContractCommandRights.INTEGRATED);
        }
        rollSalvageClause(contract, mods.mods[CLAUSE_SALVAGE]);
        rollSupportClause(contract, mods.mods[CLAUSE_SUPPORT]);
        rollTransportClause(contract, mods.mods[CLAUSE_TRANSPORT]);
    }

    private void rollCommandClause(final Contract contract, final int modifier) {
        final int roll = Compute.d6(2) + modifier;
        if (roll < 3) {
            contract.setCommandRights(ContractCommandRights.INTEGRATED);
        } else if (roll < 8) {
            contract.setCommandRights(ContractCommandRights.HOUSE);
        } else if (roll < 12) {
            contract.setCommandRights(ContractCommandRights.LIAISON);
        } else {
            contract.setCommandRights(ContractCommandRights.INDEPENDENT);
        }
    }

    private void rollSalvageClause(AtBContract contract, int mod) {
        contract.setSalvageExchange(false);
        int roll = Math.min(Compute.d6(2) + mod, 13);
        if (roll < 2) {
            contract.setSalvagePct(0);
        } else if (roll < 4) {
            contract.setSalvageExchange(true);
            int r;
            do {
                r = Compute.d6(2);
            } while (r < 4);
            contract.setSalvagePct(Math.min((r - 3) * 10, 100));
        } else {
            contract.setSalvagePct(Math.min((roll - 3) * 10, 100));
        }
    }

    private void rollSupportClause(AtBContract contract, int mod) {
        int roll = Compute.d6(2) + mod;
        contract.setStraightSupport(0);
        contract.setBattleLossComp(0);
        if (roll < 3) {
            contract.setStraightSupport(0);
        } else if (roll < 8) {
            contract.setStraightSupport((roll - 2) * 20);
        } else if (roll == 8) {
            contract.setBattleLossComp(10);
        } else {
            contract.setBattleLossComp(Math.min((roll - 8) * 20, 100));
        }
    }

    private void rollTransportClause(AtBContract contract, int mod) {
        int roll = Compute.d6(2) + mod;
        if (roll < 2) contract.setTransportComp(0);
        else if (roll < 6) contract.setTransportComp((20 + (roll - 2) * 5));
        else if (roll < 10) contract.setTransportComp((45 + (roll - 6) * 5));
        else contract.setTransportComp(100);
    }

    public void writeToXml(PrintWriter pw1, int indent) {
        pw1.println(MekHqXmlUtil.indentStr(indent) + "<contractMarket>");
        MekHqXmlUtil.writeSimpleXmlTag(pw1, indent+1, "lastId", lastId);
        for (Contract c : contracts) {
            c.writeToXml(pw1, indent + 1);
        }
        for (Integer key : clauseMods.keySet()) {
            if (!contractIds.containsKey(key)) {
                continue;
            }
            pw1.println(MekHqXmlUtil.indentStr(indent+1)
                    + "<clauseMods id=\"" + key + "\">");
            String rerolls = "";
            String mods = "";
            for (int i = 0; i < CLAUSE_NUM; i++) {
                rerolls += clauseMods.get(key).rerollsUsed[i] + ((i < CLAUSE_NUM - 1)?",":"");
                mods += clauseMods.get(key).mods[i] + ((i < CLAUSE_NUM - 1)?",":"");
            }
            MekHqXmlUtil.writeSimpleXmlTag(pw1, indent+2, "mods", mods);
            MekHqXmlUtil.writeSimpleXmlTag(pw1, indent+2, "rerollsUsed", rerolls);
            pw1.println(MekHqXmlUtil.indentStr(indent+1) + "</clauseMods>");
        }
        pw1.println(MekHqXmlUtil.indentStr(indent) + "</contractMarket>");
    }

    public static ContractMarket generateInstanceFromXML(Node wn, Campaign c, Version version) {
        ContractMarket retVal = null;

        try {
            // Instantiate the correct child class, and call its parsing function.
            retVal = new ContractMarket();

            // Okay, now load Part-specific fields!
            NodeList nl = wn.getChildNodes();

            // Loop through the nodes and load our contract offers
            for (int x = 0; x < nl.getLength(); x++) {
                Node wn2 = nl.item(x);

                // If it's not an element node, we ignore it.
                if (wn2.getNodeType() != Node.ELEMENT_NODE) {
                    continue;
                }

                if (wn2.getNodeName().equalsIgnoreCase("lastId")) {
                    retVal.lastId = Integer.parseInt(wn2.getTextContent());
                } else if (wn2.getNodeName().equalsIgnoreCase("mission")) {
                    Mission m = Mission.generateInstanceFromXML(wn2, c, version);

                    if (m != null && m instanceof Contract) {
                        retVal.contracts.add((Contract)m);
                        retVal.contractIds.put(m.getId(), (Contract)m);
                    }
                } else if (wn2.getNodeName().equalsIgnoreCase("clauseMods")) {
                    int key = Integer.parseInt(wn2.getAttributes().getNamedItem("id").getTextContent());
                    ClauseMods cm = retVal.new ClauseMods();
                    NodeList nl2 = wn2.getChildNodes();
                    for (int i = 0; i < nl2.getLength(); i++) {
                        Node wn3 = nl2.item(i);
                        if (wn3.getNodeName().equalsIgnoreCase("mods")) {
                            String [] s = wn3.getTextContent().split(",");
                            for (int j = 0; j < s.length; j++) {
                                cm.mods[j] = Integer.parseInt(s[j]);
                            }
                        } else if (wn3.getNodeName().equalsIgnoreCase("rerollsUsed")) {
                            String [] s = wn3.getTextContent().split(",");
                            for (int j = 0; j < s.length; j++) {
                                cm.rerollsUsed[j] = Integer.parseInt(s[j]);
                            }
                        }
                    }
                    retVal.clauseMods.put(key, cm);
                }
            }

            // Restore any parent contract references
            for (Contract contract : retVal.contracts) {
                if (contract instanceof AtBContract) {
                    final AtBContract atbContract = (AtBContract) contract;
                    atbContract.restore(c);
                }
            }
        } catch (Exception ex) {
            // Errrr, apparently either the class name was invalid...
            // Or the listed name doesn't exist.
            // Doh!
            MekHQ.getLogger().error(ex);
        }

        return retVal;
    }

    /* Keep track of how many rerolls remain for each contract clause
     * based on the admin's negotiation skill. Also track bonuses, as
     * the random clause bonuses should be persistent.
     */
    public class ClauseMods {
        public int[] rerollsUsed = {0, 0, 0, 0};
        public int[] mods = {0, 0, 0, 0};
    }
}<|MERGE_RESOLUTION|>--- conflicted
+++ resolved
@@ -343,14 +343,8 @@
             }
         }
         contract.setEmployerCode(employer, campaign.getGameYear());
-<<<<<<< HEAD
         contract.setContractType(findAtBMissionType(unitRatingMod,
-                RandomFactionGenerator.getInstance().getFactionHints()
-                        .isISMajorPower(Factions.getInstance().getFaction(contract.getEmployerCode()))));
-=======
-        contract.setMissionType(findAtBMissionType(unitRatingMod,
                 Factions.getInstance().getFaction(contract.getEmployerCode()).isISMajorOrSuperPower()));
->>>>>>> 29f5fcbb
 
         if (contract.getContractType().isPirateHunting()) {
             contract.setEnemyCode("PIR");
@@ -435,14 +429,8 @@
             AtBContract parent, int unitRatingMod) {
         AtBContract contract = new AtBContract("New Subcontract");
         contract.setEmployerCode(parent.getEmployerCode(), campaign.getGameYear());
-<<<<<<< HEAD
         contract.setContractType(findAtBMissionType(unitRatingMod,
-                RandomFactionGenerator.getInstance().getFactionHints()
-                        .isISMajorPower(Factions.getInstance().getFaction(contract.getEmployerCode()))));
-=======
-        contract.setMissionType(findAtBMissionType(unitRatingMod,
                 Factions.getInstance().getFaction(contract.getEmployerCode()).isISMajorOrSuperPower()));
->>>>>>> 29f5fcbb
 
         if (contract.getContractType().isPirateHunting()) {
             contract.setEnemyCode("PIR");
