/*
 * ContractMarket.java
 *
 * Copyright (c) 2014 Carl Spain. All rights reserved.
 *
 * This file is part of MekHQ.
 *
 * MekHQ is free software: you can redistribute it and/or modify
 * it under the terms of the GNU General Public License as published by
 * the Free Software Foundation, either version 3 of the License, or
 * (at your option) any later version.
 *
 * MekHQ is distributed in the hope that it will be useful,
 * but WITHOUT ANY WARRANTY; without even the implied warranty of
 * MERCHANTABILITY or FITNESS FOR A PARTICULAR PURPOSE. See the
 * GNU General Public License for more details.
 *
 * You should have received a copy of the GNU General Public License
 * along with MekHQ. If not, see <http://www.gnu.org/licenses/>.
 */
package mekhq.campaign.market;

import java.io.PrintWriter;
import java.io.Serializable;
import java.util.ArrayList;
import java.util.HashMap;
import java.util.List;
import java.util.Map;
import java.util.Set;

import mekhq.campaign.market.enums.ContractMarketMethod;
import org.w3c.dom.Node;
import org.w3c.dom.NodeList;

import megamek.client.generator.RandomSkillsGenerator;
import megamek.common.Compute;
import megamek.common.annotations.Nullable;
import mekhq.MekHQ;
import mekhq.MekHqXmlUtil;
import mekhq.Version;
import mekhq.campaign.Campaign;
import mekhq.campaign.JumpPath;
import mekhq.campaign.mission.AtBContract;
import mekhq.campaign.mission.Contract;
import mekhq.campaign.mission.Mission;
import mekhq.campaign.personnel.Person;
import mekhq.campaign.personnel.SkillType;
import mekhq.campaign.rating.IUnitRating;
import mekhq.campaign.universe.Faction;
import mekhq.campaign.universe.Factions;
import mekhq.campaign.universe.PlanetarySystem;
import mekhq.campaign.universe.RandomFactionGenerator;
import mekhq.campaign.universe.Systems;

/**
 * Contract offers that are generated monthly under AtB rules.
 *
 * Based on PersonnelMarket
 *
 * @author Neoancient
 */
public class ContractMarket implements Serializable {
    private static final long serialVersionUID = 1303462872220110093L;

    //TODO: Implement a method that rolls each day to see whether a new contract appears or an offer disappears

    public final static int CLAUSE_COMMAND = 0;
    public final static int CLAUSE_SALVAGE = 1;
    public final static int CLAUSE_SUPPORT = 2;
    public final static int CLAUSE_TRANSPORT = 3;
    public final static int CLAUSE_NUM = 4;

    /**
     * An arbitrary maximum number of attempts to generate a contract.
     */
    private final static int MAXIMUM_GENERATION_RETRIES = 3;

    /**
     * An arbitrary maximum number of attempts to find a random employer faction that
     * is not a Mercenary.
     */
    private final static int MAXIMUM_ATTEMPTS_TO_FIND_NON_MERC_EMPLOYER = 20;

    private ContractMarketMethod method = ContractMarketMethod.ATB_MONTHLY;

    private List<Contract> contracts;
    private int lastId = 0;
    private Map<Integer, Contract> contractIds;
    private Map<Integer, ClauseMods> clauseMods;

    /* It is possible to call addFollowup more than once for the
     * same contract by canceling the dialog and running it again;
     * this is the easiest place to track it to prevent
     * multiple followup contracts.
     * key: followup id
     * value: main contract id
     */
    private HashMap<Integer, Integer> followupContracts;

    public ContractMarket() {
        contracts = new ArrayList<>();
        contractIds = new HashMap<>();
        clauseMods = new HashMap<>();
        followupContracts = new HashMap<>();
    }

    public List<Contract> getContracts() {
        return contracts;
    }

    public void removeContract(Contract c) {
        contracts.remove(c);
        contractIds.remove(c.getId());
        clauseMods.remove(c.getId());
        followupContracts.remove(c.getId());
    }

    public AtBContract addAtBContract(Campaign campaign) {
        AtBContract c = generateAtBContract(campaign, campaign.getUnitRatingMod());
        if (c != null) {
            contracts.add(c);
        }
        return c;
    }

    public int getRerollsUsed(Contract c, int clause) {
        if (null != clauseMods.get(c.getId())) {
            return clauseMods.get(c.getId()).rerollsUsed[clause];
        }
        return 0;
    }

    public void rerollClause(AtBContract c, int clause, Campaign campaign) {
        if (null != clauseMods.get(c.getId())) {
            switch (clause) {
                case CLAUSE_COMMAND:
                    rollCommandClause(c, clauseMods.get(c.getId()).mods[clause]);
                    break;
                case CLAUSE_SALVAGE:
                    rollSalvageClause(c, clauseMods.get(c.getId()).mods[clause]);
                    break;
                case CLAUSE_TRANSPORT:
                    rollTransportClause(c, clauseMods.get(c.getId()).mods[clause]);
                    break;
                case CLAUSE_SUPPORT:
                    rollSupportClause(c, clauseMods.get(c.getId()).mods[clause]);
                    break;
            }
            clauseMods.get(c.getId()).rerollsUsed[clause]++;
            c.calculateContract(campaign);
        }
    }

    public void generateContractOffers(Campaign campaign) {
        generateContractOffers(campaign, false);
    }

    public void generateContractOffers(Campaign campaign, boolean newCampaign) {
        if (((method == ContractMarketMethod.ATB_MONTHLY) && (campaign.getLocalDate().getDayOfMonth() == 1))
                || newCampaign) {
<<<<<<< HEAD
			Contract[] list = contracts.toArray(new Contract[contracts.size()]);
			for (Contract c : list) {
				removeContract(c);
			}

			int unitRatingMod = campaign.getUnitRatingMod();

			for (Contract contract : campaign.getActiveContracts()) {
				if (contract instanceof AtBContract) {
					checkForSubcontracts(campaign, (AtBContract) contract, unitRatingMod);
				}
			}

			int numContracts = Compute.d6() - 4 + unitRatingMod;

			Set<Faction> currentFactions = campaign.getCurrentSystem().getFactionSet(campaign.getLocalDate());
			boolean inMinorFaction = true;
			for (Faction f : currentFactions) {
				if (RandomFactionGenerator.getInstance().getFactionHints().isISMajorPower(f) ||
						f.isClan()) {
					inMinorFaction = false;
					break;
				}
			}
			if (inMinorFaction) {
				numContracts--;
			}

			boolean inBackwater = true;
=======
            Contract[] list = contracts.toArray(new Contract[contracts.size()]);
            for (Contract c : list) {
                removeContract(c);
            }

            int unitRatingMod = campaign.getUnitRatingMod();

            for (Mission m : campaign.getMissions()) {
                if (m instanceof AtBContract && m.isActive()) {
                    checkForSubcontracts(campaign, (AtBContract)m,
                            unitRatingMod);
                }
            }

            int numContracts = Compute.d6() - 4 + unitRatingMod;

            Set<Faction> currentFactions = campaign.getCurrentSystem().getFactionSet(campaign.getLocalDate());
            boolean inMinorFaction = true;
            for (Faction f : currentFactions) {
                if (RandomFactionGenerator.getInstance().getFactionHints().isISMajorPower(f) ||
                        f.isClan()) {
                    inMinorFaction = false;
                    break;
                }
            }
            if (inMinorFaction) {
                numContracts--;
            }

            boolean inBackwater = true;
>>>>>>> 1cc3a0e9
            if (currentFactions.size() > 1) {
                // More than one faction, if any is *not* periphery, we're not in backwater either
                for (Faction f : currentFactions) {
                    if (!f.isPeriphery()) {
                        inBackwater = false;
                    }
                }
            } else if (currentFactions.size() > 0) {
                // Just one faction. Are there any others nearby?
                Faction onlyFaction = currentFactions.iterator().next();
                if (!onlyFaction.isPeriphery()) {
                    for (PlanetarySystem key : Systems.getInstance().getNearbySystems(campaign.getCurrentSystem(), 30)) {
                        for (Faction f : key.getFactionSet(campaign.getLocalDate())) {
                            if (!onlyFaction.equals(f)) {
                                inBackwater = false;
                                break;
                            }
                        }
                        if (!inBackwater) {
                            break;
                        }
                    }
                }
            } else {
                MekHQ.getLogger().warning(
                        "Unable to find any factions around "
                            + campaign.getCurrentSystem().getName(campaign.getLocalDate())
                            + " on "
                            + campaign.getLocalDate());
            }

            if (inBackwater) {
                numContracts--;
            }

            if (campaign.getFactionCode().equals("MERC") || campaign.getFactionCode().equals("PIR")) {
                if (campaign.getAtBConfig().isHiringHall(campaign.getCurrentSystem().getId(), campaign.getLocalDate())) {
                    numContracts++;
                    /* Though the rules do not state these modifiers are mutually exclusive, the fact that the
                     * distance of Galatea from a border means that it has no advantage for Mercs over border
                     * worlds. Common sense dictates that worlds with hiring halls should not be
                     * subject to the -1 for backwater/interior.
                     */
                    if (inBackwater) {
                        numContracts++;
                    }
                }
            } else {
                /* Per IOps Beta, government units determine number of contracts as on a system with a great hall */
                numContracts++;
            }

            /* If located on a faction's capital (interpreted as the starting planet for that faction),
             * generate one contract offer for that faction.
             */
            for (Faction f : campaign.getCurrentSystem().getFactionSet(campaign.getLocalDate())) {
                try {
                    if (f.getStartingPlanet(campaign.getLocalDate()).equals(campaign.getCurrentSystem().getId())
                            && RandomFactionGenerator.getInstance().getEmployerSet().contains(f.getShortName())) {
                        AtBContract c = generateAtBContract(campaign, f.getShortName(), unitRatingMod);
                        if (c != null) {
                            contracts.add(c);
                            break;
                        }
                    }
                } catch (ArrayIndexOutOfBoundsException e) {
                    //no starting planet in current era; continue to next faction
                }
            }

            if (newCampaign) {
                numContracts = Math.max(numContracts, 2);
            }

            for (int i = 0; i < numContracts; i++) {
                AtBContract c = generateAtBContract(campaign, unitRatingMod);
                if (c != null) {
                    contracts.add(c);
                }
            }
            if (campaign.getCampaignOptions().getContractMarketReportRefresh()) {
                campaign.addReport("<a href='CONTRACT_MARKET'>Contract market updated</a>");
            }
        }
    }

    private void checkForSubcontracts(Campaign campaign, AtBContract contract, int unitRatingMod) {
        if (contract.getMissionType() == AtBContract.MT_GARRISONDUTY) {
            int numSubcontracts = 0;
            for (Mission m : campaign.getMissions()) {
                if ((m instanceof AtBContract) &&
                        contract.equals(((AtBContract) m).getParentContract())) {
                    numSubcontracts++;
                }
            }
            for (int i = numSubcontracts; i < unitRatingMod - 1; i++) {
                int roll = Compute.d6(2);
                if (roll >= 10) {
                    AtBContract sub = generateAtBSubcontract(campaign, contract, unitRatingMod);
                    if (sub.getEndingDate().isBefore(contract.getEndingDate())) {
                        contracts.add(sub);
                    }
                }
            }
        }
    }

    /* If no suitable planet can be found or no jump path to the planet can be calculated after
     * the indicated number of retries, this will return null.
     */
    private @Nullable AtBContract generateAtBContract(Campaign campaign, int unitRatingMod) {
        if (campaign.getFactionCode().equals("MERC")) {
            if (null == campaign.getRetainerEmployerCode()) {
                int retries = MAXIMUM_GENERATION_RETRIES;
                AtBContract retVal = null;
                while ((retries > 0) && (retVal == null)) {
                    // Send only 1 retry down because we're handling retries in our loop
                    retVal = generateAtBContract(campaign, RandomFactionGenerator.getInstance().getEmployer(),
                            unitRatingMod, 1);
                    retries--;
                }
                return retVal;
            } else {
                return generateAtBContract(campaign, campaign.getRetainerEmployerCode(), unitRatingMod);
            }
        } else {
            return generateAtBContract(campaign, campaign.getFactionCode(), unitRatingMod);
        }
    }

    private @Nullable AtBContract generateAtBContract(Campaign campaign, @Nullable String employer, int unitRatingMod) {
        return generateAtBContract(campaign, employer, unitRatingMod, MAXIMUM_GENERATION_RETRIES);
    }

    private @Nullable AtBContract generateAtBContract(Campaign campaign, @Nullable String employer, int unitRatingMod, int retries) {
        if (employer == null) {
            MekHQ.getLogger().warning("Could not generate an AtB Contract because there was no employer!");
            return null;
        } else if (retries <= 0) {
            MekHQ.getLogger().warning("Could not generate an AtB Contract because we ran out of retries!");
            return null;
        }

        AtBContract contract = new AtBContract(employer
                + "-"
                + Contract.generateRandomContractName()
                + "-"
                + MekHQ.getMekHQOptions().getDisplayFormattedDate(campaign.getLocalDate()));
        lastId++;
        contract.setId(lastId);
        contractIds.put(lastId, contract);

        if (employer.equals("MERC")) {
            contract.setMercSubcontract(true);
            for (int attempts = 0; attempts < MAXIMUM_ATTEMPTS_TO_FIND_NON_MERC_EMPLOYER; ++attempts) {
                employer = RandomFactionGenerator.getInstance().getEmployer();
                if ((employer != null) && !employer.equals("MERC")) {
                    break;
                }
            }

            if ((employer == null) || employer.equals("MERC")) {
                MekHQ.getLogger().warning("Could not generate an AtB Contract because we could not find a non-MERC employer!");
                return null;
            }
        }
        contract.setEmployerCode(employer, campaign.getGameYear());
        contract.setMissionType(findAtBMissionType(unitRatingMod,
                RandomFactionGenerator.getInstance().getFactionHints()
                        .isISMajorPower(Factions.getInstance().getFaction(contract.getEmployerCode()))));

        if (contract.getMissionType() == AtBContract.MT_PIRATEHUNTING) {
            contract.setEnemyCode("PIR");
        } else if (contract.getMissionType() == AtBContract.MT_RIOTDUTY) {
            contract.setEnemyCode("REB");
        } else {
            boolean rebsAllowed = contract.getMissionType() <= AtBContract.MT_RIOTDUTY;
            contract.setEnemyCode(RandomFactionGenerator.getInstance().getEnemy(contract.getEmployerCode(), rebsAllowed));
        }
        if (contract.getMissionType() == AtBContract.MT_GARRISONDUTY && contract.getEnemyCode().equals("REB")) {
            contract.setMissionType(AtBContract.MT_RIOTDUTY);
        }

        /* Addition to AtB rules: factions which are generally neutral
         * (ComStar, Mercs not under contract) are more likely to have garrison-type
         * contracts and less likely to have battle-type contracts unless at war.
         */
        if (RandomFactionGenerator.getInstance().getFactionHints().isNeutral(Factions.getInstance().getFaction(employer)) &&
                !RandomFactionGenerator.getInstance().getFactionHints().isAtWarWith(Factions.getInstance().getFaction(employer),
                        Factions.getInstance().getFaction(contract.getEnemyCode()), campaign.getLocalDate())) {
            if (contract.getMissionType() == AtBContract.MT_PLANETARYASSAULT) {
                contract.setMissionType(AtBContract.MT_GARRISONDUTY);
            } else if (contract.getMissionType() == AtBContract.MT_RELIEFDUTY) {
                contract.setMissionType(AtBContract.MT_SECURITYDUTY);
            }
        }

        boolean isAttacker = (contract.getMissionType() == AtBContract.MT_PLANETARYASSAULT ||
                contract.getMissionType() >= AtBContract.MT_PLANETARYASSAULT ||
                (contract.getMissionType() == AtBContract.MT_RELIEFDUTY && Compute.d6() < 4) ||
                contract.getEnemyCode().equals("REB"));
        if (isAttacker) {
            contract.setSystemId(RandomFactionGenerator.getInstance().getMissionTarget(contract.getEmployerCode(), contract.getEnemyCode()));
        } else {
            contract.setSystemId(RandomFactionGenerator.getInstance().getMissionTarget(contract.getEnemyCode(), contract.getEmployerCode()));
        }
        if (contract.getSystem() == null) {
            MekHQ.getLogger().warning("Could not find contract location for "
                            + contract.getEmployerCode() + " vs. " + contract.getEnemyCode());
            return generateAtBContract(campaign, employer, unitRatingMod, retries - 1);
        }
        JumpPath jp = null;
        try {
            jp = contract.getJumpPath(campaign);
        } catch (NullPointerException ex) {
            // could not calculate jump path; leave jp null
            MekHQ.getLogger().warning("Could not calculate jump path to contract location: "
                            + contract.getSystem().getName(campaign.getLocalDate()), ex);
        }

        if (jp == null) {
            return generateAtBContract(campaign, employer, unitRatingMod, retries - 1);
        }

        setAllyRating(contract, isAttacker, campaign.getGameYear());
        setEnemyRating(contract, isAttacker, campaign.getGameYear());

        if (contract.getMissionType() == AtBContract.MT_CADREDUTY) {
            contract.setAllySkill(RandomSkillsGenerator.L_GREEN);
            contract.setAllyQuality(IUnitRating.DRAGOON_F);
        }

        contract.calculateLength(campaign.getCampaignOptions().getVariableContractLength());
        setAtBContractClauses(contract, unitRatingMod, campaign);

        contract.calculatePaymentMultiplier(campaign);

        contract.calculatePartsAvailabilityLevel(campaign);

        contract.initContractDetails(campaign);
        contract.calculateContract(campaign);

        //Ralgith had a version of this then the PR got added. Commenting this Out.
/*        contract.setName(Factions.getInstance().getFaction(employer).getShortName() + "-" + String.format("%1$tY%1$tm", contract.getStartDate())
                         + "-" + AtBContract.missionTypeNames[contract.getMissionType()]
                         + "-" + Factions.getInstance().getFaction(contract.getEnemyCode()).getShortName()
                         + "-" + contract.getLength());*/

        return contract;
    }

    protected AtBContract generateAtBSubcontract(Campaign campaign,
            AtBContract parent, int unitRatingMod) {
        AtBContract contract = new AtBContract("New Subcontract");
        contract.setEmployerCode(parent.getEmployerCode(), campaign.getGameYear());
        contract.setMissionType(findAtBMissionType(unitRatingMod,
                RandomFactionGenerator.getInstance().getFactionHints()
                    .isISMajorPower(Factions.getInstance().getFaction(contract.getEmployerCode()))));

        if (contract.getMissionType() == AtBContract.MT_PIRATEHUNTING)
            contract.setEnemyCode("PIR");
        else if (contract.getMissionType() == AtBContract.MT_RIOTDUTY)
            contract.setEnemyCode("REB");
        else {
            boolean rebsAllowed = contract.getMissionType() <= AtBContract.MT_RIOTDUTY;
            contract.setEnemyCode(RandomFactionGenerator.getInstance().getEnemy(contract.getEmployerCode(), rebsAllowed));
        }
        if (contract.getMissionType() == AtBContract.MT_GARRISONDUTY && contract.getEnemyCode().equals("REB")) {
            contract.setMissionType(AtBContract.MT_RIOTDUTY);
        }

        contract.setParentContract(parent);
        contract.initContractDetails(campaign);
        lastId++;
        contract.setId(lastId);
        contractIds.put(lastId, contract);

        /* The AtB rules say to roll the enemy, but also that the subcontract
         * takes place in the same planet/sector. Rebels and pirates can
         * appear anywhere, but others should be limited to what's within a
         * jump. */

        /*TODO: When MekHQ gets the capability of splitting the unit to
         * different locations, this restriction can be lessened or lifted.
         */
        if (!contract.getEnemyCode().equals("REB") &&
                !contract.getEnemyCode().equals("PIR")) {
            boolean factionValid = false;
            for (PlanetarySystem p : Systems.getInstance().getNearbySystems(campaign.getCurrentSystem(), 30)) {
                if (factionValid) break;
                for (Faction f : p.getFactionSet(campaign.getLocalDate())) {
                    if (f.getShortName().equals(contract.getEnemyCode())) {
                        factionValid = true;
                        break;
                    }
                }
            }
            if (!factionValid) {
                contract.setEnemyCode(parent.getEnemyCode());
            }
        }
        boolean isAttacker = (contract.getMissionType() == AtBContract.MT_PLANETARYASSAULT ||
                contract.getMissionType() >= AtBContract.MT_PLANETARYASSAULT ||
                (contract.getMissionType() == AtBContract.MT_RELIEFDUTY && Compute.d6() < 4) ||
                contract.getEnemyCode().equals("REB"));
        contract.setSystemId(parent.getSystemId());
        setAllyRating(contract, isAttacker, campaign.getGameYear());
        setEnemyRating(contract, isAttacker, campaign.getGameYear());

        if (contract.getMissionType() == AtBContract.MT_CADREDUTY) {
            contract.setAllySkill(RandomSkillsGenerator.L_GREEN);
            contract.setAllyQuality(IUnitRating.DRAGOON_F);
        }
        contract.calculateLength(campaign.getCampaignOptions().getVariableContractLength());

        contract.setCommandRights(Math.max(parent.getCommandRights() - 1,
                Contract.COM_INTEGRATED));
        contract.setSalvageExchange(parent.isSalvageExchange());
        contract.setSalvagePct(Math.max(parent.getSalvagePct() - 10, 0));
        contract.setStraightSupport(Math.max(parent.getStraightSupport() - 20,
                0));
        if (parent.getBattleLossComp() <= 10) {
            contract.setBattleLossComp(0);
        } else if (parent.getBattleLossComp() <= 20) {
            contract.setBattleLossComp(10);
        } else {
            contract.setBattleLossComp(parent.getBattleLossComp() - 20);
        }
        contract.setTransportComp(100);

        contract.calculatePaymentMultiplier(campaign);
        contract.calculatePartsAvailabilityLevel(campaign);
        contract.calculateContract(campaign);

        return contract;
    }

    public void addFollowup(Campaign campaign,
            AtBContract contract) {
        if (followupContracts.containsValue(contract.getId())) {
            return;
        }
        AtBContract followup = new AtBContract("Followup Contract");
        followup.setEmployerCode(contract.getEmployerCode(), campaign.getGameYear());
        followup.setEnemyCode(contract.getEnemyCode());
        followup.setSystemId(contract.getSystemId());
        switch (contract.getMissionType()) {
            case AtBContract.MT_DIVERSIONARYRAID:
                followup.setMissionType(AtBContract.MT_OBJECTIVERAID);
                break;
            case AtBContract.MT_RECONRAID:
                followup.setMissionType(AtBContract.MT_PLANETARYASSAULT);
                break;
            case AtBContract.MT_RIOTDUTY:
                followup.setMissionType(AtBContract.MT_GARRISONDUTY);
                break;
        }
        followup.setAllySkill(contract.getAllySkill());
        followup.setAllyQuality(contract.getAllyQuality());
        followup.setEnemySkill(contract.getEnemySkill());
        followup.setEnemyQuality(contract.getEnemyQuality());
        followup.calculateLength(campaign.getCampaignOptions().getVariableContractLength());
        setAtBContractClauses(followup, campaign.getUnitRatingMod(), campaign);

        followup.calculatePaymentMultiplier(campaign);

        followup.calculatePartsAvailabilityLevel(campaign);

        followup.initContractDetails(campaign);
        followup.calculateContract(campaign);
        lastId++;
        followup.setId(lastId);
        contractIds.put(lastId, followup);

        contracts.add(followup);
        followupContracts.put(followup.getId(), contract.getId());
    }

    protected int findAtBMissionType(int unitRatingMod, boolean majorPower) {
        final int[][] table = {
            //col 0: IS Houses
            {AtBContract.MT_GUERRILLAWARFARE, AtBContract.MT_RECONRAID, AtBContract.MT_PIRATEHUNTING,
                AtBContract.MT_PLANETARYASSAULT, AtBContract.MT_OBJECTIVERAID, AtBContract.MT_OBJECTIVERAID,
                AtBContract.MT_EXTRACTIONRAID, AtBContract.MT_RECONRAID, AtBContract.MT_GARRISONDUTY,
                AtBContract.MT_CADREDUTY, AtBContract.MT_RELIEFDUTY},
            //col 1: Others
                {AtBContract.MT_GUERRILLAWARFARE, AtBContract.MT_RECONRAID, AtBContract.MT_PLANETARYASSAULT,
                    AtBContract.MT_OBJECTIVERAID, AtBContract.MT_EXTRACTIONRAID, AtBContract.MT_PIRATEHUNTING,
                    AtBContract.MT_SECURITYDUTY, AtBContract.MT_OBJECTIVERAID, AtBContract.MT_GARRISONDUTY,
                    AtBContract.MT_CADREDUTY, AtBContract.MT_DIVERSIONARYRAID}
        };
        int roll = Compute.d6(2) + unitRatingMod - IUnitRating.DRAGOON_C;
        if (roll > 12) {
            roll = 12;
        }
        if (roll < 2) {
            roll = 2;
        }
        return table[majorPower?0:1][roll - 2];
    }

    public void setAllyRating(AtBContract contract, boolean isAttacker, int year) {
        int mod = 0;
        if (contract.getEnemyCode().equals("REB") ||
                contract.getEnemyCode().equals("PIR")) {
            mod -= 1;
        }
        if (contract.getMissionType() == AtBContract.MT_GUERRILLAWARFARE ||
                contract.getMissionType() == AtBContract.MT_CADREDUTY) {
            mod -= 3;
        }
        if (contract.getMissionType() == AtBContract.MT_GARRISONDUTY ||
                contract.getMissionType() == AtBContract.MT_SECURITYDUTY) {
            mod -= 2;
        }
        if (AtBContract.isMinorPower(contract.getEmployerCode())) {
            mod -= 1;
        }
        if (contract.getEnemyCode().equals("IND") ||
                contract.getEnemyCode().equals("PIND")) {
            mod -= 2;
        }
        if (contract.getMissionType() == AtBContract.MT_PLANETARYASSAULT) {
            mod += 1;
        }
        if (Factions.getInstance().getFaction(contract.getEmployerCode()).isClan() && !isAttacker) {
            //facing front-line units
            mod += 1;
        }
        contract.setAllySkill(getSkillRating(Compute.d6(2) + mod));
        if (year > 2950 && year < 3039 &&
                !Factions.getInstance().getFaction(contract.getEmployerCode()).isClan()) {
            mod -= 1;
        }
        contract.setAllyQuality(getQualityRating(Compute.d6(2) + mod));
    }

    public void setEnemyRating(AtBContract contract, boolean isAttacker, int year) {
        int mod = 0;
        if (contract.getEnemyCode().equals("REB") ||
                contract.getEnemyCode().equals("PIR")) {
            mod -= 2;
        }
        if (contract.getMissionType() == AtBContract.MT_GUERRILLAWARFARE) {
            mod += 2;
        }
        if (contract.getMissionType() == AtBContract.MT_PLANETARYASSAULT) {
            mod += 1;
        }
        if (AtBContract.isMinorPower(contract.getEmployerCode())) {
            mod -= 1;
        }
        if (Factions.getInstance().getFaction(contract.getEmployerCode()).isClan()) {
            mod += isAttacker?2:4;
        }
        contract.setEnemySkill(getSkillRating(Compute.d6(2) + mod));
        if (year > 2950 && year < 3039 &&
                !Factions.getInstance().getFaction(contract.getEnemyCode()).isClan()) {
            mod -= 1;
        }
        contract.setEnemyQuality(getQualityRating(Compute.d6(2) + mod));
    }

    protected int getSkillRating(int roll) {
        if (roll <= 5) return RandomSkillsGenerator.L_GREEN;
        if (roll <= 9) return RandomSkillsGenerator.L_REG;
        if (roll <= 11) return RandomSkillsGenerator.L_VET;
        return RandomSkillsGenerator.L_ELITE;
    }

    protected int getQualityRating(int roll) {
        if (roll <= 5) return IUnitRating.DRAGOON_F;
        if (roll <= 8) return IUnitRating.DRAGOON_D;
        if (roll <= 10) return IUnitRating.DRAGOON_C;
        if (roll == 11) return IUnitRating.DRAGOON_B;
        return IUnitRating.DRAGOON_A;
    }

    protected void setAtBContractClauses(AtBContract contract, int unitRatingMod, Campaign campaign) {
        ClauseMods mods = new ClauseMods();
        clauseMods.put(contract.getId(), mods);

        /* AtB rules seem to indicate one admin in each role (though this
         * is not explicitly stated that I have seen) but MekHQ allows
         * assignment of multiple admins to each role. Therefore we go
         * through all the admins and for each role select the one with
         * the highest admin skill, or higher negotiation if the admin
         * skills are equal.
         */
        Person adminCommand = campaign.findBestInRole(Person.T_ADMIN_COM, SkillType.S_ADMIN, SkillType.S_NEG);
        Person adminTransport = campaign.findBestInRole(Person.T_ADMIN_TRA, SkillType.S_ADMIN, SkillType.S_NEG);
        Person adminLogistics = campaign.findBestInRole(Person.T_ADMIN_LOG, SkillType.S_ADMIN, SkillType.S_NEG);
        int adminCommandExp = (adminCommand == null)?SkillType.EXP_ULTRA_GREEN:adminCommand.getSkill(SkillType.S_ADMIN).getExperienceLevel();
        int adminTransportExp = (adminTransport == null)?SkillType.EXP_ULTRA_GREEN:adminTransport.getSkill(SkillType.S_ADMIN).getExperienceLevel();
        int adminLogisticsExp = (adminLogistics == null)?SkillType.EXP_ULTRA_GREEN:adminLogistics.getSkill(SkillType.S_ADMIN).getExperienceLevel();

        /* Treat government units like merc units that have a retainer contract */
        if ((!campaign.getFactionCode().equals("MERC") &&
                !campaign.getFactionCode().equals("PIR")) ||
                null != campaign.getRetainerEmployerCode()) {
            for (int i = 0; i < CLAUSE_NUM; i++) {
                mods.mods[i]++;
            }
        }

        if (campaign.getCampaignOptions().isMercSizeLimited() &&
                campaign.getFactionCode().equals("MERC")) {
            int max = (unitRatingMod + 1) * 12;
            int numMods = (AtBContract.getEffectiveNumUnits(campaign) - max) / 2;
            while (numMods > 0) {
                mods.mods[Compute.randomInt(4)]--;
                numMods--;
            }
        }

        mods.mods[CLAUSE_COMMAND] = adminCommandExp - SkillType.EXP_REGULAR;
        mods.mods[CLAUSE_SALVAGE] = 0;
        mods.mods[CLAUSE_TRANSPORT] = adminTransportExp - SkillType.EXP_REGULAR;
        mods.mods[CLAUSE_SUPPORT] = adminLogisticsExp - SkillType.EXP_REGULAR;
        if (unitRatingMod >= IUnitRating.DRAGOON_A) {
            mods.mods[Compute.randomInt(4)] += 2;
            mods.mods[Compute.randomInt(4)] += 2;
        } else if (unitRatingMod == IUnitRating.DRAGOON_B) {
            mods.mods[Compute.randomInt(4)] += 1;
            mods.mods[Compute.randomInt(4)] += 1;
        } else if (unitRatingMod == IUnitRating.DRAGOON_C) {
            mods.mods[Compute.randomInt(4)] += 1;
        } else if (unitRatingMod <= IUnitRating.DRAGOON_F) {
            mods.mods[Compute.randomInt(4)] -= 1;
        }

        if (Factions.getInstance().getFaction(contract.getEnemyCode()).isClan() &&
                !Factions.getInstance().getFaction(contract.getEmployerCode()).isClan()) {
            for (int i = 0; i < 4; i++)
                if (i == CLAUSE_SALVAGE) mods.mods[i] -= 2;
                else mods.mods[i] += 1;
        } else {
            if (contract.getEnemySkill() >= SkillType.EXP_VETERAN)
                mods.mods[Compute.randomInt(4)] += 1;
            if (contract.getEnemySkill() == SkillType.EXP_ELITE)
                mods.mods[Compute.randomInt(4)] += 1;
        }

        int[][] missionMods = {
            {1, 0, 1, 0}, {0, 1, -1, -3}, {-3, 0, 2, 1}, {-2, 1, -1, -1},
            {-2, 0, 2, 3}, {-1, 1, 1, 1}, {-2, 3, -2, -1}, {2, 2, -1, -1},
            {0, 2, 2, 1}, {-1, 0, 1, 2}, {-1, -2, 1, -1}, {-1, -1, 2, 1}
        };
        for (int i = 0; i < 4; i++) {
            mods.mods[i] += missionMods[contract.getMissionType()][i];
        }

        if (RandomFactionGenerator.getInstance().getFactionHints()
                .isISMajorPower(Factions.getInstance().getFaction(contract.getEmployerCode()))) {
            mods.mods[CLAUSE_SALVAGE] += -1;
            mods.mods[CLAUSE_TRANSPORT] += 1;
        }
        if (AtBContract.isMinorPower(contract.getEmployerCode())) {
            mods.mods[CLAUSE_SALVAGE] += -2;
        }
        if (contract.getEmployerCode().equals("MERC")) {
            mods.mods[CLAUSE_COMMAND] += -1;
            mods.mods[CLAUSE_SALVAGE] += 2;
            mods.mods[CLAUSE_SUPPORT] += 1;
            mods.mods[CLAUSE_TRANSPORT] += 1;
        }
        if (contract.getEmployerCode().equals("IND")) {
            mods.mods[CLAUSE_COMMAND] += 0;
            mods.mods[CLAUSE_SALVAGE] += -1;
            mods.mods[CLAUSE_SUPPORT] += -1;
            mods.mods[CLAUSE_TRANSPORT] += 0;
        }

        if (campaign.getFactionCode().equals("MERC")) {
            rollCommandClause(contract, mods.mods[CLAUSE_COMMAND]);
        } else {
            contract.setCommandRights(Contract.COM_INTEGRATED);
        }
        rollSalvageClause(contract, mods.mods[CLAUSE_SALVAGE]);
        rollSupportClause(contract, mods.mods[CLAUSE_SUPPORT]);
        rollTransportClause(contract, mods.mods[CLAUSE_TRANSPORT]);
    }

    private void rollCommandClause(AtBContract contract, int mod) {
        int roll = Compute.d6(2) + mod;
        if (roll < 3) contract.setCommandRights(Contract.COM_INTEGRATED);
        else if (roll < 8) contract.setCommandRights(Contract.COM_HOUSE);
        else if (roll < 12) contract.setCommandRights(Contract.COM_LIAISON);
        else contract.setCommandRights(Contract.COM_INDEP);
    }

    private void rollSalvageClause(AtBContract contract, int mod) {
        contract.setSalvageExchange(false);
        int roll = Math.min(Compute.d6(2) + mod, 13);
        if (roll < 2) {
            contract.setSalvagePct(0);
        } else if (roll < 4) {
            contract.setSalvageExchange(true);
            int r;
            do {
                r = Compute.d6(2);
            } while (r < 4);
            contract.setSalvagePct(Math.min((r - 3) * 10, 100));
        } else {
            contract.setSalvagePct(Math.min((roll - 3) * 10, 100));
        }
    }

    private void rollSupportClause(AtBContract contract, int mod) {
        int roll = Compute.d6(2) + mod;
        contract.setStraightSupport(0);
        contract.setBattleLossComp(0);
        if (roll < 3) {
            contract.setStraightSupport(0);
        } else if (roll < 8) {
            contract.setStraightSupport((roll - 2) * 20);
        } else if (roll == 8) {
            contract.setBattleLossComp(10);
        } else {
            contract.setBattleLossComp(Math.min((roll - 8) * 20, 100));
        }
    }

    private void rollTransportClause(AtBContract contract, int mod) {
        int roll = Compute.d6(2) + mod;
        if (roll < 2) contract.setTransportComp(0);
        else if (roll < 6) contract.setTransportComp((20 + (roll - 2) * 5));
        else if (roll < 10) contract.setTransportComp((45 + (roll - 6) * 5));
        else contract.setTransportComp(100);
    }

    public void writeToXml(PrintWriter pw1, int indent) {
        pw1.println(MekHqXmlUtil.indentStr(indent) + "<contractMarket>");
        MekHqXmlUtil.writeSimpleXmlTag(pw1, indent+1, "lastId", lastId);
        for (Contract c : contracts) {
            c.writeToXml(pw1, indent + 1);
        }
        for (Integer key : clauseMods.keySet()) {
            if (!contractIds.containsKey(key)) {
                continue;
            }
            pw1.println(MekHqXmlUtil.indentStr(indent+1)
                    + "<clauseMods id=\"" + key + "\">");
            String rerolls = "";
            String mods = "";
            for (int i = 0; i < CLAUSE_NUM; i++) {
                rerolls += clauseMods.get(key).rerollsUsed[i] + ((i < CLAUSE_NUM - 1)?",":"");
                mods += clauseMods.get(key).mods[i] + ((i < CLAUSE_NUM - 1)?",":"");
            }
            MekHqXmlUtil.writeSimpleXmlTag(pw1, indent+2, "mods", mods);
            MekHqXmlUtil.writeSimpleXmlTag(pw1, indent+2, "rerollsUsed", rerolls);
            pw1.println(MekHqXmlUtil.indentStr(indent+1) + "</clauseMods>");
        }
        pw1.println(MekHqXmlUtil.indentStr(indent) + "</contractMarket>");
    }

    public static ContractMarket generateInstanceFromXML(Node wn, Campaign c, Version version) {
        ContractMarket retVal = null;

        try {
            // Instantiate the correct child class, and call its parsing function.
            retVal = new ContractMarket();

            // Okay, now load Part-specific fields!
            NodeList nl = wn.getChildNodes();

            // Loop through the nodes and load our contract offers
            for (int x = 0; x < nl.getLength(); x++) {
                Node wn2 = nl.item(x);

                // If it's not an element node, we ignore it.
                if (wn2.getNodeType() != Node.ELEMENT_NODE) {
                    continue;
                }

                if (wn2.getNodeName().equalsIgnoreCase("lastId")) {
                    retVal.lastId = Integer.parseInt(wn2.getTextContent());
                } else if (wn2.getNodeName().equalsIgnoreCase("mission")) {
                    Mission m = Mission.generateInstanceFromXML(wn2, c, version);

                    if (m != null && m instanceof Contract) {
                        retVal.contracts.add((Contract)m);
                        retVal.contractIds.put(m.getId(), (Contract)m);
                    }
                } else if (wn2.getNodeName().equalsIgnoreCase("clauseMods")) {
                    int key = Integer.parseInt(wn2.getAttributes().getNamedItem("id").getTextContent());
                    ClauseMods cm = retVal.new ClauseMods();
                    NodeList nl2 = wn2.getChildNodes();
                    for (int i = 0; i < nl2.getLength(); i++) {
                        Node wn3 = nl2.item(i);
                        if (wn3.getNodeName().equalsIgnoreCase("mods")) {
                            String [] s = wn3.getTextContent().split(",");
                            for (int j = 0; j < s.length; j++) {
                                cm.mods[j] = Integer.parseInt(s[j]);
                            }
                        } else if (wn3.getNodeName().equalsIgnoreCase("rerollsUsed")) {
                            String [] s = wn3.getTextContent().split(",");
                            for (int j = 0; j < s.length; j++) {
                                cm.rerollsUsed[j] = Integer.parseInt(s[j]);
                            }
                        }
                    }
                    retVal.clauseMods.put(key, cm);
                }
            }
            
            // Restore any parent contract references
            for (Contract contract : retVal.contracts) {
                if (contract instanceof AtBContract) {
                    final AtBContract atbContract = (AtBContract) contract;
                    atbContract.restore(c);
                }
            }
        } catch (Exception ex) {
            // Errrr, apparently either the class name was invalid...
            // Or the listed name doesn't exist.
            // Doh!
            MekHQ.getLogger().error(ex);
        }

        return retVal;
    }

    /* Keep track of how many rerolls remain for each contract clause
     * based on the admin's negotiation skill. Also track bonuses, as
     * the random clause bonuses should be persistent.
     */
    public class ClauseMods {
        public int[] rerollsUsed = {0, 0, 0, 0};
        public int[] mods = {0, 0, 0, 0};
    }
}<|MERGE_RESOLUTION|>--- conflicted
+++ resolved
@@ -158,7 +158,6 @@
     public void generateContractOffers(Campaign campaign, boolean newCampaign) {
         if (((method == ContractMarketMethod.ATB_MONTHLY) && (campaign.getLocalDate().getDayOfMonth() == 1))
                 || newCampaign) {
-<<<<<<< HEAD
 			Contract[] list = contracts.toArray(new Contract[contracts.size()]);
 			for (Contract c : list) {
 				removeContract(c);
@@ -177,8 +176,8 @@
 			Set<Faction> currentFactions = campaign.getCurrentSystem().getFactionSet(campaign.getLocalDate());
 			boolean inMinorFaction = true;
 			for (Faction f : currentFactions) {
-				if (RandomFactionGenerator.getInstance().getFactionHints().isISMajorPower(f) ||
-						f.isClan()) {
+				if (RandomFactionGenerator.getInstance().getFactionHints().isISMajorPower(f)
+                        || f.isClan()) {
 					inMinorFaction = false;
 					break;
 				}
@@ -188,38 +187,6 @@
 			}
 
 			boolean inBackwater = true;
-=======
-            Contract[] list = contracts.toArray(new Contract[contracts.size()]);
-            for (Contract c : list) {
-                removeContract(c);
-            }
-
-            int unitRatingMod = campaign.getUnitRatingMod();
-
-            for (Mission m : campaign.getMissions()) {
-                if (m instanceof AtBContract && m.isActive()) {
-                    checkForSubcontracts(campaign, (AtBContract)m,
-                            unitRatingMod);
-                }
-            }
-
-            int numContracts = Compute.d6() - 4 + unitRatingMod;
-
-            Set<Faction> currentFactions = campaign.getCurrentSystem().getFactionSet(campaign.getLocalDate());
-            boolean inMinorFaction = true;
-            for (Faction f : currentFactions) {
-                if (RandomFactionGenerator.getInstance().getFactionHints().isISMajorPower(f) ||
-                        f.isClan()) {
-                    inMinorFaction = false;
-                    break;
-                }
-            }
-            if (inMinorFaction) {
-                numContracts--;
-            }
-
-            boolean inBackwater = true;
->>>>>>> 1cc3a0e9
             if (currentFactions.size() > 1) {
                 // More than one faction, if any is *not* periphery, we're not in backwater either
                 for (Faction f : currentFactions) {
@@ -925,7 +892,7 @@
                     retVal.clauseMods.put(key, cm);
                 }
             }
-            
+
             // Restore any parent contract references
             for (Contract contract : retVal.contracts) {
                 if (contract instanceof AtBContract) {
