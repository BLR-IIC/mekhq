--- conflicted
+++ resolved
@@ -1563,16 +1563,7 @@
                 }
 
                 if (campaign.getCampaignOptions().isUseInjuryFatigue()) {
-<<<<<<< HEAD
                     int fatigueIncrease = fatigueRate * (newHits + extraHits);
-=======
-                    int fatigueRate = campaign.getCampaignOptions().getFatigueRate();
-                    int fatigueIncrease = newHits * fatigueRate;
-
-                    if ((hasGlassJaw || hasToughness) && !hasGlassJawAndToughness) {
-                        fatigueIncrease = adjustedHits;
-                    }
->>>>>>> 26926cec
 
                     person.changeFatigue(fatigueIncrease);
 
@@ -1609,23 +1600,7 @@
             }
 
             if (!status.isDead()) {
-<<<<<<< HEAD
                 person.changeFatigue(fatigueRate);
-=======
-                int fatigueChangeRate = campaign.getCampaignOptions().getFatigueRate();
-
-                boolean hasGlassJaw = person.getOptions().booleanOption(FLAW_GLASS_JAW);
-                boolean hasToughness = person.getOptions().booleanOption(ATOW_TOUGHNESS);
-                boolean hasGlassJawAndToughness = hasGlassJaw && hasToughness;
-
-                if (hasGlassJaw && !hasGlassJawAndToughness) {
-                    fatigueChangeRate = fatigueChangeRate * 2;
-                } else if (hasToughness && !hasGlassJawAndToughness) {
-                    fatigueChangeRate = (int) ceil(fatigueChangeRate * 0.75);
-                }
-
-                person.changeFatigue(fatigueChangeRate);
->>>>>>> 26926cec
 
                 if (campaign.getCampaignOptions().isUseFatigue()) {
                     Fatigue.processFatigueActions(campaign, person);
