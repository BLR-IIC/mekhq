/*
 * ResolveScenarioTracker.java
 *
 * Copyright (c) 2009 Jay Lawson <jaylawson39 at yahoo.com>. All rights reserved.
 *
 * This file is part of MekHQ.
 *
 * MekHQ is free software: you can redistribute it and/or modify
 * it under the terms of the GNU General Public License as published by
 * the Free Software Foundation, either version 3 of the License, or
 * (at your option) any later version.
 *
 * MekHQ is distributed in the hope that it will be useful,
 * but WITHOUT ANY WARRANTY; without even the implied warranty of
 * MERCHANTABILITY or FITNESS FOR A PARTICULAR PURPOSE.  See the
 * GNU General Public License for more details.
 *
 * You should have received a copy of the GNU General Public License
 * along with MekHQ.  If not, see <http://www.gnu.org/licenses/>.
 */

package mekhq.campaign;

import java.io.File;
import java.io.FileInputStream;
import java.io.IOException;
import java.io.InputStream;
import java.text.DecimalFormat;
import java.util.*;
import java.util.stream.Collectors;

import megamek.client.Client;
import megamek.common.Aero;
import megamek.common.Compute;
import megamek.common.Crew;
import megamek.common.CriticalSlot;
import megamek.common.EjectedCrew;
import megamek.common.Entity;
import megamek.common.IAero;
import megamek.common.IArmorState;
import megamek.common.IEntityRemovalConditions;
import megamek.common.Infantry;
import megamek.common.Jumpship;
import megamek.common.MULParser;
import megamek.common.Mech;
import megamek.common.MechFileParser;
import megamek.common.MechSummary;
import megamek.common.MechSummaryCache;
import megamek.common.MechWarrior;
import megamek.common.MiscType;
import megamek.common.Mounted;
import megamek.common.Protomech;
import megamek.common.SmallCraft;
import megamek.common.Tank;
import megamek.common.event.GameVictoryEvent;
import megamek.common.loaders.EntityLoadingException;
import megamek.common.logging.LogLevel;
import mekhq.MekHQ;
import mekhq.Utilities;
import mekhq.campaign.event.PersonBattleFinishedEvent;
import mekhq.campaign.finances.Transaction;
import mekhq.campaign.log.LogEntryController;
import mekhq.campaign.log.ServiceLogger;
import mekhq.campaign.mission.AtBContract;
import mekhq.campaign.mission.AtBScenario;
import mekhq.campaign.mission.Contract;
import mekhq.campaign.mission.Loot;
import mekhq.campaign.mission.Mission;
import mekhq.campaign.mission.Scenario;
import mekhq.campaign.parts.Armor;
import mekhq.campaign.parts.Part;
import mekhq.campaign.personnel.Person;
import mekhq.campaign.unit.TestUnit;
import mekhq.campaign.unit.Unit;
import mekhq.gui.FileDialogs;

import javax.xml.ws.Service;

/**
 * This object will be the main workhorse for the scenario
 * resolution wizard. It will keep track of information and be
 * fed back and forth between the various wizards
 * @author Jay Lawson <jaylawson39 at yahoo.com>
 */
public class ResolveScenarioTracker {
    //Hashtable<UUID, Entity> entities;
    Hashtable<UUID, UnitStatus> unitsStatus;
    Hashtable<UUID, UnitStatus> salvageStatus;
    Hashtable<UUID, Crew> pilots;
    Hashtable<UUID, Crew> mia;
    ArrayList<TestUnit> potentialSalvage;
    ArrayList<TestUnit> alliedUnits;
    ArrayList<TestUnit> actualSalvage;
    ArrayList<TestUnit> leftoverSalvage;
    ArrayList<TestUnit> devastatedEnemyUnits;
    ArrayList<Unit> units;
    ArrayList<Loot> potentialLoot;
    ArrayList<Loot> actualLoot;
    Hashtable<UUID, PersonStatus> peopleStatus;
    Hashtable<UUID, PrisonerStatus> prisonerStatus;
    Hashtable<String, String> killCredits;
    Hashtable<UUID, EjectedCrew> ejections;
    Hashtable<UUID, EjectedCrew> enemyEjections;

    /* AtB */
    int contractBreaches = 0;
    int bonusRolls = 0;

    Campaign campaign;
    Scenario scenario;
    Optional<File> unitList = Optional.empty();
    Client client;
    Boolean control;
    private GameVictoryEvent victoryEvent;

    public ResolveScenarioTracker(Scenario s, Campaign c, boolean ctrl) {
        this.scenario = s;
        this.campaign = c;
        this.control = ctrl;
        unitsStatus = new Hashtable<UUID, UnitStatus>();
        salvageStatus = new Hashtable<UUID, UnitStatus>();
        potentialSalvage = new ArrayList<TestUnit>();
        alliedUnits = new ArrayList<TestUnit>(); // TODO: Make some use of this?
        actualSalvage = new ArrayList<TestUnit>();
        leftoverSalvage = new ArrayList<TestUnit>();
        devastatedEnemyUnits = new ArrayList<TestUnit>();
        pilots = new Hashtable<UUID, Crew>();
        mia = new Hashtable<UUID, Crew>();
        units = new ArrayList<Unit>();
        potentialLoot = scenario.getLoot();
        actualLoot = new ArrayList<Loot>();
        peopleStatus = new Hashtable<UUID, PersonStatus>();
        prisonerStatus = new Hashtable<UUID, PrisonerStatus>();
        killCredits = new Hashtable<String, String>();
        ejections = new Hashtable<UUID, EjectedCrew>();
        enemyEjections = new Hashtable<UUID, EjectedCrew>();
        for(UUID uid : scenario.getForces(campaign).getAllUnits()) {
            Unit u = campaign.getUnit(uid);
            if(null != u && null == u.checkDeployment()) {
                units.add(u);
                //assume its missing until we can confirm otherwise
                unitsStatus.put(uid, new UnitStatus(u));
            }
        }
    }

    public void findUnitFile() {
        unitList = FileDialogs.openUnits(null);
    }

    public String getUnitFilePath() {
        return unitList.map(File::getAbsolutePath)
                       .orElse("No file selected");
    }

    public void setClient(Client c) {
        client = c;
    }

    public void processMulFiles() {
        //File salvageFile = salvageList.getSelectedFile();
        if(unitList.isPresent()) {
            try {
                loadUnitsAndPilots(unitList.get());
            } catch (IOException e) {
                // TODO Auto-generated catch block
                e.printStackTrace();
            }
        } else {
            initUnitsAndPilotsWithoutBattle();
        }
        checkStatusOfPersonnel();
    }

    private TestUnit generateNewTestUnit(Entity e) {
        // Do some hoops here so that the new mech gets it's old individual paint job!
        String cat = e.getCamoCategory();
        String fn = e.getCamoFileName();
        TestUnit nu = new TestUnit(e, campaign, true);
        nu.getEntity().setCamoCategory(cat);
        nu.getEntity().setCamoFileName(fn);
        /* AtB uses id to track status of allied units */
        if (e.getExternalIdAsString().equals("-1")) {
            UUID id = UUID.randomUUID();
            nu.getEntity().setExternalIdAsString(id.toString());
            nu.setId(id);
        } else {
            nu.setId(UUID.fromString(e.getExternalIdAsString()));
        }
        
        for (Part part : nu.getParts()) {
            part.setBrandNew(false);
        }
        return nu;
    }

    public void processGame() {
        int pid = client.getLocalPlayer().getId();
        int team = client.getLocalPlayer().getTeam();

        for (Enumeration<Entity> iter = victoryEvent.getEntities(); iter.hasMoreElements();) {
            Entity e = iter.nextElement();
            if(e.getSubEntities().isPresent()) {
                // Sub-entities have their own entry in the VictoryEvent data
                continue;
            }
            checkForLostLimbs(e, control);
            if(e.getOwnerId() == pid) {
                if(!e.getExternalIdAsString().equals("-1")) {
                    UnitStatus status = unitsStatus.get(UUID.fromString(e.getExternalIdAsString()));
                    if (null == status && scenario instanceof AtBScenario) {
                        TestUnit nu = generateNewTestUnit(e);
                        status = new UnitStatus(nu);
                        unitsStatus.put(nu.getId(), status);
                        alliedUnits.add(nu);
                    }
                    if(null != status) {
                        boolean lost = (!e.canEscape() && !control) || e.getRemovalCondition() == IEntityRemovalConditions.REMOVE_DEVASTATED;
                        status.assignFoundEntity(e, lost);
                    }
                }
                if(null != e.getCrew()) {
                    if(!e.getCrew().getExternalIdAsString().equals("-1")) {
                        if(!e.getCrew().isEjected() || e instanceof EjectedCrew) {
                            pilots.put(UUID.fromString(e.getCrew().getExternalIdAsString()), e.getCrew());
                        }
                        if(e instanceof EjectedCrew) {
                            ejections.put(UUID.fromString(e.getCrew().getExternalIdAsString()), (EjectedCrew)e);
                        }
                    }
                }
            } else if(e.getOwner().getTeam() == team) {
                TestUnit nu = generateNewTestUnit(e);
                UnitStatus status = new UnitStatus(nu);
                unitsStatus.put(nu.getId(), status);
                alliedUnits.add(nu);
                boolean lost = (!e.canEscape() && !control) || e.getRemovalCondition() == IEntityRemovalConditions.REMOVE_DEVASTATED;
                status.assignFoundEntity(e, lost);
            } else if(e.getOwner().isEnemyOf(client.getLocalPlayer())) {
                if(control) {
                    // Kill credit automatically assigned only if they can't escape
                    if (!e.canEscape()) {
                        Entity killer = victoryEvent.getEntity(e.getKillerId());
                        if(null != killer && killer.getOwnerId() == pid) {
                            //the killer is one of your units, congrats!
                            killCredits.put(e.getDisplayName(), killer.getExternalIdAsString());
                        } else {
                            killCredits.put(e.getDisplayName(), "None");
                        }
                    }
                    if(e instanceof EjectedCrew) {
                        enemyEjections.put(UUID.fromString(e.getCrew().getExternalIdAsString()), (EjectedCrew)e);
                        continue;
                    }
                    TestUnit nu = generateNewTestUnit(e);
                    UnitStatus us = new UnitStatus(nu);
                    us.setTotalLoss(false);
                    salvageStatus.put(nu.getId(), us);
                    potentialSalvage.add(nu);
                }
            }
        }
        // Utterly destroyed entities
        for (Enumeration<Entity> iter = victoryEvent.getDevastatedEntities(); iter.hasMoreElements();) {
            Entity e = iter.nextElement();
            if(e.getSubEntities().isPresent()) {
                // Sub-entities have their own entry in the VictoryEvent data
                continue;
            }
            if(e.getOwnerId() == pid) {
                if(!e.getExternalIdAsString().equals("-1")) {
                    UnitStatus status = unitsStatus.get(UUID.fromString(e.getExternalIdAsString()));
                    if(null != status) {
                        status.assignFoundEntity(e, true);
                    }
                }
            } else if(e.getOwner().getTeam() == team) {
                TestUnit nu = generateNewTestUnit(e);
                UnitStatus us = new UnitStatus(nu);
                unitsStatus.put(nu.getId(), us);
                alliedUnits.add(nu);
            } else {
                Entity killer = victoryEvent.getEntity(e.getKillerId());
                if(null != killer && killer.getOwnerId() == pid) {
                    //the killer is one of your units, congrats!
                    killCredits.put(e.getDisplayName(), killer.getExternalIdAsString());
                } else {
                    killCredits.put(e.getDisplayName(), "None");
                }
            }
        }
        //add retreated units
        for (Enumeration<Entity> iter = victoryEvent.getRetreatedEntities(); iter.hasMoreElements();) {
            Entity e = iter.nextElement();
            if(e.getSubEntities().isPresent()) {
                // Sub-entities have their own entry in the VictoryEvent data
                continue;
            }
            checkForLostLimbs(e, control);
            if(e.getOwnerId() == pid) {
                if(!e.getExternalIdAsString().equals("-1")) {
                    UnitStatus status = unitsStatus.get(UUID.fromString(e.getExternalIdAsString()));
                    if (null == status && scenario instanceof AtBScenario) {
                        TestUnit nu = generateNewTestUnit(e);
                        status = new UnitStatus(nu);
                        unitsStatus.put(nu.getId(), status);
                        alliedUnits.add(nu);
                    }
                    if(null != status) {
                        status.assignFoundEntity(e, false);
                    }
                }
                if(null != e.getCrew()) {
                    if(!e.getCrew().getExternalIdAsString().equals("-1")) {
                        pilots.put(UUID.fromString(e.getCrew().getExternalIdAsString()), e.getCrew());
                        if(e instanceof EjectedCrew) {
                            ejections.put(UUID.fromString(e.getCrew().getExternalIdAsString()), (EjectedCrew)e);
                        }
                    }
                }
            } else if(e.getOwner().getTeam() == team) {
                TestUnit nu = generateNewTestUnit(e);
                UnitStatus us = new UnitStatus(nu);
                unitsStatus.put(nu.getId(), us);
                alliedUnits.add(nu);
            }
        }

        Enumeration<Entity> wrecks = victoryEvent.getGraveyardEntities();
        while (wrecks.hasMoreElements()) {
            Entity e = wrecks.nextElement();
            if(e.getSubEntities().isPresent()) {
                // Sub-entities have their own entry in the VictoryEvent data
                continue;
            }
            checkForLostLimbs(e, control);
            if(e.getOwnerId() == pid) {
                if(!e.getExternalIdAsString().equals("-1")) {
                    UnitStatus status = unitsStatus.get(UUID.fromString(e.getExternalIdAsString()));
                    if(null != status) {
                        status.assignFoundEntity(e, !control);
                        if(e instanceof EjectedCrew) {
                            ejections.put(UUID.fromString(e.getExternalIdAsString()), (EjectedCrew)e);
                        }
                    }
                }
                if(null != e.getCrew()) {
                    if(!e.getCrew().getExternalIdAsString().equals("-1")) {
                        if(e instanceof EjectedCrew) {
                            ejections.put(UUID.fromString(e.getCrew().getExternalIdAsString()), (EjectedCrew)e);
                        }
                        if(!e.getCrew().isEjected() || e instanceof EjectedCrew) {
                            if(control) {
                                pilots.put(UUID.fromString(e.getCrew().getExternalIdAsString()), e.getCrew());
                            } else {
                                mia.put(UUID.fromString(e.getCrew().getExternalIdAsString()), e.getCrew());
                            }
                        }
                    }
                }
            } else if(e.getOwner().getTeam() == team) {
                TestUnit nu = generateNewTestUnit(e);
                UnitStatus us = new UnitStatus(nu);
                unitsStatus.put(nu.getId(), us);
                alliedUnits.add(nu);
            } else if(e.getOwner().isEnemyOf(client.getLocalPlayer())) {
                Entity killer = victoryEvent.getEntity(e.getKillerId());
                if(null != killer && killer.getOwnerId() == pid) {
                    //the killer is one of your units, congrats!
                    killCredits.put(e.getDisplayName(), killer.getExternalIdAsString());
                } else {
                    killCredits.put(e.getDisplayName(), "None");
                }
                if(e instanceof EjectedCrew) {
                    enemyEjections.put(UUID.fromString(e.getCrew().getExternalIdAsString()), (EjectedCrew)e);
                    continue;
                }
                if(control) {
                    TestUnit nu = generateNewTestUnit(e);
                    UnitStatus us = new UnitStatus(nu);
                    us.setTotalLoss(false);
                    salvageStatus.put(nu.getId(), us);
                    potentialSalvage.add(nu);
                }
            }
        }
        checkStatusOfPersonnel();
    }

    /**
     * This checks whether an entity has any blown off limbs. If the battlefield
     * was not controlled it marks the limb as destroyed. if the battlefield was
     * controlled it clears the missing status from any equipment.
     *
     * This method should be run the first time an entity is loaded into the tracker,
     * either from the game or from a MUL file.
     * @param en
     * @param controlsField
     */
    private void checkForLostLimbs(Entity en, boolean controlsField) {
        for(int loc = 0; loc < en.locations(); loc++) {
            if(en.isLocationBlownOff(loc) && !controlsField) {
                //sorry dude, we cant find your arm
                en.setLocationBlownOff(loc, false);
                en.setArmor(IArmorState.ARMOR_DESTROYED, loc);
                en.setInternal(IArmorState.ARMOR_DESTROYED, loc);
            }
            //check for mounted and critical slot missingness as well
            for (int i = 0; i < en.getNumberOfCriticals(loc); i++) {
                final CriticalSlot cs = en.getCritical(loc, i);
                if(null == cs || !cs.isEverHittable()) {
                    continue;
                }
                Mounted m = cs.getMount();
                if(cs.isMissing()) {
                    if(controlsField) {
                        cs.setMissing(false);
                        if(null != m) {
                            m.setMissing(false);
                        }
                    } else {
                        if(null != m) {
                            m.setMissing(true);
                        }
                    }
                }
            }
        }
    }

    private List<Person> shuffleCrew(List<Person> source) {
        List<Person> sortedList = new ArrayList<Person>();
        Random generator = new Random();

        while (source.size() > 0)
        {
            int position = generator.nextInt(source.size());
            sortedList.add(source.get(position));
            source.remove(position);
        }

        return sortedList;
    }

    public void assignKills() {
        final String METHOD_NAME = "assignKills()"; //$NON-NLS-1$

        for(Unit u : units) {
            for(String killed : killCredits.keySet()) {
                if(killCredits.get(killed).equalsIgnoreCase("None")) {
                    continue;
                }
                if(u.getId().toString().equals(killCredits.get(killed))) {
                    for(Person p : u.getActiveCrew()) {
                        PersonStatus status = peopleStatus.get(p.getId());
                        if(null == status) {
                            //this shouldnt happen so report
                            MekHQ.getLogger().log(getClass(), METHOD_NAME, LogLevel.ERROR,
                                    "A null person status was found for person id " + p.getId().toString() //$NON-NLS-1$
                                    + " when trying to assign kills"); //$NON-NLS-1$
                            continue;
                        }
                        status.addKill(new Kill(p.getId(), killed, u.getEntity().getShortNameRaw(), campaign.getCalendar().getTime()));
                    }
                }
            }

        }
    }

    public void checkStatusOfPersonnel() {

        //lets cycle through units and get their crew
        for(Unit u : units) {
            //shuffling the crew ensures that casualties are randomly assigned in multi-crew units
            List<Person> crew = shuffleCrew(u.getActiveCrew());
            Entity en = null;
            UnitStatus ustatus = unitsStatus.get(u.getId());
            if(null != ustatus) {
                en = ustatus.getEntity();
            }
            if(null == en) {
                continue;
            }
            //check for an ejected entity and if we find one then assign it instead to switch vees
            //over to infantry checks for casualties
            Entity ejected = ejections.get(UUID.fromString(en.getCrew().getExternalIdAsString()));
            //determine total casualties for infantry and large craft
            int casualties = 0;
            int casualtiesAssigned = 0;
            Infantry infantry = null;
            if (en instanceof Infantry) {
                infantry = (Infantry)en;
            } else if (ejected != null && ejected instanceof Infantry) {
                infantry = (Infantry)ejected;
            }
            if(infantry != null) {
                infantry.applyDamage();
                // If reading from a MUL, the shooting strength is set to Integer.MAX_VALUE if there is no damage.
                int strength = Math.min(((Infantry)infantry).getShootingStrength(), crew.size());
                casualties = crew.size() - strength;
                if (ustatus.isTotalLoss()) {
                    casualties = crew.size();
                }
                // If a tank has already taken hits to the commander or driver, do not assign them again.
                if (en instanceof Tank) {
                    if (((Tank)en).isDriverHit()) {
                        casualtiesAssigned++;
                    }
                    if (((Tank)en).isCommanderHit()) {
                        casualtiesAssigned++;
                    }
                }
            }
            if(en instanceof SmallCraft || en instanceof Jumpship) {
                //need to check for existing hits because you can fly aeros with less than full
                //crew
                int existingHits = 0;
                int currentHits = 0;
                if(null != u.getEntity().getCrew()) {
                    existingHits = u.getEntity().getCrew().getHits();
                }
                if(null != en && null != en.getCrew()) {
                    currentHits = en.getCrew().getHits();
                }
                int newHits = Math.max(0,currentHits - existingHits);
                casualties = (int)Math.ceil(Compute.getFullCrewSize(en) * (newHits/6.0));
            }
            //try to find the crew in our pilot and mia vectors
            Crew pilot = pilots.get(u.getCommander().getId());
            boolean missingCrew = false;
            //For multi-crew cockpits, the crew id is the first slot, which is not necessarily the commander
            if (null == pilot) {
                for (Person p : u.getCrew()) {
                    if (pilots.containsKey(p.getId())) {
                        pilot = pilots.get(p.getId());
                        break;
                    }
                }
            }
            if (null == pilot) {
                pilot = mia.get(UUID.fromString(en.getCrew().getExternalIdAsString()));
                missingCrew = true;
            }
            for(Person p : crew) {
                PersonStatus status = new PersonStatus(p.getFullName(), u.getEntity().getDisplayName(), p.getHits(), p.getId());
                status.setMissing(missingCrew);
                //if the pilot was not found in either the pilot or mia vector
                //then the unit was devastated and no one ejected, so they should be dead, really dead
                if(null == pilot) {
                    status.setHits(6);
                    status.setDead(true);
                }
                //multi-crewed cockpit; set each crew member separately
                else if (pilot.getSlotCount() > 1) {
                    for (int slot = 0; slot < pilot.getSlotCount(); slot++) {
                        if (p.getId().toString().equals(pilot.getExternalIdAsString(slot))) {
                            status.setHits(pilot.getHits(slot));
                            break;
                        }
                    }
                }
                //cant do the following by u.usesSoloPilot because entity may be different if ejected
                else if(en instanceof Mech
                        || en instanceof Protomech
                        || (en instanceof Aero && !(en instanceof SmallCraft || en instanceof Jumpship))) {
                    status.setHits(pilot.getHits());
                } else {
                    //we have a multi-crewed vee/Aero/Infantry
                    boolean wounded = false;
                    //tanks need to be handled specially because of the special crits and because
                    //tank destruction should "kill" the crew
                    if(en instanceof Tank) {
                        boolean destroyed = false;
                        for(int loc = 0; loc < en.locations(); loc++) {
                            if(loc == Tank.LOC_TURRET || loc == Tank.LOC_TURRET_2 || loc == Tank.LOC_BODY) {
                                continue;
                            }
                            if(en.getInternal(loc) <= 0) {
                                destroyed = true;
                                break;
                            }
                        }
                        if(destroyed || null == en.getCrew() || en.getCrew().isDead()) {
                            if(Compute.d6(2) >= 7) {
                                wounded = true;
                            } else {
                                status.setHits(6);
                                status.setDead(true);
                            }
                        }
                        else if(((Tank)en).isDriverHit() && u.isDriver(p)) {
                            if(Compute.d6(2) >= 7) {
                                wounded = true;
                            } else {
                                status.setHits(6);
                                status.setDead(true);
                            }
                        } else if (((Tank)en).isCommanderHit() && (u.isCommander(p)
                                || u.isTechOfficer(p))) {
                            //If there is a command console, the commander hit flag is set on the second such critical,
                            //which means both commanders have been hit.
                            if(Compute.d6(2) >= 7) {
                                wounded = true;
                            } else {
                                status.setHits(6);
                                status.setDead(true);
                            }
                        } else if (((Tank)en).isUsingConsoleCommander() && u.isCommander(p)) {
                            //This flag is set after the first commander hit critical.
                            if(Compute.d6(2) >= 7) {
                                wounded = true;
                            } else {
                                status.setHits(6);
                                status.setDead(true);
                            }
                        }
                    }
                    if(casualtiesAssigned < casualties) {
                        casualtiesAssigned++;
                        if(Compute.d6(2) >= 7) {
                            wounded = true;
                        } else {
                            status.setHits(6);
                            status.setDead(true);
                        }
                    }
                    if(wounded) {
                        int hits = campaign.getCampaignOptions().getMinimumHitsForVees();
                        if (campaign.getCampaignOptions().useAdvancedMedical() || campaign.getCampaignOptions().useRandomHitsForVees()) {
                            int range = 6 - hits;
                            hits = hits + Compute.randomInt(range);
                        }
                        status.setHits(hits);
                    }
                }
                status.setXP(campaign.getCampaignOptions().getScenarioXP());
                status.setDeployed(!en.wasNeverDeployed());
                peopleStatus.put(p.getId(), status);
            }
        }

        // And now we have potential prisoners that are crewing a unit...
        if(campaign.getCampaignOptions().capturePrisoners()) {
            processPrisonerCapture(potentialSalvage);
            processPrisonerCapture(devastatedEnemyUnits);
        }
    }
    
    /**
     * Helper function that contains the logic for processing prisoner capture.
     * Copy and pasted from checkStatusOfPersonnel, so the internal logic is kind of opaque.
     * @param unitsToProcess The list of TestUnit entities to process. Note that
     *                  in order to be processed, a unit must be in the salvageStatus hashtable.
     */
    private void processPrisonerCapture(List<TestUnit> unitsToProcess) {

        Mission currentMission = campaign.getMission(scenario.getMissionId());
        String enemyCode;
        if (currentMission instanceof AtBContract) {
            enemyCode = ((AtBContract) currentMission).getEnemyCode();
        } else {
            enemyCode = "IND";
        }

        for(Unit u : unitsToProcess) {
            if (null == u) {
                continue; // Shouldn't happen... but well... ya know
            }
            Entity en = null;
            UnitStatus ustatus = salvageStatus.get(u.getId());
            if(null != ustatus) {
                en = ustatus.getEntity();
            }
            if(null == en) {
                continue;
            }
            //check for an ejected entity and if we find one then assign it instead to switch vees
            //over to infantry checks for casualties
            Entity ejected = null;
            if (!en.getCrew().getExternalIdAsString().equals("-1")) {
                ejected = enemyEjections.get(UUID.fromString(en.getCrew().getExternalIdAsString()));                
            }
            if(null != ejected) {
                en = ejected;          
            }
            //check if this ejection was picked up by a player's unit
            boolean pickedUp = en instanceof MechWarrior 
                    && !((MechWarrior)en).getPickedUpByExternalIdAsString().equals("-1")
                    && null != unitsStatus.get(UUID.fromString(((MechWarrior)en).getPickedUpByExternalIdAsString()));
            //if the crew ejected from this unit, then skip it because we should find them elsewhere
            //if they are alive
            if(!(en instanceof EjectedCrew)
                    && null != en.getCrew()
                    && en.getCrew().isEjected()) {
                continue;
            }
            //shuffling the crew ensures that casualties are randomly assigned in multi-crew units
            List<Person> crew = Utilities.genRandomCrewWithCombinedSkill(campaign, u, enemyCode).values().stream().flatMap(c -> c.stream()).collect(Collectors.toList());
            crew = shuffleCrew(crew);

            //For vees we may need to know the commander or driver, which aren't assigned for TestUnit.
            Person commander = null;
            Person driver = null;
            Person console = null;
            if (en instanceof Tank) {
                //Prefer gunner over driver, as in Unit::getCommander
                for (Person p : crew) {
                    if (p.getPrimaryRole() == Person.T_VEE_GUNNER) {
                        commander = p;
                    } else if (p.getPrimaryRole() == Person.T_GVEE_DRIVER
                            || p.getPrimaryRole() == Person.T_VTOL_PILOT
                            || p.getPrimaryRole() == Person.T_NVEE_DRIVER) {
                        driver = p;
                    }
                }
                if (en.hasWorkingMisc(MiscType.F_COMMAND_CONSOLE)) {
                    for (Person p : crew) {
                        if (p != commander && p != driver) {
                            console = p;
                            break;
                        }
                    }
                }
            }
            if (commander == null && crew.size() > 0) {
                commander = crew.get(0);
            }
            
            int casualties = 0;
            int casualtiesAssigned = 0;
            if(en instanceof Infantry) {
                en.applyDamage();
                int strength = ((Infantry)en).getShootingStrength();
                casualties = crew.size() - strength;
            }
            if(en instanceof Aero && !u.usesSoloPilot()) {
                //need to check for existing hits because you can fly aeros with less than full
                //crew
                int existingHits = 0;
                int currentHits = 0;
                if(null != u.getEntity().getCrew()) {
                    existingHits = u.getEntity().getCrew().getHits();
                }
                if(null != en && null != en.getCrew()) {
                    currentHits = en.getCrew().getHits();
                }
                int newHits = Math.max(0,currentHits - existingHits);
                casualties = (int)Math.ceil(Compute.getFullCrewSize(en) * (newHits/6.0));
            }
            for(Person p : crew) {
                // Give them a UUID. We won't actually use this for the campaign, but to
                //identify them in the prisonerStatus hash
                UUID id = p.getId();
                if (null == id) {
                    id = UUID.randomUUID();
                    while (prisonerStatus.get(id) != null) {
                        id = UUID.randomUUID();
                    }
                    p.setId(id);
                }
                PrisonerStatus status = new PrisonerStatus(p.getFullName(), u.getEntity().getDisplayName(), p);
                if (en instanceof Mech
                        || en instanceof Protomech
                        || (en instanceof Aero && !(en instanceof SmallCraft || en instanceof Jumpship))
                        || en instanceof MechWarrior) {
                    Crew pilot = en.getCrew();
                    if(null == pilot) {
                        continue;
                    }
                    int slot = 0;
                    //For multicrew cockpits the person id has been set to match the crew slot 
                    for (int pos = 0; pos < pilot.getSlotCount(); pos++) {
                        if (p.getId().toString().equals(pilot.getExternalIdAsString(pos))) {
                            slot = pos;
                            break;
                        }
                    }
                    status.setHits(pilot.getHits(slot));
                } else {
                    //we have a multi-crewed vee
                    boolean wounded = false;
                    if(en instanceof Tank) {
                        boolean destroyed = false;
                        for(int loc = 0; loc < en.locations(); loc++) {
                            if(loc == Tank.LOC_TURRET || loc == Tank.LOC_TURRET_2 || loc == Tank.LOC_BODY) {
                                continue;
                            }
                            if (en.getInternal(loc) <= 0) {
                                destroyed = true;
                                break;
                            }
                        }
                        if(destroyed || null == en.getCrew() || en.getCrew().isDead()) {
                            if (Compute.d6(2) >= 7) {
                                wounded = true;
                            } else {
                                status.setHits(6);
                            }
                        } else if(((Tank)en).isDriverHit()
                                && driver != null && driver.getId() == p.getId()) {
                            if (Compute.d6(2) >= 7) {
                                wounded = true;
                            } else {
                                status.setHits(6);
                                status.setDead(true);
                            }
                        } else if (((Tank)en).isCommanderHit()
                                && (((commander != null && commander.getId() == p.getId())
                                        || (console != null && console.getId() == p.getId())))) {
                            //If there is a command console, the commander hit flag does not
                            //get set until after the second such critical, which means that
                            //both commanders have been hit.
                            if(Compute.d6(2) >= 7) {
                                wounded = true;
                            } else {
                                status.setHits(6);
                                status.setDead(true);
                            }
                        } else if (((Tank)en).isUsingConsoleCommander()
                                && commander != null
                                && commander.getId() == p.getId()) {
                            //If this flag is set we are using a command console and have already
                            //taken one commander hit critical, which takes out the primary commander.
                            if(Compute.d6(2) >= 7) {
                                wounded = true;
                            } else {
                                status.setHits(6);
                                status.setDead(true);
                            }
                        }
                    }
                    else if(en instanceof Infantry || en instanceof Aero) {
                        if(casualtiesAssigned < casualties) {
                            casualtiesAssigned++;
                            if(Compute.d6(2) >= 7) {
                                wounded = true;
                            } else {
                                status.setHits(6);
                                status.setDead(true);
                            }
                        }
                    }
                    if(wounded) {
                        int hits = campaign.getCampaignOptions().getMinimumHitsForVees();
                        if (campaign.getCampaignOptions().useAdvancedMedical() || campaign.getCampaignOptions().useRandomHitsForVees()) {
                            int range = 6 - hits;
                            hits = hits + Compute.randomInt(range);
                        }
                        status.setHits(hits);
                    }
                }
                status.setCaptured(Utilities.isLikelyCapture(en) || pickedUp);                
                status.setXP(campaign.getCampaignOptions().getScenarioXP());     
                prisonerStatus.put(id, status);
            }
        }
    }

    private void loadUnitsAndPilots(File unitFile) throws IOException {
        final String METHOD_NAME = "loadUnitsAndPilots(File)"; //$NON-NLS-1$

        if (unitFile != null) {
            // I need to get the parser myself, because I want to pull both
            // entities and pilots from it
            // Create an empty parser.
            MULParser parser = new MULParser();

            // Open up the file.
            InputStream listStream = new FileInputStream(unitFile);
            // Read a Vector from the file.
            try {
                parser.parse(listStream);
                listStream.close();
            } catch (Exception excep) {
                excep.printStackTrace(System.err);
                // throw new IOException("Unable to read from: " +
                // unitFile.getName());
            }

            // Was there any error in parsing?
            if (parser.hasWarningMessage()) {
                MekHQ.getLogger().log(getClass(), METHOD_NAME, LogLevel.WARNING,
                        parser.getWarningMessage());
            }

            killCredits = parser.getKills();

            for (Entity e : parser.getSurvivors()) {
                checkForLostLimbs(e, control);
                if(!e.getExternalIdAsString().equals("-1")) {
                    UnitStatus status = unitsStatus.get(UUID.fromString(e.getExternalIdAsString()));
                    if (null == status && scenario instanceof AtBScenario && !(e instanceof EjectedCrew)) {
                        TestUnit nu = generateNewTestUnit(e);
                        status = new UnitStatus(nu);
                        unitsStatus.put(nu.getId(), status);
                        alliedUnits.add(nu);
                    }
                    if(null != status) {
                        boolean lost = (!e.canEscape() && !control) || e.getRemovalCondition() == IEntityRemovalConditions.REMOVE_DEVASTATED;
                        status.assignFoundEntity(e, lost);
                    }
                }
                if(null != e.getCrew()) {
                    if(!e.getCrew().getExternalIdAsString().equals("-1")) {
                        if(!e.getCrew().isEjected() || e instanceof EjectedCrew) {
                            pilots.put(UUID.fromString(e.getCrew().getExternalIdAsString()), e.getCrew());
                        }
                        if(e instanceof EjectedCrew) {
                            ejections.put(UUID.fromString(e.getCrew().getExternalIdAsString()), (EjectedCrew)e);
                        }
                        
                    }
                }
            }

            for (Entity e : parser.getAllies()) {
                checkForLostLimbs(e, control);
                if(!e.getExternalIdAsString().equals("-1")) {
                    UnitStatus status = unitsStatus.get(UUID.fromString(e.getExternalIdAsString()));
                    if (null == status) {
                        TestUnit nu = generateNewTestUnit(e);
                        status = new UnitStatus(nu);
                        unitsStatus.put(nu.getId(), status);
                        alliedUnits.add(nu);
                    }
                    if(null != status) {
                        boolean lost = (!e.canEscape() && !control) || e.getRemovalCondition() == IEntityRemovalConditions.REMOVE_DEVASTATED;
                        status.assignFoundEntity(e, lost);
                    }
                }
                if(null != e.getCrew()) {
                    if(!e.getCrew().getExternalIdAsString().equals("-1")) {
                        if(!e.getCrew().isEjected() || e instanceof EjectedCrew) {
                            pilots.put(UUID.fromString(e.getCrew().getExternalIdAsString()), e.getCrew());
                        }
                        if(e instanceof EjectedCrew) {
                            ejections.put(UUID.fromString(e.getCrew().getExternalIdAsString()), (EjectedCrew)e);
                        }
                    }
                }
            }

            // Utterly destroyed entities
            for (Entity e : parser.getDevastated()) {
                UnitStatus status = null;
                if(!e.getExternalIdAsString().equals("-1")) {
                    status = unitsStatus.get(UUID.fromString(e.getExternalIdAsString()));
                }
                if(null != status) {
                    status.assignFoundEntity(e, true);
                } else {
                    // completely destroyed units (such as from an ammo explosion) need to be
                    // kept track of, as mechwarriors may eject from them, etc.
                    TestUnit nu = generateNewTestUnit(e);
                    UnitStatus us = new UnitStatus(nu);
                    salvageStatus.put(nu.getId(), us);
                    devastatedEnemyUnits.add(nu);
                }
            }

            for(Entity e : parser.getSalvage()) {
                checkForLostLimbs(e, control);
                UnitStatus status = null;
                if(!e.getExternalIdAsString().equals("-1") && e.isSalvage()) {
                    status = unitsStatus.get(UUID.fromString(e.getExternalIdAsString()));
                }
                if(null != status) {
                    status.assignFoundEntity(e, !control);
                    if(null != e.getCrew()) {
                        if(!e.getCrew().getExternalIdAsString().equals("-1")) {
                            if(e instanceof EjectedCrew) {
                                ejections.put(UUID.fromString(e.getCrew().getExternalIdAsString()), (EjectedCrew)e);
                            }
                            if(!e.getCrew().isEjected() || e instanceof EjectedCrew) {
                                if(control) {
                                    pilots.put(UUID.fromString(e.getCrew().getExternalIdAsString()), e.getCrew());
                                } else {
                                    mia.put(UUID.fromString(e.getCrew().getExternalIdAsString()), e.getCrew());
                                }
                            }
                        }
                    }
                } else {
                    if(e instanceof EjectedCrew & null != e.getCrew() && !e.getCrew().getExternalIdAsString().equals("-1")) {
                        enemyEjections.put(UUID.fromString(e.getCrew().getExternalIdAsString()), (EjectedCrew)e);
                        continue;
                    }
                    if(control) {
                        TestUnit nu = generateNewTestUnit(e);
                        UnitStatus us = new UnitStatus(nu);
                        us.setTotalLoss(false);
                        salvageStatus.put(nu.getId(), us);
                        potentialSalvage.add(nu);
                    }
                }
            }
        }
    }
    
    /**
     * When resolving the battle manually without a resolution file (such as MekHQ + tabletop),
     * set initial status of units and crew as pre-battle.
     */
    private void initUnitsAndPilotsWithoutBattle() {
    	for (Unit u : units) {
    		UnitStatus status = unitsStatus.get(u.getId());
    		status.assignFoundEntity(u.getEntity(), false);
    		u.getEntity().setDeployed(true);
    		Crew crew = u.getEntity().getCrew();
            if(null != crew && !crew.getExternalIdAsString().equals("-1")) {
            	pilots.put(UUID.fromString(crew.getExternalIdAsString()), crew);
            }    		
    	}
    }

    public ArrayList<TestUnit> getAlliedUnits() {
        return alliedUnits;
    }

    public ArrayList<TestUnit> getPotentialSalvage() {
        return potentialSalvage;
    }

    public ArrayList<TestUnit> getActualSalvage() {
        return actualSalvage;
    }

    public void salvageUnit(int i) {
        TestUnit salvageUnit = potentialSalvage.get(i);
        actualSalvage.add(salvageUnit);
    }

    public void dontSalvageUnit(int i) {
        leftoverSalvage.add(potentialSalvage.get(i));
    }

    public void setContractBreaches(int i) {
        contractBreaches = i;
    }

    public void setBonusRolls(int i) {
        bonusRolls = i;
    }

    public Campaign getCampaign() {
        return campaign;
    }

    public Scenario getScenario() {
        return scenario;
    }

    public Mission getMission() {
        return campaign.getMission(scenario.getMissionId());
    }

    public Hashtable<String, String> getKillCredits() {
        return killCredits;
    }

    public ArrayList<Unit> getUnits() {
        return units;
    }

    public void resolveScenario(int resolution, String report) {

        //lets start by generating a stub file for our records
        scenario.generateStub(campaign);

        //ok lets do the whole enchilada and go ahead and update campaign

        //first figure out if we need any battle loss comp
        double blc = 0;
        Mission m = campaign.getMission(scenario.getMissionId());
        if(m instanceof Contract) {
            blc = ((Contract)m).getBattleLossComp()/100.0;
        }

        //now lets update personnel
        for(UUID pid : peopleStatus.keySet()) {
            Person person = campaign.getPerson(pid);
            PersonStatus status = peopleStatus.get(pid);
            if(null == person || null == status) {
                continue;
            }
            MekHQ.triggerEvent(new PersonBattleFinishedEvent(person, status));
            if(status.getHits() > person.getHits()) {
                person.setHits(status.getHits());
            }
            if(status.wasDeployed()) {
                person.setXp(person.getXp() + status.getXP());
<<<<<<< HEAD
                ServiceLogger.getInstance().participatedInMission(person, campaign.getDate(), scenario.getName(), m.getName());
=======
                ServiceLogger.participatedInMission(person, campaign.getDate(), scenario.getName(), m.getName());
>>>>>>> 261f578f
            }
            for(Kill k : status.getKills()) {
                campaign.addKill(k);
            }
            if(status.isMissing()) {
                campaign.changeStatus(person, Person.S_MIA);
            }
            if(status.isDead()) {
                campaign.changeStatus(person, Person.S_KIA);
                if (campaign.getCampaignOptions().getUseAtB() &&
                        m instanceof AtBContract) {
                    campaign.getRetirementDefectionTracker().removeFromCampaign(person,
                            true, campaign.getCampaignOptions().getUseShareSystem()?person.getNumShares(campaign.getCampaignOptions().getSharesForAll()):0,
                                    campaign, (AtBContract)m);
                }
            }
            if (campaign.getCampaignOptions().useAdvancedMedical()) {
                person.diagnose(status.getHits());
            }
            if (status.toRemove()) {
                campaign.removePerson(pid, false);
            }
        }
        // update prisoners
        for(UUID pid : prisonerStatus.keySet()) {
            PrisonerStatus status = prisonerStatus.get(pid);
            Person person = status.getPerson();
            if(null == person || null == status) {
                continue;
            }
            MekHQ.triggerEvent(new PersonBattleFinishedEvent(person, status));
            if(status.isDead()) {
                continue;
            }
            if (status.isCaptured()) {
                getCampaign().recruitPerson(person, true, true);
                if (getCampaign().getCampaignOptions().getUseAtB() &&
                        getCampaign().getCampaignOptions().getUseAtBCapture() &&
                        m instanceof AtBContract &&
                        status.isCaptured()) {
                    if (Compute.d6(2) >= 10 + ((AtBContract)m).getEnemySkill() - getCampaign().getUnitRatingMod()) {
                        getCampaign().addReport(String.format(
                            "You have convinced %s to defect.", person.getHyperlinkedName())); //$NON-NLS-1$
                        person.setWillingToDefect(true);
                    }
                }
            } else {
                continue;
            }
            person.setXp(person.getXp() + status.getXP());
            if(status.getHits() > person.getHits()) {
                person.setHits(status.getHits());
            }

<<<<<<< HEAD
            ServiceLogger.getInstance().participatedInMission(person, campaign.getDate(), scenario.getName(), m.getName());
=======
            ServiceLogger.participatedInMission(person, campaign.getDate(), scenario.getName(), m.getName());
>>>>>>> 261f578f

            for(Kill k : status.getKills()) {
                campaign.addKill(k);
            }
            //if(status.isMissing()) {
              //  campaign.changeStatus(person, Person.S_MIA);
            //}
            if(status.isDead()) {
                campaign.changeStatus(person, Person.S_KIA);
                if (campaign.getCampaignOptions().getUseAtB() &&
                        m instanceof AtBContract) {
                    campaign.getRetirementDefectionTracker().removeFromCampaign(person,
                            true, campaign.getCampaignOptions().getUseShareSystem()?person.getNumShares(campaign.getCampaignOptions().getSharesForAll()):0,
                                    campaign, (AtBContract)m);
                }
            }
            if (campaign.getCampaignOptions().useAdvancedMedical()) {
                person.diagnose(status.getHits());
            }
        }

        //now lets update all units
        for(Unit unit : units) {
            UnitStatus ustatus = unitsStatus.get(unit.getId());
            if(null == ustatus) {
                //shouldnt happen
                continue;
            }
            Entity en = ustatus.getEntity();
            long unitValue = unit.getBuyCost();
            if(campaign.getCampaignOptions().useBLCSaleValue()) {
                unitValue = unit.getSellValue();
            }
            if(ustatus.isTotalLoss()) {
                //missing unit
                if(blc > 0) {
                    long value = (long)(blc * unitValue);
                    campaign.getFinances().credit(value, Transaction.C_BLC, "Battle loss compensation for " + unit.getName(), campaign.getCalendar().getTime());
                    DecimalFormat formatter = new DecimalFormat();
                    campaign.addReport(formatter.format(value) + " in battle loss compensation for " + unit.getName() + " has been credited to your account.");
                }
                campaign.removeUnit(unit.getId());
            } else {
                long currentValue = unit.getValueOfAllMissingParts();
                campaign.clearGameData(en);
                // FIXME: Need to implement a "fuel" part just like the "armor" part
                if (en.isAero()) {
                    ((IAero)en).setFuelTonnage(((IAero)ustatus.getBaseEntity()).getFuelTonnage());
                }
                unit.setEntity(en);
                if (en.usesWeaponBays()) {
                    unit.adjustLargeCraftAmmo();
                }
                unit.runDiagnostic(true);
                unit.resetPilotAndEntity();
                if(!unit.isRepairable()) {
                    unit.setSalvage(true);
                }
                campaign.addReport(unit.getHyperlinkedName() + " has been recovered.");
                //check for BLC
                long newValue = unit.getValueOfAllMissingParts();
                long blcValue = newValue - currentValue;
                long repairBLC = 0;
                String blcString = "attle loss compensation (parts) for " + unit.getName();
                if(!unit.isRepairable()) {
                    //if the unit is not repairable, you should get BLC for it but we should subtract
                    //the value of salvageable parts
                    blcValue = unitValue - unit.getSellValue();
                    blcString = "attle loss compensation for " + unit.getName();
                }
                if (campaign.getCampaignOptions().payForRepairs()) {
                    for(Part p : unit.getParts()) {
                        if (p.needsFixing() && !(p instanceof Armor)) {
                            repairBLC += p.getStickerPrice() * .2;
                        }
                    }
                }
                blcValue += repairBLC;
                if(blc > 0 && blcValue > 0) {
                    long finalValue = (long)(blc * blcValue);
                    campaign.getFinances().credit(finalValue, Transaction.C_BLC, "B" + blcString, campaign.getCalendar().getTime());
                    DecimalFormat formatter = new DecimalFormat();
                    campaign.addReport(formatter.format(finalValue) + " in b" + blcString + " has been credited to your account.");
                }
            }
        }

        //now lets take care of salvage
        for(TestUnit salvageUnit : actualSalvage) {
            UnitStatus salstatus = new UnitStatus(salvageUnit);
            // FIXME: Need to implement a "fuel" part just like the "armor" part
            if (salvageUnit.getEntity() instanceof Aero) {
                ((Aero)salvageUnit.getEntity()).setFuelTonnage(((Aero)salstatus.getBaseEntity()).getFuelTonnage());
            }
            campaign.clearGameData(salvageUnit.getEntity());
            campaign.addTestUnit(salvageUnit);
            //if this is a contract, add to the salvaged value
            if(getMission() instanceof Contract) {
                ((Contract)getMission()).addSalvageByUnit(salvageUnit.getSellValue());
            }
        }
        if(getMission() instanceof Contract) {
            long value = 0;
            for(Unit salvageUnit : leftoverSalvage) {
                value += salvageUnit.getSellValue();
            }
            if(((Contract)getMission()).isSalvageExchange()) {
                value = (long)((value) * (((Contract)getMission()).getSalvagePct()/100.0));
                campaign.getFinances().credit(value, Transaction.C_SALVAGE, "salvage exchange for " + scenario.getName(),  campaign.getCalendar().getTime());
                DecimalFormat formatter = new DecimalFormat();
                campaign.addReport(formatter.format(value) + " C-Bills have been credited to your account for salvage exchange.");
            } else {
                ((Contract)getMission()).addSalvageByEmployer(value);
            }
        }

        if (campaign.getCampaignOptions().getUseAtB() && getMission() instanceof AtBContract) {
            int unitRatingMod = campaign.getUnitRatingMod();
            for (Unit unit : units) {
                unit.setSite(((AtBContract)getMission()).getRepairLocation(unitRatingMod));
            }
            for (Unit unit : actualSalvage) {
                unit.setSite(((AtBContract)getMission()).getRepairLocation(unitRatingMod));
            }
        }

        for(Loot loot : actualLoot) {
            loot.get(campaign, scenario);
        }

        scenario.setStatus(resolution);
        scenario.setReport(report);
        scenario.clearAllForcesAndPersonnel(campaign);
        //lets reset the network ids from the c3UUIDs
        campaign.reloadGameEntities();
        campaign.refreshNetworks();
        scenario.setDate(campaign.getCalendar().getTime());
        if (campaign.getCampaignOptions().getUseAtB() && scenario instanceof AtBScenario) {
            ((AtBScenario)scenario).doPostResolution(campaign, contractBreaches, bonusRolls);
        }
        client = null;
    }

    public ArrayList<Person> getMissingPersonnel() {
        ArrayList<Person> mia = new ArrayList<Person>();
        for(UUID pid : peopleStatus.keySet()) {
            PersonStatus status = peopleStatus.get(pid);
            if(status.isMissing()) {
                Person p = campaign.getPerson(pid);
                if(null != p) {
                    mia.add(p);
                }
            }
        }
        return mia;
    }

    public ArrayList<Person> getDeadPersonnel() {
        ArrayList<Person> kia = new ArrayList<Person>();
        for(UUID pid : peopleStatus.keySet()) {
            PersonStatus status = peopleStatus.get(pid);
            if(status.isDead()) {
                Person p = campaign.getPerson(pid);
                if(null != p) {
                    kia.add(p);
                }
            }
        }
        return kia;
    }

    public ArrayList<Person> getRecoveredPersonnel() {
        ArrayList<Person> recovered = new ArrayList<Person>();
        for(UUID pid : peopleStatus.keySet()) {
            PersonStatus status = peopleStatus.get(pid);
            if(!status.isDead() && !status.isMissing()) {
                Person p = campaign.getPerson(pid);
                if(null != p) {
                    recovered.add(p);
                }
            }
        }
        return recovered;
    }

    public Hashtable<UUID, PersonStatus> getPeopleStatus() {
        return peopleStatus;
    }

    public Hashtable<UUID, PrisonerStatus> getPrisonerStatus() {
        return prisonerStatus;
    }

    public Hashtable<UUID, UnitStatus> getUnitsStatus() {
        return unitsStatus;
    }

    public Hashtable<UUID, UnitStatus> getSalvageStatus() {
        return salvageStatus;
    }

    public ArrayList<Loot> getPotentialLoot() {
        return potentialLoot;
    }

    public void addLoot(Loot loot) {
        actualLoot.add(loot);
    }

    public ArrayList<PersonStatus> getSortedPeople() {
        //put all the PersonStatuses in an ArrayList and sort by the unit name
        ArrayList<PersonStatus> toReturn = new ArrayList<PersonStatus>();
        for(UUID id : getPeopleStatus().keySet()) {
            PersonStatus status = peopleStatus.get(id);
            if(null != status) {
                toReturn.add(status);
            }
        }
        //now sort
        Collections.sort(toReturn);
        return toReturn;
    }

    public ArrayList<PrisonerStatus> getSortedPrisoners() {
        //put all the PersonStatuses in an ArrayList and sort by the unit name
        ArrayList<PrisonerStatus> toReturn = new ArrayList<PrisonerStatus>();
        for(UUID id : getPrisonerStatus().keySet()) {
            PrisonerStatus status = prisonerStatus.get(id);
            if(null != status) {
                toReturn.add(status);
            }
        }
        //now sort
        Collections.sort(toReturn);
        return toReturn;
    }

    public boolean usesSalvageExchange() {
        return (getMission() instanceof Contract) && ((Contract)getMission()).isSalvageExchange();
    }
    
    /**
     * This object is used to track the status of a particular personnel. At the present,
     * we track the person's missing status, hits, and XP
     * @author Jay Lawson
     *
     */
    public class PersonStatus implements Comparable<PersonStatus> {
        private String name;
        private String unitName;
        private int hits;
        private boolean missing;
        private int xp;
        private ArrayList<Kill> kills;
        private boolean remove;
        private boolean pickedUp;
        private UUID personId;
        private boolean deployed;
        private boolean dead;

        public PersonStatus(String n, String u, int h, UUID id) {
            name = n;
            unitName = u;
            hits = h;
            missing = false;
            xp = 0;
            kills = new ArrayList<Kill>();
            remove = false;
            pickedUp = false;
            personId = id;
            deployed = true;
            dead = false;
        }

        public UUID getId() {
            return personId;
        }

        public void setRemove(UUID set) {
            personId = set;
        }

        public boolean toRemove() {
            return remove;
        }

        public void setRemove(boolean set) {
            remove = set;
        }

        public String getName() {
            return name;
        }

        public String getUnitName() {
            return unitName;
        }

        public int getHits() {
            return hits;
        }

        public void setHits(int h) {
            hits = h;
            if (hits >= 6) {
                setDead(true);
            } else {
                setDead(false);
            }
        }

        public boolean isDead() {
            return dead || (hits >= 6);
        }

        public void setDead(boolean dead) {
            this.dead = dead;
        }

        public boolean isMissing() {
            return missing && !isDead();
        }

        public void setMissing(boolean b) {
            missing = b;
        }

        public boolean wasPickedUp() {
            return pickedUp;
        }

        public void setPickedUp(boolean set) {
            pickedUp = set;
        }

        public int getXP() {
            if(isDead()) {
                return 0;
            }
            return xp;
        }

        public void setXP(int x) {
            xp = x;
        }

        public void addKill(Kill k) {
            kills.add(k);
        }

        public ArrayList<Kill> getKills() {
            return kills;
        }

        public void setDeployed(boolean b) {
            deployed = b;
        }

        public boolean wasDeployed() {
            return deployed;
        }

        @Override
        public String toString() {
            return unitName;
        }

        @Override
        public int compareTo(PersonStatus ostatus) {
            return unitName.compareTo(ostatus.getUnitName());
       }

    }

    /**
     * This object is used to track the status of a prisoners. We need to actually put the whole
     * person object here because we are not already tracking it on the campaign
     * @author Jay Lawson
     *
     */
    public class PrisonerStatus extends PersonStatus {

        //for prisoners we have to track a whole person
        Person person;
        private boolean captured;

        public PrisonerStatus(String n, String u, Person p) {
            super(n, u, 0, p.getId());
            person = p;
        }

        public Person getPerson() {
            return person;
        }

        public boolean isCaptured() {
            return captured;
        }

        public void setCaptured(boolean set) {
            captured = set;
        }

    }

    /**
     * This object is used to track the status of a particular unit.
     * @author Jay Lawson
     *
     */
    public class UnitStatus {

        private String name;
        private String chassis;
        private String model;
        private boolean totalLoss;
        private Entity entity;
        private Entity baseEntity;
        Unit unit;

        public UnitStatus(Unit unit) {
            this.unit = unit;
            this.name = unit.getName();
            chassis = unit.getEntity().getChassis();
            model = unit.getEntity().getModel();
            //assume its a total loss until we find something that says otherwise
            totalLoss = true;
            //create a brand new entity until we find one
            MechSummary summary = MechSummaryCache.getInstance().getMech(getLookupName());
            if(null == summary) {

            } else {
                try {
                    entity = unit.getEntity() == null ? new MechFileParser(summary.getSourceFile(), summary.getEntryName()).getEntity() : unit.getEntity();
                    baseEntity = new MechFileParser(summary.getSourceFile(), summary.getEntryName()).getEntity();
                } catch (EntityLoadingException e) {
                    // TODO Auto-generated catch block
                    e.printStackTrace();
                }
            }
        }

        public String toString() {
            return "Unit status for: " + getName() + ", loss: " + isTotalLoss();
        }

        public String getName() {
            return name;
        }

        public String getLookupName() {
            String s = chassis + " " + model;
            s = s.trim();
            return s;
        }

        public Entity getEntity() {
            return entity;
        }

        public void assignFoundEntity(Entity e, boolean loss) {
            totalLoss = loss;
            entity = e;
        }

        public Entity getBaseEntity() {
            return baseEntity;
        }

        public void setBaseEntity(Entity baseEntity) {
            this.baseEntity = baseEntity;
        }

        public boolean isTotalLoss() {
            return totalLoss;
        }

        public void setTotalLoss(boolean b) {
            totalLoss = b;
        }

        public String getDesc() {
            return getDesc(null);
        }

        public String getDesc(DecimalFormat formatter) {
            if(null == entity) {
                return "Whoops, No Entity";
            }
            String color = "black";
            String status = Unit.getDamageStateName(entity.getDamageLevel(false));
            if (!Unit.isRepairable(entity)) {
                color = "rgb(190, 150, 55)";
                status = "Salvage";
            } else if (!Unit.isFunctional(entity)) {
                color = "rgb(205, 92, 92)";
                status = "Inoperable";
            } else {
                switch(entity.getDamageLevel(false)) {
                    case Entity.DMG_LIGHT:
                        color = "green";
                        break;
                    case Entity.DMG_MODERATE:
                        color = "yellow";
                        break;
                    case Entity.DMG_HEAVY:
                        color = "orange";
                        break;
                    case Entity.DMG_CRIPPLED:
                        color = "red";
                        break;
                }
            }
            String s = "<html><b>" + getName() + "</b><br><font color='" + color + "'>"+ status + "</font></html>";
            if(null != formatter) {
                s = "<html><b>" + getName() + "</b><br> (" + formatter.format(unit.getSellValue()) + "C-bills) <font color='" + color + "'>"+ status + "</font></html>";
            }
            return s;
        }

        public boolean isLikelyCaptured() {
            if(null == entity) {
                return false;
            }
            return Utilities.isLikelyCapture(entity);
        }
    }

    public void setEvent(GameVictoryEvent gve) {
        victoryEvent = gve;
    }
}<|MERGE_RESOLUTION|>--- conflicted
+++ resolved
@@ -1090,11 +1090,7 @@
             }
             if(status.wasDeployed()) {
                 person.setXp(person.getXp() + status.getXP());
-<<<<<<< HEAD
-                ServiceLogger.getInstance().participatedInMission(person, campaign.getDate(), scenario.getName(), m.getName());
-=======
                 ServiceLogger.participatedInMission(person, campaign.getDate(), scenario.getName(), m.getName());
->>>>>>> 261f578f
             }
             for(Kill k : status.getKills()) {
                 campaign.addKill(k);
@@ -1149,11 +1145,7 @@
                 person.setHits(status.getHits());
             }
 
-<<<<<<< HEAD
-            ServiceLogger.getInstance().participatedInMission(person, campaign.getDate(), scenario.getName(), m.getName());
-=======
             ServiceLogger.participatedInMission(person, campaign.getDate(), scenario.getName(), m.getName());
->>>>>>> 261f578f
 
             for(Kill k : status.getKills()) {
                 campaign.addKill(k);
