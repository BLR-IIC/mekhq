--- conflicted
+++ resolved
@@ -21,33 +21,20 @@
  */
 package mekhq.campaign.force;
 
-<<<<<<< HEAD
 import megamek.Version;
 import megamek.common.annotations.Nullable;
-import mekhq.MekHQ;
 import mekhq.MekHqXmlUtil;
 import mekhq.campaign.Campaign;
 import mekhq.campaign.icons.LayeredForceIcon;
 import mekhq.campaign.icons.StandardForceIcon;
 import mekhq.campaign.io.Migration.ForceIconMigrator;
 import mekhq.campaign.unit.Unit;
-=======
-import mekhq.MekHqXmlUtil;
-import mekhq.campaign.Campaign;
-import mekhq.campaign.unit.Unit;
 import org.apache.logging.log4j.LogManager;
-import org.w3c.dom.NamedNodeMap;
->>>>>>> f8f4f0fc
 import org.w3c.dom.Node;
 import org.w3c.dom.NodeList;
 
 import java.io.PrintWriter;
 import java.io.Serializable;
-<<<<<<< HEAD
-=======
-import java.util.LinkedHashMap;
-import java.util.Map;
->>>>>>> f8f4f0fc
 import java.util.UUID;
 import java.util.Vector;
 
@@ -81,7 +68,6 @@
         if (force != null) {
             for (Force sub : force.getSubForces()) {
                 ForceStub stub = new ForceStub(sub, campaign);
-                //stub.setParentForce(this);
                 subForces.add(stub);
             }
         }
@@ -154,13 +140,13 @@
                     retVal.setForceIcon(StandardForceIcon.parseFromXML(wn2));
                 } else if (wn2.getNodeName().equalsIgnoreCase(LayeredForceIcon.XML_TAG)) {
                     retVal.setForceIcon(LayeredForceIcon.parseFromXML(wn2));
-                } else if (wn2.getNodeName().equalsIgnoreCase("iconCategory")) { // Legacy - 0.49.3 removal
+                } else if (wn2.getNodeName().equalsIgnoreCase("iconCategory")) { // Legacy - 0.49.6 removal
                     retVal.getForceIcon().setCategory(wn2.getTextContent().trim());
-                } else if (wn2.getNodeName().equalsIgnoreCase("iconHashMap")) { // Legacy - 0.49.3 removal
+                } else if (wn2.getNodeName().equalsIgnoreCase("iconHashMap")) { // Legacy - 0.49.6 removal
                     final LayeredForceIcon layeredForceIcon = new LayeredForceIcon();
                     ForceIconMigrator.migrateLegacyIconMapNodes(layeredForceIcon, wn2);
                     retVal.setForceIcon(layeredForceIcon);
-                } else if (wn2.getNodeName().equalsIgnoreCase("iconFileName")) { // Legacy - 0.49.3 removal
+                } else if (wn2.getNodeName().equalsIgnoreCase("iconFileName")) { // Legacy - 0.49.6 removal
                     retVal.getForceIcon().setFilename(wn2.getTextContent().trim());
                 } else if (wn2.getNodeName().equalsIgnoreCase("units")) {
                     NodeList nl2 = wn2.getChildNodes();
@@ -168,14 +154,8 @@
                         Node wn3 = nl2.item(y);
                         if (wn3.getNodeType() != Node.ELEMENT_NODE) {
                             continue;
-<<<<<<< HEAD
                         } else if (!wn3.getNodeName().equalsIgnoreCase("unitStub")) {
-                            MekHQ.getLogger().error("Unknown node type not loaded in ForceStub nodes: " + wn3.getNodeName());
-=======
-
-                        if (!wn3.getNodeName().equalsIgnoreCase("unitStub")) {
                             LogManager.getLogger().error("Unknown node type not loaded in ForceStub nodes: " + wn3.getNodeName());
->>>>>>> f8f4f0fc
                             continue;
                         }
 
@@ -187,14 +167,8 @@
                         Node wn3 = nl2.item(y);
                         if (wn3.getNodeType() != Node.ELEMENT_NODE) {
                             continue;
-<<<<<<< HEAD
                         } else if (!wn3.getNodeName().equalsIgnoreCase("forceStub")) {
-                            MekHQ.getLogger().error("Unknown node type not loaded in ForceStub nodes: " + wn3.getNodeName());
-=======
-
-                        if (!wn3.getNodeName().equalsIgnoreCase("forceStub")) {
                             LogManager.getLogger().error("Unknown node type not loaded in ForceStub nodes: " + wn3.getNodeName());
->>>>>>> f8f4f0fc
                             continue;
                         }
 
