/*
 * FieldManualMercRevDragoonsRating.java
 *
 * Copyright (c) 2009 Jay Lawson <jaylawson39 at yahoo.com>. All rights reserved.
 *
 * This file is part of MekHQ.
 *
 * MekHQ is free software: you can redistribute it and/or modify
 * it under the terms of the GNU General Public License as published by
 * the Free Software Foundation, either version 3 of the License, or
 * (at your option) any later version.
 *
 * MekHQ is distributed in the hope that it will be useful,
 * but WITHOUT ANY WARRANTY; without even the implied warranty of
 * MERCHANTABILITY or FITNESS FOR A PARTICULAR PURPOSE.  See the
 * GNU General Public License for more details.
 *
 * You should have received a copy of the GNU General Public License
 * along with MekHQ.  If not, see <http://www.gnu.org/licenses/>.
 */
package mekhq.campaign.rating;

import java.math.BigDecimal;
import java.math.RoundingMode;
import java.util.Map;

import megamek.common.Aero;
import megamek.common.BattleArmor;
import megamek.common.ConvFighter;
import megamek.common.Crew;
import megamek.common.Dropship;
import megamek.common.Entity;
import megamek.common.Infantry;
import megamek.common.Jumpship;
import megamek.common.Mech;
import megamek.common.Protomech;
import megamek.common.SmallCraft;
import megamek.common.Tank;
import megamek.common.TechConstants;
import megamek.common.UnitType;
import megamek.common.VTOL;
import megamek.common.Warship;
import megamek.common.logging.LogLevel;
import mekhq.MekHQ;
import mekhq.campaign.Campaign;
import mekhq.campaign.personnel.Person;
import mekhq.campaign.personnel.Skill;
import mekhq.campaign.personnel.SkillType;
import mekhq.campaign.unit.Unit;

/**
 * @author Deric Page (deric (dot) page (at) usa.net)
 * @version %Id%
 * @since 3/12/2012
 */
public class FieldManualMercRevDragoonsRating extends AbstractUnitRating {

    private BigDecimal highTechPercent = BigDecimal.ZERO;
    private BigDecimal numberIS2 = BigDecimal.ZERO;
    private BigDecimal numberClan = BigDecimal.ZERO;
    private int countIS2 = 0;
    private int countClan = 0;
    private int mechSupportNeeded = 0;
    private int tankSupportNeeded = 0;
    private int vtolSupportNeeded = 0;
    private int baSupportNeeded = 0;
    private int convFighterSupportNeeded = 0;
    private int aeroFighterSupportNeeded = 0;
    private int smallCraftSupportNeeded = 0;
    private int medSupportNeeded = 0;
    private int adminSupportNeeded = 0;
    private int dropJumpShipSupportNeeded = 0;
    private int techSupportHours = 0;
    private int medSupportHours = 0;
    private int adminSupportHours;

    public FieldManualMercRevDragoonsRating(Campaign campaign) {
        super(campaign);
    }

    @Override
    protected void initValues() {
        final String METHOD_NAME = "initValues()";

        if (isInitialized()) {
            return;
        }

        MekHQ.getLogger().methodBegin(getClass(), METHOD_NAME);

        super.initValues();
        setHighTechPercent(BigDecimal.ZERO);
        setNumberIS2(BigDecimal.ZERO);
        setNumberClan(BigDecimal.ZERO);
        setCountClan(0);
        setCountIS2(0);

        for (Unit u : getCampaign().getCopyOfUnits()) {
            if (null == u) {
                continue;
            }
            MekHQ.getLogger().log(getClass(), METHOD_NAME, LogLevel.DEBUG,
                            "Processing unit " + u.getName());
            if (u.isMothballed()) {
                MekHQ.getLogger().log(getClass(), METHOD_NAME, LogLevel.DEBUG,
                                "Unit " + u.getName() +
                                " is mothballed.  Skipping.");
                continue;
            }

            updateUnitCounts(u);
            BigDecimal value = getUnitValue(u);
            MekHQ.getLogger().log(getClass(), METHOD_NAME, LogLevel.DEBUG,
                            "Unit " + u.getName() + " -- Value = " +
                            value.toPlainString());
            setNumberUnits(getNumberUnits().add(value));

            Person p = u.getCommander();
            if (null != p) {
                MekHQ.getLogger().log(getClass(), METHOD_NAME, LogLevel.DEBUG,
                                "Unit " + u.getName() +
                                " -- Adding commander (" + p.getFullTitle() + "" +
                                ") to commander list.");
                getCommanderList().add(p);
            }

            updateAdvanceTechCount(u, value);

            updateSkillLevel(u, value);

            updateBayCount(u.getEntity());

            updateJumpships(u.getEntity());

            updateTechSupportNeeds(u);
        }

        updateAvailableSupport();
        calcMedicalSupportHoursNeeded();
        calcAdminSupportHoursNeeded();

        MekHQ.getLogger().methodEnd(getClass(), METHOD_NAME);
    }

    void updateAvailableSupport() {
        final String METHOD_NAME = "updateAvailableSupport()";

        MekHQ.getLogger().methodCalled(getClass(), METHOD_NAME);
        for (Person p : getCampaign().getActivePersonnel()) {
            if (p.isTech()) {
                updateTechSupportHours(p);
            } else if (p.isDoctor()) {
                updateMedicalSupportHours(p);
            } else if (p.isAdmin()) {
                updateAdministrativeSupportHours(p);
            }
        }
    }

    private void updateJumpships(Entity en) {
        if (en instanceof Warship) {
            if (en.getDocks() > 0) {
                setWarshipWithDocsOwner(true);
            } else {
                setWarshipOwner(true);
            }
        } else if (en instanceof Jumpship) {
            setJumpshipOwner(true);
        }
    }

    private void updateTechSupportNeeds(Unit u) {
        final String METHOD_NAME = "updateTechSupportNeeds(Unit)";

        if (u.isMothballed()) {
            return;
        }

        Entity en = u.getEntity();
        if (null == en) {
            return;
        }

<<<<<<< HEAD
        getLogger().log(getClass(), METHOD_NAME, LogLevel.DEBUG,
                "Unit " + u.getName() + " updating tech support needs.");
=======
        MekHQ.getLogger().log(getClass(), METHOD_NAME, LogLevel.DEBUG, "Unit " + u.getName() + " updating tech support needs.");
>>>>>>> ccaf1bfa

        double timeMult = 1.0;
        int needed = 0;
        if (getCampaign().getCampaignOptions().useQuirks()) {
            if (en.hasQuirk("easy_maintain")) {
                MekHQ.getLogger().log(getClass(), METHOD_NAME, LogLevel.DEBUG,
                                "Unit " + u.getName() +
                                " is easy to maintain.");
                timeMult = 0.8;
            } else if (en.hasQuirk("difficult_maintain")) {
                MekHQ.getLogger().log(getClass(), METHOD_NAME, LogLevel.DEBUG,
                                "Unit " + u.getName() +
                                " is difficult to maintain.");
                timeMult = 1.2;
            }
        }

        if (en instanceof Mech) {
            needed += (int) Math.ceil((Math.floor(en.getWeight() / 5) + 40) * timeMult);
            MekHQ.getLogger().log(getClass(), METHOD_NAME, LogLevel.DEBUG,
                            "Unit " + u.getName() + " needs " +
                            needed + " mech tech hours.");
            mechSupportNeeded += needed;
        } else if (en instanceof Jumpship || en instanceof Dropship) {
            // according to FM:M(r), this should be tracked separately because it only applies to admin support but not
            // technical support.
            updateDropJumpShipSupportNeeds(en);
        } else if ((en instanceof SmallCraft)) {
            if (en.getWeight() >= 50000) {
                needed += (int) Math.ceil((Math.floor(en.getWeight() / 50) + 20) * timeMult);
            } else if (en.getWeight() >= 16000) {
                needed += (int) Math.ceil((Math.floor(en.getWeight() / 25) + 40) * timeMult);
            } else {
                needed += (int) Math.ceil((Math.floor(en.getWeight() / 10) + 80) * timeMult);
            }
            MekHQ.getLogger().log(getClass(), METHOD_NAME, LogLevel.DEBUG,
                            "Unit " + u.getName() + " needs " +
                            needed + " small craft tech hours.");
            smallCraftSupportNeeded += needed;
        } else if (en instanceof ConvFighter) {
            needed += (int) Math.ceil((Math.floor(en.getWeight() / 2.5) + 20) * timeMult);
            MekHQ.getLogger().log(getClass(), METHOD_NAME, LogLevel.DEBUG,
                            "Unit " + u.getName() + " needs " +
                            needed + " conv. fighter tech hours.");
            convFighterSupportNeeded += needed;
        } else if (en instanceof Aero) {
            needed += (int) Math.ceil((Math.floor(en.getWeight() / 2.5) + 40) * timeMult);
            MekHQ.getLogger().log(getClass(), METHOD_NAME, LogLevel.DEBUG,
                            "Unit " + u.getName() + " needs " +
                            needed + " aero tech hours.");
            aeroFighterSupportNeeded += needed;
        } else if (en instanceof VTOL) {
            needed += (int) Math.ceil((Math.floor(en.getWeight() / 5) + 30) * timeMult);
            MekHQ.getLogger().log(getClass(), METHOD_NAME, LogLevel.DEBUG,
                            "Unit " + u.getName() + " needs " +
                            needed + " VTOL tech hours.");
            vtolSupportNeeded += needed;
        } else if (en instanceof Tank) {
            needed += (int) Math.ceil((Math.floor(en.getWeight() / 5) + 20) * timeMult);
            MekHQ.getLogger().log(getClass(), METHOD_NAME, LogLevel.DEBUG,
                            "Unit " + u.getName() + " needs " +
                            needed + " tank tech hours.");
            tankSupportNeeded += needed;
        } else if (en instanceof BattleArmor) {
            needed += (int) Math.ceil(((en.getTotalArmor() * 2) + 5) * timeMult);
            MekHQ.getLogger().log(getClass(), METHOD_NAME, LogLevel.DEBUG,
                            "Unit " + u.getName() + " needs " +
                            needed + " BA tech hours.");
            baSupportNeeded += needed;
        }

        // todo Decide if this should be an additional campaign option or if this is implicit in having Faction &
        // todo Era mods turned on for the campaign in the first place.
//        if (campaign.getCampaignOptions().useFactionModifiers() && en.isClan()) {
//            hoursNeeded *= 2;
//        } else if (campaign.getCampaignOptions().useEraMods() && (en.getTechLevel() > TechConstants.T_INTRO_BOXSET)) {
//            hoursNeeded *= 1.5;
//        }
    }

    private void updateDropJumpShipSupportNeeds(Entity en) {
        final String METHOD_NAME = "updateDropJumpShipSupportNeeds(Entity)";

        double hours = 0;
        if (en instanceof Warship) {
            hours += 5000;
        } else if (en instanceof Jumpship) {
            hours += 800;
        } else if (en instanceof Dropship) {
            if (en.getWeight() >= 50000) {
                hours = Math.floor(en.getWeight() / 50) + 20;
            } else if (en.getWeight() >= 16000) {
                hours = Math.floor(en.getWeight() / 25) + 40;
            } else {
                hours = Math.floor(en.getWeight() / 10) + 80;
            }
        }

        if (getCampaign().getCampaignOptions().useQuirks()) {
            if (en.hasQuirk("easy_maintain")) {
                hours *= 0.8;
            } else if (en.hasQuirk("difficult_maintain")) {
                hours *= 1.2;
            }
        }
        MekHQ.getLogger().log(getClass(), METHOD_NAME, LogLevel.DEBUG,
                        "Unit " + en.getId() + " needs " + hours +
                        " ship tech hours.");

        dropJumpShipSupportNeeded += (int) Math.ceil(hours);
    }

    // The wording on this in FM:Mr is rather confusing.  Near as I can parse
    // it out, you divide your total personnel into 7-man "squads".  These each
    // require 4 hours of medical support (3 + (7/5) = 3 + 1.4 = 4.4 rounds to
    // 4).   The left over personnel form a new "squad" which requires 3 hours
    // + (# left over / 5).  So, if you have 25 personnel that would be:
    //   25 / 7 = 3 squads of 7 and 1 squad of 4.
    //   3 * (3 + 7/5) = 3 * (3 + 1.4) = 3 * 4 = 12 hours
    //   3 + (4/5) = 3 + 0.8 = 3.8 = 4 hours.
    //   total = 16 hours.
    private void calcMedicalSupportHoursNeeded() {
        int activePersonnelCount = getCampaign().getActivePersonnel().size();

        // Calculated based on 7-person squads
        int numSquads = activePersonnelCount / 7; // integer division intended
        // each squad takes 4.4 hours (3 + 7/5) rounded to the nearest hour
        medSupportNeeded = numSquads * 4;
        int leftOver = activePersonnelCount - (numSquads * 7);
        if (leftOver > 0) {
            // the left overs form a squad which needs (3 + N / 5) rounded hours
            medSupportNeeded += (int) Math.round(3 + leftOver / 5.0);
        }
    }

    private int getMedicalSupportHoursNeeded() {
        return medSupportNeeded;
    }

    private void calcAdminSupportHoursNeeded() {
        int personnelCount = 0;
        for (Person p : getCampaign().getActivePersonnel()) {
            if ((p.getPrimaryRole() == Person.T_ADMIN_TRA) ||
                (p.getPrimaryRole() == Person.T_ADMIN_COM) ||
                (p.getPrimaryRole() == Person.T_ADMIN_LOG) ||
                (p.getPrimaryRole() == Person.T_ADMIN_HR) ||
                (p.getSecondaryRole() == Person.T_ADMIN_HR) ||
                (p.getSecondaryRole() == Person.T_ADMIN_TRA) ||
                (p.getSecondaryRole() == Person.T_ADMIN_COM) ||
                (p.getSecondaryRole() == Person.T_ADMIN_LOG)) {
                continue;
            }
            personnelCount++;
        }
        int totalSupport = personnelCount + getTechSupportNeeded() +
                           dropJumpShipSupportNeeded;
        adminSupportNeeded = new BigDecimal(totalSupport).divide(
                new BigDecimal(30), 0,
                RoundingMode.HALF_EVEN).intValue();
    }

    private static int getSupportHours(int skillLevel) {
        switch (skillLevel) {
            case (SkillType.EXP_ULTRA_GREEN):
                return 20;
            case (SkillType.EXP_GREEN):
                return 30;
            case (SkillType.EXP_REGULAR):
                return 40;
            case (SkillType.EXP_VETERAN):
                return 45;
            default:
                return 50;
        }
    }

    private void updateTechSupportHours(Person p) {
        final String METHOD_NAME = "updateTechSupportHours(Person)";

        String[] techSkills = new String[]{SkillType.S_TECH_MECH,
                                           SkillType.S_TECH_AERO,
                                           SkillType.S_TECH_BA,
                                           SkillType.S_TECH_VESSEL,
                                           SkillType.S_TECH_MECHANIC};

        // Get the highest tech skill this person has.
        int highestSkill = SkillType.EXP_ULTRA_GREEN;
        for (String s : techSkills) {
            if (p.hasSkill(s)) {
                int rank = p.getSkill(s).getExperienceLevel();
                if (rank > highestSkill) {
                    highestSkill = rank;
                }
            }
        }

        // Get the number of support hours this person contributes.
        int hours = getSupportHours(highestSkill);
        if (p.isTechSecondary()) {
            hours = (int) Math.floor(hours / 2.0);
        }
<<<<<<< HEAD
        getLogger().log(getClass(), METHOD_NAME, LogLevel.DEBUG,
                        "Person, " + p.getFullTitle() + ", provides " +
=======
        MekHQ.getLogger().log(getClass(), METHOD_NAME, LogLevel.DEBUG,
                        "Person, " + p.getName() + ", provides " +
>>>>>>> ccaf1bfa
                        hours + " tech support hours.");
        techSupportHours += hours;
    }

    private void updateMedicalSupportHours(Person p) {
        final String METHOD_NAME = "updateMedicalSupportHours(Person)";

        Skill doctorSkill = p.getSkill(SkillType.S_DOCTOR);
        if (doctorSkill == null) {
            return;
        }
        int hours = getSupportHours(doctorSkill.getExperienceLevel());
        if (p.getSecondaryRole() == Person.T_DOCTOR) {
            hours = (int) Math.floor(hours / 2.0);
        }
<<<<<<< HEAD
        getLogger().log(getClass(), METHOD_NAME, LogLevel.DEBUG,
                        "Person, " + p.getFullTitle() + " provides " +
=======
        MekHQ.getLogger().log(getClass(), METHOD_NAME, LogLevel.DEBUG,
                        "Person, " + p.getName() + " provides " +
>>>>>>> ccaf1bfa
                        hours + " medical support hours.");
        medSupportHours += hours;
    }

    private void updateAdministrativeSupportHours(Person p) {
        final String METHOD_NAME = "updateAdministrativeSupportHours(Person)";

        Skill adminSkill = p.getSkill(SkillType.S_ADMIN);
        if (adminSkill == null) {
            return;
        }
        int hours = getSupportHours(adminSkill.getExperienceLevel());
        if (p.isAdminSecondary()) {
            hours = (int) Math.floor(hours / 2.0);
        }
<<<<<<< HEAD
        getLogger().log(getClass(), METHOD_NAME, LogLevel.DEBUG,
                        "Person, " + p.getFullTitle() + ", provides " +
=======
        MekHQ.getLogger().log(getClass(), METHOD_NAME, LogLevel.DEBUG,
                        "Person, " + p.getName() + ", provides " +
>>>>>>> ccaf1bfa
                        hours + " admin support hours.");
        adminSupportHours += hours;
    }

    private void updateSkillLevel(Unit u, BigDecimal value) {
        final String METHOD_NAME = "updateSkillLevel(Unit, BigDecimal)";

        //Make sure this is a combat unit.
        if ((null == u.getEntity()) || (u.getCrew().size() == 0)) {
            return;
        }

        MekHQ.getLogger().log(getClass(), METHOD_NAME, LogLevel.DEBUG,
                        "Unit " + u.getName() +
                        " updating unit skill rating.");

        //Calculate the unit's average combat skill.
        Crew p = u.getEntity().getCrew();
        BigDecimal combatSkillAverage;

        //Infantry and Protos do not have a piloting skill.
        if ((u.getEntity() instanceof Infantry) ||
            (u.getEntity() instanceof Protomech)) {
            combatSkillAverage = new BigDecimal(p.getGunnery());

            //All other units use an average of piloting and gunnery.
        } else {
            combatSkillAverage = BigDecimal.valueOf(p.getGunnery() +
                                                    p.getPiloting())
                                           .divide(BigDecimal.valueOf(2),
                                                   PRECISION,
                                                   HALF_EVEN);
        }

        String experience = getExperienceLevelName(combatSkillAverage);
        MekHQ.getLogger().log(getClass(), METHOD_NAME, LogLevel.DEBUG,
                        "Unit " + u.getName() +
                        " combat skill average = " +
                        combatSkillAverage.toPlainString() +
                        "(" + experience + ")");

        //Add to the running total.
        setTotalSkillLevels(getTotalSkillLevels()
                                    .add(value.multiply(combatSkillAverage)));
        incrementSkillRatingCounts(experience);
    }

    @Override
    public void reInitialize() {
        mechSupportNeeded = 0;
        tankSupportNeeded = 0;
        vtolSupportNeeded = 0;
        baSupportNeeded = 0;
        convFighterSupportNeeded = 0;
        aeroFighterSupportNeeded = 0;
        smallCraftSupportNeeded = 0;
        medSupportNeeded = 0;
        adminSupportNeeded = 0;
        dropJumpShipSupportNeeded = 0;
        techSupportHours = 0;
        medSupportHours = 0;
        adminSupportHours = 0;

        super.reInitialize();
    }

    @Override
    protected int calculateUnitRatingScore() {
        initValues();

        int score = 0;

        score += getExperienceValue();
        score += getCommanderValue();
        score += getCombatRecordValue();
        score += getSupportValue();
        score += getTransportValue();
        score += getTechValue();
        score += getFinancialValue();

        return score;
    }

    public int getExperienceValue() {
        BigDecimal averageExperience = calcAverageExperience();
        if (averageExperience.compareTo(greenThreshold) >= 0) {
            return 5;
        } else if (averageExperience.compareTo(regularThreshold) >= 0) {
            return 10;
        } else if (averageExperience.compareTo(veteranThreshold) >= 0) {
            return 20;
        }
        return 40;
    }

    public int getCommanderValue() {
        if (getCommander() == null) {
            return 0;
        }

        int skillTotal = getCommanderSkillLevelWithBonus(SkillType.S_LEADER);
        skillTotal += getCommanderSkillLevelWithBonus(SkillType.S_TACTICS);
        skillTotal += getCommanderSkillLevelWithBonus(SkillType.S_STRATEGY);
        skillTotal += getCommanderSkillLevelWithBonus(SkillType.S_NEG);

        /*
          todo consider adding rpg traits in MekHQ (they would have no impact
          todo on MegaMek).
          value += (total positive - total negative)
          See FM: Mercs (rev) pg 154 for a full list.
         */

        return skillTotal;
    }

    private int getMedicPoolHours() {
        return (getCampaign().getMedicPool() +
                getCampaign().getNumberMedics()) * 20;
    }

    int getMedicalSupportAvailable() {
        return medSupportHours + getMedicPoolHours();
    }

    private int getAstechPoolHours() {
        return getCampaign().getNumberAstechs() * 20;
    }

    int getTechSupportHours() {
        return techSupportHours + getAstechPoolHours();
    }

    private BigDecimal getMedicalSupportPercentage() {
        if (getMedicalSupportHoursNeeded() <= 0) {
            //returns 100% if there is no need for medical support
            return HUNDRED;
        } else if (getMedicalSupportAvailable() <= 0) {
            //returns 0% if there are hours needed and no support available
            return BigDecimal.ZERO;
        }

        BigDecimal percent = new BigDecimal(getMedicalSupportAvailable())
                .divide(new BigDecimal(getMedicalSupportHoursNeeded()),
                        PRECISION, HALF_EVEN)
                .multiply(HUNDRED).setScale(0, RoundingMode.DOWN);

        return (percent.compareTo(HUNDRED) > 0 ? HUNDRED : percent);
    }

    private int getMedicalSupportValue() {
        BigDecimal percent = getMedicalSupportPercentage();
        BigDecimal threshold = new BigDecimal(75);
        if (percent.compareTo(threshold) < 0) {
            return 0;
        }

        percent = percent.subtract(threshold).divide(new BigDecimal(5),
                                                     PRECISION, HALF_EVEN);
        return percent.setScale(0, RoundingMode.DOWN).intValue() * 2;
    }

    private BigDecimal getAdminSupportPercentage() {
        if (adminSupportNeeded <= 0) {
            //returns 100% if there is no need for administrative support
            return HUNDRED;
        } else if (adminSupportHours <= 0) {
            //returns 0% if there are hours needed and no support available
            return BigDecimal.ZERO;
        }
        BigDecimal percent =
                new BigDecimal(adminSupportHours).divide(
                        new BigDecimal(adminSupportNeeded),
                        PRECISION,
                        HALF_EVEN).multiply(HUNDRED).setScale(0,
                                                              RoundingMode.DOWN);

        return (percent.compareTo(HUNDRED) > 0 ? HUNDRED : percent);
    }

    private int getAdminValue() {
        BigDecimal percent = getAdminSupportPercentage();
        BigDecimal threshold = new BigDecimal(60);
        if (percent.compareTo(threshold) < 0) {
            return 0;
        }

        percent = percent.subtract(threshold).divide(new BigDecimal(10),
                                                     PRECISION, HALF_EVEN);
        return percent.setScale(0, RoundingMode.DOWN).intValue();
    }

    private int getTechSupportNeeded() {
        return mechSupportNeeded + tankSupportNeeded + vtolSupportNeeded +
               baSupportNeeded + convFighterSupportNeeded +
               aeroFighterSupportNeeded + smallCraftSupportNeeded;
    }

    private BigDecimal getTechSupportPercentage() {
        int techSupportNeeded = getTechSupportNeeded();
        if (techSupportNeeded <= 0) {
            //returns 100% if there is no need for tech support
            return HUNDRED;
        } else if (getTechSupportHours() <= 0) {
            //returns 0% if there are hours needed and no support available
            return BigDecimal.ZERO;
        }

        BigDecimal percent = BigDecimal.valueOf(getTechSupportHours())
                                       .divide(BigDecimal.valueOf(techSupportNeeded),
                                               PRECISION, HALF_EVEN)
                                       .multiply(HUNDRED)
                                       .setScale(0, RoundingMode.DOWN);

        return (percent.compareTo(HUNDRED) > 0 ? HUNDRED : percent);
    }

    private int getTechSupportValue() {
        BigDecimal percent = getTechSupportPercentage();
        BigDecimal threshold = new BigDecimal(60);
        if (percent.compareTo(threshold) < 0) {
            return 0;
        }

        percent = percent.subtract(threshold).divide(new BigDecimal(10),
                                                     PRECISION, HALF_EVEN);
        return percent.setScale(0, RoundingMode.DOWN).intValue() * 5;
    }

    public int getSupportValue() {
        return getTechSupportValue() + getMedicalSupportValue() + getAdminValue();
    }

    private int getYearsInDebt() {
        int yearsInDebt = getCampaign().getFinances()
                                       .getFullYearsInDebt(getCampaign().getCalendar());
        yearsInDebt += getCampaign().getFinances()
                                    .getPartialYearsInDebt(getCampaign().getCalendar());
        return yearsInDebt;
    }

    /*
    public int getYearsInDebt(boolean recalculate) {
        if (!recalculate) {
            return yearsInDebt;
        }

        //If we're not in debt, no penalty.
        if (!campaign.getFinances().isInDebt()) {
            return 0;
        }

        //Sort the transactions in reverse date order.
        List<Transaction> transactions = campaign.getFinances().getAllTransactions();
        Comparator<Transaction> transactionDateCompare = new Comparator<Transaction>() {
            @Override
            public int compare(Transaction t1, Transaction t2) {
                return (t2.getDate()).compareTo(t1.getDate());
            }
        };
        Collections.sort(transactions, Collections.reverseOrder(transactionDateCompare));

        //Loop through the transaction list, counting all consecutive years in debt.
        int years = 1;
        for (Transaction t : transactions) {

            //Only count yearly carryovers.
            if (!"Carryover from previous year".equalsIgnoreCase(t.getDescription())) {
                continue;
            }

            //If the carryover was negative, count it.  If not, end the cycle.  We only care about the number
            //of years since we were last in the black.
            if (t.getAmount() < 0) {
                years++;
            } else {
                break;
            }
        }

        yearsInDebt = years;
        return years;
    }
    */

    public int getFinancialValue() {
        int score = getYearsInDebt() * -10;
        score -= 25 * getCampaign().getFinances().getLoanDefaults();
        score -= 10 * getCampaign().getFinances().getFailedCollateral();

        return score;
    }

    private String getQualityDetails() {
        StringBuilder out = new StringBuilder();
        out.append(String.format("%-" + HEADER_LENGTH + "s %3d", "Quality:",
                                 getExperienceValue())).append("\n");
        out.append(String.format("    %-" + SUBHEADER_LENGTH + "s %s",
                                 "Average Skill Rating:",
                                 getAverageExperience())).append("\n");

        final String TEMPLATE = "        #%-" + CATEGORY_LENGTH + "s %3d";
        Map<String, Integer> skillRatingCounts = getSkillRatingCounts();
        boolean first = true;
        for (String nm : SkillType.SKILL_LEVEL_NAMES) {
            if (skillRatingCounts.containsKey(nm)) {
                if (!first) {
                    out.append("\n");
                }
                out.append(String.format(TEMPLATE, nm + ":",
                                         skillRatingCounts.get(nm)));
                first = false;
            }
        }
        return out.toString();
    }

    private String getCommandDetails() {
        StringBuilder out = new StringBuilder();
        Person commander = getCommander();
        String commanderName = (null == commander) ? "" :
                               " (" + commander.getFullTitle() + ")";
        out.append(String.format("%-" + HEADER_LENGTH + "s %3d %s",
                                 "Command:", getCommanderValue(),
                                 commanderName)).append("\n");

        final String TEMPLATE = "    %-" + SUBHEADER_LENGTH + "s %3d";
        out.append(String.format(TEMPLATE, "Leadership:",
                                 getCommanderSkillLevelWithBonus(SkillType.S_LEADER)))
           .append("\n");
        out.append(String.format(TEMPLATE, "Negotiation:",
                                 getCommanderSkillLevelWithBonus(SkillType.S_NEG)))
           .append("\n");
        out.append(String.format(TEMPLATE, "Strategy:",
                                 getCommanderSkillLevelWithBonus(SkillType.S_STRATEGY)))
           .append("\n");
        out.append(String.format(TEMPLATE, "Tactics:",
                                 getCommanderSkillLevelWithBonus(SkillType.S_TACTICS)));

        return out.toString();
    }

    private String getCombatRecordDetails() {
        final String TEMPLATE = "    %-" + SUBHEADER_LENGTH + "s %3d";
        return String.format("%-" + HEADER_LENGTH + "s %3d", "Combat Record:",
                             getCombatRecordValue()) + "\n" +
               String.format(TEMPLATE, "Successful Missions:",
                             getSuccessCount()) + "\n" +
               String.format(TEMPLATE, "Failed Missions:",
                             getFailCount()) + "\n" +
               String.format(TEMPLATE, "Contract Breaches:", getBreachCount());
    }

    String getTransportationDetails() {
        StringBuilder out = new StringBuilder();
        final String TEMPLATE = "    %-" + SUBHEADER_LENGTH + "s %3s";
        final String TEMPLATE_TWO = "        #%-" + CATEGORY_LENGTH + "s %3d needed / %3d available";

        out.append(String.format("%-" + HEADER_LENGTH + "s %3d", "Transportation", getTransportValue())).append("\n");

        int excessSuperHeavyVeeBays = Math.max(getSuperHeavyVeeBayCount() - getSuperHeavyVeeCount(), 0);
        int excessHeavyVeeBays = Math.max(getHeavyVeeBayCount() - getHeavyVeeCount(), 0);
        int excessSmallCraftBays = Math.max(getSmallCraftBayCount() - getSmallCraftCount(), 0);

        out.append(String.format(TEMPLATE, "DropShip Capacity:", getTransportPercent().toPlainString() + "%"))
        .append("\n").append(String.format(TEMPLATE_TWO, "BattleMech Bays:", getMechCount(), getMechBayCount()))
        .append("\n").append(String.format(TEMPLATE_TWO, "Fighter Bays:", getFighterCount(), getFighterBayCount()))
        .append(" (plus ").append(excessSmallCraftBays).append(" excess Small Craft)")
        .append("\n").append(String.format(TEMPLATE_TWO, "Small Craft Bays:", getSmallCraftCount(), getSmallCraftBayCount()))
        .append("\n").append(String.format(TEMPLATE_TWO, "ProtoMech Bays:", getProtoCount(), getProtoBayCount()))
        .append("\n").append(String.format(TEMPLATE_TWO, "Super Heavy Vehicle Bays:", getSuperHeavyVeeCount(), getSuperHeavyVeeBayCount()))
        .append("\n").append(String.format(TEMPLATE_TWO, "Heavy Vehicle Bays:", getHeavyVeeCount(), getHeavyVeeBayCount()))
        .append(" (plus ").append(excessSuperHeavyVeeBays).append(" excess Super Heavy)")
        .append("\n").append(String.format(TEMPLATE_TWO, "Light Vehicle Bays:", getLightVeeCount(), getLightVeeBayCount()))
        .append(" (plus ").append(excessHeavyVeeBays).append(" excess Heavy and ").append(excessSuperHeavyVeeBays).append(" excess Super Heavy)")
        .append("\n").append(String.format(TEMPLATE_TWO, "Battle Armor Bays:", getNumberBaSquads(), getBaBayCount()))
        .append("\n").append(String.format(TEMPLATE_TWO, "Infantry Bays:", calcInfantryPlatoons(), getInfantryBayCount()))
        .append("\n").append(String.format(TEMPLATE, "JumpShip?", (isJumpshipOwner() ? "Yes" : "No")))
        .append("\n").append(String.format(TEMPLATE, "WarShip w/out Collar?", (isWarshipOwner() ? "Yes" : "No")))
        .append("\n").append(String.format(TEMPLATE, "WarShip w/ Collar?", (isWarshipWithDocsOwner() ? "Yes" : "No")));

        return out.toString();
    }

    private String getTechnologyDetails() {
        StringBuilder out = new StringBuilder();
        out.append(String.format("%-" + HEADER_LENGTH + "s %3d",
                                 "Technology:", getTechValue()));

        int totalUnits = getTechRatedUnits();
        final String TEMPLATE = "    %-" + SUBHEADER_LENGTH + "s %3d";
        out.append("\n").append(String.format(TEMPLATE, "#Clan Units:",
                                              getCountClan()));
        out.append("\n").append(String.format(TEMPLATE, "#IS2 Units:",
                                              getCountIS2()));
        out.append("\n").append(String.format(TEMPLATE, "Total # Units:",
                                              totalUnits));

        return out.toString();
    }

    private String getSupportDetails() {
        final String TEMPLATE_SUB = "    %-" + SUBHEADER_LENGTH + "s %3s";
        final String TEMPLATE_CAT = "        %-" + CATEGORY_LENGTH + "s %8s";
        final String TEMPLATE_SUBCAT = "          %-" + (SUBCATEGORY_LENGTH) +
                                       "s %4s";
        return String.format("%-" + HEADER_LENGTH + "s %3d", "Support:",
                             getSupportValue()) +
               "\n" + String.format(TEMPLATE_SUB,
                                    "Tech Support:",
                                    getTechSupportPercentage().toPlainString()) +
               "%" +
               "\n" + String.format(TEMPLATE_CAT, "Total Hours Needed:",
                                    getTechSupportNeeded()) +
               "\n" + String.format(TEMPLATE_SUBCAT, "BattleMechs:",
                                    mechSupportNeeded) +
               "\n" + String.format(TEMPLATE_SUBCAT, "Vehicles:",
                                    tankSupportNeeded) +
               "\n" + String.format(TEMPLATE_SUBCAT, "VTOL:",
                                    vtolSupportNeeded) +
               "\n" + String.format(TEMPLATE_SUBCAT, "Battle Armor:",
                                    baSupportNeeded) +
               "\n" + String.format(TEMPLATE_SUBCAT, "Conventional Fighters:",
                                    convFighterSupportNeeded) +
               "\n" + String.format(TEMPLATE_SUBCAT, "Aerospace Fighters:",
                                    aeroFighterSupportNeeded) +
               "\n" + String.format(TEMPLATE_SUBCAT, "Small Craft:",
                                    smallCraftSupportNeeded) +
               "\n" + String.format(TEMPLATE_CAT, "Available:",
                                    getTechSupportHours()) +
               "\n" + String.format(TEMPLATE_SUBCAT, "Techs:",
                                    techSupportHours) +
               "\n" + String.format(TEMPLATE_SUBCAT, "Astechs:",
                                    getAstechPoolHours()) +
               "\n" + String.format(TEMPLATE_SUB,
                                    "Medical Support:",
                                    getMedicalSupportPercentage().toPlainString()) +
               "%" +
               "\n" + String.format(TEMPLATE_CAT, "Total Hours Needed:",
                                    getMedicalSupportHoursNeeded()) +
               "\n" + String.format(TEMPLATE_CAT, "Available:",
                                    getMedicalSupportAvailable()) +
               "\n" + String.format(TEMPLATE_SUBCAT, "Doctors:",
                                    medSupportHours) +
               "\n" + String.format(TEMPLATE_SUBCAT, "Medics:",
                                    getMedicPoolHours()) +
               "\n" + String.format(TEMPLATE_SUB,
                                    "HR Support:",
                                    getAdminSupportPercentage().toPlainString()) +
               "%" +
               "\n" + String.format(TEMPLATE_CAT, "Total Hours Needed:",
                                    adminSupportNeeded) +
               "\n" + String.format(TEMPLATE_CAT, "Available:",
                                    adminSupportHours);
    }

    private String getFinancialDetails() {
        final String TEMPLATE = "    %-" + SUBHEADER_LENGTH + "s %3s";
        return String.format("%-" + HEADER_LENGTH + "s %3d", "Financial:",
                             getFinancialValue()) +
               "\n" + String.format(TEMPLATE, "Years in Debt:",
                                    getYearsInDebt()) +
               "\n" + String.format(TEMPLATE,
                                    "Loan Defaults:",
                                    getCampaign().getFinances()
                                                 .getLoanDefaults()) +
               "\n" + String.format(TEMPLATE,
                                    "No Collateral Payment:",
                                    getCampaign().getFinances()
                                                 .getFailedCollateral());
    }

    public String getDetails() {
        return String.format("%-" + HEADER_LENGTH + "s %s", "Dragoons Rating:",
                             getUnitRating()) + "\n" +
               "    Method: FM: Mercenaries (rev)\n\n" +
               getQualityDetails() + "\n\n" +
               getCommandDetails() + "\n\n" +
               getCombatRecordDetails() + "\n\n" +
               getTransportationDetails() + "\n\n" +
               getTechnologyDetails() + "\n\n" +
               getSupportDetails() + "\n\n" +
               getFinancialDetails();
    }

    public String getHelpText() {
        return "Method: FM: Mercenaries (rev)\n" +
               "An attempt to match the FM: Mercenaries (rev) method for " +
               "calculating the Dragoon's rating as closely as possible.\n" +
               "Known differences include the following:\n" +
               "+ Command: Does not incorporate any positive or negative " +
               "traits from AToW or BRPG3." +
               "+ Transportation: This is computed by individual unit rather " +
               "than by lance/star/squadron.\n" +
               "    Auxiliary vessels are not accounted for.\n" +
               "+ Support: Artillery weapons & Naval vessels are not accounted " +
               "for.\n" +
               "Note: The Dragoons Rating, RAW, does not account for ProtoMechs " +
               "at all and Infantry only require admin & medical support, not " +
               "tech support.";
    }

    public BigDecimal getTransportPercent() {
        // battle armor bays can hold 5 suits of battle armor per bay, while units can be 6 in some lore examples
        // so this is calculated first, and all calculations are based on this number
        int numBaBaysRequired = getBattleArmorCount() / 5;
        //Find the current number of units that might require transport
        BigDecimal totalUnits = new BigDecimal(getMechCount() +
                getProtoCount() +
                getSuperHeavyVeeCount() +
                getHeavyVeeCount() +
                getLightVeeCount() +
                getSmallCraftCount() +
                getFighterCount() +
                numBaBaysRequired +
                calcInfantryPlatoons());
        if (totalUnits.compareTo(BigDecimal.ZERO) == 0) {
            //if you have no units, you don't need to transport them, return 100%
            return HUNDRED;
        }

        //Find out the excess bays that can be filled by other types of units
        int excessSuperHeavyVeeBays = Math.max(getSuperHeavyVeeBayCount() - getSuperHeavyVeeCount(), 0); //removes any filled super heavy vehicle bays, rest can be used to store heavy or light vehicles
        int excessHeavyVeeBays = Math.max(getHeavyVeeBayCount() + excessSuperHeavyVeeBays - getHeavyVeeCount(), 0); //removes any filled heavy vehicle bays and spare super heavy vehicle bays, rest can be used to store light vehicles
        int excessSmallCraftBays = Math.max(getSmallCraftBayCount() - getSmallCraftCount(), 0); //removes any filled small craft bays, rest can be used to store fighters

        int numberWithoutTransport = Math.max((getMechCount() - getMechBayCount()), 0);
        numberWithoutTransport += Math.max(getProtoCount() - getProtoBayCount(), 0);
        numberWithoutTransport += Math.max(getSuperHeavyVeeCount() - getSuperHeavyVeeBayCount(), 0);
        numberWithoutTransport += Math.max(getHeavyVeeCount() - getHeavyVeeBayCount() - excessSuperHeavyVeeBays, 0);
        numberWithoutTransport += Math.max(getLightVeeCount() - getLightVeeBayCount() - excessHeavyVeeBays, 0);
        numberWithoutTransport += Math.max(getSmallCraftCount() - getSmallCraftBayCount(), 0);
        numberWithoutTransport += Math.max(getFighterCount() - getFighterBayCount() - excessSmallCraftBays, 0);
        numberWithoutTransport += Math.max(numBaBaysRequired - getBaBayCount(), 0);
        numberWithoutTransport += Math.max(calcInfantryPlatoons() - getInfantryBayCount(), 0);

        BigDecimal transportNeeded = new BigDecimal(numberWithoutTransport);

        if (transportNeeded.compareTo(BigDecimal.ZERO) == 0){
            //If all units are transported, return 100%
            return HUNDRED;
        }
        BigDecimal percentUntransported = transportNeeded.divide(totalUnits,
                                                                 PRECISION,
                                                                 HALF_EVEN);
        setTransportPercent(BigDecimal.ONE.subtract(percentUntransported)
                                          .multiply(HUNDRED)
                                          .setScale(0, HALF_EVEN));

        return super.getTransportPercent();
    }

    @Override
    protected String getExperienceLevelName(BigDecimal experience) {
        if (experience.compareTo(greenThreshold) >= 0) {
            return SkillType.getExperienceLevelName(SkillType.EXP_GREEN);
        }
        if (experience.compareTo(regularThreshold) >= 0) {
            return SkillType.getExperienceLevelName(SkillType.EXP_REGULAR);
        }
        if (experience.compareTo(veteranThreshold) >= 0) {
            return SkillType.getExperienceLevelName(SkillType.EXP_VETERAN);
        }

        return SkillType.getExperienceLevelName(SkillType.EXP_ELITE);
    }

    private int getTechRatedUnits() {
        return getMechCount() + getProtoCount() + getFighterCount() +
               getLightVeeCount() +
               getHeavyVeeCount() + getSuperHeavyVeeCount() +
               getNumberBaSquads() + getSmallCraftCount() +
               getDropshipCount() + getWarshipCount() + getJumpshipCount();
    }

    @Override
    public int getTechValue() {
        //Make sure we have units.
        if (getNumberUnits().compareTo(BigDecimal.ZERO) == 0) {
            return 0;
        }

        //Number of high-tech units is equal to the number of IS2 units plus
        // twice the number of Clan units.
        BigDecimal highTechNumber = new BigDecimal(getCountIS2() +
                                                   (getCountClan() * 2));

        //Conventional infantry does not count.
        int numberUnits = getTechRatedUnits();
        if (numberUnits <= 0) {
            return 0;
        }

        //Calculate the percentage of high-tech units.
        setHighTechPercent(highTechNumber.divide(new BigDecimal(numberUnits),
                                                 PRECISION, HALF_EVEN));
        setHighTechPercent(getHighTechPercent().multiply(ONE_HUNDRED));

        //Cannot go above 100 percent.
        if (getHighTechPercent().compareTo(ONE_HUNDRED) > 0) {
            setHighTechPercent(ONE_HUNDRED);
        }

        //Score is calculated from percentage above 30%.
        BigDecimal scoredPercent = getHighTechPercent().subtract(
                new BigDecimal(30));

        //If we have a negative value (hi-tech percent was < 30%) return a
        // value of zero.
        if (scoredPercent.compareTo(BigDecimal.ZERO) <= 0) {
            return 0;
        }

        //Round down to the nearest whole percentage.
        scoredPercent = scoredPercent.setScale(0, RoundingMode.DOWN);

        //Add +5 points for every 10% remaining.
        BigDecimal oneTenth = scoredPercent.divide(new BigDecimal(10),
                                                   PRECISION, HALF_EVEN);
        BigDecimal score = oneTenth.multiply(new BigDecimal(5));

        return score.intValue();
    }

    private void setHighTechPercent(BigDecimal highTechPercent) {
        this.highTechPercent = highTechPercent;
    }

    private BigDecimal getHighTechPercent() {
        return highTechPercent;
    }

    /**
     * Adds the tech level of the passed unit to the number of Clan or IS
     * Advanced units in the list (as appropriate).
     *
     * @param u     The {@code Unit} to be evaluated.
     * @param value The unit's value.  Most have a value of '1' but infantry
     *              and battle armor are less.
     */
    private void updateAdvanceTechCount(Unit u, BigDecimal value) {
        final String METHOD_NAME = "updateAdvanceTechCount(Unit, BigDecimal)";

        if (u.isMothballed()) {
            return;
        }
        MekHQ.getLogger().log(getClass(), METHOD_NAME, LogLevel.DEBUG,
                        "Unit " + u.getName() +
                        " updating advanced tech count.");

        int unitType = u.getEntity().getUnitType();
        switch (unitType) {
            case UnitType.MEK:
            case UnitType.PROTOMEK:
            case UnitType.CONV_FIGHTER:
            case UnitType.AERO:
            case UnitType.TANK:
            case UnitType.VTOL:
            case UnitType.BATTLE_ARMOR:
            case UnitType.SMALL_CRAFT:
            case UnitType.DROPSHIP:
            case UnitType.WARSHIP:
            case UnitType.JUMPSHIP:
                int techLevel = u.getEntity().getTechLevel();
                MekHQ.getLogger().log(getClass(), METHOD_NAME, LogLevel.DEBUG,
                                "Unit " + u.getName() + " TL = " +
                                TechConstants.getLevelDisplayableName(techLevel));
                if (techLevel > TechConstants.T_INTRO_BOXSET) {
                    if (TechConstants.isClan(techLevel)) {
                        setNumberClan(getNumberClan().add(value));
                        if (!isConventionalInfantry(u)) {
                            setCountClan(getCountClan() + 1);
                        }
                    } else {
                        setNumberIS2(getNumberIS2().add(value));
                        if (!isConventionalInfantry(u)) {
                            setCountIS2(getCountIS2() + 1);
                        }
                    }
                }
                break;
            default:
                // not counted for tech level purposes.
                MekHQ.getLogger().log(getClass(), METHOD_NAME, LogLevel.DEBUG,
                                "Unit " + u.getName() +
                                " not counted for tech level.");
        }
    }

    private void setNumberClan(BigDecimal numberClan) {
        this.numberClan = numberClan;
    }

    private BigDecimal getNumberClan() {
        return numberClan;
    }

    private void setCountClan(int countClan) {
        this.countClan = countClan;
    }

    private void setNumberIS2(BigDecimal numberIS2) {
        this.numberIS2 = numberIS2;
    }

    private BigDecimal getNumberIS2() {
        return numberIS2;
    }

    private void setCountIS2(int countIS2) {
        this.countIS2 = countIS2;
    }

    private int getCountIS2() {
        return countIS2;
    }

    private int getCountClan() {
        return countClan;
    }

    public UnitRatingMethod getUnitRatingMethod() {
        return UnitRatingMethod.FLD_MAN_MERCS_REV;
    }
}<|MERGE_RESOLUTION|>--- conflicted
+++ resolved
@@ -181,12 +181,8 @@
             return;
         }
 
-<<<<<<< HEAD
-        getLogger().log(getClass(), METHOD_NAME, LogLevel.DEBUG,
+        MekHQ.getLogger().log(getClass(), METHOD_NAME, LogLevel.DEBUG,
                 "Unit " + u.getName() + " updating tech support needs.");
-=======
-        MekHQ.getLogger().log(getClass(), METHOD_NAME, LogLevel.DEBUG, "Unit " + u.getName() + " updating tech support needs.");
->>>>>>> ccaf1bfa
 
         double timeMult = 1.0;
         int needed = 0;
@@ -388,13 +384,9 @@
         if (p.isTechSecondary()) {
             hours = (int) Math.floor(hours / 2.0);
         }
-<<<<<<< HEAD
-        getLogger().log(getClass(), METHOD_NAME, LogLevel.DEBUG,
+
+        MekHQ.getLogger().log(getClass(), METHOD_NAME, LogLevel.DEBUG,
                         "Person, " + p.getFullTitle() + ", provides " +
-=======
-        MekHQ.getLogger().log(getClass(), METHOD_NAME, LogLevel.DEBUG,
-                        "Person, " + p.getName() + ", provides " +
->>>>>>> ccaf1bfa
                         hours + " tech support hours.");
         techSupportHours += hours;
     }
@@ -410,13 +402,9 @@
         if (p.getSecondaryRole() == Person.T_DOCTOR) {
             hours = (int) Math.floor(hours / 2.0);
         }
-<<<<<<< HEAD
-        getLogger().log(getClass(), METHOD_NAME, LogLevel.DEBUG,
+
+        MekHQ.getLogger().log(getClass(), METHOD_NAME, LogLevel.DEBUG,
                         "Person, " + p.getFullTitle() + " provides " +
-=======
-        MekHQ.getLogger().log(getClass(), METHOD_NAME, LogLevel.DEBUG,
-                        "Person, " + p.getName() + " provides " +
->>>>>>> ccaf1bfa
                         hours + " medical support hours.");
         medSupportHours += hours;
     }
@@ -432,13 +420,9 @@
         if (p.isAdminSecondary()) {
             hours = (int) Math.floor(hours / 2.0);
         }
-<<<<<<< HEAD
-        getLogger().log(getClass(), METHOD_NAME, LogLevel.DEBUG,
+
+        MekHQ.getLogger().log(getClass(), METHOD_NAME, LogLevel.DEBUG,
                         "Person, " + p.getFullTitle() + ", provides " +
-=======
-        MekHQ.getLogger().log(getClass(), METHOD_NAME, LogLevel.DEBUG,
-                        "Person, " + p.getName() + ", provides " +
->>>>>>> ccaf1bfa
                         hours + " admin support hours.");
         adminSupportHours += hours;
     }
