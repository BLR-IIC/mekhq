--- conflicted
+++ resolved
@@ -168,14 +168,10 @@
                 // For regular entities, another method calculates the average experience
                 if (unit.isGunner(person) || unit.isDriver(person)) {
                     totalExperience += calculateRegularExperience(person, entity, unit);
-<<<<<<< HEAD
 
                     if (totalExperience > 0) {
                         personnelCount++;
                     }
-=======
-                    personnelCount++;
->>>>>>> c6d0ada9
                 }
             }
         }
