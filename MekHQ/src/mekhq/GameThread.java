--- conflicted
+++ resolved
@@ -94,19 +94,11 @@
             // phase
             for (int i = 0; (i < 1000) && (client.getGame().getPhase() == IGame.Phase.PHASE_UNKNOWN); i++) {
                 Thread.sleep(50);
-<<<<<<< HEAD
-                MekHQ.getLogger().error(this, "Thread in unknown stage");
-            }
-
-            if (((client.getGame() != null) && (client.getGame().getPhase() == IGame.Phase.PHASE_LOUNGE))) {
-                MekHQ.getLogger().info(this,"Thread in lounge");
-=======
                 MekHQ.getLogger().error(this, "Thread in unknown stage" );
             }
 
             if (((client.getGame() != null) && (client.getGame().getPhase() == IGame.Phase.PHASE_LOUNGE))) {
                 MekHQ.getLogger().info(this,"Thread in lounge" );
->>>>>>> edd36701
                 client.getLocalPlayer().setCamoCategory(app.getCampaign().getCamoCategory());
                 client.getLocalPlayer().setCamoFileName(app.getCampaign().getCamoFileName());
 
