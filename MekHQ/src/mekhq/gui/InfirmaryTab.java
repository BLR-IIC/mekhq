--- conflicted
+++ resolved
@@ -115,9 +115,6 @@
         gridBagConstraints.weighty = 1.0;
         add(scrollDocTable, gridBagConstraints);
 
-<<<<<<< HEAD
-        // Assigned patients
-=======
         // Create buttons
         btnAssignDoc = new JButton(resourceMap.getString("btnAssignDoc.text"));
         btnAssignDoc.setToolTipText(resourceMap.getString("btnAssignDoc.toolTipText"));
@@ -145,7 +142,6 @@
         gridBagConstraints.anchor = GridBagConstraints.WEST;
         add(buttonPanel, gridBagConstraints);
 
->>>>>>> 08d47bf0
         assignedPatientModel = new PatientTableModel(getCampaign());
         listAssignedPatient = new JList<>(assignedPatientModel);
         listAssignedPatient.setCellRenderer(assignedPatientModel.getRenderer());
