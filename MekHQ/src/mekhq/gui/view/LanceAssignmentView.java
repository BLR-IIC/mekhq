/*
 * LanceAssignmentView.java
 *
 * Copyright (c) 2014 Carl Spain. All rights reserved.
 * Copyright (c) 2024 - The MegaMek Team. All Rights Reserved.
 *
 * This file is part of MekHQ.
 *
 * MekHQ is free software: you can redistribute it and/or modify
 * it under the terms of the GNU General Public License as published by
 * the Free Software Foundation, either version 3 of the License, or
 * (at your option) any later version.
 *
 * MekHQ is distributed in the hope that it will be useful,
 * but WITHOUT ANY WARRANTY; without even the implied warranty of
 * MERCHANTABILITY or FITNESS FOR A PARTICULAR PURPOSE. See the
 * GNU General Public License for more details.
 *
 * You should have received a copy of the GNU General Public License
 * along with MekHQ. If not, see <http://www.gnu.org/licenses/>.
 */
package mekhq.gui.view;

import megamek.client.ui.models.XTableColumnModel;
import megamek.common.util.sorter.NaturalOrderComparator;
import mekhq.MekHQ;
import mekhq.campaign.Campaign;
import mekhq.campaign.force.CombatTeam;
import mekhq.campaign.force.Force;
import mekhq.campaign.mission.AtBContract;
import mekhq.campaign.mission.enums.AtBLanceRole;
import mekhq.campaign.personnel.SkillType;
import mekhq.gui.model.DataTableModel;
import mekhq.gui.utilities.MekHqTableCellRenderer;

import javax.swing.*;
import javax.swing.RowSorter.SortKey;
import javax.swing.event.TableModelEvent;
import javax.swing.event.TableModelListener;
import javax.swing.table.TableColumn;
import javax.swing.table.TableRowSorter;
import java.awt.*;
import java.util.ArrayList;
import java.util.Comparator;
import java.util.List;

/**
 * Against the Bot
 * Shows how many lances are required to be deployed on active contracts and
 * in what roles and allows the player to assign units to those roles.
 *
 * @author Neoancient
 */
public class LanceAssignmentView extends JPanel {
    private final Campaign campaign;

    private JTable tblRequiredLances;
    private JTable tblAssignments;
    private JPanel panRequiredLances;
    private JPanel panAssignments;
    private JComboBox<AtBContract> cbContract;
    private JComboBox<AtBLanceRole> cbRole;

    public LanceAssignmentView(Campaign c) {
        campaign = c;
        initComponents();
    }

    private void initComponents() {
        cbContract = new JComboBox<>();
        cbContract.setRenderer(new DefaultListCellRenderer() {
            @Override
            public Component getListCellRendererComponent(JList<?> list, Object value, int index,
                                                          boolean isSelected, boolean cellHasFocus) {
                return new JLabel((null == value) ? "None" : ((AtBContract) value).getName());
            }
        });

        cbRole = new JComboBox<>(AtBLanceRole.values());
        cbRole.setName("cbRole");
        cbRole.setRenderer(new DefaultListCellRenderer() {
            @Override
            public Component getListCellRendererComponent(final JList<?> list, final Object value,
                                                          final int index, final boolean isSelected,
                                                          final boolean cellHasFocus) {
                super.getListCellRendererComponent(list, value, index, isSelected, cellHasFocus);
                if (value instanceof AtBLanceRole) {
                    list.setToolTipText(((AtBLanceRole) value).getToolTipText());
                }
                return this;
            }
        });

        setLayout(new BoxLayout(this, BoxLayout.Y_AXIS));

        RequiredLancesTableModel rlModel = new RequiredLancesTableModel(campaign);
        tblRequiredLances = new JTable(rlModel);
        tblRequiredLances.setColumnModel(new XTableColumnModel());
        tblRequiredLances.createDefaultColumnsFromModel();
        tblRequiredLances.setAutoResizeMode(JTable.AUTO_RESIZE_ALL_COLUMNS);
        TableColumn column;
        for (int i = 0; i < RequiredLancesTableModel.COL_NUM; i++) {
            column = ((XTableColumnModel) tblRequiredLances.getColumnModel()).getColumnByModelIndex(i);
            column.setPreferredWidth(rlModel.getColumnWidth(i));
            column.setCellRenderer(new MekHqTableCellRenderer() {
                @Override
                public Component getTableCellRendererComponent(JTable table, Object value,
                                                               boolean isSelected, boolean hasFocus,
                                                               int row, int column) {
                    super.getTableCellRendererComponent(table, value, isSelected, hasFocus, row, column);
                    setHorizontalAlignment(((RequiredLancesTableModel) table.getModel()).
                            getAlignment(table.convertColumnIndexToModel(column)));
                    if (table.convertColumnIndexToModel(column) > RequiredLancesTableModel.COL_CONTRACT) {
                        if (((String) value).indexOf('/') >= 0) {
                            setForeground(MekHQ.getMHQOptions().getBelowContractMinimumForeground());
                        }
                    }
                    return this;
                }
            });
        }
        TableRowSorter<RequiredLancesTableModel>sorter = new TableRowSorter<>(rlModel);
        tblRequiredLances.setRowSorter(sorter);

        tblRequiredLances.setIntercellSpacing(new Dimension(0, 0));
        tblRequiredLances.setShowGrid(false);

        LanceAssignmentTableModel laModel = new LanceAssignmentTableModel(campaign);
        tblAssignments = new JTable(laModel);
        tblAssignments.setColumnModel(new XTableColumnModel());
        tblAssignments.createDefaultColumnsFromModel();
        tblAssignments.setAutoResizeMode(JTable.AUTO_RESIZE_ALL_COLUMNS);
        for (int i = 0; i < LanceAssignmentTableModel.COL_NUM; i++) {
            column = ((XTableColumnModel) tblAssignments.getColumnModel()).getColumnByModelIndex(i);
            column.setPreferredWidth(rlModel.getColumnWidth(i));
            column.setCellRenderer(new MekHqTableCellRenderer() {
                @Override
                public Component getTableCellRendererComponent(JTable table, Object value,
                                                               boolean isSelected, boolean hasFocus,
                                                               int row, int column) {
                    switch (column) {
                        case LanceAssignmentTableModel.COL_FORCE:
                            if (null != value) {
                                String forceName = (((Force) value)).getFullName();
                                String originNodeName = ", " + campaign.getForce(0).getName();
                                forceName = forceName.replaceAll(originNodeName, "");
                                setText(forceName);
                            }
                            break;
                        case LanceAssignmentTableModel.COL_CONTRACT:
                            if (null == value) {
                                setText("None");
                            } else {
                                setText(((AtBContract) value).getName());
                            }
                            break;
                        default:
                            super.getTableCellRendererComponent(table, value, isSelected, hasFocus, row, column);
                   }
                    return this;
                }
            });

            if (i == LanceAssignmentTableModel.COL_CONTRACT) {
                column.setCellEditor(new DefaultCellEditor(cbContract));
            }

            if (i == LanceAssignmentTableModel.COL_ROLE) {
                column.setCellEditor(new DefaultCellEditor(cbRole));
            }
        }

        RowFilter<LanceAssignmentTableModel, Integer> laFilter = new RowFilter<>() {
            @Override
            public boolean include(Entry<? extends LanceAssignmentTableModel, ? extends Integer> entry) {
                CombatTeam combatTeam = entry.getModel().getRow(entry.getIdentifier());
                return combatTeam.isEligible(campaign);
            }
        };
        final NaturalOrderComparator noc = new NaturalOrderComparator();
        TableRowSorter<LanceAssignmentTableModel>laSorter = new TableRowSorter<>(laModel);
        laSorter.setRowFilter(laFilter);
        laSorter.setComparator(LanceAssignmentTableModel.COL_FORCE, forceComparator);
        laSorter.setComparator(LanceAssignmentTableModel.COL_CONTRACT, (c1, c2) ->
                noc.compare(((AtBContract) c1).getName(), ((AtBContract) c2).getName()));
        laSorter.setComparator(LanceAssignmentTableModel.COL_ROLE, (r1, r2) ->
                noc.compare(r1.toString(), r2.toString()));
        List<SortKey> sortKeys = new ArrayList<>();
        sortKeys.add(new SortKey(LanceAssignmentTableModel.COL_FORCE, SortOrder.ASCENDING));
        sorter.setSortKeys(sortKeys);
        tblAssignments.setRowSorter(laSorter);

        tblAssignments.setIntercellSpacing(new Dimension(0, 0));
        tblAssignments.setShowGrid(false);

        panRequiredLances = new JPanel();
        panRequiredLances.setLayout(new BoxLayout(panRequiredLances, BoxLayout.Y_AXIS));
        panRequiredLances.setBorder(BorderFactory.createTitledBorder("Deployment Requirements"));
        panRequiredLances.add(tblRequiredLances.getTableHeader());
        panRequiredLances.add(tblRequiredLances);
        add(panRequiredLances);

        int cmdrStrategy = 0;
        if ((campaign.getFlaggedCommander() != null)
                && (campaign.getFlaggedCommander().getSkill(SkillType.S_STRATEGY) != null)) {
            cmdrStrategy = campaign.getFlaggedCommander().getSkill(SkillType.S_STRATEGY).getLevel();
        }
        int maxDeployedLances = campaign.getCampaignOptions().getBaseStrategyDeployment() +
                campaign.getCampaignOptions().getAdditionalStrategyDeployment() * cmdrStrategy;
        add(new JLabel("Maximum Deployed Forces: " + maxDeployedLances));

        panAssignments = new JPanel();
        panAssignments.setLayout(new BoxLayout(panAssignments, BoxLayout.Y_AXIS));
        panAssignments.setBorder(BorderFactory.createTitledBorder("Current Assignments"));
        panAssignments.add(tblAssignments.getTableHeader());
        panAssignments.add(tblAssignments);
        add(panAssignments);

        refresh();
        tblAssignments.getModel().addTableModelListener(assignmentTableListener);
    }

    public void refresh() {
        cbContract.removeAllItems();
        List<AtBContract> activeContracts = campaign.getActiveAtBContracts();
        for (AtBContract contract : activeContracts) {
            cbContract.addItem(contract);
        }
        AtBContract defaultContract = activeContracts.isEmpty() ? null : activeContracts.get(0);
        for (CombatTeam combatTeam : campaign.getCombatTeamsTable().values()) {
            if ((combatTeam.getContract(campaign) == null)
                    || !combatTeam.getContract(campaign).isActiveOn(campaign.getLocalDate(), true)) {
                combatTeam.setContract(defaultContract);
            }
        }
        ((DataTableModel) tblRequiredLances.getModel()).setData(activeContracts);
        ((DataTableModel) tblAssignments.getModel()).setData(campaign.getAllCombatTeams());
        panRequiredLances.setVisible(tblRequiredLances.getRowCount() > 0);
    }

    TableModelListener assignmentTableListener = new TableModelListener() {
        @Override
        public void tableChanged(TableModelEvent ev) {
            ((RequiredLancesTableModel) tblRequiredLances.getModel()).fireTableDataChanged();
        }
    };

    /**
     * Sorts Force objects according to where they appear on the TO&amp;E
     */
    public Comparator<Force> forceComparator = (f1, f2) -> {
        /* Check whether they are the same or one is an ancestor of the other */
        if (f1.getId() == f2.getId()) {
            return 0;
        }
        if (f1.isAncestorOf(f2)) {
            return -1;
        }
        if (f2.isAncestorOf(f1)) {
            return 1;
        }

        // Find the closest common ancestor. They must be either from the same force or descend from
        // different subforces of this one.
        Force f = f1;
        while (!f.isAncestorOf(f2)) {
            f = f.getParentForce();
        }
        for (Force sf : f.getSubForces()) {
            if (sf.isAncestorOf(f1) || sf.getId() == f1.getId()) {
                return -1;
            }

            if (sf.isAncestorOf(f2) || sf.getId() == f2.getId()) {
                return 1;
            }
        }
        /* We should never get here. */
        return 0;
    };
}

class RequiredLancesTableModel extends DataTableModel {
    public static final int COL_CONTRACT = 0;
    public static final int COL_TOTAL = 1;
    public static final int COL_FIGHT = 2;
    public static final int COL_DEFEND = 3;
    public static final int COL_SCOUT = 4;
    public static final int COL_TRAINING = 5;
    public static final int COL_NUM = 6;

    private final Campaign campaign;

    public RequiredLancesTableModel(final Campaign campaign) {
        this.campaign = campaign;
        data = new ArrayList<AtBContract>();
        columnNames = new String[]{"Contract", "Total", "Fight", "Defend", "Scout", "Training"};
    }

    @Override
    public int getColumnCount() {
        return COL_NUM;
    }

    @Override
    public String getColumnName(int column) {
        return columnNames[column];
    }

    public int getColumnWidth(int col) {
        if (col == COL_CONTRACT) {
            return 100;
        } else {
            return 20;
        }
    }

    public int getAlignment(int col) {
        if (col == COL_CONTRACT) {
            return SwingConstants.LEFT;
        } else {
            return SwingConstants.CENTER;
        }
    }

    @Override
    public Class<?> getColumnClass(int c) {
        return getValueAt(0, c).getClass();
    }

    @Override
    public boolean isCellEditable(int row, int col) {
        return false;
    }

    public AtBContract getRow(int row) {
        return (AtBContract) data.get(row);
    }

    @Override
    public Object getValueAt(int row, int column) {
        if (row >= getRowCount()) {
            return "";
        }
        if (COL_CONTRACT == column) {
            return ((AtBContract) data.get(row)).getName();
        }
        if (data.get(row) instanceof AtBContract contract) {
            if (column == COL_TOTAL) {
                int t = 0;
<<<<<<< HEAD
                for (StrategicFormation strategicFormation : campaign.getAllStrategicFormations()) {
                    if (data.get(row).equals(strategicFormation.getContract(campaign))
                            && (strategicFormation.getRole() != AtBLanceRole.IN_RESERVE)
                            && strategicFormation.isEligible(campaign)) {
=======
                for (CombatTeam combatTeam : campaign.getAllCombatTeams()) {
                    if (data.get(row).equals(combatTeam.getContract(campaign))
                            && (combatTeam.getRole() != AtBLanceRole.UNASSIGNED)
                            && combatTeam.isEligible(campaign)) {
>>>>>>> cc9b9bfd
                        t++;
                    }
                }
                if (t < contract.getRequiredLances()) {
                    return t + "/" + contract.getRequiredLances();
                }
                return Integer.toString(contract.getRequiredLances());
            } else if (contract.getContractType().getRequiredLanceRole().ordinal() == column - 2) {
                int t = 0;
                for (CombatTeam combatTeam : campaign.getAllCombatTeams()) {
                    if (data.get(row).equals(combatTeam.getContract(campaign))
                            && (combatTeam.getRole() == combatTeam.getContract(campaign).getContractType().getRequiredLanceRole())
                            && combatTeam.isEligible(campaign)) {
                        t++;
                    }
                }
                int required = Math.max(contract.getRequiredLances() / 2, 1);
                if (t < required) {
                    return t + "/" + required;
                }
                return Integer.toString(required);
            }
        }
        return "";
    }
}

class LanceAssignmentTableModel extends DataTableModel {
    public static final int COL_FORCE = 0;
    public static final int COL_WEIGHT_CLASS = 1;
    public static final int COL_CONTRACT = 2;
    public static final int COL_ROLE = 3;
    public static final int COL_NUM = 4;

    private final Campaign campaign;

    public LanceAssignmentTableModel(Campaign campaign) {
        this.campaign = campaign;
        data = new ArrayList<>();
        columnNames = new String[]{"Force", "Weight Class", "Mission", "Role"};
    }

    @Override
    public int getColumnCount() {
        return COL_NUM;
    }

    @Override
    public String getColumnName(int column) {
        return columnNames[column];
    }

    public int getColumnWidth(int col) {
        return switch (col) {
            case COL_FORCE, COL_CONTRACT -> 100;
            case COL_WEIGHT_CLASS -> 5;
            default -> 50;
        };
    }

    @Override
    public Class<?> getColumnClass(int c) {
        return switch (c) {
            case COL_FORCE -> Force.class;
            case COL_CONTRACT -> AtBContract.class;
            case COL_ROLE -> AtBLanceRole.class;
            default -> String.class;
        };
    }

    @Override
    public boolean isCellEditable(int row, int col) {
        return col > COL_WEIGHT_CLASS;
    }

    public CombatTeam getRow(int row) {
        return (CombatTeam) data.get(row);
    }

    @Override
    public Object getValueAt(int row, int column) {
        final String[] WEIGHT_CODES = {"Ultra-Light", "Light", "Medium", "Heavy", "Assault", "Super Heavy"};

        if (row >= getRowCount()) {
            return "";
        }
        return switch (column) {
            case COL_FORCE -> campaign.getForce(((CombatTeam) data.get(row)).getForceId());
            case COL_WEIGHT_CLASS -> WEIGHT_CODES[((CombatTeam) data.get(row)).getWeightClass(campaign)];
            case COL_CONTRACT -> campaign.getMission(((CombatTeam) data.get(row)).getMissionId());
            case COL_ROLE -> ((CombatTeam) data.get(row)).getRole();
            default -> "?";
        };
    }

    @Override
    public void setValueAt(Object value, int row, int col) {
        if (col == COL_CONTRACT) {
            ((CombatTeam) data.get(row)).setContract((AtBContract) value);
        } else if (col == COL_ROLE) {
            if (value instanceof AtBLanceRole) {
                ((CombatTeam) data.get(row)).setRole((AtBLanceRole) value);
            }
        }
        fireTableDataChanged();
    }
}<|MERGE_RESOLUTION|>--- conflicted
+++ resolved
@@ -348,17 +348,10 @@
         if (data.get(row) instanceof AtBContract contract) {
             if (column == COL_TOTAL) {
                 int t = 0;
-<<<<<<< HEAD
-                for (StrategicFormation strategicFormation : campaign.getAllStrategicFormations()) {
-                    if (data.get(row).equals(strategicFormation.getContract(campaign))
-                            && (strategicFormation.getRole() != AtBLanceRole.IN_RESERVE)
-                            && strategicFormation.isEligible(campaign)) {
-=======
                 for (CombatTeam combatTeam : campaign.getAllCombatTeams()) {
                     if (data.get(row).equals(combatTeam.getContract(campaign))
-                            && (combatTeam.getRole() != AtBLanceRole.UNASSIGNED)
+                            && (combatTeam.getRole() != AtBLanceRole.IN_RESERVE)
                             && combatTeam.isEligible(campaign)) {
->>>>>>> cc9b9bfd
                         t++;
                     }
                 }
