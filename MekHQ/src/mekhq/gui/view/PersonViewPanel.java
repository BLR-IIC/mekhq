/*
 * PersonViewPanel
 *
 * Created on July 26, 2009, 11:32 PM
 */

package mekhq.gui.view;

import java.awt.*;
import java.awt.Dialog.ModalityType;
import java.awt.event.MouseAdapter;
import java.awt.event.MouseEvent;
import java.awt.Image;
import java.text.SimpleDateFormat;
import java.util.*;
import java.util.List;
import java.util.stream.Collectors;

import javax.swing.BorderFactory;
import javax.swing.Box;
import javax.swing.BoxLayout;
import javax.swing.ImageIcon;
import javax.swing.JButton;
import javax.swing.JLabel;
import javax.swing.JPanel;
import javax.swing.JTable;
import javax.swing.JTextPane;
import javax.swing.SwingUtilities;
import javax.swing.table.TableColumn;

import mekhq.campaign.CampaignOptions;
import mekhq.campaign.personnel.FormerSpouse;
import org.joda.time.DateTime;

import megamek.common.Crew;
import megamek.common.options.PilotOptions;
import megamek.common.util.DirectoryItems;
import megamek.common.util.EncodeControl;
import mekhq.IconPackage;
import mekhq.MekHQ;
import mekhq.campaign.personnel.Award;
import mekhq.campaign.Campaign;
import mekhq.campaign.Kill;
import mekhq.campaign.log.LogEntry;
import mekhq.campaign.event.PersonChangedEvent;
import mekhq.campaign.personnel.Injury;
import mekhq.campaign.personnel.Person;
import mekhq.campaign.personnel.SkillType;
import mekhq.campaign.universe.PlanetarySystem;
import mekhq.gui.CampaignGUI;
import mekhq.gui.GuiTabType;
import mekhq.gui.dialog.MedicalViewDialog;
import mekhq.gui.model.PersonnelEventLogModel;
import mekhq.gui.model.PersonnelKillLogModel;
import mekhq.gui.utilities.ImageHelpers;
import mekhq.gui.utilities.MarkdownRenderer;
import mekhq.gui.utilities.WrapLayout;

/**
 * A custom panel that gets filled in with goodies from a Person record
 *
 * @author Jay Lawson <jaylawson39 at yahoo.com>
 */
public class PersonViewPanel extends ScrollablePanel {
    private static final long serialVersionUID = 7004741688464105277L;

    private static final int MAX_NUMBER_OF_RIBBON_AWARDS_PER_ROW = 4;

    private final CampaignGUI gui;

    private final Person person;
    private final Campaign campaign;

    private final DirectoryItems portraits;
    private final DirectoryItems awardIcons;
    private final IconPackage ip;

    ResourceBundle resourceMap;

    public PersonViewPanel(Person p, Campaign c, CampaignGUI gui) {
        this.person = p;
        this.campaign = c;
        this.gui = gui;
        this.ip = gui.getIconPackage();
        this.portraits = this.ip.getPortraits();
        this.awardIcons = this.ip.getAwardIcons();
        resourceMap = ResourceBundle.getBundle("mekhq.resources.PersonViewPanel", new EncodeControl()); //$NON-NLS-1$
        initComponents();
    }

    private void initComponents() {
        GridBagConstraints gridBagConstraints;

        setLayout(new GridBagLayout());

        JPanel pnlPortrait = setPortrait();
        GridBagConstraints gbc_pnlPortrait = new GridBagConstraints();
        gbc_pnlPortrait.gridx = 0;
        gbc_pnlPortrait.gridy = 0;
        gbc_pnlPortrait.fill = GridBagConstraints.NONE;
        gbc_pnlPortrait.anchor = GridBagConstraints.NORTHWEST;
        gbc_pnlPortrait.insets = new Insets(10, 10, 0, 0);
        add(pnlPortrait, gbc_pnlPortrait);

        JPanel pnlInfo = fillInfo();
        gridBagConstraints = new GridBagConstraints();
        gridBagConstraints.gridx = 1;
        gridBagConstraints.gridy = 0;
        gridBagConstraints.weightx = 1.0;
        gridBagConstraints.insets = new Insets(5, 5, 5, 5);
        gridBagConstraints.fill = GridBagConstraints.BOTH;
        gridBagConstraints.anchor = GridBagConstraints.NORTHWEST;
        add(pnlInfo, gridBagConstraints);

        int gridy = 1;

        JPanel pnlSkills = fillSkills();
        gridBagConstraints = new GridBagConstraints();
        gridBagConstraints.gridx = 0;
        gridBagConstraints.gridy = gridy;
        gridBagConstraints.gridwidth = 2;
        gridBagConstraints.weightx = 1.0;
        gridBagConstraints.insets = new Insets(5, 5, 5, 5);
        gridBagConstraints.fill = GridBagConstraints.BOTH;
        gridBagConstraints.anchor = GridBagConstraints.NORTHWEST;
        add(pnlSkills, gridBagConstraints);
        gridy++;

        if (campaign.getCampaignOptions().useAdvancedMedical()) {
            JPanel pnlInjuries = fillInjuries();
            gridBagConstraints = new GridBagConstraints();
            gridBagConstraints.gridx = 0;
            gridBagConstraints.gridy = gridy;
            gridBagConstraints.gridwidth = 2;
            gridBagConstraints.insets = new Insets(5, 5, 5, 5);
            gridBagConstraints.fill = GridBagConstraints.BOTH;
            gridBagConstraints.anchor = GridBagConstraints.NORTHWEST;
            add(pnlInjuries, gridBagConstraints);
            gridy++;
        }

        if (person.hasAnyFamily() || person.hasFormerSpouse()) {
            JPanel pnlFamily = fillFamily();
            gridBagConstraints = new GridBagConstraints();
            gridBagConstraints.gridx = 0;
            gridBagConstraints.gridy = gridy;
            gridBagConstraints.gridwidth = 2;
            gridBagConstraints.weightx = 1.0;
            gridBagConstraints.insets = new Insets(5, 5, 5, 5);
            gridBagConstraints.fill = GridBagConstraints.BOTH;
            gridBagConstraints.anchor = GridBagConstraints.NORTHWEST;
            add(pnlFamily, gridBagConstraints);
            gridy++;
        }

        if (person.awardController.hasAwards()) {
            if (person.awardController.hasAwardsWithRibbons()) {
                Box boxRibbons = drawRibbons();

                GridBagConstraints gbc_pnlAllRibbons = new GridBagConstraints();
                gbc_pnlAllRibbons.gridx = 0;
                gbc_pnlAllRibbons.gridy = 1;
                gbc_pnlAllRibbons.fill = GridBagConstraints.NONE;
                gbc_pnlAllRibbons.anchor = GridBagConstraints.NORTHWEST;
                gbc_pnlAllRibbons.insets = new Insets(0, 0, 0, 0);
                pnlPortrait.add(boxRibbons, gbc_pnlAllRibbons);
            }

            JPanel pnlAllAwards = new JPanel();
            pnlAllAwards.setLayout(new BoxLayout(pnlAllAwards, BoxLayout.PAGE_AXIS));
            pnlAllAwards.setBorder(BorderFactory.createTitledBorder(resourceMap.getString("pnlAwards.title")));

            if (person.awardController.hasAwardsWithMedals()) {
                JPanel pnlMedals = drawMedals();
                pnlMedals.setName("pnlMedals");
                pnlMedals.setLayout(new WrapLayout(FlowLayout.LEFT));
                pnlAllAwards.add(pnlMedals);
            }

            if (person.awardController.hasAwardsWithMiscs()) {
                JPanel pnlMiscAwards = drawMiscAwards();
                pnlMiscAwards.setName("pnlMiscAwards");
                pnlMiscAwards.setLayout(new WrapLayout(FlowLayout.LEFT));
                pnlAllAwards.add(pnlMiscAwards);
            }

            if (person.awardController.hasAwardsWithMedals() || person.awardController.hasAwardsWithMiscs()) {
                gridBagConstraints = new GridBagConstraints();
                gridBagConstraints.fill = GridBagConstraints.BOTH;
                gridBagConstraints.gridwidth = 2;
                gridBagConstraints.insets = new Insets(5, 5, 5, 5);
                gridBagConstraints.gridx = 0;
                gridBagConstraints.gridy = gridy;
                gridBagConstraints.anchor = GridBagConstraints.NORTHWEST;
                add(pnlAllAwards, gridBagConstraints);
                gridy++;
            }
        }

        if (person.getBiography().length() > 0) {
            JTextPane txtDesc = new JTextPane();
            txtDesc.setName("txtDesc"); //$NON-NLS-1$
            txtDesc.setEditable(false);
            txtDesc.setContentType("text/html");
            txtDesc.setText(MarkdownRenderer.getRenderedHtml(person.getBiography()));
            txtDesc.setBorder(BorderFactory.createCompoundBorder(
                    BorderFactory.createTitledBorder(resourceMap.getString("pnlDescription.title")), //$NON-NLS-1$
                    BorderFactory.createEmptyBorder(0, 2, 2, 2)));
            gridBagConstraints = new GridBagConstraints();
            gridBagConstraints.gridx = 0;
            gridBagConstraints.gridy = gridy;
            gridBagConstraints.gridwidth = 2;
            gridBagConstraints.insets = new Insets(5, 5, 5, 5);
            gridBagConstraints.fill = GridBagConstraints.BOTH;
            gridBagConstraints.anchor = GridBagConstraints.NORTHWEST;
            add(txtDesc, gridBagConstraints);
            gridy++;
        }

        if (person.getPersonnelLog().size() > 0) {
            JPanel pnlLog = fillLog();
            pnlLog.setName("pnlLog"); //$NON-NLS-1$
            pnlLog.setBorder(BorderFactory.createTitledBorder(resourceMap.getString("pnlLog.title"))); //$NON-NLS-1$

            gridBagConstraints = new GridBagConstraints();
            gridBagConstraints.gridx = 0;
            gridBagConstraints.gridy = gridy;
            gridBagConstraints.gridwidth = 2;
            gridBagConstraints.insets = new Insets(5, 5, 5, 5);
            gridBagConstraints.fill = GridBagConstraints.BOTH;
            gridBagConstraints.anchor = GridBagConstraints.NORTHWEST;
            add(pnlLog, gridBagConstraints);
            gridy++;
        }

        if (person.getMissionLog().size() > 0) {
            JPanel pnlMissionsLog = fillMissionLog();

            pnlMissionsLog.setName("missionLog"); //$NON-NLS-1$
            pnlMissionsLog.setBorder(BorderFactory.createCompoundBorder(
                    BorderFactory.createTitledBorder(resourceMap.getString("missionLog.title")), //$NON-NLS-1$
                    BorderFactory.createEmptyBorder(5, 5, 5, 5)));
            gridBagConstraints = new GridBagConstraints();
            gridBagConstraints.gridx = 0;
            gridBagConstraints.gridy = gridy;
            gridBagConstraints.gridwidth = 2;
            gridBagConstraints.insets = new Insets(5, 5, 5, 5);
            gridBagConstraints.fill = GridBagConstraints.BOTH;
            gridBagConstraints.anchor = GridBagConstraints.NORTHWEST;
            add(pnlMissionsLog, gridBagConstraints);
            gridy++;
        }

        if (!campaign.getKillsFor(person.getId()).isEmpty()) {
            JPanel pnlKills = fillKillRecord();

            pnlKills.setName("txtKills"); //$NON-NLS-1$
            pnlKills.setBorder(BorderFactory.createCompoundBorder(
                    BorderFactory.createTitledBorder(resourceMap.getString("pnlKills.title")), //$NON-NLS-1$
                    BorderFactory.createEmptyBorder(5, 5, 5, 5)));
            gridBagConstraints = new GridBagConstraints();
            gridBagConstraints.gridx = 0;
            gridBagConstraints.gridy = gridy;
            gridBagConstraints.gridwidth = 2;
            gridBagConstraints.insets = new Insets(5, 5, 5, 5);
            gridBagConstraints.fill = GridBagConstraints.BOTH;
            gridBagConstraints.anchor = GridBagConstraints.NORTHWEST;
            add(pnlKills, gridBagConstraints);
            gridy++;
        }

        // use glue to fill up the remaining space so everything is aligned to the top
        gridBagConstraints = new GridBagConstraints();
        gridBagConstraints.gridx = 0;
        gridBagConstraints.gridy = gridy;
        gridBagConstraints.gridwidth = 2;
        gridBagConstraints.weighty = 1.0;
        gridBagConstraints.fill = GridBagConstraints.BOTH;
        gridBagConstraints.anchor = GridBagConstraints.NORTHWEST;
        add(javax.swing.Box.createGlue(), gridBagConstraints);
    }

    /**
     * Draws the ribbons below the person portrait.
     */
    private Box drawRibbons() {
        Box boxRibbons = Box.createVerticalBox();
        boxRibbons.add(Box.createRigidArea(new Dimension(100, 0)));

        List<Award> awards = person.awardController.getAwards().stream().filter(a -> a.getNumberOfRibbonFiles() > 0)
                .sorted().collect(Collectors.toList());
        Collections.reverse(awards);

        int i = 0;
        Box rowRibbonsBox = null;
        ArrayList<Box> rowRibbonsBoxes = new ArrayList<>();

        for (Award award : awards) {
            JLabel ribbonLabel = new JLabel();
            Image ribbon;

            if (i % MAX_NUMBER_OF_RIBBON_AWARDS_PER_ROW == 0) {
                rowRibbonsBox = Box.createHorizontalBox();
                rowRibbonsBox.setBackground(Color.RED);
            }
            try {
                int numberOfAwards = person.awardController.getNumberOfAwards(award);
                String ribbonFileName = award.getRibbonFileName(numberOfAwards);
                ribbon = (Image) awardIcons.getItem(award.getSet() + "/ribbons/", ribbonFileName);
                if (ribbon == null)
                    continue;
                ribbon = ribbon.getScaledInstance(25, 8, Image.SCALE_DEFAULT);
                ribbonLabel.setIcon(new ImageIcon(ribbon));
                ribbonLabel.setToolTipText(award.getTooltip());
                rowRibbonsBox.add(ribbonLabel, 0);
            } catch (Exception e) {
                MekHQ.getLogger().error(getClass(), "drawRibbons", e);
            }

            i++;
            if (i % MAX_NUMBER_OF_RIBBON_AWARDS_PER_ROW == 0) {
                rowRibbonsBoxes.add(rowRibbonsBox);
            }
        }
        if (i % MAX_NUMBER_OF_RIBBON_AWARDS_PER_ROW != 0) {
            rowRibbonsBoxes.add(rowRibbonsBox);
        }

        Collections.reverse(rowRibbonsBoxes);
        for (Box box : rowRibbonsBoxes) {
            boxRibbons.add(box);
        }

        return boxRibbons;
    }

    /**
     * Draws the medals above the personal log.
     */
    private JPanel drawMedals() {
        JPanel pnlMedals = new JPanel();

        List<Award> awards = person.awardController.getAwards().stream().filter(a -> a.getNumberOfMedalFiles() > 0)
                .sorted().collect(Collectors.toList());

        for (Award award : awards) {
            JLabel medalLabel = new JLabel();

            Image medal;
            try {
                int numberOfAwards = person.awardController.getNumberOfAwards(award);
                String medalFileName = award.getMedalFileName(numberOfAwards);
                medal = (Image) awardIcons.getItem(award.getSet() + "/medals/", medalFileName);
                if (medal == null)
                    continue;
                medal = ImageHelpers.getScaledForBoundaries(medal, new Dimension(30, 60), Image.SCALE_DEFAULT);
                medalLabel.setIcon(new ImageIcon(medal));
                medalLabel.setToolTipText(award.getTooltip());
                pnlMedals.add(medalLabel);
            } catch (Exception e) {
                MekHQ.getLogger().error(getClass(), "drawMedals", e);
            }
        }

        return pnlMedals;
    }

    /**
     * Draws the misc awards below the medals.
     */
    private JPanel drawMiscAwards() {
        JPanel pnlMiscAwards = new JPanel();
        ArrayList<Award> awards = person.awardController.getAwards().stream().filter(a -> a.getNumberOfMiscFiles() > 0)
                .collect(Collectors.toCollection(ArrayList::new));

        for (Award award : awards) {
            JLabel miscLabel = new JLabel();

            Image miscAward;
            try {
                int numberOfAwards = person.awardController.getNumberOfAwards(award);
                String miscFileName = award.getMiscFileName(numberOfAwards);
                Image miscAwardBufferedImage = (Image) awardIcons.getItem(award.getSet() + "/misc/", miscFileName);
                if (miscAwardBufferedImage == null)
                    continue;
                miscAward = ImageHelpers.getScaledForBoundaries(miscAwardBufferedImage, new Dimension(100, 100),
                        Image.SCALE_DEFAULT);
                miscLabel.setIcon(new ImageIcon(miscAward));
                miscLabel.setToolTipText(award.getTooltip());
                pnlMiscAwards.add(miscLabel);
            } catch (Exception e) {
                MekHQ.getLogger().error(getClass(), "drawMiscAwards", e);
            }
        }
        return pnlMiscAwards;
    }

    /**
     * set the portrait for the given person.
     *
     * @return The <code>Image</code> of the pilot's portrait. This value will be
     *         <code>null</code> if no portrait was selected or if there was an
     *         error loading it.
     */
    public JPanel setPortrait() {

        JPanel pnlPortrait = new JPanel();

        // Panel portrait will include the person picture and the ribbons
        pnlPortrait.setName("pnlPortrait");
        pnlPortrait.setLayout(new GridBagLayout());

        JLabel lblPortrait = new JLabel();
        lblPortrait.setName("lblPortrait"); // NOI18N

        String category = person.getPortraitCategory();
        String filename = person.getPortraitFileName();

        if (Crew.ROOT_PORTRAIT.equals(category)) {
            category = ""; //$NON-NLS-1$
        }

        // Return a null if the player has selected no portrait file.
        if ((null == category) || (null == filename) || Crew.PORTRAIT_NONE.equals(filename)) {
            filename = "default.gif"; //$NON-NLS-1$
        }

        // Try to get the player's portrait file.
        Image portrait;
        try {
            portrait = (Image) portraits.getItem(category, filename);
            if (null != portrait) {
                portrait = portrait.getScaledInstance(100, -1, Image.SCALE_DEFAULT);
            } else {
                portrait = (Image) portraits.getItem("", "default.gif"); //$NON-NLS-1$ //$NON-NLS-2$
                if (null != portrait) {
                    portrait = portrait.getScaledInstance(100, -1, Image.SCALE_DEFAULT);
                }
            }
            lblPortrait.setIcon(new ImageIcon(portrait));
        } catch (Exception e) {
            MekHQ.getLogger().error(getClass(), "setPortrait", e);
        }

        GridBagConstraints gbc_lblPortrait = new GridBagConstraints();
        gbc_lblPortrait.gridx = 0;
        gbc_lblPortrait.gridy = 0;
        gbc_lblPortrait.fill = GridBagConstraints.NONE;
        gbc_lblPortrait.anchor = GridBagConstraints.NORTHWEST;
        gbc_lblPortrait.insets = new Insets(0, 0, 0, 0);
        pnlPortrait.add(lblPortrait, gbc_lblPortrait);

        return pnlPortrait;
    }

    private JPanel fillInfo() {
        JPanel pnlInfo = new JPanel(new GridBagLayout());
        pnlInfo.setBorder(BorderFactory.createTitledBorder(person.getFullTitle()));
        JLabel lblType = new JLabel();
        JLabel lblStatus1 = new JLabel();
        JLabel lblStatus2 = new JLabel();
        JLabel lblOrigin1 = new JLabel();
        JLabel lblOrigin2 = new JLabel();
        JLabel lblCall1 = new JLabel();
        JLabel lblCall2 = new JLabel();
        JLabel lblAge1 = new JLabel();
        JLabel lblAge2 = new JLabel();
        JLabel lblGender1 = new JLabel();
        JLabel lblGender2 = new JLabel();
        JLabel lblDueDate1 = new JLabel();
        JLabel lblDueDate2 = new JLabel();
        JLabel lblRecruited1 = new JLabel();
        JLabel lblRecruited2 = new JLabel();
        JLabel lblTimeServed1 = new JLabel();
        JLabel lblTimeServed2 = new JLabel();

        GridBagConstraints gridBagConstraints;

        int firsty = 0;

        lblType.setName("lblType"); // NOI18N
        lblType.setText(String.format(resourceMap.getString("format.italic"), person.getRoleDesc())); //$NON-NLS-1$
        gridBagConstraints = new GridBagConstraints();
        gridBagConstraints.gridx = 0;
        gridBagConstraints.gridy = firsty;
        gridBagConstraints.gridwidth = 4;
        gridBagConstraints.weightx = 1.0;
        gridBagConstraints.weighty = 0.0;
        gridBagConstraints.insets = new Insets(0, 0, 5, 0);
        gridBagConstraints.fill = GridBagConstraints.NONE;
        gridBagConstraints.anchor = GridBagConstraints.NORTHWEST;
        pnlInfo.add(lblType, gridBagConstraints);
        firsty++;

        lblStatus1.setName("lblStatus1"); // NOI18N
        lblStatus1.setText(resourceMap.getString("lblStatus1.text")); //$NON-NLS-1$
        gridBagConstraints = new GridBagConstraints();
        gridBagConstraints.gridx = 0;
        gridBagConstraints.gridy = firsty;
        gridBagConstraints.fill = GridBagConstraints.NONE;
        gridBagConstraints.anchor = GridBagConstraints.NORTHWEST;
        pnlInfo.add(lblStatus1, gridBagConstraints);

        lblStatus2.setName("lblStatus2"); // NOI18N
        lblStatus2.setText(person.getStatusName() + person.pregnancyStatus());
        gridBagConstraints = new GridBagConstraints();
        gridBagConstraints.gridx = 1;
        gridBagConstraints.gridy = firsty;
        gridBagConstraints.gridwidth = 3;
        gridBagConstraints.weightx = 1.0;
        gridBagConstraints.insets = new Insets(0, 10, 0, 0);
        gridBagConstraints.fill = GridBagConstraints.NONE;
        gridBagConstraints.anchor = GridBagConstraints.NORTHWEST;
        pnlInfo.add(lblStatus2, gridBagConstraints);
        firsty++;

        if (campaign.getCampaignOptions().showOriginFaction()) {
            lblOrigin1.setName("lblOrigin1"); // NOI18N
            lblOrigin1.setText(resourceMap.getString("lblOrigin1.text")); //$NON-NLS-1$
            gridBagConstraints = new GridBagConstraints();
            gridBagConstraints.gridx = 0;
            gridBagConstraints.gridy = firsty;
            gridBagConstraints.fill = GridBagConstraints.NONE;
            gridBagConstraints.anchor = GridBagConstraints.NORTHWEST;
            pnlInfo.add(lblOrigin1, gridBagConstraints);

            lblOrigin2.setName("lblOrigin2"); // NOI18N
            String factionName = person.getOriginFaction().getFullName(person.getCampaign().getGameYear());
            if (person.getOriginPlanet() != null) {
                String planetName = person.getOriginPlanet().getName(new DateTime(person.getCampaign().getCalendar()));
                lblOrigin2.setText(String.format("<html><a href='#'>%s</a> (%s)</html>", planetName, factionName));
                lblOrigin2.setCursor(Cursor.getPredefinedCursor(Cursor.HAND_CURSOR));
                lblOrigin2.addMouseListener(new MouseAdapter() {
                    @Override
                    public void mouseClicked(MouseEvent e) {
                        PlanetarySystem system = person.getOriginPlanet().getParentSystem();
                        // Stay on the interstellar map if their origin planet is the primary planet...
                        if (system.getPrimaryPlanet() == person.getOriginPlanet()) {
                            gui.getMapTab().switchSystemsMap(system);
                        } else {
                            // ...otherwise, dive on in to the system view!
                            gui.getMapTab().switchPlanetaryMap(person.getOriginPlanet());
                        }
                        gui.setSelectedTab(GuiTabType.MAP);
                    }
                });
            } else {
                lblOrigin2.setText(factionName);
            }
            gridBagConstraints = new GridBagConstraints();
            gridBagConstraints.gridx = 1;
            gridBagConstraints.gridy = firsty;
            gridBagConstraints.gridwidth = 3;
            gridBagConstraints.weightx = 1.0;
            gridBagConstraints.insets = new Insets(0, 10, 0, 0);
            gridBagConstraints.fill = GridBagConstraints.NONE;
            gridBagConstraints.anchor = GridBagConstraints.NORTHWEST;
            pnlInfo.add(lblOrigin2, gridBagConstraints);
            firsty++;
        }

        if(!person.getCallsign().equals("-") && person.getCallsign().length() > 0) { //$NON-NLS-1$
            lblCall1.setName("lblCall1"); // NOI18N
            lblCall1.setText(resourceMap.getString("lblCall1.text")); //$NON-NLS-1$
            gridBagConstraints = new GridBagConstraints();
            gridBagConstraints.gridx = 0;
            gridBagConstraints.gridy = firsty;
            gridBagConstraints.fill = GridBagConstraints.NONE;
            gridBagConstraints.anchor = GridBagConstraints.NORTHWEST;
            pnlInfo.add(lblCall1, gridBagConstraints);

            lblCall2.setName("lblCall2"); // NOI18N
            lblCall2.setText(person.getCallsign());
            gridBagConstraints = new GridBagConstraints();
            gridBagConstraints.gridx = 1;
            gridBagConstraints.gridy = firsty;
            gridBagConstraints.gridwidth = 3;
            gridBagConstraints.weightx = 1.0;
            gridBagConstraints.insets = new Insets(0, 10, 0, 0);
            gridBagConstraints.fill = GridBagConstraints.NONE;
            gridBagConstraints.anchor = GridBagConstraints.NORTHWEST;
            pnlInfo.add(lblCall2, gridBagConstraints);
            firsty++;
        }

        lblAge1.setName("lblAge1"); // NOI18N
        lblAge1.setText(resourceMap.getString("lblAge1.text")); //$NON-NLS-1$
        gridBagConstraints = new GridBagConstraints();
        gridBagConstraints.gridx = 0;
        gridBagConstraints.gridy = firsty;
        gridBagConstraints.fill = GridBagConstraints.NONE;
        gridBagConstraints.anchor = GridBagConstraints.NORTHWEST;
        pnlInfo.add(lblAge1, gridBagConstraints);

        lblAge2.setName("lblAge2"); // NOI18N
        lblAge2.setText(Integer.toString(person.getAge(campaign.getCalendar())));
        gridBagConstraints = new GridBagConstraints();
        gridBagConstraints.gridx = 1;
        gridBagConstraints.gridy = firsty;
        gridBagConstraints.weightx = 0.5;
        gridBagConstraints.insets = new Insets(0, 10, 0, 0);
        gridBagConstraints.fill = GridBagConstraints.NONE;
        gridBagConstraints.anchor = GridBagConstraints.NORTHWEST;
        pnlInfo.add(lblAge2, gridBagConstraints);
        firsty++;

        lblGender1.setName("lblGender1"); // NOI18N
        lblGender1.setText(resourceMap.getString("lblGender1.text")); //$NON-NLS-1$
        gridBagConstraints = new GridBagConstraints();
        gridBagConstraints.gridx = 0;
        gridBagConstraints.gridy = firsty;
        gridBagConstraints.fill = GridBagConstraints.NONE;
        gridBagConstraints.anchor = GridBagConstraints.NORTHWEST;
        pnlInfo.add(lblGender1, gridBagConstraints);

        lblGender2.setName("lblGender2"); // NOI18N
<<<<<<< HEAD
        lblGender2.setText(person.getGenderString(Person.G_DESCRIPTION_MALE_FEMALE));
=======
        lblGender2.setText(person.getGenderString(Person.GENDER_DESCRIPTOR.MALE_FEMALE));
>>>>>>> dfa532aa
        gridBagConstraints = new GridBagConstraints();
        gridBagConstraints.gridx = 1;
        gridBagConstraints.gridy = firsty;
        gridBagConstraints.weightx = 0.5;
        gridBagConstraints.insets = new Insets(0, 10, 0, 0);
        gridBagConstraints.fill = GridBagConstraints.NONE;
        gridBagConstraints.anchor = GridBagConstraints.NORTHWEST;
        pnlInfo.add(lblGender2, gridBagConstraints);

        // We don't change firsty here as we will either change it for Time in Service or pregnancy, and as such it isn't required

        if (campaign.getCampaignOptions().getUseTimeInService()) {
            if ((null != person.getRecruitmentAsString()) && !person.isDependent() && !person.isPrisoner() && !person.isBondsman()) {
                //need to subtract 1 from firsty to properly line the recruited date up with age on the display
                firsty--;

                lblRecruited1.setName("lblRecruited1");
                lblRecruited1.setText(resourceMap.getString("lblRecruited1.text"));
                gridBagConstraints = new GridBagConstraints();
                gridBagConstraints.gridx = 2;
                gridBagConstraints.gridy = firsty;
                gridBagConstraints.fill = GridBagConstraints.NONE;
                gridBagConstraints.anchor = GridBagConstraints.NORTHWEST;
                pnlInfo.add(lblRecruited1, gridBagConstraints);

                lblRecruited2.setName("lblRecruited2");
                lblRecruited2.setText(person.getRecruitmentAsString());
                gridBagConstraints = new GridBagConstraints();
                gridBagConstraints.gridx = 3;
                gridBagConstraints.gridy = firsty;
                gridBagConstraints.weightx = 1.0;
                gridBagConstraints.insets = new Insets(0, 10, 0, 0);
                gridBagConstraints.fill = GridBagConstraints.NONE;
                gridBagConstraints.anchor = GridBagConstraints.NORTHWEST;
                pnlInfo.add(lblRecruited2, gridBagConstraints);

                firsty++;
                lblTimeServed1.setName("lblTimeServed1");
                lblTimeServed1.setText(resourceMap.getString("lblTimeServed1.text"));
                gridBagConstraints = new GridBagConstraints();
                gridBagConstraints.gridx = 2;
                gridBagConstraints.gridy = firsty;
                gridBagConstraints.fill = GridBagConstraints.NONE;
                gridBagConstraints.anchor = GridBagConstraints.NORTHWEST;
                pnlInfo.add(lblTimeServed1, gridBagConstraints);

                lblTimeServed2.setName("lblTimeServed2");
                lblTimeServed2.setText(person.getTimeInService(campaign.getCalendar()) + " years");
                gridBagConstraints = new GridBagConstraints();
                gridBagConstraints.gridx = 3;
                gridBagConstraints.gridy = firsty;
                gridBagConstraints.weightx = 1.0;
                gridBagConstraints.insets = new Insets(0, 10, 0, 0);
                gridBagConstraints.fill = GridBagConstraints.NONE;
                gridBagConstraints.anchor = GridBagConstraints.NORTHWEST;
                pnlInfo.add(lblTimeServed2, gridBagConstraints);

                // We don't change firsty here because we want to ensure it works properly if this is included or not included
            }
        }

        // We are adding 1 to firsty here to ensure that the pregnancy information is displayed below gender without
        // caring if Time in Service is enabled
        firsty++;

        if (person.isPregnant()) {
            SimpleDateFormat df = new SimpleDateFormat("yyyy-MM-dd");
            String dueDate;

            lblDueDate1.setName("lblDueDate1");
            lblDueDate1.setText(resourceMap.getString("lblDueDate1.text"));
            gridBagConstraints = new GridBagConstraints();
            gridBagConstraints.gridx = 0;
            gridBagConstraints.gridy = firsty;
            gridBagConstraints.fill = GridBagConstraints.NONE;
            gridBagConstraints.anchor = GridBagConstraints.NORTHWEST;
            pnlInfo.add(lblDueDate1, gridBagConstraints);

            if (campaign.getCampaignOptions().getDisplayTrueDueDate()) {
                dueDate = df.format(person.getDueDate().getTime());
            } else {
                dueDate = df.format(person.getExpectedDueDate().getTime());
            }

            lblDueDate2.setName("lblDueDate2");
            lblDueDate2.setText(dueDate);
            gridBagConstraints = new GridBagConstraints();
            gridBagConstraints.gridx = 1;
            gridBagConstraints.gridy = firsty;
            gridBagConstraints.weightx = 1.0;
            gridBagConstraints.insets = new Insets(0, 10, 0, 0);
            gridBagConstraints.fill = GridBagConstraints.NONE;
            gridBagConstraints.anchor = GridBagConstraints.NORTHWEST;
            pnlInfo.add(lblDueDate2, gridBagConstraints);
        }

        return pnlInfo;
    }

    private JPanel fillFamily() {
        JPanel pnlFamily = new JPanel(new GridBagLayout());
        pnlFamily.setBorder(BorderFactory.createTitledBorder(resourceMap.getString("pnlFamily.title")));

        //family panel
        JLabel lblSpouse1 = new JLabel();
        JLabel lblSpouse2 = new JLabel();
        JLabel lblFormerSpouses1 = new JLabel();
        JLabel lblFormerSpouses2;
        JLabel lblChildren1 = new JLabel();
        JLabel lblChildren2;
        JLabel lblGrandchildren1 = new JLabel();
        JLabel lblGrandchildren2;
        JLabel lblFather1 = new JLabel();
        JLabel lblFather2 = new JLabel();
        JLabel lblMother1 = new JLabel();
        JLabel lblMother2 = new JLabel();
        JLabel lblSiblings1 = new JLabel();
        JLabel lblSiblings2;
        JLabel lblGrandparents1 = new JLabel();
        JLabel lblGrandparents2;
        JLabel lblAuntsOrUncles1 = new JLabel();
        JLabel lblAuntsOrUncles2;
        JLabel lblCousins1 = new JLabel();
        JLabel lblCousins2;

        GridBagConstraints gridBagConstraints;

        int firsty = 0;

        if (person.hasSpouse()) {
            lblSpouse1.setName("lblSpouse1"); // NOI18N //$NON-NLS-1$
            lblSpouse1.setText(resourceMap.getString("lblSpouse1.text")); //$NON-NLS-1$
            gridBagConstraints = new GridBagConstraints();
            gridBagConstraints.gridx = 0;
            gridBagConstraints.gridy = firsty;
            gridBagConstraints.fill = GridBagConstraints.NONE;
            gridBagConstraints.anchor = GridBagConstraints.NORTHWEST;
            pnlFamily.add(lblSpouse1, gridBagConstraints);

            lblSpouse2.setName("lblSpouse2"); // NOI18N //$NON-NLS-1$
            lblSpouse2.setText(String.format("<html><a href='#'>%s</a></html>", person.getSpouse().getFullName()));
            lblSpouse2.setCursor(Cursor.getPredefinedCursor(Cursor.HAND_CURSOR));
            lblSpouse2.addMouseListener(new MouseAdapter() {
                @Override
                public void mouseClicked(MouseEvent e) {
                    gui.getPersonnelTab().focusOnPerson(person.getSpouseId());
                }
            });
            gridBagConstraints.gridx = 1;
            gridBagConstraints.gridy = firsty;
            gridBagConstraints.weightx = 1.0;
            gridBagConstraints.insets = new Insets(0, 10, 0, 0);
            pnlFamily.add(lblSpouse2, gridBagConstraints);
            firsty++;
        }

        if (person.hasFormerSpouse()) {
            lblFormerSpouses1.setName("lblFormerSpouses1"); // NOI18N //$NON-NLS-1$
            lblFormerSpouses1.setText(resourceMap.getString("lblFormerSpouses1.text")); //$NON-NLS-1$
            gridBagConstraints = new GridBagConstraints();
            gridBagConstraints.gridx = 0;
            gridBagConstraints.gridy = firsty;
            gridBagConstraints.fill = GridBagConstraints.NONE;
            gridBagConstraints.anchor = GridBagConstraints.NORTHWEST;
            pnlFamily.add(lblFormerSpouses1, gridBagConstraints);

            gridBagConstraints.gridx = 1;
            gridBagConstraints.weightx = 1.0;
            gridBagConstraints.insets = new Insets(0, 10, 0, 0);

            for (FormerSpouse formerSpouse : person.getFormerSpouses()) {
                Person ex = campaign.getPerson(formerSpouse.getFormerSpouseId());
                gridBagConstraints.gridy = firsty;
                lblFormerSpouses2 = new JLabel();
                lblFormerSpouses2.setName("lblFormerSpouses2"); // NOI18N //$NON-NLS-1$
                lblFormerSpouses2.setCursor(Cursor.getPredefinedCursor(Cursor.HAND_CURSOR));
                lblFormerSpouses2.setText(String.format("<html><a href='#'>%s</a>, %s, %s</html>", ex.getFullName(),
                        formerSpouse.getReasonString(), formerSpouse.getDateAsString(FormerSpouse.getDisplayDateFormat())));
                lblFormerSpouses2.addMouseListener(new MouseAdapter() {
                    @Override
                    public void mouseClicked(MouseEvent e) {
                        gui.getPersonnelTab().focusOnPerson(ex.getId());
                    }
                });
                pnlFamily.add(lblFormerSpouses2, gridBagConstraints);
                firsty++;
            }
        }

        if (campaign.getCampaignOptions().useParentage()) {
            if (person.hasChildren() && (campaign.getCampaignOptions().displayFamilyLevel() >= CampaignOptions.PARENTS_CHILDREN_SIBLINGS)) {
                lblChildren1.setName("lblChildren1"); // NOI18N //$NON-NLS-1$
                lblChildren1.setText(resourceMap.getString("lblChildren1.text")); //$NON-NLS-1$
                gridBagConstraints = new GridBagConstraints();
                gridBagConstraints.gridx = 0;
                gridBagConstraints.gridy = firsty;
                gridBagConstraints.fill = GridBagConstraints.NONE;
                gridBagConstraints.anchor = GridBagConstraints.NORTHWEST;
                pnlFamily.add(lblChildren1, gridBagConstraints);

                gridBagConstraints = new GridBagConstraints();
                gridBagConstraints.gridx = 1;
                gridBagConstraints.weightx = 1.0;
                gridBagConstraints.insets = new Insets(0, 10, 0, 0);
                gridBagConstraints.fill = GridBagConstraints.NONE;
                gridBagConstraints.anchor = GridBagConstraints.NORTHWEST;

                for (Person child : person.getChildren()) {
                    gridBagConstraints.gridy = firsty;
                    lblChildren2 = new JLabel();
                    lblChildren2.setName("lblChildren2"); // NOI18N //$NON-NLS-1$
                    lblChildren2.setCursor(Cursor.getPredefinedCursor(Cursor.HAND_CURSOR));
                    lblChildren2.setText(String.format("<html><a href='#'>%s</a></html>", child.getFullName()));
                    lblChildren2.addMouseListener(new MouseAdapter() {
                        @Override
                        public void mouseClicked(MouseEvent e) {
                            gui.getPersonnelTab().focusOnPerson(child.getId());
                        }
                    });
                    pnlFamily.add(lblChildren2, gridBagConstraints);
                    firsty++;
                }
            }

            if (person.hasGrandchildren() && (campaign.getCampaignOptions().displayFamilyLevel() >= CampaignOptions.GRANDPARENTS_GRANDCHILDREN)) {
                lblGrandchildren1.setName("lblGrandchildren1"); // NOI18N //$NON-NLS-1$
                lblGrandchildren1.setText(resourceMap.getString("lblGrandchildren1.text")); //$NON-NLS-1$
                gridBagConstraints = new GridBagConstraints();
                gridBagConstraints.gridx = 0;
                gridBagConstraints.gridy = firsty;
                gridBagConstraints.fill = GridBagConstraints.NONE;
                gridBagConstraints.anchor = GridBagConstraints.NORTHWEST;
                pnlFamily.add(lblGrandchildren1, gridBagConstraints);

                gridBagConstraints = new GridBagConstraints();
                gridBagConstraints.gridx = 1;
                gridBagConstraints.weightx = 1.0;
                gridBagConstraints.insets = new Insets(0, 10, 0, 0);
                gridBagConstraints.fill = GridBagConstraints.NONE;
                gridBagConstraints.anchor = GridBagConstraints.NORTHWEST;

                for (Person grandchild : person.getGrandchildren()) {
                    gridBagConstraints.gridy = firsty;
                    lblGrandchildren2 = new JLabel();
                    lblGrandchildren2.setName("lblGrandchildren2"); // NOI18N //$NON-NLS-1$
                    lblGrandchildren2.setCursor(Cursor.getPredefinedCursor(Cursor.HAND_CURSOR));
                    lblGrandchildren2.setText(String.format("<html><a href='#'>%s</a></html>", grandchild.getFullName()));
                    lblGrandchildren2.addMouseListener(new MouseAdapter() {
                        @Override
                        public void mouseClicked(MouseEvent e) {
                            gui.getPersonnelTab().focusOnPerson(grandchild.getId());
                        }
                    });
                    pnlFamily.add(lblGrandchildren2, gridBagConstraints);
                    firsty++;
                }
            }

            if (person.hasFather() && (campaign.getCampaignOptions().displayFamilyLevel() >= CampaignOptions.PARENTS_CHILDREN_SIBLINGS)) {
                lblFather1.setName("lblFather1"); // NOI18N //$NON-NLS-1$
                lblFather1.setText(resourceMap.getString("lblFather1.text")); //$NON-NLS-1$
                gridBagConstraints = new GridBagConstraints();
                gridBagConstraints.gridx = 0;
                gridBagConstraints.gridy = firsty;
                gridBagConstraints.fill = GridBagConstraints.NONE;
                gridBagConstraints.anchor = GridBagConstraints.NORTHWEST;
                pnlFamily.add(lblFather1, gridBagConstraints);

                lblFather2.setName("lblFather2"); // NOI18N //$NON-NLS-1$
                lblFather2.setText(String.format("<html><a href='#'>%s</a></html>", person.getFather().getFullName()));
                lblFather2.setCursor(Cursor.getPredefinedCursor(Cursor.HAND_CURSOR));
                lblFather2.addMouseListener(new MouseAdapter() {
                    @Override
                    public void mouseClicked(MouseEvent e) {
                        gui.getPersonnelTab().focusOnPerson(person.getFather().getId());
                    }
                });
                gridBagConstraints = new GridBagConstraints();
                gridBagConstraints.gridx = 1;
                gridBagConstraints.gridy = firsty;
                gridBagConstraints.weightx = 1.0;
                gridBagConstraints.insets = new Insets(0, 10, 0, 0);
                gridBagConstraints.fill = GridBagConstraints.NONE;
                gridBagConstraints.anchor = GridBagConstraints.NORTHWEST;
                pnlFamily.add(lblFather2, gridBagConstraints);
                firsty++;
            }

            if (person.hasMother() && (campaign.getCampaignOptions().displayFamilyLevel() >= CampaignOptions.PARENTS_CHILDREN_SIBLINGS)) {
                lblMother1.setName("lblMother1"); // NOI18N //$NON-NLS-1$
                lblMother1.setText(resourceMap.getString("lblMother1.text")); //$NON-NLS-1$
                gridBagConstraints = new GridBagConstraints();
                gridBagConstraints.gridx = 0;
                gridBagConstraints.gridy = firsty;
                gridBagConstraints.fill = GridBagConstraints.NONE;
                gridBagConstraints.anchor = GridBagConstraints.NORTHWEST;
                pnlFamily.add(lblMother1, gridBagConstraints);

                lblMother2.setName("lblMother2"); // NOI18N //$NON-NLS-1$
                lblMother2.setText(String.format("<html><a href='#'>%s</a></html>", person.getMother().getFullName()));
                lblMother2.setCursor(Cursor.getPredefinedCursor(Cursor.HAND_CURSOR));
                lblMother2.addMouseListener(new MouseAdapter() {
                    @Override
                    public void mouseClicked(MouseEvent e) {
                        gui.getPersonnelTab().focusOnPerson(person.getMother().getId());
                    }
                });
                gridBagConstraints = new GridBagConstraints();
                gridBagConstraints.gridx = 1;
                gridBagConstraints.gridy = firsty;
                gridBagConstraints.weightx = 1.0;
                gridBagConstraints.insets = new Insets(0, 10, 0, 0);
                gridBagConstraints.fill = GridBagConstraints.NONE;
                gridBagConstraints.anchor = GridBagConstraints.NORTHWEST;
                pnlFamily.add(lblMother2, gridBagConstraints);
                firsty++;
            }

            if (person.hasSiblings() && (campaign.getCampaignOptions().displayFamilyLevel() >= CampaignOptions.PARENTS_CHILDREN_SIBLINGS)) {
                lblSiblings1.setName("lblSiblings1"); // NOI18N //$NON-NLS-1$
                lblSiblings1.setText(resourceMap.getString("lblSiblings1.text")); //$NON-NLS-1$
                gridBagConstraints = new GridBagConstraints();
                gridBagConstraints.gridx = 0;
                gridBagConstraints.gridy = firsty;
                gridBagConstraints.fill = GridBagConstraints.NONE;
                gridBagConstraints.anchor = GridBagConstraints.NORTHWEST;
                pnlFamily.add(lblSiblings1, gridBagConstraints);

                gridBagConstraints = new GridBagConstraints();
                gridBagConstraints.gridx = 1;
                gridBagConstraints.weightx = 1.0;
                gridBagConstraints.insets = new Insets(0, 10, 0, 0);
                gridBagConstraints.fill = GridBagConstraints.NONE;
                gridBagConstraints.anchor = GridBagConstraints.NORTHWEST;

                for (Person sibling : person.getSiblings()) {
                    gridBagConstraints.gridy = firsty;
                    lblSiblings2 = new JLabel();
                    lblSiblings2.setName("lblSiblings2"); // NOI18N //$NON-NLS-1$
                    lblSiblings2.setCursor(Cursor.getPredefinedCursor(Cursor.HAND_CURSOR));
                    lblSiblings2.setText(String.format("<html><a href='#'>%s</a></html>", sibling.getFullName()));
                    lblSiblings2.addMouseListener(new MouseAdapter() {
                        @Override
                        public void mouseClicked(MouseEvent e) {
                            gui.getPersonnelTab().focusOnPerson(sibling.getId());
                        }
                    });
                    pnlFamily.add(lblSiblings2, gridBagConstraints);
                    firsty++;
                }
            }

            if (person.hasGrandparent() && (campaign.getCampaignOptions().displayFamilyLevel() >= CampaignOptions.GRANDPARENTS_GRANDCHILDREN)) {
                lblGrandparents1.setName("lblGrandparents1"); // NOI18N //$NON-NLS-1$
                lblGrandparents1.setText(resourceMap.getString("lblGrandparents1.text")); //$NON-NLS-1$
                gridBagConstraints = new GridBagConstraints();
                gridBagConstraints.gridx = 0;
                gridBagConstraints.gridy = firsty;
                gridBagConstraints.fill = GridBagConstraints.NONE;
                gridBagConstraints.anchor = GridBagConstraints.NORTHWEST;
                pnlFamily.add(lblGrandparents1, gridBagConstraints);

                gridBagConstraints = new GridBagConstraints();
                gridBagConstraints.gridx = 1;
                gridBagConstraints.weightx = 1.0;
                gridBagConstraints.insets = new Insets(0, 10, 0, 0);
                gridBagConstraints.fill = GridBagConstraints.NONE;
                gridBagConstraints.anchor = GridBagConstraints.NORTHWEST;

                for (Person grandparent : person.getGrandparents()) {
                    gridBagConstraints.gridy = firsty;
                    lblGrandparents2 = new JLabel();
                    lblGrandparents2.setName("lblGrandparents2"); // NOI18N //$NON-NLS-1$
                    lblGrandparents2.setCursor(Cursor.getPredefinedCursor(Cursor.HAND_CURSOR));
                    lblGrandparents2.setText(String.format("<html><a href='#'>%s</a></html>", grandparent.getFullName()));
                    lblGrandparents2.addMouseListener(new MouseAdapter() {
                        @Override
                        public void mouseClicked(MouseEvent e) {
                            gui.getPersonnelTab().focusOnPerson(grandparent.getId());
                        }
                    });
                    pnlFamily.add(lblGrandparents2, gridBagConstraints);
                    firsty++;
                }
            }

            if (person.hasAuntOrUncle() && (campaign.getCampaignOptions().displayFamilyLevel() >= CampaignOptions.AUNTS_UNCLES_COUSINS)) {
                lblAuntsOrUncles1.setName("lblAuntsOrUncles1"); // NOI18N //$NON-NLS-1$
                lblAuntsOrUncles1.setText(resourceMap.getString("lblAuntsOrUncles1.text")); //$NON-NLS-1$
                gridBagConstraints = new GridBagConstraints();
                gridBagConstraints.gridx = 0;
                gridBagConstraints.gridy = firsty;
                gridBagConstraints.fill = GridBagConstraints.NONE;
                gridBagConstraints.anchor = GridBagConstraints.NORTHWEST;
                pnlFamily.add(lblAuntsOrUncles1, gridBagConstraints);

                gridBagConstraints = new GridBagConstraints();
                gridBagConstraints.gridx = 1;
                gridBagConstraints.weightx = 1.0;
                gridBagConstraints.insets = new Insets(0, 10, 0, 0);
                gridBagConstraints.fill = GridBagConstraints.NONE;
                gridBagConstraints.anchor = GridBagConstraints.NORTHWEST;

                for (Person auntOrUncle : person.getsAuntsAndUncles()) {
                    gridBagConstraints.gridy = firsty;
                    lblAuntsOrUncles2 = new JLabel();
                    lblAuntsOrUncles2.setName("lblAuntsOrUncles2"); // NOI18N //$NON-NLS-1$
                    lblAuntsOrUncles2.setCursor(Cursor.getPredefinedCursor(Cursor.HAND_CURSOR));
                    lblAuntsOrUncles2.setText(String.format("<html><a href='#'>%s</a></html>", auntOrUncle.getFullName()));
                    lblAuntsOrUncles2.addMouseListener(new MouseAdapter() {
                        @Override
                        public void mouseClicked(MouseEvent e) {
                            gui.getPersonnelTab().focusOnPerson(auntOrUncle.getId());
                        }
                    });
                    pnlFamily.add(lblAuntsOrUncles2, gridBagConstraints);
                    firsty++;
                }
            }

            if (person.hasCousins() && (campaign.getCampaignOptions().displayFamilyLevel() >= CampaignOptions.AUNTS_UNCLES_COUSINS)) {
                lblCousins1.setName("lblCousins1"); // NOI18N //$NON-NLS-1$
                lblCousins1.setText(resourceMap.getString("lblCousins1.text")); //$NON-NLS-1$
                gridBagConstraints = new GridBagConstraints();
                gridBagConstraints.gridx = 0;
                gridBagConstraints.gridy = firsty;
                gridBagConstraints.fill = GridBagConstraints.NONE;
                gridBagConstraints.anchor = GridBagConstraints.NORTHWEST;
                pnlFamily.add(lblCousins1, gridBagConstraints);

                gridBagConstraints = new GridBagConstraints();
                gridBagConstraints.gridx = 1;
                gridBagConstraints.weightx = 1.0;
                gridBagConstraints.insets = new Insets(0, 10, 0, 0);
                gridBagConstraints.fill = GridBagConstraints.NONE;
                gridBagConstraints.anchor = GridBagConstraints.NORTHWEST;

                for (Person cousin : person.getCousins()) {
                    gridBagConstraints.gridy = firsty;
                    lblCousins2 = new JLabel();
                    lblCousins2.setName("lblCousins2"); // NOI18N //$NON-NLS-1$
                    lblCousins2.setCursor(Cursor.getPredefinedCursor(Cursor.HAND_CURSOR));
                    lblCousins2.setText(String.format("<html><a href='#'>%s</a></html>", cousin.getFullName()));
                    lblCousins2.addMouseListener(new MouseAdapter() {
                        @Override
                        public void mouseClicked(MouseEvent e) {
                            gui.getPersonnelTab().focusOnPerson(cousin.getId());
                        }
                    });
                    pnlFamily.add(lblCousins2, gridBagConstraints);
                    firsty++;
                }
            }
        }

        return pnlFamily;
    }

    private JPanel fillSkills() {

        //skill panel
        JPanel pnlSkills = new JPanel(new GridBagLayout());
        pnlSkills.setBorder(BorderFactory.createTitledBorder(resourceMap.getString("pnlSkills.title")));

        //abilities and implants
        JLabel lblAbility1 = new JLabel();
        JLabel lblAbility2 = new JLabel();
        JLabel lblImplants1 = new JLabel();
        JLabel lblImplants2 = new JLabel();
        JLabel lblTough1 = new JLabel();
        JLabel lblTough2 = new JLabel();
        JLabel lblEdge1 = new JLabel();
        JLabel lblEdge2 = new JLabel();
        JLabel lblEdgeAvail1 = new JLabel();
        JLabel lblEdgeAvail2 = new JLabel();

        GridBagConstraints gridBagConstraints;

        JLabel lblName;
        JLabel lblValue;

        int firsty=0;
        int colBreak = Math.max((int) Math.ceil(person.getSkillNumber() / 2.0)+1, 3);
        int addition = 0;
        double weight = 0.5;

        int j = 0;
        for(int i = 0; i < SkillType.getSkillList().length; i++) {
            if(person.hasSkill(SkillType.getSkillList()[i])) {
                j++;
                if(j == colBreak) {
                    addition = 2;
                    firsty = 0;
                    weight = 1.0;
                }
                lblName = new JLabel(
                    String.format(resourceMap.getString("format.itemHeader"), SkillType.getSkillList()[i])); //$NON-NLS-1$
                lblValue = new JLabel(person.getSkill(SkillType.getSkillList()[i]).toString());
                gridBagConstraints = new GridBagConstraints();
                gridBagConstraints.gridx = addition;
                gridBagConstraints.gridy = firsty;
                gridBagConstraints.fill = GridBagConstraints.NONE;
                gridBagConstraints.anchor = GridBagConstraints.NORTHWEST;
                pnlSkills.add(lblName, gridBagConstraints);
                gridBagConstraints = new GridBagConstraints();
                gridBagConstraints.gridx = 1 + addition;
                gridBagConstraints.gridy = firsty;
                gridBagConstraints.weightx = weight;
                gridBagConstraints.insets = new Insets(0, 10, 0, 0);
                gridBagConstraints.fill = GridBagConstraints.NONE;
                gridBagConstraints.anchor = GridBagConstraints.NORTHWEST;
                pnlSkills.add(lblValue, gridBagConstraints);
                firsty++;
            }
        }

        //reset firsty
        firsty = colBreak;

        if(campaign.getCampaignOptions().useAbilities() && person.countOptions(PilotOptions.LVL3_ADVANTAGES) > 0) {
            lblAbility1.setName("lblAbility1"); // NOI18N //$NON-NLS-1$
            lblAbility1.setText(resourceMap.getString("lblAbility1.text")); //$NON-NLS-1$
            gridBagConstraints = new GridBagConstraints();
            gridBagConstraints.gridx = 0;
            gridBagConstraints.gridy = firsty;
            gridBagConstraints.fill = GridBagConstraints.NONE;
            gridBagConstraints.anchor = GridBagConstraints.NORTHWEST;
            pnlSkills.add(lblAbility1, gridBagConstraints);

            lblAbility2.setName("lblAbility2"); // NOI18N //$NON-NLS-1$
            lblAbility2.setText(person.getAbilityList(PilotOptions.LVL3_ADVANTAGES));
            gridBagConstraints = new GridBagConstraints();
            gridBagConstraints.gridx = 1;
            gridBagConstraints.gridy = firsty;
            gridBagConstraints.gridwidth = 3;
            gridBagConstraints.weightx = 1.0;
            gridBagConstraints.insets = new Insets(0, 10, 0, 0);
            gridBagConstraints.fill = GridBagConstraints.NONE;
            gridBagConstraints.anchor = GridBagConstraints.NORTHWEST;
            pnlSkills.add(lblAbility2, gridBagConstraints);
            firsty++;
        }

        if(campaign.getCampaignOptions().useImplants() && person.countOptions(PilotOptions.MD_ADVANTAGES) > 0) {
            lblImplants1.setName("lblImplants1"); // NOI18N
            lblImplants1.setText(resourceMap.getString("lblImplants1.text")); //$NON-NLS-1$
            gridBagConstraints = new GridBagConstraints();
            gridBagConstraints.gridx = 0;
            gridBagConstraints.gridy = firsty;
            gridBagConstraints.fill = GridBagConstraints.NONE;
            gridBagConstraints.anchor = GridBagConstraints.NORTHWEST;
            pnlSkills.add(lblImplants1, gridBagConstraints);

            lblImplants2.setName("lblImplants2"); // NOI18N
            lblImplants2.setText(person.getAbilityList(PilotOptions.MD_ADVANTAGES));
            gridBagConstraints = new GridBagConstraints();
            gridBagConstraints.gridx = 1;
            gridBagConstraints.gridy = firsty;
            gridBagConstraints.gridwidth = 3;
            gridBagConstraints.weightx = 1.0;
            gridBagConstraints.insets = new Insets(0, 10, 0, 0);
            gridBagConstraints.fill = GridBagConstraints.NONE;
            gridBagConstraints.anchor = GridBagConstraints.NORTHWEST;
            pnlSkills.add(lblImplants2, gridBagConstraints);
            firsty++;
        }

        if(campaign.getCampaignOptions().useEdge() && person.getEdge()>0) {
            lblEdge1.setName("lblEdge1"); // NOI18N //$NON-NLS-1$
            lblEdge1.setText(resourceMap.getString("lblEdge1.text")); //$NON-NLS-1$
            gridBagConstraints = new GridBagConstraints();
            gridBagConstraints.gridx = 0;
            gridBagConstraints.gridy = firsty;
            gridBagConstraints.fill = GridBagConstraints.NONE;
            gridBagConstraints.anchor = GridBagConstraints.NORTHWEST;
            pnlSkills.add(lblEdge1, gridBagConstraints);

            lblEdge2.setName("lblEdge2"); // NOI18N //$NON-NLS-1$
            lblEdge2.setText(Integer.toString(person.getEdge()));
            lblEdge2.setToolTipText(person.getEdgeTooltip());
            gridBagConstraints = new GridBagConstraints();
            gridBagConstraints.gridx = 1;
            gridBagConstraints.gridy = firsty;
            gridBagConstraints.gridwidth = 1;
            gridBagConstraints.weightx = 0.5;
            gridBagConstraints.insets = new Insets(0, 10, 0, 0);
            gridBagConstraints.fill = GridBagConstraints.NONE;
            gridBagConstraints.anchor = GridBagConstraints.NORTHWEST;
            pnlSkills.add(lblEdge2, gridBagConstraints);

            if (campaign.getCampaignOptions().useSupportEdge() && person.isSupport()) {
                //Add the Edge Available field for support personnel only
                lblEdgeAvail1.setName("lblEdgeAvail1"); // NOI18N //$NON-NLS-1$
                lblEdgeAvail1.setText(resourceMap.getString("lblEdgeAvail1.text")); //$NON-NLS-1$
                gridBagConstraints = new GridBagConstraints();
                gridBagConstraints.gridx = 2;
                gridBagConstraints.gridy = firsty;
                gridBagConstraints.fill = GridBagConstraints.NONE;
                gridBagConstraints.anchor = GridBagConstraints.NORTHWEST;
                pnlSkills.add(lblEdgeAvail1, gridBagConstraints);

                lblEdgeAvail2.setName("lblEdgeAvail2"); // NOI18N //$NON-NLS-1$
                lblEdgeAvail2.setText(Integer.toString(person.getCurrentEdge()));
                gridBagConstraints = new GridBagConstraints();
                gridBagConstraints.gridx = 3;
                gridBagConstraints.gridy = firsty;
                gridBagConstraints.gridwidth = 1;
                gridBagConstraints.weightx = 1.0;
                gridBagConstraints.insets = new Insets(0, 10, 0, 0);
                gridBagConstraints.fill = GridBagConstraints.NONE;
                gridBagConstraints.anchor = GridBagConstraints.NORTHWEST;
                pnlSkills.add(lblEdgeAvail2, gridBagConstraints);
            }
            firsty++;
        }

        if(campaign.getCampaignOptions().useToughness()) {
            lblTough1.setName("lblTough1"); // NOI18N
            lblTough1.setText(resourceMap.getString("lblTough1.text")); //$NON-NLS-1$
            gridBagConstraints = new GridBagConstraints();
            gridBagConstraints.gridx = 0;
            gridBagConstraints.gridy = firsty;
            gridBagConstraints.fill = GridBagConstraints.NONE;
            gridBagConstraints.anchor = GridBagConstraints.NORTHWEST;
            pnlSkills.add(lblTough1, gridBagConstraints);

            lblTough2.setName("lblTough2"); // NOI18N //$NON-NLS-1$
            lblTough2.setText("+" + person.getToughness()); //$NON-NLS-1$
            gridBagConstraints = new GridBagConstraints();
            gridBagConstraints.gridx = 1;
            gridBagConstraints.gridy = firsty;
            gridBagConstraints.gridwidth = 3;
            gridBagConstraints.weightx = 1.0;
            gridBagConstraints.insets = new Insets(0, 10, 0, 0);
            gridBagConstraints.fill = GridBagConstraints.NONE;
            gridBagConstraints.anchor = GridBagConstraints.NORTHWEST;
            pnlSkills.add(lblTough2, gridBagConstraints);
        }

        return pnlSkills;
    }

    private JPanel fillLog() {
        List<LogEntry> logs = person.getPersonnelLog();

        JPanel pnlLog = new JPanel(new GridBagLayout());

        PersonnelEventLogModel eventModel = new PersonnelEventLogModel();
        eventModel.setData(logs);
        JTable eventTable = new JTable(eventModel);
        eventTable.setRowSelectionAllowed(false);
        eventTable.setAutoResizeMode(JTable.AUTO_RESIZE_LAST_COLUMN);
        TableColumn column;
        for(int i = 0; i < eventModel.getColumnCount(); ++ i) {
            column = eventTable.getColumnModel().getColumn(i);
            column.setCellRenderer(eventModel.getRenderer());
            column.setPreferredWidth(eventModel.getPreferredWidth(i));
            if(eventModel.hasConstantWidth(i)) {
                column.setMinWidth(eventModel.getPreferredWidth(i));
                column.setMaxWidth(eventModel.getPreferredWidth(i));
            }
        }
        eventTable.setIntercellSpacing(new Dimension(0, 0));
        eventTable.setShowGrid(false);
        eventTable.setTableHeader(null);
        GridBagConstraints gridBagConstraints = new GridBagConstraints();

        gridBagConstraints.gridx = 0;
        gridBagConstraints.gridy = 0;
        gridBagConstraints.gridwidth = 1;
        gridBagConstraints.fill = GridBagConstraints.BOTH;
        gridBagConstraints.weightx = 1.0;
        gridBagConstraints.weighty = 1.0;

        pnlLog.add(eventTable, gridBagConstraints);

        return pnlLog;
    }

    private JPanel fillMissionLog() {
        List<LogEntry> missionLog = person.getMissionLog();

        JPanel pnlMissionsLog = new JPanel(new GridBagLayout());

        JLabel lblMissions = new JLabel(String.format(resourceMap.getString("format.missions"), missionLog.size())); //$NON-NLS-1$
        GridBagConstraints gridBagConstraints = new GridBagConstraints();
        gridBagConstraints.gridx = 0;
        gridBagConstraints.gridy = 0;
        gridBagConstraints.weightx = 1.0;
        gridBagConstraints.insets = new Insets(0, 5, 0, 0);
        gridBagConstraints.fill = GridBagConstraints.NONE;
        gridBagConstraints.anchor = GridBagConstraints.NORTHWEST;
        pnlMissionsLog.add(lblMissions, gridBagConstraints);

        PersonnelEventLogModel eventModel = new PersonnelEventLogModel();
        eventModel.setData(missionLog);
        JTable missionsTable = new JTable(eventModel);
        missionsTable.setRowSelectionAllowed(false);
        missionsTable.setAutoResizeMode(JTable.AUTO_RESIZE_LAST_COLUMN);
        TableColumn column;
        for(int i = 0; i < eventModel.getColumnCount(); ++ i) {
            column = missionsTable.getColumnModel().getColumn(i);
            column.setCellRenderer(eventModel.getRenderer());
            column.setPreferredWidth(eventModel.getPreferredWidth(i));
            if(eventModel.hasConstantWidth(i)) {
                column.setMinWidth(eventModel.getPreferredWidth(i));
                column.setMaxWidth(eventModel.getPreferredWidth(i));
            }
        }
        missionsTable.setIntercellSpacing(new Dimension(0, 0));
        missionsTable.setShowGrid(false);
        missionsTable.setTableHeader(null);

        gridBagConstraints = new GridBagConstraints();
        gridBagConstraints.gridx = 0;
        gridBagConstraints.gridy = 1;
        gridBagConstraints.fill = GridBagConstraints.BOTH;
        gridBagConstraints.weightx = 1.0;
        gridBagConstraints.weighty = 1.0;
        pnlMissionsLog.add(missionsTable, gridBagConstraints);

        return pnlMissionsLog;
    }

    private JPanel fillInjuries() {

        JPanel pnlInjuries = new JPanel(new BorderLayout());
        pnlInjuries.setBorder(BorderFactory.createTitledBorder(resourceMap.getString("pnlInjuries.title"))); //$NON-NLS-1$

        JButton medicalButton = new JButton(new ImageIcon("data/images/misc/medical.png")); //$NON-NLS-1$
        medicalButton.addActionListener(event -> {
            MedicalViewDialog medDialog = new MedicalViewDialog(SwingUtilities.getWindowAncestor(this), campaign, person, ip);
            medDialog.setModalityType(ModalityType.APPLICATION_MODAL);
            medDialog.setVisible(true);
            removeAll();
            repaint();
            revalidate();
            initComponents();
            revalidate();
            MekHQ.triggerEvent(new PersonChangedEvent(person));
        });
        medicalButton.setMaximumSize(new Dimension(32, 32));
        medicalButton.setMargin(new Insets(0, 0, 0, 0));
        medicalButton.setToolTipText(resourceMap.getString("btnMedical.tooltip")); //$NON-NLS-1$
        medicalButton.setAlignmentY(Component.TOP_ALIGNMENT);
        pnlInjuries.add(medicalButton, BorderLayout.LINE_START);

        JPanel pnlInjuryDetails = new JPanel(new GridBagLayout());
        pnlInjuryDetails.setAlignmentY(Component.TOP_ALIGNMENT);


        JLabel lblAdvancedMedical1 = new JLabel();
        JLabel lblAdvancedMedical2 = new JLabel();

        GridBagConstraints gridBagConstraints;

        lblAdvancedMedical1.setName("lblAdvancedMedical1"); // NOI18N
        lblAdvancedMedical1.setText(resourceMap.getString("lblAdvancedMedical1.text")); //$NON-NLS-1$
        gridBagConstraints = new GridBagConstraints();
        gridBagConstraints.gridx = 0;
        gridBagConstraints.gridy = 0;
        gridBagConstraints.fill = GridBagConstraints.NONE;
        gridBagConstraints.anchor = GridBagConstraints.NORTHWEST;
        pnlInjuryDetails.add(lblAdvancedMedical1, gridBagConstraints);

        double vweight = 1.0;
        if(person.hasInjuries(false)) {
        	vweight = 0.0;
        }

        lblAdvancedMedical2.setName("lblAdvancedMedical2"); // NOI18N
        lblAdvancedMedical2.setText(person.getEffectString());
        gridBagConstraints = new GridBagConstraints();
        gridBagConstraints.gridx = 1;
        gridBagConstraints.gridy = 0;
        gridBagConstraints.weightx = 1.0;
        gridBagConstraints.weighty = vweight;
        gridBagConstraints.insets = new Insets(0, 10, 0, 0);
        gridBagConstraints.fill = GridBagConstraints.NONE;
        gridBagConstraints.anchor = GridBagConstraints.NORTHWEST;
        pnlInjuryDetails.add(lblAdvancedMedical2, gridBagConstraints);

        JLabel lblInjury;
        JLabel txtInjury;
        int row = 1;
        List<Injury> injuries = person.getInjuries();
        for(Injury injury : injuries) {
            lblInjury = new JLabel(injury.getFluff());
            gridBagConstraints = new GridBagConstraints();
            gridBagConstraints.gridx = 0;
            gridBagConstraints.gridy = row;
            gridBagConstraints.weightx = 0.0;
            gridBagConstraints.insets = new Insets(0, 10, 0, 0);
            gridBagConstraints.fill = GridBagConstraints.NONE;
            gridBagConstraints.anchor = GridBagConstraints.NORTHWEST;
            pnlInjuryDetails.add(lblInjury, gridBagConstraints);

            String text = (injury.isPermanent() && injury.getTime() < 1) ?
                resourceMap.getString("lblPermanentInjury.text") //$NON-NLS-1$
                : String.format(resourceMap.getString("format.injuryTime"), injury.getTime()); //$NON-NLS-1$
            txtInjury = new JLabel("<html>" + text + "</html>");
            gridBagConstraints = new GridBagConstraints();
            gridBagConstraints.gridx = 1;
            gridBagConstraints.gridy = row;
            gridBagConstraints.weightx = 1.0;
            if(row == (injuries.size() - 1)) {
                gridBagConstraints.weighty = 1.0;
            }
            gridBagConstraints.insets = new Insets(0, 20, 0, 0);
            gridBagConstraints.fill = GridBagConstraints.HORIZONTAL;
            gridBagConstraints.anchor = GridBagConstraints.NORTHWEST;
            pnlInjuryDetails.add(txtInjury, gridBagConstraints);
            row++;
        }

        pnlInjuries.add(pnlInjuryDetails, BorderLayout.CENTER);

        return pnlInjuries;
    }

    private JPanel fillKillRecord() {
        List<Kill> kills = campaign.getKillsFor(person.getId());

        JPanel pnlKills = new JPanel(new GridBagLayout());

        JLabel lblRecord = new JLabel(String.format(resourceMap.getString("format.kills"), kills.size())); //$NON-NLS-1$
        GridBagConstraints gridBagConstraints = new GridBagConstraints();
        gridBagConstraints.gridx = 0;
        gridBagConstraints.gridy = 0;
        gridBagConstraints.weightx = 1.0;
        gridBagConstraints.insets = new Insets(0, 5, 0, 0);
        gridBagConstraints.fill = GridBagConstraints.NONE;
        gridBagConstraints.anchor = GridBagConstraints.NORTHWEST;
        pnlKills.add(lblRecord, gridBagConstraints);

        PersonnelKillLogModel killModel = new PersonnelKillLogModel();
        killModel.setData(kills);
        JTable killTable = new JTable(killModel);
        killTable.setRowSelectionAllowed(false);
        killTable.setAutoResizeMode(JTable.AUTO_RESIZE_LAST_COLUMN);
        TableColumn column;
        for(int i = 0; i < killModel.getColumnCount(); ++ i) {
            column = killTable.getColumnModel().getColumn(i);
            column.setCellRenderer(killModel.getRenderer());
            column.setPreferredWidth(killModel.getPreferredWidth(i));
            if(killModel.hasConstantWidth(i)) {
                column.setMinWidth(killModel.getPreferredWidth(i));
                column.setMaxWidth(killModel.getPreferredWidth(i));
            }
        }
        killTable.setIntercellSpacing(new Dimension(0, 0));
        killTable.setShowGrid(false);
        killTable.setTableHeader(null);
        gridBagConstraints = new GridBagConstraints();

        gridBagConstraints.gridx = 0;
        gridBagConstraints.gridy = 1;
        gridBagConstraints.fill = GridBagConstraints.BOTH;
        gridBagConstraints.weightx = 1.0;
        gridBagConstraints.weighty = 1.0;

        pnlKills.add(killTable, gridBagConstraints);

        return pnlKills;
    }
}<|MERGE_RESOLUTION|>--- conflicted
+++ resolved
@@ -614,11 +614,7 @@
         pnlInfo.add(lblGender1, gridBagConstraints);
 
         lblGender2.setName("lblGender2"); // NOI18N
-<<<<<<< HEAD
-        lblGender2.setText(person.getGenderString(Person.G_DESCRIPTION_MALE_FEMALE));
-=======
         lblGender2.setText(person.getGenderString(Person.GENDER_DESCRIPTOR.MALE_FEMALE));
->>>>>>> dfa532aa
         gridBagConstraints = new GridBagConstraints();
         gridBagConstraints.gridx = 1;
         gridBagConstraints.gridy = firsty;
