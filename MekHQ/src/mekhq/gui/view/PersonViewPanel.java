--- conflicted
+++ resolved
@@ -1960,29 +1960,19 @@
                 label = formattedSkillName;
             }
             JLabel lblName = new JLabel(label);
-
+            boolean isIlliterate = person.isIlliterate();
+            SkillModifierData skillModifierData = new SkillModifierData(options, attributes, adjustedReputation,
+                  isIlliterate, person.getInjuries());
             int attributeModifier = getTotalAttributeModifier(new TargetRoll(), attributes, skill.getType());
             int spaModifier = skill.getSPAModifiers(options, adjustedReputation);
-<<<<<<< HEAD
-            int injuryModifier = skill.getTotalInjuryModifier(SkillModifierData skillData, skill.getType());
+            int injuryModifier = Skill.getTotalInjuryModifier(skillModifierData, skill.getType());
             String adjustment = getAdjustment(skill, attributeModifier, spaModifier, injuryModifier);
-=======
-            String adjustment = getAdjustment(skill, attributeModifier, spaModifier);
-            boolean isIlliterate = person.isIlliterate();
-
-            SkillModifierData skillModifierData = new SkillModifierData(options, attributes, adjustedReputation,
-                  isIlliterate);
->>>>>>> 594cb6cb
 
             JLabel lblValue = new JLabel(String.format("<html>%s%s</html>",
                   skill.toString(skillModifierData),
                   adjustment));
             lblName.setLabelFor(lblValue);
-<<<<<<< HEAD
-            String tooltip = wordWrap(skill.getTooltip(options, attributes, adjustedReputation), injuryModifier);
-=======
             String tooltip = wordWrap(skill.getTooltip(skillModifierData));
->>>>>>> 594cb6cb
             lblName.setToolTipText(tooltip);
             lblValue.setToolTipText(tooltip);
 
