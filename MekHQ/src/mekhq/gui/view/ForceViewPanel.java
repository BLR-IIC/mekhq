--- conflicted
+++ resolved
@@ -46,88 +46,6 @@
  * A custom panel that gets filled in with goodies from a Force record
  * @author  Jay Lawson <jaylawson39 at yahoo.com>
  */
-<<<<<<< HEAD
-public class ForceViewPanel extends ScrollablePanel {
-	private static final long serialVersionUID = 7004741688464105277L;
-
-	private Force force;
-	private Campaign campaign;
-
-	private javax.swing.JLabel lblIcon;
-	private javax.swing.JPanel pnlStats;
-	private javax.swing.JPanel pnlSubUnits;
-	private javax.swing.JTextPane txtDesc;
-
-	private javax.swing.JLabel lblType;
-	private javax.swing.JLabel lblAssign1;
-	private javax.swing.JLabel lblAssign2;
-	private javax.swing.JLabel lblCommander1;
-	private javax.swing.JLabel lblCommander2;
-	private javax.swing.JLabel lblBV1;
-	private javax.swing.JLabel lblBV2;
-	private javax.swing.JLabel lblTonnage1;
-	private javax.swing.JLabel lblTonnage2;
-	private javax.swing.JLabel lblCost1;
-	private javax.swing.JLabel lblCost2;
-	private javax.swing.JLabel lblTech1;
-	private javax.swing.JLabel lblTech2;
-
-	public ForceViewPanel(Force f, Campaign c) {
-		this.force = f;
-		this.campaign = c;
-		initComponents();
-	}
-
-	private void initComponents() {
-		java.awt.GridBagConstraints gridBagConstraints;
-
-		getAccessibleContext().setAccessibleName("Selected Force: " + force.getFullName());
-
-		lblIcon = new javax.swing.JLabel();
-		pnlStats = new javax.swing.JPanel();
-		pnlSubUnits = new javax.swing.JPanel();
-		txtDesc = new javax.swing.JTextPane();
-
-		setLayout(new java.awt.GridBagLayout());
-
-
-		lblIcon.setName("lblPortrait"); // NOI18N
-		lblIcon.getAccessibleContext().setAccessibleName("Force Icon");
-		setIcon(force, lblIcon, 150);
-		gridBagConstraints = new java.awt.GridBagConstraints();
-		gridBagConstraints.gridx = 0;
-		gridBagConstraints.gridy = 0;
-		gridBagConstraints.fill = java.awt.GridBagConstraints.NONE;
-		gridBagConstraints.anchor = java.awt.GridBagConstraints.NORTHWEST;
-		gridBagConstraints.insets = new java.awt.Insets(10,10,0,0);
-		add(lblIcon, gridBagConstraints);
-
-		pnlStats.setName("pnlStats");
-		pnlStats.setBorder(BorderFactory.createTitledBorder(force.getName()));
-		fillStats();
-		gridBagConstraints = new java.awt.GridBagConstraints();
-		gridBagConstraints.gridx = 1;
-		gridBagConstraints.gridy = 0;
-		gridBagConstraints.gridheight = 1;
-		gridBagConstraints.weightx = 1.0;
-		gridBagConstraints.insets = new java.awt.Insets(5, 5, 5, 5);
-		gridBagConstraints.fill = java.awt.GridBagConstraints.BOTH;
-		gridBagConstraints.anchor = java.awt.GridBagConstraints.NORTHWEST;
-		add(pnlStats, gridBagConstraints);
-
-		pnlSubUnits.setName("pnlSubUnits");
-		pnlSubUnits.getAccessibleContext().setAccessibleName("Force Composition");
-		fillSubUnits();
-		gridBagConstraints = new java.awt.GridBagConstraints();
-		gridBagConstraints.gridx = 0;
-		gridBagConstraints.gridy = 1;
-		gridBagConstraints.gridwidth = 2;
-		gridBagConstraints.weightx = 1.0;
-		gridBagConstraints.insets = new java.awt.Insets(5, 5, 5, 5);
-		gridBagConstraints.fill = java.awt.GridBagConstraints.BOTH;
-		gridBagConstraints.anchor = java.awt.GridBagConstraints.NORTHWEST;
-		add(pnlSubUnits, gridBagConstraints);
-=======
 public class ForceViewPanel extends JScrollablePanel {
     private static final long serialVersionUID = 7004741688464105277L;
 
@@ -162,6 +80,8 @@
 
     private void initComponents() {
         java.awt.GridBagConstraints gridBagConstraints;
+        
+        getAccessibleContext().setAccessibleName("Selected Force: " + force.getFullName());
 
         lblIcon = new javax.swing.JLabel();
         pnlStats = new javax.swing.JPanel();
@@ -170,8 +90,8 @@
 
         setLayout(new java.awt.GridBagLayout());
 
-
         lblIcon.setName("lblPortrait"); // NOI18N
+        lblIcon.getAccessibleContext().setAccessibleName("Force Icon");
         setIcon(force, lblIcon, 150);
         gridBagConstraints = new java.awt.GridBagConstraints();
         gridBagConstraints.gridx = 0;
@@ -195,6 +115,7 @@
         add(pnlStats, gridBagConstraints);
 
         pnlSubUnits.setName("pnlSubUnits");
+        pnlSubUnits.getAccessibleContext().setAccessibleName("Force Composition");
         fillSubUnits();
         gridBagConstraints = new java.awt.GridBagConstraints();
         gridBagConstraints.gridx = 0;
@@ -205,7 +126,6 @@
         gridBagConstraints.fill = java.awt.GridBagConstraints.BOTH;
         gridBagConstraints.anchor = java.awt.GridBagConstraints.NORTHWEST;
         add(pnlSubUnits, gridBagConstraints);
->>>>>>> 1cce5672
 
         if (null != force.getDescription() && !force.getDescription().isEmpty()) {
             txtDesc.setName("txtDesc");
@@ -236,307 +156,7 @@
         } catch (Exception e) {
             MekHQ.getLogger().error(e);
         }
-<<<<<<< HEAD
-	    lbl.setIcon(icon);
-	}
-
-
-	private void fillStats() {
-    	ResourceBundle resourceMap = ResourceBundle.getBundle("mekhq.resources.ForceViewPanel", new EncodeControl());
-
-    	lblType = new javax.swing.JLabel();
-    	lblAssign1 = new javax.swing.JLabel();
-		lblAssign2 = new javax.swing.JLabel();
-    	lblCommander1 = new javax.swing.JLabel();
-		lblCommander2 = new javax.swing.JLabel();
-		lblBV1 = new javax.swing.JLabel();
-		lblBV2 = new javax.swing.JLabel();
-		lblCost1 = new javax.swing.JLabel();
-		lblCost2 = new javax.swing.JLabel();
-		lblTonnage1 = new javax.swing.JLabel();
-		lblTonnage2 = new javax.swing.JLabel();
-		lblTech1 = new javax.swing.JLabel();
-		lblTech2 = new javax.swing.JLabel();
-		java.awt.GridBagConstraints gridBagConstraints;
-		pnlStats.setLayout(new java.awt.GridBagLayout());
-		pnlStats.getAccessibleContext().setAccessibleName("Force Statistics");
-
-	 	long bv = 0;
-    	Money cost = Money.zero();
-    	double ton = 0;
-    	String commander = "";
-    	String LanceTech = "";
-    	String assigned = "";
-    	String type = null;
-    	ArrayList<Person> people = new ArrayList<>();
-    	for (UUID uid : force.getAllUnits(false)) {
-    		Unit u = campaign.getUnit(uid);
-    		if (null != u) {
-    			Person p = u.getCommander();
-    			bv += u.getEntity().calculateBattleValue(true, !u.hasPilot());
-    			cost = cost.plus(u.getEntity().getCost(true));
-    			ton += u.getEntity().getWeight();
-    			String utype = UnitType.getTypeDisplayableName(u.getEntity().getUnitType());
-    			if (null == type) {
-    				type = utype;
-    			} else if (!utype.equals(type)) {
-    				type = resourceMap.getString("mixed");
-    			}
-    			if (null != p) {
-    				people.add(p);
-    			}
-    		}
-    	}
- 		//sort person vector by rank
- 		people.sort((p1, p2) -> ((Comparable<Integer>) p2.getRankNumeric()).compareTo(p1.getRankNumeric()));
-    	if (people.size() > 0) {
-    		commander = people.get(0).getFullTitle();
-    	}
-
-    	if (null != force.getTechID()) {
-    		Person p = campaign.getPerson(force.getTechID());
-    		LanceTech = p.getFullName();
-    	}
-
-    	if (null != force.getParentForce()) {
-    		assigned = force.getParentForce().getName();
-    	}
-
-    	int nexty = 0;
-
-    	if (null != type) {
-    		lblType.setName("lblCommander2");
-			String forceType = (force.isCombatForce() ? "" : "Non-Combat ") + type + " " + resourceMap.getString("unit");
-			lblType.setText("<html><i>" + forceType + "</i></html>");
-			lblType.getAccessibleContext().setAccessibleName("Force Type: " + forceType);
-			gridBagConstraints = new GridBagConstraints();
-			gridBagConstraints.gridx = 0;
-			gridBagConstraints.gridy = nexty;
-			gridBagConstraints.weightx = 1.0;
-			gridBagConstraints.gridwidth = 2;
-			gridBagConstraints.fill = GridBagConstraints.NONE;
-			gridBagConstraints.anchor = GridBagConstraints.NORTHWEST;
-			pnlStats.add(lblType, gridBagConstraints);
-			nexty++;
-    	}
-
-    	if (!commander.equals("")) {
-	    	lblCommander1.setName("lblCommander1"); // NOI18N
-	    	lblCommander1.setText(resourceMap.getString("lblCommander1.text"));
-			gridBagConstraints = new java.awt.GridBagConstraints();
-			gridBagConstraints.gridx = 0;
-			gridBagConstraints.gridy = nexty;
-			gridBagConstraints.fill = java.awt.GridBagConstraints.NONE;
-			gridBagConstraints.anchor = java.awt.GridBagConstraints.NORTHWEST;
-			pnlStats.add(lblCommander1, gridBagConstraints);
-
-			lblCommander2.setName("lblCommander2"); // NOI18N
-			lblCommander2.setText(commander);
-			lblCommander1.setLabelFor(lblCommander2);
-			gridBagConstraints = new java.awt.GridBagConstraints();
-			gridBagConstraints.gridx = 1;
-			gridBagConstraints.gridy = nexty;
-			gridBagConstraints.weightx = 0.5;
-			gridBagConstraints.insets = new java.awt.Insets(0, 10, 0, 0);
-			gridBagConstraints.fill = java.awt.GridBagConstraints.NONE;
-			gridBagConstraints.anchor = java.awt.GridBagConstraints.NORTHWEST;
-			pnlStats.add(lblCommander2, gridBagConstraints);
-			nexty++;
-    	}
-		if (null != force.getTechID()) {
-    		if (!LanceTech.equals("")) {
-    			lblTech1.setName("lblTech1"); // NOI18N
-    			lblTech1.setText(resourceMap.getString("lblTech1.text"));
-    			gridBagConstraints = new java.awt.GridBagConstraints();
-    			gridBagConstraints.gridx = 0;
-    			gridBagConstraints.gridy = nexty;
-    			gridBagConstraints.fill = java.awt.GridBagConstraints.NONE;
-    			gridBagConstraints.anchor = java.awt.GridBagConstraints.NORTHWEST;
-    			pnlStats.add(lblTech1, gridBagConstraints);
-
-    			lblTech2.setName("lblTech2"); // NOI18N
-    			lblTech2.setText(LanceTech);
-				lblTech1.setLabelFor(lblTech2);
-    			gridBagConstraints = new java.awt.GridBagConstraints();
-    			gridBagConstraints.gridx = 1;
-    			gridBagConstraints.gridy = nexty;
-    			gridBagConstraints.weightx = 0.5;
-    			gridBagConstraints.insets = new java.awt.Insets(0, 10, 0, 0);
-    			gridBagConstraints.fill = java.awt.GridBagConstraints.NONE;
-    			gridBagConstraints.anchor = java.awt.GridBagConstraints.NORTHWEST;
-    			pnlStats.add(lblTech2, gridBagConstraints);
-    			nexty++;
-    		}
-    	}
-
-    	if (!assigned.equals("")) {
-	    	lblAssign1.setName("lblAssign1"); // NOI18N
-	    	lblAssign1.setText(resourceMap.getString("lblAssign1.text"));
-			gridBagConstraints = new java.awt.GridBagConstraints();
-			gridBagConstraints.gridx = 0;
-			gridBagConstraints.gridy = nexty;
-			gridBagConstraints.fill = java.awt.GridBagConstraints.NONE;
-			gridBagConstraints.anchor = java.awt.GridBagConstraints.NORTHWEST;
-			pnlStats.add(lblAssign1, gridBagConstraints);
-
-			lblAssign2.setName("lblAssign2"); // NOI18N
-			lblAssign2.setText(assigned);
-			lblAssign1.setLabelFor(lblAssign2);
-			gridBagConstraints = new java.awt.GridBagConstraints();
-			gridBagConstraints.gridx = 1;
-			gridBagConstraints.gridy = nexty;
-			gridBagConstraints.weightx = 0.5;
-			gridBagConstraints.insets = new java.awt.Insets(0, 10, 0, 0);
-			gridBagConstraints.fill = java.awt.GridBagConstraints.NONE;
-			gridBagConstraints.anchor = java.awt.GridBagConstraints.NORTHWEST;
-			pnlStats.add(lblAssign2, gridBagConstraints);
-			nexty++;
-    	}
-
-    	lblBV1.setName("lblBV1"); // NOI18N
-    	lblBV1.setText(resourceMap.getString("lblBV1.text"));
-		gridBagConstraints = new java.awt.GridBagConstraints();
-		gridBagConstraints.gridx = 0;
-		gridBagConstraints.gridy = nexty;
-		gridBagConstraints.fill = java.awt.GridBagConstraints.NONE;
-		gridBagConstraints.anchor = java.awt.GridBagConstraints.NORTHWEST;
-		pnlStats.add(lblBV1, gridBagConstraints);
-
-		lblBV2.setName("lblBV2"); // NOI18N
-		lblBV2.setText(DecimalFormat.getInstance().format(bv));
-		lblBV1.setLabelFor(lblBV2);
-		gridBagConstraints = new java.awt.GridBagConstraints();
-		gridBagConstraints.gridx = 1;
-		gridBagConstraints.gridy = nexty;
-		gridBagConstraints.weightx = 0.5;
-		gridBagConstraints.insets = new java.awt.Insets(0, 10, 0, 0);
-		gridBagConstraints.fill = java.awt.GridBagConstraints.NONE;
-		gridBagConstraints.anchor = java.awt.GridBagConstraints.NORTHWEST;
-		pnlStats.add(lblBV2, gridBagConstraints);
-		nexty++;
-
-		lblTonnage1.setName("lblTonnage1"); // NOI18N
-		lblTonnage1.setText(resourceMap.getString("lblTonnage1.text"));
-		gridBagConstraints = new java.awt.GridBagConstraints();
-		gridBagConstraints.gridx = 0;
-		gridBagConstraints.gridy = nexty;
-		gridBagConstraints.fill = java.awt.GridBagConstraints.NONE;
-		gridBagConstraints.anchor = java.awt.GridBagConstraints.NORTHWEST;
-		pnlStats.add(lblTonnage1, gridBagConstraints);
-
-		lblTonnage2.setName("lblTonnage2"); // NOI18N
-		lblTonnage2.setText(DecimalFormat.getInstance().format(ton));
-		lblTonnage1.setLabelFor(lblTonnage2);
-		gridBagConstraints = new java.awt.GridBagConstraints();
-		gridBagConstraints.gridx = 1;
-		gridBagConstraints.gridy = nexty;
-		gridBagConstraints.weightx = 0.5;
-		gridBagConstraints.insets = new java.awt.Insets(0, 10, 0, 0);
-		gridBagConstraints.fill = java.awt.GridBagConstraints.NONE;
-		gridBagConstraints.anchor = java.awt.GridBagConstraints.NORTHWEST;
-		pnlStats.add(lblTonnage2, gridBagConstraints);
-		nexty++;
-
-		// if AtB is enabled, set tooltip to show lance weight breakdowns
-		if (campaign.getCampaignOptions().getUseAtB()) {
-			// see Lance.java for lance weight breakdowns
-			lblTonnage1.setToolTipText(resourceMap.getString("tonnageToolTip.text"));
-			lblTonnage2.setToolTipText(resourceMap.getString("tonnageToolTip.text"));
-		}
-
-		lblCost1.setName("lblCost1"); // NOI18N
-		lblCost1.setText(resourceMap.getString("lblCost1.text"));
-		gridBagConstraints = new java.awt.GridBagConstraints();
-		gridBagConstraints.gridx = 0;
-		gridBagConstraints.gridy = nexty;
-		gridBagConstraints.fill = java.awt.GridBagConstraints.NONE;
-		gridBagConstraints.anchor = java.awt.GridBagConstraints.NORTHWEST;
-		pnlStats.add(lblCost1, gridBagConstraints);
-
-		lblCost2.setName("lblCost2"); // NOI18N
-		lblCost2.setText(cost.toAmountAndSymbolString());
-		lblCost1.setLabelFor(lblCost2);
-		gridBagConstraints = new java.awt.GridBagConstraints();
-		gridBagConstraints.gridx = 1;
-		gridBagConstraints.gridy = nexty;
-		gridBagConstraints.weightx = 0.5;
-		gridBagConstraints.insets = new java.awt.Insets(0, 10, 0, 0);
-		gridBagConstraints.fill = java.awt.GridBagConstraints.NONE;
-		gridBagConstraints.anchor = java.awt.GridBagConstraints.NORTHWEST;
-		pnlStats.add(lblCost2, gridBagConstraints);
-		nexty++;
-
-		//BV
-		//Tonnage?
-		//Cost?
-		//Number of units?
-		//Assigned to
-	}
-
-	private void fillSubUnits() {
-
-		java.awt.GridBagConstraints gridBagConstraints;
-
-		pnlSubUnits.setLayout(new java.awt.GridBagLayout());
-
-		JLabel lblForce;
-
-		int nexty = 0;
-		for (Force subForce : force.getSubForces()) {
-			lblForce = new JLabel();
-			lblForce.setText(getSummaryFor(subForce));
-			setIcon(subForce, lblForce, 72);
-			nexty++;
-			gridBagConstraints = new java.awt.GridBagConstraints();
-			gridBagConstraints.gridx = 0;
-			gridBagConstraints.gridy = nexty;
-			gridBagConstraints.gridwidth = 2;
-			gridBagConstraints.weighty = 1.0;
-			gridBagConstraints.weightx = 1.0;
-			gridBagConstraints.insets = new java.awt.Insets(5, 5, 5, 5);
-			gridBagConstraints.fill = java.awt.GridBagConstraints.BOTH;
-			gridBagConstraints.anchor = java.awt.GridBagConstraints.NORTHWEST;
-			pnlSubUnits.add(lblForce, gridBagConstraints);
-		}
-		JLabel lblPerson;
-		JLabel lblUnit;
-		ArrayList<Unit> units = new ArrayList<>();
-		ArrayList<Unit> unmannedUnits = new ArrayList<>();
- 		for (UUID uid : force.getUnits()) {
-			Unit u = campaign.getUnit(uid);
-			if (null == u) {
-				continue;
-			}
-			if (null == u.getCommander()) {
-				unmannedUnits.add(u);
-			} else {
-				units.add(u);
-			}
- 		}
- 		//sort person vector by rank
- 		units.sort((u1, u2) -> ((Comparable<Integer>) u2.getCommander().getRankNumeric()).compareTo(u1.getCommander().getRankNumeric()));
-        units.addAll(unmannedUnits);
- 		for (Unit unit : units) {
- 			Person p = unit.getCommander();
- 			lblPerson = new JLabel();
-			lblUnit = new JLabel();
-			if (null != p) {
-				lblPerson.setText(getSummaryFor(p, unit));
-				lblPerson.setIcon(p.getPortrait().getImageIcon());
-			} else {
-				lblPerson.getAccessibleContext().setAccessibleName("Unmanned Unit");
-			}
-			lblPerson.setLabelFor(lblUnit);
-			nexty++;
-			gridBagConstraints = new java.awt.GridBagConstraints();
-			gridBagConstraints.gridx = 0;
-			gridBagConstraints.gridy = nexty;
-			gridBagConstraints.gridwidth = 1;
-			gridBagConstraints.weighty = 1.0;
-			gridBagConstraints.fill = java.awt.GridBagConstraints.BOTH;
-			gridBagConstraints.anchor = java.awt.GridBagConstraints.NORTHWEST;
-			pnlSubUnits.add(lblPerson, gridBagConstraints);
-=======
+
         lbl.setIcon(icon);
     }
 
@@ -559,6 +179,8 @@
         lblTech2 = new javax.swing.JLabel();
         java.awt.GridBagConstraints gridBagConstraints;
         pnlStats.setLayout(new java.awt.GridBagLayout());
+      
+        pnlStats.getAccessibleContext().setAccessibleName("Force Statistics");
 
         long bv = 0;
         Money cost = Money.zero();
@@ -605,7 +227,9 @@
 
         if (null != type) {
             lblType.setName("lblCommander2");
-            lblType.setText("<html><i>" + (force.isCombatForce() ? "" : "Non-Combat ") + type + " " + resourceMap.getString("unit")+ "</i></html>");
+            String forceType = (force.isCombatForce() ? "" : "Non-Combat ") + type + " " + resourceMap.getString("unit");
+            lblType.setText("<html><i>" + forceType + "</i></html>");
+            lblType.getAccessibleContext().setAccessibleDescription("Force Type: " + forceType);
             gridBagConstraints = new GridBagConstraints();
             gridBagConstraints.gridx = 0;
             gridBagConstraints.gridy = nexty;
@@ -629,6 +253,7 @@
 
             lblCommander2.setName("lblCommander2"); // NOI18N
             lblCommander2.setText(commander);
+            lblCommander1.setLabelFor(lblCommander2);
             gridBagConstraints = new java.awt.GridBagConstraints();
             gridBagConstraints.gridx = 1;
             gridBagConstraints.gridy = nexty;
@@ -652,6 +277,7 @@
 
                 lblTech2.setName("lblTech2"); // NOI18N
                 lblTech2.setText(LanceTech);
+                lblTech1.setLabelFor(lblTech2);
                 gridBagConstraints = new java.awt.GridBagConstraints();
                 gridBagConstraints.gridx = 1;
                 gridBagConstraints.gridy = nexty;
@@ -676,6 +302,7 @@
 
             lblAssign2.setName("lblAssign2"); // NOI18N
             lblAssign2.setText(assigned);
+            lblAssign1.setLabelFor(lblAssign2);
             gridBagConstraints = new java.awt.GridBagConstraints();
             gridBagConstraints.gridx = 1;
             gridBagConstraints.gridy = nexty;
@@ -698,6 +325,7 @@
 
         lblBV2.setName("lblBV2"); // NOI18N
         lblBV2.setText(DecimalFormat.getInstance().format(bv));
+        lblBV1.setLabelFor(lblBV1);
         gridBagConstraints = new java.awt.GridBagConstraints();
         gridBagConstraints.gridx = 1;
         gridBagConstraints.gridy = nexty;
@@ -719,6 +347,7 @@
 
         lblTonnage2.setName("lblTonnage2"); // NOI18N
         lblTonnage2.setText(DecimalFormat.getInstance().format(ton));
+        lblTonnage1.setLabelFor(lblTonnage2);
         gridBagConstraints = new java.awt.GridBagConstraints();
         gridBagConstraints.gridx = 1;
         gridBagConstraints.gridy = nexty;
@@ -747,6 +376,7 @@
 
         lblCost2.setName("lblCost2"); // NOI18N
         lblCost2.setText(cost.toAmountAndSymbolString());
+        lblCost1.setLabelFor(lblCost2);
         gridBagConstraints = new java.awt.GridBagConstraints();
         gridBagConstraints.gridx = 1;
         gridBagConstraints.gridy = nexty;
@@ -814,7 +444,9 @@
             if (null != p) {
                 lblPerson.setText(getSummaryFor(p, unit));
                 lblPerson.setIcon(p.getPortrait().getImageIcon());
-            }
+            } else {
+                lblPerson.getAccessibleContext().setAccessibleName("Unmanned Unit");
+			      }
             nexty++;
             gridBagConstraints = new java.awt.GridBagConstraints();
             gridBagConstraints.gridx = 0;
@@ -824,9 +456,9 @@
             gridBagConstraints.fill = java.awt.GridBagConstraints.BOTH;
             gridBagConstraints.anchor = java.awt.GridBagConstraints.NORTHWEST;
             pnlSubUnits.add(lblPerson, gridBagConstraints);
->>>>>>> 1cce5672
             lblUnit.setText(getSummaryFor(unit));
             lblUnit.setIcon(new ImageIcon(unit.getImage(lblUnit)));
+            lblPerson.setLabelFor(lblUnit);
             gridBagConstraints = new java.awt.GridBagConstraints();
             gridBagConstraints.gridx = 1;
             gridBagConstraints.gridy = nexty;
