--- conflicted
+++ resolved
@@ -79,12 +79,8 @@
         super(frame, "DataLoadingDialog", "DataLoadingDialog.title");
         this.application = application;
         this.campaignFile = campaignFile;
-<<<<<<< HEAD
         this.storyArcStub = stub;
-        this.task = new Task();
-=======
         this.task = new Task(this);
->>>>>>> fbbf4d80
         getTask().addPropertyChangeListener(this);
         initialize();
         getTask().execute();
