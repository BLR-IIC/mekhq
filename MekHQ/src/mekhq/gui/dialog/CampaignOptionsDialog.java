/*
 * Copyright (C) 2009-2021 - The MegaMek Team. All Rights Reserved.
 *
 * This file is part of MekHQ.
 *
 * MekHQ is free software: you can redistribute it and/or modify
 * it under the terms of the GNU General Public License as published by
 * the Free Software Foundation, either version 2 of the License, or
 * (at your option) any later version.
 *
 * MekHQ is distributed in the hope that it will be useful,
 * but WITHOUT ANY WARRANTY; without even the implied warranty of
 * MERCHANTABILITY or FITNESS FOR A PARTICULAR PURPOSE. See the
 * GNU General Public License for more details.
 *
 * You should have received a copy of the GNU General Public License
 * along with MekHQ. If not, see <http://www.gnu.org/licenses/>.
 */
package mekhq.gui.dialog;

import megamek.client.generator.RandomGenderGenerator;
import megamek.client.generator.RandomNameGenerator;
import megamek.client.ui.baseComponents.MMButton;
import megamek.client.ui.baseComponents.MMComboBox;
import megamek.client.ui.dialogs.CamoChooserDialog;
import megamek.client.ui.enums.DialogResult;
import megamek.client.ui.preferences.JTabbedPanePreference;
import megamek.client.ui.preferences.PreferencesNode;
import megamek.client.ui.swing.util.PlayerColour;
import megamek.common.EquipmentType;
import megamek.common.ITechnology;
import megamek.common.annotations.Nullable;
import megamek.common.icons.AbstractIcon;
import megamek.common.icons.Camouflage;
import megamek.common.options.IOption;
import megamek.common.options.IOptionGroup;
import megamek.common.options.OptionsConstants;
import megamek.common.options.PilotOptions;
import megamek.common.util.EncodeControl;
import megamek.common.util.sorter.NaturalOrderComparator;
import mekhq.MHQStaticDirectoryManager;
import mekhq.MekHQ;
import mekhq.campaign.Campaign;
import mekhq.campaign.CampaignOptions;
import mekhq.campaign.CampaignPreset;
import mekhq.campaign.RandomSkillPreferences;
import mekhq.campaign.enums.PlanetaryAcquisitionFactionLimit;
import mekhq.campaign.event.OptionsChangedEvent;
import mekhq.campaign.finances.enums.FinancialYearDuration;
import mekhq.campaign.market.PersonnelMarketDylan;
import mekhq.campaign.market.PersonnelMarketRandom;
import mekhq.campaign.market.enums.ContractMarketMethod;
import mekhq.campaign.market.enums.UnitMarketMethod;
import mekhq.campaign.mission.AtBContract;
import mekhq.campaign.mission.enums.AtBLanceRole;
import mekhq.campaign.parts.Part;
import mekhq.campaign.personnel.SkillType;
import mekhq.campaign.personnel.SpecialAbility;
import mekhq.campaign.personnel.enums.*;
import mekhq.campaign.rating.UnitRatingMethod;
import mekhq.campaign.universe.Factions;
import mekhq.campaign.universe.RATManager;
import mekhq.gui.FileDialogs;
import mekhq.gui.SpecialAbilityPanel;
<<<<<<< HEAD
import mekhq.gui.baseComponents.SortedComboBoxModel;
import mekhq.gui.model.RankTableModel;
import mekhq.gui.panels.CompanyGenerationOptionsPanel;
=======
import mekhq.gui.baseComponents.AbstractMHQButtonDialog;
import mekhq.gui.displayWrappers.FactionDisplay;
>>>>>>> 8e63aea5
import mekhq.gui.panes.RankSystemsPane;
import mekhq.module.PersonnelMarketServiceManager;
import mekhq.module.api.PersonnelMarketMethod;

import javax.swing.*;
import javax.swing.event.ChangeEvent;
import javax.swing.event.ChangeListener;
import javax.swing.table.DefaultTableCellRenderer;
import javax.swing.table.DefaultTableModel;
import javax.swing.table.JTableHeader;
import javax.swing.table.TableColumn;
import java.awt.*;
import java.awt.event.ActionEvent;
import java.beans.PropertyChangeEvent;
import java.beans.PropertyChangeListener;
import java.time.LocalDate;
import java.util.List;
import java.util.*;

/**
 * @author Jay Lawson <jaylawson39 at yahoo.com>
 */
public class CampaignOptionsDialog extends AbstractMHQButtonDialog {
    //region Variable Declarations
    private static final long serialVersionUID = 1935043247792962964L;

    //region General Variables (ones not relating to a specific tab)
    private final Campaign campaign;
    private final boolean startup;
    private CampaignOptions options;
    private RandomSkillPreferences rSkillPrefs;
    private LocalDate date;
    private Camouflage camouflage;
    private PlayerColour colour;
    private String iconCategory;
    private String iconFileName;
    private Hashtable<String, JSpinner> hashSkillTargets;
    private Hashtable<String, JSpinner> hashGreenSkill;
    private Hashtable<String, JSpinner> hashRegSkill;
    private Hashtable<String, JSpinner> hashVetSkill;
    private Hashtable<String, JSpinner> hashEliteSkill;

    private JTabbedPane optionsPane;
    //endregion General Variables (ones not relating to a specific tab)

    //region General Tab
    private JPanel panGeneral;
    private JTextField txtName;
    private MMComboBox<FactionDisplay> comboFaction;
    private JComboBox<UnitRatingMethod> unitRatingMethodCombo;
    private JSpinner manualUnitRatingModifier;
    private JButton btnDate;
    private JButton btnCamo;
    private JButton btnIcon;
    //endregion General Tab

    //region Repair and Maintenance Tab
    private JPanel panRepair;
    //repair
    private JCheckBox useEraModsCheckBox;
    private JCheckBox assignedTechFirstCheckBox;
    private JCheckBox resetToFirstTechCheckBox;
    private JCheckBox useQuirksBox;
    private JCheckBox useAeroSystemHitsBox;
    private JCheckBox useDamageMargin;
    private JSpinner spnDamageMargin;
    private JSpinner spnDestroyPartTarget;
    //maintenance
    private JCheckBox checkMaintenance;
    private JSpinner spnMaintenanceDays;
    private JSpinner spnMaintenanceBonus;
    private JCheckBox useQualityMaintenance;
    private JCheckBox reverseQualityNames;
    private JCheckBox useUnofficialMaintenance;
    private JCheckBox logMaintenance;
    //endregion Repair and Maintenance Tab

    //region Supplies and Acquisitions Tab
    private JPanel panSupplies;
    //acquisition
    private JSpinner spnAcquireWaitingPeriod;
    private JComboBox<String> choiceAcquireSkill;
    private JCheckBox chkSupportStaffOnly;
    private JSpinner spnAcquireClanPenalty;
    private JSpinner spnAcquireIsPenalty;
    private JTextField txtMaxAcquisitions;
    //Delivery
    private JSpinner spnNDiceTransitTime;
    private JSpinner spnConstantTransitTime;
    private JComboBox<String> choiceTransitTimeUnits;
    private JSpinner spnAcquireMinimum;
    private JComboBox<String> choiceAcquireMinimumUnit;
    private JSpinner spnAcquireMosBonus;
    private JComboBox<String> choiceAcquireMosUnits;
    //planetary acquisitions
    private JCheckBox usePlanetaryAcquisitions;
    private JSpinner spnMaxJumpPlanetaryAcquisitions;
    private JComboBox<PlanetaryAcquisitionFactionLimit> comboPlanetaryAcquisitionsFactionLimits;
    private JCheckBox disallowPlanetaryAcquisitionClanCrossover;
    private JCheckBox usePlanetaryAcquisitionsVerbose;
    private JSpinner[] spnPlanetAcquireTechBonus;
    private JSpinner[] spnPlanetAcquireIndustryBonus;
    private JSpinner[] spnPlanetAcquireOutputBonus;
    private JCheckBox disallowClanPartsFromIS;
    private JSpinner spnPenaltyClanPartsFromIS;
    //endregion Supplies and Acquisitions Tab

    //region Tech Limits Tab
    private JPanel panTech;
    private JCheckBox limitByYearBox;
    private JCheckBox disallowExtinctStuffBox;
    private JCheckBox allowClanPurchasesBox;
    private JCheckBox allowISPurchasesBox;
    private JCheckBox allowCanonOnlyBox;
    private JCheckBox allowCanonRefitOnlyBox;
    private JComboBox<String> choiceTechLevel;
    private JCheckBox variableTechLevelBox;
    private JCheckBox factionIntroDateBox;
    private JCheckBox useAmmoByTypeBox;
    //endregion Tech Limits Tab

    //region Personnel Tab
    // General Personnel
    private JCheckBox chkUseTactics;
    private JCheckBox chkUseInitiativeBonus;
    private JCheckBox chkUseToughness;
    private JCheckBox chkUseArtillery;
    private JCheckBox chkUseAbilities;
    private JCheckBox chkUseEdge;
    private JCheckBox chkUseSupportEdge;
    private JCheckBox chkUseImplants;
    private JCheckBox chkUseAlternativeQualityAveraging;
    private JCheckBox chkUseTransfers;
    private JCheckBox chkPersonnelLogSkillGain;
    private JCheckBox chkPersonnelLogAbilityGain;
    private JCheckBox chkPersonnelLogEdgeGain;

    // Expanded Personnel
    private JCheckBox chkUseTimeInService;
    private JComboBox<TimeInDisplayFormat> comboTimeInServiceDisplayFormat;
    private JCheckBox chkUseTimeInRank;
    private JComboBox<TimeInDisplayFormat> comboTimeInRankDisplayFormat;
    private JCheckBox chkUseRetirementDateTracking;
    private JCheckBox chkTrackTotalEarnings;
    private JCheckBox chkTrackTotalXPEarnings;
    private JCheckBox chkShowOriginFaction;

    // Medical
    private JCheckBox chkUseAdvancedMedical;
    private JSpinner spnHealWaitingPeriod;
    private JSpinner spnNaturalHealWaitingPeriod;
    private JSpinner spnMinimumHitsForVehicles;
    private JCheckBox chkUseRandomHitsForVehicles;
    private JCheckBox chkUseTougherHealing;

    // Prisoners
    private JComboBox<PrisonerCaptureStyle> comboPrisonerCaptureStyle;
    private JComboBox<PrisonerStatus> comboPrisonerStatus;
    private JCheckBox chkPrisonerBabyStatus;
    private JCheckBox chkAtBPrisonerDefection;
    private JCheckBox chkAtBPrisonerRansom;

    // Personnel Randomization
    private JCheckBox chkUseDylansRandomXP;
    private JCheckBox chkRandomizeOrigin;
    private JCheckBox chkRandomizeDependentsOrigin;
    private JSpinner spnOriginSearchRadius;
    private JCheckBox chkExtraRandomOrigin;
    private JSpinner spnOriginDistanceScale;

    // Family
    private JComboBox<FamilialRelationshipDisplayLevel> comboDisplayFamilyLevel;

    // Salary
    private JSpinner spnCommissionedSalary;
    private JSpinner spnEnlistedSalary;
    private JSpinner spnAntiMekSalary;
    private JSpinner spnSpecialistInfantrySalary;
    private JSpinner[] spnSalaryExperienceMultipliers;
    private JSpinner[] spnBaseSalary;

    // Marriage
    private JCheckBox chkUseManualMarriages;
    private JSpinner spnMinimumMarriageAge;
    private JSpinner spnCheckMutualAncestorsDepth;
    private JCheckBox chkLogMarriageNameChange;
    private JCheckBox chkUseRandomMarriages;
    private JSpinner spnChanceRandomMarriages;
    private JSpinner spnMarriageAgeRange;
    private JSpinner[] spnMarriageSurnameWeights;
    private JCheckBox chkUseRandomSameSexMarriages;
    private JSpinner spnChanceRandomSameSexMarriages;

    // Procreation
    private JCheckBox chkUseProcreation;
    private JSpinner spnChanceProcreation;
    private JCheckBox chkUseProcreationNoRelationship;
    private JSpinner spnChanceProcreationNoRelationship;
    private JCheckBox chkDisplayTrueDueDate;
    private JCheckBox chkLogConception;
    private JComboBox<BabySurnameStyle> comboBabySurnameStyle;
    private JCheckBox chkDetermineFatherAtBirth;

    // Death
    private JCheckBox chkKeepMarriedNameUponSpouseDeath;
    //endregion Personnel Tab

    //region Finances Tab
    private JCheckBox payForPartsBox;
    private JCheckBox payForRepairsBox;
    private JCheckBox payForUnitsBox;
    private JCheckBox payForSalariesBox;
    private JCheckBox payForOverheadBox;
    private JCheckBox payForMaintainBox;
    private JCheckBox payForTransportBox;
    private JCheckBox sellUnitsBox;
    private JCheckBox sellPartsBox;
    private JCheckBox payForRecruitmentBox;
    private JCheckBox useLoanLimitsBox;
    private JCheckBox usePercentageMaintBox;
    private JCheckBox useInfantryDontCountBox;
    private JCheckBox usePeacetimeCostBox;
    private JCheckBox useExtendedPartsModifierBox;
    private JCheckBox showPeacetimeCostBox;
    private JCheckBox newFinancialYearFinancesToCSVExportBox;
    private JComboBox<FinancialYearDuration> comboFinancialYearDuration;

    // Price Multipliers
    private JSpinner spnCommonPartPriceMultiplier;
    private JSpinner spnInnerSphereUnitPriceMultiplier;
    private JSpinner spnInnerSpherePartPriceMultiplier;
    private JSpinner spnClanUnitPriceMultiplier;
    private JSpinner spnClanPartPriceMultiplier;
    private JSpinner spnMixedTechUnitPriceMultiplier;
    private JSpinner[] spnUsedPartPriceMultipliers;
    private JSpinner spnDamagedPartsValueMultiplier;
    private JSpinner spnUnrepairablePartsValueMultiplier;
    private JSpinner spnCancelledOrderRefundMultiplier;
    //endregion Finances Tab

    //region Mercenary Tab
    private JPanel panMercenary;
    private JRadioButton btnContractEquipment;
    private JSpinner spnEquipPercent;
    private JSpinner spnDropshipPercent;
    private JSpinner spnJumpshipPercent;
    private JSpinner spnWarshipPercent;
    private JCheckBox chkEquipContractSaleValue;
    private JRadioButton btnContractPersonnel;
    private JCheckBox chkBLCSaleValue;
    private JCheckBox chkOverageRepaymentInFinalPayment;
    //endregion Mercenary Tab

    //region Experience Tab
    private JPanel panXP;
    private JSpinner spnScenarioXP;
    private JSpinner spnKillXP;
    private JSpinner spnKills;
    private JSpinner spnTaskXP;
    private JSpinner spnNTasksXP;
    private JSpinner spnSuccessXP;
    private JSpinner spnMistakeXP;
    private JSpinner spnIdleXP;
    private JSpinner spnMonthsIdleXP;
    private JSpinner spnTargetIdleXP;
    private JSpinner spnContractNegotiationXP;
    private JSpinner spnAdminWeeklyXP;
    private JSpinner spnAdminWeeklyXPPeriod;
    private JSpinner spnEdgeCost;
    private JTextArea txtInstructionsXP;
    private JScrollPane scrXP;
    private JTable tableXP;
    private static final String[] TABLE_XP_COLUMN_NAMES = {"+0", "+1", "+2", "+3", "+4", "+5", "+6", "+7", "+8", "+9", "+10"};
    //endregion Experience Tab

    //region Skills Tab
    private JPanel panSkill;
    //endregion Skills Tab

    //region Special Abilities Tab
    private JPanel panSpecialAbilities;
    private Hashtable<String, SpecialAbility> tempSPA;
    private JButton btnAddSPA;
    //endregion Special Abilities Tab

    //region Skill Randomization Tab
    private JPanel panRandomSkill;
    private JCheckBox chkExtraRandom;
    private JSpinner[] phenotypeSpinners;
    private JSpinner spnProbAntiMek;
    private JSpinner spnOverallRecruitBonus;
    private JSpinner[] spnTypeRecruitBonus;
    private JSpinner spnArtyProb;
    private JSpinner spnArtyBonus;
    private JSpinner spnTacticsGreen;
    private JSpinner spnTacticsReg;
    private JSpinner spnTacticsVet;
    private JSpinner spnTacticsElite;
    private JSpinner spnCombatSA;
    private JSpinner spnSupportSA;
    private JSpinner spnSecondProb;
    private JSpinner spnSecondBonus;
    private JSpinner spnAbilGreen;
    private JSpinner spnAbilReg;
    private JSpinner spnAbilVet;
    private JSpinner spnAbilElite;
    //endregion Skill Randomization Tab

    //region Rank System Tab
    private RankSystemsPane rankSystemsPane;
    //endregion Rank System Tab

    //region Name and Portrait Generation Tab
    private JPanel panNameGen;
    private JCheckBox chkUseOriginFactionForNames;
    private JComboBox<String> comboFactionNames;
    private JSlider sldGender;
    private JPanel panRandomPortrait;
    private JCheckBox[] chkUsePortrait;
    private JCheckBox allPortraitsBox;
    private JCheckBox noPortraitsBox;
    private JCheckBox chkAssignPortraitOnRoleChange;
    //endregion Name and Portrait Generation Tab

    //region Markets Tab
    // Personnel Market
    private JComboBox<String> comboPersonnelMarketType;
    private JCheckBox chkPersonnelMarketReportRefresh;
    private JSpinner spnPersonnelMarketRandomEliteRemoval;
    private JSpinner spnPersonnelMarketRandomVeteranRemoval;
    private JSpinner spnPersonnelMarketRandomRegularRemoval;
    private JSpinner spnPersonnelMarketRandomGreenRemoval;
    private JSpinner spnPersonnelMarketRandomUltraGreenRemoval;
    private JSpinner spnPersonnelMarketDylansWeight;

    // Unit Market
    private JComboBox<UnitMarketMethod> comboUnitMarketMethod;
    private JCheckBox chkUnitMarketRegionalMechVariations;
    private JCheckBox chkInstantUnitMarketDelivery;
    private JCheckBox chkUnitMarketReportRefresh;

    // Contract Market
    private JComboBox<ContractMarketMethod> comboContractMarketMethod;
    private JCheckBox chkContractMarketReportRefresh;
    //endregion Markets Tab

    //region Against the Bot Tab
    private JPanel panAtB;
    private JCheckBox chkUseAtB;
    private JCheckBox chkUseStratCon;
    private JComboBox<String> cbSkillLevel;

    //unit administration
    private JCheckBox chkUseShareSystem;
    private JCheckBox chkSharesExcludeLargeCraft;
    private JCheckBox chkSharesForAll;
    private JCheckBox chkAeroRecruitsHaveUnits;
    private JCheckBox chkRetirementRolls;
    private JCheckBox chkCustomRetirementMods;
    private JCheckBox chkFoundersNeverRetire;
    private JCheckBox chkAddDependents;
    private JCheckBox chkDependentsNeverLeave;
    private JCheckBox chkTrackUnitFatigue;
    private JCheckBox chkUseLeadership;
    private JCheckBox chkTrackOriginalUnit;
    private JCheckBox chkUseAero;
    private JCheckBox chkUseVehicles;
    private JCheckBox chkClanVehicles;

    //contract operations
    private JSpinner spnSearchRadius;
    private JCheckBox chkVariableContractLength;
    private JCheckBox chkMercSizeLimited;
    private JCheckBox chkRestrictPartsByMission;
    private JCheckBox chkLimitLanceWeight;
    private JCheckBox chkLimitLanceNumUnits;
    private JCheckBox chkUseStrategy;
    private JSpinner spnBaseStrategyDeployment;
    private JSpinner spnAdditionalStrategyDeployment;
    private JCheckBox chkAdjustPaymentForStrategy;
    private JSpinner spnAtBBattleIntensity;
    private JSpinner[] spnAtBBattleChance;
    private JButton btnIntensityUpdate;
    private JCheckBox chkGenerateChases;

    //RATs
    private JRadioButton btnDynamicRATs;
    private JRadioButton btnStaticRATs;
    private DefaultListModel<String> chosenRatModel;
    private JList<String> chosenRats;
    private DefaultListModel<String> availableRatModel;
    private JList<String> availableRats;
    private JButton btnAddRat;
    private JButton btnRemoveRat;
    private JButton btnMoveRatUp;
    private JButton btnMoveRatDown;
    private JCheckBox chkIgnoreRatEra;

    //scenarios
    private JCheckBox chkDoubleVehicles;
    private JSpinner spnOpforLanceTypeMechs;
    private JSpinner spnOpforLanceTypeMixed;
    private JSpinner spnOpforLanceTypeVehicles;
    private JCheckBox chkOpforUsesVTOLs;
    private JCheckBox chkOpforUsesAero;
    private JSpinner spnOpforAeroChance;
    private JCheckBox chkOpforUsesLocalForces;
    private JSpinner spnOpforLocalForceChance;
    private JSpinner spnFixedMapChance;
    private JCheckBox chkAdjustPlayerVehicles;
    private JCheckBox chkRegionalMechVariations;
    private JCheckBox chkAttachedPlayerCamouflage;
    private JCheckBox chkPlayerControlsAttachedUnits;
    private JCheckBox chkUseDropShips;
    private JCheckBox chkUseWeatherConditions;
    private JCheckBox chkUseLightConditions;
    private JCheckBox chkUsePlanetaryConditions;
    //endregion Against the Bot Tab
<<<<<<< HEAD

    //region Company Generation Options
    private CompanyGenerationOptionsPanel companyGenerationOptionsPanel;
    //endregion Company Generation Options

    private final ResourceBundle resources = ResourceBundle.getBundle("mekhq.resources.CampaignOptionsDialog", new EncodeControl());
=======
>>>>>>> 8e63aea5
    //endregion Variable Declarations

    //region Constructors
    public CampaignOptionsDialog(final JFrame frame, final Campaign campaign, final boolean startup) {
        super(frame, true, ResourceBundle.getBundle("mekhq.resources.CampaignOptionsDialog", new EncodeControl()),
                "CampaignOptionsDialog", "CampaignOptionsDialog.title");
        this.campaign = campaign;
        this.startup = startup;
        this.date = campaign.getLocalDate();
        this.camouflage = campaign.getCamouflage();
        this.colour = campaign.getColour();
        this.iconCategory = campaign.getIconCategory();
        this.iconFileName = campaign.getIconFileName();
        hashSkillTargets = new Hashtable<>();
        hashGreenSkill = new Hashtable<>();
        hashRegSkill = new Hashtable<>();
        hashVetSkill = new Hashtable<>();
        hashEliteSkill = new Hashtable<>();

        initialize();
        setOptions(campaign.getCampaignOptions(), campaign.getRandomSkillPreferences());
        btnCamo.setIcon(camouflage.getImageIcon());
        setForceIcon();
    }
    //endregion Constructors

    //region Getters/Setters
    public Campaign getCampaign() {
        return campaign;
    }

    public boolean isStartup() {
        return startup;
    }

    public JTabbedPane getOptionsPane() {
        return optionsPane;
    }

    public void setOptionsPane(final JTabbedPane optionsPane) {
        this.optionsPane = optionsPane;
    }
    //endregion Getters/Setters

    //region Initialization
    //region Center Pane
    @Override
    protected Container createCenterPane() {
        //region Variable Declaration and Initialisation
        comboFactionNames = new JComboBox<>();
        sldGender = new JSlider(SwingConstants.HORIZONTAL);
        panRepair = new JPanel();
        panSupplies = new JPanel();
        panMercenary = new JPanel();
        panNameGen = new JPanel();
        panXP = new JPanel();
        panSkill = new JPanel();
        panTech = new JPanel();
        panRandomSkill = new JPanel();
        panRandomPortrait = new JPanel();
        useEraModsCheckBox = new JCheckBox();
        assignedTechFirstCheckBox = new JCheckBox();
        resetToFirstTechCheckBox = new JCheckBox();
        payForPartsBox = new JCheckBox();
        payForRepairsBox = new JCheckBox();
        payForUnitsBox = new JCheckBox();
        payForSalariesBox = new JCheckBox();
        payForRecruitmentBox = new JCheckBox();
        useLoanLimitsBox = new JCheckBox();
        payForOverheadBox = new JCheckBox();
        payForMaintainBox = new JCheckBox();
        payForTransportBox = new JCheckBox();
        usePeacetimeCostBox = new JCheckBox();
        useExtendedPartsModifierBox = new JCheckBox();
        showPeacetimeCostBox = new JCheckBox();
        chkAssignPortraitOnRoleChange = new JCheckBox();
        sellUnitsBox = new JCheckBox();
        sellPartsBox = new JCheckBox();
        useQuirksBox = new JCheckBox();
        limitByYearBox = new JCheckBox();
        disallowExtinctStuffBox = new JCheckBox();
        allowClanPurchasesBox = new JCheckBox();
        allowISPurchasesBox = new JCheckBox();
        allowCanonOnlyBox = new JCheckBox();
        allowCanonRefitOnlyBox = new JCheckBox();
        variableTechLevelBox = new JCheckBox();
        factionIntroDateBox = new JCheckBox();
        useAmmoByTypeBox = new JCheckBox();
        choiceTechLevel = new JComboBox<>();

        usePlanetaryAcquisitions = new JCheckBox();
        usePlanetaryAcquisitionsVerbose = new JCheckBox();
        disallowPlanetaryAcquisitionClanCrossover = new JCheckBox();
        disallowClanPartsFromIS = new JCheckBox();
        useDamageMargin = new JCheckBox();
        useAeroSystemHitsBox = new JCheckBox();
        useQualityMaintenance = new JCheckBox();
        useUnofficialMaintenance = new JCheckBox();
        checkMaintenance = new JCheckBox();
        reverseQualityNames = new JCheckBox();

        chkSupportStaffOnly = new JCheckBox();

        GridBagConstraints gridBagConstraints;
        int gridy = 0;
        int gridx = 0;

        final PersonnelRole[] personnelRoles = PersonnelRole.values();
        //endregion Variable Declaration and Initialisation

        ResourceBundle resourceMap = ResourceBundle.getBundle("mekhq.resources.CampaignOptionsDialog", new EncodeControl());

        setOptionsPane(new JTabbedPane());
        getOptionsPane().setName("optionsPane");

        //region General Tab
        panGeneral = new JPanel(new GridBagLayout());
        panGeneral.setName("panGeneral");

        JLabel lblName = new JLabel(resourceMap.getString("lblName.text"));
        lblName.setName("lblName");
        gridBagConstraints = new GridBagConstraints();
        gridBagConstraints.gridx = gridx++;
        gridBagConstraints.gridy = gridy++;
        gridBagConstraints.anchor = GridBagConstraints.WEST;
        panGeneral.add(lblName, gridBagConstraints);

        txtName = new JTextField(campaign.getName());
        txtName.setName("txtName");
        txtName.setMinimumSize(new Dimension(500, 30));
        txtName.setPreferredSize(new Dimension(500, 30));
        gridBagConstraints.gridx = gridx--;
        panGeneral.add(txtName, gridBagConstraints);

        JLabel lblFaction = new JLabel(resourceMap.getString("lblFaction.text"));
        lblFaction.setName("lblFaction");
        gridBagConstraints.gridx = gridx++;
        gridBagConstraints.gridy = gridy++;
        panGeneral.add(lblFaction, gridBagConstraints);

        final DefaultComboBoxModel<FactionDisplay> factionModel = new DefaultComboBoxModel<>();
        factionModel.addAll(FactionDisplay
                .getSortedValidFactionDisplays(Factions.getInstance().getChoosableFactions(), date));
        comboFaction = new MMComboBox<>("comboFaction", factionModel);
        comboFaction.setSelectedItem(new FactionDisplay(campaign.getFaction(), date));
        comboFaction.setMinimumSize(new Dimension(400, 30));
        comboFaction.setPreferredSize(new Dimension(400, 30));
        gridBagConstraints.gridx = gridx--;
        panGeneral.add(comboFaction, gridBagConstraints);

        JPanel unitRatingPanel = new JPanel(new GridBagLayout());

        JLabel unitRatingMethodLabel = new JLabel(resourceMap.getString("unitRatingMethodLabel.text"));
        unitRatingMethodLabel.setName("unitRatingMethodLabel");
        gridBagConstraints.gridx = 0;
        unitRatingPanel.add(unitRatingMethodLabel, gridBagConstraints);

        unitRatingMethodCombo = new JComboBox<>(UnitRatingMethod.values());
        unitRatingMethodCombo.setName("unitRatingMethodCombo");
        gridBagConstraints.gridx = 1;
        unitRatingPanel.add(unitRatingMethodCombo, gridBagConstraints);

        JLabel manualUnitRatingModifierLabel = new JLabel(resourceMap.getString("manualUnitRatingModifierLabel.text"));
        gridBagConstraints.gridx = 2;
        unitRatingPanel.add(manualUnitRatingModifierLabel, gridBagConstraints);

        manualUnitRatingModifier = new JSpinner(new SpinnerNumberModel(0, -100, 100, 1));
        gridBagConstraints.gridx = 3;
        unitRatingPanel.add(manualUnitRatingModifier, gridBagConstraints);

        gridBagConstraints = new GridBagConstraints();
        gridBagConstraints.gridx = gridx;
        gridBagConstraints.gridy = gridy++;
        gridBagConstraints.gridwidth = 2;
        gridBagConstraints.fill = GridBagConstraints.HORIZONTAL;
        gridBagConstraints.anchor = GridBagConstraints.NORTHWEST;
        panGeneral.add(unitRatingPanel, gridBagConstraints);

        JLabel lblDate = new JLabel(resourceMap.getString("lblDate.text"));
        lblDate.setName("lblDate");
        gridBagConstraints = new GridBagConstraints();
        gridBagConstraints.gridx = gridx++;
        gridBagConstraints.gridy = gridy++;
        gridBagConstraints.anchor = GridBagConstraints.WEST;
        panGeneral.add(lblDate, gridBagConstraints);

        btnDate = new JButton(MekHQ.getMekHQOptions().getDisplayFormattedDate(date));
        btnDate.setName("btnDate");
        btnDate.setMinimumSize(new Dimension(400, 30));
        btnDate.setPreferredSize(new Dimension(400, 30));
        btnDate.addActionListener(this::btnDateActionPerformed);
        gridBagConstraints.gridx = gridx--;
        panGeneral.add(btnDate, gridBagConstraints);

        JLabel lblCamo = new JLabel(resourceMap.getString("lblCamo.text"));
        lblCamo.setName("lblCamo");
        gridBagConstraints.gridx = gridx++;
        gridBagConstraints.gridy = gridy++;
        panGeneral.add(lblCamo, gridBagConstraints);

        btnCamo = new JButton();
        btnCamo.setName("btnCamo");
        btnCamo.setMinimumSize(new Dimension(84, 72));
        btnCamo.setPreferredSize(new Dimension(84, 72));
        btnCamo.setMaximumSize(new Dimension(84, 72));
        btnCamo.addActionListener(this::btnCamoActionPerformed);
        gridBagConstraints.gridx = gridx--;
        gridBagConstraints.anchor = java.awt.GridBagConstraints.NORTHWEST;
        panGeneral.add(btnCamo, gridBagConstraints);

        JLabel lblIcon = new JLabel(resourceMap.getString("lblIcon.text"));
        gridBagConstraints.gridx = gridx++;
        gridBagConstraints.gridy = gridy++;
        gridBagConstraints.anchor = GridBagConstraints.WEST;
        panGeneral.add(lblIcon, gridBagConstraints);

        btnIcon = new JButton();
        btnIcon.addActionListener(this::btnIconActionPerformed);
        btnIcon.setMinimumSize(new Dimension(84, 72));
        btnIcon.setPreferredSize(new Dimension(84, 72));
        btnIcon.setMaximumSize(new Dimension(84, 72));
        gridBagConstraints.gridx = gridx--;
        gridBagConstraints.anchor = GridBagConstraints.NORTHWEST;
        panGeneral.add(btnIcon, gridBagConstraints);

        getOptionsPane().addTab(resourceMap.getString("panGeneral.TabConstraints.tabTitle"), panGeneral);
        //endregion General Tab

        //region Repair and Maintenance Tab
        panRepair.setName("panRepair");
        panRepair.setLayout(new java.awt.GridBagLayout());

        JPanel panSubRepair = new JPanel(new GridBagLayout());
        JPanel panSubMaintenance = new JPanel(new GridBagLayout());

        panSubRepair.setBorder(BorderFactory.createTitledBorder("Repair"));
        panSubMaintenance.setBorder(BorderFactory.createTitledBorder("Maintenance"));

        gridBagConstraints = new GridBagConstraints();
        gridBagConstraints.gridx = 0;
        gridBagConstraints.gridy = 0;
        gridBagConstraints.weightx = 0.5;
        gridBagConstraints.gridwidth = 1;
        gridBagConstraints.fill = GridBagConstraints.BOTH;
        panRepair.add(panSubRepair, gridBagConstraints);

        gridBagConstraints = new GridBagConstraints();
        gridBagConstraints.gridx = 1;
        gridBagConstraints.gridy = 0;
        gridBagConstraints.gridwidth = 1;
        gridBagConstraints.fill = GridBagConstraints.BOTH;
        panRepair.add(panSubMaintenance, gridBagConstraints);

        useEraModsCheckBox.setText(resourceMap.getString("useEraModsCheckBox.text")); // NOI18N
        useEraModsCheckBox.setToolTipText(resourceMap.getString("useEraModsCheckBox.toolTipText")); // NOI18N
        useEraModsCheckBox.setName("useEraModsCheckBox"); // NOI18N
        gridBagConstraints = new java.awt.GridBagConstraints();
        gridBagConstraints.gridx = 0;
        gridBagConstraints.gridy = 0;
        gridBagConstraints.weightx = 0.0;
        gridBagConstraints.weighty = 0.0;
        gridBagConstraints.fill = java.awt.GridBagConstraints.NONE;
        gridBagConstraints.anchor = java.awt.GridBagConstraints.NORTHWEST;
        panSubRepair.add(useEraModsCheckBox, gridBagConstraints);

        assignedTechFirstCheckBox.setText(resourceMap.getString("assignedTechFirstCheckBox.text")); // NOI18N
        assignedTechFirstCheckBox.setToolTipText(resourceMap.getString("assignedTechFirstCheckBox.toolTipText")); // NOI18N
        assignedTechFirstCheckBox.setName("assignedTechFirstCheckBox"); // NOI18N
        gridBagConstraints = new java.awt.GridBagConstraints();
        gridBagConstraints.gridx = 0;
        gridBagConstraints.gridy = 1;
        gridBagConstraints.weightx = 0.0;
        gridBagConstraints.weighty = 0.0;
        gridBagConstraints.fill = java.awt.GridBagConstraints.NONE;
        gridBagConstraints.anchor = java.awt.GridBagConstraints.NORTHWEST;
        panSubRepair.add(assignedTechFirstCheckBox, gridBagConstraints);

        resetToFirstTechCheckBox.setText(resourceMap.getString("resetToFirstTechCheckBox.text")); // NOI18N
        resetToFirstTechCheckBox.setToolTipText(resourceMap.getString("resetToFirstTechCheckBox.toolTipText")); // NOI18N
        resetToFirstTechCheckBox.setName("resetToFirstTechCheckBox"); // NOI18N
        gridBagConstraints = new java.awt.GridBagConstraints();
        gridBagConstraints.gridx = 0;
        gridBagConstraints.gridy = 2;
        gridBagConstraints.weightx = 0.0;
        gridBagConstraints.weighty = 0.0;
        gridBagConstraints.fill = java.awt.GridBagConstraints.NONE;
        gridBagConstraints.anchor = java.awt.GridBagConstraints.NORTHWEST;
        panSubRepair.add(resetToFirstTechCheckBox, gridBagConstraints);

        useQuirksBox.setText(resourceMap.getString("useQuirksBox.text")); // NOI18N
        useQuirksBox.setToolTipText(resourceMap.getString("useQuirksBox.toolTipText")); // NOI18N
        useQuirksBox.setName("useQuirksBox"); // NOI18N
        gridBagConstraints = new java.awt.GridBagConstraints();
        gridBagConstraints.gridx = 0;
        gridBagConstraints.gridy = 3;
        gridBagConstraints.fill = java.awt.GridBagConstraints.NONE;
        gridBagConstraints.weightx = 0.0;
        gridBagConstraints.weighty = 0.0;
        gridBagConstraints.anchor = java.awt.GridBagConstraints.NORTHWEST;
        panSubRepair.add(useQuirksBox, gridBagConstraints);

        useAeroSystemHitsBox.setText(resourceMap.getString("useAeroSystemHits.text")); // NOI18N
        useAeroSystemHitsBox.setToolTipText(resourceMap.getString("useAeroSystemHits.toolTipText")); // NOI18N
        useAeroSystemHitsBox.setName("useAeroSystemHits"); // NOI18N
        gridBagConstraints = new java.awt.GridBagConstraints();
        gridBagConstraints.gridx = 0;
        gridBagConstraints.gridy = 4;
        gridBagConstraints.weightx = 0.0;
        gridBagConstraints.weighty = 0.0;
        gridBagConstraints.fill = java.awt.GridBagConstraints.NONE;
        gridBagConstraints.anchor = java.awt.GridBagConstraints.NORTHWEST;
        panSubRepair.add(useAeroSystemHitsBox, gridBagConstraints);

        useDamageMargin.setText(resourceMap.getString("useDamageMargin.text"));
        useDamageMargin.setToolTipText(resourceMap.getString("useDamageMargin.toolTipText"));
        useDamageMargin.addActionListener(evt -> spnDamageMargin.setEnabled(useDamageMargin.isSelected()));
        gridBagConstraints = new java.awt.GridBagConstraints();
        gridBagConstraints.gridx = 0;
        gridBagConstraints.gridy = 5;
        gridBagConstraints.weightx = 0.0;
        gridBagConstraints.weighty = 0.0;
        gridBagConstraints.fill = java.awt.GridBagConstraints.NONE;
        gridBagConstraints.anchor = java.awt.GridBagConstraints.NORTHWEST;
        panSubRepair.add(useDamageMargin, gridBagConstraints);

        spnDamageMargin = new JSpinner(new SpinnerNumberModel(1, 1, 20, 1));
        ((JSpinner.DefaultEditor) spnDamageMargin.getEditor()).getTextField().setEditable(false);
        JPanel pnlDamageMargin = new JPanel();
        pnlDamageMargin.add(new JLabel("Margin:"));
        pnlDamageMargin.add(spnDamageMargin);

        gridBagConstraints = new java.awt.GridBagConstraints();
        gridBagConstraints.gridx = 0;
        gridBagConstraints.gridy = 6;
        gridBagConstraints.weightx = 1.0;
        gridBagConstraints.weighty = 0.0;
        gridBagConstraints.fill = java.awt.GridBagConstraints.NONE;
        gridBagConstraints.anchor = java.awt.GridBagConstraints.NORTHWEST;
        panSubRepair.add(pnlDamageMargin, gridBagConstraints);

        spnDestroyPartTarget = new JSpinner(new SpinnerNumberModel(2, 2, 13, 1));
        ((JSpinner.DefaultEditor) spnDestroyPartTarget.getEditor()).getTextField().setEditable(false);

        JPanel pnlDestroyPartTarget = new JPanel();
        pnlDestroyPartTarget.add(new JLabel("Equipment hit in combat survives on a roll of"));
        pnlDestroyPartTarget.add(spnDestroyPartTarget);
        pnlDestroyPartTarget.add(new JLabel("or better"));

        gridBagConstraints = new java.awt.GridBagConstraints();
        gridBagConstraints.gridx = 0;
        gridBagConstraints.gridy = 7;
        gridBagConstraints.weightx = 1.0;
        gridBagConstraints.weighty = 1.0;
        gridBagConstraints.fill = java.awt.GridBagConstraints.NONE;
        gridBagConstraints.anchor = java.awt.GridBagConstraints.NORTHWEST;
        panSubRepair.add(pnlDestroyPartTarget, gridBagConstraints);

        checkMaintenance.setText(resourceMap.getString("checkMaintenance.text"));
        checkMaintenance.setToolTipText(resourceMap.getString("checkMaintenance.toolTipText"));
        gridBagConstraints = new java.awt.GridBagConstraints();
        gridBagConstraints.gridx = 0;
        gridBagConstraints.gridy = 0;
        gridBagConstraints.weightx = 0.0;
        gridBagConstraints.weighty = 0.0;
        gridBagConstraints.fill = java.awt.GridBagConstraints.NONE;
        gridBagConstraints.anchor = java.awt.GridBagConstraints.NORTHWEST;
        panSubMaintenance.add(checkMaintenance, gridBagConstraints);

        checkMaintenance.addActionListener(evt -> {
            if (checkMaintenance.isSelected()) {
                spnMaintenanceDays.setEnabled(true);
                useQualityMaintenance.setEnabled(true);
                useUnofficialMaintenance.setEnabled(true);
                reverseQualityNames.setEnabled(true);
                spnMaintenanceBonus.setEnabled(true);
                logMaintenance.setEnabled(true);
            } else {
                spnMaintenanceDays.setEnabled(false);
                useQualityMaintenance.setEnabled(false);
                useUnofficialMaintenance.setEnabled(false);
                reverseQualityNames.setEnabled(false);
                spnMaintenanceBonus.setEnabled(false);
                logMaintenance.setEnabled(false);
            }
        });

        spnMaintenanceDays = new JSpinner(new SpinnerNumberModel(30, 1, 365, 1));
        ((JSpinner.DefaultEditor) spnMaintenanceDays.getEditor()).getTextField().setEditable(false);
        JPanel pnlMaintenanceDays = new JPanel();
        pnlMaintenanceDays.add(spnMaintenanceDays);
        pnlMaintenanceDays.add(new JLabel("Maintenance cycle length in days"));
        gridBagConstraints = new java.awt.GridBagConstraints();
        gridBagConstraints.gridx = 0;
        gridBagConstraints.gridy = 1;
        gridBagConstraints.weightx = 0.0;
        gridBagConstraints.weighty = 0.0;
        gridBagConstraints.fill = java.awt.GridBagConstraints.NONE;
        gridBagConstraints.anchor = java.awt.GridBagConstraints.NORTHWEST;
        panSubMaintenance.add(pnlMaintenanceDays, gridBagConstraints);

        spnMaintenanceBonus = new JSpinner(new SpinnerNumberModel(0, -13, 13, 1));
        ((JSpinner.DefaultEditor) spnMaintenanceBonus.getEditor()).getTextField().setEditable(false);
        spnMaintenanceBonus.setToolTipText(resourceMap.getString("spnMaintenanceBonus.toolTipText"));

        JPanel pnlMaintenanceBonus = new JPanel();
        pnlMaintenanceBonus.add(spnMaintenanceBonus);
        pnlMaintenanceBonus.add(new JLabel("Maintenance modifier"));

        gridBagConstraints = new java.awt.GridBagConstraints();
        gridBagConstraints.gridx = 0;
        gridBagConstraints.gridy = 2;
        gridBagConstraints.weightx = 0.0;
        gridBagConstraints.weighty = 0.0;
        gridBagConstraints.fill = java.awt.GridBagConstraints.NONE;
        gridBagConstraints.anchor = java.awt.GridBagConstraints.NORTHWEST;
        panSubMaintenance.add(pnlMaintenanceBonus, gridBagConstraints);

        useQualityMaintenance.setText(resourceMap.getString("useQualityMaintenance.text"));
        useQualityMaintenance.setToolTipText(resourceMap.getString("useQualityMaintenance.toolTipText"));
        gridBagConstraints = new java.awt.GridBagConstraints();
        gridBagConstraints.gridx = 0;
        gridBagConstraints.gridy = 3;
        gridBagConstraints.fill = java.awt.GridBagConstraints.NONE;
        gridBagConstraints.weightx = 0.0;
        gridBagConstraints.weighty = 0.0;
        gridBagConstraints.anchor = java.awt.GridBagConstraints.NORTHWEST;
        panSubMaintenance.add(useQualityMaintenance, gridBagConstraints);

        reverseQualityNames.setText(resourceMap.getString("reverseQualityNames.text"));
        reverseQualityNames.setToolTipText(resourceMap.getString("reverseQualityNames.toolTipText"));
        gridBagConstraints = new java.awt.GridBagConstraints();
        gridBagConstraints.gridx = 0;
        gridBagConstraints.gridy = 4;
        gridBagConstraints.fill = java.awt.GridBagConstraints.NONE;
        gridBagConstraints.weightx = 0.0;
        gridBagConstraints.weighty = 0.0;
        gridBagConstraints.anchor = java.awt.GridBagConstraints.NORTHWEST;
        panSubMaintenance.add(reverseQualityNames, gridBagConstraints);


        useUnofficialMaintenance.setText(resourceMap.getString("useUnofficialMaintenance.text"));
        useUnofficialMaintenance.setToolTipText(resourceMap.getString("useUnofficialMaintenance.toolTipText"));
        gridBagConstraints = new java.awt.GridBagConstraints();
        gridBagConstraints.gridx = 0;
        gridBagConstraints.gridy = 5;
        gridBagConstraints.fill = java.awt.GridBagConstraints.NONE;
        gridBagConstraints.weightx = 0.0;
        gridBagConstraints.weighty = 0.0;
        gridBagConstraints.anchor = java.awt.GridBagConstraints.NORTHWEST;
        panSubMaintenance.add(useUnofficialMaintenance, gridBagConstraints);

        logMaintenance = new JCheckBox(resourceMap.getString("logMaintenance.text"));
        logMaintenance.setToolTipText(resourceMap.getString("logMaintenance.toolTipText"));
        logMaintenance.setName("logMaintenance");
        gridBagConstraints.gridy = 6;
        gridBagConstraints.weightx = 1.0;
        gridBagConstraints.weighty = 1.0;
        panSubMaintenance.add(logMaintenance, gridBagConstraints);

        getOptionsPane().addTab(resourceMap.getString("panRepair.TabConstraints.tabTitle"), panRepair);
        //endregion Repair and Maintenance Tab

        //region Supplies and Acquisition Tab
        panSupplies.setName("panSupplies");
        panSupplies.setLayout(new GridBagLayout());

        JPanel panSubAcquire = new JPanel(new GridBagLayout());
        JPanel panSubDelivery = new JPanel(new GridBagLayout());
        JPanel panSubPlanetAcquire = new JPanel(new GridBagLayout());

        panSubAcquire.setBorder(BorderFactory.createTitledBorder("Acquisition"));
        panSubDelivery.setBorder(BorderFactory.createTitledBorder("Delivery"));
        panSubPlanetAcquire.setBorder(BorderFactory.createTitledBorder("Planetary Acquisition"));

        gridBagConstraints = new java.awt.GridBagConstraints();
        gridBagConstraints.gridx = 0;
        gridBagConstraints.gridy = 0;
        gridBagConstraints.weightx = .5;
        gridBagConstraints.gridwidth = 1;
        gridBagConstraints.fill = java.awt.GridBagConstraints.BOTH;
        panSupplies.add(panSubAcquire, gridBagConstraints);

        gridBagConstraints = new java.awt.GridBagConstraints();
        gridBagConstraints.gridx = 1;
        gridBagConstraints.gridy = 0;
        gridBagConstraints.weightx = .5;
        gridBagConstraints.gridwidth = 1;
        gridBagConstraints.fill = java.awt.GridBagConstraints.BOTH;
        panSupplies.add(panSubDelivery, gridBagConstraints);

        gridBagConstraints = new java.awt.GridBagConstraints();
        gridBagConstraints.gridx = 0;
        gridBagConstraints.gridy = 1;
        gridBagConstraints.weightx = 1.0;
        gridBagConstraints.gridwidth = 2;
        gridBagConstraints.fill = java.awt.GridBagConstraints.BOTH;
        panSupplies.add(panSubPlanetAcquire, gridBagConstraints);

        spnAcquireWaitingPeriod = new JSpinner(new SpinnerNumberModel(1, 1, 365, 1));
        ((JSpinner.DefaultEditor) spnAcquireWaitingPeriod.getEditor()).getTextField().setEditable(false);

        JPanel pnlWaitingPeriod = new JPanel();
        pnlWaitingPeriod.add(spnAcquireWaitingPeriod);
        pnlWaitingPeriod.add(new JLabel("Waiting period (in days) between acquisition rolls"));

        gridBagConstraints = new java.awt.GridBagConstraints();
        gridBagConstraints.gridx = 0;
        gridBagConstraints.gridy = 1;
        gridBagConstraints.weightx = 0.0;
        gridBagConstraints.weighty = 0.0;
        gridBagConstraints.gridwidth = 2;
        gridBagConstraints.fill = java.awt.GridBagConstraints.NONE;
        gridBagConstraints.anchor = java.awt.GridBagConstraints.NORTHWEST;
        panSubAcquire.add(pnlWaitingPeriod, gridBagConstraints);

        DefaultComboBoxModel<String> acquireSkillModel = new DefaultComboBoxModel<>();
        acquireSkillModel.addElement(CampaignOptions.S_TECH);
        acquireSkillModel.addElement(SkillType.S_ADMIN);
        acquireSkillModel.addElement(SkillType.S_SCROUNGE);
        acquireSkillModel.addElement(SkillType.S_NEG);
        acquireSkillModel.addElement(CampaignOptions.S_AUTO);
        choiceAcquireSkill = new JComboBox<>(acquireSkillModel);

        gridBagConstraints = new java.awt.GridBagConstraints();
        gridBagConstraints.gridx = 0;
        gridBagConstraints.gridy = 2;
        gridBagConstraints.fill = java.awt.GridBagConstraints.NONE;
        gridBagConstraints.anchor = java.awt.GridBagConstraints.WEST;
        panSubAcquire.add(new JLabel("Acquisition Skill:"), gridBagConstraints);

        gridBagConstraints = new java.awt.GridBagConstraints();
        gridBagConstraints.gridx = 1;
        gridBagConstraints.gridy = 2;
        gridBagConstraints.fill = java.awt.GridBagConstraints.NONE;
        gridBagConstraints.anchor = java.awt.GridBagConstraints.WEST;
        panSubAcquire.add(choiceAcquireSkill, gridBagConstraints);

        chkSupportStaffOnly.setText("Only support personnel can make acquisition checks");
        gridBagConstraints = new java.awt.GridBagConstraints();
        gridBagConstraints.gridx = 0;
        gridBagConstraints.gridy = 3;
        gridBagConstraints.gridwidth = 2;
        gridBagConstraints.fill = java.awt.GridBagConstraints.NONE;
        gridBagConstraints.weightx = 0.0;
        gridBagConstraints.weighty = 0.0;
        gridBagConstraints.anchor = java.awt.GridBagConstraints.NORTHWEST;
        panSubAcquire.add(chkSupportStaffOnly, gridBagConstraints);

        spnAcquireClanPenalty = new JSpinner(new SpinnerNumberModel(0, 0, 13, 1));
        ((JSpinner.DefaultEditor) spnAcquireClanPenalty.getEditor()).getTextField().setEditable(false);

        JPanel pnlClanPenalty = new JPanel();
        pnlClanPenalty.add(spnAcquireClanPenalty);
        pnlClanPenalty.add(new JLabel("Penalty for Clan equipment"));

        gridBagConstraints = new java.awt.GridBagConstraints();
        gridBagConstraints.gridx = 0;
        gridBagConstraints.gridy = 4;
        gridBagConstraints.weightx = 0.0;
        gridBagConstraints.weighty = 0.0;
        gridBagConstraints.gridwidth = 2;
        gridBagConstraints.fill = java.awt.GridBagConstraints.NONE;
        gridBagConstraints.anchor = java.awt.GridBagConstraints.NORTHWEST;
        panSubAcquire.add(pnlClanPenalty, gridBagConstraints);

        spnAcquireIsPenalty = new JSpinner(new SpinnerNumberModel(0, 0, 13, 1));
        ((JSpinner.DefaultEditor) spnAcquireIsPenalty.getEditor()).getTextField().setEditable(false);

        JPanel pnlIsPenalty = new JPanel();
        pnlIsPenalty.add(spnAcquireIsPenalty);
        pnlIsPenalty.add(new JLabel("Penalty for Inner Sphere equipment"));

        gridBagConstraints = new java.awt.GridBagConstraints();
        gridBagConstraints.gridx = 0;
        gridBagConstraints.gridy = 5;
        gridBagConstraints.weightx = 0.0;
        gridBagConstraints.weighty = 0.0;
        gridBagConstraints.gridwidth = 2;
        gridBagConstraints.fill = java.awt.GridBagConstraints.NONE;
        gridBagConstraints.anchor = java.awt.GridBagConstraints.NORTHWEST;
        panSubAcquire.add(pnlIsPenalty, gridBagConstraints);

        txtMaxAcquisitions = new JTextField(4);
        txtMaxAcquisitions.setHorizontalAlignment(JTextField.RIGHT);
        txtMaxAcquisitions.setName("txtName");

        JPanel pnlMaxAcquisitions = new JPanel();
        pnlMaxAcquisitions.add(txtMaxAcquisitions);
        pnlMaxAcquisitions.add(new JLabel("Maximum Acquisitions Per Day (0 for unlimited)"));

        gridBagConstraints = new java.awt.GridBagConstraints();
        gridBagConstraints.gridx = 0;
        gridBagConstraints.gridy = 6;
        gridBagConstraints.weightx = 1.0;
        gridBagConstraints.weighty = 1.0;
        gridBagConstraints.gridwidth = 2;
        gridBagConstraints.fill = java.awt.GridBagConstraints.NONE;
        gridBagConstraints.anchor = java.awt.GridBagConstraints.NORTHWEST;
        panSubAcquire.add(pnlMaxAcquisitions, gridBagConstraints);

        spnNDiceTransitTime = new JSpinner(new SpinnerNumberModel(0, 0, 365, 1));
        ((JSpinner.DefaultEditor) spnNDiceTransitTime.getEditor()).getTextField().setEditable(false);

        spnConstantTransitTime = new JSpinner(new SpinnerNumberModel(0, 0, 365, 1));
        ((JSpinner.DefaultEditor) spnConstantTransitTime.getEditor()).getTextField().setEditable(false);

        spnAcquireMosBonus = new JSpinner(new SpinnerNumberModel(0, 0, 365, 1));
        ((JSpinner.DefaultEditor) spnAcquireMosBonus.getEditor()).getTextField().setEditable(false);

        spnAcquireMinimum = new JSpinner(new SpinnerNumberModel(0, 0, 365, 1));
        ((JSpinner.DefaultEditor) spnAcquireMinimum.getEditor()).getTextField().setEditable(false);

        DefaultComboBoxModel<String> transitUnitModel = new DefaultComboBoxModel<>();
        for (int i = 0; i < CampaignOptions.TRANSIT_UNIT_NUM; i++) {
            transitUnitModel.addElement(CampaignOptions.getTransitUnitName(i));
        }
        choiceTransitTimeUnits = new JComboBox<>(transitUnitModel);

        DefaultComboBoxModel<String> transitMosUnitModel = new DefaultComboBoxModel<>();
        for (int i = 0; i < CampaignOptions.TRANSIT_UNIT_NUM; i++) {
            transitMosUnitModel.addElement(CampaignOptions.getTransitUnitName(i));
        }
        choiceAcquireMosUnits = new JComboBox<>(transitMosUnitModel);

        DefaultComboBoxModel<String> transitMinUnitModel = new DefaultComboBoxModel<>();
        for (int i = 0; i < CampaignOptions.TRANSIT_UNIT_NUM; i++) {
            transitMinUnitModel.addElement(CampaignOptions.getTransitUnitName(i));
        }
        choiceAcquireMinimumUnit = new JComboBox<>(transitMinUnitModel);

        JPanel pnlTransitTime = new JPanel();
        pnlTransitTime.add(new JLabel("Delivery Time:"));
        pnlTransitTime.add(spnNDiceTransitTime);
        pnlTransitTime.add(new JLabel("d6 + "));
        pnlTransitTime.add(spnConstantTransitTime);
        pnlTransitTime.add(choiceTransitTimeUnits);

        gridBagConstraints = new java.awt.GridBagConstraints();
        gridBagConstraints.gridx = 0;
        gridBagConstraints.gridy = 0;
        gridBagConstraints.fill = java.awt.GridBagConstraints.NONE;
        gridBagConstraints.weightx = 0.0;
        gridBagConstraints.weighty = 0.0;
        gridBagConstraints.anchor = java.awt.GridBagConstraints.NORTHWEST;
        panSubDelivery.add(pnlTransitTime, gridBagConstraints);

        JPanel pnlMinTransit = new JPanel();
        pnlMinTransit.add(new JLabel("Minimum Transit Time:"));
        pnlMinTransit.add(spnAcquireMinimum);
        pnlMinTransit.add(choiceAcquireMinimumUnit);

        gridBagConstraints = new java.awt.GridBagConstraints();
        gridBagConstraints.gridx = 0;
        gridBagConstraints.gridy = 1;
        gridBagConstraints.fill = java.awt.GridBagConstraints.NONE;
        gridBagConstraints.weightx = 0.0;
        gridBagConstraints.weighty = 0.0;
        gridBagConstraints.anchor = java.awt.GridBagConstraints.NORTHWEST;
        panSubDelivery.add(pnlMinTransit, gridBagConstraints);

        JPanel pnlMosBonus = new JPanel();
        pnlMosBonus.add(new JLabel("Reduce delivery time by"));
        pnlMosBonus.add(spnAcquireMosBonus);
        pnlMosBonus.add(choiceAcquireMosUnits);
        pnlMosBonus.add(new JLabel("per MoS"));

        gridBagConstraints = new java.awt.GridBagConstraints();
        gridBagConstraints.gridx = 0;
        gridBagConstraints.gridy = 2;
        gridBagConstraints.fill = java.awt.GridBagConstraints.NONE;
        gridBagConstraints.weightx = 1.0;
        gridBagConstraints.weighty = 1.0;
        gridBagConstraints.anchor = java.awt.GridBagConstraints.NORTHWEST;
        panSubDelivery.add(pnlMosBonus, gridBagConstraints);

        usePlanetaryAcquisitions.setText(resourceMap.getString("usePlanetaryAcquisitions.text"));
        usePlanetaryAcquisitions.setToolTipText(resourceMap.getString("usePlanetaryAcquisitions.toolTipText"));
        gridBagConstraints = new java.awt.GridBagConstraints();
        gridBagConstraints.gridx = 0;
        gridBagConstraints.gridy = 0;
        gridBagConstraints.weightx = 0.0;
        gridBagConstraints.weighty = 0.0;
        gridBagConstraints.fill = java.awt.GridBagConstraints.NONE;
        gridBagConstraints.anchor = java.awt.GridBagConstraints.NORTHWEST;
        panSubPlanetAcquire.add(usePlanetaryAcquisitions, gridBagConstraints);

        spnMaxJumpPlanetaryAcquisitions = new JSpinner(new SpinnerNumberModel(2, 0, 5, 1));
        JPanel panMaxJump = new JPanel();
        panMaxJump.add(spnMaxJumpPlanetaryAcquisitions);
        panMaxJump.add(new JLabel(resourceMap.getString("lblMaxJumpPlanetaryAcquisitions.text")));
        gridBagConstraints = new GridBagConstraints();
        gridBagConstraints.gridx = 0;
        gridBagConstraints.gridy = 1;
        gridBagConstraints.weightx = 0.0;
        gridBagConstraints.weighty = 0.0;
        gridBagConstraints.fill = GridBagConstraints.NONE;
        gridBagConstraints.anchor = GridBagConstraints.NORTHWEST;
        panSubPlanetAcquire.add(panMaxJump, gridBagConstraints);

        comboPlanetaryAcquisitionsFactionLimits = new JComboBox<>(PlanetaryAcquisitionFactionLimit.values());
        JPanel panFactionLimit = new JPanel();
        panFactionLimit.add(new JLabel(resourceMap.getString("lblPlanetaryAcquisitionsFactionLimits.text")));
        panFactionLimit.add(comboPlanetaryAcquisitionsFactionLimits);
        gridBagConstraints = new GridBagConstraints();
        gridBagConstraints.gridx = 0;
        gridBagConstraints.gridy = 2;
        gridBagConstraints.weightx = 0.0;
        gridBagConstraints.weighty = 0.0;
        gridBagConstraints.fill = GridBagConstraints.NONE;
        gridBagConstraints.anchor = GridBagConstraints.NORTHWEST;
        panSubPlanetAcquire.add(panFactionLimit, gridBagConstraints);

        disallowPlanetaryAcquisitionClanCrossover.setText(resourceMap.getString("disallowPlanetaryAcquisitionClanCrossover.text"));
        disallowPlanetaryAcquisitionClanCrossover.setToolTipText(resourceMap.getString("disallowPlanetaryAcquisitionClanCrossover.toolTipText"));
        gridBagConstraints = new java.awt.GridBagConstraints();
        gridBagConstraints.gridx = 0;
        gridBagConstraints.gridy = 3;
        gridBagConstraints.weightx = 0.0;
        gridBagConstraints.weighty = 0.0;
        gridBagConstraints.fill = java.awt.GridBagConstraints.NONE;
        gridBagConstraints.anchor = java.awt.GridBagConstraints.NORTHWEST;
        panSubPlanetAcquire.add(disallowPlanetaryAcquisitionClanCrossover, gridBagConstraints);

        disallowClanPartsFromIS.setText(resourceMap.getString("disallowClanPartsFromIS.text"));
        disallowClanPartsFromIS.setToolTipText(resourceMap.getString("disallowClanPartsFromIS.toolTipText"));
        gridBagConstraints = new java.awt.GridBagConstraints();
        gridBagConstraints.gridx = 0;
        gridBagConstraints.gridy = 4;
        gridBagConstraints.weightx = 0.0;
        gridBagConstraints.weighty = 0.0;
        gridBagConstraints.fill = java.awt.GridBagConstraints.NONE;
        gridBagConstraints.anchor = java.awt.GridBagConstraints.NORTHWEST;
        panSubPlanetAcquire.add(disallowClanPartsFromIS, gridBagConstraints);

        spnPenaltyClanPartsFromIS = new JSpinner(new SpinnerNumberModel(0, 0, 12, 1));
        JPanel panPenaltyClanPartsFromIS = new JPanel();
        panPenaltyClanPartsFromIS.add(spnPenaltyClanPartsFromIS);
        JLabel lblPenaltyClanPartsFromIS = new JLabel(resourceMap.getString("spnPenaltyClanPartsFromIS.text"));
        lblPenaltyClanPartsFromIS.setToolTipText(resourceMap.getString("spnPenaltyClanPartsFromIS.toolTipText"));
        panPenaltyClanPartsFromIS.add(lblPenaltyClanPartsFromIS);
        gridBagConstraints = new java.awt.GridBagConstraints();
        gridBagConstraints.gridx = 0;
        gridBagConstraints.gridy = 5;
        gridBagConstraints.weightx = 0.0;
        gridBagConstraints.weighty = 0.0;
        gridBagConstraints.fill = java.awt.GridBagConstraints.NONE;
        gridBagConstraints.anchor = java.awt.GridBagConstraints.NORTHWEST;
        panSubPlanetAcquire.add(panPenaltyClanPartsFromIS, gridBagConstraints);

        usePlanetaryAcquisitionsVerbose.setText(resourceMap.getString("usePlanetaryAcquisitionsVerbose.text"));
        usePlanetaryAcquisitionsVerbose.setToolTipText(resourceMap.getString("usePlanetaryAcquisitionsVerbose.toolTipText"));
        gridBagConstraints = new java.awt.GridBagConstraints();
        gridBagConstraints.gridx = 0;
        gridBagConstraints.gridy = 6;
        gridBagConstraints.weightx = 0.0;
        gridBagConstraints.weighty = 0.0;
        gridBagConstraints.fill = java.awt.GridBagConstraints.NONE;
        gridBagConstraints.anchor = java.awt.GridBagConstraints.NORTHWEST;
        panSubPlanetAcquire.add(usePlanetaryAcquisitionsVerbose, gridBagConstraints);

        JPanel panSocioIndustrialBonus = new JPanel();
        panSocioIndustrialBonus.setLayout(new BoxLayout(panSocioIndustrialBonus, BoxLayout.LINE_AXIS));
        panSocioIndustrialBonus.setBorder(BorderFactory.createTitledBorder("Planet socio-industrial modifiers "));

        JPanel panTechBonus = new JPanel(new GridBagLayout());
        JPanel panIndustryBonus = new JPanel(new GridBagLayout());
        JPanel panOutputBonus = new JPanel(new GridBagLayout());

        spnPlanetAcquireTechBonus = new JSpinner[6];
        spnPlanetAcquireIndustryBonus = new JSpinner[6];
        spnPlanetAcquireOutputBonus = new JSpinner[6];

        gridBagConstraints = new java.awt.GridBagConstraints();
        gridBagConstraints.gridwidth = 1;
        gridBagConstraints.gridy = 0;
        gridBagConstraints.gridx = 0;
        gridBagConstraints.gridwidth = 2;
        panTechBonus.add(new JLabel("<html><b>Tech<b></html>"), gridBagConstraints);
        panIndustryBonus.add(new JLabel("<html><b>Industry<b></html>"), gridBagConstraints);
        panOutputBonus.add(new JLabel("<html><b>Output<b></html>"), gridBagConstraints);
        for (int i = EquipmentType.RATING_A; i <= EquipmentType.RATING_F; i++) {
            gridBagConstraints.gridwidth = 1;
            gridBagConstraints.gridy++;
            gridBagConstraints.gridx = 0;
            gridBagConstraints.insets = new Insets(0, 20, 0, 0);
            panTechBonus.add(new JLabel(ITechnology.getRatingName(i) + " Level"), gridBagConstraints);
            panIndustryBonus.add(new JLabel(ITechnology.getRatingName(i) + " Level"), gridBagConstraints);
            panOutputBonus.add(new JLabel(ITechnology.getRatingName(i) + " Level"), gridBagConstraints);
            gridBagConstraints.gridx = 1;
            gridBagConstraints.insets = new Insets(0, 10, 0, 0);
            spnPlanetAcquireTechBonus[i] = new JSpinner(new SpinnerNumberModel(0, -12, 12, 1));
            spnPlanetAcquireIndustryBonus[i] = new JSpinner(new SpinnerNumberModel(0, -12, 12, 1));
            spnPlanetAcquireOutputBonus[i] = new JSpinner(new SpinnerNumberModel(0, -12, 12, 1));
            ((JSpinner.DefaultEditor) spnPlanetAcquireTechBonus[i].getEditor()).getTextField().setEditable(false);
            ((JSpinner.DefaultEditor) spnPlanetAcquireIndustryBonus[i].getEditor()).getTextField().setEditable(false);
            ((JSpinner.DefaultEditor) spnPlanetAcquireOutputBonus[i].getEditor()).getTextField().setEditable(false);

            panTechBonus.add(spnPlanetAcquireTechBonus[i], gridBagConstraints);
            panOutputBonus.add(spnPlanetAcquireOutputBonus[i], gridBagConstraints);
            panIndustryBonus.add(spnPlanetAcquireIndustryBonus[i], gridBagConstraints);

        }

        panSocioIndustrialBonus.add(panTechBonus);
        panSocioIndustrialBonus.add(panIndustryBonus);
        panSocioIndustrialBonus.add(panOutputBonus);

        gridBagConstraints = new java.awt.GridBagConstraints();
        gridBagConstraints.gridx = 1;
        gridBagConstraints.gridy = 0;
        gridBagConstraints.weightx = 0.0;
        gridBagConstraints.weighty = 0.0;
        gridBagConstraints.gridheight = 7;
        gridBagConstraints.fill = java.awt.GridBagConstraints.NONE;
        gridBagConstraints.anchor = java.awt.GridBagConstraints.NORTHWEST;
        panSubPlanetAcquire.add(panSocioIndustrialBonus, gridBagConstraints);

        getOptionsPane().addTab(resourceMap.getString("panSupplies.TabConstraints.tabTitle"), panSupplies);
        //endregion Supplies and Acquisition Tab

        //region Tech Limits Tab
        gridy = 0;

        panTech.setName("panTech");
        panTech.setLayout(new java.awt.GridBagLayout());

        limitByYearBox.setText(resourceMap.getString("limitByYearBox.text"));
        limitByYearBox.setToolTipText(resourceMap.getString("limitByYearBox.toolTipText"));
        limitByYearBox.setName("limitByYearBox");
        limitByYearBox.addActionListener(e -> variableTechLevelBox.setEnabled(limitByYearBox.isSelected()));
        gridBagConstraints = new java.awt.GridBagConstraints();
        gridBagConstraints.gridx = 0;
        gridBagConstraints.gridy = gridy++;
        gridBagConstraints.gridwidth = 2;
        gridBagConstraints.fill = java.awt.GridBagConstraints.HORIZONTAL;
        gridBagConstraints.anchor = java.awt.GridBagConstraints.NORTHWEST;
        panTech.add(limitByYearBox, gridBagConstraints);

        disallowExtinctStuffBox.setText(resourceMap.getString("disallowExtinctStuffBox.text"));
        disallowExtinctStuffBox.setToolTipText(resourceMap.getString("disallowExtinctStuffBox.toolTipText"));
        disallowExtinctStuffBox.setName("disallowExtinctStuffBox");
        gridBagConstraints = new java.awt.GridBagConstraints();
        gridBagConstraints.gridx = 0;
        gridBagConstraints.gridy = gridy++;
        gridBagConstraints.gridwidth = 2;
        gridBagConstraints.fill = java.awt.GridBagConstraints.HORIZONTAL;
        gridBagConstraints.anchor = java.awt.GridBagConstraints.NORTHWEST;
        panTech.add(disallowExtinctStuffBox, gridBagConstraints);

        allowClanPurchasesBox.setText(resourceMap.getString("allowClanPurchasesBox.text"));
        allowClanPurchasesBox.setToolTipText(resourceMap.getString("allowClanPurchasesBox.toolTipText"));
        allowClanPurchasesBox.setName("allowClanPurchasesBox");
        gridBagConstraints = new java.awt.GridBagConstraints();
        gridBagConstraints.gridx = 0;
        gridBagConstraints.gridy = gridy++;
        gridBagConstraints.gridwidth = 2;
        gridBagConstraints.fill = java.awt.GridBagConstraints.HORIZONTAL;
        gridBagConstraints.anchor = java.awt.GridBagConstraints.NORTHWEST;
        panTech.add(allowClanPurchasesBox, gridBagConstraints);

        allowISPurchasesBox.setText(resourceMap.getString("allowISPurchasesBox.text"));
        allowISPurchasesBox.setToolTipText(resourceMap.getString("allowISPurchasesBox.toolTipText"));
        allowISPurchasesBox.setName("allowISPurchasesBox");
        gridBagConstraints = new java.awt.GridBagConstraints();
        gridBagConstraints.gridx = 0;
        gridBagConstraints.gridy = gridy++;
        gridBagConstraints.gridwidth = 2;
        gridBagConstraints.fill = java.awt.GridBagConstraints.HORIZONTAL;
        gridBagConstraints.anchor = java.awt.GridBagConstraints.NORTHWEST;
        panTech.add(allowISPurchasesBox, gridBagConstraints);

        allowCanonOnlyBox.setText(resourceMap.getString("allowCanonOnlyBox.text"));
        allowCanonOnlyBox.setToolTipText(resourceMap.getString("allowCanonOnlyBox.toolTipText"));
        allowCanonOnlyBox.setName("allowCanonOnlyBox");
        gridBagConstraints = new java.awt.GridBagConstraints();
        gridBagConstraints.gridx = 0;
        gridBagConstraints.gridy = gridy++;
        gridBagConstraints.gridwidth = 2;
        gridBagConstraints.fill = java.awt.GridBagConstraints.HORIZONTAL;
        gridBagConstraints.anchor = java.awt.GridBagConstraints.NORTHWEST;
        panTech.add(allowCanonOnlyBox, gridBagConstraints);

        allowCanonRefitOnlyBox.setText(resourceMap.getString("allowCanonRefitOnlyBox.text")); // NOI18N
        allowCanonRefitOnlyBox.setToolTipText(resourceMap.getString("allowCanonRefitOnlyBox.toolTipText")); // NOI18N
        allowCanonRefitOnlyBox.setName("allowCanonRefitOnlyBox"); // NOI18N
        gridBagConstraints = new java.awt.GridBagConstraints();
        gridBagConstraints.gridx = 0;
        gridBagConstraints.gridy = gridy++;
        gridBagConstraints.gridwidth = 2;
        gridBagConstraints.fill = java.awt.GridBagConstraints.HORIZONTAL;
        gridBagConstraints.anchor = java.awt.GridBagConstraints.NORTHWEST;
        panTech.add(allowCanonRefitOnlyBox, gridBagConstraints);

        JLabel lblTechLevel = new JLabel(resourceMap.getString("lblTechLevel.text"));
        lblTechLevel.setName("lblTechLevel");
        gridBagConstraints = new java.awt.GridBagConstraints();
        gridBagConstraints.gridx = 0;
        gridBagConstraints.gridy = gridy++;
        gridBagConstraints.fill = java.awt.GridBagConstraints.HORIZONTAL;
        gridBagConstraints.anchor = java.awt.GridBagConstraints.WEST;
        panTech.add(lblTechLevel, gridBagConstraints);

        DefaultComboBoxModel<String> techLevelComboBoxModel = new DefaultComboBoxModel<>();
        techLevelComboBoxModel.addElement(CampaignOptions.getTechLevelName(CampaignOptions.TECH_INTRO));
        techLevelComboBoxModel.addElement(CampaignOptions.getTechLevelName(CampaignOptions.TECH_STANDARD));
        techLevelComboBoxModel.addElement(CampaignOptions.getTechLevelName(CampaignOptions.TECH_ADVANCED));
        techLevelComboBoxModel.addElement(CampaignOptions.getTechLevelName(CampaignOptions.TECH_EXPERIMENTAL));
        techLevelComboBoxModel.addElement(CampaignOptions.getTechLevelName(CampaignOptions.TECH_UNOFFICIAL));
        choiceTechLevel.setModel(techLevelComboBoxModel);
        //choiceTechLevel.setToolTipText(resourceMap.getString("choiceTechLevel.toolTipText")); // NOI18N
        choiceTechLevel.setName("choiceTechLevel"); // NOI18N
        gridBagConstraints = new java.awt.GridBagConstraints();
        gridBagConstraints.gridx = 1;
        gridBagConstraints.gridy = gridy++;
        gridBagConstraints.fill = java.awt.GridBagConstraints.HORIZONTAL;
        gridBagConstraints.anchor = java.awt.GridBagConstraints.NORTHWEST;
        panTech.add(choiceTechLevel, gridBagConstraints);

        variableTechLevelBox.setText(resourceMap.getString("variableTechLevelBox.text")); // NOI18N
        variableTechLevelBox.setToolTipText(resourceMap.getString("variableTechLevelBox.toolTipText")); // NOI18N
        variableTechLevelBox.setName("variableTechLevelBox"); // NOI18N
        gridBagConstraints = new java.awt.GridBagConstraints();
        gridBagConstraints.gridx = 0;
        gridBagConstraints.gridy = gridy++;
        gridBagConstraints.gridwidth = 2;
        gridBagConstraints.fill = java.awt.GridBagConstraints.HORIZONTAL;
        gridBagConstraints.anchor = java.awt.GridBagConstraints.NORTHWEST;
        panTech.add(variableTechLevelBox, gridBagConstraints);

        factionIntroDateBox.setText(resourceMap.getString("factionIntroDateBox.text"));
        factionIntroDateBox.setToolTipText(resourceMap.getString("factionIntroDateBox.toolTipText"));
        factionIntroDateBox.setName("factionIntroDateBox");
        gridBagConstraints = new java.awt.GridBagConstraints();
        gridBagConstraints.gridx = 0;
        gridBagConstraints.gridy = gridy++;
        gridBagConstraints.gridwidth = 2;
        gridBagConstraints.fill = java.awt.GridBagConstraints.HORIZONTAL;
        gridBagConstraints.anchor = java.awt.GridBagConstraints.NORTHWEST;
        panTech.add(factionIntroDateBox, gridBagConstraints);

        useAmmoByTypeBox.setText(resourceMap.getString("useAmmoByTypeBox.text"));
        useAmmoByTypeBox.setToolTipText(resourceMap.getString("useAmmoByTypeBox.toolTipText"));
        useAmmoByTypeBox.setName("useAmmoByTypeBox");
        gridBagConstraints = new java.awt.GridBagConstraints();
        gridBagConstraints.gridx = 0;
        gridBagConstraints.gridy = gridy++;
        gridBagConstraints.gridwidth = 2;
        gridBagConstraints.fill = java.awt.GridBagConstraints.HORIZONTAL;
        gridBagConstraints.anchor = java.awt.GridBagConstraints.NORTHWEST;
        panTech.add(useAmmoByTypeBox, gridBagConstraints);

        getOptionsPane().addTab(resourceMap.getString("panTech.TabConstraints.tabTitle"), panTech);
        //endregion Tech Limits Tab

        //region Personnel Tab
        getOptionsPane().addTab(resourceMap.getString("personnelPanel.title"), createPersonnelTab());
        //endregion Personnel Tab

        //region Finances Tab
        JPanel panFinances = new JPanel();
        panFinances.setName("panFinances");
        panFinances.setLayout(new GridBagLayout());
        gridy = 0;

        payForPartsBox.setText(resourceMap.getString("payForPartsBox.text"));
        payForPartsBox.setToolTipText(resourceMap.getString("payForPartsBox.toolTipText"));
        payForPartsBox.setName("payForPartsBox");
        gridBagConstraints = new java.awt.GridBagConstraints();
        gridBagConstraints.gridx = 0;
        gridBagConstraints.gridy = gridy++;
        gridBagConstraints.gridwidth = 2;
        gridBagConstraints.fill = java.awt.GridBagConstraints.HORIZONTAL;
        gridBagConstraints.anchor = java.awt.GridBagConstraints.NORTHWEST;
        panFinances.add(payForPartsBox, gridBagConstraints);

        payForRepairsBox.setText(resourceMap.getString("payForRepairsBox.text")); // NOI18N
        payForRepairsBox.setToolTipText(resourceMap.getString("payForRepairsBox.toolTipText")); // NOI18N
        payForRepairsBox.setName("payForRepairsBox"); // NOI18N
        gridBagConstraints = new java.awt.GridBagConstraints();
        gridBagConstraints.gridx = 0;
        gridBagConstraints.gridy = gridy++;
        gridBagConstraints.gridwidth = 2;
        gridBagConstraints.fill = java.awt.GridBagConstraints.HORIZONTAL;
        gridBagConstraints.anchor = java.awt.GridBagConstraints.NORTHWEST;
        panFinances.add(payForRepairsBox, gridBagConstraints);

        payForUnitsBox.setText(resourceMap.getString("payForUnitsBox.text")); // NOI18N
        payForUnitsBox.setToolTipText(resourceMap.getString("payForUnitsBox.toolTipText")); // NOI18N
        payForUnitsBox.setName("payForUnitsBox"); // NOI18N
        gridBagConstraints = new java.awt.GridBagConstraints();
        gridBagConstraints.gridx = 0;
        gridBagConstraints.gridy = gridy++;
        gridBagConstraints.gridwidth = 2;
        gridBagConstraints.fill = java.awt.GridBagConstraints.HORIZONTAL;
        gridBagConstraints.anchor = java.awt.GridBagConstraints.NORTHWEST;
        panFinances.add(payForUnitsBox, gridBagConstraints);

        payForSalariesBox.setText(resourceMap.getString("payForSalariesBox.text")); // NOI18N
        payForSalariesBox.setToolTipText(resourceMap.getString("payForSalariesBox.toolTipText")); // NOI18N
        payForSalariesBox.setName("payForSalariesBox"); // NOI18N
        gridBagConstraints = new java.awt.GridBagConstraints();
        gridBagConstraints.gridx = 0;
        gridBagConstraints.gridy = gridy++;
        gridBagConstraints.gridwidth = 2;
        gridBagConstraints.fill = java.awt.GridBagConstraints.HORIZONTAL;
        gridBagConstraints.anchor = java.awt.GridBagConstraints.NORTHWEST;
        panFinances.add(payForSalariesBox, gridBagConstraints);

        payForOverheadBox.setText(resourceMap.getString("payForOverheadBox.text")); // NOI18N
        payForOverheadBox.setToolTipText(resourceMap.getString("payForOverheadBox.toolTipText")); // NOI18N
        payForOverheadBox.setName("payForOverheadBox"); // NOI18N
        gridBagConstraints = new java.awt.GridBagConstraints();
        gridBagConstraints.gridx = 0;
        gridBagConstraints.gridy = gridy++;
        gridBagConstraints.gridwidth = 2;
        gridBagConstraints.fill = java.awt.GridBagConstraints.HORIZONTAL;
        gridBagConstraints.anchor = java.awt.GridBagConstraints.NORTHWEST;
        panFinances.add(payForOverheadBox, gridBagConstraints);

        payForMaintainBox.setText(resourceMap.getString("payForMaintainBox.text")); // NOI18N
        payForMaintainBox.setToolTipText(resourceMap.getString("payForMaintainBox.toolTipText")); // NOI18N
        payForMaintainBox.setName("payForMaintainBox"); // NOI18N
        gridBagConstraints = new java.awt.GridBagConstraints();
        gridBagConstraints.gridx = 0;
        gridBagConstraints.gridy = gridy++;
        gridBagConstraints.gridwidth = 2;
        gridBagConstraints.fill = java.awt.GridBagConstraints.HORIZONTAL;
        gridBagConstraints.anchor = java.awt.GridBagConstraints.NORTHWEST;
        panFinances.add(payForMaintainBox, gridBagConstraints);

        payForTransportBox.setText(resourceMap.getString("payForTransportBox.text")); // NOI18N
        payForTransportBox.setToolTipText(resourceMap.getString("payForTransportBox.toolTipText")); // NOI18N
        payForTransportBox.setName("payForTransportBox"); // NOI18N
        gridBagConstraints = new java.awt.GridBagConstraints();
        gridBagConstraints.gridx = 0;
        gridBagConstraints.gridy = gridy++;
        gridBagConstraints.gridwidth = 2;
        gridBagConstraints.fill = java.awt.GridBagConstraints.HORIZONTAL;
        gridBagConstraints.anchor = java.awt.GridBagConstraints.NORTHWEST;
        panFinances.add(payForTransportBox, gridBagConstraints);

        sellUnitsBox.setText(resourceMap.getString("sellUnitsBox.text")); // NOI18N
        sellUnitsBox.setToolTipText(resourceMap.getString("sellUnitsBox.toolTipText")); // NOI18N
        sellUnitsBox.setName("sellUnitsBox"); // NOI18N
        gridBagConstraints = new java.awt.GridBagConstraints();
        gridBagConstraints.gridx = 0;
        gridBagConstraints.gridy = gridy++;
        gridBagConstraints.gridwidth = 2;
        gridBagConstraints.fill = java.awt.GridBagConstraints.HORIZONTAL;
        gridBagConstraints.anchor = java.awt.GridBagConstraints.NORTHWEST;
        panFinances.add(sellUnitsBox, gridBagConstraints);

        sellPartsBox.setText(resourceMap.getString("sellPartsBox.text")); // NOI18N
        sellPartsBox.setToolTipText(resourceMap.getString("sellPartsBox.toolTipText")); // NOI18N
        sellPartsBox.setName("sellPartsBox"); // NOI18N
        gridBagConstraints = new java.awt.GridBagConstraints();
        gridBagConstraints.gridx = 0;
        gridBagConstraints.gridy = gridy++;
        gridBagConstraints.gridwidth = 2;
        gridBagConstraints.fill = java.awt.GridBagConstraints.HORIZONTAL;
        gridBagConstraints.anchor = java.awt.GridBagConstraints.NORTHWEST;
        panFinances.add(sellPartsBox, gridBagConstraints);

        payForRecruitmentBox.setText(resourceMap.getString("payForRecruitmentBox.text")); // NOI18N
        payForRecruitmentBox.setToolTipText(resourceMap.getString("payForRecruitmentBox.toolTipText")); // NOI18N
        gridBagConstraints = new java.awt.GridBagConstraints();
        gridBagConstraints.gridx = 0;
        gridBagConstraints.gridy = gridy++;
        gridBagConstraints.gridwidth = 2;
        gridBagConstraints.fill = java.awt.GridBagConstraints.HORIZONTAL;
        gridBagConstraints.anchor = java.awt.GridBagConstraints.NORTHWEST;
        panFinances.add(payForRecruitmentBox, gridBagConstraints);

        useLoanLimitsBox.setText(resourceMap.getString("useLoanLimitsBox.text")); // NOI18N
        useLoanLimitsBox.setToolTipText(resourceMap.getString("useLoanLimitsBox.toolTipText")); // NOI18N
        gridBagConstraints = new java.awt.GridBagConstraints();
        gridBagConstraints.gridx = 0;
        gridBagConstraints.gridy = gridy++;
        gridBagConstraints.gridwidth = 2;
        gridBagConstraints.fill = java.awt.GridBagConstraints.HORIZONTAL;
        gridBagConstraints.anchor = java.awt.GridBagConstraints.NORTHWEST;
        panFinances.add(useLoanLimitsBox, gridBagConstraints);

        // Unofficial maintenance costs
        usePercentageMaintBox = new JCheckBox(resourceMap.getString("usePercentageMaintBox.text")); // NOI18N
        usePercentageMaintBox.setToolTipText(resourceMap.getString("usePercentageMaintBox.toolTipText")); // NOI18N
        gridBagConstraints = new java.awt.GridBagConstraints();
        gridBagConstraints.gridx = 0;
        gridBagConstraints.gridy = gridy++;
        gridBagConstraints.gridwidth = 2;
        gridBagConstraints.fill = java.awt.GridBagConstraints.HORIZONTAL;
        gridBagConstraints.anchor = java.awt.GridBagConstraints.NORTHWEST;
        panFinances.add(usePercentageMaintBox, gridBagConstraints);

        // Unofficial infantry don't count for contract pay
        useInfantryDontCountBox = new JCheckBox(resourceMap.getString("infantryDontCount.text")); // NOI18N
        useInfantryDontCountBox.setToolTipText(resourceMap.getString("infantryDontCount.toolTipText")); // NOI18N
        gridBagConstraints = new java.awt.GridBagConstraints();
        gridBagConstraints.gridx = 0;
        gridBagConstraints.gridy = gridy++;
        gridBagConstraints.gridwidth = 2;
        gridBagConstraints.fill = java.awt.GridBagConstraints.HORIZONTAL;
        gridBagConstraints.anchor = java.awt.GridBagConstraints.NORTHWEST;
        panFinances.add(useInfantryDontCountBox, gridBagConstraints);

        // Campaign Operations Peacetime operating costs
        usePeacetimeCostBox.setText(resourceMap.getString("usePeacetimeCostBox.text")); // NOI18N
        usePeacetimeCostBox.setToolTipText(resourceMap.getString("usePeacetimeCostBox.toolTipText")); // NOI18N
        usePeacetimeCostBox.setName("usePeacetimeCostBox"); // NOI18N
        gridBagConstraints = new java.awt.GridBagConstraints();
        gridBagConstraints.gridx = 0;
        gridBagConstraints.gridy = gridy++;
        gridBagConstraints.gridwidth = 2;
        gridBagConstraints.fill = java.awt.GridBagConstraints.HORIZONTAL;
        gridBagConstraints.anchor = java.awt.GridBagConstraints.NORTHWEST;
        panFinances.add(usePeacetimeCostBox, gridBagConstraints);

        useExtendedPartsModifierBox.setText(resourceMap.getString("useExtendedPartsModifierBox.text")); // NOI18N
        useExtendedPartsModifierBox.setName("useExtendedPartsModifierBox"); // NOI18N
        gridBagConstraints = new java.awt.GridBagConstraints();
        gridBagConstraints.gridx = 0;
        gridBagConstraints.gridy = gridy++;
        gridBagConstraints.gridwidth = 2;
        gridBagConstraints.fill = java.awt.GridBagConstraints.HORIZONTAL;
        gridBagConstraints.anchor = java.awt.GridBagConstraints.NORTHWEST;
        panFinances.add(useExtendedPartsModifierBox, gridBagConstraints);

        showPeacetimeCostBox.setText(resourceMap.getString("showPeacetimeCostBox.text")); // NOI18N
        showPeacetimeCostBox.setToolTipText(resourceMap.getString("showPeacetimeCostBox.toolTipText")); // NOI18N
        showPeacetimeCostBox.setName("showPeacetimeCostBox"); // NOI18N
        gridBagConstraints = new java.awt.GridBagConstraints();
        gridBagConstraints.gridx = 0;
        gridBagConstraints.gridy = gridy++;
        gridBagConstraints.gridwidth = 2;
        gridBagConstraints.fill = java.awt.GridBagConstraints.HORIZONTAL;
        gridBagConstraints.anchor = java.awt.GridBagConstraints.NORTHWEST;
        panFinances.add(showPeacetimeCostBox, gridBagConstraints);

        DefaultComboBoxModel<FinancialYearDuration> financialYearDurationModel = new DefaultComboBoxModel<>(FinancialYearDuration.values());
        comboFinancialYearDuration = new JComboBox<>(financialYearDurationModel);
        comboFinancialYearDuration.setRenderer(new DefaultListCellRenderer() {
                @Override
                public Component getListCellRendererComponent(JList<?> list, Object value, int index, boolean isSelected, boolean cellHasFocus) {
                    super.getListCellRendererComponent(list, value, index, isSelected, cellHasFocus);
                    if (value instanceof FinancialYearDuration) {
                        list.setToolTipText(((FinancialYearDuration) value).getToolTipText());
                    }
                    return this;
                }
            });
        JPanel pnlFinancialYearDuration = new JPanel();
        pnlFinancialYearDuration.add(new JLabel(resourceMap.getString("financialYearDuration.text")));
        pnlFinancialYearDuration.setToolTipText(resourceMap.getString("financialYearDuration.toolTipText"));
        pnlFinancialYearDuration.add(comboFinancialYearDuration);
        gridBagConstraints.gridy = gridy++;
        panFinances.add(pnlFinancialYearDuration, gridBagConstraints);

        newFinancialYearFinancesToCSVExportBox = new JCheckBox(resourceMap.getString("newFinancialYearFinancesToCSVExportBox.text"));
        newFinancialYearFinancesToCSVExportBox.setToolTipText(resourceMap.getString("newFinancialYearFinancesToCSVExportBox.toolTipText"));
        newFinancialYearFinancesToCSVExportBox.setName("newFinancialYearFinancesToCSVExportBox");
        gridBagConstraints.gridy = gridy++;
        panFinances.add(newFinancialYearFinancesToCSVExportBox, gridBagConstraints);

        gridBagConstraints.gridx = 2;
        gridBagConstraints.gridy = 0;
        gridBagConstraints.gridheight = 20;
        panFinances.add(createPriceModifiersPanel(), gridBagConstraints);

        getOptionsPane().addTab(resourceMap.getString("panFinances.TabConstraints.tabTitle"), panFinances);
        //endregion Finances Tab

        //region Mercenary Tab
        panMercenary.setName("panMercenary");
        panMercenary.setLayout(new GridBagLayout());

        btnContractEquipment = new JRadioButton(resourceMap.getString("panMercenary.IntOpsPayment.title"));
        btnContractEquipment.setToolTipText(resourceMap.getString("panMercenary.IntOpsPayment.tooltip"));
        gridBagConstraints = new GridBagConstraints();
        gridBagConstraints.gridx = 0;
        gridBagConstraints.gridy = 0;
        gridBagConstraints.fill = GridBagConstraints.NONE;
        gridBagConstraints.gridwidth = 3;
        gridBagConstraints.anchor = GridBagConstraints.NORTHWEST;
        panMercenary.add(btnContractEquipment, gridBagConstraints);

        gridBagConstraints = new GridBagConstraints();
        gridBagConstraints.gridx = 0;
        gridBagConstraints.gridy = 1;
        gridBagConstraints.fill = GridBagConstraints.NONE;
        gridBagConstraints.insets = new Insets(5, 30, 5, 5);
        gridBagConstraints.anchor = GridBagConstraints.NORTHWEST;
        panMercenary.add(new JLabel("Combat Percent:"), gridBagConstraints);

        spnEquipPercent = new JSpinner(new SpinnerNumberModel(0.1, 0.1, CampaignOptions.MAXIMUM_COMBAT_EQUIPMENT_PERCENT, 0.1));
        spnEquipPercent.setEditor(new JSpinner.NumberEditor(spnEquipPercent, "0.0"));
        ((JSpinner.DefaultEditor) spnEquipPercent.getEditor()).getTextField().setEditable(false);
        gridBagConstraints = new GridBagConstraints();
        gridBagConstraints.gridx = 1;
        gridBagConstraints.gridy = 1;
        gridBagConstraints.fill = GridBagConstraints.NONE;
        gridBagConstraints.anchor = GridBagConstraints.NORTHWEST;
        panMercenary.add(spnEquipPercent, gridBagConstraints);

        chkEquipContractSaleValue = new JCheckBox("Base on equipment sale value");
        gridBagConstraints = new GridBagConstraints();
        gridBagConstraints.gridx = 2;
        gridBagConstraints.gridy = 1;
        gridBagConstraints.fill = GridBagConstraints.NONE;
        gridBagConstraints.anchor = GridBagConstraints.NORTHWEST;
        panMercenary.add(chkEquipContractSaleValue, gridBagConstraints);

        gridBagConstraints = new GridBagConstraints();
        gridBagConstraints.gridx = 0;
        gridBagConstraints.gridy = 2;
        gridBagConstraints.fill = GridBagConstraints.NONE;
        gridBagConstraints.insets = new Insets(5, 30, 5, 5);
        gridBagConstraints.anchor = GridBagConstraints.NORTHWEST;
        panMercenary.add(new JLabel("DropShip Percent:"), gridBagConstraints);

        spnDropshipPercent = new JSpinner(new SpinnerNumberModel(0.1, 0.0, CampaignOptions.MAXIMUM_DROPSHIP_EQUIPMENT_PERCENT, 0.1));
        spnDropshipPercent.setEditor(new JSpinner.NumberEditor(spnDropshipPercent, "0.0"));
        ((JSpinner.NumberEditor) spnDropshipPercent.getEditor()).getTextField().setEditable(false);
        gridBagConstraints = new java.awt.GridBagConstraints();
        gridBagConstraints.gridx = 1;
        gridBagConstraints.gridy = 2;
        gridBagConstraints.fill = GridBagConstraints.NONE;
        gridBagConstraints.anchor = GridBagConstraints.NORTHWEST;
        panMercenary.add(spnDropshipPercent, gridBagConstraints);

        gridBagConstraints = new GridBagConstraints();
        gridBagConstraints.gridx = 0;
        gridBagConstraints.gridy = 3;
        gridBagConstraints.fill = GridBagConstraints.NONE;
        gridBagConstraints.insets = new Insets(5, 30, 5, 5);
        gridBagConstraints.anchor = GridBagConstraints.NORTHWEST;
        panMercenary.add(new JLabel("JumpShip Percent:"), gridBagConstraints);

        spnJumpshipPercent = new JSpinner(new SpinnerNumberModel(0.1, 0.0, CampaignOptions.MAXIMUM_JUMPSHIP_EQUIPMENT_PERCENT, 0.1));
        spnJumpshipPercent.setEditor(new JSpinner.NumberEditor(spnJumpshipPercent, "0.0"));
        ((JSpinner.DefaultEditor) spnJumpshipPercent.getEditor()).getTextField().setEditable(false);
        gridBagConstraints = new GridBagConstraints();
        gridBagConstraints.gridx = 1;
        gridBagConstraints.gridy = 3;
        gridBagConstraints.fill = GridBagConstraints.NONE;
        gridBagConstraints.anchor = GridBagConstraints.NORTHWEST;
        panMercenary.add(spnJumpshipPercent, gridBagConstraints);

        gridBagConstraints = new GridBagConstraints();
        gridBagConstraints.gridx = 0;
        gridBagConstraints.gridy = 4;
        gridBagConstraints.fill = GridBagConstraints.NONE;
        gridBagConstraints.insets = new Insets(5, 30, 5, 5);
        gridBagConstraints.anchor = GridBagConstraints.NORTHWEST;
        panMercenary.add(new JLabel("WarShip Percent:"), gridBagConstraints);

        spnWarshipPercent = new JSpinner(new SpinnerNumberModel(0.1, 0.0, CampaignOptions.MAXIMUM_WARSHIP_EQUIPMENT_PERCENT, 0.1));
        spnWarshipPercent.setEditor(new JSpinner.NumberEditor(spnWarshipPercent, "0.0"));
        ((JSpinner.DefaultEditor) spnWarshipPercent.getEditor()).getTextField().setEditable(false);
        gridBagConstraints = new GridBagConstraints();
        gridBagConstraints.gridx = 1;
        gridBagConstraints.gridy = 4;
        gridBagConstraints.fill = GridBagConstraints.NONE;
        gridBagConstraints.anchor = GridBagConstraints.NORTHWEST;
        panMercenary.add(spnWarshipPercent, gridBagConstraints);

        btnContractPersonnel = new JRadioButton(resourceMap.getString("panMercenary.FMMRPayment.title"));
        btnContractPersonnel.setToolTipText(resourceMap.getString("panMercenary.FMMRPayment.tooltip"));
        gridBagConstraints = new GridBagConstraints();
        gridBagConstraints.gridx = 0;
        gridBagConstraints.gridy = 5;
        gridBagConstraints.gridwidth = 3;
        gridBagConstraints.fill = GridBagConstraints.NONE;
        gridBagConstraints.anchor = GridBagConstraints.NORTHWEST;
        panMercenary.add(btnContractPersonnel, gridBagConstraints);

        chkBLCSaleValue = new JCheckBox("Base battle loss compensation on equipment sale value");
        gridBagConstraints.gridy = 6;
        panMercenary.add(chkBLCSaleValue, gridBagConstraints);

        chkOverageRepaymentInFinalPayment = new JCheckBox(resourceMap.getString("chkOverageRepaymentInFinalPayment.text"));
        chkOverageRepaymentInFinalPayment.setToolTipText(resourceMap.getString("chkOverageRepaymentInFinalPayment.toolTipText"));
        gridBagConstraints.gridy = 7;
        panMercenary.add(chkOverageRepaymentInFinalPayment, gridBagConstraints);

        ButtonGroup groupContract = new ButtonGroup();
        groupContract.add(btnContractEquipment);
        groupContract.add(btnContractPersonnel);

        getOptionsPane().addTab(resourceMap.getString("panMercenary.TabConstraints.tabTitle"), panMercenary);
        //endregion Mercenary Tab

        //region XP Tab
        panXP.setName("panXP");
        panXP.setLayout(new java.awt.GridBagLayout());

        JLabel lblScenarioXP = new JLabel(resourceMap.getString("lblScenarioXP.text"));
        spnScenarioXP = new JSpinner(new SpinnerNumberModel(0, 0, 10000, 1));
        ((JSpinner.DefaultEditor) spnScenarioXP.getEditor()).getTextField().setEditable(false);
        gridBagConstraints = new java.awt.GridBagConstraints();
        gridBagConstraints.gridx = 0;
        gridBagConstraints.gridy = 0;
        gridBagConstraints.fill = java.awt.GridBagConstraints.NONE;
        gridBagConstraints.anchor = java.awt.GridBagConstraints.NORTHWEST;
        gridBagConstraints.insets = new java.awt.Insets(5, 5, 5, 5);
        panXP.add(spnScenarioXP, gridBagConstraints);

        gridBagConstraints = new java.awt.GridBagConstraints();
        gridBagConstraints.gridx = 1;
        gridBagConstraints.gridy = 0;
        gridBagConstraints.gridwidth = 3;
        gridBagConstraints.fill = java.awt.GridBagConstraints.BOTH;
        gridBagConstraints.anchor = java.awt.GridBagConstraints.NORTHWEST;
        gridBagConstraints.insets = new java.awt.Insets(5, 5, 5, 5);
        panXP.add(lblScenarioXP, gridBagConstraints);

        JLabel lblKillXP = new JLabel(resourceMap.getString("lblKillXP.text"));
        spnKillXP = new JSpinner(new SpinnerNumberModel(0, 0, 10000, 1));
        ((JSpinner.DefaultEditor) spnKillXP.getEditor()).getTextField().setEditable(false);
        gridBagConstraints = new java.awt.GridBagConstraints();
        gridBagConstraints.gridx = 0;
        gridBagConstraints.gridy = 1;
        gridBagConstraints.fill = java.awt.GridBagConstraints.BOTH;
        gridBagConstraints.anchor = java.awt.GridBagConstraints.NORTHWEST;
        gridBagConstraints.insets = new java.awt.Insets(5, 5, 5, 5);
        panXP.add(spnKillXP, gridBagConstraints);

        gridBagConstraints = new java.awt.GridBagConstraints();
        gridBagConstraints.gridx = 1;
        gridBagConstraints.gridy = 1;
        gridBagConstraints.fill = java.awt.GridBagConstraints.BOTH;
        gridBagConstraints.anchor = java.awt.GridBagConstraints.NORTHWEST;
        gridBagConstraints.insets = new java.awt.Insets(5, 5, 5, 5);
        panXP.add(lblKillXP, gridBagConstraints);

        JLabel lblKills = new JLabel(resourceMap.getString("lblKills.text"));
        spnKills = new JSpinner(new SpinnerNumberModel(0, 0, 10000, 1));
        ((JSpinner.DefaultEditor) spnKills.getEditor()).getTextField().setEditable(false);
        gridBagConstraints = new java.awt.GridBagConstraints();
        gridBagConstraints.gridx = 2;
        gridBagConstraints.gridy = 1;
        gridBagConstraints.fill = java.awt.GridBagConstraints.NONE;
        gridBagConstraints.anchor = java.awt.GridBagConstraints.NORTHWEST;
        gridBagConstraints.insets = new java.awt.Insets(5, 5, 5, 5);
        panXP.add(spnKills, gridBagConstraints);

        gridBagConstraints = new java.awt.GridBagConstraints();
        gridBagConstraints.gridx = 3;
        gridBagConstraints.gridy = 1;
        gridBagConstraints.fill = java.awt.GridBagConstraints.BOTH;
        gridBagConstraints.anchor = java.awt.GridBagConstraints.NORTHWEST;
        gridBagConstraints.insets = new java.awt.Insets(5, 5, 5, 5);
        panXP.add(lblKills, gridBagConstraints);

        JLabel lblTaskXP = new JLabel(resourceMap.getString("lblKillXP.text"));
        spnTaskXP = new JSpinner(new SpinnerNumberModel(0, 0, 10000, 1));
        ((JSpinner.DefaultEditor) spnTaskXP.getEditor()).getTextField().setEditable(false);
        gridBagConstraints = new java.awt.GridBagConstraints();
        gridBagConstraints.gridx = 0;
        gridBagConstraints.gridy = 2;
        gridBagConstraints.fill = java.awt.GridBagConstraints.BOTH;
        gridBagConstraints.anchor = java.awt.GridBagConstraints.NORTHWEST;
        gridBagConstraints.insets = new java.awt.Insets(5, 5, 5, 5);
        panXP.add(spnTaskXP, gridBagConstraints);

        gridBagConstraints = new java.awt.GridBagConstraints();
        gridBagConstraints.gridx = 1;
        gridBagConstraints.gridy = 2;
        gridBagConstraints.fill = java.awt.GridBagConstraints.BOTH;
        gridBagConstraints.anchor = java.awt.GridBagConstraints.NORTHWEST;
        gridBagConstraints.insets = new java.awt.Insets(5, 5, 5, 5);
        panXP.add(lblTaskXP, gridBagConstraints);

        JLabel lblTasks = new JLabel(resourceMap.getString("lblTasks.text"));
        spnNTasksXP = new JSpinner(new SpinnerNumberModel(0, 0, 10000, 1));
        ((JSpinner.DefaultEditor) spnNTasksXP.getEditor()).getTextField().setEditable(false);

        gridBagConstraints = new java.awt.GridBagConstraints();
        gridBagConstraints.gridx = 2;
        gridBagConstraints.gridy = 2;
        gridBagConstraints.fill = java.awt.GridBagConstraints.NONE;
        gridBagConstraints.anchor = java.awt.GridBagConstraints.NORTHWEST;
        gridBagConstraints.insets = new java.awt.Insets(5, 5, 5, 5);
        panXP.add(spnNTasksXP, gridBagConstraints);

        gridBagConstraints = new java.awt.GridBagConstraints();
        gridBagConstraints.gridx = 3;
        gridBagConstraints.gridy = 2;
        gridBagConstraints.fill = java.awt.GridBagConstraints.BOTH;
        gridBagConstraints.anchor = java.awt.GridBagConstraints.NORTHWEST;
        gridBagConstraints.insets = new java.awt.Insets(5, 5, 5, 5);
        panXP.add(lblTasks, gridBagConstraints);

        JLabel lblSuccessXp = new JLabel(resourceMap.getString("lblSuccessXP.text"));
        spnSuccessXP = new JSpinner(new SpinnerNumberModel(0, 0, 10000, 1));
        ((JSpinner.DefaultEditor) spnSuccessXP.getEditor()).getTextField().setEditable(false);

        gridBagConstraints = new java.awt.GridBagConstraints();
        gridBagConstraints.gridx = 0;
        gridBagConstraints.gridy = 3;
        gridBagConstraints.fill = java.awt.GridBagConstraints.NONE;
        gridBagConstraints.anchor = java.awt.GridBagConstraints.NORTHWEST;
        gridBagConstraints.insets = new java.awt.Insets(5, 5, 5, 5);
        panXP.add(spnSuccessXP, gridBagConstraints);

        gridBagConstraints = new java.awt.GridBagConstraints();
        gridBagConstraints.gridx = 1;
        gridBagConstraints.gridy = 3;
        gridBagConstraints.gridwidth = 3;
        gridBagConstraints.fill = java.awt.GridBagConstraints.BOTH;
        gridBagConstraints.anchor = java.awt.GridBagConstraints.NORTHWEST;
        gridBagConstraints.insets = new java.awt.Insets(5, 5, 5, 5);
        panXP.add(lblSuccessXp, gridBagConstraints);

        JLabel lblMistakeXP = new JLabel(resourceMap.getString("lblMistakeXP.text"));
        spnMistakeXP = new JSpinner(new SpinnerNumberModel(0, 0, 10000, 1));
        ((JSpinner.DefaultEditor) spnMistakeXP.getEditor()).getTextField().setEditable(false);
        gridBagConstraints = new java.awt.GridBagConstraints();
        gridBagConstraints.gridx = 0;
        gridBagConstraints.gridy = 4;
        gridBagConstraints.fill = java.awt.GridBagConstraints.NONE;
        gridBagConstraints.anchor = java.awt.GridBagConstraints.NORTHWEST;
        gridBagConstraints.insets = new java.awt.Insets(5, 5, 5, 5);
        panXP.add(spnMistakeXP, gridBagConstraints);

        gridBagConstraints = new java.awt.GridBagConstraints();
        gridBagConstraints.gridx = 1;
        gridBagConstraints.gridy = 4;
        gridBagConstraints.gridwidth = 3;
        gridBagConstraints.fill = java.awt.GridBagConstraints.BOTH;
        gridBagConstraints.anchor = java.awt.GridBagConstraints.NORTHWEST;
        gridBagConstraints.insets = new java.awt.Insets(5, 5, 5, 5);
        panXP.add(lblMistakeXP, gridBagConstraints);

        spnIdleXP = new JSpinner(new SpinnerNumberModel(0, 0, 10000, 1));
        ((JSpinner.DefaultEditor) spnIdleXP.getEditor()).getTextField().setEditable(false);
        gridBagConstraints = new java.awt.GridBagConstraints();
        gridBagConstraints.gridx = 0;
        gridBagConstraints.gridy = 5;
        gridBagConstraints.fill = java.awt.GridBagConstraints.NONE;
        gridBagConstraints.anchor = java.awt.GridBagConstraints.NORTHWEST;
        gridBagConstraints.insets = new java.awt.Insets(5, 5, 5, 5);
        panXP.add(spnIdleXP, gridBagConstraints);

        gridBagConstraints.gridx = 1;
        gridBagConstraints.gridy = 5;
        gridBagConstraints.fill = java.awt.GridBagConstraints.NONE;
        gridBagConstraints.anchor = java.awt.GridBagConstraints.NORTHWEST;
        gridBagConstraints.insets = new java.awt.Insets(5, 5, 5, 5);
        panXP.add(new JLabel("XP for every"), gridBagConstraints);

        spnMonthsIdleXP = new JSpinner(new SpinnerNumberModel(0, 0, 36, 1));
        ((JSpinner.DefaultEditor) spnMonthsIdleXP.getEditor()).getTextField().setEditable(false);
        gridBagConstraints = new java.awt.GridBagConstraints();
        gridBagConstraints.gridx = 2;
        gridBagConstraints.gridy = 5;
        gridBagConstraints.fill = java.awt.GridBagConstraints.NONE;
        gridBagConstraints.anchor = java.awt.GridBagConstraints.NORTHWEST;
        gridBagConstraints.insets = new java.awt.Insets(5, 5, 5, 5);
        panXP.add(spnMonthsIdleXP, gridBagConstraints);

        gridBagConstraints.gridx = 3;
        gridBagConstraints.gridy = 5;
        gridBagConstraints.fill = java.awt.GridBagConstraints.NONE;
        gridBagConstraints.anchor = java.awt.GridBagConstraints.NORTHWEST;
        gridBagConstraints.insets = new java.awt.Insets(5, 5, 5, 5);
        panXP.add(new JLabel("active month(s) on a 2d6 roll of greater than or equal to"), gridBagConstraints);

        spnTargetIdleXP = new JSpinner(new SpinnerNumberModel(2, 2, 13, 1));
        ((JSpinner.DefaultEditor) spnTargetIdleXP.getEditor()).getTextField().setEditable(false);
        gridBagConstraints = new java.awt.GridBagConstraints();
        gridBagConstraints.gridx = 4;
        gridBagConstraints.gridy = 5;
        gridBagConstraints.fill = java.awt.GridBagConstraints.NONE;
        gridBagConstraints.anchor = java.awt.GridBagConstraints.NORTHWEST;
        gridBagConstraints.insets = new java.awt.Insets(5, 5, 5, 5);
        panXP.add(spnTargetIdleXP, gridBagConstraints);

        spnContractNegotiationXP = new JSpinner(new SpinnerNumberModel(0, 0, 10000, 1));
        ((JSpinner.DefaultEditor) spnContractNegotiationXP.getEditor()).getTextField().setEditable(false);
        gridBagConstraints = new java.awt.GridBagConstraints();
        gridBagConstraints.gridx = 0;
        gridBagConstraints.gridy = 6;
        gridBagConstraints.fill = java.awt.GridBagConstraints.NONE;
        gridBagConstraints.anchor = java.awt.GridBagConstraints.NORTHWEST;
        gridBagConstraints.insets = new java.awt.Insets(5, 5, 5, 5);
        panXP.add(spnContractNegotiationXP, gridBagConstraints);

        gridBagConstraints.gridx = 1;
        gridBagConstraints.gridy = 6;
        gridBagConstraints.fill = java.awt.GridBagConstraints.NONE;
        gridBagConstraints.anchor = java.awt.GridBagConstraints.NORTHWEST;
        gridBagConstraints.insets = new java.awt.Insets(5, 5, 5, 5);
        panXP.add(new JLabel("XP awarded to the selected negotiator for a new contract"), gridBagConstraints);

        spnAdminWeeklyXP = new JSpinner(new SpinnerNumberModel(0, 0, 10000, 1));
        ((JSpinner.DefaultEditor) spnAdminWeeklyXP.getEditor()).getTextField().setEditable(false);
        gridBagConstraints = new java.awt.GridBagConstraints();
        gridBagConstraints.gridx = 0;
        gridBagConstraints.gridy = 7;
        gridBagConstraints.fill = java.awt.GridBagConstraints.NONE;
        gridBagConstraints.anchor = java.awt.GridBagConstraints.NORTHWEST;
        gridBagConstraints.insets = new java.awt.Insets(5, 5, 5, 5);
        panXP.add(spnAdminWeeklyXP, gridBagConstraints);

        gridBagConstraints.gridx = 1;
        gridBagConstraints.gridy = 7;
        gridBagConstraints.fill = java.awt.GridBagConstraints.NONE;
        gridBagConstraints.anchor = java.awt.GridBagConstraints.NORTHWEST;
        gridBagConstraints.insets = new java.awt.Insets(5, 5, 5, 5);
        panXP.add(new JLabel("XP awarded to each administrator every Monday for the work of the previous"), gridBagConstraints);

        spnAdminWeeklyXPPeriod = new JSpinner(new SpinnerNumberModel(1, 1, 100, 1));
        ((JSpinner.DefaultEditor) spnAdminWeeklyXPPeriod.getEditor()).getTextField().setEditable(false);
        gridBagConstraints = new java.awt.GridBagConstraints();
        gridBagConstraints.gridx = 2;
        gridBagConstraints.gridy = 7;
        gridBagConstraints.fill = java.awt.GridBagConstraints.NONE;
        gridBagConstraints.anchor = java.awt.GridBagConstraints.NORTHWEST;
        gridBagConstraints.insets = new java.awt.Insets(5, 5, 5, 5);
        panXP.add(spnAdminWeeklyXPPeriod, gridBagConstraints);

        gridBagConstraints.gridx = 3;
        gridBagConstraints.gridy = 7;
        gridBagConstraints.fill = java.awt.GridBagConstraints.NONE;
        gridBagConstraints.anchor = java.awt.GridBagConstraints.NORTHWEST;
        gridBagConstraints.insets = new java.awt.Insets(5, 5, 5, 5);
        panXP.add(new JLabel("week(s)"), gridBagConstraints);

        spnEdgeCost = new JSpinner(new SpinnerNumberModel(0, 0, 10000, 1));
        ((JSpinner.DefaultEditor) spnEdgeCost.getEditor()).getTextField().setEditable(false);
        gridBagConstraints = new java.awt.GridBagConstraints();
        gridBagConstraints.gridx = 0;
        gridBagConstraints.gridy = 8;
        gridBagConstraints.fill = java.awt.GridBagConstraints.NONE;
        gridBagConstraints.anchor = java.awt.GridBagConstraints.NORTHWEST;
        gridBagConstraints.insets = new java.awt.Insets(5, 5, 5, 5);
        panXP.add(spnEdgeCost, gridBagConstraints);

        gridBagConstraints.gridx = 1;
        gridBagConstraints.gridy = 8;
        gridBagConstraints.fill = java.awt.GridBagConstraints.NONE;
        gridBagConstraints.anchor = java.awt.GridBagConstraints.NORTHWEST;
        gridBagConstraints.insets = new java.awt.Insets(5, 5, 5, 5);
        panXP.add(new JLabel("XP Cost for 1 Edge Point"), gridBagConstraints);

        txtInstructionsXP = new JTextArea();
        txtInstructionsXP.setText(resourceMap.getString("txtInstructionsXP.text"));
        txtInstructionsXP.setName("txtInstructions");
        txtInstructionsXP.setEditable(false);
        txtInstructionsXP.setEditable(false);
        txtInstructionsXP.setLineWrap(true);
        txtInstructionsXP.setWrapStyleWord(true);
        txtInstructionsXP.setBorder(BorderFactory.createCompoundBorder(
                BorderFactory.createTitledBorder(resourceMap.getString("txtInstructionsXP.title")),
                BorderFactory.createEmptyBorder(5, 5, 5, 5)));
        txtInstructionsXP.setOpaque(false);
        txtInstructionsXP.setMinimumSize(new Dimension(550, 120));
        gridBagConstraints = new java.awt.GridBagConstraints();
        gridBagConstraints.gridx = 0;
        gridBagConstraints.gridy = 9;
        gridBagConstraints.gridwidth = 6;
        gridBagConstraints.weightx = 1.0;
        gridBagConstraints.weighty = 0.0;
        gridBagConstraints.fill = java.awt.GridBagConstraints.BOTH;
        gridBagConstraints.anchor = java.awt.GridBagConstraints.NORTHWEST;
        gridBagConstraints.insets = new java.awt.Insets(5, 5, 5, 5);
        panXP.add(txtInstructionsXP, gridBagConstraints);

        tableXP = new JTable(getSkillCostsArray(SkillType.getSkillHash()), TABLE_XP_COLUMN_NAMES);
        tableXP.setSelectionMode(ListSelectionModel.SINGLE_SELECTION);
        tableXP.setRowSelectionAllowed(false);
        tableXP.setColumnSelectionAllowed(false);
        tableXP.setCellSelectionEnabled(true);
        scrXP = new JScrollPane(tableXP);
        scrXP.setMinimumSize(new Dimension(550, 140));
        scrXP.setPreferredSize(new Dimension(550, 140));
        JTable rowTable = new RowNamesTable(tableXP);
        scrXP.setRowHeaderView(rowTable);
        scrXP.setCorner(JScrollPane.UPPER_LEFT_CORNER, rowTable.getTableHeader());
        gridBagConstraints = new java.awt.GridBagConstraints();
        gridBagConstraints.gridx = 0;
        gridBagConstraints.gridy = 10;
        gridBagConstraints.weightx = 1.0;
        gridBagConstraints.weighty = 1.0;
        gridBagConstraints.gridwidth = 5;
        gridBagConstraints.anchor = java.awt.GridBagConstraints.NORTHWEST;
        gridBagConstraints.fill = java.awt.GridBagConstraints.BOTH;
        gridBagConstraints.insets = new java.awt.Insets(5, 5, 5, 5);
        panXP.add(scrXP, gridBagConstraints);

        getOptionsPane().addTab(resourceMap.getString("panXP.TabConstraints.tabTitle"), panXP);
        //endregion XP Tab

        //region Skill Tab
        panSkill.setName("panSkill");
        panSkill.setLayout(new java.awt.GridBagLayout());

        JPanel skPanel;

        gridBagConstraints = new java.awt.GridBagConstraints();
        gridBagConstraints.gridx = 0;
        gridBagConstraints.gridy = 0;
        gridBagConstraints.weightx = 1.0;
        gridBagConstraints.weighty = 1.0;
        gridBagConstraints.fill = java.awt.GridBagConstraints.BOTH;
        gridBagConstraints.anchor = java.awt.GridBagConstraints.NORTHWEST;
        gridBagConstraints.insets = new java.awt.Insets(5, 5, 5, 5);

        GridBagConstraints c;
        JSpinner spnTarget;
        JSpinner spnGreen;
        JSpinner spnReg;
        JSpinner spnVet;
        JSpinner spnElite;
        SkillType type;
        JLabel lblSkill;
        for (String skillName : SkillType.getSkillList()) {
            type = SkillType.getType(skillName);
            skPanel = new JPanel();
            c = new java.awt.GridBagConstraints();
            c.gridx = 0;
            c.gridy = 0;
            c.weightx = 1.0;
            c.weighty = 1.0;
            c.fill = java.awt.GridBagConstraints.BOTH;
            c.anchor = java.awt.GridBagConstraints.WEST;
            c.insets = new java.awt.Insets(5, 5, 5, 5);
            lblSkill = new JLabel(resourceMap.getString("lblSkillTarget.text"));
            skPanel.add(lblSkill, c);
            c.gridx++;
            spnTarget = new JSpinner(new SpinnerNumberModel(type.getTarget(), 0, 12, 1));
            ((JSpinner.DefaultEditor) spnTarget.getEditor()).getTextField().setEditable(false);
            hashSkillTargets.put(skillName, spnTarget);
            skPanel.add(spnTarget, c);
            c.gridx++;
            lblSkill = new JLabel(resourceMap.getString("lblSkillGreen.text"));
            skPanel.add(lblSkill, c);
            c.gridx++;
            spnGreen = new JSpinner(new SpinnerNumberModel(type.getGreenLevel(), 0, 10, 1));
            ((JSpinner.DefaultEditor) spnGreen.getEditor()).getTextField().setEditable(false);
            hashGreenSkill.put(skillName, spnGreen);
            skPanel.add(spnGreen, c);
            c.gridx++;
            lblSkill = new JLabel(resourceMap.getString("lblSkillRegular.text"));
            skPanel.add(lblSkill, c);
            c.gridx++;
            spnReg = new JSpinner(new SpinnerNumberModel(type.getRegularLevel(), 0, 10, 1));
            ((JSpinner.DefaultEditor) spnReg.getEditor()).getTextField().setEditable(false);
            hashRegSkill.put(skillName, spnReg);
            skPanel.add(spnReg, c);
            c.gridx++;
            lblSkill = new JLabel(resourceMap.getString("lblSkillVeteran.text"));
            skPanel.add(lblSkill, c);
            c.gridx++;
            spnVet = new JSpinner(new SpinnerNumberModel(type.getVeteranLevel(), 0, 10, 1));
            ((JSpinner.DefaultEditor) spnVet.getEditor()).getTextField().setEditable(false);
            hashVetSkill.put(skillName, spnVet);
            skPanel.add(spnVet, c);
            c.gridx++;
            lblSkill = new JLabel(resourceMap.getString("lblSkillElite.text"));
            skPanel.add(lblSkill, c);
            c.gridx++;
            spnElite = new JSpinner(new SpinnerNumberModel(type.getEliteLevel(), 0, 10, 1));
            ((JSpinner.DefaultEditor) spnElite.getEditor()).getTextField().setEditable(false);
            hashEliteSkill.put(skillName, spnElite);
            skPanel.add(spnElite, c);
            c.gridx++;

            skPanel.setBorder(BorderFactory.createTitledBorder(skillName));
            panSkill.add(skPanel, gridBagConstraints);
            gridBagConstraints.gridy++;
        }

        JScrollPane scrSkill = new JScrollPane(panSkill);
        scrSkill.setPreferredSize(new java.awt.Dimension(500, 400));

        getOptionsPane().addTab(resourceMap.getString("panSkill.TabConstraints.tabTitle"), scrSkill);
        //endregion Skills Tab

        //region Special Abilities Tab
        panSpecialAbilities = new JPanel(new GridBagLayout());

        Set<String> spaNames = SpecialAbility.getAllSpecialAbilities().keySet();
        //We need to create a temporary hash of special abilities that we can modify without
        //changing the underlying one in case the user cancels the changes
        tempSPA = new Hashtable<>();
        for (String name : spaNames) {
            getCurrentSPA().put(name, SpecialAbility.getAbility(name).clone());
        }

        btnAddSPA = new JButton("Add Another Special Ability");
        btnAddSPA.addActionListener(evt -> btnAddSPA());

        recreateSPAPanel(!getUnusedSPA().isEmpty());

        JScrollPane scrSPA = new JScrollPane(panSpecialAbilities);
        scrSPA.setPreferredSize(new java.awt.Dimension(500, 400));

        getOptionsPane().addTab("Special Abilities", scrSPA);
        //endregion Special Abilities Tab

        //region Skill Randomization Tab
        panRandomSkill.setName("panRandomSkill");
        panRandomSkill.setLayout(new java.awt.GridBagLayout());

        JPanel panRollTable = new JPanel(new GridLayout(6, 3, 5, 0));
        panRollTable.add(new JLabel("<html><b>Value</b></html>"));
        panRollTable.add(new JLabel("<html><b>Level</b></html>"));
        panRollTable.add(new JLabel("<html><b># Abils</b></html>"));
        panRollTable.add(new JLabel("less than 2"));
        JLabel lblUltraGreen = new JLabel("Ultra-Green/None");
        lblUltraGreen.setToolTipText(resourceMap.getString("lblUltraGreen.toolTipText"));
        panRollTable.add(lblUltraGreen);
        panRollTable.add(new JLabel("0"));
        panRollTable.add(new JLabel("2-5"));
        panRollTable.add(new JLabel(SkillType.SKILL_LEVEL_NAMES[SkillType.EXP_GREEN]));
        panRollTable.add(new JLabel("0"));
        panRollTable.add(new JLabel("6-9"));
        panRollTable.add(new JLabel(SkillType.SKILL_LEVEL_NAMES[SkillType.EXP_REGULAR]));
        panRollTable.add(new JLabel("0"));
        panRollTable.add(new JLabel("10-11"));
        panRollTable.add(new JLabel(SkillType.SKILL_LEVEL_NAMES[SkillType.EXP_VETERAN]));
        panRollTable.add(new JLabel("1"));
        panRollTable.add(new JLabel("12 or more"));
        panRollTable.add(new JLabel(SkillType.SKILL_LEVEL_NAMES[SkillType.EXP_ELITE]));
        panRollTable.add(new JLabel("2"));
        panRollTable.setBorder(BorderFactory.createCompoundBorder(
                BorderFactory.createTitledBorder("2d6 + Bonus"),
                BorderFactory.createEmptyBorder(5, 5, 5, 5)));

        JLabel lblOverallRecruitBonus = new JLabel(resourceMap.getString("lblOverallRecruitBonus.text"));
        chkExtraRandom = new JCheckBox(resourceMap.getString("chkExtraRandom.text"));
        chkExtraRandom.setToolTipText(resourceMap.getString("chkExtraRandom.toolTipText"));
        JLabel lblProbAntiMek = new JLabel(resourceMap.getString("lblProbAntiMek.text"));
        spnProbAntiMek = new JSpinner(new SpinnerNumberModel(0, 0, 100, 5));
        ((JSpinner.DefaultEditor) spnProbAntiMek.getEditor()).getTextField().setEditable(false);
        spnOverallRecruitBonus = new JSpinner(new SpinnerNumberModel(0, -12, 12, 1));
        ((JSpinner.DefaultEditor) spnOverallRecruitBonus.getEditor()).getTextField().setEditable(false);
        spnOverallRecruitBonus.setToolTipText(resourceMap.getString("spnOverallRecruitBonus.toolTipText"));
        spnTypeRecruitBonus = new JSpinner[personnelRoles.length];
        int nRow = (int) Math.ceil(personnelRoles.length / 4.0);
        JPanel panTypeRecruitBonus = new JPanel(new GridLayout(nRow, 4));
        JSpinner spin;
        JPanel panRecruit;
        for (PersonnelRole role : personnelRoles) {
            panRecruit = new JPanel(new GridBagLayout());

            spin = new JSpinner(new SpinnerNumberModel(0, -12, 12, 1));
            ((JSpinner.DefaultEditor) spin.getEditor()).getTextField().setEditable(false);
            spnTypeRecruitBonus[role.ordinal()] = spin;
            gridBagConstraints = new GridBagConstraints();
            gridBagConstraints.gridx = 0;
            gridBagConstraints.gridy = 0;
            gridBagConstraints.anchor = GridBagConstraints.WEST;
            gridBagConstraints.insets = new Insets(2, 5, 0, 0);
            panRecruit.add(spin, gridBagConstraints);

            gridBagConstraints.gridx = 1;
            gridBagConstraints.fill = GridBagConstraints.HORIZONTAL;
            gridBagConstraints.weightx = 1.0;
            panRecruit.add(new JLabel(role.toString()), gridBagConstraints);

            panTypeRecruitBonus.add(panRecruit);
        }

        panTypeRecruitBonus.setBorder(BorderFactory.createCompoundBorder(
                BorderFactory.createTitledBorder(resourceMap.getString("panTypeRecruitBonus.title")),
                BorderFactory.createEmptyBorder(5, 5, 5, 5)));

        gridBagConstraints = new GridBagConstraints();
        gridBagConstraints.gridx = 0;
        gridBagConstraints.gridy = 0;
        gridBagConstraints.gridwidth = 2;
        gridBagConstraints.fill = java.awt.GridBagConstraints.NONE;
        gridBagConstraints.anchor = java.awt.GridBagConstraints.NORTHWEST;
        gridBagConstraints.insets = new java.awt.Insets(5, 5, 5, 5);
        panRandomSkill.add(chkExtraRandom, gridBagConstraints);

        // Phenotype Percentage Generation
        List<Phenotype> phenotypes = Phenotype.getExternalPhenotypes();
        phenotypeSpinners = new JSpinner[phenotypes.size()];

        JPanel phenotypesPanel = new JPanel(new GridLayout((int) Math.ceil(phenotypes.size() / 2.0), 2));
        phenotypesPanel.setBorder(BorderFactory.createTitledBorder("Trueborn Phenotype Probabilities"));

        for (int i = 0; i < phenotypes.size(); i++) {
            JSpinner phenotypeSpinner = new JSpinner(new SpinnerNumberModel(0, 0, 100, 1));
            phenotypeSpinners[i] = phenotypeSpinner;
            JPanel phenotypePanel = new JPanel();
            phenotypePanel.add(phenotypeSpinner);
            phenotypePanel.add(new JLabel(phenotypes.get(i).getName()));
            phenotypePanel.setToolTipText(phenotypes.get(i).getToolTip());
            phenotypesPanel.add(phenotypePanel);
        }

        gridBagConstraints = new GridBagConstraints();
        gridBagConstraints.gridx = 0;
        gridBagConstraints.gridy = 1;
        gridBagConstraints.gridwidth = 2;
        gridBagConstraints.fill = GridBagConstraints.NONE;
        gridBagConstraints.anchor = GridBagConstraints.NORTHWEST;
        gridBagConstraints.insets = new Insets(5, 5, 5, 5);
        panRandomSkill.add(phenotypesPanel, gridBagConstraints);

        gridBagConstraints = new GridBagConstraints();
        gridBagConstraints.gridx = 2;
        gridBagConstraints.gridy = 0;
        gridBagConstraints.gridheight = 3;
        gridBagConstraints.weightx = 1.0;
        gridBagConstraints.fill = java.awt.GridBagConstraints.BOTH;
        gridBagConstraints.anchor = java.awt.GridBagConstraints.NORTHWEST;
        gridBagConstraints.insets = new java.awt.Insets(5, 5, 5, 5);
        panRandomSkill.add(panRollTable, gridBagConstraints);

        gridBagConstraints = new java.awt.GridBagConstraints();
        gridBagConstraints.gridx = 0;
        gridBagConstraints.gridy = 2;
        gridBagConstraints.fill = java.awt.GridBagConstraints.NONE;
        gridBagConstraints.anchor = java.awt.GridBagConstraints.NORTHWEST;
        gridBagConstraints.insets = new java.awt.Insets(5, 5, 5, 5);
        panRandomSkill.add(spnProbAntiMek, gridBagConstraints);

        gridBagConstraints = new java.awt.GridBagConstraints();
        gridBagConstraints.gridx = 1;
        gridBagConstraints.gridy = 2;
        gridBagConstraints.fill = java.awt.GridBagConstraints.BOTH;
        gridBagConstraints.anchor = java.awt.GridBagConstraints.NORTHWEST;
        gridBagConstraints.insets = new java.awt.Insets(5, 5, 5, 5);
        panRandomSkill.add(lblProbAntiMek, gridBagConstraints);

        gridBagConstraints = new java.awt.GridBagConstraints();
        gridBagConstraints.gridx = 0;
        gridBagConstraints.gridy = 3;
        gridBagConstraints.fill = java.awt.GridBagConstraints.NONE;
        gridBagConstraints.anchor = java.awt.GridBagConstraints.NORTHWEST;
        gridBagConstraints.insets = new java.awt.Insets(5, 5, 5, 5);
        panRandomSkill.add(spnOverallRecruitBonus, gridBagConstraints);

        gridBagConstraints = new java.awt.GridBagConstraints();
        gridBagConstraints.gridx = 1;
        gridBagConstraints.gridy = 3;
        gridBagConstraints.fill = java.awt.GridBagConstraints.BOTH;
        gridBagConstraints.weightx = 1.0;
        gridBagConstraints.anchor = java.awt.GridBagConstraints.NORTHWEST;
        gridBagConstraints.insets = new java.awt.Insets(5, 5, 5, 5);
        panRandomSkill.add(lblOverallRecruitBonus, gridBagConstraints);

        gridBagConstraints = new java.awt.GridBagConstraints();
        gridBagConstraints.gridx = 0;
        gridBagConstraints.gridy = 4;
        gridBagConstraints.gridwidth = 3;
        gridBagConstraints.fill = java.awt.GridBagConstraints.BOTH;
        gridBagConstraints.anchor = java.awt.GridBagConstraints.NORTHWEST;
        gridBagConstraints.insets = new java.awt.Insets(5, 5, 5, 5);
        panRandomSkill.add(panTypeRecruitBonus, gridBagConstraints);

        JPanel panArtillery = new JPanel();
        panArtillery.setBorder(BorderFactory.createCompoundBorder(
                BorderFactory.createTitledBorder("Artillery Skill"),
                BorderFactory.createEmptyBorder(5, 5, 5, 5)));
        spnArtyProb = new JSpinner(new SpinnerNumberModel(0, 0, 100, 5));
        ((JSpinner.DefaultEditor) spnArtyProb.getEditor()).getTextField().setEditable(false);
        spnArtyProb.setToolTipText(resourceMap.getString("spnArtyProb.toolTipText"));
        panArtillery.add(spnArtyProb);
        panArtillery.add(new JLabel("Probability"));
        spnArtyBonus = new JSpinner(new SpinnerNumberModel(0, -10, 10, 1));
        ((JSpinner.DefaultEditor) spnArtyBonus.getEditor()).getTextField().setEditable(false);
        panArtillery.add(spnArtyBonus);
        panArtillery.add(new JLabel("Bonus"));
        JPanel panSecondary = new JPanel();
        spnSecondProb = new JSpinner(new SpinnerNumberModel(0, 0, 100, 5));
        ((JSpinner.DefaultEditor) spnSecondProb.getEditor()).getTextField().setEditable(false);
        spnSecondProb.setToolTipText(resourceMap.getString("spnSecondProb.toolTipText"));
        panSecondary.add(spnSecondProb);
        panSecondary.add(new JLabel("Probability"));
        spnSecondBonus = new JSpinner(new SpinnerNumberModel(0, -10, 10, 1));
        ((JSpinner.DefaultEditor) spnSecondBonus.getEditor()).getTextField().setEditable(false);
        panSecondary.add(spnSecondBonus);
        panSecondary.add(new JLabel("Bonus"));
        panSecondary.setBorder(BorderFactory.createCompoundBorder(
                BorderFactory.createTitledBorder("Secondary Skills"),
                BorderFactory.createEmptyBorder(5, 5, 5, 5)));
        JPanel panTactics = new JPanel();
        spnTacticsGreen = new JSpinner(new SpinnerNumberModel(0, -10, 10, 1));
        ((JSpinner.DefaultEditor) spnTacticsGreen.getEditor()).getTextField().setEditable(false);
        spnTacticsGreen.setToolTipText(resourceMap.getString("spnTacticsGreen.toolTipText"));
        spnTacticsReg = new JSpinner(new SpinnerNumberModel(0, -10, 10, 1));
        ((JSpinner.DefaultEditor) spnTacticsReg.getEditor()).getTextField().setEditable(false);
        spnTacticsReg.setToolTipText(resourceMap.getString("spnTacticsReg.toolTipText"));
        spnTacticsVet = new JSpinner(new SpinnerNumberModel(0, -10, 10, 1));
        ((JSpinner.DefaultEditor) spnTacticsVet.getEditor()).getTextField().setEditable(false);
        spnTacticsVet.setToolTipText(resourceMap.getString("spnTacticsVet.toolTipText"));
        spnTacticsElite = new JSpinner(new SpinnerNumberModel(0, -10, 10, 1));
        ((JSpinner.DefaultEditor) spnTacticsElite.getEditor()).getTextField().setEditable(false);
        spnTacticsElite.setToolTipText(resourceMap.getString("spnTacticsElite.toolTipText"));
        panTactics.add(spnTacticsGreen);
        panTactics.add(new JLabel("Green"));
        panTactics.add(spnTacticsReg);
        panTactics.add(new JLabel("Reg"));
        panTactics.add(spnTacticsVet);
        panTactics.add(new JLabel("Vet"));
        panTactics.add(spnTacticsElite);
        panTactics.add(new JLabel("Elite"));
        panTactics.setBorder(BorderFactory.createCompoundBorder(
                BorderFactory.createTitledBorder("Tactics Skill"),
                BorderFactory.createEmptyBorder(5, 5, 5, 5)));
        JPanel panSmallArms = new JPanel();
        spnCombatSA = new JSpinner(new SpinnerNumberModel(0, -10, 10, 1));
        ((JSpinner.DefaultEditor) spnCombatSA.getEditor()).getTextField().setEditable(false);
        spnCombatSA.setToolTipText(resourceMap.getString("spnCombatSA.toolTipText"));
        spnSupportSA = new JSpinner(new SpinnerNumberModel(0, -10, 10, 1));
        ((JSpinner.DefaultEditor) spnSupportSA.getEditor()).getTextField().setEditable(false);
        spnSupportSA.setToolTipText(resourceMap.getString("spnSupportSA.toolTipText"));
        panSmallArms.add(spnCombatSA);
        panSmallArms.add(new JLabel("Combat Personnel"));
        panSmallArms.add(spnSupportSA);
        panSmallArms.add(new JLabel("Support Personnel"));
        panSmallArms.setBorder(BorderFactory.createCompoundBorder(
                BorderFactory.createTitledBorder("Small Arms Skill"),
                BorderFactory.createEmptyBorder(5, 5, 5, 5)));
        JPanel panAbilities = new JPanel();
        spnAbilGreen = new JSpinner(new SpinnerNumberModel(0, -10, 10, 1));
        ((JSpinner.DefaultEditor) spnAbilGreen.getEditor()).getTextField().setEditable(false);
        spnAbilGreen.setToolTipText(resourceMap.getString("spnAbilGreen.toolTipText"));
        spnAbilReg = new JSpinner(new SpinnerNumberModel(0, -10, 10, 1));
        ((JSpinner.DefaultEditor) spnAbilReg.getEditor()).getTextField().setEditable(false);
        spnAbilReg.setToolTipText(resourceMap.getString("spnAbilReg.toolTipText"));
        spnAbilVet = new JSpinner(new SpinnerNumberModel(0, -10, 10, 1));
        ((JSpinner.DefaultEditor) spnAbilVet.getEditor()).getTextField().setEditable(false);
        spnAbilVet.setToolTipText(resourceMap.getString("spnAbilVet.toolTipText"));
        spnAbilElite = new JSpinner(new SpinnerNumberModel(0, -10, 10, 1));
        ((JSpinner.DefaultEditor) spnAbilElite.getEditor()).getTextField().setEditable(false);
        spnAbilElite.setToolTipText(resourceMap.getString("spnAbilElite.toolTipText"));
        panAbilities.add(spnAbilGreen);
        panAbilities.add(new JLabel("Green"));
        panAbilities.add(spnAbilReg);
        panAbilities.add(new JLabel("Reg"));
        panAbilities.add(spnAbilVet);
        panAbilities.add(new JLabel("Vet"));
        panAbilities.add(spnAbilElite);
        panAbilities.add(new JLabel("Elite"));
        panAbilities.setBorder(BorderFactory.createCompoundBorder(
                BorderFactory.createTitledBorder("Special Abilities"),
                BorderFactory.createEmptyBorder(5, 5, 5, 5)));

        JPanel panOtherBonuses = new JPanel(new GridLayout(3, 2));
        panOtherBonuses.add(panArtillery);
        panOtherBonuses.add(panSecondary);
        panOtherBonuses.add(panTactics);
        panOtherBonuses.add(panAbilities);
        panOtherBonuses.add(panSmallArms);

        gridBagConstraints = new java.awt.GridBagConstraints();
        gridBagConstraints.gridx = 0;
        gridBagConstraints.gridy = 5;
        gridBagConstraints.gridwidth = 3;
        gridBagConstraints.fill = java.awt.GridBagConstraints.BOTH;
        gridBagConstraints.anchor = java.awt.GridBagConstraints.NORTHWEST;
        gridBagConstraints.insets = new java.awt.Insets(5, 5, 5, 5);
        panRandomSkill.add(panOtherBonuses, gridBagConstraints);

        JScrollPane scrRandomSkill = new JScrollPane(panRandomSkill);
        scrRandomSkill.setPreferredSize(new java.awt.Dimension(500, 400));

        getOptionsPane().addTab(resourceMap.getString("panRandomSkill.TabConstraints.tabTitle"), scrRandomSkill);
        //endregion Skill Randomization Tab

        //region Rank Systems Tab
        getOptionsPane().addTab(resourceMap.getString("rankSystemsPanel.title"), createRankSystemsTab(getFrame(), campaign));
        //endregion Rank Systems Tab

        //region Name and Portrait Generation Tab
        panNameGen.setName("panNameGen");
        panNameGen.setLayout(new GridBagLayout());

        chkUseOriginFactionForNames = new JCheckBox(resourceMap.getString("chkUseOriginFactionForNames.text"));
        chkUseOriginFactionForNames.setToolTipText(resourceMap.getString("chkUseOriginFactionForNames.toolTipText"));
        chkUseOriginFactionForNames.setName("chkUseOriginFactionForNames");
        chkUseOriginFactionForNames.addActionListener(
                evt -> comboFactionNames.setEnabled(!chkUseOriginFactionForNames.isSelected()));
        gridBagConstraints = new GridBagConstraints();
        gridBagConstraints.gridx = 0;
        gridy = 0;
        gridBagConstraints.gridy = gridy;
        gridBagConstraints.gridwidth = 2;
        gridBagConstraints.fill = GridBagConstraints.HORIZONTAL;
        gridBagConstraints.anchor = GridBagConstraints.NORTHWEST;
        panNameGen.add(chkUseOriginFactionForNames, gridBagConstraints);


        JLabel lblFactionNames = new JLabel(resourceMap.getString("lblFactionNames.text"));
        lblFactionNames.setName("lblFactionNames");
        gridBagConstraints = new GridBagConstraints();
        gridBagConstraints.gridx = 0;
        gridBagConstraints.gridy = ++gridy;
        gridBagConstraints.anchor = GridBagConstraints.WEST;
        panNameGen.add(lblFactionNames, gridBagConstraints);

        DefaultComboBoxModel<String> factionNamesModel = new DefaultComboBoxModel<>();
        for (String faction : RandomNameGenerator.getInstance().getFactions()) {
            factionNamesModel.addElement(faction);
        }
        factionNamesModel.setSelectedItem(RandomNameGenerator.getInstance().getChosenFaction());
        comboFactionNames.setModel(factionNamesModel);
        comboFactionNames.setMinimumSize(new java.awt.Dimension(400, 30));
        comboFactionNames.setName("comboFactionNames");
        comboFactionNames.setPreferredSize(new java.awt.Dimension(400, 30));
        gridBagConstraints = new GridBagConstraints();
        gridBagConstraints.gridx = 1;
        gridBagConstraints.gridy = gridy;
        gridBagConstraints.anchor = GridBagConstraints.WEST;
        panNameGen.add(comboFactionNames, gridBagConstraints);

        JLabel lblGender = new JLabel(resourceMap.getString("lblGender.text"));
        lblGender.setName("lblGender");
        gridBagConstraints = new GridBagConstraints();
        gridBagConstraints.gridx = 0;
        gridBagConstraints.gridy = ++gridy;
        gridBagConstraints.insets = new Insets(10, 0, 0, 0);
        gridBagConstraints.anchor = GridBagConstraints.WEST;
        panNameGen.add(lblGender, gridBagConstraints);

        sldGender.setMaximum(100);
        sldGender.setMinimum(0);
        sldGender.setMajorTickSpacing(25);
        sldGender.setPaintTicks(true);
        sldGender.setPaintLabels(true);
        sldGender.setValue(RandomGenderGenerator.getPercentFemale());
        gridBagConstraints = new GridBagConstraints();
        gridBagConstraints.gridx = 1;
        gridBagConstraints.gridy = gridy;
        gridBagConstraints.anchor = GridBagConstraints.WEST;
        gridBagConstraints.insets = new Insets(10, 0, 0, 0);
        panNameGen.add(sldGender, gridBagConstraints);

        panRandomPortrait.setName("panRandomPortrait");
        panRandomPortrait.setLayout(new BorderLayout());

        // The math below is used to determine how to split the personnel role options for portraits,
        // which it does into 4 columns with rows equal to the number of roles plus two, with the
        // additional two being the all role and no role options.
        JPanel panUsePortrait = new JPanel(new GridLayout((int) Math.ceil((personnelRoles.length + 2) / 4.0), 4));
        chkUsePortrait = new JCheckBox[personnelRoles.length];
        allPortraitsBox = new JCheckBox(resourceMap.getString("panUsePortrait.all.text"));
        noPortraitsBox = new JCheckBox(resourceMap.getString("panUsePortrait.no.text"));
        allPortraitsBox.addActionListener(evt -> {
            final boolean selected = allPortraitsBox.isSelected();
            for (JCheckBox box : chkUsePortrait) {
                if (selected) {
                    box.setSelected(true);
                }
                box.setEnabled(!selected);
            }
            if (selected) {
                noPortraitsBox.setSelected(false);
            }
        });
        noPortraitsBox.addActionListener(evt -> {
            final boolean selected = noPortraitsBox.isSelected();
            for (JCheckBox box : chkUsePortrait) {
                if (selected) {
                    box.setSelected(false);
                }
                box.setEnabled(!selected);
            }
            if (selected) {
                allPortraitsBox.setSelected(false);
            }
        });
        panUsePortrait.add(allPortraitsBox);
        panUsePortrait.add(noPortraitsBox);

        JCheckBox box;
        for (PersonnelRole role : personnelRoles) {
            box = new JCheckBox(role.toString());
            panUsePortrait.add(box);
            chkUsePortrait[role.ordinal()] = box;
        }

        panRandomPortrait.add(panUsePortrait, BorderLayout.CENTER);
        JTextArea txtPortraitInst = new JTextArea(resourceMap.getString("txtPortraitInst.text"));
        txtPortraitInst.setPreferredSize(new Dimension(728, 60));
        txtPortraitInst.setEditable(false);
        txtPortraitInst.setLineWrap(true);
        txtPortraitInst.setWrapStyleWord(true);
        txtPortraitInst.setOpaque(false);
        panRandomPortrait.add(txtPortraitInst, BorderLayout.PAGE_START);

        panRandomPortrait.setBorder(BorderFactory.createCompoundBorder(
                BorderFactory.createTitledBorder(resourceMap.getString("panRandomPortrait.title")),
                BorderFactory.createEmptyBorder(5, 5, 5, 5)));

        gridBagConstraints = new java.awt.GridBagConstraints();
        gridBagConstraints.gridx = 0;
        gridBagConstraints.gridy = ++gridy;
        gridBagConstraints.gridwidth = 2;
        gridBagConstraints.fill = java.awt.GridBagConstraints.BOTH;
        gridBagConstraints.insets = new Insets(10, 0, 0, 0);
        gridBagConstraints.anchor = java.awt.GridBagConstraints.NORTHWEST;
        panNameGen.add(panRandomPortrait, gridBagConstraints);

        chkAssignPortraitOnRoleChange.setText(resourceMap.getString("chkAssignPortraitOnRoleChange.text"));
        chkAssignPortraitOnRoleChange.setToolTipText(resourceMap.getString("chkAssignPortraitOnRoleChange.toolTipText"));
        chkAssignPortraitOnRoleChange.setName("chkAssignPortraitOnRoleChange");
        gridBagConstraints = new java.awt.GridBagConstraints();
        gridBagConstraints.gridx = 0;
        gridBagConstraints.gridy = ++gridy;
        gridBagConstraints.anchor = java.awt.GridBagConstraints.WEST;
        panNameGen.add(chkAssignPortraitOnRoleChange, gridBagConstraints);

        getOptionsPane().addTab(resourceMap.getString("panNameGen.TabConstraints.tabTitle"), panNameGen);
        //endregion Name and Portrait Generation Tab

        //region Markets Tab
        getOptionsPane().addTab(resourceMap.getString("marketsPanel.title"), createMarketsTab());
        //endregion Markets Tab

        //region Against the Bot Tab
        panAtB = new JPanel();

        cbSkillLevel = new JComboBox<>();
        chkUseShareSystem = new JCheckBox();
        chkRetirementRolls = new JCheckBox();
        chkTrackUnitFatigue = new JCheckBox();
        chkCustomRetirementMods = new JCheckBox();
        chkFoundersNeverRetire = new JCheckBox();
        chkTrackOriginalUnit = new JCheckBox();
        chkLimitLanceWeight = new JCheckBox();
        chkLimitLanceNumUnits = new JCheckBox();
        chkUseLeadership = new JCheckBox();
        chkUseStrategy = new JCheckBox();
        spnBaseStrategyDeployment = new JSpinner();
        spnAdditionalStrategyDeployment = new JSpinner();

        chkUseAero = new JCheckBox();
        chkUseVehicles = new JCheckBox();
        chkClanVehicles = new JCheckBox();
        chkDoubleVehicles = new JCheckBox();
        chkAdjustPlayerVehicles = new JCheckBox();
        spnOpforLanceTypeMechs = new JSpinner();
        spnOpforLanceTypeMixed = new JSpinner();
        spnOpforLanceTypeVehicles = new JSpinner();
        chkOpforUsesVTOLs = new JCheckBox();
        chkOpforUsesAero = new JCheckBox();
        chkOpforUsesLocalForces = new JCheckBox();
        spnOpforAeroChance = new JSpinner();
        spnOpforLocalForceChance = new JSpinner();
        spnFixedMapChance = new JSpinner();

        availableRats = new JList<>();
        chosenRats = new JList<>();
        btnAddRat = new JButton();
        btnRemoveRat = new JButton();
        btnMoveRatUp = new JButton();
        btnMoveRatDown = new JButton();
        chkIgnoreRatEra = new JCheckBox();

        spnSearchRadius = new JSpinner();
        chkVariableContractLength = new JCheckBox();
        chkMercSizeLimited = new JCheckBox();
        chkRestrictPartsByMission = new JCheckBox();
        chkUseLightConditions = new JCheckBox();
        chkUsePlanetaryConditions = new JCheckBox();
        chkAeroRecruitsHaveUnits = new JCheckBox();


        panAtB.setName("panAtB");
        panAtB.setLayout(new GridBagLayout());

        JPanel panSubAtBAdmin = new JPanel(new GridBagLayout());
        JPanel panSubAtBRat = new JPanel(new GridBagLayout());
        JPanel panSubAtBContract = new JPanel(new GridBagLayout());
        JPanel panSubAtBScenario = new JPanel(new GridBagLayout());
        panSubAtBAdmin.setBorder(BorderFactory.createTitledBorder("Unit Administration"));
        panSubAtBRat.setBorder(BorderFactory.createTitledBorder("Random Assignment Tables"));
        panSubAtBContract.setBorder(BorderFactory.createTitledBorder("Contract Operations"));
        panSubAtBScenario.setBorder(BorderFactory.createTitledBorder("Scenarios"));

        chkUseAtB = new JCheckBox(resourceMap.getString("chkUseAtB.text"));
        chkUseAtB.setToolTipText(resourceMap.getString("chkUseAtB.toolTipText"));
        gridBagConstraints = new java.awt.GridBagConstraints();
        gridBagConstraints.gridx = 0;
        gridBagConstraints.gridy = 0;
        gridBagConstraints.gridwidth = 2;
        gridBagConstraints.fill = java.awt.GridBagConstraints.NONE;
        gridBagConstraints.insets = new Insets(10, 10, 10, 10);
        gridBagConstraints.anchor = java.awt.GridBagConstraints.NORTHWEST;
        panAtB.add(chkUseAtB, gridBagConstraints);
        chkUseAtB.addActionListener(ev -> {
            enableAtBComponents(panAtB, chkUseAtB.isSelected());
            enableAtBComponents(panSubAtBRat,
                    chkUseAtB.isSelected() && btnStaticRATs.isSelected());
        });

        JLabel lblSkillLevel = new JLabel(resourceMap.getString("lblSkillLevel.text"));
        gridBagConstraints.gridx = 0;
        gridBagConstraints.gridy = 1;
        gridBagConstraints.gridwidth = 1;
        panAtB.add(lblSkillLevel, gridBagConstraints);

        // TODO : Switch me to use a modified RandomSkillsGenerator.levelNames
        cbSkillLevel.addItem(SkillType.SKILL_LEVEL_NAMES[SkillType.EXP_ULTRA_GREEN]);
        cbSkillLevel.addItem(SkillType.SKILL_LEVEL_NAMES[SkillType.EXP_GREEN]);
        cbSkillLevel.addItem(SkillType.SKILL_LEVEL_NAMES[SkillType.EXP_REGULAR]);
        cbSkillLevel.addItem(SkillType.SKILL_LEVEL_NAMES[SkillType.EXP_VETERAN]);
        cbSkillLevel.addItem(SkillType.SKILL_LEVEL_NAMES[SkillType.EXP_ELITE]);
        gridBagConstraints.gridx = 1;
        gridBagConstraints.gridy = 1;
        panAtB.add(cbSkillLevel, gridBagConstraints);

        btnDynamicRATs = new JRadioButton(resourceMap.getString("btnDynamicRATs.text"));
        btnDynamicRATs.setToolTipText(resourceMap.getString("btnDynamicRATs.tooltip"));
        gridBagConstraints.gridx = 2;
        gridBagConstraints.gridy = 0;
        panAtB.add(btnDynamicRATs, gridBagConstraints);

        btnStaticRATs = new JRadioButton(resourceMap.getString("btnStaticRATs.text"));
        btnStaticRATs.setToolTipText(resourceMap.getString("btnStaticRATs.tooltip"));
        gridBagConstraints.gridx = 2;
        gridBagConstraints.gridy = 1;
        panAtB.add(btnStaticRATs, gridBagConstraints);
        btnStaticRATs.addItemListener(ev -> enableAtBComponents(panSubAtBRat, btnStaticRATs.isSelected()));

        gridBagConstraints.gridx = 0;
        gridBagConstraints.gridy = 2;
        gridBagConstraints.gridwidth = 2;
        panAtB.add(panSubAtBAdmin, gridBagConstraints);
        gridBagConstraints.gridx = 2;
        gridBagConstraints.gridy = 2;
        panAtB.add(panSubAtBRat, gridBagConstraints);
        gridBagConstraints.gridx = 0;
        gridBagConstraints.gridy = 3;
        panAtB.add(panSubAtBContract, gridBagConstraints);
        gridBagConstraints.gridx = 2;
        gridBagConstraints.gridy = 3;
        panAtB.add(panSubAtBScenario, gridBagConstraints);

        chkUseStratCon = new JCheckBox(resourceMap.getString("chkUseStratCon.text"));
        chkUseStratCon.setToolTipText(resourceMap.getString("chkUseStratCon.toolTipText"));
        gridBagConstraints.gridx = 0;
        gridBagConstraints.gridy = 4;
        gridBagConstraints.gridwidth = 2;
        panAtB.add(chkUseStratCon, gridBagConstraints);

        // AtB options: "Unit Administration" frame controls
        chkUseShareSystem.setText(resourceMap.getString("chkUseShareSystem.text"));
        chkUseShareSystem.setToolTipText(resourceMap.getString("chkUseShareSystem.toolTipText"));
        gridBagConstraints = new java.awt.GridBagConstraints();
        gridBagConstraints.gridx = 0;
        gridBagConstraints.gridy = 0;
        gridBagConstraints.gridwidth = 1;
        gridBagConstraints.fill = java.awt.GridBagConstraints.BOTH;
        gridBagConstraints.insets = new Insets(5, 5, 5, 5);
        gridBagConstraints.anchor = java.awt.GridBagConstraints.NORTHWEST;
        panSubAtBAdmin.add(chkUseShareSystem, gridBagConstraints);

        chkSharesExcludeLargeCraft = new JCheckBox(resourceMap.getString("chkSharesExcludeLargeCraft.text"));
        chkSharesExcludeLargeCraft.setToolTipText(resourceMap.getString("chkSharesExcludeLargeCraft.toolTipText"));
        gridBagConstraints.gridy++;
        panSubAtBAdmin.add(chkSharesExcludeLargeCraft, gridBagConstraints);

        chkSharesForAll = new JCheckBox(resourceMap.getString("chkSharesForAll.text"));
        chkSharesForAll.setToolTipText(resourceMap.getString("chkSharesForAll.toolTipText"));
        gridBagConstraints.gridy++;
        panSubAtBAdmin.add(chkSharesForAll, gridBagConstraints);

        chkAeroRecruitsHaveUnits.setText(resourceMap.getString("chkAeroRecruitsHaveUnits.text"));
        chkAeroRecruitsHaveUnits.setToolTipText(resourceMap.getString("chkAeroRecruitsHaveUnits.toolTipText"));
        gridBagConstraints.gridy++;
        panSubAtBAdmin.add(chkAeroRecruitsHaveUnits, gridBagConstraints);

        chkRetirementRolls.setText(resourceMap.getString("chkRetirementRolls.text"));
        chkRetirementRolls.setToolTipText(resourceMap.getString("chkRetirementRolls.toolTipText"));
        gridBagConstraints.gridy++;
        panSubAtBAdmin.add(chkRetirementRolls, gridBagConstraints);

        chkCustomRetirementMods.setText(resourceMap.getString("chkCustomRetirementMods.text"));
        chkCustomRetirementMods.setToolTipText(resourceMap.getString("chkCustomRetirementMods.toolTipText"));
        gridBagConstraints.gridy++;
        panSubAtBAdmin.add(chkCustomRetirementMods, gridBagConstraints);

        chkFoundersNeverRetire.setText(resourceMap.getString("chkFoundersNeverRetire.text"));
        chkFoundersNeverRetire.setToolTipText(resourceMap.getString("chkFoundersNeverRetire.toolTipText"));
        gridBagConstraints.gridy++;
        panSubAtBAdmin.add(chkFoundersNeverRetire, gridBagConstraints);

        chkAddDependents = new JCheckBox(resourceMap.getString("chkAddDependents.text"));
        chkAddDependents.setToolTipText(resourceMap.getString("chkAddDependents.toolTipText"));
        gridBagConstraints.gridy++;
        panSubAtBAdmin.add(chkAddDependents, gridBagConstraints);

        chkDependentsNeverLeave = new JCheckBox(resourceMap.getString("chkDependentsNeverLeave.text"));
        chkDependentsNeverLeave.setToolTipText(resourceMap.getString("chkDependentsNeverLeave.toolTipText"));
        gridBagConstraints.gridy++;
        panSubAtBAdmin.add(chkDependentsNeverLeave, gridBagConstraints);

        chkTrackUnitFatigue.setText(resourceMap.getString("chkTrackUnitFatigue.text"));
        chkTrackUnitFatigue.setToolTipText(resourceMap.getString("chkTrackUnitFatigue.toolTipText"));
        gridBagConstraints.gridy++;
        panSubAtBAdmin.add(chkTrackUnitFatigue, gridBagConstraints);

        chkUseLeadership.setText(resourceMap.getString("chkUseLeadership.text"));
        chkUseLeadership.setToolTipText(resourceMap.getString("chkUseLeadership.toolTipText"));
        gridBagConstraints.gridy++;
        panSubAtBAdmin.add(chkUseLeadership, gridBagConstraints);

        chkTrackOriginalUnit.setText(resourceMap.getString("chkTrackOriginalUnit.text"));
        chkTrackOriginalUnit.setToolTipText(resourceMap.getString("chkTrackOriginalUnit.toolTipText"));
        gridBagConstraints.gridy++;
        panSubAtBAdmin.add(chkTrackOriginalUnit, gridBagConstraints);

        chkUseAero.setText(resourceMap.getString("chkUseAero.text"));
        chkUseAero.setToolTipText(resourceMap.getString("chkUseAero.toolTipText"));
        gridBagConstraints.gridy++;
        panSubAtBAdmin.add(chkUseAero, gridBagConstraints);

        chkUseVehicles.setText(resourceMap.getString("chkUseVehicles.text"));
        chkUseVehicles.setToolTipText(resourceMap.getString("chkUseVehicles.toolTipText"));
        gridBagConstraints.gridy++;
        panSubAtBAdmin.add(chkUseVehicles, gridBagConstraints);

        chkClanVehicles.setText(resourceMap.getString("chkClanVehicles.text"));
        chkClanVehicles.setToolTipText(resourceMap.getString("chkClanVehicles.toolTipText"));
        gridBagConstraints.gridy++;
        panSubAtBAdmin.add(chkClanVehicles, gridBagConstraints);

        ButtonGroup group = new ButtonGroup();
        group.add(btnDynamicRATs);
        group.add(btnStaticRATs);

        chosenRatModel = new DefaultListModel<>();
        chosenRats.setModel(chosenRatModel);
        chosenRats.setSelectionMode(ListSelectionModel.SINGLE_SELECTION);
        chosenRats.addListSelectionListener(arg0 -> {
            btnRemoveRat.setEnabled(chosenRats.getSelectedIndex() >= 0);
            btnMoveRatUp.setEnabled(chosenRats.getSelectedIndex() > 0);
            btnMoveRatDown.setEnabled(chosenRatModel.size() > chosenRats.getSelectedIndex() + 1);
        });
        availableRatModel = new DefaultListModel<>();
        for (String rat : RATManager.getAllRATCollections().keySet()) {
            List<Integer> eras = RATManager.getAllRATCollections().get(rat);
            if (eras != null) {
                StringBuilder displayName = new StringBuilder(rat);
                if (eras.size() > 0) {
                    displayName.append(" (").append(eras.get(0));
                    if (eras.size() > 1) {
                        displayName.append("-").append(eras.get(eras.size() - 1));
                    }
                    displayName.append(")");
                }
                availableRatModel.addElement(displayName.toString());
            }
        }
        availableRats.setModel(availableRatModel);
        availableRats.setSelectionMode(ListSelectionModel.SINGLE_SELECTION);
        availableRats.addListSelectionListener(arg0 -> btnAddRat.setEnabled(availableRats.getSelectedIndex() >= 0));

        JTextArea txtRatInstructions = new JTextArea();
        txtRatInstructions.setEditable(false);
        txtRatInstructions.setWrapStyleWord(true);
        txtRatInstructions.setLineWrap(true);
        txtRatInstructions.setText(resourceMap.getString("txtRatInstructions.text"));
        gridBagConstraints = new GridBagConstraints();
        gridBagConstraints.gridx = 0;
        gridBagConstraints.gridy = 2;
        gridBagConstraints.gridwidth = 3;
        gridBagConstraints.fill = java.awt.GridBagConstraints.BOTH;
        gridBagConstraints.insets = new Insets(5, 5, 5, 5);
        gridBagConstraints.anchor = java.awt.GridBagConstraints.NORTHWEST;
        panSubAtBRat.add(txtRatInstructions, gridBagConstraints);

        JLabel lblChosenRats = new JLabel(resourceMap.getString("lblChosenRats.text"));
        gridBagConstraints.gridx = 0;
        gridBagConstraints.gridy = 3;
        gridBagConstraints.gridwidth = 1;
        panSubAtBRat.add(lblChosenRats, gridBagConstraints);

        JLabel lblAvailableRats = new JLabel(resourceMap.getString("lblAvailableRats.text"));
        gridBagConstraints.gridx = 2;
        gridBagConstraints.gridy = 3;
        panSubAtBRat.add(lblAvailableRats, gridBagConstraints);

        gridBagConstraints.gridx = 0;
        gridBagConstraints.gridy = 4;
        panSubAtBRat.add(chosenRats, gridBagConstraints);

        gridBagConstraints.gridx = 2;
        gridBagConstraints.gridy = 4;
        panSubAtBRat.add(availableRats, gridBagConstraints);

        JPanel panRatButtons = new JPanel();
        panRatButtons.setLayout(new javax.swing.BoxLayout(panRatButtons, javax.swing.BoxLayout.Y_AXIS));
        btnAddRat.setText(resourceMap.getString("btnAddRat.text"));
        btnAddRat.setToolTipText(resourceMap.getString("btnAddRat.toolTipText"));
        btnAddRat.addActionListener(arg0 -> {
            int selectedIndex = availableRats.getSelectedIndex();
            chosenRatModel.addElement(availableRats.getSelectedValue());
            availableRatModel.removeElementAt(availableRats.getSelectedIndex());
            availableRats.setSelectedIndex(Math.min(selectedIndex, availableRatModel.size() - 1));
        });
        btnAddRat.setEnabled(false);
        panRatButtons.add(btnAddRat);
        btnRemoveRat.setText(resourceMap.getString("btnRemoveRat.text"));
        btnRemoveRat.setToolTipText(resourceMap.getString("btnRemoveRat.toolTipText"));
        btnRemoveRat.addActionListener(arg0 -> {
            int selectedIndex = chosenRats.getSelectedIndex();
            availableRatModel.addElement(chosenRats.getSelectedValue());
            chosenRatModel.removeElementAt(chosenRats.getSelectedIndex());
            chosenRats.setSelectedIndex(Math.min(selectedIndex, chosenRatModel.size() - 1));
        });
        btnRemoveRat.setEnabled(false);
        panRatButtons.add(btnRemoveRat);
        btnMoveRatUp.setText(resourceMap.getString("btnMoveRatUp.text"));
        btnMoveRatUp.setToolTipText(resourceMap.getString("btnMoveRatUp.toolTipText"));
        btnMoveRatUp.addActionListener(arg0 -> {
            int selectedIndex = chosenRats.getSelectedIndex();
            String tmp = chosenRatModel.getElementAt(selectedIndex);
            chosenRatModel.setElementAt(chosenRatModel.getElementAt(selectedIndex - 1), selectedIndex);
            chosenRatModel.setElementAt(tmp, selectedIndex - 1);
            chosenRats.setSelectedIndex(selectedIndex - 1);
        });
        btnMoveRatUp.setEnabled(false);
        panRatButtons.add(btnMoveRatUp);
        btnMoveRatDown.setText(resourceMap.getString("btnMoveRatDown.text"));
        btnMoveRatDown.setToolTipText(resourceMap.getString("btnMoveRatDown.toolTipText"));
        btnMoveRatDown.addActionListener(arg0 -> {
            int selectedIndex = chosenRats.getSelectedIndex();
            String tmp = chosenRatModel.getElementAt(selectedIndex);
            chosenRatModel.setElementAt(chosenRatModel.getElementAt(selectedIndex + 1), selectedIndex);
            chosenRatModel.setElementAt(tmp, selectedIndex + 1);
            chosenRats.setSelectedIndex(selectedIndex + 1);
        });
        btnMoveRatDown.setEnabled(false);
        panRatButtons.add(btnMoveRatDown);
        gridBagConstraints.gridx = 1;
        gridBagConstraints.gridy = 4;
        panSubAtBRat.add(panRatButtons, gridBagConstraints);

        chkIgnoreRatEra.setText(resourceMap.getString("chkIgnoreRatEra.text"));
        chkIgnoreRatEra.setToolTipText(resourceMap.getString("chkIgnoreRatEra.toolTipText"));
        gridBagConstraints.gridx = 0;
        gridBagConstraints.gridy = 5;
        panSubAtBRat.add(chkIgnoreRatEra, gridBagConstraints);

        JLabel lblSearchRadius = new JLabel(resourceMap.getString("lblSearchRadius.text"));
        gridBagConstraints = new GridBagConstraints();
        gridBagConstraints.gridx = 0;
        gridBagConstraints.gridy = 0;
        gridBagConstraints.fill = java.awt.GridBagConstraints.NONE;
        gridBagConstraints.insets = new Insets(5, 5, 5, 5);
        gridBagConstraints.anchor = java.awt.GridBagConstraints.NORTHWEST;
        panSubAtBContract.add(lblSearchRadius, gridBagConstraints);

        spnSearchRadius.setModel(new SpinnerNumberModel(300, 100, 2500, 100));
        spnSearchRadius.setToolTipText(resourceMap.getString("spnSearchRadius.toolTipText"));
        gridBagConstraints.gridx = 1;
        gridBagConstraints.gridy = 0;
        panSubAtBContract.add(spnSearchRadius, gridBagConstraints);

        chkVariableContractLength.setText(resourceMap.getString("chkVariableContractLength.text"));
        chkVariableContractLength.setToolTipText(resourceMap.getString("chkVariableContractLength.toolTipText"));
        gridBagConstraints.gridx = 0;
        gridBagConstraints.gridy = 1;
        gridBagConstraints.gridwidth = 2;
        panSubAtBContract.add(chkVariableContractLength, gridBagConstraints);

        chkMercSizeLimited.setText(resourceMap.getString("chkMercSizeLimited.text"));
        chkMercSizeLimited.setToolTipText(resourceMap.getString("chkMercSizeLimited.toolTipText"));
        gridBagConstraints.gridx = 0;
        gridBagConstraints.gridy = 2;
        gridBagConstraints.gridwidth = 2;
        panSubAtBContract.add(chkMercSizeLimited, gridBagConstraints);

        chkRestrictPartsByMission.setText(resourceMap.getString("chkRestrictPartsByMission.text"));
        chkRestrictPartsByMission.setToolTipText(resourceMap.getString("chkRestrictPartsByMission.toolTipText"));
        gridBagConstraints.gridx = 0;
        gridBagConstraints.gridy = 3;
        gridBagConstraints.gridwidth = 2;
        panSubAtBContract.add(chkRestrictPartsByMission, gridBagConstraints);

        chkLimitLanceWeight.setText(resourceMap.getString("chkLimitLanceWeight.text"));
        chkLimitLanceWeight.setToolTipText(resourceMap.getString("chkLimitLanceWeight.toolTipText"));
        gridBagConstraints.gridx = 0;
        gridBagConstraints.gridy = 4;
        gridBagConstraints.gridwidth = 2;
        panSubAtBContract.add(chkLimitLanceWeight, gridBagConstraints);

        chkLimitLanceNumUnits.setText(resourceMap.getString("chkLimitLanceNumUnits.text"));
        chkLimitLanceNumUnits.setToolTipText(resourceMap.getString("chkLimitLanceNumUnits.toolTipText"));
        gridBagConstraints.gridx = 0;
        gridBagConstraints.gridy = 5;
        gridBagConstraints.gridwidth = 2;
        panSubAtBContract.add(chkLimitLanceNumUnits, gridBagConstraints);

        JLabel lblLanceStructure = new JLabel(resourceMap.getString("lblLanceStructure.text"));
        gridBagConstraints.gridx = 0;
        gridBagConstraints.gridy = 6;
        gridBagConstraints.gridwidth = 1;
        panSubAtBContract.add(lblLanceStructure, gridBagConstraints);

        chkUseStrategy.setText(resourceMap.getString("chkUseStrategy.text"));
        chkUseStrategy.setToolTipText(resourceMap.getString("chkUseStrategy.toolTipText"));
        gridBagConstraints.gridx = 0;
        gridBagConstraints.gridy = 7;
        gridBagConstraints.gridwidth = 2;
        panSubAtBContract.add(chkUseStrategy, gridBagConstraints);

        JLabel lblBaseStrategyDeployment = new JLabel(resourceMap.getString("lblBaseStrategyDeployment.text"));
        gridBagConstraints.gridx = 0;
        gridBagConstraints.gridy = 8;
        gridBagConstraints.gridwidth = 1;
        panSubAtBContract.add(lblBaseStrategyDeployment, gridBagConstraints);

        spnBaseStrategyDeployment.setModel(new SpinnerNumberModel(0, 0, 10, 1));
        spnBaseStrategyDeployment.setToolTipText(resourceMap.getString("spnBaseStrategyDeployment.toolTipText"));
        gridBagConstraints.gridx = 1;
        gridBagConstraints.gridy = 8;
        panSubAtBContract.add(spnBaseStrategyDeployment, gridBagConstraints);

        JLabel lblAdditionalStrategyDeployment = new JLabel(resourceMap.getString("lblAdditionalStrategyDeployment.text"));
        gridBagConstraints.gridx = 0;
        gridBagConstraints.gridy = 9;
        gridBagConstraints.gridwidth = 1;
        panSubAtBContract.add(lblAdditionalStrategyDeployment, gridBagConstraints);

        spnAdditionalStrategyDeployment.setModel(new SpinnerNumberModel(0, 0, 10, 1));
        spnAdditionalStrategyDeployment.setToolTipText(resourceMap.getString("spnAdditionalStrategyDeployment.toolTipText"));
        gridBagConstraints.gridx = 1;
        gridBagConstraints.gridy = 9;
        panSubAtBContract.add(spnAdditionalStrategyDeployment, gridBagConstraints);

        chkAdjustPaymentForStrategy = new JCheckBox(resourceMap.getString("chkAdjustPaymentForStrategy.text"));
        chkAdjustPaymentForStrategy.setName("chkAdjustPaymentForStrategy");
        chkAdjustPaymentForStrategy.setToolTipText(resourceMap.getString("chkAdjustPaymentForStrategy.toolTipText"));
        gridBagConstraints.gridx = 0;
        gridBagConstraints.gridy = 10;
        gridBagConstraints.gridwidth = 2;
        panSubAtBContract.add(chkAdjustPaymentForStrategy, gridBagConstraints);

        JLabel lblIntensity = new JLabel(resourceMap.getString("lblIntensity.text"));
        gridBagConstraints.gridx = 0;
        gridBagConstraints.gridy = 11;
        panSubAtBContract.add(lblIntensity, gridBagConstraints);

        // Note that spnAtBBattleIntensity is located here visibly, however must be initialized
        // following the chance of battle by role

        JLabel lblBattleFrequency = new JLabel(resourceMap.getString("lblBattleFrequency.text"));
        gridBagConstraints.gridx = 0;
        gridBagConstraints.gridy = 12;
        gridBagConstraints.gridwidth = 2;
        panSubAtBContract.add(lblBattleFrequency, gridBagConstraints);

        spnAtBBattleChance = new JSpinner[AtBLanceRole.values().length - 1];

        JLabel lblFightChance = new JLabel(AtBLanceRole.FIGHTING.toString() + ":");
        gridBagConstraints.gridy = 13;
        gridBagConstraints.gridwidth = 1;
        panSubAtBContract.add(lblFightChance, gridBagConstraints);

        JSpinner atbBattleChance = new JSpinner(new SpinnerNumberModel(0, 0, 100, 1));
        spnAtBBattleChance[AtBLanceRole.FIGHTING.ordinal()] = atbBattleChance;
        gridBagConstraints.gridx = 1;
        panSubAtBContract.add(atbBattleChance, gridBagConstraints);

        JLabel lblDefendChance = new JLabel(AtBLanceRole.DEFENCE.toString() + ":");
        gridBagConstraints.gridx = 0;
        gridBagConstraints.gridy = 14;
        panSubAtBContract.add(lblDefendChance, gridBagConstraints);

        atbBattleChance = new JSpinner(new SpinnerNumberModel(0, 0, 100, 1));
        spnAtBBattleChance[AtBLanceRole.DEFENCE.ordinal()] = atbBattleChance;
        gridBagConstraints.gridx = 1;
        panSubAtBContract.add(atbBattleChance, gridBagConstraints);

        JLabel lblScoutChance = new JLabel(AtBLanceRole.SCOUTING.toString() + ":");
        gridBagConstraints.gridx = 0;
        gridBagConstraints.gridy = 15;
        panSubAtBContract.add(lblScoutChance, gridBagConstraints);

        atbBattleChance = new JSpinner(new SpinnerNumberModel(0, 0, 100, 1));
        spnAtBBattleChance[AtBLanceRole.SCOUTING.ordinal()] = atbBattleChance;
        gridBagConstraints.gridx = 1;
        panSubAtBContract.add(atbBattleChance, gridBagConstraints);

        JLabel lblTrainingChance = new JLabel(AtBLanceRole.TRAINING.toString() + ":");
        gridBagConstraints.gridx = 0;
        gridBagConstraints.gridy = 16;
        panSubAtBContract.add(lblTrainingChance, gridBagConstraints);

        atbBattleChance = new JSpinner(new SpinnerNumberModel(0, 0, 100, 1));
        spnAtBBattleChance[AtBLanceRole.TRAINING.ordinal()] = atbBattleChance;
        gridBagConstraints.gridx = 1;
        panSubAtBContract.add(atbBattleChance, gridBagConstraints);

        btnIntensityUpdate = new JButton(resourceMap.getString("btnIntensityUpdate.text"));
        AtBBattleIntensityChangeListener atBBattleIntensityChangeListener = new AtBBattleIntensityChangeListener();
        btnIntensityUpdate.addChangeListener(evt -> {
            spnAtBBattleIntensity.removeChangeListener(atBBattleIntensityChangeListener);
            spnAtBBattleIntensity.setValue(determineAtBBattleIntensity());
            spnAtBBattleIntensity.addChangeListener(atBBattleIntensityChangeListener);
        });
        gridBagConstraints.gridx = 0;
        gridBagConstraints.gridy = 17;
        gridBagConstraints.gridwidth = 2;
        panSubAtBContract.add(btnIntensityUpdate, gridBagConstraints);

        // Note that this must be after the chance by role because it requires the chance by role
        // for the initial value to be calculated
        spnAtBBattleIntensity = new JSpinner(new SpinnerNumberModel(0.0, 0.0, 100.0, 0.1));
        spnAtBBattleIntensity.setToolTipText(resourceMap.getString("spnIntensity.toolTipText"));
        spnAtBBattleIntensity.addChangeListener(atBBattleIntensityChangeListener);
        spnAtBBattleIntensity.setMinimumSize(new Dimension(60, 25));
        spnAtBBattleIntensity.setPreferredSize(new Dimension(60, 25));
        gridBagConstraints.gridx = 1;
        gridBagConstraints.gridy = 11;
        gridBagConstraints.gridwidth = 1;
        panSubAtBContract.add(spnAtBBattleIntensity, gridBagConstraints);

        chkGenerateChases = new JCheckBox(resourceMap.getString("chkGenerateChases.text"));
        chkGenerateChases.setName("chkGenerateChases");
        chkGenerateChases.setToolTipText(resourceMap.getString("chkGenerateChases.toolTipText"));
        gridBagConstraints.gridx = 0;
        gridBagConstraints.gridy = 18;
        panSubAtBContract.add(chkGenerateChases, gridBagConstraints);

        int yTablePosition = 0;
        chkDoubleVehicles.setText(resourceMap.getString("chkDoubleVehicles.text"));
        chkDoubleVehicles.setToolTipText(resourceMap.getString("chkDoubleVehicles.toolTipText"));
        gridBagConstraints = new GridBagConstraints();
        gridBagConstraints.gridx = 0;
        gridBagConstraints.gridy = yTablePosition++;
        gridBagConstraints.gridwidth = 2;
        gridBagConstraints.fill = GridBagConstraints.NONE;
        gridBagConstraints.insets = new Insets(5, 5, 5, 5);
        gridBagConstraints.anchor = GridBagConstraints.NORTHWEST;
        panSubAtBScenario.add(chkDoubleVehicles, gridBagConstraints);

        JLabel lblOpforLanceType = new JLabel(resourceMap.getString("lblOpforLanceType.text"));
        lblOpforLanceType.setToolTipText(resourceMap.getString("lblOpforLanceType.toolTipText"));
        gridBagConstraints.gridx = 0;
        gridBagConstraints.gridy = yTablePosition++;
        gridBagConstraints.gridwidth = 2;
        gridBagConstraints.fill = GridBagConstraints.NONE;
        gridBagConstraints.insets = new Insets(5, 5, 5, 5);
        gridBagConstraints.anchor = GridBagConstraints.NORTHWEST;
        panSubAtBScenario.add(lblOpforLanceType, gridBagConstraints);

        spnOpforLanceTypeMechs.setModel(new SpinnerNumberModel(0, 0, 10, 1));
        spnOpforLanceTypeMechs.setToolTipText(resourceMap.getString("lblOpforLanceType.toolTipText"));
        spnOpforLanceTypeMixed.setModel(new SpinnerNumberModel(0, 0, 10, 1));
        spnOpforLanceTypeMixed.setToolTipText(resourceMap.getString("lblOpforLanceType.toolTipText"));
        spnOpforLanceTypeVehicles.setModel(new SpinnerNumberModel(0, 0, 10, 1));
        spnOpforLanceTypeVehicles.setToolTipText(resourceMap.getString("lblOpforLanceType.toolTipText"));
        JPanel panOpforLanceType = new JPanel();
        panOpforLanceType.add(new JLabel(resourceMap.getString("lblOpforLanceTypeMek.text")));
        panOpforLanceType.add(spnOpforLanceTypeMechs);
        panOpforLanceType.add(new JLabel(resourceMap.getString("lblOpforLanceTypeMixed.text")));
        panOpforLanceType.add(spnOpforLanceTypeMixed);
        panOpforLanceType.add(new JLabel(resourceMap.getString("lblOpforLanceTypeVehicle.text")));
        panOpforLanceType.add(spnOpforLanceTypeVehicles);
        gridBagConstraints.gridx = 0;
        gridBagConstraints.gridy = yTablePosition++;
        gridBagConstraints.gridwidth = 2;
        gridBagConstraints.fill = GridBagConstraints.NONE;
        gridBagConstraints.insets = new Insets(5, 5, 5, 5);
        gridBagConstraints.anchor = GridBagConstraints.NORTHWEST;
        panSubAtBScenario.add(panOpforLanceType, gridBagConstraints);

        chkOpforUsesVTOLs.setText(resourceMap.getString("chkOpforUsesVTOLs.text"));
        chkOpforUsesVTOLs.setToolTipText(resourceMap.getString("chkOpforUsesVTOLs.toolTipText"));
        gridBagConstraints.gridx = 0;
        gridBagConstraints.gridy = yTablePosition++;
        gridBagConstraints.gridwidth = 2;
        gridBagConstraints.fill = GridBagConstraints.NONE;
        gridBagConstraints.insets = new Insets(5, 5, 5, 5);
        gridBagConstraints.anchor = GridBagConstraints.NORTHWEST;
        panSubAtBScenario.add(chkOpforUsesVTOLs, gridBagConstraints);

        JPanel panOpforAero = new JPanel();
        chkOpforUsesAero.setText(resourceMap.getString("chkOpforUsesAero.text"));
        chkOpforUsesAero.setToolTipText(resourceMap.getString("chkOpforUsesAero.toolTipText"));
        JLabel lblOpforAeroChance = new JLabel(resourceMap.getString("lblOpforAeroLikelihood.text"));
        lblOpforAeroChance.setToolTipText(resourceMap.getString("lblOpforAeroLikelihood.toolTipText"));
        spnOpforAeroChance.setModel(new SpinnerNumberModel(0, 0, 6, 1));
        panOpforAero.add(chkOpforUsesAero);
        panOpforAero.add(spnOpforAeroChance);
        panOpforAero.add(lblOpforAeroChance);
        gridBagConstraints.gridx = 0;
        gridBagConstraints.gridy = yTablePosition++;
        gridBagConstraints.gridwidth = 2;
        gridBagConstraints.fill = GridBagConstraints.NONE;
        gridBagConstraints.insets = new Insets(5, 5, 5, 5);
        gridBagConstraints.anchor = GridBagConstraints.NORTHWEST;
        panSubAtBScenario.add(panOpforAero, gridBagConstraints);

        JPanel panOpforLocal = new JPanel();
        chkOpforUsesLocalForces.setText(resourceMap.getString("chkOpforUsesLocalForces.text"));
        chkOpforUsesLocalForces.setToolTipText(resourceMap.getString("chkOpforUsesLocalForces.toolTipText"));
        JLabel lblOpforLocalForceChance = new JLabel(resourceMap.getString("lblOpforLocalForceLikelihood.text"));
        lblOpforLocalForceChance.setToolTipText(resourceMap.getString("lblOpforLocalForceLikelihood.toolTipText"));
        spnOpforLocalForceChance.setModel(new SpinnerNumberModel(0, 0, 6, 1));
        panOpforLocal.add(chkOpforUsesLocalForces);
        panOpforLocal.add(spnOpforLocalForceChance);
        panOpforLocal.add(lblOpforLocalForceChance);
        gridBagConstraints.gridx = 0;
        gridBagConstraints.gridy = yTablePosition++;
        gridBagConstraints.gridwidth = 2;
        gridBagConstraints.fill = GridBagConstraints.NONE;
        gridBagConstraints.insets = new Insets(0, 5, 5, 5);
        gridBagConstraints.anchor = GridBagConstraints.NORTHWEST;
        panSubAtBScenario.add(panOpforLocal, gridBagConstraints);

        chkAdjustPlayerVehicles.setText(resourceMap.getString("chkAdjustPlayerVehicles.text"));
        chkAdjustPlayerVehicles.setToolTipText(resourceMap.getString("chkAdjustPlayerVehicles.toolTipText"));
        gridBagConstraints = new GridBagConstraints();
        gridBagConstraints.gridx = 0;
        gridBagConstraints.gridy = yTablePosition++;
        gridBagConstraints.gridwidth = 2;
        gridBagConstraints.fill = GridBagConstraints.NONE;
        gridBagConstraints.insets = new Insets(5, 5, 5, 5);
        gridBagConstraints.anchor = GridBagConstraints.NORTHWEST;
        panSubAtBScenario.add(chkAdjustPlayerVehicles, gridBagConstraints);

        chkRegionalMechVariations = new JCheckBox(resourceMap.getString("chkRegionalMechVariations.text"));
        chkRegionalMechVariations.setToolTipText(resourceMap.getString("chkRegionalMechVariations.toolTipText"));
        gridBagConstraints.gridy = yTablePosition++;
        panSubAtBScenario.add(chkRegionalMechVariations, gridBagConstraints);

        chkAttachedPlayerCamouflage = new JCheckBox(resourceMap.getString("chkAttachedPlayerCamouflage.text"));
        gridBagConstraints.gridy = yTablePosition++;
        panSubAtBScenario.add(chkAttachedPlayerCamouflage, gridBagConstraints);

        chkPlayerControlsAttachedUnits = new JCheckBox(resourceMap.getString("chkPlayerControlsAttachedUnits.text"));
        gridBagConstraints.gridy = yTablePosition++;
        panSubAtBScenario.add(chkPlayerControlsAttachedUnits, gridBagConstraints);

        chkUseDropShips = new JCheckBox(resourceMap.getString("chkUseDropShips.text"));
        chkUseDropShips.setToolTipText(resourceMap.getString("chkUseDropShips.toolTipText"));
        gridBagConstraints.gridy = yTablePosition++;
        panSubAtBScenario.add(chkUseDropShips, gridBagConstraints);

        chkUseWeatherConditions = new JCheckBox(resourceMap.getString("chkUseWeatherConditions.text"));
        chkUseWeatherConditions.setToolTipText(resourceMap.getString("chkUseWeatherConditions.toolTipText"));
        gridBagConstraints.gridy = yTablePosition++;
        panSubAtBScenario.add(chkUseWeatherConditions, gridBagConstraints);

        chkUseLightConditions.setText(resourceMap.getString("chkUseLightConditions.text"));
        chkUseLightConditions.setToolTipText(resourceMap.getString("chkUseLightConditions.toolTipText"));
        gridBagConstraints.gridx = 0;
        gridBagConstraints.gridy = yTablePosition++;
        gridBagConstraints.gridwidth = 2;
        gridBagConstraints.fill = GridBagConstraints.NONE;
        gridBagConstraints.insets = new Insets(5, 5, 5, 5);
        gridBagConstraints.anchor = GridBagConstraints.NORTHWEST;
        panSubAtBScenario.add(chkUseLightConditions, gridBagConstraints);

        chkUsePlanetaryConditions.setText(resourceMap.getString("chkUsePlanetaryConditions.text"));
        chkUsePlanetaryConditions.setToolTipText(resourceMap.getString("chkUsePlanetaryConditions.toolTipText"));
        gridBagConstraints.gridx = 0;
        gridBagConstraints.gridy = yTablePosition++;
        gridBagConstraints.gridwidth = 2;
        gridBagConstraints.fill = GridBagConstraints.NONE;
        gridBagConstraints.insets = new Insets(5, 5, 5, 5);
        gridBagConstraints.anchor = GridBagConstraints.NORTHWEST;
        panSubAtBScenario.add(chkUsePlanetaryConditions, gridBagConstraints);

        JPanel panFixedMapChance = new JPanel();
        JLabel lblFixedMapChance = new JLabel(resourceMap.getString("lblFixedMapChance.text"));
        lblFixedMapChance.setToolTipText(resourceMap.getString("lblFixedMapChance.toolTipText"));
        spnFixedMapChance.setModel(new SpinnerNumberModel(0, 0, 100, 10));
        panFixedMapChance.add(lblFixedMapChance);
        panFixedMapChance.add(spnFixedMapChance);
        gridBagConstraints.gridx = 0;
        gridBagConstraints.gridy = yTablePosition++;
        gridBagConstraints.gridwidth = 2;
        gridBagConstraints.fill = GridBagConstraints.NONE;
        gridBagConstraints.insets = new Insets(0, 5, 5, 5);
        gridBagConstraints.anchor = GridBagConstraints.NORTHWEST;
        panSubAtBScenario.add(panFixedMapChance, gridBagConstraints);

        JScrollPane scrAtB = new JScrollPane(panAtB);
        scrAtB.setPreferredSize(new java.awt.Dimension(500, 410));

        getOptionsPane().addTab(resourceMap.getString("panAtB.TabConstraints.tabTitle"), scrAtB);
        enableAtBComponents(panAtB, chkUseAtB.isSelected());
        enableAtBComponents(panSubAtBRat, chkUseAtB.isSelected() && btnStaticRATs.isSelected());

        SwingUtilities.invokeLater(() -> {
            scrSPA.getVerticalScrollBar().setValue(0);
            scrAtB.getVerticalScrollBar().setValue(0);
        });
        //endregion Against the Bot Tab

<<<<<<< HEAD
        //region Company Generation Options
        if (MekHQ.getMekHQOptions().getSaveCompanyGenerationOptions()) {
            companyGenerationOptionsPanel = new CompanyGenerationOptionsPanel(frame, campaign);
            tabOptions.addTab(resourceMap.getString("companyGenerationOptionsPanel.title"), new JScrollPane(companyGenerationOptionsPanel));
        }
        //endregion Company Generation Options

        gridBagConstraints = new GridBagConstraints();
        gridBagConstraints.gridx = 0;
        gridBagConstraints.gridy = 0;
        gridBagConstraints.gridwidth = 4;
        gridBagConstraints.fill = GridBagConstraints.BOTH;
        gridBagConstraints.anchor = GridBagConstraints.NORTHWEST;
        gridBagConstraints.weightx = 1.0;
        gridBagConstraints.weighty = 1.0;
        getContentPane().add(tabOptions, gridBagConstraints);

        btnOkay = new JButton(resourceMap.getString("btnOkay.text"));
        btnOkay.setName("btnOkay");
        btnOkay.addActionListener(evt -> btnOkayActionPerformed());
        gridBagConstraints = new GridBagConstraints();
        gridBagConstraints.gridx = 0;
        gridBagConstraints.gridy = 1;
        gridBagConstraints.anchor = GridBagConstraints.EAST;
        gridBagConstraints.weightx = 0.25;
        getContentPane().add(btnOkay, gridBagConstraints);

        btnSave = new JButton(resourceMap.getString("btnSave.text"));
        btnSave.setName("btnSave");
        btnSave.addActionListener(evt -> btnSaveActionPerformed());
        gridBagConstraints = new GridBagConstraints();
        gridBagConstraints.gridx = 1;
        gridBagConstraints.gridy = 1;
        gridBagConstraints.anchor = GridBagConstraints.CENTER;
        gridBagConstraints.weightx = 0.25;
        getContentPane().add(btnSave, gridBagConstraints);

        btnLoad.setText(resourceMap.getString("btnLoad.text"));
        btnLoad.setName("btnLoad");
        btnLoad.addActionListener(evt -> {
            final CampaignPresetSelectionDialog presetSelectionDialog = new CampaignPresetSelectionDialog(frame);
            presetSelectionDialog.setVisible(true);
            applyPreset(presetSelectionDialog.getSelectedPreset());
        });
        gridBagConstraints = new GridBagConstraints();
        gridBagConstraints.gridx = 2;
        gridBagConstraints.gridy = 1;
        gridBagConstraints.anchor = GridBagConstraints.CENTER;
        gridBagConstraints.weightx = 0.25;
        getContentPane().add(btnLoad, gridBagConstraints);

        btnCancel.setText(resourceMap.getString("btnCancel.text"));
        btnCancel.setName("btnCancel");
        btnCancel.addActionListener(this::btnCancelActionPerformed);
        gridBagConstraints = new GridBagConstraints();
        gridBagConstraints.gridx = 3;
        gridBagConstraints.gridy = 1;
        gridBagConstraints.anchor = GridBagConstraints.WEST;
        gridBagConstraints.weightx = 0.25;
        getContentPane().add(btnCancel, gridBagConstraints);

        pack();
=======
        return getOptionsPane();
>>>>>>> 8e63aea5
    }

    //region Personnel Tab
    private JScrollPane createPersonnelTab() {
        JPanel personnelPanel = new JPanel(new GridBagLayout());
        personnelPanel.setName("personnelPanel");

        GridBagConstraints gbc = new GridBagConstraints();
        gbc.gridx = 0;
        gbc.gridy = 0;
        gbc.anchor = GridBagConstraints.NORTHWEST;
        gbc.fill = GridBagConstraints.HORIZONTAL;
        personnelPanel.add(createGeneralPersonnelPanel(), gbc);

        gbc.gridx++;
        personnelPanel.add(createExpandedPersonnelInformationPanel(), gbc);

        gbc.gridx = 0;
        gbc.gridy++;
        personnelPanel.add(createMedicalPanel(), gbc);

        gbc.gridx++;
        personnelPanel.add(createPrisonerPanel(), gbc);

        gbc.gridx = 0;
        gbc.gridy++;
        personnelPanel.add(createPersonnelRandomizationPanel(), gbc);

        gbc.gridx++;
        personnelPanel.add(createFamilyPanel(), gbc);

        gbc.gridx = 0;
        gbc.gridy++;
        gbc.gridwidth = 2;
        personnelPanel.add(createSalaryPanel(), gbc);

        gbc.gridy++;
        gbc.gridwidth = 1;
        personnelPanel.add(createMarriagePanel(), gbc);

        gbc.gridx++;
        personnelPanel.add(createProcreationPanel(), gbc);

        gbc.gridx = 0;
        gbc.gridy++;
        gbc.gridwidth = 2;
        personnelPanel.add(createDeathPanel(), gbc);

        JScrollPane scrollPersonnel = new JScrollPane(personnelPanel);
        scrollPersonnel.setPreferredSize(new Dimension(500, 400));

        return scrollPersonnel;
    }

    private JPanel createGeneralPersonnelPanel() {
        // Create Panel Components
        chkUseTactics = new JCheckBox(resources.getString("chkUseTactics.text"));
        chkUseTactics.setToolTipText(resources.getString("chkUseTactics.toolTipText"));
        chkUseTactics.setName("chkUseTactics");

        chkUseInitiativeBonus = new JCheckBox(resources.getString("chkUseInitiativeBonus.text"));
        chkUseInitiativeBonus.setToolTipText(resources.getString("chkUseInitiativeBonus.toolTipText"));
        chkUseInitiativeBonus.setName("chkUseInitiativeBonus");

        chkUseToughness = new JCheckBox(resources.getString("chkUseToughness.text"));
        chkUseToughness.setToolTipText(resources.getString("chkUseToughness.toolTipText"));
        chkUseToughness.setName("chkUseToughness");

        chkUseArtillery = new JCheckBox(resources.getString("chkUseArtillery.text"));
        chkUseArtillery.setToolTipText(resources.getString("chkUseArtillery.toolTipText"));
        chkUseArtillery.setName("chkUseArtillery");

        chkUseAbilities = new JCheckBox(resources.getString("chkUseAbilities.text"));
        chkUseAbilities.setToolTipText(resources.getString("chkUseAbilities.toolTipText"));
        chkUseAbilities.setName("chkUseAbilities");

        chkUseEdge = new JCheckBox(resources.getString("chkUseEdge.text"));
        chkUseEdge.setToolTipText(resources.getString("chkUseEdge.toolTipText"));
        chkUseEdge.setName("chkUseEdge");
        chkUseEdge.addActionListener(evt -> chkUseSupportEdge.setEnabled(chkUseEdge.isSelected()));

        chkUseSupportEdge = new JCheckBox(resources.getString("chkUseSupportEdge.text"));
        chkUseSupportEdge.setToolTipText(resources.getString("chkUseSupportEdge.toolTipText"));
        chkUseSupportEdge.setName("chkUseSupportEdge");

        chkUseImplants = new JCheckBox(resources.getString("chkUseImplants.text"));
        chkUseImplants.setToolTipText(resources.getString("chkUseImplants.toolTipText"));
        chkUseImplants.setName("chkUseImplants");

        chkUseAlternativeQualityAveraging = new JCheckBox(resources.getString("chkUseAlternativeQualityAveraging.text"));
        chkUseAlternativeQualityAveraging.setToolTipText(resources.getString("chkUseAlternativeQualityAveraging.toolTipText"));
        chkUseAlternativeQualityAveraging.setName("chkUseAlternativeQualityAveraging");

        chkUseTransfers = new JCheckBox(resources.getString("chkUseTransfers.text"));
        chkUseTransfers.setToolTipText(resources.getString("chkUseTransfers.toolTipText"));
        chkUseTransfers.setName("chkUseTransfers");

        chkPersonnelLogSkillGain = new JCheckBox(resources.getString("chkPersonnelLogSkillGain.text"));
        chkPersonnelLogSkillGain.setToolTipText(resources.getString("chkPersonnelLogSkillGain.toolTipText"));
        chkPersonnelLogSkillGain.setName("chkPersonnelLogSkillGain");

        chkPersonnelLogAbilityGain = new JCheckBox(resources.getString("chkPersonnelLogAbilityGain.text"));
        chkPersonnelLogAbilityGain.setToolTipText(resources.getString("chkPersonnelLogAbilityGain.toolTipText"));
        chkPersonnelLogAbilityGain.setName("chkPersonnelLogAbilityGain");

        chkPersonnelLogEdgeGain = new JCheckBox(resources.getString("chkPersonnelLogEdgeGain.text"));
        chkPersonnelLogEdgeGain.setToolTipText(resources.getString("chkPersonnelLogEdgeGain.toolTipText"));
        chkPersonnelLogEdgeGain.setName("chkPersonnelLogEdgeGain");

        // Layout the Panel
        JPanel panel = new JPanel();
        panel.setBorder(BorderFactory.createTitledBorder(""));
        panel.setName("generalPersonnelPanel");
        GroupLayout layout = new GroupLayout(panel);
        panel.setLayout(layout);

        layout.setAutoCreateGaps(true);
        layout.setAutoCreateContainerGaps(true);

        layout.setVerticalGroup(
                layout.createSequentialGroup()
                        .addComponent(chkUseTactics)
                        .addComponent(chkUseInitiativeBonus)
                        .addComponent(chkUseToughness)
                        .addComponent(chkUseArtillery)
                        .addComponent(chkUseAbilities)
                        .addComponent(chkUseEdge)
                        .addComponent(chkUseSupportEdge)
                        .addComponent(chkUseImplants)
                        .addComponent(chkUseAlternativeQualityAveraging)
                        .addComponent(chkUseTransfers)
                        .addComponent(chkPersonnelLogSkillGain)
                        .addComponent(chkPersonnelLogAbilityGain)
                        .addComponent(chkPersonnelLogEdgeGain)
        );

        layout.setHorizontalGroup(
                layout.createParallelGroup(GroupLayout.Alignment.LEADING)
                        .addComponent(chkUseTactics)
                        .addComponent(chkUseInitiativeBonus)
                        .addComponent(chkUseToughness)
                        .addComponent(chkUseArtillery)
                        .addComponent(chkUseAbilities)
                        .addComponent(chkUseEdge)
                        .addComponent(chkUseSupportEdge)
                        .addComponent(chkUseImplants)
                        .addComponent(chkUseAlternativeQualityAveraging)
                        .addComponent(chkUseTransfers)
                        .addComponent(chkPersonnelLogSkillGain)
                        .addComponent(chkPersonnelLogAbilityGain)
                        .addComponent(chkPersonnelLogEdgeGain)
        );

        return panel;
    }

    private JPanel createExpandedPersonnelInformationPanel() {
        // Initialize Labels Used in ActionListeners
        JLabel lblTimeInServiceDisplayFormat = new JLabel();
        JLabel lblTimeInRankDisplayFormat = new JLabel();

        // Create Panel Components
        chkUseTimeInService = new JCheckBox(resources.getString("chkUseTimeInService.text"));
        chkUseTimeInService.setToolTipText(resources.getString("chkUseTimeInService.toolTipText"));
        chkUseTimeInService.setName("chkUseTimeInService");
        chkUseTimeInService.addActionListener(evt -> {
            lblTimeInServiceDisplayFormat.setEnabled(chkUseTimeInService.isSelected());
            comboTimeInServiceDisplayFormat.setEnabled(chkUseTimeInService.isSelected());
        });

        lblTimeInServiceDisplayFormat.setText(resources.getString("lblTimeInServiceDisplayFormat.text"));
        lblTimeInServiceDisplayFormat.setToolTipText(resources.getString("lblTimeInServiceDisplayFormat.toolTipText"));
        lblTimeInServiceDisplayFormat.setName("lblTimeInServiceDisplayFormat");

        comboTimeInServiceDisplayFormat = new JComboBox<>(TimeInDisplayFormat.values());
        comboTimeInServiceDisplayFormat.setToolTipText(resources.getString("lblTimeInServiceDisplayFormat.toolTipText"));
        comboTimeInServiceDisplayFormat.setName("comboTimeInServiceDisplayFormat");

        chkUseTimeInRank = new JCheckBox(resources.getString("chkUseTimeInRank.text"));
        chkUseTimeInRank.setToolTipText(resources.getString("chkUseTimeInRank.toolTipText"));
        chkUseTimeInRank.setName("chkUseTimeInRank");
        chkUseTimeInRank.addActionListener(evt -> {
            lblTimeInRankDisplayFormat.setEnabled(chkUseTimeInRank.isSelected());
            comboTimeInRankDisplayFormat.setEnabled(chkUseTimeInRank.isSelected());
        });

        lblTimeInRankDisplayFormat.setText(resources.getString("lblTimeInRankDisplayFormat.text"));
        lblTimeInRankDisplayFormat.setToolTipText(resources.getString("lblTimeInRankDisplayFormat.toolTipText"));
        lblTimeInRankDisplayFormat.setName("lblTimeInRankDisplayFormat");

        comboTimeInRankDisplayFormat = new JComboBox<>(TimeInDisplayFormat.values());
        comboTimeInRankDisplayFormat.setToolTipText(resources.getString("lblTimeInRankDisplayFormat.toolTipText"));
        comboTimeInRankDisplayFormat.setName("comboTimeInRankDisplayFormat");

        chkUseRetirementDateTracking = new JCheckBox(resources.getString("chkUseRetirementDateTracking.text"));
        chkUseRetirementDateTracking.setToolTipText(resources.getString("chkUseRetirementDateTracking.toolTipText"));
        chkUseRetirementDateTracking.setName("chkUseRetirementDateTracking");

        chkTrackTotalEarnings = new JCheckBox(resources.getString("chkTrackTotalEarnings.text"));
        chkTrackTotalEarnings.setToolTipText(resources.getString("chkTrackTotalEarnings.toolTipText"));
        chkTrackTotalEarnings.setName("chkTrackTotalEarnings");

        chkTrackTotalXPEarnings = new JCheckBox(resources.getString("chkTrackTotalXPEarnings.text"));
        chkTrackTotalXPEarnings.setToolTipText(resources.getString("chkTrackTotalXPEarnings.toolTipText"));
        chkTrackTotalXPEarnings.setName("chkTrackTotalXPEarnings");

        chkShowOriginFaction = new JCheckBox(resources.getString("chkShowOriginFaction.text"));
        chkShowOriginFaction.setToolTipText(resources.getString("chkShowOriginFaction.toolTipText"));
        chkShowOriginFaction.setName("chkShowOriginFaction");

        // Programmatically Assign Accessibility Labels
        lblTimeInServiceDisplayFormat.setLabelFor(comboTimeInServiceDisplayFormat);
        lblTimeInRankDisplayFormat.setLabelFor(comboTimeInRankDisplayFormat);

        // Disable Panel Portions by Default
        chkUseTimeInService.setSelected(true);
        chkUseTimeInService.doClick();
        chkUseTimeInRank.setSelected(true);
        chkUseTimeInRank.doClick();

        // Layout the Panel
        JPanel panel = new JPanel();
        panel.setBorder(BorderFactory.createTitledBorder(resources.getString("expandedPersonnelInformationPanel.title")));
        panel.setName("expandedPersonnelInformationPanel");
        GroupLayout layout = new GroupLayout(panel);
        panel.setLayout(layout);

        layout.setAutoCreateGaps(true);
        layout.setAutoCreateContainerGaps(true);

        layout.setVerticalGroup(
                layout.createSequentialGroup()
                        .addComponent(chkUseTimeInService)
                        .addGroup(layout.createParallelGroup(GroupLayout.Alignment.BASELINE)
                                .addComponent(lblTimeInServiceDisplayFormat)
                                .addComponent(comboTimeInServiceDisplayFormat, GroupLayout.Alignment.LEADING))
                        .addComponent(chkUseTimeInRank)
                        .addGroup(layout.createParallelGroup(GroupLayout.Alignment.BASELINE)
                                .addComponent(lblTimeInRankDisplayFormat)
                                .addComponent(comboTimeInRankDisplayFormat, GroupLayout.Alignment.LEADING))
                        .addComponent(chkUseRetirementDateTracking)
                        .addComponent(chkTrackTotalEarnings)
                        .addComponent(chkTrackTotalXPEarnings)
                        .addComponent(chkShowOriginFaction)
        );

        layout.setHorizontalGroup(
                layout.createParallelGroup(GroupLayout.Alignment.LEADING)
                        .addComponent(chkUseTimeInService)
                        .addGroup(layout.createSequentialGroup()
                                .addComponent(lblTimeInServiceDisplayFormat)
                                .addComponent(comboTimeInServiceDisplayFormat))
                        .addComponent(chkUseTimeInRank)
                        .addGroup(layout.createSequentialGroup()
                                .addComponent(lblTimeInRankDisplayFormat)
                                .addComponent(comboTimeInRankDisplayFormat))
                        .addComponent(chkUseRetirementDateTracking)
                        .addComponent(chkTrackTotalEarnings)
                        .addComponent(chkTrackTotalXPEarnings)
                        .addComponent(chkShowOriginFaction)
        );

        return panel;
    }

    private JPanel createMedicalPanel() {
        // Create Panel Components
        chkUseAdvancedMedical = new JCheckBox(resources.getString("chkUseAdvancedMedical.text"));
        chkUseAdvancedMedical.setToolTipText(resources.getString("chkUseAdvancedMedical.toolTipText"));
        chkUseAdvancedMedical.setName("chkUseAdvancedMedical");

        JLabel lblHealWaitingPeriod = new JLabel(resources.getString("lblHealWaitingPeriod.text"));
        lblHealWaitingPeriod.setToolTipText(resources.getString("lblHealWaitingPeriod.toolTipText"));
        lblHealWaitingPeriod.setName("lblHealWaitingPeriod");

        spnHealWaitingPeriod = new JSpinner(new SpinnerNumberModel(1, 1, 30, 1));
        spnHealWaitingPeriod.setToolTipText(resources.getString("lblHealWaitingPeriod.toolTipText"));
        spnHealWaitingPeriod.setName("spnHealWaitingPeriod");

        JLabel lblNaturalHealWaitingPeriod = new JLabel(resources.getString("lblNaturalHealWaitingPeriod.text"));
        lblNaturalHealWaitingPeriod.setToolTipText(resources.getString("lblNaturalHealWaitingPeriod.toolTipText"));
        lblNaturalHealWaitingPeriod.setName("lblNaturalHealWaitingPeriod");

        spnNaturalHealWaitingPeriod = new JSpinner(new SpinnerNumberModel(1, 1, 365, 1));
        spnNaturalHealWaitingPeriod.setToolTipText(resources.getString("lblNaturalHealWaitingPeriod.toolTipText"));
        spnNaturalHealWaitingPeriod.setName("spnNaturalHealWaitingPeriod");

        JLabel lblMinimumHitsForVehicles = new JLabel(resources.getString("lblMinimumHitsForVehicles.text"));
        lblMinimumHitsForVehicles.setToolTipText(resources.getString("lblMinimumHitsForVehicles.toolTipText"));
        lblMinimumHitsForVehicles.setName("lblMinimumHitsForVehicles");

        spnMinimumHitsForVehicles = new JSpinner(new SpinnerNumberModel(1, 1, 5, 1));
        spnMinimumHitsForVehicles.setToolTipText(resources.getString("lblMinimumHitsForVehicles.toolTipText"));
        spnMinimumHitsForVehicles.setName("spnMinimumHitsForVehicles");
        ((JSpinner.DefaultEditor) spnMinimumHitsForVehicles.getEditor()).getTextField().setEditable(false);

        chkUseRandomHitsForVehicles = new JCheckBox(resources.getString("chkUseRandomHitsForVehicles.text"));
        chkUseRandomHitsForVehicles.setToolTipText(resources.getString("chkUseRandomHitsForVehicles.toolTipText"));
        chkUseRandomHitsForVehicles.setName("chkUseRandomHitsForVehicles");

        chkUseTougherHealing = new JCheckBox(resources.getString("chkUseTougherHealing.text"));
        chkUseTougherHealing.setToolTipText(resources.getString("chkUseTougherHealing.toolTipText"));
        chkUseTougherHealing.setName("chkUseTougherHealing");

        // Programmatically Assign Accessibility Labels
        lblHealWaitingPeriod.setLabelFor(spnHealWaitingPeriod);
        lblNaturalHealWaitingPeriod.setLabelFor(spnNaturalHealWaitingPeriod);
        lblMinimumHitsForVehicles.setLabelFor(spnMinimumHitsForVehicles);

        // Layout the Panel
        JPanel panel = new JPanel();
        panel.setBorder(BorderFactory.createTitledBorder(resources.getString("medicalPanel.title")));
        panel.setName("medicalPanel");
        GroupLayout layout = new GroupLayout(panel);
        panel.setLayout(layout);

        layout.setAutoCreateGaps(true);
        layout.setAutoCreateContainerGaps(true);

        layout.setVerticalGroup(
                layout.createSequentialGroup()
                        .addComponent(chkUseAdvancedMedical)
                        .addGroup(layout.createParallelGroup(GroupLayout.Alignment.BASELINE)
                                .addComponent(lblHealWaitingPeriod)
                                .addComponent(spnHealWaitingPeriod, GroupLayout.Alignment.LEADING))
                        .addGroup(layout.createParallelGroup(GroupLayout.Alignment.BASELINE)
                                .addComponent(lblNaturalHealWaitingPeriod)
                                .addComponent(spnNaturalHealWaitingPeriod, GroupLayout.Alignment.LEADING))
                        .addGroup(layout.createParallelGroup(GroupLayout.Alignment.BASELINE)
                                .addComponent(lblMinimumHitsForVehicles)
                                .addComponent(spnMinimumHitsForVehicles, GroupLayout.Alignment.LEADING))
                        .addComponent(chkUseRandomHitsForVehicles)
                        .addComponent(chkUseTougherHealing)
        );

        layout.setHorizontalGroup(
                layout.createParallelGroup(GroupLayout.Alignment.LEADING)
                        .addComponent(chkUseAdvancedMedical)
                        .addGroup(layout.createSequentialGroup()
                                .addComponent(lblHealWaitingPeriod)
                                .addComponent(spnHealWaitingPeriod))
                        .addGroup(layout.createSequentialGroup()
                                .addComponent(lblNaturalHealWaitingPeriod)
                                .addComponent(spnNaturalHealWaitingPeriod))
                        .addGroup(layout.createSequentialGroup()
                                .addComponent(lblMinimumHitsForVehicles)
                                .addComponent(spnMinimumHitsForVehicles))
                        .addComponent(chkUseRandomHitsForVehicles)
                        .addComponent(chkUseTougherHealing)
        );

        return panel;
    }

    private JPanel createPrisonerPanel() {
        // Create Panel Components
        JLabel lblPrisonerCaptureStyle = new JLabel(resources.getString("lblPrisonerCaptureStyle.text"));
        lblPrisonerCaptureStyle.setToolTipText(resources.getString("lblPrisonerCaptureStyle.toolTipText"));
        lblPrisonerCaptureStyle.setName("lblPrisonerCaptureStyle");

        comboPrisonerCaptureStyle = new JComboBox<>(PrisonerCaptureStyle.values());
        comboPrisonerCaptureStyle.setName("comboPrisonerCaptureStyle");
        comboPrisonerCaptureStyle.setRenderer(new DefaultListCellRenderer() {
            @Override
            public Component getListCellRendererComponent(final JList<?> list, final Object value,
                                                          final int index, final boolean isSelected,
                                                          final boolean cellHasFocus) {
                super.getListCellRendererComponent(list, value, index, isSelected, cellHasFocus);
                if (value instanceof PrisonerCaptureStyle) {
                    list.setToolTipText(((PrisonerCaptureStyle) value).getToolTip());
                }
                return this;
            }
        });

        JLabel lblPrisonerStatus = new JLabel(resources.getString("lblPrisonerStatus.text"));
        lblPrisonerStatus.setToolTipText(resources.getString("lblPrisonerStatus.toolTipText"));
        lblPrisonerStatus.setName("lblPrisonerStatus");

        DefaultComboBoxModel<PrisonerStatus> prisonerStatusModel = new DefaultComboBoxModel<>(PrisonerStatus.values());
        prisonerStatusModel.removeElement(PrisonerStatus.FREE); // we don't want this as a standard use case for prisoners
        comboPrisonerStatus = new JComboBox<>(prisonerStatusModel);
        comboPrisonerStatus.setToolTipText(resources.getString("lblPrisonerStatus.toolTipText"));
        comboPrisonerStatus.setName("comboPrisonerStatus");

        chkPrisonerBabyStatus = new JCheckBox(resources.getString("chkPrisonerBabyStatus.text"));
        chkPrisonerBabyStatus.setToolTipText(resources.getString("chkPrisonerBabyStatus.toolTipText"));
        chkPrisonerBabyStatus.setName("chkPrisonerBabyStatus");

        chkAtBPrisonerDefection = new JCheckBox(resources.getString("chkAtBPrisonerDefection.text"));
        chkAtBPrisonerDefection.setToolTipText(resources.getString("chkAtBPrisonerDefection.toolTipText"));
        chkAtBPrisonerDefection.setName("chkAtBPrisonerDefection");

        chkAtBPrisonerRansom = new JCheckBox(resources.getString("chkAtBPrisonerRansom.text"));
        chkAtBPrisonerRansom.setToolTipText(resources.getString("chkAtBPrisonerRansom.toolTipText"));
        chkAtBPrisonerRansom.setName("chkAtBPrisonerRansom");

        // Programmatically Assign Accessibility Labels
        lblPrisonerCaptureStyle.setLabelFor(comboPrisonerCaptureStyle);
        lblPrisonerStatus.setLabelFor(comboPrisonerStatus);

        // Layout the Panel
        JPanel panel = new JPanel();
        panel.setBorder(BorderFactory.createTitledBorder(resources.getString("prisonerPanel.title")));
        panel.setName("prisonerPanel");
        GroupLayout layout = new GroupLayout(panel);
        panel.setLayout(layout);

        layout.setAutoCreateGaps(true);
        layout.setAutoCreateContainerGaps(true);

        layout.setVerticalGroup(
                layout.createSequentialGroup()
                        .addGroup(layout.createParallelGroup(GroupLayout.Alignment.BASELINE)
                                .addComponent(lblPrisonerCaptureStyle)
                                .addComponent(comboPrisonerCaptureStyle, GroupLayout.Alignment.LEADING))
                        .addGroup(layout.createParallelGroup(GroupLayout.Alignment.BASELINE)
                                .addComponent(lblPrisonerStatus)
                                .addComponent(comboPrisonerStatus, GroupLayout.Alignment.LEADING))
                        .addComponent(chkPrisonerBabyStatus)
                        .addComponent(chkAtBPrisonerDefection)
                        .addComponent(chkAtBPrisonerRansom)
        );

        layout.setHorizontalGroup(
                layout.createParallelGroup(GroupLayout.Alignment.LEADING)
                        .addGroup(layout.createSequentialGroup()
                                .addComponent(lblPrisonerCaptureStyle)
                                .addComponent(comboPrisonerCaptureStyle))
                        .addGroup(layout.createSequentialGroup()
                                .addComponent(lblPrisonerStatus)
                                .addComponent(comboPrisonerStatus))
                        .addComponent(chkPrisonerBabyStatus)
                        .addComponent(chkAtBPrisonerDefection)
                        .addComponent(chkAtBPrisonerRansom)
        );

        return panel;
    }

    private JPanel createPersonnelRandomizationPanel() {
        // Create Panel Components
        chkUseDylansRandomXP = new JCheckBox(resources.getString("chkUseDylansRandomXP.text"));
        chkUseDylansRandomXP.setToolTipText(resources.getString("chkUseDylansRandomXP.toolTipText"));
        chkUseDylansRandomXP.setName("chkUseDylansRandomXP");

        JPanel randomOriginPanel = createRandomOriginPanel();

        // Layout the Panel
        JPanel panel = new JPanel();
        panel.setBorder(BorderFactory.createTitledBorder(resources.getString("personnelRandomizationPanel.title")));
        panel.setName("personnelRandomizationPanel");
        GroupLayout layout = new GroupLayout(panel);
        panel.setLayout(layout);

        layout.setAutoCreateGaps(true);
        layout.setAutoCreateContainerGaps(true);

        layout.setVerticalGroup(
                layout.createSequentialGroup()
                        .addComponent(chkUseDylansRandomXP)
                        .addComponent(randomOriginPanel)
        );

        layout.setHorizontalGroup(
                layout.createParallelGroup(GroupLayout.Alignment.LEADING)
                        .addComponent(chkUseDylansRandomXP)
                        .addComponent(randomOriginPanel)
        );

        return panel;
    }

    private JPanel createRandomOriginPanel() {
        // Initialize Labels Used in ActionListeners
        JLabel lblOriginSearchRadius = new JLabel();
        JLabel lblOriginDistanceScale = new JLabel();

        // Create Panel Components
        chkRandomizeOrigin = new JCheckBox(resources.getString("chkRandomizeOrigin.text"));
        chkRandomizeOrigin.setToolTipText(resources.getString("chkRandomizeOrigin.toolTipText"));
        chkRandomizeOrigin.setName("chkRandomizeOrigin");
        chkRandomizeOrigin.addActionListener(evt -> {
            final boolean selected = chkRandomizeOrigin.isSelected();
            chkRandomizeDependentsOrigin.setEnabled(selected);
            lblOriginSearchRadius.setEnabled(selected);
            spnOriginSearchRadius.setEnabled(selected);
            chkExtraRandomOrigin.setEnabled(selected);
            lblOriginDistanceScale.setEnabled(selected);
            spnOriginDistanceScale.setEnabled(selected);
        });

        chkRandomizeDependentsOrigin = new JCheckBox(resources.getString("chkRandomizeDependentsOrigin.text"));
        chkRandomizeDependentsOrigin.setToolTipText(resources.getString("chkRandomizeDependentsOrigin.toolTipText"));
        chkRandomizeDependentsOrigin.setName("chkRandomizeDependentsOrigin");

        lblOriginSearchRadius.setText(resources.getString("lblOriginSearchRadius.text"));
        lblOriginSearchRadius.setToolTipText(resources.getString("lblOriginSearchRadius.toolTipText"));
        lblOriginSearchRadius.setName("lblOriginSearchRadius");

        spnOriginSearchRadius = new JSpinner(new SpinnerNumberModel(50, 10, 250, 10));
        spnOriginSearchRadius.setToolTipText(resources.getString("lblOriginSearchRadius.toolTipText"));
        spnOriginSearchRadius.setName("spnOriginSearchRadius");

        chkExtraRandomOrigin = new JCheckBox(resources.getString("chkExtraRandomOrigin.text"));
        chkExtraRandomOrigin.setToolTipText(resources.getString("chkExtraRandomOrigin.toolTipText"));
        chkExtraRandomOrigin.setName("chkExtraRandomOrigin");

        lblOriginDistanceScale.setText(resources.getString("lblOriginDistanceScale.text"));
        lblOriginDistanceScale.setToolTipText(resources.getString("lblOriginDistanceScale.toolTipText"));
        lblOriginDistanceScale.setName("lblOriginDistanceScale");

        spnOriginDistanceScale = new JSpinner(new SpinnerNumberModel(0.6, 0.1, 2.0, 0.1));
        spnOriginDistanceScale.setToolTipText(resources.getString("lblOriginDistanceScale.toolTipText"));
        spnOriginDistanceScale.setName("spnOriginDistanceScale");

        // Programmatically Assign Accessibility Labels
        lblOriginSearchRadius.setLabelFor(spnOriginSearchRadius);
        lblOriginDistanceScale.setLabelFor(spnOriginDistanceScale);

        // Disable Panel by Default
        chkRandomizeOrigin.setSelected(true);
        chkRandomizeOrigin.doClick();

        // Layout the Panel
        JPanel panel = new JPanel();
        panel.setBorder(BorderFactory.createTitledBorder(resources.getString("randomOriginPanel.title")));
        panel.setName("randomOriginPanel");
        GroupLayout layout = new GroupLayout(panel);
        panel.setLayout(layout);

        layout.setAutoCreateGaps(true);
        layout.setAutoCreateContainerGaps(true);

        layout.setVerticalGroup(
                layout.createSequentialGroup()
                        .addComponent(chkRandomizeOrigin)
                        .addComponent(chkRandomizeDependentsOrigin)
                        .addGroup(layout.createParallelGroup(GroupLayout.Alignment.BASELINE)
                                .addComponent(lblOriginSearchRadius)
                                .addComponent(spnOriginSearchRadius, GroupLayout.Alignment.LEADING))
                        .addComponent(chkExtraRandomOrigin)
                        .addGroup(layout.createParallelGroup(GroupLayout.Alignment.BASELINE)
                                .addComponent(lblOriginDistanceScale)
                                .addComponent(spnOriginDistanceScale, GroupLayout.Alignment.LEADING))
        );

        layout.setHorizontalGroup(
                layout.createParallelGroup(GroupLayout.Alignment.LEADING)
                        .addComponent(chkRandomizeOrigin)
                        .addComponent(chkRandomizeDependentsOrigin)
                        .addGroup(layout.createSequentialGroup()
                                .addComponent(lblOriginSearchRadius)
                                .addComponent(spnOriginSearchRadius))
                        .addComponent(chkExtraRandomOrigin)
                        .addGroup(layout.createSequentialGroup()
                                .addComponent(lblOriginDistanceScale)
                                .addComponent(spnOriginDistanceScale))
        );

        return panel;
    }

    private JPanel createFamilyPanel() {
        // Create Panel Components
        JLabel lblDisplayFamilyLevel = new JLabel(resources.getString("lblDisplayFamilyLevel.text"));
        lblDisplayFamilyLevel.setToolTipText(resources.getString("lblDisplayFamilyLevel.toolTipText"));
        lblDisplayFamilyLevel.setName("lblDisplayFamilyLevel");

        comboDisplayFamilyLevel = new JComboBox<>(FamilialRelationshipDisplayLevel.values());
        comboDisplayFamilyLevel.setToolTipText(resources.getString("lblDisplayFamilyLevel.toolTipText"));
        comboDisplayFamilyLevel.setName("comboDisplayFamilyLevel");

        // Programmatically Assign Accessibility Labels
        lblDisplayFamilyLevel.setLabelFor(comboDisplayFamilyLevel);

        // Layout the Panel
        JPanel panel = new JPanel();
        panel.setBorder(BorderFactory.createTitledBorder(resources.getString("familyPanel.title")));
        panel.setName("familyPanel");
        GroupLayout layout = new GroupLayout(panel);
        panel.setLayout(layout);

        layout.setAutoCreateGaps(true);
        layout.setAutoCreateContainerGaps(true);

        layout.setVerticalGroup(
                layout.createSequentialGroup()
                        .addGroup(layout.createParallelGroup(GroupLayout.Alignment.BASELINE)
                                .addComponent(lblDisplayFamilyLevel)
                                .addComponent(comboDisplayFamilyLevel, GroupLayout.Alignment.LEADING))
        );

        layout.setHorizontalGroup(
                layout.createParallelGroup(GroupLayout.Alignment.LEADING)
                        .addGroup(layout.createSequentialGroup()
                                .addComponent(lblDisplayFamilyLevel)
                                .addComponent(comboDisplayFamilyLevel))
        );

        return panel;
    }

    private JPanel createSalaryPanel() {
        // Create Panel Components
        JPanel salaryMultiplierPanel = createSalaryMultiplierPanel();

        JPanel salaryExperienceModifierPanel = createSalaryExperienceMultiplierPanel();

        JPanel baseSalaryPanel = createBaseSalaryPanel();

        // Layout the Panel
        JPanel panel = new JPanel();
        panel.setBorder(BorderFactory.createTitledBorder(resources.getString("salaryPanel.title")));
        panel.setName("salaryPanel");
        GroupLayout layout = new GroupLayout(panel);
        panel.setLayout(layout);

        layout.setAutoCreateGaps(true);
        layout.setAutoCreateContainerGaps(true);

        layout.setVerticalGroup(
                layout.createSequentialGroup()
                        .addComponent(salaryMultiplierPanel)
                        .addComponent(salaryExperienceModifierPanel)
                        .addComponent(baseSalaryPanel)
        );

        layout.setHorizontalGroup(
                layout.createParallelGroup(GroupLayout.Alignment.LEADING)
                        .addComponent(salaryMultiplierPanel)
                        .addComponent(salaryExperienceModifierPanel)
                        .addComponent(baseSalaryPanel)
        );

        return panel;
    }

    private JPanel createSalaryMultiplierPanel() {
        // Create Panel Components
        JLabel lblCommissionedSalary = new JLabel(resources.getString("lblCommissionedSalary.text"));
        lblCommissionedSalary.setToolTipText(resources.getString("lblCommissionedSalary.toolTipText"));
        lblCommissionedSalary.setName("lblCommissionedSalary");

        spnCommissionedSalary = new JSpinner(new SpinnerNumberModel(0, 0, 10, 0.05));
        spnCommissionedSalary.setToolTipText(resources.getString("lblCommissionedSalary.toolTipText"));
        spnCommissionedSalary.setName("spnCommissionedSalary");

        JLabel lblEnlistedSalary = new JLabel(resources.getString("lblEnlistedSalary.text"));
        lblEnlistedSalary.setToolTipText(resources.getString("lblEnlistedSalary.toolTipText"));
        lblEnlistedSalary.setName("lblEnlistedSalary");

        spnEnlistedSalary = new JSpinner(new SpinnerNumberModel(0, 0, 10, 0.05));
        spnEnlistedSalary.setToolTipText(resources.getString("lblEnlistedSalary.toolTipText"));
        spnEnlistedSalary.setName("spnEnlistedSalary");

        JLabel lblAntiMekSalary = new JLabel(resources.getString("lblAntiMekSalary.text"));
        lblAntiMekSalary.setToolTipText(resources.getString("lblAntiMekSalary.toolTipText"));
        lblAntiMekSalary.setName("lblAntiMekSalary");

        spnAntiMekSalary = new JSpinner(new SpinnerNumberModel(0, 0, 100, 0.05));
        spnAntiMekSalary.setToolTipText(resources.getString("lblAntiMekSalary.toolTipText"));
        spnAntiMekSalary.setName("spnAntiMekSalary");

        final JLabel lblSpecialistInfantrySalary = new JLabel(resources.getString("lblSpecialistInfantrySalary.text"));
        lblSpecialistInfantrySalary.setToolTipText(resources.getString("lblSpecialistInfantrySalary.toolTipText"));
        lblSpecialistInfantrySalary.setName("lblSpecialistInfantrySalary");

        spnSpecialistInfantrySalary = new JSpinner(new SpinnerNumberModel(0, 0, 100, 0.05));
        spnSpecialistInfantrySalary.setToolTipText(resources.getString("lblSpecialistInfantrySalary.toolTipText"));
        spnSpecialistInfantrySalary.setName("spnSpecialistInfantrySalary");

        // Programmatically Assign Accessibility Labels
        lblCommissionedSalary.setLabelFor(spnCommissionedSalary);
        lblEnlistedSalary.setLabelFor(spnEnlistedSalary);
        lblAntiMekSalary.setLabelFor(spnAntiMekSalary);
        lblSpecialistInfantrySalary.setLabelFor(spnSpecialistInfantrySalary);

        // Layout the Panel
        JPanel panel = new JPanel();
        panel.setBorder(BorderFactory.createTitledBorder(resources.getString("salaryMultiplierPanel.title")));
        panel.setToolTipText(resources.getString("salaryMultiplierPanel.toolTipText"));
        panel.setName("salaryMultiplierPanel");
        GroupLayout layout = new GroupLayout(panel);
        panel.setLayout(layout);

        layout.setAutoCreateGaps(true);
        layout.setAutoCreateContainerGaps(true);

        layout.setVerticalGroup(
                layout.createSequentialGroup()
                        .addGroup(layout.createParallelGroup(GroupLayout.Alignment.BASELINE)
                                .addComponent(lblCommissionedSalary)
                                .addComponent(spnCommissionedSalary)
                                .addComponent(lblEnlistedSalary)
                                .addComponent(spnEnlistedSalary)
                                .addComponent(lblAntiMekSalary)
                                .addComponent(spnAntiMekSalary)
                                .addComponent(lblSpecialistInfantrySalary)
                                .addComponent(spnSpecialistInfantrySalary, GroupLayout.Alignment.LEADING))
        );

        layout.setHorizontalGroup(
                layout.createParallelGroup(GroupLayout.Alignment.LEADING)
                        .addGroup(layout.createSequentialGroup()
                                .addComponent(lblCommissionedSalary)
                                .addComponent(spnCommissionedSalary)
                                .addComponent(lblEnlistedSalary)
                                .addComponent(spnEnlistedSalary)
                                .addComponent(lblAntiMekSalary)
                                .addComponent(spnAntiMekSalary)
                                .addComponent(lblSpecialistInfantrySalary)
                                .addComponent(spnSpecialistInfantrySalary))
        );

        return panel;
    }

    private JPanel createSalaryExperienceMultiplierPanel() {
        final JPanel panel = new JPanel(new GridLayout(1, 10));
        panel.setBorder(BorderFactory.createTitledBorder(resources.getString("salaryExperienceMultiplierPanel.title")));
        panel.setToolTipText(resources.getString("salaryExperienceMultiplierPanel.toolTipText"));
        panel.setName("salaryExperienceMultiplierPanel");

        spnSalaryExperienceMultipliers = new JSpinner[5];
        for (int i = 0; i < 5; i++) {
            final String skillLevel = SkillType.getExperienceLevelName(i);
            final String toolTipText = String.format(resources.getString("lblSalaryExperienceMultiplier.toolTipText"), skillLevel);

            final JLabel label = new JLabel(skillLevel);
            label.setToolTipText(toolTipText);
            label.setName("lbl" + skillLevel);
            panel.add(label);

            spnSalaryExperienceMultipliers[i] = new JSpinner(new SpinnerNumberModel(0, 0, 10, 0.05));
            spnSalaryExperienceMultipliers[i].setToolTipText(toolTipText);
            spnSalaryExperienceMultipliers[i].setName("spn" + skillLevel);
            panel.add(spnSalaryExperienceMultipliers[i]);

            label.setLabelFor(spnSalaryExperienceMultipliers[i]);
        }

        return panel;
    }

    private JPanel createBaseSalaryPanel() {
        final PersonnelRole[] personnelRoles = PersonnelRole.values();
        final JPanel panel = new JPanel(new GridLayout((int) Math.ceil((double) (personnelRoles.length - 1) / 3.0), 6));
        panel.setBorder(BorderFactory.createTitledBorder(resources.getString("baseSalaryPanel.title")));
        panel.setPreferredSize(new Dimension(200, 200));

        spnBaseSalary = new JSpinner[personnelRoles.length];
        for (final PersonnelRole personnelRole : personnelRoles) {
            // Create Reused Values
            final String toolTipText = String.format(resources.getString("lblBaseSalary.toolTipText"), personnelRole.toString());

            // Create Panel Components
            final JLabel label = new JLabel(personnelRole.toString());
            label.setToolTipText(toolTipText);
            label.setName("lbl" + personnelRole.toString());
            panel.add(label);

            final JSpinner salarySpinner = new JSpinner(new SpinnerNumberModel(0.0, 0.0, null, 10.0));
            salarySpinner.setToolTipText(toolTipText);
            salarySpinner.setName("spn" + personnelRole.toString());
            panel.add(salarySpinner);

            // Programmatically Assign Accessibility Labels
            label.setLabelFor(salarySpinner);

            // Component Tracking Assignment
            spnBaseSalary[personnelRole.ordinal()] = salarySpinner;
        }

        return panel;
    }

    private JPanel createMarriagePanel() {
        // Create Panel Components
        chkUseManualMarriages = new JCheckBox(resources.getString("chkUseManualMarriages.text"));
        chkUseManualMarriages.setToolTipText(resources.getString("chkUseManualMarriages.toolTipText"));
        chkUseManualMarriages.setName("chkUseManualMarriages");

        JLabel lblMinimumMarriageAge = new JLabel(resources.getString("lblMinimumMarriageAge.text"));
        lblMinimumMarriageAge.setToolTipText(resources.getString("lblMinimumMarriageAge.toolTipText"));
        lblMinimumMarriageAge.setName("lblMinimumMarriageAge");

        spnMinimumMarriageAge = new JSpinner(new SpinnerNumberModel(16, 14, null, 1));
        spnMinimumMarriageAge.setToolTipText(resources.getString("lblMinimumMarriageAge.toolTipText"));
        spnMinimumMarriageAge.setName("spnMinimumMarriageAge");

        JLabel lblCheckMutualAncestorsDepth = new JLabel(resources.getString("lblCheckMutualAncestorsDepth.text"));
        lblCheckMutualAncestorsDepth.setToolTipText(resources.getString("lblCheckMutualAncestorsDepth.toolTipText"));
        lblCheckMutualAncestorsDepth.setName("lblCheckMutualAncestorsDepth");

        spnCheckMutualAncestorsDepth = new JSpinner(new SpinnerNumberModel(4, 0, 20, 1));
        spnCheckMutualAncestorsDepth.setToolTipText(resources.getString("lblCheckMutualAncestorsDepth.toolTipText"));
        spnCheckMutualAncestorsDepth.setName("spnCheckMutualAncestorsDepth");

        chkLogMarriageNameChange = new JCheckBox(resources.getString("chkLogMarriageNameChange.text"));
        chkLogMarriageNameChange.setToolTipText(resources.getString("chkLogMarriageNameChange.toolTipText"));
        chkLogMarriageNameChange.setName("chkLogMarriageNameChange");

        JPanel marriageSurnameWeightsPanel = createMarriageSurnameWeightsPanel();

        JPanel randomMarriagePanel = createRandomMarriagePanel();

        // Programmatically Assign Accessibility Labels
        lblMinimumMarriageAge.setLabelFor(spnMinimumMarriageAge);
        lblCheckMutualAncestorsDepth.setLabelFor(spnCheckMutualAncestorsDepth);

        // Layout the Panel
        JPanel panel = new JPanel();
        panel.setBorder(BorderFactory.createTitledBorder(resources.getString("marriagePanel.title")));
        panel.setName("marriagePanel");
        GroupLayout layout = new GroupLayout(panel);
        panel.setLayout(layout);

        layout.setAutoCreateGaps(true);
        layout.setAutoCreateContainerGaps(true);

        layout.setVerticalGroup(
                layout.createSequentialGroup()
                        .addComponent(chkUseManualMarriages)
                        .addGroup(layout.createParallelGroup(GroupLayout.Alignment.BASELINE)
                                .addComponent(lblMinimumMarriageAge)
                                .addComponent(spnMinimumMarriageAge, GroupLayout.Alignment.LEADING))
                        .addGroup(layout.createParallelGroup(GroupLayout.Alignment.BASELINE)
                                .addComponent(lblCheckMutualAncestorsDepth)
                                .addComponent(spnCheckMutualAncestorsDepth, GroupLayout.Alignment.LEADING))
                        .addComponent(chkLogMarriageNameChange)
                        .addComponent(marriageSurnameWeightsPanel)
                        .addComponent(randomMarriagePanel)
        );

        layout.setHorizontalGroup(
                layout.createParallelGroup(GroupLayout.Alignment.LEADING)
                        .addComponent(chkUseManualMarriages)
                        .addGroup(layout.createSequentialGroup()
                                .addComponent(lblMinimumMarriageAge)
                                .addComponent(spnMinimumMarriageAge))
                        .addGroup(layout.createSequentialGroup()
                                .addComponent(lblCheckMutualAncestorsDepth)
                                .addComponent(spnCheckMutualAncestorsDepth))
                        .addComponent(chkLogMarriageNameChange)
                        .addComponent(marriageSurnameWeightsPanel)
                        .addComponent(randomMarriagePanel)
        );

        return panel;
    }

    private JPanel createMarriageSurnameWeightsPanel() {
        final Marriage[] marriageStyles = Marriage.values();
        final int surnameWeightLength = marriageStyles.length - 1;

        final JPanel panel = new JPanel(new GridLayout((int) Math.ceil(surnameWeightLength / 3.0), 6));
        panel.setBorder(BorderFactory.createTitledBorder(resources.getString("marriageSurnameWeightsPanel.title")));
        panel.setToolTipText(resources.getString("marriageSurnameWeightsPanel.toolTipText"));
        panel.setName("marriageSurnameWeightsPanel");

        spnMarriageSurnameWeights = new JSpinner[surnameWeightLength];
        for (int i = 0; i < surnameWeightLength; i++) {
            final JLabel label = new JLabel(marriageStyles[i].toString());
            label.setToolTipText(marriageStyles[i].getToolTipText());
            label.setName("lbl" + marriageStyles[i].toString());
            panel.add(label);

            spnMarriageSurnameWeights[i] = new JSpinner(new SpinnerNumberModel(0, 0, 100, 0.1));
            spnMarriageSurnameWeights[i].setToolTipText(marriageStyles[i].getToolTipText());
            spnMarriageSurnameWeights[i].setName("spn" + marriageStyles[i].toString());
            panel.add(spnMarriageSurnameWeights[i]);

            label.setLabelFor(spnMarriageSurnameWeights[i]);
        }

        return panel;
    }

    private JPanel createRandomMarriagePanel() {
        // Initialize Labels Used in ActionListeners
        JLabel lblChanceRandomMarriages = new JLabel();
        JLabel lblMarriageAgeRange = new JLabel();
        JLabel lblChanceRandomSameSexMarriages = new JLabel();

        // Create Panel Components
        chkUseRandomMarriages = new JCheckBox(resources.getString("chkUseRandomMarriages.text"));
        chkUseRandomMarriages.setToolTipText(resources.getString("chkUseRandomMarriages.toolTipText"));
        chkUseRandomMarriages.setName("chkUseRandomMarriages");
        chkUseRandomMarriages.addActionListener(evt -> {
            final boolean selected = chkUseRandomMarriages.isSelected();
            lblChanceRandomMarriages.setEnabled(selected);
            spnChanceRandomMarriages.setEnabled(selected);
            lblMarriageAgeRange.setEnabled(selected);
            spnMarriageAgeRange.setEnabled(selected);
            chkUseRandomSameSexMarriages.setEnabled(selected);
            lblChanceRandomSameSexMarriages.setEnabled(selected && chkUseRandomSameSexMarriages.isSelected());
            spnChanceRandomSameSexMarriages.setEnabled(selected && chkUseRandomSameSexMarriages.isSelected());
        });

        lblChanceRandomMarriages.setText(resources.getString("lblChanceRandomMarriages.text"));
        lblChanceRandomMarriages.setToolTipText(resources.getString("lblChanceRandomMarriages.toolTipText"));
        lblChanceRandomMarriages.setName("lblChanceRandomMarriages");

        spnChanceRandomMarriages = new JSpinner(new SpinnerNumberModel(0, 0, 100, 0.001));
        spnChanceRandomMarriages.setToolTipText(resources.getString("lblChanceRandomMarriages.toolTipText"));
        spnChanceRandomMarriages.setName("spnChanceRandomMarriages");

        lblMarriageAgeRange.setText(resources.getString("lblMarriageAgeRange.text"));
        lblMarriageAgeRange.setToolTipText(resources.getString("lblMarriageAgeRange.toolTipText"));
        lblMarriageAgeRange.setName("lblMarriageAgeRange");

        spnMarriageAgeRange = new JSpinner(new SpinnerNumberModel(10, 0, null, 1.0));
        spnMarriageAgeRange.setToolTipText(resources.getString("lblMarriageAgeRange.toolTipText"));
        spnMarriageAgeRange.setName("spnMarriageAgeRange");

        chkUseRandomSameSexMarriages = new JCheckBox(resources.getString("chkUseRandomSameSexMarriages.text"));
        chkUseRandomSameSexMarriages.setToolTipText(resources.getString("chkUseRandomSameSexMarriages.toolTipText"));
        chkUseRandomSameSexMarriages.setName("chkUseRandomSameSexMarriages");
        chkUseRandomSameSexMarriages.addActionListener(evt -> {
            final boolean selected = chkUseRandomMarriages.isSelected() && chkUseRandomSameSexMarriages.isSelected();
            lblChanceRandomSameSexMarriages.setEnabled(selected);
            spnChanceRandomSameSexMarriages.setEnabled(selected);
        });

        lblChanceRandomSameSexMarriages.setText(resources.getString("lblChanceRandomSameSexMarriages.text"));
        lblChanceRandomSameSexMarriages.setToolTipText(resources.getString("lblChanceRandomSameSexMarriages.toolTipText"));
        lblChanceRandomSameSexMarriages.setName("lblChanceRandomSameSexMarriages");

        spnChanceRandomSameSexMarriages = new JSpinner(new SpinnerNumberModel(0, 0, 100, 0.001));
        spnChanceRandomSameSexMarriages.setToolTipText(resources.getString("lblChanceRandomSameSexMarriages.toolTipText"));
        spnChanceRandomSameSexMarriages.setName("spnChanceRandomSameSexMarriages");

        // Programmatically Assign Accessibility Labels
        lblChanceRandomMarriages.setLabelFor(spnChanceRandomMarriages);
        lblMarriageAgeRange.setLabelFor(spnMarriageAgeRange);
        lblChanceRandomSameSexMarriages.setLabelFor(spnChanceRandomSameSexMarriages);

        // Disable Panel by Default
        chkUseRandomMarriages.setSelected(true);
        chkUseRandomMarriages.doClick();

        // Layout the Panel
        JPanel panel = new JPanel();
        panel.setBorder(BorderFactory.createTitledBorder(resources.getString("randomMarriagePanel.title")));
        panel.setName("randomMarriagePanel");
        GroupLayout layout = new GroupLayout(panel);
        panel.setLayout(layout);

        layout.setAutoCreateGaps(true);
        layout.setAutoCreateContainerGaps(true);

        layout.setVerticalGroup(
                layout.createSequentialGroup()
                        .addComponent(chkUseRandomMarriages)
                        .addGroup(layout.createParallelGroup(GroupLayout.Alignment.BASELINE)
                                .addComponent(lblChanceRandomMarriages)
                                .addComponent(spnChanceRandomMarriages, GroupLayout.Alignment.LEADING))
                        .addGroup(layout.createParallelGroup(GroupLayout.Alignment.BASELINE)
                                .addComponent(lblMarriageAgeRange)
                                .addComponent(spnMarriageAgeRange, GroupLayout.Alignment.LEADING))
                        .addComponent(chkUseRandomSameSexMarriages)
                        .addGroup(layout.createParallelGroup(GroupLayout.Alignment.BASELINE)
                                .addComponent(lblChanceRandomSameSexMarriages)
                                .addComponent(spnChanceRandomSameSexMarriages, GroupLayout.Alignment.LEADING))
        );

        layout.setHorizontalGroup(
                layout.createParallelGroup(GroupLayout.Alignment.LEADING)
                        .addComponent(chkUseRandomMarriages)
                        .addGroup(layout.createSequentialGroup()
                                .addComponent(lblChanceRandomMarriages)
                                .addComponent(spnChanceRandomMarriages))
                        .addGroup(layout.createSequentialGroup()
                                .addComponent(lblMarriageAgeRange)
                                .addComponent(spnMarriageAgeRange))
                        .addComponent(chkUseRandomSameSexMarriages)
                        .addGroup(layout.createSequentialGroup()
                                .addComponent(lblChanceRandomSameSexMarriages)
                                .addComponent(spnChanceRandomSameSexMarriages))
        );

        return panel;
    }

    private JPanel createProcreationPanel() {
        // Initialize Labels Used in ActionListeners
        JLabel lblChanceProcreation = new JLabel();
        JLabel lblChanceProcreationNoRelationship = new JLabel();
        JLabel lblBabySurnameStyle = new JLabel();

        // Create Panel Components
        chkUseProcreation = new JCheckBox(resources.getString("chkUseProcreation.text"));
        chkUseProcreation.setToolTipText(resources.getString("chkUseProcreation.toolTipText"));
        chkUseProcreation.setName("chkUseProcreation");
        chkUseProcreation.addActionListener(evt -> {
            final boolean selected = chkUseProcreation.isSelected();
            lblChanceProcreation.setEnabled(selected);
            spnChanceProcreation.setEnabled(selected);
            chkUseProcreationNoRelationship.setEnabled(selected);
            lblChanceProcreationNoRelationship.setEnabled(selected && chkUseProcreationNoRelationship.isSelected());
            spnChanceProcreationNoRelationship.setEnabled(selected && chkUseProcreationNoRelationship.isSelected());
            chkDisplayTrueDueDate.setEnabled(selected);
            chkLogConception.setEnabled(selected);
            lblBabySurnameStyle.setEnabled(selected);
            comboBabySurnameStyle.setEnabled(selected);
            chkDetermineFatherAtBirth.setEnabled(selected);
        });

        lblChanceProcreation.setText(resources.getString("lblChanceProcreation.text"));
        lblChanceProcreation.setToolTipText(resources.getString("lblChanceProcreation.toolTipText"));
        lblChanceProcreation.setName("lblChanceProcreation");

        spnChanceProcreation = new JSpinner(new SpinnerNumberModel(0, 0, 100, 0.001));
        spnChanceProcreation.setToolTipText(resources.getString("lblChanceProcreation.toolTipText"));
        spnChanceProcreation.setName("spnChanceProcreation");

        chkUseProcreationNoRelationship = new JCheckBox(resources.getString("chkUseProcreationNoRelationship.text"));
        chkUseProcreationNoRelationship.setToolTipText(resources.getString("chkUseProcreationNoRelationship.toolTipText"));
        chkUseProcreationNoRelationship.setName("chkUseProcreationNoRelationship");
        chkUseProcreationNoRelationship.addActionListener(evt -> {
            final boolean selected = chkUseProcreation.isSelected() && chkUseProcreationNoRelationship.isSelected();
            lblChanceProcreationNoRelationship.setEnabled(selected);
            spnChanceProcreationNoRelationship.setEnabled(selected);
        });

        lblChanceProcreationNoRelationship.setText(resources.getString("lblChanceProcreationNoRelationship.text"));
        lblChanceProcreationNoRelationship.setToolTipText(resources.getString("lblChanceProcreationNoRelationship.toolTipText"));
        lblChanceProcreationNoRelationship.setName("lblChanceProcreationNoRelationship");

        spnChanceProcreationNoRelationship = new JSpinner(new SpinnerNumberModel(0, 0, 100, 0.001));
        spnChanceProcreationNoRelationship.setToolTipText(resources.getString("lblChanceProcreationNoRelationship.toolTipText"));
        spnChanceProcreationNoRelationship.setName("spnChanceProcreationNoRelationship");

        chkDisplayTrueDueDate = new JCheckBox(resources.getString("chkDisplayTrueDueDate.text"));
        chkDisplayTrueDueDate.setToolTipText(resources.getString("chkDisplayTrueDueDate.toolTipText"));
        chkDisplayTrueDueDate.setName("chkDisplayTrueDueDate");

        chkLogConception = new JCheckBox(resources.getString("chkLogConception.text"));
        chkLogConception.setToolTipText(resources.getString("chkLogConception.toolTipText"));
        chkLogConception.setName("chkLogConception");

        lblBabySurnameStyle.setText(resources.getString("lblBabySurnameStyle.text"));
        lblBabySurnameStyle.setToolTipText(resources.getString("lblBabySurnameStyle.toolTipText"));
        lblBabySurnameStyle.setName("lblBabySurnameStyle");

        comboBabySurnameStyle = new JComboBox<>(BabySurnameStyle.values());
        comboBabySurnameStyle.setName("comboBabySurnameStyle");
        comboBabySurnameStyle.setRenderer(new DefaultListCellRenderer() {
            @Override
            public Component getListCellRendererComponent(final JList<?> list, final Object value,
                                                          final int index, final boolean isSelected,
                                                          final boolean cellHasFocus) {
                super.getListCellRendererComponent(list, value, index, isSelected, cellHasFocus);
                if (value instanceof BabySurnameStyle) {
                    list.setToolTipText(((BabySurnameStyle) value).getToolTipText());
                }
                return this;
            }
        });

        chkDetermineFatherAtBirth = new JCheckBox(resources.getString("chkDetermineFatherAtBirth.text"));
        chkDetermineFatherAtBirth.setToolTipText(resources.getString("chkDetermineFatherAtBirth.toolTipText"));
        chkDetermineFatherAtBirth.setName("chkDetermineFatherAtBirth");

        // Programmatically Assign Accessibility Labels
        lblChanceProcreation.setLabelFor(spnChanceProcreation);
        lblChanceProcreationNoRelationship.setLabelFor(spnChanceProcreationNoRelationship);
        lblBabySurnameStyle.setLabelFor(comboBabySurnameStyle);

        // Disable Panel by Default
        chkUseProcreation.setSelected(true);
        chkUseProcreation.doClick();

        // Layout the Panel
        JPanel panel = new JPanel();
        panel.setBorder(BorderFactory.createTitledBorder(resources.getString("procreationPanel.title")));
        panel.setName("procreationPanel");
        GroupLayout layout = new GroupLayout(panel);
        panel.setLayout(layout);

        layout.setAutoCreateGaps(true);
        layout.setAutoCreateContainerGaps(true);

        layout.setVerticalGroup(
                layout.createSequentialGroup()
                        .addComponent(chkUseProcreation)
                        .addGroup(layout.createParallelGroup(GroupLayout.Alignment.BASELINE)
                                .addComponent(lblChanceProcreation)
                                .addComponent(spnChanceProcreation, GroupLayout.Alignment.LEADING))
                        .addComponent(chkUseProcreationNoRelationship)
                        .addGroup(layout.createParallelGroup(GroupLayout.Alignment.BASELINE)
                                .addComponent(lblChanceProcreationNoRelationship)
                                .addComponent(spnChanceProcreationNoRelationship, GroupLayout.Alignment.LEADING))
                        .addComponent(chkDisplayTrueDueDate)
                        .addComponent(chkLogConception)
                        .addGroup(layout.createParallelGroup(GroupLayout.Alignment.BASELINE)
                                .addComponent(lblBabySurnameStyle)
                                .addComponent(comboBabySurnameStyle, GroupLayout.Alignment.LEADING))
                        .addComponent(chkDetermineFatherAtBirth)
        );

        layout.setHorizontalGroup(
                layout.createParallelGroup(GroupLayout.Alignment.LEADING)
                        .addComponent(chkUseProcreation)
                        .addGroup(layout.createSequentialGroup()
                                .addComponent(lblChanceProcreation)
                                .addComponent(spnChanceProcreation))
                        .addComponent(chkUseProcreationNoRelationship)
                        .addGroup(layout.createSequentialGroup()
                                .addComponent(lblChanceProcreationNoRelationship)
                                .addComponent(spnChanceProcreationNoRelationship))
                        .addComponent(chkDisplayTrueDueDate)
                        .addComponent(chkLogConception)
                        .addGroup(layout.createSequentialGroup()
                                .addComponent(lblBabySurnameStyle)
                                .addComponent(comboBabySurnameStyle))
                        .addComponent(chkDetermineFatherAtBirth)
        );

        return panel;
    }

    private JPanel createDeathPanel() {
        // Create Panel Components
        chkKeepMarriedNameUponSpouseDeath = new JCheckBox(resources.getString("chkKeepMarriedNameUponSpouseDeath.text"));
        chkKeepMarriedNameUponSpouseDeath.setToolTipText(resources.getString("chkKeepMarriedNameUponSpouseDeath.toolTipText"));
        chkKeepMarriedNameUponSpouseDeath.setName("chkKeepMarriedNameUponSpouseDeath");

        // Layout the Panel
        JPanel panel = new JPanel();
        panel.setBorder(BorderFactory.createTitledBorder(resources.getString("deathPanel.title")));
        panel.setName("deathPanel");
        GroupLayout layout = new GroupLayout(panel);
        panel.setLayout(layout);

        layout.setAutoCreateGaps(true);
        layout.setAutoCreateContainerGaps(true);

        layout.setVerticalGroup(
                layout.createSequentialGroup()
                        .addComponent(chkKeepMarriedNameUponSpouseDeath)
        );

        layout.setHorizontalGroup(
                layout.createParallelGroup(GroupLayout.Alignment.LEADING)
                        .addComponent(chkKeepMarriedNameUponSpouseDeath)
        );

        return panel;
    }
    //endregion Personnel Tab

    //region Finances Tab
    private JPanel createPriceModifiersPanel() {
        // Create Panel Components
        final JLabel lblCommonPartPriceMultiplier = new JLabel(resources.getString("lblCommonPartPriceMultiplier.text"));
        lblCommonPartPriceMultiplier.setToolTipText(resources.getString("lblCommonPartPriceMultiplier.toolTipText"));
        lblCommonPartPriceMultiplier.setName("lblCommonPartPriceMultiplier");

        spnCommonPartPriceMultiplier = new JSpinner(new SpinnerNumberModel(1.0, 0.1, null, 0.1));
        spnCommonPartPriceMultiplier.setToolTipText(resources.getString("lblCommonPartPriceMultiplier.toolTipText"));
        spnCommonPartPriceMultiplier.setName("spnCommonPartPriceMultiplier");

<<<<<<< HEAD
    public void applyPreset(final @Nullable GamePreset gamePreset) {
        if (gamePreset == null) {
            return;
        }

        // Handle CampaignOptions and RandomSkillPreferences
        setOptions(gamePreset.getOptions(), gamePreset.getRandomSkillPreferences());
=======
        final JLabel lblInnerSphereUnitPriceMultiplier = new JLabel(resources.getString("lblInnerSphereUnitPriceMultiplier.text"));
        lblInnerSphereUnitPriceMultiplier.setToolTipText(resources.getString("lblInnerSphereUnitPriceMultiplier.toolTipText"));
        lblInnerSphereUnitPriceMultiplier.setName("lblInnerSphereUnitPriceMultiplier");
>>>>>>> 8e63aea5

        spnInnerSphereUnitPriceMultiplier = new JSpinner(new SpinnerNumberModel(1.0, 0.1, null, 0.1));
        spnInnerSphereUnitPriceMultiplier.setToolTipText(resources.getString("lblInnerSphereUnitPriceMultiplier.toolTipText"));
        spnInnerSphereUnitPriceMultiplier.setName("spnInnerSphereUnitPriceMultiplier");

        final JLabel lblInnerSpherePartPriceMultiplier = new JLabel(resources.getString("lblInnerSpherePartPriceMultiplier.text"));
        lblInnerSpherePartPriceMultiplier.setToolTipText(resources.getString("lblInnerSpherePartPriceMultiplier.toolTipText"));
        lblInnerSpherePartPriceMultiplier.setName("lblInnerSpherePartPriceMultiplier");

        spnInnerSpherePartPriceMultiplier = new JSpinner(new SpinnerNumberModel(1.0, 0.1, null, 0.1));
        spnInnerSpherePartPriceMultiplier.setToolTipText(resources.getString("lblInnerSpherePartPriceMultiplier.toolTipText"));
        spnInnerSpherePartPriceMultiplier.setName("spnInnerSpherePartPriceMultiplier");

        final JLabel lblClanUnitPriceMultiplier = new JLabel(resources.getString("lblClanUnitPriceMultiplier.text"));
        lblClanUnitPriceMultiplier.setToolTipText(resources.getString("lblClanUnitPriceMultiplier.toolTipText"));
        lblClanUnitPriceMultiplier.setName("lblClanUnitPriceMultiplier");

        spnClanUnitPriceMultiplier = new JSpinner(new SpinnerNumberModel(1.0, 0.1, null, 0.1));
        spnClanUnitPriceMultiplier.setToolTipText(resources.getString("lblClanUnitPriceMultiplier.toolTipText"));
        spnClanUnitPriceMultiplier.setName("spnClanUnitPriceMultiplier");

        final JLabel lblClanPartPriceMultiplier = new JLabel(resources.getString("lblClanPartPriceMultiplier.text"));
        lblClanPartPriceMultiplier.setToolTipText(resources.getString("lblClanPartPriceMultiplier.toolTipText"));
        lblClanPartPriceMultiplier.setName("lblClanPartPriceMultiplier");

        spnClanPartPriceMultiplier = new JSpinner(new SpinnerNumberModel(1.0, 0.1, null, 0.1));
        spnClanPartPriceMultiplier.setToolTipText(resources.getString("lblClanPartPriceMultiplier.toolTipText"));
        spnClanPartPriceMultiplier.setName("spnClanPartPriceMultiplier");

        final JLabel lblMixedTechUnitPriceMultiplier = new JLabel(resources.getString("lblMixedTechUnitPriceMultiplier.text"));
        lblMixedTechUnitPriceMultiplier.setToolTipText(resources.getString("lblMixedTechUnitPriceMultiplier.toolTipText"));
        lblMixedTechUnitPriceMultiplier.setName("lblMixedTechUnitPriceMultiplier");

        spnMixedTechUnitPriceMultiplier = new JSpinner(new SpinnerNumberModel(1.0, 0.1, null, 0.1));
        spnMixedTechUnitPriceMultiplier.setToolTipText(resources.getString("lblMixedTechUnitPriceMultiplier.toolTipText"));
        spnMixedTechUnitPriceMultiplier.setName("spnMixedTechUnitPriceMultiplier");

        final JPanel usedPartsValueMultipliersPanel = createUsedPartsValueMultipliersPanel();

        final JLabel lblDamagedPartsValueMultiplier = new JLabel(resources.getString("lblDamagedPartsValueMultiplier.text"));
        lblDamagedPartsValueMultiplier.setToolTipText(resources.getString("lblDamagedPartsValueMultiplier.toolTipText"));
        lblDamagedPartsValueMultiplier.setName("lblDamagedPartsValueMultiplier");

        spnDamagedPartsValueMultiplier = new JSpinner(new SpinnerNumberModel(0.33, 0.00, 1.00, 0.05));
        spnDamagedPartsValueMultiplier.setToolTipText(resources.getString("lblDamagedPartsValueMultiplier.toolTipText"));
        spnDamagedPartsValueMultiplier.setName("spnDamagedPartsValueMultiplier");
        spnDamagedPartsValueMultiplier.setEditor(new JSpinner.NumberEditor(spnDamagedPartsValueMultiplier, "0.00"));

        final JLabel lblUnrepairablePartsValueMultiplier = new JLabel(resources.getString("lblUnrepairablePartsValueMultiplier.text"));
        lblUnrepairablePartsValueMultiplier.setToolTipText(resources.getString("lblUnrepairablePartsValueMultiplier.toolTipText"));
        lblUnrepairablePartsValueMultiplier.setName("lblUnrepairablePartsValueMultiplier");

        spnUnrepairablePartsValueMultiplier = new JSpinner(new SpinnerNumberModel(0.10, 0.00, 1.00, 0.05));
        spnUnrepairablePartsValueMultiplier.setToolTipText(resources.getString("lblUnrepairablePartsValueMultiplier.toolTipText"));
        spnUnrepairablePartsValueMultiplier.setName("spnUnrepairablePartsValueMultiplier");
        spnUnrepairablePartsValueMultiplier.setEditor(new JSpinner.NumberEditor(spnUnrepairablePartsValueMultiplier, "0.00"));

        final JLabel lblCancelledOrderRefundMultiplier = new JLabel(resources.getString("lblCancelledOrderRefundMultiplier.text"));
        lblCancelledOrderRefundMultiplier.setToolTipText(resources.getString("lblCancelledOrderRefundMultiplier.toolTipText"));
        lblCancelledOrderRefundMultiplier.setName("lblCancelledOrderRefundMultiplier");

        spnCancelledOrderRefundMultiplier = new JSpinner(new SpinnerNumberModel(0.50, 0.00, 1.00, 0.05));
        spnCancelledOrderRefundMultiplier.setToolTipText(resources.getString("lblCancelledOrderRefundMultiplier.toolTipText"));
        spnCancelledOrderRefundMultiplier.setName("spnCancelledOrderRefundMultiplier");
        spnCancelledOrderRefundMultiplier.setEditor(new JSpinner.NumberEditor(spnCancelledOrderRefundMultiplier, "0.00"));

        // Programmatically Assign Accessibility Labels
        lblCommonPartPriceMultiplier.setLabelFor(spnCommonPartPriceMultiplier);
        lblInnerSphereUnitPriceMultiplier.setLabelFor(spnInnerSphereUnitPriceMultiplier);
        lblInnerSpherePartPriceMultiplier.setLabelFor(spnInnerSpherePartPriceMultiplier);
        lblClanUnitPriceMultiplier.setLabelFor(spnClanUnitPriceMultiplier);
        lblClanPartPriceMultiplier.setLabelFor(spnClanPartPriceMultiplier);
        lblMixedTechUnitPriceMultiplier.setLabelFor(spnMixedTechUnitPriceMultiplier);
        lblDamagedPartsValueMultiplier.setLabelFor(spnDamagedPartsValueMultiplier);
        lblUnrepairablePartsValueMultiplier.setLabelFor(spnUnrepairablePartsValueMultiplier);
        lblCancelledOrderRefundMultiplier.setLabelFor(spnCancelledOrderRefundMultiplier);

        // Layout the Panel
        final JPanel panel = new JPanel();
        panel.setBorder(BorderFactory.createTitledBorder(resources.getString("priceMultipliersPanel.title")));
        panel.setName("priceMultipliersPanel");

        final GroupLayout layout = new GroupLayout(panel);
        layout.setAutoCreateGaps(true);
        layout.setAutoCreateContainerGaps(true);
        panel.setLayout(layout);

        layout.setVerticalGroup(
                layout.createSequentialGroup()
                        .addGroup(layout.createParallelGroup(GroupLayout.Alignment.BASELINE)
                                .addComponent(lblCommonPartPriceMultiplier)
                                .addComponent(spnCommonPartPriceMultiplier, GroupLayout.Alignment.LEADING))
                        .addGroup(layout.createParallelGroup(GroupLayout.Alignment.BASELINE)
                                .addComponent(lblInnerSphereUnitPriceMultiplier)
                                .addComponent(spnInnerSphereUnitPriceMultiplier, GroupLayout.Alignment.LEADING))
                        .addGroup(layout.createParallelGroup(GroupLayout.Alignment.BASELINE)
                                .addComponent(lblInnerSpherePartPriceMultiplier)
                                .addComponent(spnInnerSpherePartPriceMultiplier, GroupLayout.Alignment.LEADING))
                        .addGroup(layout.createParallelGroup(GroupLayout.Alignment.BASELINE)
                                .addComponent(lblClanUnitPriceMultiplier)
                                .addComponent(spnClanUnitPriceMultiplier, GroupLayout.Alignment.LEADING))
                        .addGroup(layout.createParallelGroup(GroupLayout.Alignment.BASELINE)
                                .addComponent(lblClanPartPriceMultiplier)
                                .addComponent(spnClanPartPriceMultiplier, GroupLayout.Alignment.LEADING))
                        .addGroup(layout.createParallelGroup(GroupLayout.Alignment.BASELINE)
                                .addComponent(lblMixedTechUnitPriceMultiplier)
                                .addComponent(spnMixedTechUnitPriceMultiplier, GroupLayout.Alignment.LEADING))
                        .addComponent(usedPartsValueMultipliersPanel)
                        .addGroup(layout.createParallelGroup(GroupLayout.Alignment.BASELINE)
                                .addComponent(lblDamagedPartsValueMultiplier)
                                .addComponent(spnDamagedPartsValueMultiplier, GroupLayout.Alignment.LEADING))
                        .addGroup(layout.createParallelGroup(GroupLayout.Alignment.BASELINE)
                                .addComponent(lblUnrepairablePartsValueMultiplier)
                                .addComponent(spnUnrepairablePartsValueMultiplier, GroupLayout.Alignment.LEADING))
                        .addGroup(layout.createParallelGroup(GroupLayout.Alignment.BASELINE)
                                .addComponent(lblCancelledOrderRefundMultiplier)
                                .addComponent(spnCancelledOrderRefundMultiplier, GroupLayout.Alignment.LEADING))
        );

        layout.setHorizontalGroup(
                layout.createParallelGroup(GroupLayout.Alignment.LEADING)
                        .addGroup(layout.createSequentialGroup()
                                .addComponent(lblCommonPartPriceMultiplier)
                                .addComponent(spnCommonPartPriceMultiplier))
                        .addGroup(layout.createSequentialGroup()
                                .addComponent(lblInnerSphereUnitPriceMultiplier)
                                .addComponent(spnInnerSphereUnitPriceMultiplier))
                        .addGroup(layout.createSequentialGroup()
                                .addComponent(lblInnerSpherePartPriceMultiplier)
                                .addComponent(spnInnerSpherePartPriceMultiplier))
                        .addGroup(layout.createSequentialGroup()
                                .addComponent(lblClanUnitPriceMultiplier)
                                .addComponent(spnClanUnitPriceMultiplier))
                        .addGroup(layout.createSequentialGroup()
                                .addComponent(lblClanPartPriceMultiplier)
                                .addComponent(spnClanPartPriceMultiplier))
                        .addGroup(layout.createSequentialGroup()
                                .addComponent(lblMixedTechUnitPriceMultiplier)
                                .addComponent(spnMixedTechUnitPriceMultiplier))
                        .addComponent(usedPartsValueMultipliersPanel)
                        .addGroup(layout.createSequentialGroup()
                                .addComponent(lblDamagedPartsValueMultiplier)
                                .addComponent(spnDamagedPartsValueMultiplier))
                        .addGroup(layout.createSequentialGroup()
                                .addComponent(lblUnrepairablePartsValueMultiplier)
                                .addComponent(spnUnrepairablePartsValueMultiplier))
                        .addGroup(layout.createSequentialGroup()
                                .addComponent(lblCancelledOrderRefundMultiplier)
                                .addComponent(spnCancelledOrderRefundMultiplier))
        );

        return panel;
    }

    private JPanel createUsedPartsValueMultipliersPanel() {
        final JPanel panel = new JPanel(new GridLayout(0, 2));
        panel.setBorder(BorderFactory.createTitledBorder(resources.getString("usedPartsValueMultipliersPanel.title")));
        panel.setName("usedPartsValueMultipliersPanel");

        spnUsedPartPriceMultipliers = new JSpinner[Part.QUALITY_F + 1];
        for (int i = Part.QUALITY_A; i <= Part.QUALITY_F; i++) {
            final String qualityLevel = Part.getQualityName(i, false);

            final JLabel label = new JLabel(qualityLevel);
            label.setToolTipText(resources.getString("lblUsedPartPriceMultiplier.toolTipText"));
            label.setName("lbl" + qualityLevel);
            panel.add(label);

            spnUsedPartPriceMultipliers[i] = new JSpinner(new SpinnerNumberModel(0.00, 0.00, 1.00, 0.05));
            spnUsedPartPriceMultipliers[i].setToolTipText(resources.getString("lblUsedPartPriceMultiplier.toolTipText"));
            spnUsedPartPriceMultipliers[i].setName("spn" + qualityLevel);
            spnUsedPartPriceMultipliers[i].setEditor(new JSpinner.NumberEditor(spnUsedPartPriceMultipliers[i], "0.00"));
            panel.add(spnUsedPartPriceMultipliers[i]);

            label.setLabelFor(spnUsedPartPriceMultipliers[i]);
        }

        return panel;
    }
    //endregion Finances Tab

    //region Rank Systems Tab
    private JScrollPane createRankSystemsTab(final JFrame frame, final Campaign campaign) {
        rankSystemsPane = new RankSystemsPane(frame, campaign);
        return rankSystemsPane;
    }
    //endregion Rank Systems Tab

    //region Markets Tab
    private JScrollPane createMarketsTab() {
        JPanel marketsPanel = new JPanel(new GridBagLayout());
        marketsPanel.setName("marketsPanel");

        GridBagConstraints gbc = new GridBagConstraints();
        gbc.gridx = 0;
        gbc.gridy = 0;
        gbc.fill = GridBagConstraints.HORIZONTAL;
        gbc.anchor = GridBagConstraints.NORTH;
        marketsPanel.add(createPersonnelMarketPanel(), gbc);

        gbc.gridx++;
        marketsPanel.add(createContractMarketPanel(), gbc);

        gbc.gridx = 0;
        gbc.gridy++;
        marketsPanel.add(createUnitMarketPanel(), gbc);

        JScrollPane scrollMarkets = new JScrollPane(marketsPanel);
        scrollMarkets.setPreferredSize(new Dimension(500, 400));

        return scrollMarkets;
    }

    private JPanel createPersonnelMarketPanel() {
        // Initialize Labels Used in ActionListeners
        JLabel lblPersonnelMarketRandomEliteRemoval = new JLabel();
        JLabel lblPersonnelMarketRandomVeteranRemoval = new JLabel();
        JLabel lblPersonnelMarketRandomRegularRemoval = new JLabel();
        JLabel lblPersonnelMarketRandomGreenRemoval = new JLabel();
        JLabel lblPersonnelMarketRandomUltraGreenRemoval = new JLabel();
        JLabel lblPersonnelMarketDylansWeight = new JLabel();

        // Create Panel Components
        JLabel lblPersonnelMarketType = new JLabel(resources.getString("lblPersonnelMarket.text"));
        lblPersonnelMarketType.setToolTipText(resources.getString("lblPersonnelMarketType.toolTipText"));
        lblPersonnelMarketType.setName("lblPersonnelMarketType");

        final DefaultComboBoxModel<String> personnelMarketTypeModel = new DefaultComboBoxModel<>();
        for (final PersonnelMarketMethod method : PersonnelMarketServiceManager.getInstance().getAllServices(true)) {
            personnelMarketTypeModel.addElement(method.getModuleName());
        }
        comboPersonnelMarketType = new JComboBox<>(personnelMarketTypeModel);
        comboPersonnelMarketType.setToolTipText(resources.getString("lblPersonnelMarketType.toolTipText"));
        comboPersonnelMarketType.setName("comboPersonnelMarketType");
        comboPersonnelMarketType.addActionListener(evt -> {
            final boolean isDylan = new PersonnelMarketDylan().getModuleName().equals(comboPersonnelMarketType.getSelectedItem());
            final boolean enabled = isDylan || new PersonnelMarketRandom().getModuleName().equals(comboPersonnelMarketType.getSelectedItem());
            lblPersonnelMarketRandomEliteRemoval.setEnabled(enabled);
            spnPersonnelMarketRandomEliteRemoval.setEnabled(enabled);
            lblPersonnelMarketRandomVeteranRemoval.setEnabled(enabled);
            spnPersonnelMarketRandomVeteranRemoval.setEnabled(enabled);
            lblPersonnelMarketRandomRegularRemoval.setEnabled(enabled);
            spnPersonnelMarketRandomRegularRemoval.setEnabled(enabled);
            lblPersonnelMarketRandomGreenRemoval.setEnabled(enabled);
            spnPersonnelMarketRandomGreenRemoval.setEnabled(enabled);
            lblPersonnelMarketRandomUltraGreenRemoval.setEnabled(enabled);
            spnPersonnelMarketRandomUltraGreenRemoval.setEnabled(enabled);
            lblPersonnelMarketDylansWeight.setEnabled(isDylan);
            spnPersonnelMarketDylansWeight.setEnabled(isDylan);
        });

        chkPersonnelMarketReportRefresh = new JCheckBox(resources.getString("chkPersonnelMarketReportRefresh.text"));
        chkPersonnelMarketReportRefresh.setToolTipText(resources.getString("chkPersonnelMarketReportRefresh.toolTipText"));
        chkPersonnelMarketReportRefresh.setName("chkPersonnelMarketReportRefresh");

        lblPersonnelMarketRandomEliteRemoval.setText(resources.getString("lblPersonnelMarketRandomEliteRemoval.text"));
        lblPersonnelMarketRandomEliteRemoval.setToolTipText(resources.getString("lblPersonnelMarketRandomEliteRemoval.toolTipText"));
        lblPersonnelMarketRandomEliteRemoval.setName("lblPersonnelMarketRandomEliteRemoval");

        spnPersonnelMarketRandomEliteRemoval = new JSpinner(new SpinnerNumberModel(0, 0, 12, 1));
        spnPersonnelMarketRandomEliteRemoval.setToolTipText(resources.getString("lblPersonnelMarketRandomEliteRemoval.toolTipText"));
        spnPersonnelMarketRandomEliteRemoval.setName("spnPersonnelMarketRandomEliteRemoval");

        lblPersonnelMarketRandomVeteranRemoval.setText(resources.getString("lblPersonnelMarketRandomVeteranRemoval.text"));
        lblPersonnelMarketRandomVeteranRemoval.setToolTipText(resources.getString("lblPersonnelMarketRandomVeteranRemoval.toolTipText"));
        lblPersonnelMarketRandomVeteranRemoval.setName("lblPersonnelMarketRandomVeteranRemoval");

        spnPersonnelMarketRandomVeteranRemoval = new JSpinner(new SpinnerNumberModel(0, 0, 12, 1));
        spnPersonnelMarketRandomVeteranRemoval.setToolTipText(resources.getString("lblPersonnelMarketRandomVeteranRemoval.toolTipText"));
        spnPersonnelMarketRandomVeteranRemoval.setName("spnPersonnelMarketRandomVeteranRemoval");

        lblPersonnelMarketRandomRegularRemoval.setText(resources.getString("lblPersonnelMarketRandomRegularRemoval.text"));
        lblPersonnelMarketRandomRegularRemoval.setToolTipText(resources.getString("lblPersonnelMarketRandomRegularRemoval.toolTipText"));
        lblPersonnelMarketRandomRegularRemoval.setName("lblPersonnelMarketRandomRegularRemoval");

        spnPersonnelMarketRandomRegularRemoval = new JSpinner(new SpinnerNumberModel(0, 0, 12, 1));
        spnPersonnelMarketRandomRegularRemoval.setToolTipText(resources.getString("lblPersonnelMarketRandomRegularRemoval.toolTipText"));
        spnPersonnelMarketRandomRegularRemoval.setName("spnPersonnelMarketRandomRegularRemoval");

        lblPersonnelMarketRandomGreenRemoval.setText(resources.getString("lblPersonnelMarketRandomGreenRemoval.text"));
        lblPersonnelMarketRandomGreenRemoval.setToolTipText(resources.getString("lblPersonnelMarketRandomGreenRemoval.toolTipText"));
        lblPersonnelMarketRandomGreenRemoval.setName("lblPersonnelMarketRandomGreenRemoval");

        spnPersonnelMarketRandomGreenRemoval = new JSpinner(new SpinnerNumberModel(0, 0, 12, 1));
        spnPersonnelMarketRandomGreenRemoval.setToolTipText(resources.getString("lblPersonnelMarketRandomGreenRemoval.toolTipText"));
        spnPersonnelMarketRandomGreenRemoval.setName("spnPersonnelMarketRandomGreenRemoval");

        lblPersonnelMarketRandomUltraGreenRemoval.setText(resources.getString("lblPersonnelMarketRandomUltraGreenRemoval.text"));
        lblPersonnelMarketRandomUltraGreenRemoval.setToolTipText(resources.getString("lblPersonnelMarketRandomUltraGreenRemoval.toolTipText"));
        lblPersonnelMarketRandomUltraGreenRemoval.setName("lblPersonnelMarketRandomUltraGreenRemoval");

        spnPersonnelMarketRandomUltraGreenRemoval = new JSpinner(new SpinnerNumberModel(0, 0, 12, 1));
        spnPersonnelMarketRandomUltraGreenRemoval.setToolTipText(resources.getString("lblPersonnelMarketRandomUltraGreenRemoval.toolTipText"));
        spnPersonnelMarketRandomUltraGreenRemoval.setName("spnPersonnelMarketRandomUltraGreenRemoval");

        lblPersonnelMarketDylansWeight.setText(resources.getString("lblPersonnelMarketDylansWeight.text"));
        lblPersonnelMarketDylansWeight.setToolTipText(resources.getString("lblPersonnelMarketDylansWeight.toolTipText"));
        lblPersonnelMarketDylansWeight.setName("lblPersonnelMarketDylansWeight");

        spnPersonnelMarketDylansWeight = new JSpinner(new SpinnerNumberModel(0.3, 0, 1, 0.1));
        spnPersonnelMarketDylansWeight.setToolTipText(resources.getString("lblPersonnelMarketDylansWeight.toolTipText"));
        spnPersonnelMarketDylansWeight.setName("spnPersonnelMarketDylansWeight");

        // Programmatically Assign Accessibility Labels
        lblPersonnelMarketType.setLabelFor(comboPersonnelMarketType);
        lblPersonnelMarketRandomEliteRemoval.setLabelFor(spnPersonnelMarketRandomEliteRemoval);
        lblPersonnelMarketRandomVeteranRemoval.setLabelFor(spnPersonnelMarketRandomVeteranRemoval);
        lblPersonnelMarketRandomRegularRemoval.setLabelFor(spnPersonnelMarketRandomRegularRemoval);
        lblPersonnelMarketRandomGreenRemoval.setLabelFor(spnPersonnelMarketRandomGreenRemoval);
        lblPersonnelMarketRandomUltraGreenRemoval.setLabelFor(spnPersonnelMarketRandomUltraGreenRemoval);
        lblPersonnelMarketDylansWeight.setLabelFor(spnPersonnelMarketDylansWeight);

        // Layout the UI
        JPanel panel = new JPanel();
        panel.setBorder(BorderFactory.createTitledBorder(resources.getString("personnelMarketPanel.title")));
        panel.setName("personnelMarketPanel");
        GroupLayout layout = new GroupLayout(panel);
        panel.setLayout(layout);

        layout.setAutoCreateGaps(true);
        layout.setAutoCreateContainerGaps(true);

        layout.setVerticalGroup(
                layout.createSequentialGroup()
                        .addGroup(layout.createParallelGroup(GroupLayout.Alignment.BASELINE)
                                .addComponent(lblPersonnelMarketType)
                                .addComponent(comboPersonnelMarketType, GroupLayout.Alignment.LEADING))
                        .addComponent(chkPersonnelMarketReportRefresh)
                        .addGroup(layout.createParallelGroup(GroupLayout.Alignment.BASELINE)
                                .addComponent(lblPersonnelMarketRandomEliteRemoval)
                                .addComponent(spnPersonnelMarketRandomEliteRemoval, GroupLayout.Alignment.LEADING))
                        .addGroup(layout.createParallelGroup(GroupLayout.Alignment.BASELINE)
                                .addComponent(lblPersonnelMarketRandomVeteranRemoval)
                                .addComponent(spnPersonnelMarketRandomVeteranRemoval, GroupLayout.Alignment.LEADING))
                        .addGroup(layout.createParallelGroup(GroupLayout.Alignment.BASELINE)
                                .addComponent(lblPersonnelMarketRandomRegularRemoval)
                                .addComponent(spnPersonnelMarketRandomRegularRemoval, GroupLayout.Alignment.LEADING))
                        .addGroup(layout.createParallelGroup(GroupLayout.Alignment.BASELINE)
                                .addComponent(lblPersonnelMarketRandomGreenRemoval)
                                .addComponent(spnPersonnelMarketRandomGreenRemoval, GroupLayout.Alignment.LEADING))
                        .addGroup(layout.createParallelGroup(GroupLayout.Alignment.BASELINE)
                                .addComponent(lblPersonnelMarketRandomUltraGreenRemoval)
                                .addComponent(spnPersonnelMarketRandomUltraGreenRemoval, GroupLayout.Alignment.LEADING))
                        .addGroup(layout.createParallelGroup(GroupLayout.Alignment.BASELINE)
                                .addComponent(lblPersonnelMarketDylansWeight)
                                .addComponent(spnPersonnelMarketDylansWeight, GroupLayout.Alignment.LEADING))
        );

        layout.setHorizontalGroup(
                layout.createParallelGroup(GroupLayout.Alignment.LEADING)
                        .addGroup(layout.createSequentialGroup()
                                .addComponent(lblPersonnelMarketType)
                                .addComponent(comboPersonnelMarketType))
                        .addComponent(chkPersonnelMarketReportRefresh)
                        .addGroup(layout.createSequentialGroup()
                                .addComponent(lblPersonnelMarketRandomEliteRemoval)
                                .addComponent(spnPersonnelMarketRandomEliteRemoval))
                        .addGroup(layout.createSequentialGroup()
                                .addComponent(lblPersonnelMarketRandomVeteranRemoval)
                                .addComponent(spnPersonnelMarketRandomVeteranRemoval))
                        .addGroup(layout.createSequentialGroup()
                                .addComponent(lblPersonnelMarketRandomRegularRemoval)
                                .addComponent(spnPersonnelMarketRandomRegularRemoval))
                        .addGroup(layout.createSequentialGroup()
                                .addComponent(lblPersonnelMarketRandomGreenRemoval)
                                .addComponent(spnPersonnelMarketRandomGreenRemoval))
                        .addGroup(layout.createSequentialGroup()
                                .addComponent(lblPersonnelMarketRandomUltraGreenRemoval)
                                .addComponent(spnPersonnelMarketRandomUltraGreenRemoval))
                        .addGroup(layout.createSequentialGroup()
                                .addComponent(lblPersonnelMarketDylansWeight)
                                .addComponent(spnPersonnelMarketDylansWeight))
        );

        return panel;
    }

    private JPanel createUnitMarketPanel() {
        // Create Panel Components
        JLabel lblUnitMarketMethod = new JLabel(resources.getString("lblUnitMarketMethod.text"));
        lblUnitMarketMethod.setToolTipText(resources.getString("lblUnitMarketMethod.toolTipText"));
        lblUnitMarketMethod.setName("lblUnitMarketMethod");

        comboUnitMarketMethod = new JComboBox<>(UnitMarketMethod.values());
        comboUnitMarketMethod.setToolTipText(resources.getString("lblUnitMarketMethod.toolTipText"));
        comboUnitMarketMethod.setName("comboUnitMarketMethod");
        comboUnitMarketMethod.setRenderer(new DefaultListCellRenderer() {
            @Override
            public Component getListCellRendererComponent(final JList<?> list, final Object value,
                                                          final int index, final boolean isSelected,
                                                          final boolean cellHasFocus) {
                super.getListCellRendererComponent(list, value, index, isSelected, cellHasFocus);
                if (value instanceof UnitMarketMethod) {
                    list.setToolTipText(((UnitMarketMethod) value).getToolTipText());
                }
                return this;
            }
        });
        comboUnitMarketMethod.addActionListener(evt -> {
            final boolean enabled = !((UnitMarketMethod) Objects.requireNonNull(comboUnitMarketMethod.getSelectedItem())).isNone();
            chkUnitMarketRegionalMechVariations.setEnabled(enabled);
            chkInstantUnitMarketDelivery.setEnabled(enabled);
            chkUnitMarketReportRefresh.setEnabled(enabled);
        });

        chkUnitMarketRegionalMechVariations = new JCheckBox(resources.getString("chkUnitMarketRegionalMechVariations.text"));
        chkUnitMarketRegionalMechVariations.setToolTipText(resources.getString("chkUnitMarketRegionalMechVariations.toolTipText"));
        chkUnitMarketRegionalMechVariations.setName("chkUnitMarketRegionalMechVariations");

        chkInstantUnitMarketDelivery = new JCheckBox(resources.getString("chkInstantUnitMarketDelivery.text"));
        chkInstantUnitMarketDelivery.setToolTipText(resources.getString("chkInstantUnitMarketDelivery.toolTipText"));
        chkInstantUnitMarketDelivery.setName("chkInstantUnitMarketDelivery");

        chkUnitMarketReportRefresh = new JCheckBox(resources.getString("chkUnitMarketReportRefresh.text"));
        chkUnitMarketReportRefresh.setToolTipText(resources.getString("chkUnitMarketReportRefresh.toolTipText"));
        chkUnitMarketReportRefresh.setName("chkUnitMarketReportRefresh");

        // Programmatically Assign Accessibility Labels
        lblUnitMarketMethod.setLabelFor(comboUnitMarketMethod);

        // Layout the UI
        JPanel panel = new JPanel();
        panel.setBorder(BorderFactory.createTitledBorder(resources.getString("unitMarketPanel.title")));
        panel.setName("unitMarketPanel");
        GroupLayout layout = new GroupLayout(panel);
        panel.setLayout(layout);

        layout.setAutoCreateGaps(true);
        layout.setAutoCreateContainerGaps(true);

        layout.setVerticalGroup(
                layout.createSequentialGroup()
                        .addGroup(layout.createParallelGroup(GroupLayout.Alignment.BASELINE)
                                .addComponent(lblUnitMarketMethod)
                                .addComponent(comboUnitMarketMethod, GroupLayout.Alignment.LEADING))
                        .addComponent(chkUnitMarketRegionalMechVariations)
                        .addComponent(chkInstantUnitMarketDelivery)
                        .addComponent(chkUnitMarketReportRefresh)
        );

        layout.setHorizontalGroup(
                layout.createParallelGroup(GroupLayout.Alignment.LEADING)
                        .addGroup(layout.createSequentialGroup()
                                .addComponent(lblUnitMarketMethod)
                                .addComponent(comboUnitMarketMethod))
                        .addComponent(chkUnitMarketRegionalMechVariations)
                        .addComponent(chkInstantUnitMarketDelivery)
                        .addComponent(chkUnitMarketReportRefresh)
        );

        return panel;
    }

    private JPanel createContractMarketPanel() {
        // Create Panel Components
        JLabel lblContractMarketMethod = new JLabel(resources.getString("lblContractMarketMethod.text"));
        lblContractMarketMethod.setToolTipText(resources.getString("lblContractMarketMethod.toolTipText"));
        lblContractMarketMethod.setName("lblContractMarketMethod");
        lblContractMarketMethod.setVisible(false); // TODO : AbstractContractMarket : Remove

        comboContractMarketMethod = new JComboBox<>(ContractMarketMethod.values());
        comboContractMarketMethod.setToolTipText(resources.getString("lblContractMarketMethod.toolTipText"));
        comboContractMarketMethod.setName("comboContractMarketMethod");
        comboContractMarketMethod.setVisible(false); // TODO : AbstractContractMarket : Remove
        /*
        comboContractMarketMethod.setRenderer(new DefaultListCellRenderer() {
            @Override
            public Component getListCellRendererComponent(final JList<?> list, final Object value,
                                                          final int index, final boolean isSelected,
                                                          final boolean cellHasFocus) {
                super.getListCellRendererComponent(list, value, index, isSelected, cellHasFocus);
                if (value instanceof ContractMarketMethod) {
                    list.setToolTipText(((ContractMarketMethod) value).getToolTipText());
                }
                return this;
            }
        });
        comboContractMarketMethod.addActionListener(evt -> {
            final boolean enabled = !((ContractMarketMethod) Objects.requireNonNull(comboContractMarketMethod.getSelectedItem())).isNone();
            chkContractMarketReportRefresh.setEnabled(enabled);
        });
         */

        chkContractMarketReportRefresh = new JCheckBox(resources.getString("chkContractMarketReportRefresh.text"));
        chkContractMarketReportRefresh.setToolTipText(resources.getString("chkContractMarketReportRefresh.toolTipText"));
        chkContractMarketReportRefresh.setName("chkContractMarketReportRefresh");

        // Programmatically Assign Accessibility Labels
        lblContractMarketMethod.setLabelFor(comboContractMarketMethod);

        // Layout the UI
        JPanel panel = new JPanel();
        panel.setBorder(BorderFactory.createTitledBorder(resources.getString("contractMarketPanel.title")));
        panel.setName("contractMarketPanel");
        GroupLayout layout = new GroupLayout(panel);
        panel.setLayout(layout);

        layout.setAutoCreateGaps(true);
        layout.setAutoCreateContainerGaps(true);

        layout.setVerticalGroup(
                layout.createSequentialGroup()
                        .addGroup(layout.createParallelGroup(GroupLayout.Alignment.BASELINE)
                                .addComponent(lblContractMarketMethod)
                                .addComponent(comboContractMarketMethod, GroupLayout.Alignment.LEADING))
                        .addComponent(chkContractMarketReportRefresh)
        );

        layout.setHorizontalGroup(
                layout.createParallelGroup(GroupLayout.Alignment.LEADING)
                        .addGroup(layout.createSequentialGroup()
                                .addComponent(lblContractMarketMethod)
                                .addComponent(comboContractMarketMethod))
                        .addComponent(chkContractMarketReportRefresh)
        );

        return panel;
    }
    //endregion Markets Tab
    //endregion Center Pane

    @Override
    protected JPanel createButtonPanel() {
        final JPanel panel = new JPanel(new GridLayout(1, 0));

        panel.add(new MMButton("btnOkay", resources, "btnOkay.text", null,
                this::okButtonActionPerformed));

        panel.add(new MMButton("btnSavePreset", resources, "btnSavePreset.text",
                "btnSavePreset.toolTipText", evt -> btnSaveActionPerformed()));

        panel.add(new MMButton("btnLoadPreset", resources, "btnLoadPreset.text",
                "btnLoadPreset.toolTipText", evt -> {
            final CampaignPresetSelectionDialog presetSelectionDialog = new CampaignPresetSelectionDialog(getFrame());
            if (presetSelectionDialog.showDialog().isConfirmed()) {
                applyPreset(presetSelectionDialog.getSelectedPreset());
            }
        }));

        panel.add(new MMButton("btnCancel", resources, "btnCancel.text", null,
                this::cancelActionPerformed));

        return panel;
    }

    @Override
    protected void setCustomPreferences(final PreferencesNode preferences) {
        super.setCustomPreferences(preferences);
        preferences.manage(new JTabbedPanePreference(getOptionsPane()));
    }

    public void applyPreset(final @Nullable CampaignPreset preset) {
        if (preset == null) {
            return;
        }

        if (isStartup()) {
            if (preset.getDate() != null) {
                setDate(preset.getDate());
            }

            if (preset.getFaction() != null) {
                comboFaction.setSelectedItem(new FactionDisplay(preset.getFaction(), date));
            }

            if (preset.getRankSystem() != null) {
                if (preset.getRankSystem().getType().isCampaign()) {
                    rankSystemsPane.getRankSystemModel().addElement(preset.getRankSystem());
                }
                rankSystemsPane.getComboRankSystems().setSelectedItem(preset.getRankSystem());
            }
        }

        // Handle CampaignOptions and RandomSkillPreferences
        if (preset.getCampaignOptions() != null) {
            setOptions(preset.getCampaignOptions(), preset.getRandomSkillPreferences());
        }

        // Handle SPAs
        if (!preset.getSpecialAbilities().isEmpty()) {
            tempSPA = preset.getSpecialAbilities();
            recreateSPAPanel(!getUnusedSPA().isEmpty());
        }

        if (!preset.getSkills().isEmpty()) {
            // Overwriting XP Table
            tableXP.setModel(new DefaultTableModel(getSkillCostsArray(preset.getSkills()), TABLE_XP_COLUMN_NAMES));
            ((DefaultTableModel) tableXP.getModel()).fireTableDataChanged();

            // Overwriting Skill List
            for (final String skillName : SkillType.getSkillList()) {
                final JSpinner spnTarget = hashSkillTargets.get(skillName);
                if (spnTarget == null) {
                    continue;
                }
                final SkillType skillType = preset.getSkills().get(skillName);

                spnTarget.setValue(skillType.getTarget());
                hashGreenSkill.get(skillName).setValue(skillType.getGreenLevel());
                hashRegSkill.get(skillName).setValue(skillType.getRegularLevel());
                hashVetSkill.get(skillName).setValue(skillType.getVeteranLevel());
                hashEliteSkill.get(skillName).setValue(skillType.getEliteLevel());
            }
        }
    }

    public void setOptions(@Nullable CampaignOptions options,
                           @Nullable RandomSkillPreferences randomSkillPreferences) {
        // Use the provided options and preferences when possible, but flip if they are null to be safe
        if (options != null) {
            this.options = options;
        } else {
            options = this.options;
        }

        if (randomSkillPreferences != null) {
            this.rSkillPrefs = randomSkillPreferences;
        } else {
            randomSkillPreferences = this.rSkillPrefs;
        }

        //region General Tab
        unitRatingMethodCombo.setSelectedItem(options.getUnitRatingMethod());
        manualUnitRatingModifier.setValue(options.getManualUnitRatingModifier());
        //endregion General Tab

        //region Repair and Maintenance Tab
        useEraModsCheckBox.setSelected(options.useEraMods());
        assignedTechFirstCheckBox.setSelected(options.useAssignedTechFirst());
        resetToFirstTechCheckBox.setSelected(options.useResetToFirstTech());
        useQuirksBox.setSelected(options.useQuirks());
        useAeroSystemHitsBox.setSelected(options.useAeroSystemHits());
        if (useDamageMargin.isSelected() != options.isDestroyByMargin()) {
            useDamageMargin.doClick();
        }
        spnDamageMargin.setValue(options.getDestroyMargin());
        spnDestroyPartTarget.setValue(options.getDestroyPartTarget());

        if (checkMaintenance.isSelected() != options.checkMaintenance()) {
            checkMaintenance.doClick();
        }
        spnMaintenanceDays.setValue(options.getMaintenanceCycleDays());
        spnMaintenanceBonus.setValue(options.getMaintenanceBonus());
        useQualityMaintenance.setSelected(options.useQualityMaintenance());
        reverseQualityNames.setSelected(options.reverseQualityNames());
        useUnofficialMaintenance.setSelected(options.useUnofficialMaintenance());
        logMaintenance.setSelected(options.logMaintenance());
        //endregion Repair and Maintenance Tab

        //region Supplies and Acquisitions Tab
        spnAcquireWaitingPeriod.setValue(options.getWaitingPeriod());
        choiceAcquireSkill.setSelectedItem(options.getAcquisitionSkill());
        chkSupportStaffOnly.setSelected(options.isAcquisitionSupportStaffOnly());
        spnAcquireClanPenalty.setValue(options.getClanAcquisitionPenalty());
        spnAcquireIsPenalty.setValue(options.getIsAcquisitionPenalty());
        txtMaxAcquisitions.setText(Integer.toString(options.getMaxAcquisitions()));

        spnNDiceTransitTime.setValue(options.getNDiceTransitTime());
        spnConstantTransitTime.setValue(options.getConstantTransitTime());
        choiceTransitTimeUnits.setSelectedItem(CampaignOptions.getTransitUnitName(options.getUnitTransitTime()));
        spnAcquireMinimum.setValue(options.getAcquireMinimumTime());
        choiceAcquireMinimumUnit.setSelectedItem(CampaignOptions.getTransitUnitName(options.getAcquireMinimumTimeUnit()));
        spnAcquireMosBonus.setValue(options.getAcquireMosBonus());
        choiceAcquireMosUnits.setSelectedItem(CampaignOptions.getTransitUnitName(options.getAcquireMosUnit()));

        usePlanetaryAcquisitions.setSelected(options.usesPlanetaryAcquisition());
        spnMaxJumpPlanetaryAcquisitions.setValue(options.getMaxJumpsPlanetaryAcquisition());
        comboPlanetaryAcquisitionsFactionLimits.setSelectedItem(options.getPlanetAcquisitionFactionLimit());
        disallowPlanetaryAcquisitionClanCrossover.setSelected(options.disallowPlanetAcquisitionClanCrossover());
        disallowClanPartsFromIS.setSelected(options.disallowClanPartsFromIS());
        spnPenaltyClanPartsFromIS.setValue(options.getPenaltyClanPartsFroIS());
        usePlanetaryAcquisitionsVerbose.setSelected(options.usePlanetAcquisitionVerboseReporting());
        for (int i = EquipmentType.RATING_A; i <= EquipmentType.RATING_F; i++) {
            spnPlanetAcquireTechBonus[i].setValue(options.getPlanetTechAcquisitionBonus(i));
            spnPlanetAcquireIndustryBonus[i].setValue(options.getPlanetIndustryAcquisitionBonus(i));
            spnPlanetAcquireOutputBonus[i].setValue(options.getPlanetOutputAcquisitionBonus(i));
        }
        //endregion Supplies and Acquisitions Tab

        //region Tech Limits Tab
        if (limitByYearBox.isSelected() != options.limitByYear()) {
            limitByYearBox.doClick();
        }
        disallowExtinctStuffBox.setSelected(options.disallowExtinctStuff());
        allowClanPurchasesBox.setSelected(options.allowClanPurchases());
        allowISPurchasesBox.setSelected(options.allowISPurchases());
        allowCanonOnlyBox.setSelected(options.allowCanonOnly());
        allowCanonRefitOnlyBox.setSelected(options.allowCanonRefitOnly());
        choiceTechLevel.setSelectedIndex(options.getTechLevel());
        variableTechLevelBox.setSelected(options.useVariableTechLevel() && options.limitByYear());
        factionIntroDateBox.setSelected(options.useFactionIntroDate());
        useAmmoByTypeBox.setSelected(options.useAmmoByType());
        //endregion Tech Limits Tab

        //region Personnel Tab
        // General Personnel
        chkUseTactics.setSelected(options.useTactics());
        chkUseInitiativeBonus.setSelected(options.useInitiativeBonus());
        chkUseToughness.setSelected(options.useToughness());
        chkUseArtillery.setSelected(options.useArtillery());
        chkUseAbilities.setSelected(options.useAbilities());
        if (chkUseEdge.isSelected() != options.useEdge()) {
            chkUseEdge.doClick();
        }
        chkUseSupportEdge.setSelected(options.useSupportEdge());
        chkUseImplants.setSelected(options.useImplants());
        chkUseAlternativeQualityAveraging.setSelected(options.useAlternativeQualityAveraging());
        chkUseTransfers.setSelected(options.useTransfers());
        chkPersonnelLogSkillGain.setSelected(options.isPersonnelLogSkillGain());
        chkPersonnelLogAbilityGain.setSelected(options.isPersonnelLogAbilityGain());
        chkPersonnelLogEdgeGain.setSelected(options.isPersonnelLogEdgeGain());

        // Expanded Personnel Information
        if (chkUseTimeInService.isSelected() != options.getUseTimeInService()) {
            chkUseTimeInService.doClick();
        }
        comboTimeInServiceDisplayFormat.setSelectedItem(options.getTimeInServiceDisplayFormat());
        if (chkUseTimeInRank.isSelected() != options.getUseTimeInRank()) {
            chkUseTimeInRank.doClick();
        }
        comboTimeInRankDisplayFormat.setSelectedItem(options.getTimeInRankDisplayFormat());
        chkUseRetirementDateTracking.setSelected(options.useRetirementDateTracking());
        chkTrackTotalEarnings.setSelected(options.isTrackTotalEarnings());
        chkTrackTotalXPEarnings.setSelected(options.isTrackTotalXPEarnings());
        chkShowOriginFaction.setSelected(options.showOriginFaction());

        // Medical
        chkUseAdvancedMedical.setSelected(options.useAdvancedMedical());
        spnHealWaitingPeriod.setValue(options.getHealingWaitingPeriod());
        spnNaturalHealWaitingPeriod.setValue(options.getNaturalHealingWaitingPeriod());
        spnMinimumHitsForVehicles.setValue(options.getMinimumHitsForVehicles());
        chkUseRandomHitsForVehicles.setSelected(options.useRandomHitsForVehicles());
        chkUseTougherHealing.setSelected(options.useTougherHealing());

        // Prisoners
        comboPrisonerCaptureStyle.setSelectedItem(options.getPrisonerCaptureStyle());
        comboPrisonerStatus.setSelectedItem(options.getDefaultPrisonerStatus());
        chkPrisonerBabyStatus.setSelected(options.getPrisonerBabyStatus());
        chkAtBPrisonerDefection.setSelected(options.useAtBPrisonerDefection());
        chkAtBPrisonerRansom.setSelected(options.useAtBPrisonerRansom());

        // Personnel Randomization
        chkUseDylansRandomXP.setSelected(options.useDylansRandomXP());
        if (chkRandomizeOrigin.isSelected() != options.randomizeOrigin()) {
            chkRandomizeOrigin.doClick();
        }
        chkRandomizeDependentsOrigin.setSelected(options.getRandomizeDependentOrigin());
        spnOriginSearchRadius.setValue(options.getOriginSearchRadius());
        chkExtraRandomOrigin.setSelected(options.extraRandomOrigin());
        spnOriginDistanceScale.setValue(options.getOriginDistanceScale());

        // Family
        comboDisplayFamilyLevel.setSelectedItem(options.getDisplayFamilyLevel());

        // Salary
        spnCommissionedSalary.setValue(options.getSalaryCommissionMultiplier());
        spnEnlistedSalary.setValue(options.getSalaryEnlistedMultiplier());
        spnAntiMekSalary.setValue(options.getSalaryAntiMekMultiplier());
        spnSpecialistInfantrySalary.setValue(options.getSalarySpecialistInfantryMultiplier());
        for (int i = 0; i < spnSalaryExperienceMultipliers.length; i++) {
            spnSalaryExperienceMultipliers[i].setValue(options.getSalaryXPMultiplier(i));
        }
        for (int i = 0; i < spnBaseSalary.length; i++) {
            spnBaseSalary[i].setValue(options.getRoleBaseSalaries()[i].getAmount().doubleValue());
        }

        // Marriage
        chkUseManualMarriages.setSelected(options.useManualMarriages());
        spnMinimumMarriageAge.setValue(options.getMinimumMarriageAge());
        spnCheckMutualAncestorsDepth.setValue(options.checkMutualAncestorsDepth());
        chkLogMarriageNameChange.setSelected(options.logMarriageNameChange());
        if (chkUseRandomMarriages.isSelected() != options.useRandomMarriages()) {
            chkUseRandomMarriages.doClick();
        }
        spnChanceRandomMarriages.setValue(options.getChanceRandomMarriages() * 100.0);
        spnMarriageAgeRange.setValue(options.getMarriageAgeRange());
        for (int i = 0; i < spnMarriageSurnameWeights.length; i++) {
            spnMarriageSurnameWeights[i].setValue(options.getMarriageSurnameWeight(i) / 10.0);
        }
        if (chkUseRandomSameSexMarriages.isSelected() != options.useRandomSameSexMarriages()) {
            if (chkUseRandomSameSexMarriages.isEnabled()) {
                chkUseRandomSameSexMarriages.doClick();
            } else {
                chkUseRandomSameSexMarriages.setSelected(options.useRandomSameSexMarriages());
            }
        }
        spnChanceRandomSameSexMarriages.setValue(options.getChanceRandomSameSexMarriages() * 100.0);

        // Procreation
        if (chkUseProcreation.isSelected() != options.useProcreation()) {
            chkUseProcreation.doClick();
        }
        spnChanceProcreation.setValue(options.getChanceProcreation() * 100.0);
        if (chkUseProcreationNoRelationship.isSelected() != options.useProcreationNoRelationship()) {
            if (chkUseProcreationNoRelationship.isEnabled()) {
                chkUseProcreationNoRelationship.doClick();
            } else {
                chkUseProcreationNoRelationship.setSelected(options.useProcreationNoRelationship());
            }
        }
        spnChanceProcreationNoRelationship.setValue(options.getChanceProcreationNoRelationship() * 100.0);
        chkDisplayTrueDueDate.setSelected(options.getDisplayTrueDueDate());
        chkLogConception.setSelected(options.logConception());
        comboBabySurnameStyle.setSelectedItem(options.getBabySurnameStyle());
        chkDetermineFatherAtBirth.setSelected(options.determineFatherAtBirth());

        // Death
        chkKeepMarriedNameUponSpouseDeath.setSelected(options.getKeepMarriedNameUponSpouseDeath());
        //endregion Personnel Tab

        //region Finances Tab
        payForPartsBox.setSelected(options.payForParts());
        payForRepairsBox.setSelected(options.payForRepairs());
        payForUnitsBox.setSelected(options.payForUnits());
        payForSalariesBox.setSelected(options.payForSalaries());
        payForOverheadBox.setSelected(options.payForOverhead());
        payForMaintainBox.setSelected(options.payForMaintain());
        payForTransportBox.setSelected(options.payForTransport());
        sellUnitsBox.setSelected(options.canSellUnits());
        sellPartsBox.setSelected(options.canSellParts());
        payForRecruitmentBox.setSelected(options.payForRecruitment());
        useLoanLimitsBox.setSelected(options.useLoanLimits());
        usePercentageMaintBox.setSelected(options.usePercentageMaint());
        useInfantryDontCountBox.setSelected(options.useInfantryDontCount());
        usePeacetimeCostBox.setSelected(options.usePeacetimeCost());
        useExtendedPartsModifierBox.setSelected(options.useExtendedPartsModifier());
        showPeacetimeCostBox.setSelected(options.showPeacetimeCost());
        comboFinancialYearDuration.setSelectedItem(options.getFinancialYearDuration());
        newFinancialYearFinancesToCSVExportBox.setSelected(options.getNewFinancialYearFinancesToCSVExport());

        // Price Multipliers
        spnCommonPartPriceMultiplier.setValue(options.getCommonPartPriceMultiplier());
        spnInnerSphereUnitPriceMultiplier.setValue(options.getInnerSphereUnitPriceMultiplier());
        spnInnerSpherePartPriceMultiplier.setValue(options.getInnerSpherePartPriceMultiplier());
        spnClanUnitPriceMultiplier.setValue(options.getClanUnitPriceMultiplier());
        spnClanPartPriceMultiplier.setValue(options.getClanPartPriceMultiplier());
        spnMixedTechUnitPriceMultiplier.setValue(options.getMixedTechUnitPriceMultiplier());
        for (int i = 0; i < spnUsedPartPriceMultipliers.length; i++) {
            spnUsedPartPriceMultipliers[i].setValue(options.getUsedPartPriceMultipliers()[i]);
        }
        spnDamagedPartsValueMultiplier.setValue(options.getDamagedPartsValueMultiplier());
        spnUnrepairablePartsValueMultiplier.setValue(options.getUnrepairablePartsValueMultiplier());
        spnCancelledOrderRefundMultiplier.setValue(options.getCancelledOrderRefundMultiplier());
        //endregion Finances Tab

        //region Mercenary Tab
        if (options.useEquipmentContractBase()) {
            btnContractEquipment.setSelected(true);
        } else {
            btnContractPersonnel.setSelected(true);
        }
        spnEquipPercent.setValue(options.getEquipmentContractPercent());
        spnDropshipPercent.setValue(options.getDropshipContractPercent());
        spnJumpshipPercent.setValue(options.getJumpshipContractPercent());
        spnWarshipPercent.setValue(options.getWarshipContractPercent());
        chkEquipContractSaleValue.setSelected(options.useEquipmentContractSaleValue());
        chkBLCSaleValue.setSelected(options.useBLCSaleValue());
        chkOverageRepaymentInFinalPayment.setSelected(options.getOverageRepaymentInFinalPayment());
        //endregion Mercenary Tab

        //region Experience Tab
        spnScenarioXP.setValue(options.getScenarioXP());
        spnKillXP.setValue(options.getKillXPAward());
        spnKills.setValue(options.getKillsForXP());
        spnTaskXP.setValue(options.getTaskXP());
        spnNTasksXP.setValue(options.getNTasksXP());
        spnSuccessXP.setValue(options.getSuccessXP());
        spnMistakeXP.setValue(options.getMistakeXP());
        spnIdleXP.setValue(options.getIdleXP());
        spnMonthsIdleXP.setValue(options.getMonthsIdleXP());
        spnTargetIdleXP.setValue(options.getTargetIdleXP());
        spnContractNegotiationXP.setValue(options.getContractNegotiationXP());
        spnAdminWeeklyXP.setValue(options.getAdminXP());
        spnAdminWeeklyXPPeriod.setValue(options.getAdminXPPeriod());
        spnEdgeCost.setValue(options.getEdgeCost());
        //endregion Experience Tab

        //region Skills Tab
        //endregion Skills Tab

        //region Special Abilities Tab
        //endregion Special Abilities Tab

        //region Skill Randomization Tab
        chkExtraRandom.setSelected(randomSkillPreferences.randomizeSkill());
        final int[] phenotypeProbabilities = options.getPhenotypeProbabilities();
        for (int i = 0; i < phenotypeSpinners.length; i++) {
            phenotypeSpinners[i].setValue(phenotypeProbabilities[i]);
        }
        spnProbAntiMek.setValue(rSkillPrefs.getAntiMekProb());
        spnOverallRecruitBonus.setValue(rSkillPrefs.getOverallRecruitBonus());
        for (int i = 0; i < spnTypeRecruitBonus.length; i++) {
            spnTypeRecruitBonus[i].setValue(rSkillPrefs.getRecruitBonuses()[i]);
        }
        spnArtyProb.setValue(rSkillPrefs.getArtilleryProb());
        spnArtyBonus.setValue(rSkillPrefs.getArtilleryBonus());
        spnSecondProb.setValue(rSkillPrefs.getSecondSkillProb());
        spnSecondBonus.setValue(rSkillPrefs.getSecondSkillBonus());
        spnTacticsGreen.setValue(rSkillPrefs.getTacticsMod(SkillType.EXP_GREEN));
        spnTacticsReg.setValue(rSkillPrefs.getTacticsMod(SkillType.EXP_REGULAR));
        spnTacticsVet.setValue(rSkillPrefs.getTacticsMod(SkillType.EXP_VETERAN));
        spnTacticsElite.setValue(rSkillPrefs.getTacticsMod(SkillType.EXP_ELITE));
        spnAbilGreen.setValue(rSkillPrefs.getSpecialAbilBonus(SkillType.EXP_GREEN));
        spnAbilReg.setValue(rSkillPrefs.getSpecialAbilBonus(SkillType.EXP_REGULAR));
        spnAbilVet.setValue(rSkillPrefs.getSpecialAbilBonus(SkillType.EXP_VETERAN));
        spnAbilElite.setValue(rSkillPrefs.getSpecialAbilBonus(SkillType.EXP_ELITE));
        spnCombatSA.setValue(rSkillPrefs.getCombatSmallArmsBonus());
        spnSupportSA.setValue(rSkillPrefs.getSupportSmallArmsBonus());
        //endregion Skill Randomization Tab

        //region Rank System Tab
        //endregion Rank System Tab

        //region Name and Portrait Generation Tab
        if (chkUseOriginFactionForNames.isSelected() != options.useOriginFactionForNames()) {
            chkUseOriginFactionForNames.doClick();
        }

        boolean allSelected = true;
        boolean noneSelected = true;
        final boolean[] usePortraitForRole = options.usePortraitForRoles();
        for (int i = 0; i < chkUsePortrait.length; i++) {
            chkUsePortrait[i].setSelected(usePortraitForRole[i]);
            if (usePortraitForRole[i]) {
                noneSelected = false;
            } else {
                allSelected = false;
            }
        }
        if (allSelected != allPortraitsBox.isSelected()) {
            allPortraitsBox.doClick();
        }

        if (noneSelected != noPortraitsBox.isSelected()) {
            noPortraitsBox.doClick();
        }

        chkAssignPortraitOnRoleChange.setSelected(options.getAssignPortraitOnRoleChange());
        //endregion Name and Portrait Generation Tab

        //region Markets Tab
        comboPersonnelMarketType.setSelectedItem(options.getPersonnelMarketType());
        chkPersonnelMarketReportRefresh.setSelected(options.getPersonnelMarketReportRefresh());
        spnPersonnelMarketRandomEliteRemoval.setValue(options.getPersonnelMarketRandomEliteRemoval());
        spnPersonnelMarketRandomVeteranRemoval.setValue(options.getPersonnelMarketRandomVeteranRemoval());
        spnPersonnelMarketRandomRegularRemoval.setValue(options.getPersonnelMarketRandomRegularRemoval());
        spnPersonnelMarketRandomGreenRemoval.setValue(options.getPersonnelMarketRandomGreenRemoval());
        spnPersonnelMarketRandomUltraGreenRemoval.setValue(options.getPersonnelMarketRandomUltraGreenRemoval());
        spnPersonnelMarketDylansWeight.setValue(options.getPersonnelMarketDylansWeight());

        // Unit Market
        comboUnitMarketMethod.setSelectedItem(options.getUnitMarketMethod());
        chkUnitMarketRegionalMechVariations.setSelected(options.useUnitMarketRegionalMechVariations());
        chkInstantUnitMarketDelivery.setSelected(options.getInstantUnitMarketDelivery());
        chkUnitMarketReportRefresh.setSelected(options.getUnitMarketReportRefresh());

        // Contract Market
        comboContractMarketMethod.setSelectedItem(options.getContractMarketMethod());
        chkContractMarketReportRefresh.setSelected(options.getContractMarketReportRefresh());
        //endregion Markets Tab

        //region Against the Bot Tab
        if (chkUseAtB.isSelected() != options.getUseAtB()) {
            chkUseAtB.doClick();
        }
        chkUseStratCon.setSelected(options.getUseStratCon());
        cbSkillLevel.setSelectedIndex(options.getSkillLevel());

        chkUseShareSystem.setSelected(options.getUseShareSystem());
        chkSharesExcludeLargeCraft.setSelected(options.getSharesExcludeLargeCraft());
        chkSharesForAll.setSelected(options.getSharesForAll());
        chkAeroRecruitsHaveUnits.setSelected(options.getAeroRecruitsHaveUnits());
        chkRetirementRolls.setSelected(options.doRetirementRolls());
        chkCustomRetirementMods.setSelected(options.getCustomRetirementMods());
        chkFoundersNeverRetire.setSelected(options.getFoundersNeverRetire());
        chkAddDependents.setSelected(options.canAtBAddDependents());
        chkDependentsNeverLeave.setSelected(options.getDependentsNeverLeave());
        chkTrackUnitFatigue.setSelected(options.getTrackUnitFatigue());
        chkUseLeadership.setSelected(options.getUseLeadership());
        chkTrackOriginalUnit.setSelected(options.getTrackOriginalUnit());
        chkUseAero.setSelected(options.getUseAero());
        chkUseVehicles.setSelected(options.getUseVehicles());
        chkClanVehicles.setSelected(options.getClanVehicles());

        spnSearchRadius.setValue(options.getSearchRadius());
        chkVariableContractLength.setSelected(options.getVariableContractLength());
        chkMercSizeLimited.setSelected(options.isMercSizeLimited());
        chkRestrictPartsByMission.setSelected(options.getRestrictPartsByMission());
        chkLimitLanceWeight.setSelected(options.getLimitLanceWeight());
        chkLimitLanceNumUnits.setSelected(options.getLimitLanceNumUnits());
        chkUseStrategy.setSelected(options.getUseStrategy());
        spnBaseStrategyDeployment.setValue(options.getBaseStrategyDeployment());
        spnAdditionalStrategyDeployment.setValue(options.getAdditionalStrategyDeployment());
        chkAdjustPaymentForStrategy.setSelected(options.getAdjustPaymentForStrategy());
        spnAtBBattleChance[AtBLanceRole.FIGHTING.ordinal()].setValue(options.getAtBBattleChance(AtBLanceRole.FIGHTING));
        spnAtBBattleChance[AtBLanceRole.DEFENCE.ordinal()].setValue(options.getAtBBattleChance(AtBLanceRole.DEFENCE));
        spnAtBBattleChance[AtBLanceRole.SCOUTING.ordinal()].setValue(options.getAtBBattleChance(AtBLanceRole.SCOUTING));
        spnAtBBattleChance[AtBLanceRole.TRAINING.ordinal()].setValue(options.getAtBBattleChance(AtBLanceRole.TRAINING));
        btnIntensityUpdate.doClick();
        chkGenerateChases.setSelected(options.generateChases());

        btnDynamicRATs.setSelected(!options.useStaticRATs());
        btnStaticRATs.setSelected(options.useStaticRATs());
        for (String rat : options.getRATs()) {
            List<Integer> eras = RATManager.getAllRATCollections().get(rat);
            if (eras != null) {
                StringBuilder displayName = new StringBuilder(rat);
                if (eras.size() > 0) {
                    displayName.append(" (").append(eras.get(0));
                    if (eras.size() > 1) {
                        displayName.append("-").append(eras.get(eras.size() - 1));
                    }
                    displayName.append(")");
                }
                if (availableRatModel.contains(displayName.toString())) {
                    chosenRatModel.addElement(displayName.toString());
                    availableRatModel.removeElement(displayName.toString());
                }
            }
        }
        chkIgnoreRatEra.setSelected(options.canIgnoreRatEra());

        chkDoubleVehicles.setSelected(options.getDoubleVehicles());
        spnOpforLanceTypeMechs.setValue(options.getOpforLanceTypeMechs());
        spnOpforLanceTypeMixed.setValue(options.getOpforLanceTypeMixed());
        spnOpforLanceTypeVehicles.setValue(options.getOpforLanceTypeVehicles());
        chkOpforUsesVTOLs.setSelected(options.getOpforUsesVTOLs());
        chkOpforUsesAero.setSelected(options.getAllowOpforAeros());
        spnOpforAeroChance.setValue(options.getOpforAeroChance());
        chkOpforUsesLocalForces.setSelected(options.getAllowOpforLocalUnits());
        spnOpforLocalForceChance.setValue(options.getOpforLocalUnitChance());
        chkAdjustPlayerVehicles.setSelected(options.getAdjustPlayerVehicles());
        spnFixedMapChance.setValue(options.getFixedMapChance());
        chkRegionalMechVariations.setSelected(options.getRegionalMechVariations());
        chkAttachedPlayerCamouflage.setSelected(options.getAttachedPlayerCamouflage());
        chkPlayerControlsAttachedUnits.setSelected(options.getPlayerControlsAttachedUnits());
        chkUseDropShips.setSelected(options.getUseDropShips());
        chkUseWeatherConditions.setSelected(options.getUseWeatherConditions());
        chkUseLightConditions.setSelected(options.getUseLightConditions());
        chkUsePlanetaryConditions.setSelected(options.getUsePlanetaryConditions());
        //endregion Against the Bot Tab

        //region Company Generation Options
        // Only trigger this if there are saved options and the panel has been initialized
        if ((companyGenerationOptionsPanel != null) && (options.getCompanyGenerationOptions() != null)) {
            companyGenerationOptionsPanel.setOptions(options.getCompanyGenerationOptions());
        }
        //endregion Company Generation Options
    }

    public static String[][] getSkillCostsArray(Hashtable<String, SkillType> skillHash) {
        String[][] array = new String[SkillType.getSkillList().length][11];
        int i = 0;
        for (String name : SkillType.getSkillList()) {
            SkillType type = skillHash.get(name);
            for (int j = 0; j < 11; j++) {
                array[i][j] = Integer.toString(type.getCost(j));
            }
            i++;
        }
        return array;
    }
    //endregion Initialization

<<<<<<< HEAD
    private void btnSaveActionPerformed() {
        if (txtName.getText().length() == 0) {
            return;
        }
        GamePresetDescriptionDialog gpdd = new GamePresetDescriptionDialog(null, true,
                "Enter a title", "Enter description of preset");
        gpdd.setVisible(true);
        if (!gpdd.wasChanged()) {
            return;
        }
=======
    private void updateOptions() {
        try {
            campaign.setName(txtName.getText());
            campaign.setLocalDate(date);
            // Ensure that the MegaMek year GameOption matches the campaign year
            campaign.getGameOptions().getOption(OptionsConstants.ALLOWED_YEAR).setValue(campaign.getGameYear());
            campaign.setFactionCode(comboFaction.getSelectedItem().getFaction().getShortName());
            if (null != comboFactionNames.getSelectedItem()) {
                RandomNameGenerator.getInstance().setChosenFaction((String) comboFactionNames.getSelectedItem());
            }
            RandomGenderGenerator.setPercentFemale(sldGender.getValue());
            rankSystemsPane.applyToCampaign();
            campaign.setCamouflage(camouflage);
            campaign.setColour(colour);

            campaign.setIconCategory(iconCategory);
            campaign.setIconFileName(iconFileName);
>>>>>>> 8e63aea5

            for (int i = 0; i < chkUsePortrait.length; i++) {
                options.setUsePortraitForRole(i, chkUsePortrait[i].isSelected());
            }

            updateSkillTypes();
            updateXPCosts();

            // Rules panel
            options.setEraMods(useEraModsCheckBox.isSelected());
            options.setAssignedTechFirst(assignedTechFirstCheckBox.isSelected());
            options.setResetToFirstTech(resetToFirstTechCheckBox.isSelected());
            options.setQuirks(useQuirksBox.isSelected());
            campaign.getGameOptions().getOption(OptionsConstants.ADVANCED_STRATOPS_QUIRKS).setValue(useQuirksBox.isSelected());
            options.setUnitRatingMethod((UnitRatingMethod) unitRatingMethodCombo.getSelectedItem());
            options.setManualUnitRatingModifier((Integer) manualUnitRatingModifier.getValue());
            options.setUseOriginFactionForNames(chkUseOriginFactionForNames.isSelected());
            options.setDestroyByMargin(useDamageMargin.isSelected());
            options.setDestroyMargin((Integer) spnDamageMargin.getValue());
            options.setDestroyPartTarget((Integer) spnDestroyPartTarget.getValue());
            options.setUseAeroSystemHits(useAeroSystemHitsBox.isSelected());
            options.setCheckMaintenance(checkMaintenance.isSelected());
            options.setUseQualityMaintenance(useQualityMaintenance.isSelected());
            options.setReverseQualityNames(reverseQualityNames.isSelected());
            options.setUseUnofficialMaintenance(useUnofficialMaintenance.isSelected());
            options.setLogMaintenance(logMaintenance.isSelected());
            options.setMaintenanceBonus((Integer) spnMaintenanceBonus.getValue());
            options.setMaintenanceCycleDays((Integer) spnMaintenanceDays.getValue());
            options.setPayForParts(payForPartsBox.isSelected());
            options.setPayForRepairs(payForRepairsBox.isSelected());
            options.setPayForUnits(payForUnitsBox.isSelected());
            options.setPayForSalaries(payForSalariesBox.isSelected());
            options.setPayForOverhead(payForOverheadBox.isSelected());
            options.setPayForMaintain(payForMaintainBox.isSelected());
            options.setPayForTransport(payForTransportBox.isSelected());
            options.setPayForRecruitment(payForRecruitmentBox.isSelected());
            options.setLoanLimits(useLoanLimitsBox.isSelected());
            options.setUsePercentageMaint(usePercentageMaintBox.isSelected());
            options.setUseInfantryDontCount(useInfantryDontCountBox.isSelected());
            options.setSellUnits(sellUnitsBox.isSelected());
            options.setSellParts(sellPartsBox.isSelected());
            options.setUsePeacetimeCost(usePeacetimeCostBox.isSelected());
            options.setUseExtendedPartsModifier(useExtendedPartsModifierBox.isSelected());
            options.setShowPeacetimeCost(showPeacetimeCostBox.isSelected());
            options.setNewFinancialYearFinancesToCSVExport(newFinancialYearFinancesToCSVExportBox.isSelected());
            options.setFinancialYearDuration((FinancialYearDuration) comboFinancialYearDuration.getSelectedItem());
            options.setAssignPortraitOnRoleChange(chkAssignPortraitOnRoleChange.isSelected());

            options.setEquipmentContractBase(btnContractEquipment.isSelected());
            options.setEquipmentContractPercent((Double) spnEquipPercent.getValue());
            options.setDropshipContractPercent((Double) spnDropshipPercent.getValue());
            options.setJumpshipContractPercent((Double) spnJumpshipPercent.getValue());
            options.setWarshipContractPercent((Double) spnWarshipPercent.getValue());
            options.setEquipmentContractSaleValue(chkEquipContractSaleValue.isSelected());
            options.setBLCSaleValue(chkBLCSaleValue.isSelected());
            options.setOverageRepaymentInFinalPayment(chkOverageRepaymentInFinalPayment.isSelected());

            options.setWaitingPeriod((Integer) spnAcquireWaitingPeriod.getValue());
            options.setAcquisitionSkill((String) choiceAcquireSkill.getSelectedItem());
            options.setAcquisitionSupportStaffOnly(chkSupportStaffOnly.isSelected());
            options.setClanAcquisitionPenalty((Integer) spnAcquireClanPenalty.getValue());
            options.setIsAcquisitionPenalty((Integer) spnAcquireIsPenalty.getValue());
            options.setMaxAcquisitions(Integer.parseInt(txtMaxAcquisitions.getText()));

            options.setNDiceTransitTime((Integer) spnNDiceTransitTime.getValue());
            options.setConstantTransitTime((Integer) spnConstantTransitTime.getValue());
            options.setUnitTransitTime(choiceTransitTimeUnits.getSelectedIndex());
            options.setAcquireMosBonus((Integer) spnAcquireMosBonus.getValue());
            options.setAcquireMinimumTime((Integer) spnAcquireMinimum.getValue());
            options.setAcquireMinimumTimeUnit(choiceAcquireMinimumUnit.getSelectedIndex());
            options.setAcquireMosUnit(choiceAcquireMosUnits.getSelectedIndex());
            options.setPlanetaryAcquisition(usePlanetaryAcquisitions.isSelected());
            options.setDisallowClanPartsFromIS(disallowClanPartsFromIS.isSelected());
            options.setPlanetAcquisitionVerboseReporting(usePlanetaryAcquisitionsVerbose.isSelected());
            options.setDisallowPlanetAcquisitionClanCrossover(disallowPlanetaryAcquisitionClanCrossover.isSelected());
            options.setMaxJumpsPlanetaryAcquisition((int) spnMaxJumpPlanetaryAcquisitions.getValue());
            options.setPenaltyClanPartsFroIS((int) spnPenaltyClanPartsFromIS.getValue());
            options.setPlanetAcquisitionFactionLimit((PlanetaryAcquisitionFactionLimit) comboPlanetaryAcquisitionsFactionLimits.getSelectedItem());

            for (int i = ITechnology.RATING_A; i <= ITechnology.RATING_F; i++) {
                options.setPlanetTechAcquisitionBonus((int) spnPlanetAcquireTechBonus[i].getValue(), i);
                options.setPlanetIndustryAcquisitionBonus((int) spnPlanetAcquireIndustryBonus[i].getValue(), i);
                options.setPlanetOutputAcquisitionBonus((int) spnPlanetAcquireOutputBonus[i].getValue(), i);

            }

            options.setScenarioXP((Integer) spnScenarioXP.getValue());
            options.setKillsForXP((Integer) spnKills.getValue());
            options.setKillXPAward((Integer) spnKillXP.getValue());

            options.setTaskXP((Integer) spnTaskXP.getValue());
            options.setNTasksXP((Integer) spnNTasksXP.getValue());
            options.setSuccessXP((Integer) spnSuccessXP.getValue());
            options.setMistakeXP((Integer) spnMistakeXP.getValue());
            options.setIdleXP((Integer) spnIdleXP.getValue());
            options.setMonthsIdleXP((Integer) spnMonthsIdleXP.getValue());
            options.setContractNegotiationXP((Integer) spnContractNegotiationXP.getValue());
            options.setAdminXP((Integer) spnAdminWeeklyXP.getValue());
            options.setAdminXPPeriod((Integer) spnAdminWeeklyXPPeriod.getValue());
            options.setEdgeCost((Integer) spnEdgeCost.getValue());
            options.setTargetIdleXP((Integer) spnTargetIdleXP.getValue());

            options.setLimitByYear(limitByYearBox.isSelected());
            options.setDisallowExtinctStuff(disallowExtinctStuffBox.isSelected());
            options.setAllowClanPurchases(allowClanPurchasesBox.isSelected());
            options.setAllowISPurchases(allowISPurchasesBox.isSelected());
            options.setAllowCanonOnly(allowCanonOnlyBox.isSelected());
            campaign.getGameOptions().getOption(OptionsConstants.ALLOWED_CANON_ONLY).setValue(allowCanonOnlyBox.isSelected());
            campaign.getGameOptions().getOption(OptionsConstants.ALLOWED_ERA_BASED).setValue(variableTechLevelBox.isSelected());
            options.setVariableTechLevel(variableTechLevelBox.isSelected() && options.limitByYear());
            options.setFactionIntroDate(factionIntroDateBox.isSelected());
            campaign.updateTechFactionCode();
            options.setAllowCanonRefitOnly(allowCanonRefitOnlyBox.isSelected());
            options.setUseAmmoByType(useAmmoByTypeBox.isSelected());
            options.setTechLevel(choiceTechLevel.getSelectedIndex());
            campaign.getGameOptions().getOption(OptionsConstants.ALLOWED_TECHLEVEL).setValue((String) choiceTechLevel.getSelectedItem());

            rSkillPrefs.setOverallRecruitBonus((Integer) spnOverallRecruitBonus.getValue());
            for (int i = 0; i < spnTypeRecruitBonus.length; i++) {
                rSkillPrefs.setRecruitBonus(i, (Integer) spnTypeRecruitBonus[i].getValue());
            }
            rSkillPrefs.setRandomizeSkill(chkExtraRandom.isSelected());
            rSkillPrefs.setAntiMekProb((Integer) spnProbAntiMek.getValue());
            rSkillPrefs.setArtilleryProb((Integer) spnArtyProb.getValue());
            rSkillPrefs.setArtilleryBonus((Integer) spnArtyBonus.getValue());
            rSkillPrefs.setSecondSkillProb((Integer) spnSecondProb.getValue());
            rSkillPrefs.setSecondSkillBonus((Integer) spnSecondBonus.getValue());
            rSkillPrefs.setTacticsMod(SkillType.EXP_GREEN, (Integer) spnTacticsGreen.getValue());
            rSkillPrefs.setTacticsMod(SkillType.EXP_REGULAR, (Integer) spnTacticsReg.getValue());
            rSkillPrefs.setTacticsMod(SkillType.EXP_VETERAN, (Integer) spnTacticsVet.getValue());
            rSkillPrefs.setTacticsMod(SkillType.EXP_ELITE, (Integer) spnTacticsElite.getValue());
            rSkillPrefs.setCombatSmallArmsBonus((Integer) spnCombatSA.getValue());
            rSkillPrefs.setSupportSmallArmsBonus((Integer) spnSupportSA.getValue());
            rSkillPrefs.setSpecialAbilBonus(SkillType.EXP_GREEN, (Integer) spnAbilGreen.getValue());
            rSkillPrefs.setSpecialAbilBonus(SkillType.EXP_REGULAR, (Integer) spnAbilReg.getValue());
            rSkillPrefs.setSpecialAbilBonus(SkillType.EXP_VETERAN, (Integer) spnAbilVet.getValue());
            rSkillPrefs.setSpecialAbilBonus(SkillType.EXP_ELITE, (Integer) spnAbilElite.getValue());
            campaign.setRandomSkillPreferences(rSkillPrefs);

            for (int i = 0; i < phenotypeSpinners.length; i++) {
                options.setPhenotypeProbability(i, (Integer) phenotypeSpinners[i].getValue());
            }

            //region Personnel Tab
            // General Personnel
            options.setUseTactics(chkUseTactics.isSelected());
            campaign.getGameOptions().getOption(OptionsConstants.RPG_COMMAND_INIT).setValue(chkUseTactics.isSelected());
            options.setUseInitiativeBonus(chkUseInitiativeBonus.isSelected());
            campaign.getGameOptions().getOption(OptionsConstants.RPG_INDIVIDUAL_INITIATIVE).setValue(chkUseInitiativeBonus.isSelected());
            options.setUseToughness(chkUseToughness.isSelected());
            campaign.getGameOptions().getOption(OptionsConstants.RPG_TOUGHNESS).setValue(chkUseToughness.isSelected());
            options.setUseArtillery(chkUseArtillery.isSelected());
            campaign.getGameOptions().getOption(OptionsConstants.RPG_ARTILLERY_SKILL).setValue(chkUseArtillery.isSelected());
            options.setUseAbilities(chkUseAbilities.isSelected());
            campaign.getGameOptions().getOption(OptionsConstants.RPG_PILOT_ADVANTAGES).setValue(chkUseAbilities.isSelected());
            options.setUseEdge(chkUseEdge.isSelected());
            campaign.getGameOptions().getOption(OptionsConstants.EDGE).setValue(chkUseEdge.isSelected());
            options.setUseSupportEdge(chkUseEdge.isSelected() && chkUseSupportEdge.isSelected());
            options.setUseImplants(chkUseImplants.isSelected());
            campaign.getGameOptions().getOption(OptionsConstants.RPG_MANEI_DOMINI).setValue(chkUseImplants.isSelected());
            options.setAlternativeQualityAveraging(chkUseAlternativeQualityAveraging.isSelected());
            options.setUseTransfers(chkUseTransfers.isSelected());
            options.setPersonnelLogSkillGain(chkPersonnelLogSkillGain.isSelected());
            options.setPersonnelLogAbilityGain(chkPersonnelLogAbilityGain.isSelected());
            options.setPersonnelLogEdgeGain(chkPersonnelLogEdgeGain.isSelected());

            // Expanded Personnel Information
            options.setUseTimeInService(chkUseTimeInService.isSelected());
            options.setTimeInServiceDisplayFormat((TimeInDisplayFormat) comboTimeInServiceDisplayFormat.getSelectedItem());
            options.setUseTimeInRank(chkUseTimeInRank.isSelected());
            options.setTimeInRankDisplayFormat((TimeInDisplayFormat) comboTimeInRankDisplayFormat.getSelectedItem());
            options.setUseRetirementDateTracking(chkUseRetirementDateTracking.isSelected());
            options.setTrackTotalEarnings(chkTrackTotalEarnings.isSelected());
            options.setTrackTotalXPEarnings(chkTrackTotalXPEarnings.isSelected());
            options.setShowOriginFaction(chkShowOriginFaction.isSelected());

            // Medical
            options.setUseAdvancedMedical(chkUseAdvancedMedical.isSelected());
            // we need to reset healing time options through the campaign because we may need to
            // loop through personnel to make adjustments
            campaign.setHealingTimeOptions((Integer) spnHealWaitingPeriod.getValue(),
                    (Integer) spnNaturalHealWaitingPeriod.getValue());
            options.setMinimumHitsForVehicles((Integer) spnMinimumHitsForVehicles.getValue());
            options.setUseRandomHitsForVehicles(chkUseRandomHitsForVehicles.isSelected());
            options.setTougherHealing(chkUseTougherHealing.isSelected());

            // Prisoners
            options.setPrisonerCaptureStyle((PrisonerCaptureStyle) comboPrisonerCaptureStyle.getSelectedItem());
            options.setDefaultPrisonerStatus((PrisonerStatus) comboPrisonerStatus.getSelectedItem());
            options.setPrisonerBabyStatus(chkPrisonerBabyStatus.isSelected());
            options.setUseAtBPrisonerDefection(chkAtBPrisonerDefection.isSelected());
            options.setUseAtBPrisonerRansom(chkAtBPrisonerRansom.isSelected());

            // Personnel Randomization
            options.setUseDylansRandomXP(chkUseDylansRandomXP.isSelected());
            options.setRandomizeOrigin(chkRandomizeOrigin.isSelected());
            options.setRandomizeDependentOrigin(chkRandomizeDependentsOrigin.isSelected());
            options.setOriginSearchRadius((Integer) spnOriginSearchRadius.getValue());
            options.setExtraRandomOrigin(chkExtraRandomOrigin.isSelected());
            options.setOriginDistanceScale((Double) spnOriginDistanceScale.getValue());

            // Family
            options.setDisplayFamilyLevel((FamilialRelationshipDisplayLevel) comboDisplayFamilyLevel.getSelectedItem());

            // Salary
            options.setSalaryCommissionMultiplier((Double) spnCommissionedSalary.getValue());
            options.setSalaryEnlistedMultiplier((Double) spnEnlistedSalary.getValue());
            options.setSalaryAntiMekMultiplier((Double) spnAntiMekSalary.getValue());
            options.setSalarySpecialistInfantryMultiplier((Double) spnSpecialistInfantrySalary.getValue());
            for (int i = 0; i < spnSalaryExperienceMultipliers.length; i++) {
                options.setSalaryXPMultiplier(i, (Double) spnSalaryExperienceMultipliers[i].getValue());
            }
            for (final PersonnelRole personnelRole : PersonnelRole.values()) {
                options.setRoleBaseSalary(personnelRole, (double) spnBaseSalary[personnelRole.ordinal()].getValue());
            }

            // Marriage
            options.setUseManualMarriages(chkUseManualMarriages.isSelected());
            options.setMinimumMarriageAge((Integer) spnMinimumMarriageAge.getValue());
            options.setCheckMutualAncestorsDepth((Integer) spnCheckMutualAncestorsDepth.getValue());
            options.setLogMarriageNameChange(chkLogMarriageNameChange.isSelected());
            options.setUseRandomMarriages(chkUseRandomMarriages.isSelected());
            options.setChanceRandomMarriages((Double) spnChanceRandomMarriages.getValue() / 100.0);
            options.setMarriageAgeRange((Integer) spnMarriageAgeRange.getValue());
            for (int i = 0; i < spnMarriageSurnameWeights.length; i++) {
                int val = (int) Math.round(((Double) spnMarriageSurnameWeights[i].getValue()) * 10);
                options.setMarriageSurnameWeight(i, val);
            }
            options.setUseRandomSameSexMarriages(chkUseRandomSameSexMarriages.isSelected());
            options.setChanceRandomSameSexMarriages((Double) spnChanceRandomSameSexMarriages.getValue() / 100.0);

            // Procreation
            options.setUseProcreation(chkUseProcreation.isSelected());
            options.setChanceProcreation((Double) spnChanceProcreation.getValue() / 100.0);
            options.setUseProcreationNoRelationship(chkUseProcreationNoRelationship.isSelected());
            options.setChanceProcreationNoRelationship((Double) spnChanceProcreationNoRelationship.getValue() / 100.0);
            options.setDisplayTrueDueDate(chkDisplayTrueDueDate.isSelected());
            options.setLogConception(chkLogConception.isSelected());
            options.setBabySurnameStyle((BabySurnameStyle) comboBabySurnameStyle.getSelectedItem());
            options.setDetermineFatherAtBirth(chkDetermineFatherAtBirth.isSelected());

            // Death
            options.setKeepMarriedNameUponSpouseDeath(chkKeepMarriedNameUponSpouseDeath.isSelected());
            //endregion Personnel Tab

            //region Finances Tab

            // Price Multipliers
            options.setCommonPartPriceMultiplier((Double) spnCommonPartPriceMultiplier.getValue());
            options.setInnerSphereUnitPriceMultiplier((Double) spnInnerSphereUnitPriceMultiplier.getValue());
            options.setInnerSpherePartPriceMultiplier((Double) spnInnerSpherePartPriceMultiplier.getValue());
            options.setClanUnitPriceMultiplier((Double) spnClanUnitPriceMultiplier.getValue());
            options.setClanPartPriceMultiplier((Double) spnClanPartPriceMultiplier.getValue());
            options.setMixedTechUnitPriceMultiplier((Double) spnMixedTechUnitPriceMultiplier.getValue());
            for (int i = 0; i < spnUsedPartPriceMultipliers.length; i++) {
                options.getUsedPartPriceMultipliers()[i] = (Double) spnUsedPartPriceMultipliers[i].getValue();
            }
            options.setDamagedPartsValueMultiplier((Double) spnDamagedPartsValueMultiplier.getValue());
            options.setUnrepairablePartsValueMultiplier((Double) spnUnrepairablePartsValueMultiplier.getValue());
            options.setCancelledOrderRefundMultiplier((Double) spnCancelledOrderRefundMultiplier.getValue());
            //endregion Finances Tab

            //start SPA
            SpecialAbility.replaceSpecialAbilities(getCurrentSPA());
            //end SPA

            //region Markets Tab
            // Personnel Market
            options.setPersonnelMarketType((String) comboPersonnelMarketType.getSelectedItem());
            options.setPersonnelMarketReportRefresh(chkPersonnelMarketReportRefresh.isSelected());
            options.setPersonnelMarketRandomEliteRemoval((Integer) spnPersonnelMarketRandomEliteRemoval.getValue());
            options.setPersonnelMarketRandomVeteranRemoval((Integer) spnPersonnelMarketRandomVeteranRemoval.getValue());
            options.setPersonnelMarketRandomRegularRemoval((Integer) spnPersonnelMarketRandomRegularRemoval.getValue());
            options.setPersonnelMarketRandomGreenRemoval((Integer) spnPersonnelMarketRandomGreenRemoval.getValue());
            options.setPersonnelMarketRandomUltraGreenRemoval((Integer) spnPersonnelMarketRandomUltraGreenRemoval.getValue());
            options.setPersonnelMarketDylansWeight((Double) spnPersonnelMarketDylansWeight.getValue());

            // Unit Market
            options.setUnitMarketMethod((UnitMarketMethod) comboUnitMarketMethod.getSelectedItem());
            options.setUnitMarketRegionalMechVariations(chkUnitMarketRegionalMechVariations.isSelected());
            options.setInstantUnitMarketDelivery(chkInstantUnitMarketDelivery.isSelected());
            options.setUnitMarketReportRefresh(chkUnitMarketReportRefresh.isSelected());

            // Contract Market
            options.setContractMarketMethod((ContractMarketMethod) comboContractMarketMethod.getSelectedItem());
            options.setContractMarketReportRefresh(chkContractMarketReportRefresh.isSelected());
            //endregion Markets Tab

            // Start Against the Bot
            options.setUseAtB(chkUseAtB.isSelected());
            options.setUseStratCon(chkUseStratCon.isSelected());
            options.setSkillLevel(cbSkillLevel.getSelectedIndex());
            options.setUseShareSystem(chkUseShareSystem.isSelected());
            options.setSharesExcludeLargeCraft(chkSharesExcludeLargeCraft.isSelected());
            options.setSharesForAll(chkSharesForAll.isSelected());
            options.setTrackOriginalUnit(chkTrackOriginalUnit.isSelected());
            options.setRetirementRolls(chkRetirementRolls.isSelected());
            options.setCustomRetirementMods(chkCustomRetirementMods.isSelected());
            options.setFoundersNeverRetire(chkFoundersNeverRetire.isSelected());
            options.setAtBAddDependents(chkAddDependents.isSelected());
            options.setDependentsNeverLeave(chkDependentsNeverLeave.isSelected());
            options.setTrackUnitFatigue(chkTrackUnitFatigue.isSelected());
            options.setLimitLanceWeight(chkLimitLanceWeight.isSelected());
            options.setLimitLanceNumUnits(chkLimitLanceNumUnits.isSelected());
            options.setUseLeadership(chkUseLeadership.isSelected());
            options.setUseStrategy(chkUseStrategy.isSelected());
            options.setBaseStrategyDeployment((Integer) spnBaseStrategyDeployment.getValue());
            options.setAdditionalStrategyDeployment((Integer) spnAdditionalStrategyDeployment.getValue());
            options.setAdjustPaymentForStrategy(chkAdjustPaymentForStrategy.isSelected());

            options.setUseAero(chkUseAero.isSelected());
            options.setUseVehicles(chkUseVehicles.isSelected());
            options.setClanVehicles(chkClanVehicles.isSelected());
            options.setDoubleVehicles(chkDoubleVehicles.isSelected());
            options.setAdjustPlayerVehicles(chkAdjustPlayerVehicles.isSelected());
            options.setOpforLanceTypeMechs((Integer) spnOpforLanceTypeMechs.getValue());
            options.setOpforLanceTypeMixed((Integer) spnOpforLanceTypeMixed.getValue());
            options.setOpforLanceTypeVehicles((Integer) spnOpforLanceTypeVehicles.getValue());
            options.setOpforUsesVTOLs(chkOpforUsesVTOLs.isSelected());
            options.setAllowOpforAeros(chkOpforUsesAero.isSelected());
            options.setAllowOpforLocalUnits(chkOpforUsesLocalForces.isSelected());
            options.setOpforAeroChance((Integer) spnOpforAeroChance.getValue());
            options.setOpforLocalUnitChance((Integer) spnOpforLocalForceChance.getValue());
            options.setFixedMapChance((Integer) spnFixedMapChance.getValue());
            options.setUseDropShips(chkUseDropShips.isSelected());

            options.setStaticRATs(btnStaticRATs.isSelected());
            options.setIgnoreRatEra(chkIgnoreRatEra.isSelected());
            //Strip dates used in display name
            String[] ratList = new String[chosenRatModel.size()];
            for (int i = 0; i < chosenRatModel.size(); i++) {
                ratList[i] = chosenRatModel.elementAt(i).replaceFirst(" \\(.*?\\)", "");
            }
            options.setRATs(ratList);
            options.setSearchRadius((Integer) spnSearchRadius.getValue());
            for (int i = 0; i < spnAtBBattleChance.length; i++) {
                options.setAtBBattleChance(i, (Integer) spnAtBBattleChance[i].getValue());
            }
            options.setGenerateChases(chkGenerateChases.isSelected());
            options.setVariableContractLength(chkVariableContractLength.isSelected());
            options.setMercSizeLimited(chkMercSizeLimited.isSelected());
            options.setRestrictPartsByMission(chkRestrictPartsByMission.isSelected());
            options.setRegionalMechVariations(chkRegionalMechVariations.isSelected());
            options.setAttachedPlayerCamouflage(chkAttachedPlayerCamouflage.isSelected());
            options.setPlayerControlsAttachedUnits(chkPlayerControlsAttachedUnits.isSelected());
            options.setUseWeatherConditions(chkUseWeatherConditions.isSelected());
            options.setUseLightConditions(chkUseLightConditions.isSelected());
            options.setUsePlanetaryConditions(chkUsePlanetaryConditions.isSelected());
            options.setAeroRecruitsHaveUnits(chkAeroRecruitsHaveUnits.isSelected());
            // End Against the Bot

            campaign.setCampaignOptions(options);

            MekHQ.triggerEvent(new OptionsChangedEvent(campaign, options));
        } catch (Exception e) {
            MekHQ.getLogger().error(e);
            JOptionPane.showMessageDialog(getFrame(),
                    "Campaign Options update failure, please check the logs for the exception reason.",
                    "Error Updating Campaign Options", JOptionPane.ERROR_MESSAGE);
        }
    }

    @Override
    protected void okButtonActionPerformed(final ActionEvent evt) {
        if (!txtName.getText().isBlank()) {
            updateOptions();
            setResult(DialogResult.CONFIRMED);
            setVisible(false);
        }
    }

    private void btnSaveActionPerformed() {
        if (txtName.getText().isBlank()) {
            return;
        }
        updateOptions();
        setResult(DialogResult.CONFIRMED);

        final CreateCampaignPresetDialog createCampaignPresetDialog
                = new CreateCampaignPresetDialog(getFrame(), getCampaign(), null);
        if (!createCampaignPresetDialog.showDialog().isConfirmed()) {
            setVisible(false);
            return;
        }
<<<<<<< HEAD
        options.setGenerateChases(chkGenerateChases.isSelected());
        options.setVariableContractLength(chkVariableContractLength.isSelected());
        options.setMercSizeLimited(chkMercSizeLimited.isSelected());
        options.setRestrictPartsByMission(chkRestrictPartsByMission.isSelected());
        options.setRegionalMechVariations(chkRegionalMechVariations.isSelected());
        options.setAttachedPlayerCamouflage(chkAttachedPlayerCamouflage.isSelected());
        options.setPlayerControlsAttachedUnits(chkPlayerControlsAttachedUnits.isSelected());
        options.setUseWeatherConditions(chkUseWeatherConditions.isSelected());
        options.setUseLightConditions(chkUseLightConditions.isSelected());
        options.setUsePlanetaryConditions(chkUsePlanetaryConditions.isSelected());

        options.setAeroRecruitsHaveUnits(chkAeroRecruitsHaveUnits.isSelected());
        options.setInstantUnitMarketDelivery(chkInstantUnitMarketDelivery.isSelected());
        options.setContractMarketReportRefresh(chkContractMarketReportRefresh.isSelected());
        options.setUnitMarketReportRefresh(chkUnitMarketReportRefresh.isSelected());
        // End Against the Bot

        //region Company Generation Options
        if (companyGenerationOptionsPanel != null) {
            options.setCompanyGenerationOptions(companyGenerationOptionsPanel.createOptionsFromPanel());
        }
        //endregion Company Generation Options

        campaign.setCampaignOptions(options);

        MekHQ.triggerEvent(new OptionsChangedEvent(campaign, options));
    }

    private void btnOkayActionPerformed() {
        if (txtName.getText().length() > 0) {
            updateOptions();
            this.setVisible(false);
=======
        final CampaignPreset preset = createCampaignPresetDialog.getPreset();
        if (preset == null) {
            setVisible(false);
            return;
>>>>>>> 8e63aea5
        }
        preset.writeToFile(getFrame(),
                FileDialogs.saveCampaignPreset(getFrame(), preset).orElse(null));
        setVisible(false);
    }

    private void updateXPCosts() {
        for (int i = 0; i < SkillType.skillList.length; i++) {
            for (int j = 0; j < 11; j++) {
                try {
                    int cost = Integer.parseInt((String) tableXP.getValueAt(i, j));
                    SkillType.setCost(SkillType.skillList[i], cost, j);
                } catch (NumberFormatException e) {
                    MekHQ.getLogger().error("unreadable value in skill cost table for " + SkillType.skillList[i]);
                }
            }
        }
    }

    private void updateSkillTypes() {
        for (String skillName : SkillType.getSkillList()) {
            SkillType type = SkillType.getType(skillName);
            if (null != hashSkillTargets.get(skillName)) {
                type.setTarget((Integer) hashSkillTargets.get(skillName).getValue());
            }
            if (null != hashGreenSkill.get(skillName)) {
                type.setGreenLevel((Integer) hashGreenSkill.get(skillName).getValue());
            }
            if (null != hashRegSkill.get(skillName)) {
                type.setRegularLevel((Integer) hashRegSkill.get(skillName).getValue());
            }
            if (null != hashVetSkill.get(skillName)) {
                type.setVeteranLevel((Integer) hashVetSkill.get(skillName).getValue());
            }
            if (null != hashEliteSkill.get(skillName)) {
                type.setEliteLevel((Integer) hashEliteSkill.get(skillName).getValue());
            }
        }
    }

    private void btnDateActionPerformed(ActionEvent evt) {
<<<<<<< HEAD
        final DateSelectionDialog dateSelectionDialog = new DateSelectionDialog(frame, date);
        // Only overwrite here when it is confirmed with a different date
        if (dateSelectionDialog.showDialog().isConfirmed()
                && !date.equals(dateSelectionDialog.getDate())) {
            date = dateSelectionDialog.getDate();
            btnDate.setText(MekHQ.getMekHQOptions().getDisplayFormattedDate(date));
            factionModel = new SortedComboBoxModel<>();
            for (final Faction faction : Factions.getInstance().getChoosableFactions()) {
                if (faction.validIn(date.getYear())) {
                    factionModel.addElement(faction.getFullName(date.getYear()));
                }
            }
            factionModel.setSelectedItem(campaign.getFaction().getFullName(date.getYear()));
            comboFaction.setModel(factionModel);
=======
        // show the date chooser
        DateChooser dc = new DateChooser(getFrame(), date);
        // user can either choose a date or cancel by closing
        if (dc.showDateChooser() == DateChooser.OK_OPTION) {
            setDate(dc.getDate());
        }
    }

    private void setDate(final @Nullable LocalDate date) {
        if (date == null) {
            return;
>>>>>>> 8e63aea5
        }

        this.date = date;
        btnDate.setText(MekHQ.getMekHQOptions().getDisplayFormattedDate(date));

        final FactionDisplay factionDisplay = comboFaction.getSelectedItem();
        comboFaction.removeAllItems();
        ((DefaultComboBoxModel<FactionDisplay>) comboFaction.getModel()).addAll(FactionDisplay
                .getSortedValidFactionDisplays(Factions.getInstance().getChoosableFactions(), date));
        comboFaction.setSelectedItem(factionDisplay);
    }

    private void btnIconActionPerformed(ActionEvent evt) {
        ImageChoiceDialog pcd = new ImageChoiceDialog(getFrame(), true, iconCategory, iconFileName,
                MHQStaticDirectoryManager.getForceIcons());
        pcd.setVisible(true);
        if (pcd.isChanged()) {
            iconCategory = pcd.getCategory();
            iconFileName = pcd.getFileName();
        }
        setForceIcon();
    }

    private void btnCamoActionPerformed(ActionEvent evt) {
        CamoChooserDialog ccd = new CamoChooserDialog(getFrame(), camouflage);
        if (ccd.showDialog().isConfirmed()) {
            camouflage = ccd.getSelectedItem();
            btnCamo.setIcon(camouflage.getImageIcon());
        }
    }

    private Vector<String> getUnusedSPA() {
        Vector<String> unused = new Vector<>();
        PilotOptions poptions = new PilotOptions();
        for (Enumeration<IOptionGroup> i = poptions.getGroups(); i.hasMoreElements();) {
            IOptionGroup group = i.nextElement();

            if (!group.getKey().equalsIgnoreCase(PilotOptions.LVL3_ADVANTAGES)) {
                continue;
            }

            for (Enumeration<IOption> j = group.getOptions(); j.hasMoreElements();) {
                IOption option = j.nextElement();
                if (getCurrentSPA().get(option.getName()) == null) {
                    unused.add(option.getName());
                }
            }
        }

        for (String key : SpecialAbility.getAllDefaultSpecialAbilities().keySet()) {
            if ((getCurrentSPA().get(key) == null) && !unused.contains(key)) {
                unused.add(key);
            }
        }

        return unused;
    }

    public Hashtable<String, SpecialAbility> getCurrentSPA() {
        return tempSPA;
    }

    private void btnAddSPA() {
        SelectUnusedAbilityDialog suad = new SelectUnusedAbilityDialog(getFrame(), getUnusedSPA(), getCurrentSPA());
        suad.setVisible(true);

        recreateSPAPanel(!getUnusedSPA().isEmpty());
    }

    public void btnRemoveSPA(String name) {
        getCurrentSPA().remove(name);

        //we also need to cycle through the existing SPAs and remove this one from
        //any prereqs
        for (String key: getCurrentSPA().keySet()) {
            SpecialAbility otherAbil = getCurrentSPA().get(key);
            Vector<String> prereq = otherAbil.getPrereqAbilities();
            Vector<String> invalid = otherAbil.getInvalidAbilities();
            Vector<String> remove = otherAbil.getRemovedAbilities();
            if (prereq.remove(name)) {
                otherAbil.setPrereqAbilities(prereq);
            }
            if (invalid.remove(name)) {
                otherAbil.setInvalidAbilities(invalid);
            }
            if (remove.remove(name)) {
                otherAbil.setRemovedAbilities(remove);
            }
        }

        recreateSPAPanel(true);
    }

    public void recreateSPAPanel(boolean enableAddSPA) {
        panSpecialAbilities.removeAll();

        GridBagConstraints gridBagConstraints = new GridBagConstraints();
        gridBagConstraints.fill = GridBagConstraints.NONE;
        gridBagConstraints.anchor = GridBagConstraints.NORTHWEST;
        gridBagConstraints.gridx = 0;
        gridBagConstraints.gridy = 0;
        gridBagConstraints.weightx = 1.0;
        gridBagConstraints.weighty = 0.0;
        panSpecialAbilities.add(btnAddSPA, gridBagConstraints);
        btnAddSPA.setEnabled(enableAddSPA);

        gridBagConstraints.fill = GridBagConstraints.BOTH;
        gridBagConstraints.gridy = 1;
        gridBagConstraints.weighty = 1.0;

        NaturalOrderComparator naturalOrderComparator = new NaturalOrderComparator();
        getCurrentSPA().values().stream().sorted((o1, o2) ->
                naturalOrderComparator.compare(o1.getDisplayName(), o2.getDisplayName())
        ).forEach(spa -> {
            panSpecialAbilities.add(new SpecialAbilityPanel(spa, this), gridBagConstraints);
            gridBagConstraints.gridy++;
        });
        panSpecialAbilities.revalidate();
        panSpecialAbilities.repaint();
    }

    public void setForceIcon() {
        if (null == iconCategory) {
            return;
        }

        if (AbstractIcon.DEFAULT_ICON_FILENAME.equals(iconFileName)) {
            btnIcon.setIcon(null);
            btnIcon.setText("None");
            return;
        }

        // Try to get the root file.
        try {
            // Translate the root icon directory name.
            if (AbstractIcon.ROOT_CATEGORY.equals(iconCategory)) {
                iconCategory = "";
            }
            Image icon = (Image) MHQStaticDirectoryManager.getForceIcons().getItem(iconCategory, iconFileName);
            icon = icon.getScaledInstance(75, -1, Image.SCALE_DEFAULT);
            btnIcon.setIcon(new ImageIcon(icon));
        } catch (Exception err) {
            iconFileName = AbstractIcon.DEFAULT_ICON_FILENAME;
            setForceIcon();
        }
    }

    private void enableAtBComponents(JPanel panel, boolean enabled) {
        for (Component c : panel.getComponents()) {
            if (c.equals(chkUseAtB)) {
                continue;
            }

            if (c instanceof JPanel) {
                enableAtBComponents((JPanel) c, enabled);
            } else if (enabled && c.equals(btnAddRat)) {
                c.setEnabled(availableRats.getSelectedIndex() >= 0);
            } else if (enabled && c.equals(btnRemoveRat)) {
                c.setEnabled(chosenRats.getSelectedIndex() >= 0);
            } else if (enabled && c.equals(btnMoveRatUp)) {
                c.setEnabled(chosenRats.getSelectedIndex() > 0);
            } else if (enabled && c.equals(btnMoveRatDown)) {
                c.setEnabled((availableRats.getSelectedIndex() >= 0)
                        && (chosenRatModel.size() > chosenRats.getSelectedIndex() + 1));
            } else {
                c.setEnabled(enabled);
            }
        }
    }

    private double determineAtBBattleIntensity() {
        double intensity = 0.0;
        int x;

        x = (Integer) spnAtBBattleChance[AtBLanceRole.FIGHTING.ordinal()].getValue();
        intensity += ((-3.0 / 2.0) * (2.0 * x - 1.0)) / (2.0 * x - 201.0);

        x = (Integer) spnAtBBattleChance[AtBLanceRole.DEFENCE.ordinal()].getValue();
        intensity += ((-4.0) * (2.0 * x - 1.0)) / (2.0 * x - 201.0);

        x = (Integer) spnAtBBattleChance[AtBLanceRole.SCOUTING.ordinal()].getValue();
        intensity += ((-2.0 / 3.0) * (2.0 * x - 1.0)) / (2.0 * x - 201.0);

        x = (Integer) spnAtBBattleChance[AtBLanceRole.TRAINING.ordinal()].getValue();
        intensity += ((-9.0) * (2.0 * x - 1.0)) / (2.0 * x - 201.0);

        intensity = intensity / 4.0;

        if (intensity > 100.0) {
            intensity = 100.0;
        }

        return Math.round(intensity * 10.0) / 10.0;
    }

    private class AtBBattleIntensityChangeListener implements ChangeListener  {
        @Override
        public void stateChanged(ChangeEvent e) {
            double intensity = (Double) spnAtBBattleIntensity.getValue();

            if (intensity >= AtBContract.MINIMUM_INTENSITY) {
                int value = (int) Math.min(Math.round(400.0 * intensity / (4.0 * intensity + 6.0) + 0.05), 100);
                spnAtBBattleChance[AtBLanceRole.FIGHTING.ordinal()].setValue(value);
                value = (int) Math.min(Math.round(200.0 * intensity / (2.0 * intensity + 8.0) + 0.05), 100);
                spnAtBBattleChance[AtBLanceRole.DEFENCE.ordinal()].setValue(value);
                value = (int) Math.min(Math.round(600.0 * intensity / (6.0 * intensity + 4.0) + 0.05), 100);
                spnAtBBattleChance[AtBLanceRole.SCOUTING.ordinal()].setValue(value);
                value = (int) Math.min(Math.round(100.0 * intensity / (intensity + 9.0) + 0.05), 100);
                spnAtBBattleChance[AtBLanceRole.TRAINING.ordinal()].setValue(value);
            } else {
                spnAtBBattleChance[AtBLanceRole.FIGHTING.ordinal()].setValue(0);
                spnAtBBattleChance[AtBLanceRole.DEFENCE.ordinal()].setValue(0);
                spnAtBBattleChance[AtBLanceRole.SCOUTING.ordinal()].setValue(0);
                spnAtBBattleChance[AtBLanceRole.TRAINING.ordinal()].setValue(0);
            }
        }
    }

    /*
     * Taken from:
     *  http://tips4java.wordpress.com/2008/11/18/row-number-table/
     *	Use a JTable as a renderer for row numbers of a given main table.
     *  This table must be added to the row header of the scrollpane that
     *  contains the main table.
     */
    public static class RowNamesTable extends JTable implements ChangeListener, PropertyChangeListener {
        private static final long serialVersionUID = 3151119498072423302L;
        private JTable main;

        public RowNamesTable(JTable table) {
            main = table;
            main.addPropertyChangeListener(this);

            setFocusable(false);
            setAutoCreateColumnsFromModel(false);
            setModel(main.getModel());
            setSelectionModel(main.getSelectionModel());

            TableColumn column = new TableColumn();
            column.setHeaderValue(" ");
            addColumn(column);
            column.setCellRenderer(new RowNumberRenderer());

            getColumnModel().getColumn(0).setPreferredWidth(120);
            setPreferredScrollableViewportSize(getPreferredSize());
        }

        @Override
        public void addNotify() {
            super.addNotify();
            Component c = getParent();
            //  Keep scrolling of the row table in sync with the main table.
            if (c instanceof JViewport) {
                JViewport viewport = (JViewport) c;
                viewport.addChangeListener(this);
            }
        }

        /*
         *  Delegate method to main table
         */
        @Override
        public int getRowCount() {
            return main.getRowCount();
        }

        @Override
        public int getRowHeight(int row) {
            return main.getRowHeight(row);
        }

        /*
         *  This table does not use any data from the main TableModel,
         *  so just return a value based on the row parameter.
         */
        @Override
        public Object getValueAt(int row, int column) {
            return SkillType.skillList[row];
        }

        /*
         *  Don't edit data in the main TableModel by mistake
         */
        @Override
        public boolean isCellEditable(int row, int column) {
            return false;
        }

        //
        //  Implement the ChangeListener
        //
        @Override
        public void stateChanged(ChangeEvent e) {
            //  Keep the scrolling of the row table in sync with main table
            JViewport viewport = (JViewport) e.getSource();
            JScrollPane scrollPane = (JScrollPane) viewport.getParent();
            scrollPane.getVerticalScrollBar().setValue(viewport.getViewPosition().y);
        }

        //
        //  Implement the PropertyChangeListener
        //
        @Override
        public void propertyChange(PropertyChangeEvent e) {
            //  Keep the row table in sync with the main table

            if ("selectionModel".equals(e.getPropertyName())) {
                setSelectionModel(main.getSelectionModel());
            }

            if ("model".equals(e.getPropertyName())) {
                setModel(main.getModel());
            }
        }

        /*
         *  Borrow the renderer from JDK1.4.2 table header
         */
        private static class RowNumberRenderer extends DefaultTableCellRenderer {
            private static final long serialVersionUID = -5430873664301394767L;

            public RowNumberRenderer() {
                setHorizontalAlignment(JLabel.LEFT);
            }

            @Override
            public Component getTableCellRendererComponent(
                    JTable table, Object value, boolean isSelected, boolean hasFocus, int row, int column) {
                if (table != null) {
                    JTableHeader header = table.getTableHeader();

                    if (header != null) {
                        setForeground(header.getForeground());
                        setBackground(header.getBackground());
                        setFont(header.getFont());
                    }
                }

                if (isSelected) {
                    setFont(getFont().deriveFont(Font.BOLD));
                }

                setText((value == null) ? "" : value.toString());
                setBorder(UIManager.getBorder("TableHeader.cellBorder"));

                return this;
            }
        }
    }
}<|MERGE_RESOLUTION|>--- conflicted
+++ resolved
@@ -62,14 +62,11 @@
 import mekhq.campaign.universe.RATManager;
 import mekhq.gui.FileDialogs;
 import mekhq.gui.SpecialAbilityPanel;
-<<<<<<< HEAD
+import mekhq.gui.baseComponents.AbstractMHQButtonDialog;
 import mekhq.gui.baseComponents.SortedComboBoxModel;
+import mekhq.gui.displayWrappers.FactionDisplay;
 import mekhq.gui.model.RankTableModel;
 import mekhq.gui.panels.CompanyGenerationOptionsPanel;
-=======
-import mekhq.gui.baseComponents.AbstractMHQButtonDialog;
-import mekhq.gui.displayWrappers.FactionDisplay;
->>>>>>> 8e63aea5
 import mekhq.gui.panes.RankSystemsPane;
 import mekhq.module.PersonnelMarketServiceManager;
 import mekhq.module.api.PersonnelMarketMethod;
@@ -488,15 +485,12 @@
     private JCheckBox chkUseLightConditions;
     private JCheckBox chkUsePlanetaryConditions;
     //endregion Against the Bot Tab
-<<<<<<< HEAD
 
     //region Company Generation Options
     private CompanyGenerationOptionsPanel companyGenerationOptionsPanel;
     //endregion Company Generation Options
 
     private final ResourceBundle resources = ResourceBundle.getBundle("mekhq.resources.CampaignOptionsDialog", new EncodeControl());
-=======
->>>>>>> 8e63aea5
     //endregion Variable Declarations
 
     //region Constructors
@@ -3291,7 +3285,6 @@
         });
         //endregion Against the Bot Tab
 
-<<<<<<< HEAD
         //region Company Generation Options
         if (MekHQ.getMekHQOptions().getSaveCompanyGenerationOptions()) {
             companyGenerationOptionsPanel = new CompanyGenerationOptionsPanel(frame, campaign);
@@ -3299,64 +3292,7 @@
         }
         //endregion Company Generation Options
 
-        gridBagConstraints = new GridBagConstraints();
-        gridBagConstraints.gridx = 0;
-        gridBagConstraints.gridy = 0;
-        gridBagConstraints.gridwidth = 4;
-        gridBagConstraints.fill = GridBagConstraints.BOTH;
-        gridBagConstraints.anchor = GridBagConstraints.NORTHWEST;
-        gridBagConstraints.weightx = 1.0;
-        gridBagConstraints.weighty = 1.0;
-        getContentPane().add(tabOptions, gridBagConstraints);
-
-        btnOkay = new JButton(resourceMap.getString("btnOkay.text"));
-        btnOkay.setName("btnOkay");
-        btnOkay.addActionListener(evt -> btnOkayActionPerformed());
-        gridBagConstraints = new GridBagConstraints();
-        gridBagConstraints.gridx = 0;
-        gridBagConstraints.gridy = 1;
-        gridBagConstraints.anchor = GridBagConstraints.EAST;
-        gridBagConstraints.weightx = 0.25;
-        getContentPane().add(btnOkay, gridBagConstraints);
-
-        btnSave = new JButton(resourceMap.getString("btnSave.text"));
-        btnSave.setName("btnSave");
-        btnSave.addActionListener(evt -> btnSaveActionPerformed());
-        gridBagConstraints = new GridBagConstraints();
-        gridBagConstraints.gridx = 1;
-        gridBagConstraints.gridy = 1;
-        gridBagConstraints.anchor = GridBagConstraints.CENTER;
-        gridBagConstraints.weightx = 0.25;
-        getContentPane().add(btnSave, gridBagConstraints);
-
-        btnLoad.setText(resourceMap.getString("btnLoad.text"));
-        btnLoad.setName("btnLoad");
-        btnLoad.addActionListener(evt -> {
-            final CampaignPresetSelectionDialog presetSelectionDialog = new CampaignPresetSelectionDialog(frame);
-            presetSelectionDialog.setVisible(true);
-            applyPreset(presetSelectionDialog.getSelectedPreset());
-        });
-        gridBagConstraints = new GridBagConstraints();
-        gridBagConstraints.gridx = 2;
-        gridBagConstraints.gridy = 1;
-        gridBagConstraints.anchor = GridBagConstraints.CENTER;
-        gridBagConstraints.weightx = 0.25;
-        getContentPane().add(btnLoad, gridBagConstraints);
-
-        btnCancel.setText(resourceMap.getString("btnCancel.text"));
-        btnCancel.setName("btnCancel");
-        btnCancel.addActionListener(this::btnCancelActionPerformed);
-        gridBagConstraints = new GridBagConstraints();
-        gridBagConstraints.gridx = 3;
-        gridBagConstraints.gridy = 1;
-        gridBagConstraints.anchor = GridBagConstraints.WEST;
-        gridBagConstraints.weightx = 0.25;
-        getContentPane().add(btnCancel, gridBagConstraints);
-
-        pack();
-=======
         return getOptionsPane();
->>>>>>> 8e63aea5
     }
 
     //region Personnel Tab
@@ -4521,19 +4457,9 @@
         spnCommonPartPriceMultiplier.setToolTipText(resources.getString("lblCommonPartPriceMultiplier.toolTipText"));
         spnCommonPartPriceMultiplier.setName("spnCommonPartPriceMultiplier");
 
-<<<<<<< HEAD
-    public void applyPreset(final @Nullable GamePreset gamePreset) {
-        if (gamePreset == null) {
-            return;
-        }
-
-        // Handle CampaignOptions and RandomSkillPreferences
-        setOptions(gamePreset.getOptions(), gamePreset.getRandomSkillPreferences());
-=======
         final JLabel lblInnerSphereUnitPriceMultiplier = new JLabel(resources.getString("lblInnerSphereUnitPriceMultiplier.text"));
         lblInnerSphereUnitPriceMultiplier.setToolTipText(resources.getString("lblInnerSphereUnitPriceMultiplier.toolTipText"));
         lblInnerSphereUnitPriceMultiplier.setName("lblInnerSphereUnitPriceMultiplier");
->>>>>>> 8e63aea5
 
         spnInnerSphereUnitPriceMultiplier = new JSpinner(new SpinnerNumberModel(1.0, 0.1, null, 0.1));
         spnInnerSphereUnitPriceMultiplier.setToolTipText(resources.getString("lblInnerSphereUnitPriceMultiplier.toolTipText"));
@@ -5598,18 +5524,6 @@
     }
     //endregion Initialization
 
-<<<<<<< HEAD
-    private void btnSaveActionPerformed() {
-        if (txtName.getText().length() == 0) {
-            return;
-        }
-        GamePresetDescriptionDialog gpdd = new GamePresetDescriptionDialog(null, true,
-                "Enter a title", "Enter description of preset");
-        gpdd.setVisible(true);
-        if (!gpdd.wasChanged()) {
-            return;
-        }
-=======
     private void updateOptions() {
         try {
             campaign.setName(txtName.getText());
@@ -5627,7 +5541,6 @@
 
             campaign.setIconCategory(iconCategory);
             campaign.setIconFileName(iconFileName);
->>>>>>> 8e63aea5
 
             for (int i = 0; i < chkUsePortrait.length; i++) {
                 options.setUsePortraitForRole(i, chkUsePortrait[i].isSelected());
@@ -5979,6 +5892,12 @@
             options.setAeroRecruitsHaveUnits(chkAeroRecruitsHaveUnits.isSelected());
             // End Against the Bot
 
+            //region Company Generation Options
+            if (companyGenerationOptionsPanel != null) {
+                options.setCompanyGenerationOptions(companyGenerationOptionsPanel.createOptionsFromPanel());
+            }
+            //endregion Company Generation Options
+
             campaign.setCampaignOptions(options);
 
             MekHQ.triggerEvent(new OptionsChangedEvent(campaign, options));
@@ -6012,45 +5931,11 @@
             setVisible(false);
             return;
         }
-<<<<<<< HEAD
-        options.setGenerateChases(chkGenerateChases.isSelected());
-        options.setVariableContractLength(chkVariableContractLength.isSelected());
-        options.setMercSizeLimited(chkMercSizeLimited.isSelected());
-        options.setRestrictPartsByMission(chkRestrictPartsByMission.isSelected());
-        options.setRegionalMechVariations(chkRegionalMechVariations.isSelected());
-        options.setAttachedPlayerCamouflage(chkAttachedPlayerCamouflage.isSelected());
-        options.setPlayerControlsAttachedUnits(chkPlayerControlsAttachedUnits.isSelected());
-        options.setUseWeatherConditions(chkUseWeatherConditions.isSelected());
-        options.setUseLightConditions(chkUseLightConditions.isSelected());
-        options.setUsePlanetaryConditions(chkUsePlanetaryConditions.isSelected());
-
-        options.setAeroRecruitsHaveUnits(chkAeroRecruitsHaveUnits.isSelected());
-        options.setInstantUnitMarketDelivery(chkInstantUnitMarketDelivery.isSelected());
-        options.setContractMarketReportRefresh(chkContractMarketReportRefresh.isSelected());
-        options.setUnitMarketReportRefresh(chkUnitMarketReportRefresh.isSelected());
-        // End Against the Bot
-
-        //region Company Generation Options
-        if (companyGenerationOptionsPanel != null) {
-            options.setCompanyGenerationOptions(companyGenerationOptionsPanel.createOptionsFromPanel());
-        }
-        //endregion Company Generation Options
-
-        campaign.setCampaignOptions(options);
-
-        MekHQ.triggerEvent(new OptionsChangedEvent(campaign, options));
-    }
-
-    private void btnOkayActionPerformed() {
-        if (txtName.getText().length() > 0) {
-            updateOptions();
-            this.setVisible(false);
-=======
+
         final CampaignPreset preset = createCampaignPresetDialog.getPreset();
         if (preset == null) {
             setVisible(false);
             return;
->>>>>>> 8e63aea5
         }
         preset.writeToFile(getFrame(),
                 FileDialogs.saveCampaignPreset(getFrame(), preset).orElse(null));
@@ -6092,22 +5977,6 @@
     }
 
     private void btnDateActionPerformed(ActionEvent evt) {
-<<<<<<< HEAD
-        final DateSelectionDialog dateSelectionDialog = new DateSelectionDialog(frame, date);
-        // Only overwrite here when it is confirmed with a different date
-        if (dateSelectionDialog.showDialog().isConfirmed()
-                && !date.equals(dateSelectionDialog.getDate())) {
-            date = dateSelectionDialog.getDate();
-            btnDate.setText(MekHQ.getMekHQOptions().getDisplayFormattedDate(date));
-            factionModel = new SortedComboBoxModel<>();
-            for (final Faction faction : Factions.getInstance().getChoosableFactions()) {
-                if (faction.validIn(date.getYear())) {
-                    factionModel.addElement(faction.getFullName(date.getYear()));
-                }
-            }
-            factionModel.setSelectedItem(campaign.getFaction().getFullName(date.getYear()));
-            comboFaction.setModel(factionModel);
-=======
         // show the date chooser
         DateChooser dc = new DateChooser(getFrame(), date);
         // user can either choose a date or cancel by closing
@@ -6119,7 +5988,6 @@
     private void setDate(final @Nullable LocalDate date) {
         if (date == null) {
             return;
->>>>>>> 8e63aea5
         }
 
         this.date = date;
