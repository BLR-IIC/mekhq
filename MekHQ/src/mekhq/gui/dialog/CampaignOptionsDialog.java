/*
 * Copyright (C) 2009-2021 - The MegaMek Team. All Rights Reserved.
 *
 * This file is part of MekHQ.
 *
 * MekHQ is free software: you can redistribute it and/or modify
 * it under the terms of the GNU General Public License as published by
 * the Free Software Foundation, either version 2 of the License, or
 * (at your option) any later version.
 *
 * MekHQ is distributed in the hope that it will be useful,
 * but WITHOUT ANY WARRANTY; without even the implied warranty of
 * MERCHANTABILITY or FITNESS FOR A PARTICULAR PURPOSE. See the
 * GNU General Public License for more details.
 *
 * You should have received a copy of the GNU General Public License
 * along with MekHQ. If not, see <http://www.gnu.org/licenses/>.
 */
package mekhq.gui.dialog;

import megamek.client.generator.RandomGenderGenerator;
import megamek.client.generator.RandomNameGenerator;
import megamek.client.ui.preferences.JWindowPreference;
import megamek.client.ui.preferences.PreferencesNode;
import megamek.client.ui.swing.dialog.imageChooser.CamoChooserDialog;
import megamek.client.ui.swing.util.PlayerColour;
import megamek.common.EquipmentType;
import megamek.common.ITechnology;
import megamek.common.icons.AbstractIcon;
import megamek.common.icons.Camouflage;
import megamek.common.options.IOption;
import megamek.common.options.IOptionGroup;
import megamek.common.options.OptionsConstants;
import megamek.common.options.PilotOptions;
import megamek.common.util.EncodeControl;
import megamek.common.util.sorter.NaturalOrderComparator;
import mekhq.MHQStaticDirectoryManager;
import mekhq.MekHQ;
import mekhq.Utilities;
import mekhq.campaign.Campaign;
import mekhq.campaign.CampaignOptions;
import mekhq.campaign.GamePreset;
import mekhq.campaign.RandomSkillPreferences;
import mekhq.campaign.againstTheBot.enums.AtBLanceRole;
import mekhq.campaign.event.OptionsChangedEvent;
import mekhq.campaign.finances.enums.FinancialYearDuration;
import mekhq.campaign.market.PersonnelMarketDylan;
import mekhq.campaign.market.PersonnelMarketRandom;
import mekhq.campaign.mission.AtBContract;
import mekhq.campaign.parts.Part;
import mekhq.campaign.personnel.Person;
import mekhq.campaign.personnel.SkillType;
import mekhq.campaign.personnel.SpecialAbility;
import mekhq.campaign.personnel.enums.BabySurnameStyle;
import mekhq.campaign.personnel.enums.FamilialRelationshipDisplayLevel;
import mekhq.campaign.personnel.enums.Marriage;
import mekhq.campaign.personnel.enums.PersonnelRole;
import mekhq.campaign.personnel.enums.Phenotype;
import mekhq.campaign.personnel.enums.PrisonerCaptureStyle;
import mekhq.campaign.personnel.enums.PrisonerStatus;
import mekhq.campaign.personnel.enums.TimeInDisplayFormat;
import mekhq.campaign.personnel.ranks.Ranks;
import mekhq.campaign.rating.UnitRatingMethod;
import mekhq.campaign.universe.Faction;
import mekhq.campaign.universe.Factions;
import mekhq.campaign.universe.RATManager;
import mekhq.gui.FileDialogs;
import mekhq.gui.SpecialAbilityPanel;
import mekhq.gui.baseComponents.SortedComboBoxModel;
import mekhq.gui.model.RankTableModel;
<<<<<<< HEAD
import mekhq.gui.model.SortedComboBoxModel;
=======
import megamek.client.ui.preferences.JWindowPreference;
import mekhq.gui.utilities.TableCellListener;
>>>>>>> d61b290a
import mekhq.module.PersonnelMarketServiceManager;
import mekhq.module.api.PersonnelMarketMethod;

import javax.swing.*;
import javax.swing.event.ChangeEvent;
import javax.swing.event.ChangeListener;
import javax.swing.table.DefaultTableCellRenderer;
import javax.swing.table.DefaultTableModel;
import javax.swing.table.JTableHeader;
import javax.swing.table.TableColumn;
import java.awt.*;
import java.awt.event.ActionEvent;
import java.awt.event.FocusEvent;
import java.awt.event.FocusListener;
import java.awt.event.KeyEvent;
import java.beans.PropertyChangeEvent;
import java.beans.PropertyChangeListener;
import java.io.File;
import java.io.FileOutputStream;
import java.io.OutputStreamWriter;
import java.io.PrintWriter;
import java.nio.charset.StandardCharsets;
import java.time.LocalDate;
import java.util.Enumeration;
import java.util.EventObject;
import java.util.Hashtable;
import java.util.List;
import java.util.Objects;
import java.util.Optional;
import java.util.ResourceBundle;
import java.util.Set;
import java.util.Vector;

/**
 * @author Jay Lawson <jaylawson39 at yahoo.com>
 */
public class CampaignOptionsDialog extends JDialog {
    //region Variable Declarations
    private static final long serialVersionUID = 1935043247792962964L;

    //region General Variables (ones not relating to a specific tab)
    private Campaign campaign;
    private CampaignOptions options;
    private RandomSkillPreferences rSkillPrefs;
    private LocalDate date;
    private JFrame frame;
    private Camouflage camouflage;
    private PlayerColour colour;
    private String iconCategory;
    private String iconFileName;
    private Hashtable<String, JSpinner> hashSkillTargets;
    private Hashtable<String, JSpinner> hashGreenSkill;
    private Hashtable<String, JSpinner> hashRegSkill;
    private Hashtable<String, JSpinner> hashVetSkill;
    private Hashtable<String, JSpinner> hashEliteSkill;
    private boolean cancelled;
    //endregion General Variables (ones not relating to a specific tab)

    //region Shared UI Variables
    private JTabbedPane tabOptions;
    private JButton btnOkay;
    private JButton btnSave;
    private JButton btnLoad;
    private JButton btnCancel;
    //endregion Shared UI Variables

    //region General Tab
    private JPanel panGeneral;
    private JTextField txtName;
    private JComboBox<String> comboFaction;
    private SortedComboBoxModel<String> factionModel;
    private JComboBox<UnitRatingMethod> unitRatingMethodCombo;
    private JSpinner manualUnitRatingModifier;
    private JButton btnDate;
    private JButton btnCamo;
    private JButton btnIcon;
    //endregion General Tab

    //region Repair and Maintenance Tab
    private JPanel panRepair;
    //repair
    private JCheckBox useEraModsCheckBox;
    private JCheckBox assignedTechFirstCheckBox;
    private JCheckBox resetToFirstTechCheckBox;
    private JCheckBox useQuirksBox;
    private JCheckBox useAeroSystemHitsBox;
    private JCheckBox useDamageMargin;
    private JSpinner spnDamageMargin;
    private JSpinner spnDestroyPartTarget;
    //maintenance
    private JCheckBox checkMaintenance;
    private JSpinner spnMaintenanceDays;
    private JSpinner spnMaintenanceBonus;
    private JCheckBox useQualityMaintenance;
    private JCheckBox reverseQualityNames;
    private JCheckBox useUnofficialMaintenance;
    private JCheckBox logMaintenance;
    //endregion Repair and Maintenance Tab

    //region Supplies and Acquisitions Tab
    private JPanel panSupplies;
    //acquisition
    private JSpinner spnAcquireWaitingPeriod;
    private JComboBox<String> choiceAcquireSkill;
    private JCheckBox chkSupportStaffOnly;
    private JSpinner spnAcquireClanPenalty;
    private JSpinner spnAcquireIsPenalty;
    private JTextField txtMaxAcquisitions;
    //Delivery
    private JSpinner spnNDiceTransitTime;
    private JSpinner spnConstantTransitTime;
    private JComboBox<String> choiceTransitTimeUnits;
    private JSpinner spnAcquireMinimum;
    private JComboBox<String> choiceAcquireMinimumUnit;
    private JSpinner spnAcquireMosBonus;
    private JComboBox<String> choiceAcquireMosUnits;
    //planetary acquisitions
    private JCheckBox usePlanetaryAcquisitions;
    private JSpinner spnMaxJumpPlanetaryAcquisitions;
    private JComboBox<String> comboPlanetaryAcquisitionsFactionLimits;
    private JCheckBox disallowPlanetaryAcquisitionClanCrossover;
    private JCheckBox usePlanetaryAcquisitionsVerbose;
    private JSpinner[] spnPlanetAcquireTechBonus;
    private JSpinner[] spnPlanetAcquireIndustryBonus;
    private JSpinner[] spnPlanetAcquireOutputBonus;
    private JCheckBox disallowClanPartsFromIS;
    private JSpinner spnPenaltyClanPartsFromIS;
    //endregion Supplies and Acquisitions Tab

    //region Tech Limits Tab
    private JPanel panTech;
    private JCheckBox limitByYearBox;
    private JCheckBox disallowExtinctStuffBox;
    private JCheckBox allowClanPurchasesBox;
    private JCheckBox allowISPurchasesBox;
    private JCheckBox allowCanonOnlyBox;
    private JCheckBox allowCanonRefitOnlyBox;
    private JComboBox<String> choiceTechLevel;
    private JCheckBox variableTechLevelBox;
    private JCheckBox factionIntroDateBox;
    private JCheckBox useAmmoByTypeBox;
    //endregion Tech Limits Tab

    //region Personnel Tab
    // General Personnel
    private JCheckBox chkUseTactics;
    private JCheckBox chkUseInitiativeBonus;
    private JCheckBox chkUseToughness;
    private JCheckBox chkUseArtillery;
    private JCheckBox chkUseAbilities;
    private JCheckBox chkUseEdge;
    private JCheckBox chkUseSupportEdge;
    private JCheckBox chkUseImplants;
    private JCheckBox chkUseAlternativeQualityAveraging;
    private JCheckBox chkUseTransfers;

    // Expanded Personnel
    private JCheckBox chkUseTimeInService;
    private JComboBox<TimeInDisplayFormat> comboTimeInServiceDisplayFormat;
    private JCheckBox chkUseTimeInRank;
    private JComboBox<TimeInDisplayFormat> comboTimeInRankDisplayFormat;
    private JCheckBox chkUseRetirementDateTracking;
    private JCheckBox chkTrackTotalEarnings;
    private JCheckBox chkShowOriginFaction;

    // Medical
    private JCheckBox chkUseAdvancedMedical;
    private JSpinner spnHealWaitingPeriod;
    private JSpinner spnNaturalHealWaitingPeriod;
    private JSpinner spnMinimumHitsForVehicles;
    private JCheckBox chkUseRandomHitsForVehicles;
    private JCheckBox chkUseTougherHealing;

    // Prisoners
    private JComboBox<PrisonerCaptureStyle> comboPrisonerCaptureStyle;
    private JComboBox<PrisonerStatus> comboPrisonerStatus;
    private JCheckBox chkPrisonerBabyStatus;
    private JCheckBox chkAtBPrisonerDefection;
    private JCheckBox chkAtBPrisonerRansom;

    // Personnel Randomization
    private JCheckBox chkUseDylansRandomXP;
    private JCheckBox chkRandomizeOrigin;
    private JCheckBox chkRandomizeDependentsOrigin;
    private JSpinner spnOriginSearchRadius;
    private JCheckBox chkExtraRandomOrigin;
    private JSpinner spnOriginDistanceScale;

    // Family
    private JComboBox<FamilialRelationshipDisplayLevel> comboDisplayFamilyLevel;

    // Salary
    private JSpinner spnCommissionedSalary;
    private JSpinner spnEnlistedSalary;
    private JSpinner spnAntiMekSalary;
    private JSpinner[] spnSalaryExperienceMultipliers;
    private JSpinner[] spnBaseSalary;

    // Marriage
    private JCheckBox chkUseManualMarriages;
    private JSpinner spnMinimumMarriageAge;
    private JSpinner spnCheckMutualAncestorsDepth;
    private JCheckBox chkLogMarriageNameChange;
    private JCheckBox chkUseRandomMarriages;
    private JSpinner spnChanceRandomMarriages;
    private JSpinner spnMarriageAgeRange;
    private JSpinner[] spnMarriageSurnameWeights;
    private JCheckBox chkUseRandomSameSexMarriages;
    private JSpinner spnChanceRandomSameSexMarriages;

    // Procreation
    private JCheckBox chkUseProcreation;
    private JSpinner spnChanceProcreation;
    private JCheckBox chkUseProcreationNoRelationship;
    private JSpinner spnChanceProcreationNoRelationship;
    private JCheckBox chkDisplayTrueDueDate;
    private JCheckBox chkLogConception;
    private JComboBox<BabySurnameStyle> comboBabySurnameStyle;
    private JCheckBox chkDetermineFatherAtBirth;

    // Death
    private JCheckBox chkKeepMarriedNameUponSpouseDeath;
    //endregion Personnel Tab

    //region Finances Tab
    private JPanel panFinances;
    private JCheckBox payForPartsBox;
    private JCheckBox payForRepairsBox;
    private JCheckBox payForUnitsBox;
    private JCheckBox payForSalariesBox;
    private JCheckBox payForOverheadBox;
    private JCheckBox payForMaintainBox;
    private JCheckBox payForTransportBox;
    private JCheckBox sellUnitsBox;
    private JCheckBox sellPartsBox;
    private JCheckBox payForRecruitmentBox;
    private JCheckBox useLoanLimitsBox;
    private JCheckBox usePercentageMaintBox;
    private JCheckBox useInfantryDontCountBox;
    private JCheckBox usePeacetimeCostBox;
    private JCheckBox useExtendedPartsModifierBox;
    private JCheckBox showPeacetimeCostBox;
    private JCheckBox newFinancialYearFinancesToCSVExportBox;
    private JComboBox<FinancialYearDuration> comboFinancialYearDuration;
    private JSpinner spnClanPriceModifier;
    private JLabel[] partQualityLabels;
    private JSpinner[] spnUsedPartsValue;
    private JSpinner spnDamagedPartsValue;
    private JSpinner spnOrderRefund;
    //endregion Finances Tab

    //region Mercenary Tab
    private JPanel panMercenary;
    private JRadioButton btnContractEquipment;
    private JSpinner spnEquipPercent;
    private JSpinner spnDropshipPercent;
    private JSpinner spnJumpshipPercent;
    private JSpinner spnWarshipPercent;
    private JCheckBox chkEquipContractSaleValue;
    private JRadioButton btnContractPersonnel;
    private JCheckBox chkBLCSaleValue;
    private JCheckBox chkOverageRepaymentInFinalPayment;
    //endregion Mercenary Tab

    //region Experience Tab
    private JPanel panXP;
    private JSpinner spnScenarioXP;
    private JSpinner spnKillXP;
    private JSpinner spnKills;
    private JSpinner spnTaskXP;
    private JSpinner spnNTasksXP;
    private JSpinner spnSuccessXP;
    private JSpinner spnMistakeXP;
    private JSpinner spnIdleXP;
    private JSpinner spnMonthsIdleXP;
    private JSpinner spnTargetIdleXP;
    private JSpinner spnContractNegotiationXP;
    private JSpinner spnAdminWeeklyXP;
    private JSpinner spnAdminWeeklyXPPeriod;
    private JSpinner spnEdgeCost;
    private JTextArea txtInstructionsXP;
    private JScrollPane scrXP;
    private JTable tableXP;
    private static final String[] TABLE_XP_COLUMN_NAMES = {"+0", "+1", "+2", "+3", "+4", "+5", "+6", "+7", "+8", "+9", "+10"};
    //endregion Experience Tab

    //region Skills Tab
    private JPanel panSkill;
    //endregion Skills Tab

    //region Special Abilities Tab
    private JPanel panSpecialAbilities;
    private Hashtable<String, SpecialAbility> tempSPA;
    private JButton btnAddSPA;
    //endregion Special Abilities Tab

    //region Skill Randomization Tab
    private JPanel panRandomSkill;
    private JCheckBox chkExtraRandom;
    private JSpinner[] phenotypeSpinners;
    private JSpinner spnProbAntiMek;
    private JSpinner spnOverallRecruitBonus;
    private JSpinner[] spnTypeRecruitBonus;
    private JSpinner spnArtyProb;
    private JSpinner spnArtyBonus;
    private JSpinner spnTacticsGreen;
    private JSpinner spnTacticsReg;
    private JSpinner spnTacticsVet;
    private JSpinner spnTacticsElite;
    private JSpinner spnCombatSA;
    private JSpinner spnSupportSA;
    private JSpinner spnSecondProb;
    private JSpinner spnSecondBonus;
    private JSpinner spnAbilGreen;
    private JSpinner spnAbilReg;
    private JSpinner spnAbilVet;
    private JSpinner spnAbilElite;
    //endregion Skill Randomization Tab

    //region Rank System Tab
    private JPanel panRank;
    private JComboBox<Ranks> comboRanks;
    @SuppressWarnings("unused")
    private JButton btnAddRank; // FIXME: Unused
    @SuppressWarnings("unused")
    private JButton btnDeleteRank; // FIXME: Unused
    private JTable tableRanks;
    private RankTableModel ranksModel;
    private JScrollPane scrRanks;
    // FIXME: Place in resource files
    String[] rankColNames = { "Rate", "MW Rank", "ASF Rank", "Vee Crew Rank", "Naval Rank", "Infantry Rank", "Tech Rank", "Officer", "Pay Multiplier"};
    //endregion Rank System Tab

    //region Name and Portrait Generation Tab
    private JPanel panNameGen;
    private JCheckBox chkUseOriginFactionForNames;
    private JComboBox<String> comboFactionNames;
    private JSlider sldGender;
    private JPanel panRandomPortrait;
    private JCheckBox[] chkUsePortrait;
    private JCheckBox allPortraitsBox;
    private JCheckBox noPortraitsBox;
    private JCheckBox chkAssignPortraitOnRoleChange;
    //endregion Name and Portrait Generation Tab

    //region Personnel Market Tab
    private JPanel panPersonnelMarket;
    private JComboBox<String> personnelMarketType;
    private JCheckBox personnelMarketReportRefresh;
    private JTextField personnelMarketRandomEliteRemoval;
    private JTextField personnelMarketRandomVeteranRemoval;
    private JTextField personnelMarketRandomRegularRemoval;
    private JTextField personnelMarketRandomGreenRemoval;
    private JTextField personnelMarketRandomUltraGreenRemoval;
    private JSpinner personnelMarketDylansWeight;
    //endregion Personnel Market Tab

    //region Against the Bot Tab
    private JPanel panAtB;
    private JCheckBox chkUseAtB;
    private JCheckBox chkUseStratCon;
    private JComboBox<String> cbSkillLevel;

    //unit administration
    private JCheckBox chkUseShareSystem;
    private JCheckBox chkSharesExcludeLargeCraft;
    private JCheckBox chkSharesForAll;
    private JCheckBox chkAeroRecruitsHaveUnits;
    private JCheckBox chkRetirementRolls;
    private JCheckBox chkCustomRetirementMods;
    private JCheckBox chkFoundersNeverRetire;
    private JCheckBox chkAddDependents;
    private JCheckBox chkDependentsNeverLeave;
    private JCheckBox chkTrackUnitFatigue;
    private JCheckBox chkUseLeadership;
    private JCheckBox chkTrackOriginalUnit;
    private JCheckBox chkUseAero;
    private JCheckBox chkUseVehicles;
    private JCheckBox chkClanVehicles;
    private JCheckBox chkInstantUnitMarketDelivery;
    private JCheckBox chkContractMarketReportRefresh;
    private JCheckBox chkUnitMarketReportRefresh;

    //contract operations
    private JSpinner spnSearchRadius;
    private JCheckBox chkVariableContractLength;
    private JCheckBox chkMercSizeLimited;
    private JCheckBox chkRestrictPartsByMission;
    private JCheckBox chkLimitLanceWeight;
    private JCheckBox chkLimitLanceNumUnits;
    private JCheckBox chkUseStrategy;
    private JSpinner spnBaseStrategyDeployment;
    private JSpinner spnAdditionalStrategyDeployment;
    private JCheckBox chkAdjustPaymentForStrategy;
    private JSpinner spnAtBBattleIntensity;
    private JSpinner[] spnAtBBattleChance;
    private JButton btnIntensityUpdate;
    private JCheckBox chkGenerateChases;

    //RATs
    private JRadioButton btnDynamicRATs;
    private JRadioButton btnStaticRATs;
    private DefaultListModel<String> chosenRatModel;
    private JList<String> chosenRats;
    private DefaultListModel<String> availableRatModel;
    private JList<String> availableRats;
    private JButton btnAddRat;
    private JButton btnRemoveRat;
    private JButton btnMoveRatUp;
    private JButton btnMoveRatDown;
    private JCheckBox chkIgnoreRatEra;

    //scenarios
    private JCheckBox chkDoubleVehicles;
    private JSpinner spnOpforLanceTypeMechs;
    private JSpinner spnOpforLanceTypeMixed;
    private JSpinner spnOpforLanceTypeVehicles;
    private JCheckBox chkOpforUsesVTOLs;
    private JCheckBox chkOpforUsesAero;
    private JSpinner spnOpforAeroChance;
    private JCheckBox chkOpforUsesLocalForces;
    private JSpinner spnOpforLocalForceChance;
    private JCheckBox chkAdjustPlayerVehicles;
    private JCheckBox chkRegionalMechVariations;
    private JCheckBox chkAttachedPlayerCamouflage;
    private JCheckBox chkPlayerControlsAttachedUnits;
    private JCheckBox chkUseDropShips;
    private JCheckBox chkUseWeatherConditions;
    private JCheckBox chkUseLightConditions;
    private JCheckBox chkUsePlanetaryConditions;
    //endregion Against the Bot Tab

    private final ResourceBundle resources = ResourceBundle.getBundle("mekhq.resources.CampaignOptionsDialog", new EncodeControl());
    //endregion Variable Declarations

    public CampaignOptionsDialog(JFrame parent, boolean modal, Campaign c) {
        super(parent, modal);
        this.campaign = c;
        //this is a hack but I have no idea what is going on here
        this.frame = parent;
        this.date = campaign.getLocalDate();
        this.camouflage = campaign.getCamouflage();
        this.colour = campaign.getColour();
        this.iconCategory = campaign.getIconCategory();
        this.iconFileName = campaign.getIconFileName();
        hashSkillTargets = new Hashtable<>();
        hashGreenSkill = new Hashtable<>();
        hashRegSkill = new Hashtable<>();
        hashVetSkill = new Hashtable<>();
        hashEliteSkill = new Hashtable<>();
        cancelled = false;

        initComponents();
        setOptions(c.getCampaignOptions(), c.getRandomSkillPreferences());
        btnCamo.setIcon(camouflage.getImageIcon());
        setForceIcon();
        setLocationRelativeTo(parent);

        setUserPreferences();
    }

    //region Initialization
    /**
     * This method is called from within the constructor to initialize the form.
     */
    private void initComponents() {
        //region Variable Declaration and Initialisation
        tabOptions = new JTabbedPane();
        comboFactionNames = new JComboBox<>();
        sldGender = new JSlider(SwingConstants.HORIZONTAL);
        panRepair = new JPanel();
        panSupplies = new JPanel();
        panFinances = new JPanel();
        panMercenary = new JPanel();
        panNameGen = new JPanel();
        panRank = new JPanel();
        panXP = new JPanel();
        panSkill = new JPanel();
        panTech = new JPanel();
        panRandomSkill = new JPanel();
        panRandomPortrait = new JPanel();
        useEraModsCheckBox = new JCheckBox();
        assignedTechFirstCheckBox = new JCheckBox();
        resetToFirstTechCheckBox = new JCheckBox();
        JLabel clanPriceModifierLabel = new JLabel();
        JLabel usedPartsValueLabel = new JLabel();
        JLabel damagedPartsValueLabel = new JLabel();
        payForPartsBox = new JCheckBox();
        payForRepairsBox = new JCheckBox();
        payForUnitsBox = new JCheckBox();
        payForSalariesBox = new JCheckBox();
        payForRecruitmentBox = new JCheckBox();
        useLoanLimitsBox = new JCheckBox();
        payForOverheadBox = new JCheckBox();
        payForMaintainBox = new JCheckBox();
        payForTransportBox = new JCheckBox();
        usePeacetimeCostBox = new JCheckBox();
        useExtendedPartsModifierBox = new JCheckBox();
        showPeacetimeCostBox = new JCheckBox();
        chkAssignPortraitOnRoleChange = new JCheckBox();
        sellUnitsBox = new JCheckBox();
        sellPartsBox = new JCheckBox();
        useQuirksBox = new JCheckBox();
        limitByYearBox = new JCheckBox();
        disallowExtinctStuffBox = new JCheckBox();
        allowClanPurchasesBox = new JCheckBox();
        allowISPurchasesBox = new JCheckBox();
        allowCanonOnlyBox = new JCheckBox();
        allowCanonRefitOnlyBox = new JCheckBox();
        variableTechLevelBox = new JCheckBox();
        factionIntroDateBox = new JCheckBox();
        useAmmoByTypeBox = new JCheckBox();
        choiceTechLevel = new JComboBox<>();
        btnLoad = new JButton();
        btnCancel = new JButton();
        scrRanks = new JScrollPane();

        usePlanetaryAcquisitions = new JCheckBox();
        usePlanetaryAcquisitionsVerbose = new JCheckBox();
        disallowPlanetaryAcquisitionClanCrossover = new JCheckBox();
        comboPlanetaryAcquisitionsFactionLimits = new JComboBox<>();
        disallowClanPartsFromIS = new JCheckBox();
        useDamageMargin = new JCheckBox();
        useAeroSystemHitsBox = new JCheckBox();
        useQualityMaintenance = new JCheckBox();
        useUnofficialMaintenance = new JCheckBox();
        checkMaintenance = new JCheckBox();
        reverseQualityNames = new JCheckBox();

        chkSupportStaffOnly = new JCheckBox();

        GridBagConstraints gridBagConstraints;
        int gridy = 0;
        int gridx = 0;

        final PersonnelRole[] personnelRoles = PersonnelRole.values();
        //endregion Variable Declaration and Initialisation

        ResourceBundle resourceMap = ResourceBundle.getBundle("mekhq.resources.CampaignOptionsDialog", new EncodeControl());
        setDefaultCloseOperation(WindowConstants.DISPOSE_ON_CLOSE);
        setName("Form");
        setTitle(resourceMap.getString("title.text"));
        getContentPane().setLayout(new GridBagLayout());

        tabOptions.setName("tabOptions");

        //region General Tab
        panGeneral = new JPanel(new GridBagLayout());
        panGeneral.setName("panGeneral");

        JLabel lblName = new JLabel(resourceMap.getString("lblName.text"));
        lblName.setName("lblName");
        gridBagConstraints = new GridBagConstraints();
        gridBagConstraints.gridx = gridx++;
        gridBagConstraints.gridy = gridy++;
        gridBagConstraints.anchor = GridBagConstraints.WEST;
        panGeneral.add(lblName, gridBagConstraints);

        txtName = new JTextField(campaign.getName());
        txtName.setName("txtName");
        txtName.setMinimumSize(new Dimension(500, 30));
        txtName.setPreferredSize(new Dimension(500, 30));
        gridBagConstraints.gridx = gridx--;
        panGeneral.add(txtName, gridBagConstraints);

        JLabel lblFaction = new JLabel(resourceMap.getString("lblFaction.text"));
        lblFaction.setName("lblFaction");
        gridBagConstraints.gridx = gridx++;
        gridBagConstraints.gridy = gridy++;
        panGeneral.add(lblFaction, gridBagConstraints);

        factionModel = new SortedComboBoxModel<>();
        for (String sName : Factions.getInstance().getChoosableFactionCodes()) {
            Faction f = Factions.getInstance().getFaction(sName);
            if (f.validIn(date.getYear())) {
                factionModel.addElement(f.getFullName(date.getYear()));
            }
        }
        factionModel.setSelectedItem(campaign.getFaction().getFullName(date.getYear()));
        comboFaction = new JComboBox<>();
        comboFaction.setName("comboFaction");
        comboFaction.setModel(factionModel);
        comboFaction.setMinimumSize(new Dimension(400, 30));
        comboFaction.setPreferredSize(new Dimension(400, 30));
        gridBagConstraints.gridx = gridx--;
        panGeneral.add(comboFaction, gridBagConstraints);

        JPanel unitRatingPanel = new JPanel(new GridBagLayout());

        JLabel unitRatingMethodLabel = new JLabel(resourceMap.getString("unitRatingMethodLabel.text"));
        unitRatingMethodLabel.setName("unitRatingMethodLabel");
        gridBagConstraints.gridx = 0;
        unitRatingPanel.add(unitRatingMethodLabel, gridBagConstraints);

        unitRatingMethodCombo = new JComboBox<>(UnitRatingMethod.values());
        unitRatingMethodCombo.setName("unitRatingMethodCombo");
        gridBagConstraints.gridx = 1;
        unitRatingPanel.add(unitRatingMethodCombo, gridBagConstraints);

        JLabel manualUnitRatingModifierLabel = new JLabel(resourceMap.getString("manualUnitRatingModifierLabel.text"));
        gridBagConstraints.gridx = 2;
        unitRatingPanel.add(manualUnitRatingModifierLabel, gridBagConstraints);

        manualUnitRatingModifier = new JSpinner(new SpinnerNumberModel(0, -100, 100, 1));
        gridBagConstraints.gridx = 3;
        unitRatingPanel.add(manualUnitRatingModifier, gridBagConstraints);

        gridBagConstraints = new GridBagConstraints();
        gridBagConstraints.gridx = gridx;
        gridBagConstraints.gridy = gridy++;
        gridBagConstraints.gridwidth = 2;
        gridBagConstraints.fill = GridBagConstraints.HORIZONTAL;
        gridBagConstraints.anchor = GridBagConstraints.NORTHWEST;
        panGeneral.add(unitRatingPanel, gridBagConstraints);

        JLabel lblDate = new JLabel(resourceMap.getString("lblDate.text"));
        lblDate.setName("lblDate");
        gridBagConstraints = new GridBagConstraints();
        gridBagConstraints.gridx = gridx++;
        gridBagConstraints.gridy = gridy++;
        gridBagConstraints.anchor = GridBagConstraints.WEST;
        panGeneral.add(lblDate, gridBagConstraints);

        btnDate = new JButton(MekHQ.getMekHQOptions().getDisplayFormattedDate(date));
        btnDate.setName("btnDate");
        btnDate.setMinimumSize(new Dimension(400, 30));
        btnDate.setPreferredSize(new Dimension(400, 30));
        btnDate.addActionListener(this::btnDateActionPerformed);
        gridBagConstraints.gridx = gridx--;
        panGeneral.add(btnDate, gridBagConstraints);

        JLabel lblCamo = new JLabel(resourceMap.getString("lblCamo.text"));
        lblCamo.setName("lblCamo");
        gridBagConstraints.gridx = gridx++;
        gridBagConstraints.gridy = gridy++;
        panGeneral.add(lblCamo, gridBagConstraints);

        btnCamo = new JButton();
        btnCamo.setName("btnCamo");
        btnCamo.setMinimumSize(new Dimension(84, 72));
        btnCamo.setPreferredSize(new Dimension(84, 72));
        btnCamo.setMaximumSize(new Dimension(84, 72));
        btnCamo.addActionListener(this::btnCamoActionPerformed);
        gridBagConstraints.gridx = gridx--;
        gridBagConstraints.anchor = java.awt.GridBagConstraints.NORTHWEST;
        panGeneral.add(btnCamo, gridBagConstraints);

        JLabel lblIcon = new JLabel(resourceMap.getString("lblIcon.text"));
        gridBagConstraints.gridx = gridx++;
        gridBagConstraints.gridy = gridy++;
        gridBagConstraints.anchor = GridBagConstraints.WEST;
        panGeneral.add(lblIcon, gridBagConstraints);

        btnIcon = new JButton();
        btnIcon.addActionListener(this::btnIconActionPerformed);
        btnIcon.setMinimumSize(new Dimension(84, 72));
        btnIcon.setPreferredSize(new Dimension(84, 72));
        btnIcon.setMaximumSize(new Dimension(84, 72));
        gridBagConstraints.gridx = gridx--;
        gridBagConstraints.anchor = GridBagConstraints.NORTHWEST;
        panGeneral.add(btnIcon, gridBagConstraints);

        tabOptions.addTab(resourceMap.getString("panGeneral.TabConstraints.tabTitle"), panGeneral);
        //endregion General Tab

        //region Repair and Maintenance Tab
        panRepair.setName("panRepair");
        panRepair.setLayout(new java.awt.GridBagLayout());

        JPanel panSubRepair = new JPanel(new GridBagLayout());
        JPanel panSubMaintenance = new JPanel(new GridBagLayout());

        panSubRepair.setBorder(BorderFactory.createTitledBorder("Repair"));
        panSubMaintenance.setBorder(BorderFactory.createTitledBorder("Maintenance"));

        gridBagConstraints = new GridBagConstraints();
        gridBagConstraints.gridx = 0;
        gridBagConstraints.gridy = 0;
        gridBagConstraints.weightx = 0.5;
        gridBagConstraints.gridwidth = 1;
        gridBagConstraints.fill = GridBagConstraints.BOTH;
        panRepair.add(panSubRepair, gridBagConstraints);

        gridBagConstraints = new GridBagConstraints();
        gridBagConstraints.gridx = 1;
        gridBagConstraints.gridy = 0;
        gridBagConstraints.gridwidth = 1;
        gridBagConstraints.fill = GridBagConstraints.BOTH;
        panRepair.add(panSubMaintenance, gridBagConstraints);

        useEraModsCheckBox.setText(resourceMap.getString("useEraModsCheckBox.text")); // NOI18N
        useEraModsCheckBox.setToolTipText(resourceMap.getString("useEraModsCheckBox.toolTipText")); // NOI18N
        useEraModsCheckBox.setName("useEraModsCheckBox"); // NOI18N
        gridBagConstraints = new java.awt.GridBagConstraints();
        gridBagConstraints.gridx = 0;
        gridBagConstraints.gridy = 0;
        gridBagConstraints.weightx = 0.0;
        gridBagConstraints.weighty = 0.0;
        gridBagConstraints.fill = java.awt.GridBagConstraints.NONE;
        gridBagConstraints.anchor = java.awt.GridBagConstraints.NORTHWEST;
        panSubRepair.add(useEraModsCheckBox, gridBagConstraints);

        assignedTechFirstCheckBox.setText(resourceMap.getString("assignedTechFirstCheckBox.text")); // NOI18N
        assignedTechFirstCheckBox.setToolTipText(resourceMap.getString("assignedTechFirstCheckBox.toolTipText")); // NOI18N
        assignedTechFirstCheckBox.setName("assignedTechFirstCheckBox"); // NOI18N
        gridBagConstraints = new java.awt.GridBagConstraints();
        gridBagConstraints.gridx = 0;
        gridBagConstraints.gridy = 1;
        gridBagConstraints.weightx = 0.0;
        gridBagConstraints.weighty = 0.0;
        gridBagConstraints.fill = java.awt.GridBagConstraints.NONE;
        gridBagConstraints.anchor = java.awt.GridBagConstraints.NORTHWEST;
        panSubRepair.add(assignedTechFirstCheckBox, gridBagConstraints);

        resetToFirstTechCheckBox.setText(resourceMap.getString("resetToFirstTechCheckBox.text")); // NOI18N
        resetToFirstTechCheckBox.setToolTipText(resourceMap.getString("resetToFirstTechCheckBox.toolTipText")); // NOI18N
        resetToFirstTechCheckBox.setName("resetToFirstTechCheckBox"); // NOI18N
        gridBagConstraints = new java.awt.GridBagConstraints();
        gridBagConstraints.gridx = 0;
        gridBagConstraints.gridy = 2;
        gridBagConstraints.weightx = 0.0;
        gridBagConstraints.weighty = 0.0;
        gridBagConstraints.fill = java.awt.GridBagConstraints.NONE;
        gridBagConstraints.anchor = java.awt.GridBagConstraints.NORTHWEST;
        panSubRepair.add(resetToFirstTechCheckBox, gridBagConstraints);

        useQuirksBox.setText(resourceMap.getString("useQuirksBox.text")); // NOI18N
        useQuirksBox.setToolTipText(resourceMap.getString("useQuirksBox.toolTipText")); // NOI18N
        useQuirksBox.setName("useQuirksBox"); // NOI18N
        gridBagConstraints = new java.awt.GridBagConstraints();
        gridBagConstraints.gridx = 0;
        gridBagConstraints.gridy = 3;
        gridBagConstraints.fill = java.awt.GridBagConstraints.NONE;
        gridBagConstraints.weightx = 0.0;
        gridBagConstraints.weighty = 0.0;
        gridBagConstraints.anchor = java.awt.GridBagConstraints.NORTHWEST;
        panSubRepair.add(useQuirksBox, gridBagConstraints);

        useAeroSystemHitsBox.setText(resourceMap.getString("useAeroSystemHits.text")); // NOI18N
        useAeroSystemHitsBox.setToolTipText(resourceMap.getString("useAeroSystemHits.toolTipText")); // NOI18N
        useAeroSystemHitsBox.setName("useAeroSystemHits"); // NOI18N
        gridBagConstraints = new java.awt.GridBagConstraints();
        gridBagConstraints.gridx = 0;
        gridBagConstraints.gridy = 4;
        gridBagConstraints.weightx = 0.0;
        gridBagConstraints.weighty = 0.0;
        gridBagConstraints.fill = java.awt.GridBagConstraints.NONE;
        gridBagConstraints.anchor = java.awt.GridBagConstraints.NORTHWEST;
        panSubRepair.add(useAeroSystemHitsBox, gridBagConstraints);

        useDamageMargin.setText(resourceMap.getString("useDamageMargin.text"));
        useDamageMargin.setToolTipText(resourceMap.getString("useDamageMargin.toolTipText"));
        useDamageMargin.addActionListener(evt -> spnDamageMargin.setEnabled(useDamageMargin.isSelected()));
        gridBagConstraints = new java.awt.GridBagConstraints();
        gridBagConstraints.gridx = 0;
        gridBagConstraints.gridy = 5;
        gridBagConstraints.weightx = 0.0;
        gridBagConstraints.weighty = 0.0;
        gridBagConstraints.fill = java.awt.GridBagConstraints.NONE;
        gridBagConstraints.anchor = java.awt.GridBagConstraints.NORTHWEST;
        panSubRepair.add(useDamageMargin, gridBagConstraints);

        spnDamageMargin = new JSpinner(new SpinnerNumberModel(1, 1, 20, 1));
        ((JSpinner.DefaultEditor) spnDamageMargin.getEditor()).getTextField().setEditable(false);
        JPanel pnlDamageMargin = new JPanel();
        pnlDamageMargin.add(new JLabel("Margin:"));
        pnlDamageMargin.add(spnDamageMargin);

        gridBagConstraints = new java.awt.GridBagConstraints();
        gridBagConstraints.gridx = 0;
        gridBagConstraints.gridy = 6;
        gridBagConstraints.weightx = 1.0;
        gridBagConstraints.weighty = 0.0;
        gridBagConstraints.fill = java.awt.GridBagConstraints.NONE;
        gridBagConstraints.anchor = java.awt.GridBagConstraints.NORTHWEST;
        panSubRepair.add(pnlDamageMargin, gridBagConstraints);

        spnDestroyPartTarget = new JSpinner(new SpinnerNumberModel(2, 2, 13, 1));
        ((JSpinner.DefaultEditor) spnDestroyPartTarget.getEditor()).getTextField().setEditable(false);

        JPanel pnlDestroyPartTarget = new JPanel();
        pnlDestroyPartTarget.add(new JLabel("Equipment hit in combat survives on a roll of"));
        pnlDestroyPartTarget.add(spnDestroyPartTarget);
        pnlDestroyPartTarget.add(new JLabel("or better"));

        gridBagConstraints = new java.awt.GridBagConstraints();
        gridBagConstraints.gridx = 0;
        gridBagConstraints.gridy = 7;
        gridBagConstraints.weightx = 1.0;
        gridBagConstraints.weighty = 1.0;
        gridBagConstraints.fill = java.awt.GridBagConstraints.NONE;
        gridBagConstraints.anchor = java.awt.GridBagConstraints.NORTHWEST;
        panSubRepair.add(pnlDestroyPartTarget, gridBagConstraints);

        checkMaintenance.setText(resourceMap.getString("checkMaintenance.text"));
        checkMaintenance.setToolTipText(resourceMap.getString("checkMaintenance.toolTipText"));
        gridBagConstraints = new java.awt.GridBagConstraints();
        gridBagConstraints.gridx = 0;
        gridBagConstraints.gridy = 0;
        gridBagConstraints.weightx = 0.0;
        gridBagConstraints.weighty = 0.0;
        gridBagConstraints.fill = java.awt.GridBagConstraints.NONE;
        gridBagConstraints.anchor = java.awt.GridBagConstraints.NORTHWEST;
        panSubMaintenance.add(checkMaintenance, gridBagConstraints);

        checkMaintenance.addActionListener(evt -> {
            if (checkMaintenance.isSelected()) {
                spnMaintenanceDays.setEnabled(true);
                useQualityMaintenance.setEnabled(true);
                useUnofficialMaintenance.setEnabled(true);
                reverseQualityNames.setEnabled(true);
                spnMaintenanceBonus.setEnabled(true);
                logMaintenance.setEnabled(true);
            } else {
                spnMaintenanceDays.setEnabled(false);
                useQualityMaintenance.setEnabled(false);
                useUnofficialMaintenance.setEnabled(false);
                reverseQualityNames.setEnabled(false);
                spnMaintenanceBonus.setEnabled(false);
                logMaintenance.setEnabled(false);
            }
        });

        spnMaintenanceDays = new JSpinner(new SpinnerNumberModel(30, 1, 365, 1));
        ((JSpinner.DefaultEditor) spnMaintenanceDays.getEditor()).getTextField().setEditable(false);
        JPanel pnlMaintenanceDays = new JPanel();
        pnlMaintenanceDays.add(spnMaintenanceDays);
        pnlMaintenanceDays.add(new JLabel("Maintenance cycle length in days"));
        gridBagConstraints = new java.awt.GridBagConstraints();
        gridBagConstraints.gridx = 0;
        gridBagConstraints.gridy = 1;
        gridBagConstraints.weightx = 0.0;
        gridBagConstraints.weighty = 0.0;
        gridBagConstraints.fill = java.awt.GridBagConstraints.NONE;
        gridBagConstraints.anchor = java.awt.GridBagConstraints.NORTHWEST;
        panSubMaintenance.add(pnlMaintenanceDays, gridBagConstraints);

        spnMaintenanceBonus = new JSpinner(new SpinnerNumberModel(0, -13, 13, 1));
        ((JSpinner.DefaultEditor) spnMaintenanceBonus.getEditor()).getTextField().setEditable(false);
        spnMaintenanceBonus.setToolTipText(resourceMap.getString("spnMaintenanceBonus.toolTipText"));

        JPanel pnlMaintenanceBonus = new JPanel();
        pnlMaintenanceBonus.add(spnMaintenanceBonus);
        pnlMaintenanceBonus.add(new JLabel("Maintenance modifier"));

        gridBagConstraints = new java.awt.GridBagConstraints();
        gridBagConstraints.gridx = 0;
        gridBagConstraints.gridy = 2;
        gridBagConstraints.weightx = 0.0;
        gridBagConstraints.weighty = 0.0;
        gridBagConstraints.fill = java.awt.GridBagConstraints.NONE;
        gridBagConstraints.anchor = java.awt.GridBagConstraints.NORTHWEST;
        panSubMaintenance.add(pnlMaintenanceBonus, gridBagConstraints);

        useQualityMaintenance.setText(resourceMap.getString("useQualityMaintenance.text"));
        useQualityMaintenance.setToolTipText(resourceMap.getString("useQualityMaintenance.toolTipText"));
        gridBagConstraints = new java.awt.GridBagConstraints();
        gridBagConstraints.gridx = 0;
        gridBagConstraints.gridy = 3;
        gridBagConstraints.fill = java.awt.GridBagConstraints.NONE;
        gridBagConstraints.weightx = 0.0;
        gridBagConstraints.weighty = 0.0;
        gridBagConstraints.anchor = java.awt.GridBagConstraints.NORTHWEST;
        panSubMaintenance.add(useQualityMaintenance, gridBagConstraints);

        reverseQualityNames.setText(resourceMap.getString("reverseQualityNames.text"));
        reverseQualityNames.setToolTipText(resourceMap.getString("reverseQualityNames.toolTipText"));
        gridBagConstraints = new java.awt.GridBagConstraints();
        gridBagConstraints.gridx = 0;
        gridBagConstraints.gridy = 4;
        gridBagConstraints.fill = java.awt.GridBagConstraints.NONE;
        gridBagConstraints.weightx = 0.0;
        gridBagConstraints.weighty = 0.0;
        gridBagConstraints.anchor = java.awt.GridBagConstraints.NORTHWEST;
        panSubMaintenance.add(reverseQualityNames, gridBagConstraints);


        useUnofficialMaintenance.setText(resourceMap.getString("useUnofficialMaintenance.text"));
        useUnofficialMaintenance.setToolTipText(resourceMap.getString("useUnofficialMaintenance.toolTipText"));
        gridBagConstraints = new java.awt.GridBagConstraints();
        gridBagConstraints.gridx = 0;
        gridBagConstraints.gridy = 5;
        gridBagConstraints.fill = java.awt.GridBagConstraints.NONE;
        gridBagConstraints.weightx = 0.0;
        gridBagConstraints.weighty = 0.0;
        gridBagConstraints.anchor = java.awt.GridBagConstraints.NORTHWEST;
        panSubMaintenance.add(useUnofficialMaintenance, gridBagConstraints);

        logMaintenance = new JCheckBox(resourceMap.getString("logMaintenance.text"));
        logMaintenance.setToolTipText(resourceMap.getString("logMaintenance.toolTipText"));
        logMaintenance.setName("logMaintenance");
        gridBagConstraints.gridy = 6;
        gridBagConstraints.weightx = 1.0;
        gridBagConstraints.weighty = 1.0;
        panSubMaintenance.add(logMaintenance, gridBagConstraints);

        tabOptions.addTab(resourceMap.getString("panRepair.TabConstraints.tabTitle"), panRepair);
        //endregion Repair and Maintenance Tab

        //region Supplies and Acquisition Tab
        panSupplies.setName("panSupplies");
        panSupplies.setLayout(new GridBagLayout());

        JPanel panSubAcquire = new JPanel(new GridBagLayout());
        JPanel panSubDelivery = new JPanel(new GridBagLayout());
        JPanel panSubPlanetAcquire = new JPanel(new GridBagLayout());

        panSubAcquire.setBorder(BorderFactory.createTitledBorder("Acquisition"));
        panSubDelivery.setBorder(BorderFactory.createTitledBorder("Delivery"));
        panSubPlanetAcquire.setBorder(BorderFactory.createTitledBorder("Planetary Acquisition"));

        gridBagConstraints = new java.awt.GridBagConstraints();
        gridBagConstraints.gridx = 0;
        gridBagConstraints.gridy = 0;
        gridBagConstraints.weightx = .5;
        gridBagConstraints.gridwidth = 1;
        gridBagConstraints.fill = java.awt.GridBagConstraints.BOTH;
        panSupplies.add(panSubAcquire, gridBagConstraints);

        gridBagConstraints = new java.awt.GridBagConstraints();
        gridBagConstraints.gridx = 1;
        gridBagConstraints.gridy = 0;
        gridBagConstraints.weightx = .5;
        gridBagConstraints.gridwidth = 1;
        gridBagConstraints.fill = java.awt.GridBagConstraints.BOTH;
        panSupplies.add(panSubDelivery, gridBagConstraints);

        gridBagConstraints = new java.awt.GridBagConstraints();
        gridBagConstraints.gridx = 0;
        gridBagConstraints.gridy = 1;
        gridBagConstraints.weightx = 1.0;
        gridBagConstraints.gridwidth = 2;
        gridBagConstraints.fill = java.awt.GridBagConstraints.BOTH;
        panSupplies.add(panSubPlanetAcquire, gridBagConstraints);

        spnAcquireWaitingPeriod = new JSpinner(new SpinnerNumberModel(1, 1, 365, 1));
        ((JSpinner.DefaultEditor) spnAcquireWaitingPeriod.getEditor()).getTextField().setEditable(false);

        JPanel pnlWaitingPeriod = new JPanel();
        pnlWaitingPeriod.add(spnAcquireWaitingPeriod);
        pnlWaitingPeriod.add(new JLabel("Waiting period (in days) between acquisition rolls"));

        gridBagConstraints = new java.awt.GridBagConstraints();
        gridBagConstraints.gridx = 0;
        gridBagConstraints.gridy = 1;
        gridBagConstraints.weightx = 0.0;
        gridBagConstraints.weighty = 0.0;
        gridBagConstraints.gridwidth = 2;
        gridBagConstraints.fill = java.awt.GridBagConstraints.NONE;
        gridBagConstraints.anchor = java.awt.GridBagConstraints.NORTHWEST;
        panSubAcquire.add(pnlWaitingPeriod, gridBagConstraints);

        DefaultComboBoxModel<String> acquireSkillModel = new DefaultComboBoxModel<>();
        acquireSkillModel.addElement(CampaignOptions.S_TECH);
        acquireSkillModel.addElement(SkillType.S_ADMIN);
        acquireSkillModel.addElement(SkillType.S_SCROUNGE);
        acquireSkillModel.addElement(SkillType.S_NEG);
        acquireSkillModel.addElement(CampaignOptions.S_AUTO);
        choiceAcquireSkill = new JComboBox<>(acquireSkillModel);

        gridBagConstraints = new java.awt.GridBagConstraints();
        gridBagConstraints.gridx = 0;
        gridBagConstraints.gridy = 2;
        gridBagConstraints.fill = java.awt.GridBagConstraints.NONE;
        gridBagConstraints.anchor = java.awt.GridBagConstraints.WEST;
        panSubAcquire.add(new JLabel("Acquisition Skill:"), gridBagConstraints);

        gridBagConstraints = new java.awt.GridBagConstraints();
        gridBagConstraints.gridx = 1;
        gridBagConstraints.gridy = 2;
        gridBagConstraints.fill = java.awt.GridBagConstraints.NONE;
        gridBagConstraints.anchor = java.awt.GridBagConstraints.WEST;
        panSubAcquire.add(choiceAcquireSkill, gridBagConstraints);

        chkSupportStaffOnly.setText("Only support personnel can make acquisition checks");
        gridBagConstraints = new java.awt.GridBagConstraints();
        gridBagConstraints.gridx = 0;
        gridBagConstraints.gridy = 3;
        gridBagConstraints.gridwidth = 2;
        gridBagConstraints.fill = java.awt.GridBagConstraints.NONE;
        gridBagConstraints.weightx = 0.0;
        gridBagConstraints.weighty = 0.0;
        gridBagConstraints.anchor = java.awt.GridBagConstraints.NORTHWEST;
        panSubAcquire.add(chkSupportStaffOnly, gridBagConstraints);

        spnAcquireClanPenalty = new JSpinner(new SpinnerNumberModel(0, 0, 13, 1));
        ((JSpinner.DefaultEditor) spnAcquireClanPenalty.getEditor()).getTextField().setEditable(false);

        JPanel pnlClanPenalty = new JPanel();
        pnlClanPenalty.add(spnAcquireClanPenalty);
        pnlClanPenalty.add(new JLabel("Penalty for Clan equipment"));

        gridBagConstraints = new java.awt.GridBagConstraints();
        gridBagConstraints.gridx = 0;
        gridBagConstraints.gridy = 4;
        gridBagConstraints.weightx = 0.0;
        gridBagConstraints.weighty = 0.0;
        gridBagConstraints.gridwidth = 2;
        gridBagConstraints.fill = java.awt.GridBagConstraints.NONE;
        gridBagConstraints.anchor = java.awt.GridBagConstraints.NORTHWEST;
        panSubAcquire.add(pnlClanPenalty, gridBagConstraints);

        spnAcquireIsPenalty = new JSpinner(new SpinnerNumberModel(0, 0, 13, 1));
        ((JSpinner.DefaultEditor) spnAcquireIsPenalty.getEditor()).getTextField().setEditable(false);

        JPanel pnlIsPenalty = new JPanel();
        pnlIsPenalty.add(spnAcquireIsPenalty);
        pnlIsPenalty.add(new JLabel("Penalty for Inner Sphere equipment"));

        gridBagConstraints = new java.awt.GridBagConstraints();
        gridBagConstraints.gridx = 0;
        gridBagConstraints.gridy = 5;
        gridBagConstraints.weightx = 0.0;
        gridBagConstraints.weighty = 0.0;
        gridBagConstraints.gridwidth = 2;
        gridBagConstraints.fill = java.awt.GridBagConstraints.NONE;
        gridBagConstraints.anchor = java.awt.GridBagConstraints.NORTHWEST;
        panSubAcquire.add(pnlIsPenalty, gridBagConstraints);

        txtMaxAcquisitions = new JTextField(4);
        txtMaxAcquisitions.setHorizontalAlignment(JTextField.RIGHT);
        txtMaxAcquisitions.setName("txtName");

        JPanel pnlMaxAcquisitions = new JPanel();
        pnlMaxAcquisitions.add(txtMaxAcquisitions);
        pnlMaxAcquisitions.add(new JLabel("Maximum Acquisitions Per Day (0 for unlimited)"));

        gridBagConstraints = new java.awt.GridBagConstraints();
        gridBagConstraints.gridx = 0;
        gridBagConstraints.gridy = 6;
        gridBagConstraints.weightx = 1.0;
        gridBagConstraints.weighty = 1.0;
        gridBagConstraints.gridwidth = 2;
        gridBagConstraints.fill = java.awt.GridBagConstraints.NONE;
        gridBagConstraints.anchor = java.awt.GridBagConstraints.NORTHWEST;
        panSubAcquire.add(pnlMaxAcquisitions, gridBagConstraints);

        spnNDiceTransitTime = new JSpinner(new SpinnerNumberModel(0, 0, 365, 1));
        ((JSpinner.DefaultEditor) spnNDiceTransitTime.getEditor()).getTextField().setEditable(false);

        spnConstantTransitTime = new JSpinner(new SpinnerNumberModel(0, 0, 365, 1));
        ((JSpinner.DefaultEditor) spnConstantTransitTime.getEditor()).getTextField().setEditable(false);

        spnAcquireMosBonus = new JSpinner(new SpinnerNumberModel(0, 0, 365, 1));
        ((JSpinner.DefaultEditor) spnAcquireMosBonus.getEditor()).getTextField().setEditable(false);

        spnAcquireMinimum = new JSpinner(new SpinnerNumberModel(0, 0, 365, 1));
        ((JSpinner.DefaultEditor) spnAcquireMinimum.getEditor()).getTextField().setEditable(false);

        DefaultComboBoxModel<String> transitUnitModel = new DefaultComboBoxModel<>();
        for (int i = 0; i < CampaignOptions.TRANSIT_UNIT_NUM; i++) {
            transitUnitModel.addElement(CampaignOptions.getTransitUnitName(i));
        }
        choiceTransitTimeUnits = new JComboBox<>(transitUnitModel);

        DefaultComboBoxModel<String> transitMosUnitModel = new DefaultComboBoxModel<>();
        for (int i = 0; i < CampaignOptions.TRANSIT_UNIT_NUM; i++) {
            transitMosUnitModel.addElement(CampaignOptions.getTransitUnitName(i));
        }
        choiceAcquireMosUnits = new JComboBox<>(transitMosUnitModel);

        DefaultComboBoxModel<String> transitMinUnitModel = new DefaultComboBoxModel<>();
        for (int i = 0; i < CampaignOptions.TRANSIT_UNIT_NUM; i++) {
            transitMinUnitModel.addElement(CampaignOptions.getTransitUnitName(i));
        }
        choiceAcquireMinimumUnit = new JComboBox<>(transitMinUnitModel);

        JPanel pnlTransitTime = new JPanel();
        pnlTransitTime.add(new JLabel("Delivery Time:"));
        pnlTransitTime.add(spnNDiceTransitTime);
        pnlTransitTime.add(new JLabel("d6 + "));
        pnlTransitTime.add(spnConstantTransitTime);
        pnlTransitTime.add(choiceTransitTimeUnits);

        gridBagConstraints = new java.awt.GridBagConstraints();
        gridBagConstraints.gridx = 0;
        gridBagConstraints.gridy = 0;
        gridBagConstraints.fill = java.awt.GridBagConstraints.NONE;
        gridBagConstraints.weightx = 0.0;
        gridBagConstraints.weighty = 0.0;
        gridBagConstraints.anchor = java.awt.GridBagConstraints.NORTHWEST;
        panSubDelivery.add(pnlTransitTime, gridBagConstraints);

        JPanel pnlMinTransit = new JPanel();
        pnlMinTransit.add(new JLabel("Minimum Transit Time:"));
        pnlMinTransit.add(spnAcquireMinimum);
        pnlMinTransit.add(choiceAcquireMinimumUnit);

        gridBagConstraints = new java.awt.GridBagConstraints();
        gridBagConstraints.gridx = 0;
        gridBagConstraints.gridy = 1;
        gridBagConstraints.fill = java.awt.GridBagConstraints.NONE;
        gridBagConstraints.weightx = 0.0;
        gridBagConstraints.weighty = 0.0;
        gridBagConstraints.anchor = java.awt.GridBagConstraints.NORTHWEST;
        panSubDelivery.add(pnlMinTransit, gridBagConstraints);

        JPanel pnlMosBonus = new JPanel();
        pnlMosBonus.add(new JLabel("Reduce delivery time by"));
        pnlMosBonus.add(spnAcquireMosBonus);
        pnlMosBonus.add(choiceAcquireMosUnits);
        pnlMosBonus.add(new JLabel("per MoS"));

        gridBagConstraints = new java.awt.GridBagConstraints();
        gridBagConstraints.gridx = 0;
        gridBagConstraints.gridy = 2;
        gridBagConstraints.fill = java.awt.GridBagConstraints.NONE;
        gridBagConstraints.weightx = 1.0;
        gridBagConstraints.weighty = 1.0;
        gridBagConstraints.anchor = java.awt.GridBagConstraints.NORTHWEST;
        panSubDelivery.add(pnlMosBonus, gridBagConstraints);

        usePlanetaryAcquisitions.setText(resourceMap.getString("usePlanetaryAcquisitions.text"));
        usePlanetaryAcquisitions.setToolTipText(resourceMap.getString("usePlanetaryAcquisitions.toolTipText"));
        gridBagConstraints = new java.awt.GridBagConstraints();
        gridBagConstraints.gridx = 0;
        gridBagConstraints.gridy = 0;
        gridBagConstraints.weightx = 0.0;
        gridBagConstraints.weighty = 0.0;
        gridBagConstraints.fill = java.awt.GridBagConstraints.NONE;
        gridBagConstraints.anchor = java.awt.GridBagConstraints.NORTHWEST;
        panSubPlanetAcquire.add(usePlanetaryAcquisitions, gridBagConstraints);

        spnMaxJumpPlanetaryAcquisitions = new JSpinner(new SpinnerNumberModel(2, 0, 5, 1));
        JPanel panMaxJump = new JPanel();
        panMaxJump.add(spnMaxJumpPlanetaryAcquisitions);
        panMaxJump.add(new JLabel("Maximum number of jumps away to search for supplies"));
        gridBagConstraints = new java.awt.GridBagConstraints();
        gridBagConstraints.gridx = 0;
        gridBagConstraints.gridy = 1;
        gridBagConstraints.weightx = 0.0;
        gridBagConstraints.weighty = 0.0;
        gridBagConstraints.fill = java.awt.GridBagConstraints.NONE;
        gridBagConstraints.anchor = java.awt.GridBagConstraints.NORTHWEST;
        panSubPlanetAcquire.add(panMaxJump, gridBagConstraints);

        DefaultComboBoxModel<String> factionLimitComboBoxModel = new DefaultComboBoxModel<>();
        factionLimitComboBoxModel.addElement(CampaignOptions.getFactionLimitName(CampaignOptions.PLANET_ACQUISITION_ALL));
        factionLimitComboBoxModel.addElement(CampaignOptions.getFactionLimitName(CampaignOptions.PLANET_ACQUISITION_NEUTRAL));
        factionLimitComboBoxModel.addElement(CampaignOptions.getFactionLimitName(CampaignOptions.PLANET_ACQUISITION_ALLY));
        factionLimitComboBoxModel.addElement(CampaignOptions.getFactionLimitName(CampaignOptions.PLANET_ACQUISITION_SELF));
        comboPlanetaryAcquisitionsFactionLimits.setModel(factionLimitComboBoxModel);
        JPanel panFactionLimit = new JPanel();
        panFactionLimit.add(new JLabel("Faction supply limitations"));
        panFactionLimit.add(comboPlanetaryAcquisitionsFactionLimits);
        gridBagConstraints = new java.awt.GridBagConstraints();
        gridBagConstraints.gridx = 0;
        gridBagConstraints.gridy = 2;
        gridBagConstraints.weightx = 0.0;
        gridBagConstraints.weighty = 0.0;
        gridBagConstraints.fill = java.awt.GridBagConstraints.NONE;
        gridBagConstraints.anchor = java.awt.GridBagConstraints.NORTHWEST;
        panSubPlanetAcquire.add(panFactionLimit, gridBagConstraints);

        disallowPlanetaryAcquisitionClanCrossover.setText(resourceMap.getString("disallowPlanetaryAcquisitionClanCrossover.text"));
        disallowPlanetaryAcquisitionClanCrossover.setToolTipText(resourceMap.getString("disallowPlanetaryAcquisitionClanCrossover.toolTipText"));
        gridBagConstraints = new java.awt.GridBagConstraints();
        gridBagConstraints.gridx = 0;
        gridBagConstraints.gridy = 3;
        gridBagConstraints.weightx = 0.0;
        gridBagConstraints.weighty = 0.0;
        gridBagConstraints.fill = java.awt.GridBagConstraints.NONE;
        gridBagConstraints.anchor = java.awt.GridBagConstraints.NORTHWEST;
        panSubPlanetAcquire.add(disallowPlanetaryAcquisitionClanCrossover, gridBagConstraints);

        disallowClanPartsFromIS.setText(resourceMap.getString("disallowClanPartsFromIS.text"));
        disallowClanPartsFromIS.setToolTipText(resourceMap.getString("disallowClanPartsFromIS.toolTipText"));
        gridBagConstraints = new java.awt.GridBagConstraints();
        gridBagConstraints.gridx = 0;
        gridBagConstraints.gridy = 4;
        gridBagConstraints.weightx = 0.0;
        gridBagConstraints.weighty = 0.0;
        gridBagConstraints.fill = java.awt.GridBagConstraints.NONE;
        gridBagConstraints.anchor = java.awt.GridBagConstraints.NORTHWEST;
        panSubPlanetAcquire.add(disallowClanPartsFromIS, gridBagConstraints);

        spnPenaltyClanPartsFromIS = new JSpinner(new SpinnerNumberModel(0, 0, 12, 1));
        JPanel panPenaltyClanPartsFromIS = new JPanel();
        panPenaltyClanPartsFromIS.add(spnPenaltyClanPartsFromIS);
        JLabel lblPenaltyClanPartsFromIS = new JLabel(resourceMap.getString("spnPenaltyClanPartsFromIS.text"));
        lblPenaltyClanPartsFromIS.setToolTipText(resourceMap.getString("spnPenaltyClanPartsFromIS.toolTipText"));
        panPenaltyClanPartsFromIS.add(lblPenaltyClanPartsFromIS);
        gridBagConstraints = new java.awt.GridBagConstraints();
        gridBagConstraints.gridx = 0;
        gridBagConstraints.gridy = 5;
        gridBagConstraints.weightx = 0.0;
        gridBagConstraints.weighty = 0.0;
        gridBagConstraints.fill = java.awt.GridBagConstraints.NONE;
        gridBagConstraints.anchor = java.awt.GridBagConstraints.NORTHWEST;
        panSubPlanetAcquire.add(panPenaltyClanPartsFromIS, gridBagConstraints);

        usePlanetaryAcquisitionsVerbose.setText(resourceMap.getString("usePlanetaryAcquisitionsVerbose.text"));
        usePlanetaryAcquisitionsVerbose.setToolTipText(resourceMap.getString("usePlanetaryAcquisitionsVerbose.toolTipText"));
        gridBagConstraints = new java.awt.GridBagConstraints();
        gridBagConstraints.gridx = 0;
        gridBagConstraints.gridy = 6;
        gridBagConstraints.weightx = 0.0;
        gridBagConstraints.weighty = 0.0;
        gridBagConstraints.fill = java.awt.GridBagConstraints.NONE;
        gridBagConstraints.anchor = java.awt.GridBagConstraints.NORTHWEST;
        panSubPlanetAcquire.add(usePlanetaryAcquisitionsVerbose, gridBagConstraints);

        JPanel panSocioIndustrialBonus = new JPanel();
        panSocioIndustrialBonus.setLayout(new BoxLayout(panSocioIndustrialBonus, BoxLayout.LINE_AXIS));
        panSocioIndustrialBonus.setBorder(BorderFactory.createTitledBorder("Planet socio-industrial modifiers "));

        JPanel panTechBonus = new JPanel(new GridBagLayout());
        JPanel panIndustryBonus = new JPanel(new GridBagLayout());
        JPanel panOutputBonus = new JPanel(new GridBagLayout());

        spnPlanetAcquireTechBonus = new JSpinner[6];
        spnPlanetAcquireIndustryBonus = new JSpinner[6];
        spnPlanetAcquireOutputBonus = new JSpinner[6];

        gridBagConstraints = new java.awt.GridBagConstraints();
        gridBagConstraints.gridwidth = 1;
        gridBagConstraints.gridy = 0;
        gridBagConstraints.gridx = 0;
        gridBagConstraints.gridwidth = 2;
        panTechBonus.add(new JLabel("<html><b>Tech<b></html>"), gridBagConstraints);
        panIndustryBonus.add(new JLabel("<html><b>Industry<b></html>"), gridBagConstraints);
        panOutputBonus.add(new JLabel("<html><b>Output<b></html>"), gridBagConstraints);
        for (int i = EquipmentType.RATING_A; i <= EquipmentType.RATING_F; i++) {
            gridBagConstraints.gridwidth = 1;
            gridBagConstraints.gridy++;
            gridBagConstraints.gridx = 0;
            gridBagConstraints.insets = new Insets(0, 20, 0, 0);
            panTechBonus.add(new JLabel(ITechnology.getRatingName(i) + " Level"), gridBagConstraints);
            panIndustryBonus.add(new JLabel(ITechnology.getRatingName(i) + " Level"), gridBagConstraints);
            panOutputBonus.add(new JLabel(ITechnology.getRatingName(i) + " Level"), gridBagConstraints);
            gridBagConstraints.gridx = 1;
            gridBagConstraints.insets = new Insets(0, 10, 0, 0);
            spnPlanetAcquireTechBonus[i] = new JSpinner(new SpinnerNumberModel(0, -12, 12, 1));
            spnPlanetAcquireIndustryBonus[i] = new JSpinner(new SpinnerNumberModel(0, -12, 12, 1));
            spnPlanetAcquireOutputBonus[i] = new JSpinner(new SpinnerNumberModel(0, -12, 12, 1));
            ((JSpinner.DefaultEditor) spnPlanetAcquireTechBonus[i].getEditor()).getTextField().setEditable(false);
            ((JSpinner.DefaultEditor) spnPlanetAcquireIndustryBonus[i].getEditor()).getTextField().setEditable(false);
            ((JSpinner.DefaultEditor) spnPlanetAcquireOutputBonus[i].getEditor()).getTextField().setEditable(false);

            panTechBonus.add(spnPlanetAcquireTechBonus[i], gridBagConstraints);
            panOutputBonus.add(spnPlanetAcquireOutputBonus[i], gridBagConstraints);
            panIndustryBonus.add(spnPlanetAcquireIndustryBonus[i], gridBagConstraints);

        }

        panSocioIndustrialBonus.add(panTechBonus);
        panSocioIndustrialBonus.add(panIndustryBonus);
        panSocioIndustrialBonus.add(panOutputBonus);

        gridBagConstraints = new java.awt.GridBagConstraints();
        gridBagConstraints.gridx = 1;
        gridBagConstraints.gridy = 0;
        gridBagConstraints.weightx = 0.0;
        gridBagConstraints.weighty = 0.0;
        gridBagConstraints.gridheight = 7;
        gridBagConstraints.fill = java.awt.GridBagConstraints.NONE;
        gridBagConstraints.anchor = java.awt.GridBagConstraints.NORTHWEST;
        panSubPlanetAcquire.add(panSocioIndustrialBonus, gridBagConstraints);

        tabOptions.addTab(resourceMap.getString("panSupplies.TabConstraints.tabTitle"), panSupplies);
        //endregion Supplies and Acquisition Tab

        //region Tech Limits Tab
        gridy = 0;

        panTech.setName("panTech");
        panTech.setLayout(new java.awt.GridBagLayout());

        limitByYearBox.setText(resourceMap.getString("limitByYearBox.text"));
        limitByYearBox.setToolTipText(resourceMap.getString("limitByYearBox.toolTipText"));
        limitByYearBox.setName("limitByYearBox");
        limitByYearBox.addActionListener(e -> variableTechLevelBox.setEnabled(limitByYearBox.isSelected()));
        gridBagConstraints = new java.awt.GridBagConstraints();
        gridBagConstraints.gridx = 0;
        gridBagConstraints.gridy = gridy++;
        gridBagConstraints.gridwidth = 2;
        gridBagConstraints.fill = java.awt.GridBagConstraints.HORIZONTAL;
        gridBagConstraints.anchor = java.awt.GridBagConstraints.NORTHWEST;
        panTech.add(limitByYearBox, gridBagConstraints);

        disallowExtinctStuffBox.setText(resourceMap.getString("disallowExtinctStuffBox.text"));
        disallowExtinctStuffBox.setToolTipText(resourceMap.getString("disallowExtinctStuffBox.toolTipText"));
        disallowExtinctStuffBox.setName("disallowExtinctStuffBox");
        gridBagConstraints = new java.awt.GridBagConstraints();
        gridBagConstraints.gridx = 0;
        gridBagConstraints.gridy = gridy++;
        gridBagConstraints.gridwidth = 2;
        gridBagConstraints.fill = java.awt.GridBagConstraints.HORIZONTAL;
        gridBagConstraints.anchor = java.awt.GridBagConstraints.NORTHWEST;
        panTech.add(disallowExtinctStuffBox, gridBagConstraints);

        allowClanPurchasesBox.setText(resourceMap.getString("allowClanPurchasesBox.text"));
        allowClanPurchasesBox.setToolTipText(resourceMap.getString("allowClanPurchasesBox.toolTipText"));
        allowClanPurchasesBox.setName("allowClanPurchasesBox");
        gridBagConstraints = new java.awt.GridBagConstraints();
        gridBagConstraints.gridx = 0;
        gridBagConstraints.gridy = gridy++;
        gridBagConstraints.gridwidth = 2;
        gridBagConstraints.fill = java.awt.GridBagConstraints.HORIZONTAL;
        gridBagConstraints.anchor = java.awt.GridBagConstraints.NORTHWEST;
        panTech.add(allowClanPurchasesBox, gridBagConstraints);

        allowISPurchasesBox.setText(resourceMap.getString("allowISPurchasesBox.text"));
        allowISPurchasesBox.setToolTipText(resourceMap.getString("allowISPurchasesBox.toolTipText"));
        allowISPurchasesBox.setName("allowISPurchasesBox");
        gridBagConstraints = new java.awt.GridBagConstraints();
        gridBagConstraints.gridx = 0;
        gridBagConstraints.gridy = gridy++;
        gridBagConstraints.gridwidth = 2;
        gridBagConstraints.fill = java.awt.GridBagConstraints.HORIZONTAL;
        gridBagConstraints.anchor = java.awt.GridBagConstraints.NORTHWEST;
        panTech.add(allowISPurchasesBox, gridBagConstraints);

        allowCanonOnlyBox.setText(resourceMap.getString("allowCanonOnlyBox.text"));
        allowCanonOnlyBox.setToolTipText(resourceMap.getString("allowCanonOnlyBox.toolTipText"));
        allowCanonOnlyBox.setName("allowCanonOnlyBox");
        gridBagConstraints = new java.awt.GridBagConstraints();
        gridBagConstraints.gridx = 0;
        gridBagConstraints.gridy = gridy++;
        gridBagConstraints.gridwidth = 2;
        gridBagConstraints.fill = java.awt.GridBagConstraints.HORIZONTAL;
        gridBagConstraints.anchor = java.awt.GridBagConstraints.NORTHWEST;
        panTech.add(allowCanonOnlyBox, gridBagConstraints);

        allowCanonRefitOnlyBox.setText(resourceMap.getString("allowCanonRefitOnlyBox.text")); // NOI18N
        allowCanonRefitOnlyBox.setToolTipText(resourceMap.getString("allowCanonRefitOnlyBox.toolTipText")); // NOI18N
        allowCanonRefitOnlyBox.setName("allowCanonRefitOnlyBox"); // NOI18N
        gridBagConstraints = new java.awt.GridBagConstraints();
        gridBagConstraints.gridx = 0;
        gridBagConstraints.gridy = gridy++;
        gridBagConstraints.gridwidth = 2;
        gridBagConstraints.fill = java.awt.GridBagConstraints.HORIZONTAL;
        gridBagConstraints.anchor = java.awt.GridBagConstraints.NORTHWEST;
        panTech.add(allowCanonRefitOnlyBox, gridBagConstraints);

        JLabel lblTechLevel = new JLabel(resourceMap.getString("lblTechLevel.text"));
        lblTechLevel.setName("lblTechLevel");
        gridBagConstraints = new java.awt.GridBagConstraints();
        gridBagConstraints.gridx = 0;
        gridBagConstraints.gridy = gridy++;
        gridBagConstraints.fill = java.awt.GridBagConstraints.HORIZONTAL;
        gridBagConstraints.anchor = java.awt.GridBagConstraints.WEST;
        panTech.add(lblTechLevel, gridBagConstraints);

        DefaultComboBoxModel<String> techLevelComboBoxModel = new DefaultComboBoxModel<>();
        techLevelComboBoxModel.addElement(CampaignOptions.getTechLevelName(CampaignOptions.TECH_INTRO));
        techLevelComboBoxModel.addElement(CampaignOptions.getTechLevelName(CampaignOptions.TECH_STANDARD));
        techLevelComboBoxModel.addElement(CampaignOptions.getTechLevelName(CampaignOptions.TECH_ADVANCED));
        techLevelComboBoxModel.addElement(CampaignOptions.getTechLevelName(CampaignOptions.TECH_EXPERIMENTAL));
        techLevelComboBoxModel.addElement(CampaignOptions.getTechLevelName(CampaignOptions.TECH_UNOFFICIAL));
        choiceTechLevel.setModel(techLevelComboBoxModel);
        //choiceTechLevel.setToolTipText(resourceMap.getString("choiceTechLevel.toolTipText")); // NOI18N
        choiceTechLevel.setName("choiceTechLevel"); // NOI18N
        gridBagConstraints = new java.awt.GridBagConstraints();
        gridBagConstraints.gridx = 1;
        gridBagConstraints.gridy = gridy++;
        gridBagConstraints.fill = java.awt.GridBagConstraints.HORIZONTAL;
        gridBagConstraints.anchor = java.awt.GridBagConstraints.NORTHWEST;
        panTech.add(choiceTechLevel, gridBagConstraints);

        variableTechLevelBox.setText(resourceMap.getString("variableTechLevelBox.text")); // NOI18N
        variableTechLevelBox.setToolTipText(resourceMap.getString("variableTechLevelBox.toolTipText")); // NOI18N
        variableTechLevelBox.setName("variableTechLevelBox"); // NOI18N
        gridBagConstraints = new java.awt.GridBagConstraints();
        gridBagConstraints.gridx = 0;
        gridBagConstraints.gridy = gridy++;
        gridBagConstraints.gridwidth = 2;
        gridBagConstraints.fill = java.awt.GridBagConstraints.HORIZONTAL;
        gridBagConstraints.anchor = java.awt.GridBagConstraints.NORTHWEST;
        panTech.add(variableTechLevelBox, gridBagConstraints);

        factionIntroDateBox.setText(resourceMap.getString("factionIntroDateBox.text"));
        factionIntroDateBox.setToolTipText(resourceMap.getString("factionIntroDateBox.toolTipText"));
        factionIntroDateBox.setName("factionIntroDateBox");
        gridBagConstraints = new java.awt.GridBagConstraints();
        gridBagConstraints.gridx = 0;
        gridBagConstraints.gridy = gridy++;
        gridBagConstraints.gridwidth = 2;
        gridBagConstraints.fill = java.awt.GridBagConstraints.HORIZONTAL;
        gridBagConstraints.anchor = java.awt.GridBagConstraints.NORTHWEST;
        panTech.add(factionIntroDateBox, gridBagConstraints);

        useAmmoByTypeBox.setText(resourceMap.getString("useAmmoByTypeBox.text"));
        useAmmoByTypeBox.setToolTipText(resourceMap.getString("useAmmoByTypeBox.toolTipText"));
        useAmmoByTypeBox.setName("useAmmoByTypeBox");
        gridBagConstraints = new java.awt.GridBagConstraints();
        gridBagConstraints.gridx = 0;
        gridBagConstraints.gridy = gridy++;
        gridBagConstraints.gridwidth = 2;
        gridBagConstraints.fill = java.awt.GridBagConstraints.HORIZONTAL;
        gridBagConstraints.anchor = java.awt.GridBagConstraints.NORTHWEST;
        panTech.add(useAmmoByTypeBox, gridBagConstraints);

        tabOptions.addTab(resourceMap.getString("panTech.TabConstraints.tabTitle"), panTech);
        //endregion Tech Limits Tab

        //region Personnel Tab
        tabOptions.addTab(resourceMap.getString("personnelPanel.title"), createPersonnelTab());
        //endregion Personnel Tab

        //region Finances Tab
        panFinances.setName("panFinances");
        panFinances.setLayout(new GridBagLayout());
        gridy = 0;

        payForPartsBox.setText(resourceMap.getString("payForPartsBox.text"));
        payForPartsBox.setToolTipText(resourceMap.getString("payForPartsBox.toolTipText"));
        payForPartsBox.setName("payForPartsBox");
        gridBagConstraints = new java.awt.GridBagConstraints();
        gridBagConstraints.gridx = 0;
        gridBagConstraints.gridy = gridy++;
        gridBagConstraints.gridwidth = 2;
        gridBagConstraints.fill = java.awt.GridBagConstraints.HORIZONTAL;
        gridBagConstraints.anchor = java.awt.GridBagConstraints.NORTHWEST;
        panFinances.add(payForPartsBox, gridBagConstraints);

        payForRepairsBox.setText(resourceMap.getString("payForRepairsBox.text")); // NOI18N
        payForRepairsBox.setToolTipText(resourceMap.getString("payForRepairsBox.toolTipText")); // NOI18N
        payForRepairsBox.setName("payForRepairsBox"); // NOI18N
        gridBagConstraints = new java.awt.GridBagConstraints();
        gridBagConstraints.gridx = 0;
        gridBagConstraints.gridy = gridy++;
        gridBagConstraints.gridwidth = 2;
        gridBagConstraints.fill = java.awt.GridBagConstraints.HORIZONTAL;
        gridBagConstraints.anchor = java.awt.GridBagConstraints.NORTHWEST;
        panFinances.add(payForRepairsBox, gridBagConstraints);

        payForUnitsBox.setText(resourceMap.getString("payForUnitsBox.text")); // NOI18N
        payForUnitsBox.setToolTipText(resourceMap.getString("payForUnitsBox.toolTipText")); // NOI18N
        payForUnitsBox.setName("payForUnitsBox"); // NOI18N
        gridBagConstraints = new java.awt.GridBagConstraints();
        gridBagConstraints.gridx = 0;
        gridBagConstraints.gridy = gridy++;
        gridBagConstraints.gridwidth = 2;
        gridBagConstraints.fill = java.awt.GridBagConstraints.HORIZONTAL;
        gridBagConstraints.anchor = java.awt.GridBagConstraints.NORTHWEST;
        panFinances.add(payForUnitsBox, gridBagConstraints);

        payForSalariesBox.setText(resourceMap.getString("payForSalariesBox.text")); // NOI18N
        payForSalariesBox.setToolTipText(resourceMap.getString("payForSalariesBox.toolTipText")); // NOI18N
        payForSalariesBox.setName("payForSalariesBox"); // NOI18N
        gridBagConstraints = new java.awt.GridBagConstraints();
        gridBagConstraints.gridx = 0;
        gridBagConstraints.gridy = gridy++;
        gridBagConstraints.gridwidth = 2;
        gridBagConstraints.fill = java.awt.GridBagConstraints.HORIZONTAL;
        gridBagConstraints.anchor = java.awt.GridBagConstraints.NORTHWEST;
        panFinances.add(payForSalariesBox, gridBagConstraints);

        payForOverheadBox.setText(resourceMap.getString("payForOverheadBox.text")); // NOI18N
        payForOverheadBox.setToolTipText(resourceMap.getString("payForOverheadBox.toolTipText")); // NOI18N
        payForOverheadBox.setName("payForOverheadBox"); // NOI18N
        gridBagConstraints = new java.awt.GridBagConstraints();
        gridBagConstraints.gridx = 0;
        gridBagConstraints.gridy = gridy++;
        gridBagConstraints.gridwidth = 2;
        gridBagConstraints.fill = java.awt.GridBagConstraints.HORIZONTAL;
        gridBagConstraints.anchor = java.awt.GridBagConstraints.NORTHWEST;
        panFinances.add(payForOverheadBox, gridBagConstraints);

        payForMaintainBox.setText(resourceMap.getString("payForMaintainBox.text")); // NOI18N
        payForMaintainBox.setToolTipText(resourceMap.getString("payForMaintainBox.toolTipText")); // NOI18N
        payForMaintainBox.setName("payForMaintainBox"); // NOI18N
        gridBagConstraints = new java.awt.GridBagConstraints();
        gridBagConstraints.gridx = 0;
        gridBagConstraints.gridy = gridy++;
        gridBagConstraints.gridwidth = 2;
        gridBagConstraints.fill = java.awt.GridBagConstraints.HORIZONTAL;
        gridBagConstraints.anchor = java.awt.GridBagConstraints.NORTHWEST;
        panFinances.add(payForMaintainBox, gridBagConstraints);

        payForTransportBox.setText(resourceMap.getString("payForTransportBox.text")); // NOI18N
        payForTransportBox.setToolTipText(resourceMap.getString("payForTransportBox.toolTipText")); // NOI18N
        payForTransportBox.setName("payForTransportBox"); // NOI18N
        gridBagConstraints = new java.awt.GridBagConstraints();
        gridBagConstraints.gridx = 0;
        gridBagConstraints.gridy = gridy++;
        gridBagConstraints.gridwidth = 2;
        gridBagConstraints.fill = java.awt.GridBagConstraints.HORIZONTAL;
        gridBagConstraints.anchor = java.awt.GridBagConstraints.NORTHWEST;
        panFinances.add(payForTransportBox, gridBagConstraints);

        sellUnitsBox.setText(resourceMap.getString("sellUnitsBox.text")); // NOI18N
        sellUnitsBox.setToolTipText(resourceMap.getString("sellUnitsBox.toolTipText")); // NOI18N
        sellUnitsBox.setName("sellUnitsBox"); // NOI18N
        gridBagConstraints = new java.awt.GridBagConstraints();
        gridBagConstraints.gridx = 0;
        gridBagConstraints.gridy = gridy++;
        gridBagConstraints.gridwidth = 2;
        gridBagConstraints.fill = java.awt.GridBagConstraints.HORIZONTAL;
        gridBagConstraints.anchor = java.awt.GridBagConstraints.NORTHWEST;
        panFinances.add(sellUnitsBox, gridBagConstraints);

        sellPartsBox.setText(resourceMap.getString("sellPartsBox.text")); // NOI18N
        sellPartsBox.setToolTipText(resourceMap.getString("sellPartsBox.toolTipText")); // NOI18N
        sellPartsBox.setName("sellPartsBox"); // NOI18N
        gridBagConstraints = new java.awt.GridBagConstraints();
        gridBagConstraints.gridx = 0;
        gridBagConstraints.gridy = gridy++;
        gridBagConstraints.gridwidth = 2;
        gridBagConstraints.fill = java.awt.GridBagConstraints.HORIZONTAL;
        gridBagConstraints.anchor = java.awt.GridBagConstraints.NORTHWEST;
        panFinances.add(sellPartsBox, gridBagConstraints);

        payForRecruitmentBox.setText(resourceMap.getString("payForRecruitmentBox.text")); // NOI18N
        payForRecruitmentBox.setToolTipText(resourceMap.getString("payForRecruitmentBox.toolTipText")); // NOI18N
        gridBagConstraints = new java.awt.GridBagConstraints();
        gridBagConstraints.gridx = 0;
        gridBagConstraints.gridy = gridy++;
        gridBagConstraints.gridwidth = 2;
        gridBagConstraints.fill = java.awt.GridBagConstraints.HORIZONTAL;
        gridBagConstraints.anchor = java.awt.GridBagConstraints.NORTHWEST;
        panFinances.add(payForRecruitmentBox, gridBagConstraints);

        useLoanLimitsBox.setText(resourceMap.getString("useLoanLimitsBox.text")); // NOI18N
        useLoanLimitsBox.setToolTipText(resourceMap.getString("useLoanLimitsBox.toolTipText")); // NOI18N
        gridBagConstraints = new java.awt.GridBagConstraints();
        gridBagConstraints.gridx = 0;
        gridBagConstraints.gridy = gridy++;
        gridBagConstraints.gridwidth = 2;
        gridBagConstraints.fill = java.awt.GridBagConstraints.HORIZONTAL;
        gridBagConstraints.anchor = java.awt.GridBagConstraints.NORTHWEST;
        panFinances.add(useLoanLimitsBox, gridBagConstraints);

        // Unofficial maintenance costs
        usePercentageMaintBox = new JCheckBox(resourceMap.getString("usePercentageMaintBox.text")); // NOI18N
        usePercentageMaintBox.setToolTipText(resourceMap.getString("usePercentageMaintBox.toolTipText")); // NOI18N
        gridBagConstraints = new java.awt.GridBagConstraints();
        gridBagConstraints.gridx = 0;
        gridBagConstraints.gridy = gridy++;
        gridBagConstraints.gridwidth = 2;
        gridBagConstraints.fill = java.awt.GridBagConstraints.HORIZONTAL;
        gridBagConstraints.anchor = java.awt.GridBagConstraints.NORTHWEST;
        panFinances.add(usePercentageMaintBox, gridBagConstraints);

        // Unofficial infantry don't count for contract pay
        useInfantryDontCountBox = new JCheckBox(resourceMap.getString("infantryDontCount.text")); // NOI18N
        useInfantryDontCountBox.setToolTipText(resourceMap.getString("infantryDontCount.toolTipText")); // NOI18N
        gridBagConstraints = new java.awt.GridBagConstraints();
        gridBagConstraints.gridx = 0;
        gridBagConstraints.gridy = gridy++;
        gridBagConstraints.gridwidth = 2;
        gridBagConstraints.fill = java.awt.GridBagConstraints.HORIZONTAL;
        gridBagConstraints.anchor = java.awt.GridBagConstraints.NORTHWEST;
        panFinances.add(useInfantryDontCountBox, gridBagConstraints);

        // Campaign Operations Peacetime operating costs
        usePeacetimeCostBox.setText(resourceMap.getString("usePeacetimeCostBox.text")); // NOI18N
        usePeacetimeCostBox.setToolTipText(resourceMap.getString("usePeacetimeCostBox.toolTipText")); // NOI18N
        usePeacetimeCostBox.setName("usePeacetimeCostBox"); // NOI18N
        gridBagConstraints = new java.awt.GridBagConstraints();
        gridBagConstraints.gridx = 0;
        gridBagConstraints.gridy = gridy++;
        gridBagConstraints.gridwidth = 2;
        gridBagConstraints.fill = java.awt.GridBagConstraints.HORIZONTAL;
        gridBagConstraints.anchor = java.awt.GridBagConstraints.NORTHWEST;
        panFinances.add(usePeacetimeCostBox, gridBagConstraints);

        useExtendedPartsModifierBox.setText(resourceMap.getString("useExtendedPartsModifierBox.text")); // NOI18N
        useExtendedPartsModifierBox.setName("useExtendedPartsModifierBox"); // NOI18N
        gridBagConstraints = new java.awt.GridBagConstraints();
        gridBagConstraints.gridx = 0;
        gridBagConstraints.gridy = gridy++;
        gridBagConstraints.gridwidth = 2;
        gridBagConstraints.fill = java.awt.GridBagConstraints.HORIZONTAL;
        gridBagConstraints.anchor = java.awt.GridBagConstraints.NORTHWEST;
        panFinances.add(useExtendedPartsModifierBox, gridBagConstraints);

        showPeacetimeCostBox.setText(resourceMap.getString("showPeacetimeCostBox.text")); // NOI18N
        showPeacetimeCostBox.setToolTipText(resourceMap.getString("showPeacetimeCostBox.toolTipText")); // NOI18N
        showPeacetimeCostBox.setName("showPeacetimeCostBox"); // NOI18N
        gridBagConstraints = new java.awt.GridBagConstraints();
        gridBagConstraints.gridx = 0;
        gridBagConstraints.gridy = gridy++;
        gridBagConstraints.gridwidth = 2;
        gridBagConstraints.fill = java.awt.GridBagConstraints.HORIZONTAL;
        gridBagConstraints.anchor = java.awt.GridBagConstraints.NORTHWEST;
        panFinances.add(showPeacetimeCostBox, gridBagConstraints);

        DefaultComboBoxModel<FinancialYearDuration> financialYearDurationModel = new DefaultComboBoxModel<>(FinancialYearDuration.values());
        comboFinancialYearDuration = new JComboBox<>(financialYearDurationModel);
        comboFinancialYearDuration.setRenderer(new DefaultListCellRenderer() {
                @Override
                public Component getListCellRendererComponent(JList<?> list, Object value, int index, boolean isSelected, boolean cellHasFocus) {
                    super.getListCellRendererComponent(list, value, index, isSelected, cellHasFocus);
                    if (value instanceof FinancialYearDuration) {
                        list.setToolTipText(((FinancialYearDuration) value).getToolTipText());
                    }
                    return this;
                }
            });
        JPanel pnlFinancialYearDuration = new JPanel();
        pnlFinancialYearDuration.add(new JLabel(resourceMap.getString("financialYearDuration.text")));
        pnlFinancialYearDuration.setToolTipText(resourceMap.getString("financialYearDuration.toolTipText"));
        pnlFinancialYearDuration.add(comboFinancialYearDuration);
        gridBagConstraints.gridy = gridy++;
        panFinances.add(pnlFinancialYearDuration, gridBagConstraints);

        newFinancialYearFinancesToCSVExportBox = new JCheckBox(resourceMap.getString("newFinancialYearFinancesToCSVExportBox.text"));
        newFinancialYearFinancesToCSVExportBox.setToolTipText(resourceMap.getString("newFinancialYearFinancesToCSVExportBox.toolTipText"));
        newFinancialYearFinancesToCSVExportBox.setName("newFinancialYearFinancesToCSVExportBox");
        gridBagConstraints.gridy = gridy++;
        panFinances.add(newFinancialYearFinancesToCSVExportBox, gridBagConstraints);

        clanPriceModifierLabel.setText(resourceMap.getString("clanPriceModifierLabel.text")); // NOI18N
        clanPriceModifierLabel.setName("clanPriceModifierLabel"); // NOI18N
        gridBagConstraints = new java.awt.GridBagConstraints();
        gridBagConstraints.gridx = 3;
        gridBagConstraints.gridy = 0;
        gridBagConstraints.fill = java.awt.GridBagConstraints.BOTH;
        gridBagConstraints.anchor = java.awt.GridBagConstraints.WEST;
        panFinances.add(clanPriceModifierLabel, gridBagConstraints);

        spnClanPriceModifier = new JSpinner(new SpinnerNumberModel(1.0, 1.0, null, 0.1));
        spnClanPriceModifier.setEditor(new JSpinner.NumberEditor(spnClanPriceModifier, "0.00"));
        spnClanPriceModifier.setToolTipText(resourceMap.getString("clanPriceModifierJFormattedTextField.toolTipText")); // NOI18N
        gridBagConstraints = new java.awt.GridBagConstraints();
        gridBagConstraints.gridx = 2;
        gridBagConstraints.gridy = 0;
        gridBagConstraints.fill = java.awt.GridBagConstraints.BOTH;
        gridBagConstraints.anchor = java.awt.GridBagConstraints.WEST;
        panFinances.add(spnClanPriceModifier, gridBagConstraints);

        usedPartsValueLabel.setText(resourceMap.getString("usedPartsValueLabel.text")); // NOI18N
        usedPartsValueLabel.setName("usedPartsValueLabel"); // NOI18N
        gridBagConstraints = new java.awt.GridBagConstraints();
        gridBagConstraints.gridx = 2;
        gridBagConstraints.gridy = 1;
        gridBagConstraints.gridwidth = 2;
        gridBagConstraints.fill = java.awt.GridBagConstraints.BOTH;
        gridBagConstraints.anchor = java.awt.GridBagConstraints.WEST;
        panFinances.add(usedPartsValueLabel, gridBagConstraints);

        spnUsedPartsValue = new JSpinner[6];
        partQualityLabels = new JLabel[spnUsedPartsValue.length];
        gridBagConstraints.gridwidth = 1;
        for (int i = Part.QUALITY_A; i <= Part.QUALITY_F; i++) {
            gridBagConstraints.gridy++;
            gridBagConstraints.gridx = 3;
            gridBagConstraints.insets = new Insets(0, 20, 0, 0);
            partQualityLabels[i] = new JLabel();
            panFinances.add(partQualityLabels[i], gridBagConstraints);
            gridBagConstraints.gridx = 2;
            gridBagConstraints.insets = new Insets(0, 10, 0, 0);
            spnUsedPartsValue[i] = new JSpinner(new SpinnerNumberModel(0.00, 0.00, 1.00, 0.05));
            spnUsedPartsValue[i].setEditor(new JSpinner.NumberEditor(spnUsedPartsValue[i], "0.00"));
            spnUsedPartsValue[i].setToolTipText(resourceMap.getString("usedPartsValueJFormattedTextField.toolTipText"));
            panFinances.add(spnUsedPartsValue[i], gridBagConstraints);
        }

        damagedPartsValueLabel.setText(resourceMap.getString("damagedPartsValueLabel.text"));
        damagedPartsValueLabel.setName("damagedPartsValueLabel");
        gridBagConstraints = new java.awt.GridBagConstraints();
        gridBagConstraints.gridx = 3;
        gridBagConstraints.gridy = 8;
        gridBagConstraints.fill = java.awt.GridBagConstraints.BOTH;
        gridBagConstraints.anchor = java.awt.GridBagConstraints.WEST;
        panFinances.add(damagedPartsValueLabel, gridBagConstraints);

        spnDamagedPartsValue = new JSpinner(new SpinnerNumberModel(0.00, 0.00, 1.00, 0.05));
        spnDamagedPartsValue.setEditor(new JSpinner.NumberEditor(spnDamagedPartsValue, "0.00"));
        spnDamagedPartsValue.setToolTipText(resourceMap.getString("damagedPartsValueJFormattedTextField.toolTipText"));
        gridBagConstraints = new java.awt.GridBagConstraints();
        gridBagConstraints.gridx = 2;
        gridBagConstraints.gridy = 8;
        gridBagConstraints.fill = java.awt.GridBagConstraints.BOTH;
        gridBagConstraints.anchor = java.awt.GridBagConstraints.WEST;
        panFinances.add(spnDamagedPartsValue, gridBagConstraints);

        gridBagConstraints.gridx = 3;
        gridBagConstraints.gridy = 9;
        gridBagConstraints.fill = java.awt.GridBagConstraints.BOTH;
        gridBagConstraints.anchor = java.awt.GridBagConstraints.WEST;
        panFinances.add(new JLabel("Reimbursement % (as decimal) for cancelled orders"), gridBagConstraints);

        spnOrderRefund = new JSpinner(new SpinnerNumberModel(0.00, 0.00, 1.00, 0.05));
        spnOrderRefund.setEditor(new JSpinner.NumberEditor(spnOrderRefund, "0.00"));
        gridBagConstraints = new java.awt.GridBagConstraints();
        gridBagConstraints.gridx = 2;
        gridBagConstraints.gridy = 9;
        gridBagConstraints.fill = java.awt.GridBagConstraints.BOTH;
        gridBagConstraints.anchor = java.awt.GridBagConstraints.WEST;
        panFinances.add(spnOrderRefund, gridBagConstraints);

        tabOptions.addTab(resourceMap.getString("panFinances.TabConstraints.tabTitle"), panFinances);
        //endregion Finances Tab

        //region Mercenary Tab
        panMercenary.setName("panMercenary");
        panMercenary.setLayout(new GridBagLayout());

        btnContractEquipment = new JRadioButton(resourceMap.getString("panMercenary.IntOpsPayment.title"));
        btnContractEquipment.setToolTipText(resourceMap.getString("panMercenary.IntOpsPayment.tooltip"));
        gridBagConstraints = new GridBagConstraints();
        gridBagConstraints.gridx = 0;
        gridBagConstraints.gridy = 0;
        gridBagConstraints.fill = GridBagConstraints.NONE;
        gridBagConstraints.gridwidth = 3;
        gridBagConstraints.anchor = GridBagConstraints.NORTHWEST;
        panMercenary.add(btnContractEquipment, gridBagConstraints);

        gridBagConstraints = new GridBagConstraints();
        gridBagConstraints.gridx = 0;
        gridBagConstraints.gridy = 1;
        gridBagConstraints.fill = GridBagConstraints.NONE;
        gridBagConstraints.insets = new Insets(5, 30, 5, 5);
        gridBagConstraints.anchor = GridBagConstraints.NORTHWEST;
        panMercenary.add(new JLabel("Combat Percent:"), gridBagConstraints);

        spnEquipPercent = new JSpinner(new SpinnerNumberModel(0.1, 0.1, CampaignOptions.MAXIMUM_COMBAT_EQUIPMENT_PERCENT, 0.1));
        spnEquipPercent.setEditor(new JSpinner.NumberEditor(spnEquipPercent, "0.0"));
        ((JSpinner.DefaultEditor) spnEquipPercent.getEditor()).getTextField().setEditable(false);
        gridBagConstraints = new GridBagConstraints();
        gridBagConstraints.gridx = 1;
        gridBagConstraints.gridy = 1;
        gridBagConstraints.fill = GridBagConstraints.NONE;
        gridBagConstraints.anchor = GridBagConstraints.NORTHWEST;
        panMercenary.add(spnEquipPercent, gridBagConstraints);

        chkEquipContractSaleValue = new JCheckBox("Base on equipment sale value");
        gridBagConstraints = new GridBagConstraints();
        gridBagConstraints.gridx = 2;
        gridBagConstraints.gridy = 1;
        gridBagConstraints.fill = GridBagConstraints.NONE;
        gridBagConstraints.anchor = GridBagConstraints.NORTHWEST;
        panMercenary.add(chkEquipContractSaleValue, gridBagConstraints);

        gridBagConstraints = new GridBagConstraints();
        gridBagConstraints.gridx = 0;
        gridBagConstraints.gridy = 2;
        gridBagConstraints.fill = GridBagConstraints.NONE;
        gridBagConstraints.insets = new Insets(5, 30, 5, 5);
        gridBagConstraints.anchor = GridBagConstraints.NORTHWEST;
        panMercenary.add(new JLabel("DropShip Percent:"), gridBagConstraints);

        spnDropshipPercent = new JSpinner(new SpinnerNumberModel(0.1, 0.0, CampaignOptions.MAXIMUM_DROPSHIP_EQUIPMENT_PERCENT, 0.1));
        spnDropshipPercent.setEditor(new JSpinner.NumberEditor(spnDropshipPercent, "0.0"));
        ((JSpinner.NumberEditor) spnDropshipPercent.getEditor()).getTextField().setEditable(false);
        gridBagConstraints = new java.awt.GridBagConstraints();
        gridBagConstraints.gridx = 1;
        gridBagConstraints.gridy = 2;
        gridBagConstraints.fill = GridBagConstraints.NONE;
        gridBagConstraints.anchor = GridBagConstraints.NORTHWEST;
        panMercenary.add(spnDropshipPercent, gridBagConstraints);

        gridBagConstraints = new GridBagConstraints();
        gridBagConstraints.gridx = 0;
        gridBagConstraints.gridy = 3;
        gridBagConstraints.fill = GridBagConstraints.NONE;
        gridBagConstraints.insets = new Insets(5, 30, 5, 5);
        gridBagConstraints.anchor = GridBagConstraints.NORTHWEST;
        panMercenary.add(new JLabel("JumpShip Percent:"), gridBagConstraints);

        spnJumpshipPercent = new JSpinner(new SpinnerNumberModel(0.1, 0.0, CampaignOptions.MAXIMUM_JUMPSHIP_EQUIPMENT_PERCENT, 0.1));
        spnJumpshipPercent.setEditor(new JSpinner.NumberEditor(spnJumpshipPercent, "0.0"));
        ((JSpinner.DefaultEditor) spnJumpshipPercent.getEditor()).getTextField().setEditable(false);
        gridBagConstraints = new GridBagConstraints();
        gridBagConstraints.gridx = 1;
        gridBagConstraints.gridy = 3;
        gridBagConstraints.fill = GridBagConstraints.NONE;
        gridBagConstraints.anchor = GridBagConstraints.NORTHWEST;
        panMercenary.add(spnJumpshipPercent, gridBagConstraints);

        gridBagConstraints = new GridBagConstraints();
        gridBagConstraints.gridx = 0;
        gridBagConstraints.gridy = 4;
        gridBagConstraints.fill = GridBagConstraints.NONE;
        gridBagConstraints.insets = new Insets(5, 30, 5, 5);
        gridBagConstraints.anchor = GridBagConstraints.NORTHWEST;
        panMercenary.add(new JLabel("WarShip Percent:"), gridBagConstraints);

        spnWarshipPercent = new JSpinner(new SpinnerNumberModel(0.1, 0.0, CampaignOptions.MAXIMUM_WARSHIP_EQUIPMENT_PERCENT, 0.1));
        spnWarshipPercent.setEditor(new JSpinner.NumberEditor(spnWarshipPercent, "0.0"));
        ((JSpinner.DefaultEditor) spnWarshipPercent.getEditor()).getTextField().setEditable(false);
        gridBagConstraints = new GridBagConstraints();
        gridBagConstraints.gridx = 1;
        gridBagConstraints.gridy = 4;
        gridBagConstraints.fill = GridBagConstraints.NONE;
        gridBagConstraints.anchor = GridBagConstraints.NORTHWEST;
        panMercenary.add(spnWarshipPercent, gridBagConstraints);

        btnContractPersonnel = new JRadioButton(resourceMap.getString("panMercenary.FMMRPayment.title"));
        btnContractPersonnel.setToolTipText(resourceMap.getString("panMercenary.FMMRPayment.tooltip"));
        gridBagConstraints = new GridBagConstraints();
        gridBagConstraints.gridx = 0;
        gridBagConstraints.gridy = 5;
        gridBagConstraints.gridwidth = 3;
        gridBagConstraints.fill = GridBagConstraints.NONE;
        gridBagConstraints.anchor = GridBagConstraints.NORTHWEST;
        panMercenary.add(btnContractPersonnel, gridBagConstraints);

        chkBLCSaleValue = new JCheckBox("Base battle loss compensation on equipment sale value");
        gridBagConstraints.gridy = 6;
        panMercenary.add(chkBLCSaleValue, gridBagConstraints);

        chkOverageRepaymentInFinalPayment = new JCheckBox(resourceMap.getString("chkOverageRepaymentInFinalPayment.text"));
        chkOverageRepaymentInFinalPayment.setToolTipText(resourceMap.getString("chkOverageRepaymentInFinalPayment.toolTipText"));
        gridBagConstraints.gridy = 7;
        panMercenary.add(chkOverageRepaymentInFinalPayment, gridBagConstraints);

        ButtonGroup groupContract = new ButtonGroup();
        groupContract.add(btnContractEquipment);
        groupContract.add(btnContractPersonnel);

        tabOptions.addTab(resourceMap.getString("panMercenary.TabConstraints.tabTitle"), panMercenary);
        //endregion Mercenary Tab

        //region XP Tab
        panXP.setName("panXP");
        panXP.setLayout(new java.awt.GridBagLayout());

        JLabel lblScenarioXP = new JLabel(resourceMap.getString("lblScenarioXP.text"));
        spnScenarioXP = new JSpinner(new SpinnerNumberModel(0, 0, 10000, 1));
        ((JSpinner.DefaultEditor) spnScenarioXP.getEditor()).getTextField().setEditable(false);
        gridBagConstraints = new java.awt.GridBagConstraints();
        gridBagConstraints.gridx = 0;
        gridBagConstraints.gridy = 0;
        gridBagConstraints.fill = java.awt.GridBagConstraints.NONE;
        gridBagConstraints.anchor = java.awt.GridBagConstraints.NORTHWEST;
        gridBagConstraints.insets = new java.awt.Insets(5, 5, 5, 5);
        panXP.add(spnScenarioXP, gridBagConstraints);

        gridBagConstraints = new java.awt.GridBagConstraints();
        gridBagConstraints.gridx = 1;
        gridBagConstraints.gridy = 0;
        gridBagConstraints.gridwidth = 3;
        gridBagConstraints.fill = java.awt.GridBagConstraints.BOTH;
        gridBagConstraints.anchor = java.awt.GridBagConstraints.NORTHWEST;
        gridBagConstraints.insets = new java.awt.Insets(5, 5, 5, 5);
        panXP.add(lblScenarioXP, gridBagConstraints);

        JLabel lblKillXP = new JLabel(resourceMap.getString("lblKillXP.text"));
        spnKillXP = new JSpinner(new SpinnerNumberModel(0, 0, 10000, 1));
        ((JSpinner.DefaultEditor) spnKillXP.getEditor()).getTextField().setEditable(false);
        gridBagConstraints = new java.awt.GridBagConstraints();
        gridBagConstraints.gridx = 0;
        gridBagConstraints.gridy = 1;
        gridBagConstraints.fill = java.awt.GridBagConstraints.BOTH;
        gridBagConstraints.anchor = java.awt.GridBagConstraints.NORTHWEST;
        gridBagConstraints.insets = new java.awt.Insets(5, 5, 5, 5);
        panXP.add(spnKillXP, gridBagConstraints);

        gridBagConstraints = new java.awt.GridBagConstraints();
        gridBagConstraints.gridx = 1;
        gridBagConstraints.gridy = 1;
        gridBagConstraints.fill = java.awt.GridBagConstraints.BOTH;
        gridBagConstraints.anchor = java.awt.GridBagConstraints.NORTHWEST;
        gridBagConstraints.insets = new java.awt.Insets(5, 5, 5, 5);
        panXP.add(lblKillXP, gridBagConstraints);

        JLabel lblKills = new JLabel(resourceMap.getString("lblKills.text"));
        spnKills = new JSpinner(new SpinnerNumberModel(0, 0, 10000, 1));
        ((JSpinner.DefaultEditor) spnKills.getEditor()).getTextField().setEditable(false);
        gridBagConstraints = new java.awt.GridBagConstraints();
        gridBagConstraints.gridx = 2;
        gridBagConstraints.gridy = 1;
        gridBagConstraints.fill = java.awt.GridBagConstraints.NONE;
        gridBagConstraints.anchor = java.awt.GridBagConstraints.NORTHWEST;
        gridBagConstraints.insets = new java.awt.Insets(5, 5, 5, 5);
        panXP.add(spnKills, gridBagConstraints);

        gridBagConstraints = new java.awt.GridBagConstraints();
        gridBagConstraints.gridx = 3;
        gridBagConstraints.gridy = 1;
        gridBagConstraints.fill = java.awt.GridBagConstraints.BOTH;
        gridBagConstraints.anchor = java.awt.GridBagConstraints.NORTHWEST;
        gridBagConstraints.insets = new java.awt.Insets(5, 5, 5, 5);
        panXP.add(lblKills, gridBagConstraints);

        JLabel lblTaskXP = new JLabel(resourceMap.getString("lblKillXP.text"));
        spnTaskXP = new JSpinner(new SpinnerNumberModel(0, 0, 10000, 1));
        ((JSpinner.DefaultEditor) spnTaskXP.getEditor()).getTextField().setEditable(false);
        gridBagConstraints = new java.awt.GridBagConstraints();
        gridBagConstraints.gridx = 0;
        gridBagConstraints.gridy = 2;
        gridBagConstraints.fill = java.awt.GridBagConstraints.BOTH;
        gridBagConstraints.anchor = java.awt.GridBagConstraints.NORTHWEST;
        gridBagConstraints.insets = new java.awt.Insets(5, 5, 5, 5);
        panXP.add(spnTaskXP, gridBagConstraints);

        gridBagConstraints = new java.awt.GridBagConstraints();
        gridBagConstraints.gridx = 1;
        gridBagConstraints.gridy = 2;
        gridBagConstraints.fill = java.awt.GridBagConstraints.BOTH;
        gridBagConstraints.anchor = java.awt.GridBagConstraints.NORTHWEST;
        gridBagConstraints.insets = new java.awt.Insets(5, 5, 5, 5);
        panXP.add(lblTaskXP, gridBagConstraints);

        JLabel lblTasks = new JLabel(resourceMap.getString("lblTasks.text"));
        spnNTasksXP = new JSpinner(new SpinnerNumberModel(0, 0, 10000, 1));
        ((JSpinner.DefaultEditor) spnNTasksXP.getEditor()).getTextField().setEditable(false);

        gridBagConstraints = new java.awt.GridBagConstraints();
        gridBagConstraints.gridx = 2;
        gridBagConstraints.gridy = 2;
        gridBagConstraints.fill = java.awt.GridBagConstraints.NONE;
        gridBagConstraints.anchor = java.awt.GridBagConstraints.NORTHWEST;
        gridBagConstraints.insets = new java.awt.Insets(5, 5, 5, 5);
        panXP.add(spnNTasksXP, gridBagConstraints);

        gridBagConstraints = new java.awt.GridBagConstraints();
        gridBagConstraints.gridx = 3;
        gridBagConstraints.gridy = 2;
        gridBagConstraints.fill = java.awt.GridBagConstraints.BOTH;
        gridBagConstraints.anchor = java.awt.GridBagConstraints.NORTHWEST;
        gridBagConstraints.insets = new java.awt.Insets(5, 5, 5, 5);
        panXP.add(lblTasks, gridBagConstraints);

        JLabel lblSuccessXp = new JLabel(resourceMap.getString("lblSuccessXP.text"));
        spnSuccessXP = new JSpinner(new SpinnerNumberModel(0, 0, 10000, 1));
        ((JSpinner.DefaultEditor) spnSuccessXP.getEditor()).getTextField().setEditable(false);

        gridBagConstraints = new java.awt.GridBagConstraints();
        gridBagConstraints.gridx = 0;
        gridBagConstraints.gridy = 3;
        gridBagConstraints.fill = java.awt.GridBagConstraints.NONE;
        gridBagConstraints.anchor = java.awt.GridBagConstraints.NORTHWEST;
        gridBagConstraints.insets = new java.awt.Insets(5, 5, 5, 5);
        panXP.add(spnSuccessXP, gridBagConstraints);

        gridBagConstraints = new java.awt.GridBagConstraints();
        gridBagConstraints.gridx = 1;
        gridBagConstraints.gridy = 3;
        gridBagConstraints.gridwidth = 3;
        gridBagConstraints.fill = java.awt.GridBagConstraints.BOTH;
        gridBagConstraints.anchor = java.awt.GridBagConstraints.NORTHWEST;
        gridBagConstraints.insets = new java.awt.Insets(5, 5, 5, 5);
        panXP.add(lblSuccessXp, gridBagConstraints);

        JLabel lblMistakeXP = new JLabel(resourceMap.getString("lblMistakeXP.text"));
        spnMistakeXP = new JSpinner(new SpinnerNumberModel(0, 0, 10000, 1));
        ((JSpinner.DefaultEditor) spnMistakeXP.getEditor()).getTextField().setEditable(false);
        gridBagConstraints = new java.awt.GridBagConstraints();
        gridBagConstraints.gridx = 0;
        gridBagConstraints.gridy = 4;
        gridBagConstraints.fill = java.awt.GridBagConstraints.NONE;
        gridBagConstraints.anchor = java.awt.GridBagConstraints.NORTHWEST;
        gridBagConstraints.insets = new java.awt.Insets(5, 5, 5, 5);
        panXP.add(spnMistakeXP, gridBagConstraints);

        gridBagConstraints = new java.awt.GridBagConstraints();
        gridBagConstraints.gridx = 1;
        gridBagConstraints.gridy = 4;
        gridBagConstraints.gridwidth = 3;
        gridBagConstraints.fill = java.awt.GridBagConstraints.BOTH;
        gridBagConstraints.anchor = java.awt.GridBagConstraints.NORTHWEST;
        gridBagConstraints.insets = new java.awt.Insets(5, 5, 5, 5);
        panXP.add(lblMistakeXP, gridBagConstraints);

        spnIdleXP = new JSpinner(new SpinnerNumberModel(0, 0, 10000, 1));
        ((JSpinner.DefaultEditor) spnIdleXP.getEditor()).getTextField().setEditable(false);
        gridBagConstraints = new java.awt.GridBagConstraints();
        gridBagConstraints.gridx = 0;
        gridBagConstraints.gridy = 5;
        gridBagConstraints.fill = java.awt.GridBagConstraints.NONE;
        gridBagConstraints.anchor = java.awt.GridBagConstraints.NORTHWEST;
        gridBagConstraints.insets = new java.awt.Insets(5, 5, 5, 5);
        panXP.add(spnIdleXP, gridBagConstraints);

        gridBagConstraints.gridx = 1;
        gridBagConstraints.gridy = 5;
        gridBagConstraints.fill = java.awt.GridBagConstraints.NONE;
        gridBagConstraints.anchor = java.awt.GridBagConstraints.NORTHWEST;
        gridBagConstraints.insets = new java.awt.Insets(5, 5, 5, 5);
        panXP.add(new JLabel("XP for every"), gridBagConstraints);

        spnMonthsIdleXP = new JSpinner(new SpinnerNumberModel(0, 0, 36, 1));
        ((JSpinner.DefaultEditor) spnMonthsIdleXP.getEditor()).getTextField().setEditable(false);
        gridBagConstraints = new java.awt.GridBagConstraints();
        gridBagConstraints.gridx = 2;
        gridBagConstraints.gridy = 5;
        gridBagConstraints.fill = java.awt.GridBagConstraints.NONE;
        gridBagConstraints.anchor = java.awt.GridBagConstraints.NORTHWEST;
        gridBagConstraints.insets = new java.awt.Insets(5, 5, 5, 5);
        panXP.add(spnMonthsIdleXP, gridBagConstraints);

        gridBagConstraints.gridx = 3;
        gridBagConstraints.gridy = 5;
        gridBagConstraints.fill = java.awt.GridBagConstraints.NONE;
        gridBagConstraints.anchor = java.awt.GridBagConstraints.NORTHWEST;
        gridBagConstraints.insets = new java.awt.Insets(5, 5, 5, 5);
        panXP.add(new JLabel("active month(s) on a 2d6 roll of greater than or equal to"), gridBagConstraints);

        spnTargetIdleXP = new JSpinner(new SpinnerNumberModel(2, 2, 13, 1));
        ((JSpinner.DefaultEditor) spnTargetIdleXP.getEditor()).getTextField().setEditable(false);
        gridBagConstraints = new java.awt.GridBagConstraints();
        gridBagConstraints.gridx = 4;
        gridBagConstraints.gridy = 5;
        gridBagConstraints.fill = java.awt.GridBagConstraints.NONE;
        gridBagConstraints.anchor = java.awt.GridBagConstraints.NORTHWEST;
        gridBagConstraints.insets = new java.awt.Insets(5, 5, 5, 5);
        panXP.add(spnTargetIdleXP, gridBagConstraints);

        spnContractNegotiationXP = new JSpinner(new SpinnerNumberModel(0, 0, 10000, 1));
        ((JSpinner.DefaultEditor) spnContractNegotiationXP.getEditor()).getTextField().setEditable(false);
        gridBagConstraints = new java.awt.GridBagConstraints();
        gridBagConstraints.gridx = 0;
        gridBagConstraints.gridy = 6;
        gridBagConstraints.fill = java.awt.GridBagConstraints.NONE;
        gridBagConstraints.anchor = java.awt.GridBagConstraints.NORTHWEST;
        gridBagConstraints.insets = new java.awt.Insets(5, 5, 5, 5);
        panXP.add(spnContractNegotiationXP, gridBagConstraints);

        gridBagConstraints.gridx = 1;
        gridBagConstraints.gridy = 6;
        gridBagConstraints.fill = java.awt.GridBagConstraints.NONE;
        gridBagConstraints.anchor = java.awt.GridBagConstraints.NORTHWEST;
        gridBagConstraints.insets = new java.awt.Insets(5, 5, 5, 5);
        panXP.add(new JLabel("XP awarded to the selected negotiator for a new contract"), gridBagConstraints);

        spnAdminWeeklyXP = new JSpinner(new SpinnerNumberModel(0, 0, 10000, 1));
        ((JSpinner.DefaultEditor) spnAdminWeeklyXP.getEditor()).getTextField().setEditable(false);
        gridBagConstraints = new java.awt.GridBagConstraints();
        gridBagConstraints.gridx = 0;
        gridBagConstraints.gridy = 7;
        gridBagConstraints.fill = java.awt.GridBagConstraints.NONE;
        gridBagConstraints.anchor = java.awt.GridBagConstraints.NORTHWEST;
        gridBagConstraints.insets = new java.awt.Insets(5, 5, 5, 5);
        panXP.add(spnAdminWeeklyXP, gridBagConstraints);

        gridBagConstraints.gridx = 1;
        gridBagConstraints.gridy = 7;
        gridBagConstraints.fill = java.awt.GridBagConstraints.NONE;
        gridBagConstraints.anchor = java.awt.GridBagConstraints.NORTHWEST;
        gridBagConstraints.insets = new java.awt.Insets(5, 5, 5, 5);
        panXP.add(new JLabel("XP awarded to each administrator every Monday for the work of the previous"), gridBagConstraints);

        spnAdminWeeklyXPPeriod = new JSpinner(new SpinnerNumberModel(1, 1, 100, 1));
        ((JSpinner.DefaultEditor) spnAdminWeeklyXPPeriod.getEditor()).getTextField().setEditable(false);
        gridBagConstraints = new java.awt.GridBagConstraints();
        gridBagConstraints.gridx = 2;
        gridBagConstraints.gridy = 7;
        gridBagConstraints.fill = java.awt.GridBagConstraints.NONE;
        gridBagConstraints.anchor = java.awt.GridBagConstraints.NORTHWEST;
        gridBagConstraints.insets = new java.awt.Insets(5, 5, 5, 5);
        panXP.add(spnAdminWeeklyXPPeriod, gridBagConstraints);

        gridBagConstraints.gridx = 3;
        gridBagConstraints.gridy = 7;
        gridBagConstraints.fill = java.awt.GridBagConstraints.NONE;
        gridBagConstraints.anchor = java.awt.GridBagConstraints.NORTHWEST;
        gridBagConstraints.insets = new java.awt.Insets(5, 5, 5, 5);
        panXP.add(new JLabel("week(s)"), gridBagConstraints);

        spnEdgeCost = new JSpinner(new SpinnerNumberModel(0, 0, 10000, 1));
        ((JSpinner.DefaultEditor) spnEdgeCost.getEditor()).getTextField().setEditable(false);
        gridBagConstraints = new java.awt.GridBagConstraints();
        gridBagConstraints.gridx = 0;
        gridBagConstraints.gridy = 8;
        gridBagConstraints.fill = java.awt.GridBagConstraints.NONE;
        gridBagConstraints.anchor = java.awt.GridBagConstraints.NORTHWEST;
        gridBagConstraints.insets = new java.awt.Insets(5, 5, 5, 5);
        panXP.add(spnEdgeCost, gridBagConstraints);

        gridBagConstraints.gridx = 1;
        gridBagConstraints.gridy = 8;
        gridBagConstraints.fill = java.awt.GridBagConstraints.NONE;
        gridBagConstraints.anchor = java.awt.GridBagConstraints.NORTHWEST;
        gridBagConstraints.insets = new java.awt.Insets(5, 5, 5, 5);
        panXP.add(new JLabel("XP Cost for 1 Edge Point"), gridBagConstraints);

        txtInstructionsXP = new JTextArea();
        txtInstructionsXP.setText(resourceMap.getString("txtInstructionsXP.text"));
        txtInstructionsXP.setName("txtInstructions");
        txtInstructionsXP.setEditable(false);
        txtInstructionsXP.setEditable(false);
        txtInstructionsXP.setLineWrap(true);
        txtInstructionsXP.setWrapStyleWord(true);
        txtInstructionsXP.setBorder(BorderFactory.createCompoundBorder(
                BorderFactory.createTitledBorder(resourceMap.getString("txtInstructionsXP.title")),
                BorderFactory.createEmptyBorder(5, 5, 5, 5)));
        txtInstructionsXP.setOpaque(false);
        txtInstructionsXP.setMinimumSize(new Dimension(550, 120));
        gridBagConstraints = new java.awt.GridBagConstraints();
        gridBagConstraints.gridx = 0;
        gridBagConstraints.gridy = 9;
        gridBagConstraints.gridwidth = 6;
        gridBagConstraints.weightx = 1.0;
        gridBagConstraints.weighty = 0.0;
        gridBagConstraints.fill = java.awt.GridBagConstraints.BOTH;
        gridBagConstraints.anchor = java.awt.GridBagConstraints.NORTHWEST;
        gridBagConstraints.insets = new java.awt.Insets(5, 5, 5, 5);
        panXP.add(txtInstructionsXP, gridBagConstraints);

        tableXP = new JTable(getSkillCostsArray(SkillType.getSkillHash()), TABLE_XP_COLUMN_NAMES);
        tableXP.setSelectionMode(ListSelectionModel.SINGLE_SELECTION);
        tableXP.setRowSelectionAllowed(false);
        tableXP.setColumnSelectionAllowed(false);
        tableXP.setCellSelectionEnabled(true);
        scrXP = new JScrollPane(tableXP);
        scrXP.setMinimumSize(new Dimension(550, 140));
        scrXP.setPreferredSize(new Dimension(550, 140));
        JTable rowTable = new RowNamesTable(tableXP);
        scrXP.setRowHeaderView(rowTable);
        scrXP.setCorner(JScrollPane.UPPER_LEFT_CORNER, rowTable.getTableHeader());
        gridBagConstraints = new java.awt.GridBagConstraints();
        gridBagConstraints.gridx = 0;
        gridBagConstraints.gridy = 10;
        gridBagConstraints.weightx = 1.0;
        gridBagConstraints.weighty = 1.0;
        gridBagConstraints.gridwidth = 5;
        gridBagConstraints.anchor = java.awt.GridBagConstraints.NORTHWEST;
        gridBagConstraints.fill = java.awt.GridBagConstraints.BOTH;
        gridBagConstraints.insets = new java.awt.Insets(5, 5, 5, 5);
        panXP.add(scrXP, gridBagConstraints);

        tabOptions.addTab(resourceMap.getString("panXP.TabConstraints.tabTitle"), panXP);
        //endregion XP Tab

        //region Skill Tab
        panSkill.setName("panSkill");
        panSkill.setLayout(new java.awt.GridBagLayout());

        JPanel skPanel;

        gridBagConstraints = new java.awt.GridBagConstraints();
        gridBagConstraints.gridx = 0;
        gridBagConstraints.gridy = 0;
        gridBagConstraints.weightx = 1.0;
        gridBagConstraints.weighty = 1.0;
        gridBagConstraints.fill = java.awt.GridBagConstraints.BOTH;
        gridBagConstraints.anchor = java.awt.GridBagConstraints.NORTHWEST;
        gridBagConstraints.insets = new java.awt.Insets(5, 5, 5, 5);

        GridBagConstraints c;
        JSpinner spnTarget;
        JSpinner spnGreen;
        JSpinner spnReg;
        JSpinner spnVet;
        JSpinner spnElite;
        SkillType type;
        JLabel lblSkill;
        for (String skillName : SkillType.getSkillList()) {
            type = SkillType.getType(skillName);
            skPanel = new JPanel();
            c = new java.awt.GridBagConstraints();
            c.gridx = 0;
            c.gridy = 0;
            c.weightx = 1.0;
            c.weighty = 1.0;
            c.fill = java.awt.GridBagConstraints.BOTH;
            c.anchor = java.awt.GridBagConstraints.WEST;
            c.insets = new java.awt.Insets(5, 5, 5, 5);
            lblSkill = new JLabel(resourceMap.getString("lblSkillTarget.text"));
            skPanel.add(lblSkill, c);
            c.gridx++;
            spnTarget = new JSpinner(new SpinnerNumberModel(type.getTarget(), 0, 12, 1));
            ((JSpinner.DefaultEditor) spnTarget.getEditor()).getTextField().setEditable(false);
            hashSkillTargets.put(skillName, spnTarget);
            skPanel.add(spnTarget, c);
            c.gridx++;
            lblSkill = new JLabel(resourceMap.getString("lblSkillGreen.text"));
            skPanel.add(lblSkill, c);
            c.gridx++;
            spnGreen = new JSpinner(new SpinnerNumberModel(type.getGreenLevel(), 0, 10, 1));
            ((JSpinner.DefaultEditor) spnGreen.getEditor()).getTextField().setEditable(false);
            hashGreenSkill.put(skillName, spnGreen);
            skPanel.add(spnGreen, c);
            c.gridx++;
            lblSkill = new JLabel(resourceMap.getString("lblSkillRegular.text"));
            skPanel.add(lblSkill, c);
            c.gridx++;
            spnReg = new JSpinner(new SpinnerNumberModel(type.getRegularLevel(), 0, 10, 1));
            ((JSpinner.DefaultEditor) spnReg.getEditor()).getTextField().setEditable(false);
            hashRegSkill.put(skillName, spnReg);
            skPanel.add(spnReg, c);
            c.gridx++;
            lblSkill = new JLabel(resourceMap.getString("lblSkillVeteran.text"));
            skPanel.add(lblSkill, c);
            c.gridx++;
            spnVet = new JSpinner(new SpinnerNumberModel(type.getVeteranLevel(), 0, 10, 1));
            ((JSpinner.DefaultEditor) spnVet.getEditor()).getTextField().setEditable(false);
            hashVetSkill.put(skillName, spnVet);
            skPanel.add(spnVet, c);
            c.gridx++;
            lblSkill = new JLabel(resourceMap.getString("lblSkillElite.text"));
            skPanel.add(lblSkill, c);
            c.gridx++;
            spnElite = new JSpinner(new SpinnerNumberModel(type.getEliteLevel(), 0, 10, 1));
            ((JSpinner.DefaultEditor) spnElite.getEditor()).getTextField().setEditable(false);
            hashEliteSkill.put(skillName, spnElite);
            skPanel.add(spnElite, c);
            c.gridx++;

            skPanel.setBorder(BorderFactory.createTitledBorder(skillName));
            panSkill.add(skPanel, gridBagConstraints);
            gridBagConstraints.gridy++;
        }

        JScrollPane scrSkill = new JScrollPane(panSkill);
        scrSkill.setPreferredSize(new java.awt.Dimension(500, 400));

        tabOptions.addTab(resourceMap.getString("panSkill.TabConstraints.tabTitle"), scrSkill);
        //endregion Skills Tab

        //region Special Abilities Tab
        panSpecialAbilities = new JPanel(new GridBagLayout());

        Set<String> spaNames = SpecialAbility.getAllSpecialAbilities().keySet();
        //We need to create a temporary hash of special abilities that we can modify without
        //changing the underlying one in case the user cancels the changes
        tempSPA = new Hashtable<>();
        for (String name : spaNames) {
            getCurrentSPA().put(name, SpecialAbility.getAbility(name).clone());
        }

        btnAddSPA = new JButton("Add Another Special Ability");
        btnAddSPA.addActionListener(evt -> btnAddSPA());

        recreateSPAPanel(!getUnusedSPA().isEmpty());

        JScrollPane scrSPA = new JScrollPane(panSpecialAbilities);
        scrSPA.setPreferredSize(new java.awt.Dimension(500, 400));

        tabOptions.addTab("Special Abilities", scrSPA);
        //endregion Special Abilities Tab

        //region Skill Randomization Tab
        panRandomSkill.setName("panRandomSkill");
        panRandomSkill.setLayout(new java.awt.GridBagLayout());

        JPanel panRollTable = new JPanel(new GridLayout(6, 3, 5, 0));
        panRollTable.add(new JLabel("<html><b>Value</b></html>"));
        panRollTable.add(new JLabel("<html><b>Level</b></html>"));
        panRollTable.add(new JLabel("<html><b># Abils</b></html>"));
        panRollTable.add(new JLabel("less than 2"));
        JLabel lblUltraGreen = new JLabel("Ultra-Green/None");
        lblUltraGreen.setToolTipText(resourceMap.getString("lblUltraGreen.toolTipText"));
        panRollTable.add(lblUltraGreen);
        panRollTable.add(new JLabel("0"));
        panRollTable.add(new JLabel("2-5"));
        panRollTable.add(new JLabel(SkillType.SKILL_LEVEL_NAMES[SkillType.EXP_GREEN]));
        panRollTable.add(new JLabel("0"));
        panRollTable.add(new JLabel("6-9"));
        panRollTable.add(new JLabel(SkillType.SKILL_LEVEL_NAMES[SkillType.EXP_REGULAR]));
        panRollTable.add(new JLabel("0"));
        panRollTable.add(new JLabel("10-11"));
        panRollTable.add(new JLabel(SkillType.SKILL_LEVEL_NAMES[SkillType.EXP_VETERAN]));
        panRollTable.add(new JLabel("1"));
        panRollTable.add(new JLabel("12 or more"));
        panRollTable.add(new JLabel(SkillType.SKILL_LEVEL_NAMES[SkillType.EXP_ELITE]));
        panRollTable.add(new JLabel("2"));
        panRollTable.setBorder(BorderFactory.createCompoundBorder(
                BorderFactory.createTitledBorder("2d6 + Bonus"),
                BorderFactory.createEmptyBorder(5, 5, 5, 5)));

        JLabel lblOverallRecruitBonus = new JLabel(resourceMap.getString("lblOverallRecruitBonus.text"));
        chkExtraRandom = new JCheckBox(resourceMap.getString("chkExtraRandom.text"));
        chkExtraRandom.setToolTipText(resourceMap.getString("chkExtraRandom.toolTipText"));
        JLabel lblProbAntiMek = new JLabel(resourceMap.getString("lblProbAntiMek.text"));
        spnProbAntiMek = new JSpinner(new SpinnerNumberModel(0, 0, 100, 5));
        ((JSpinner.DefaultEditor) spnProbAntiMek.getEditor()).getTextField().setEditable(false);
        spnOverallRecruitBonus = new JSpinner(new SpinnerNumberModel(0, -12, 12, 1));
        ((JSpinner.DefaultEditor) spnOverallRecruitBonus.getEditor()).getTextField().setEditable(false);
        spnOverallRecruitBonus.setToolTipText(resourceMap.getString("spnOverallRecruitBonus.toolTipText"));
        spnTypeRecruitBonus = new JSpinner[personnelRoles.length];
        int nRow = (int) Math.ceil(personnelRoles.length / 4.0);
        JPanel panTypeRecruitBonus = new JPanel(new GridLayout(nRow, 4));
        JSpinner spin;
        JPanel panRecruit;
        for (PersonnelRole role : personnelRoles) {
            panRecruit = new JPanel(new GridBagLayout());

            spin = new JSpinner(new SpinnerNumberModel(0, -12, 12, 1));
            ((JSpinner.DefaultEditor) spin.getEditor()).getTextField().setEditable(false);
            spnTypeRecruitBonus[role.ordinal()] = spin;
            gridBagConstraints = new GridBagConstraints();
            gridBagConstraints.gridx = 0;
            gridBagConstraints.gridy = 0;
            gridBagConstraints.anchor = GridBagConstraints.WEST;
            gridBagConstraints.insets = new Insets(2, 5, 0, 0);
            panRecruit.add(spin, gridBagConstraints);

            gridBagConstraints.gridx = 1;
            gridBagConstraints.fill = GridBagConstraints.HORIZONTAL;
            gridBagConstraints.weightx = 1.0;
            panRecruit.add(new JLabel(role.toString()), gridBagConstraints);

            panTypeRecruitBonus.add(panRecruit);
        }

        panTypeRecruitBonus.setBorder(BorderFactory.createCompoundBorder(
                BorderFactory.createTitledBorder(resourceMap.getString("panTypeRecruitBonus.title")),
                BorderFactory.createEmptyBorder(5, 5, 5, 5)));

        gridBagConstraints = new GridBagConstraints();
        gridBagConstraints.gridx = 0;
        gridBagConstraints.gridy = 0;
        gridBagConstraints.gridwidth = 2;
        gridBagConstraints.fill = java.awt.GridBagConstraints.NONE;
        gridBagConstraints.anchor = java.awt.GridBagConstraints.NORTHWEST;
        gridBagConstraints.insets = new java.awt.Insets(5, 5, 5, 5);
        panRandomSkill.add(chkExtraRandom, gridBagConstraints);

        // Phenotype Percentage Generation
        List<Phenotype> phenotypes = Phenotype.getExternalPhenotypes();
        phenotypeSpinners = new JSpinner[phenotypes.size()];

        JPanel phenotypesPanel = new JPanel(new GridLayout((int) Math.ceil(phenotypes.size() / 2.0), 2));
        phenotypesPanel.setBorder(BorderFactory.createTitledBorder("Trueborn Phenotype Probabilities"));

        for (int i = 0; i < phenotypes.size(); i++) {
            JSpinner phenotypeSpinner = new JSpinner(new SpinnerNumberModel(0, 0, 100, 1));
            phenotypeSpinners[i] = phenotypeSpinner;
            JPanel phenotypePanel = new JPanel();
            phenotypePanel.add(phenotypeSpinner);
            phenotypePanel.add(new JLabel(phenotypes.get(i).getName()));
            phenotypePanel.setToolTipText(phenotypes.get(i).getToolTip());
            phenotypesPanel.add(phenotypePanel);
        }

        gridBagConstraints = new GridBagConstraints();
        gridBagConstraints.gridx = 0;
        gridBagConstraints.gridy = 1;
        gridBagConstraints.gridwidth = 2;
        gridBagConstraints.fill = GridBagConstraints.NONE;
        gridBagConstraints.anchor = GridBagConstraints.NORTHWEST;
        gridBagConstraints.insets = new Insets(5, 5, 5, 5);
        panRandomSkill.add(phenotypesPanel, gridBagConstraints);

        gridBagConstraints = new GridBagConstraints();
        gridBagConstraints.gridx = 2;
        gridBagConstraints.gridy = 0;
        gridBagConstraints.gridheight = 3;
        gridBagConstraints.weightx = 1.0;
        gridBagConstraints.fill = java.awt.GridBagConstraints.BOTH;
        gridBagConstraints.anchor = java.awt.GridBagConstraints.NORTHWEST;
        gridBagConstraints.insets = new java.awt.Insets(5, 5, 5, 5);
        panRandomSkill.add(panRollTable, gridBagConstraints);

        gridBagConstraints = new java.awt.GridBagConstraints();
        gridBagConstraints.gridx = 0;
        gridBagConstraints.gridy = 2;
        gridBagConstraints.fill = java.awt.GridBagConstraints.NONE;
        gridBagConstraints.anchor = java.awt.GridBagConstraints.NORTHWEST;
        gridBagConstraints.insets = new java.awt.Insets(5, 5, 5, 5);
        panRandomSkill.add(spnProbAntiMek, gridBagConstraints);

        gridBagConstraints = new java.awt.GridBagConstraints();
        gridBagConstraints.gridx = 1;
        gridBagConstraints.gridy = 2;
        gridBagConstraints.fill = java.awt.GridBagConstraints.BOTH;
        gridBagConstraints.anchor = java.awt.GridBagConstraints.NORTHWEST;
        gridBagConstraints.insets = new java.awt.Insets(5, 5, 5, 5);
        panRandomSkill.add(lblProbAntiMek, gridBagConstraints);

        gridBagConstraints = new java.awt.GridBagConstraints();
        gridBagConstraints.gridx = 0;
        gridBagConstraints.gridy = 3;
        gridBagConstraints.fill = java.awt.GridBagConstraints.NONE;
        gridBagConstraints.anchor = java.awt.GridBagConstraints.NORTHWEST;
        gridBagConstraints.insets = new java.awt.Insets(5, 5, 5, 5);
        panRandomSkill.add(spnOverallRecruitBonus, gridBagConstraints);

        gridBagConstraints = new java.awt.GridBagConstraints();
        gridBagConstraints.gridx = 1;
        gridBagConstraints.gridy = 3;
        gridBagConstraints.fill = java.awt.GridBagConstraints.BOTH;
        gridBagConstraints.weightx = 1.0;
        gridBagConstraints.anchor = java.awt.GridBagConstraints.NORTHWEST;
        gridBagConstraints.insets = new java.awt.Insets(5, 5, 5, 5);
        panRandomSkill.add(lblOverallRecruitBonus, gridBagConstraints);

        gridBagConstraints = new java.awt.GridBagConstraints();
        gridBagConstraints.gridx = 0;
        gridBagConstraints.gridy = 4;
        gridBagConstraints.gridwidth = 3;
        gridBagConstraints.fill = java.awt.GridBagConstraints.BOTH;
        gridBagConstraints.anchor = java.awt.GridBagConstraints.NORTHWEST;
        gridBagConstraints.insets = new java.awt.Insets(5, 5, 5, 5);
        panRandomSkill.add(panTypeRecruitBonus, gridBagConstraints);

        JPanel panArtillery = new JPanel();
        panArtillery.setBorder(BorderFactory.createCompoundBorder(
                BorderFactory.createTitledBorder("Artillery Skill"),
                BorderFactory.createEmptyBorder(5, 5, 5, 5)));
        spnArtyProb = new JSpinner(new SpinnerNumberModel(0, 0, 100, 5));
        ((JSpinner.DefaultEditor) spnArtyProb.getEditor()).getTextField().setEditable(false);
        spnArtyProb.setToolTipText(resourceMap.getString("spnArtyProb.toolTipText"));
        panArtillery.add(spnArtyProb);
        panArtillery.add(new JLabel("Probability"));
        spnArtyBonus = new JSpinner(new SpinnerNumberModel(0, -10, 10, 1));
        ((JSpinner.DefaultEditor) spnArtyBonus.getEditor()).getTextField().setEditable(false);
        panArtillery.add(spnArtyBonus);
        panArtillery.add(new JLabel("Bonus"));
        JPanel panSecondary = new JPanel();
        spnSecondProb = new JSpinner(new SpinnerNumberModel(0, 0, 100, 5));
        ((JSpinner.DefaultEditor) spnSecondProb.getEditor()).getTextField().setEditable(false);
        spnSecondProb.setToolTipText(resourceMap.getString("spnSecondProb.toolTipText"));
        panSecondary.add(spnSecondProb);
        panSecondary.add(new JLabel("Probability"));
        spnSecondBonus = new JSpinner(new SpinnerNumberModel(0, -10, 10, 1));
        ((JSpinner.DefaultEditor) spnSecondBonus.getEditor()).getTextField().setEditable(false);
        panSecondary.add(spnSecondBonus);
        panSecondary.add(new JLabel("Bonus"));
        panSecondary.setBorder(BorderFactory.createCompoundBorder(
                BorderFactory.createTitledBorder("Secondary Skills"),
                BorderFactory.createEmptyBorder(5, 5, 5, 5)));
        JPanel panTactics = new JPanel();
        spnTacticsGreen = new JSpinner(new SpinnerNumberModel(0, -10, 10, 1));
        ((JSpinner.DefaultEditor) spnTacticsGreen.getEditor()).getTextField().setEditable(false);
        spnTacticsGreen.setToolTipText(resourceMap.getString("spnTacticsGreen.toolTipText"));
        spnTacticsReg = new JSpinner(new SpinnerNumberModel(0, -10, 10, 1));
        ((JSpinner.DefaultEditor) spnTacticsReg.getEditor()).getTextField().setEditable(false);
        spnTacticsReg.setToolTipText(resourceMap.getString("spnTacticsReg.toolTipText"));
        spnTacticsVet = new JSpinner(new SpinnerNumberModel(0, -10, 10, 1));
        ((JSpinner.DefaultEditor) spnTacticsVet.getEditor()).getTextField().setEditable(false);
        spnTacticsVet.setToolTipText(resourceMap.getString("spnTacticsVet.toolTipText"));
        spnTacticsElite = new JSpinner(new SpinnerNumberModel(0, -10, 10, 1));
        ((JSpinner.DefaultEditor) spnTacticsElite.getEditor()).getTextField().setEditable(false);
        spnTacticsElite.setToolTipText(resourceMap.getString("spnTacticsElite.toolTipText"));
        panTactics.add(spnTacticsGreen);
        panTactics.add(new JLabel("Green"));
        panTactics.add(spnTacticsReg);
        panTactics.add(new JLabel("Reg"));
        panTactics.add(spnTacticsVet);
        panTactics.add(new JLabel("Vet"));
        panTactics.add(spnTacticsElite);
        panTactics.add(new JLabel("Elite"));
        panTactics.setBorder(BorderFactory.createCompoundBorder(
                BorderFactory.createTitledBorder("Tactics Skill"),
                BorderFactory.createEmptyBorder(5, 5, 5, 5)));
        JPanel panSmallArms = new JPanel();
        spnCombatSA = new JSpinner(new SpinnerNumberModel(0, -10, 10, 1));
        ((JSpinner.DefaultEditor) spnCombatSA.getEditor()).getTextField().setEditable(false);
        spnCombatSA.setToolTipText(resourceMap.getString("spnCombatSA.toolTipText"));
        spnSupportSA = new JSpinner(new SpinnerNumberModel(0, -10, 10, 1));
        ((JSpinner.DefaultEditor) spnSupportSA.getEditor()).getTextField().setEditable(false);
        spnSupportSA.setToolTipText(resourceMap.getString("spnSupportSA.toolTipText"));
        panSmallArms.add(spnCombatSA);
        panSmallArms.add(new JLabel("Combat Personnel"));
        panSmallArms.add(spnSupportSA);
        panSmallArms.add(new JLabel("Support Personnel"));
        panSmallArms.setBorder(BorderFactory.createCompoundBorder(
                BorderFactory.createTitledBorder("Small Arms Skill"),
                BorderFactory.createEmptyBorder(5, 5, 5, 5)));
        JPanel panAbilities = new JPanel();
        spnAbilGreen = new JSpinner(new SpinnerNumberModel(0, -10, 10, 1));
        ((JSpinner.DefaultEditor) spnAbilGreen.getEditor()).getTextField().setEditable(false);
        spnAbilGreen.setToolTipText(resourceMap.getString("spnAbilGreen.toolTipText"));
        spnAbilReg = new JSpinner(new SpinnerNumberModel(0, -10, 10, 1));
        ((JSpinner.DefaultEditor) spnAbilReg.getEditor()).getTextField().setEditable(false);
        spnAbilReg.setToolTipText(resourceMap.getString("spnAbilReg.toolTipText"));
        spnAbilVet = new JSpinner(new SpinnerNumberModel(0, -10, 10, 1));
        ((JSpinner.DefaultEditor) spnAbilVet.getEditor()).getTextField().setEditable(false);
        spnAbilVet.setToolTipText(resourceMap.getString("spnAbilVet.toolTipText"));
        spnAbilElite = new JSpinner(new SpinnerNumberModel(0, -10, 10, 1));
        ((JSpinner.DefaultEditor) spnAbilElite.getEditor()).getTextField().setEditable(false);
        spnAbilElite.setToolTipText(resourceMap.getString("spnAbilElite.toolTipText"));
        panAbilities.add(spnAbilGreen);
        panAbilities.add(new JLabel("Green"));
        panAbilities.add(spnAbilReg);
        panAbilities.add(new JLabel("Reg"));
        panAbilities.add(spnAbilVet);
        panAbilities.add(new JLabel("Vet"));
        panAbilities.add(spnAbilElite);
        panAbilities.add(new JLabel("Elite"));
        panAbilities.setBorder(BorderFactory.createCompoundBorder(
                BorderFactory.createTitledBorder("Special Abilities"),
                BorderFactory.createEmptyBorder(5, 5, 5, 5)));

        JPanel panOtherBonuses = new JPanel(new GridLayout(3, 2));
        panOtherBonuses.add(panArtillery);
        panOtherBonuses.add(panSecondary);
        panOtherBonuses.add(panTactics);
        panOtherBonuses.add(panAbilities);
        panOtherBonuses.add(panSmallArms);

        gridBagConstraints = new java.awt.GridBagConstraints();
        gridBagConstraints.gridx = 0;
        gridBagConstraints.gridy = 5;
        gridBagConstraints.gridwidth = 3;
        gridBagConstraints.fill = java.awt.GridBagConstraints.BOTH;
        gridBagConstraints.anchor = java.awt.GridBagConstraints.NORTHWEST;
        gridBagConstraints.insets = new java.awt.Insets(5, 5, 5, 5);
        panRandomSkill.add(panOtherBonuses, gridBagConstraints);

        JScrollPane scrRandomSkill = new JScrollPane(panRandomSkill);
        scrRandomSkill.setPreferredSize(new java.awt.Dimension(500, 400));

        tabOptions.addTab(resourceMap.getString("panRandomSkill.TabConstraints.tabTitle"), scrRandomSkill);
        //endregion Skill Randomization Tab

        //region Rank System Tab
        panRank.setName("panRank");
        panRank.setLayout(new java.awt.GridBagLayout());

        JLabel lblRank = new JLabel(resourceMap.getString("lblRank.text"));
        lblRank.setName("lblRank");
        gridBagConstraints = new java.awt.GridBagConstraints();
        gridBagConstraints.gridx = 0;
        gridBagConstraints.gridy = 1;
        gridBagConstraints.anchor = java.awt.GridBagConstraints.WEST;
        panRank.add(lblRank, gridBagConstraints);

        DefaultComboBoxModel<Ranks> rankModel = new DefaultComboBoxModel<>();
        for (int i = 0; i < Ranks.RS_NUM; i++) {
            final Ranks ranks = Ranks.getRanksFromSystem(i);
            if (ranks != null) {
                rankModel.addElement(ranks);
            }
        }
        comboRanks = new JComboBox<>(rankModel);
        comboRanks.setName("comboRanks");
        comboRanks.addActionListener(evt -> fillRankInfo());
        gridBagConstraints = new GridBagConstraints();
        gridBagConstraints.gridx = 1;
        gridBagConstraints.gridy = 1;
        gridBagConstraints.fill = GridBagConstraints.NONE;
        gridBagConstraints.anchor = GridBagConstraints.WEST;
        panRank.add(comboRanks, gridBagConstraints);

        ranksModel = new RankTableModel(campaign.getRanks().getRanksForModel(), rankColNames);
        tableRanks = new JTable(ranksModel);
        tableRanks.setSelectionMode(ListSelectionModel.SINGLE_SELECTION);
        tableRanks.setRowSelectionAllowed(false);
        tableRanks.setColumnSelectionAllowed(false);
        tableRanks.setCellSelectionEnabled(true);
        tableRanks.setAutoResizeMode(JTable.AUTO_RESIZE_ALL_COLUMNS);
        tableRanks.setIntercellSpacing(new Dimension(0, 0));
        tableRanks.setShowGrid(false);
        TableColumn column;
        for (int i = 0; i < RankTableModel.COL_NUM; i++) {
            column = tableRanks.getColumnModel().getColumn(i);
            column.setPreferredWidth(ranksModel.getColumnWidth(i));
            column.setCellRenderer(ranksModel.getRenderer());
            if (i == RankTableModel.COL_PAYMULT) {
                column.setCellEditor(new SpinnerEditor());
            }
        }
        tableRanks.getSelectionModel().addListSelectionListener(this::tableRanksValueChanged);
        scrRanks.setViewportView(tableRanks);

        gridBagConstraints = new java.awt.GridBagConstraints();
        gridBagConstraints.gridx = 0;
        gridBagConstraints.gridy = 2;
        gridBagConstraints.fill = java.awt.GridBagConstraints.BOTH;
        gridBagConstraints.weightx = 1.0;
        gridBagConstraints.weighty = 1.0;
        gridBagConstraints.gridwidth = 2;
        gridBagConstraints.anchor = java.awt.GridBagConstraints.NORTHWEST;
        gridBagConstraints.insets = new java.awt.Insets(5, 5, 5, 5);
        scrRanks.setHorizontalScrollBarPolicy(JScrollPane.HORIZONTAL_SCROLLBAR_AS_NEEDED);
        scrRanks.setVerticalScrollBarPolicy(JScrollPane.VERTICAL_SCROLLBAR_AS_NEEDED);
        panRank.add(scrRanks, gridBagConstraints);

        //scrRanks.setMinimumSize(new Dimension(500, 500));
        //scrRanks.setPreferredSize(new Dimension(500, 500));
        //scrRanks.setMaximumSize(new Dimension(500, 500));

        JTextArea txtInstructionsRanks = new JTextArea();
        txtInstructionsRanks.setText(resourceMap.getString("txtInstructionsRanks.text"));
        txtInstructionsRanks.setEditable(false);
        txtInstructionsRanks.setLineWrap(true);
        txtInstructionsRanks.setWrapStyleWord(true);
        txtInstructionsRanks.setBorder(BorderFactory.createCompoundBorder(
                BorderFactory.createTitledBorder(resourceMap.getString("txtInstructionsRanks.title")),
                BorderFactory.createEmptyBorder(5, 5, 5, 5)));
        txtInstructionsRanks.setOpaque(false);
        txtInstructionsRanks.setMinimumSize(new Dimension(250, 120));
        gridBagConstraints = new java.awt.GridBagConstraints();
        gridBagConstraints.gridx = 0;
        gridBagConstraints.gridy = 0;
        gridBagConstraints.gridwidth = 2;
        gridBagConstraints.weightx = 1.0;
        gridBagConstraints.weighty = 0.0;
        gridBagConstraints.fill = java.awt.GridBagConstraints.HORIZONTAL;
        gridBagConstraints.anchor = java.awt.GridBagConstraints.NORTHWEST;
        gridBagConstraints.insets = new java.awt.Insets(5, 5, 5, 5);
        //txtInstructionsRanks.setMinimumSize(new Dimension(400, 400));
        panRank.add(txtInstructionsRanks, gridBagConstraints);

        tabOptions.addTab(resourceMap.getString("panRank.TabConstraints.tabTitle"), panRank);
        //endregion Rank System Tab

        //region Name and Portrait Generation Tab
        panNameGen.setName("panNameGen");
        panNameGen.setLayout(new GridBagLayout());

        chkUseOriginFactionForNames = new JCheckBox(resourceMap.getString("chkUseOriginFactionForNames.text"));
        chkUseOriginFactionForNames.setToolTipText(resourceMap.getString("chkUseOriginFactionForNames.toolTipText"));
        chkUseOriginFactionForNames.setName("chkUseOriginFactionForNames");
        chkUseOriginFactionForNames.addActionListener(
                evt -> comboFactionNames.setEnabled(!chkUseOriginFactionForNames.isSelected()));
        gridBagConstraints = new GridBagConstraints();
        gridBagConstraints.gridx = 0;
        gridy = 0;
        gridBagConstraints.gridy = gridy;
        gridBagConstraints.gridwidth = 2;
        gridBagConstraints.fill = GridBagConstraints.HORIZONTAL;
        gridBagConstraints.anchor = GridBagConstraints.NORTHWEST;
        panNameGen.add(chkUseOriginFactionForNames, gridBagConstraints);


        JLabel lblFactionNames = new JLabel(resourceMap.getString("lblFactionNames.text"));
        lblFactionNames.setName("lblFactionNames");
        gridBagConstraints = new GridBagConstraints();
        gridBagConstraints.gridx = 0;
        gridBagConstraints.gridy = ++gridy;
        gridBagConstraints.anchor = GridBagConstraints.WEST;
        panNameGen.add(lblFactionNames, gridBagConstraints);

        DefaultComboBoxModel<String> factionNamesModel = new DefaultComboBoxModel<>();
        for (String faction : RandomNameGenerator.getInstance().getFactions()) {
            factionNamesModel.addElement(faction);
        }
        factionNamesModel.setSelectedItem(RandomNameGenerator.getInstance().getChosenFaction());
        comboFactionNames.setModel(factionNamesModel);
        comboFactionNames.setMinimumSize(new java.awt.Dimension(400, 30));
        comboFactionNames.setName("comboFactionNames");
        comboFactionNames.setPreferredSize(new java.awt.Dimension(400, 30));
        gridBagConstraints = new GridBagConstraints();
        gridBagConstraints.gridx = 1;
        gridBagConstraints.gridy = gridy;
        gridBagConstraints.anchor = GridBagConstraints.WEST;
        panNameGen.add(comboFactionNames, gridBagConstraints);

        JLabel lblGender = new JLabel(resourceMap.getString("lblGender.text"));
        lblGender.setName("lblGender");
        gridBagConstraints = new GridBagConstraints();
        gridBagConstraints.gridx = 0;
        gridBagConstraints.gridy = ++gridy;
        gridBagConstraints.insets = new Insets(10, 0, 0, 0);
        gridBagConstraints.anchor = GridBagConstraints.WEST;
        panNameGen.add(lblGender, gridBagConstraints);

        sldGender.setMaximum(100);
        sldGender.setMinimum(0);
        sldGender.setMajorTickSpacing(25);
        sldGender.setPaintTicks(true);
        sldGender.setPaintLabels(true);
        sldGender.setValue(RandomGenderGenerator.getPercentFemale());
        gridBagConstraints = new GridBagConstraints();
        gridBagConstraints.gridx = 1;
        gridBagConstraints.gridy = gridy;
        gridBagConstraints.anchor = GridBagConstraints.WEST;
        gridBagConstraints.insets = new Insets(10, 0, 0, 0);
        panNameGen.add(sldGender, gridBagConstraints);

        panRandomPortrait.setName("panRandomPortrait");
        panRandomPortrait.setLayout(new BorderLayout());

        // The math below is used to determine how to split the personnel role options for portraits,
        // which it does into 4 columns with rows equal to the number of roles plus two, with the
        // additional two being the all role and no role options.
        JPanel panUsePortrait = new JPanel(new GridLayout((int) Math.ceil((personnelRoles.length + 2) / 4.0), 4));
        chkUsePortrait = new JCheckBox[personnelRoles.length];
        allPortraitsBox = new JCheckBox(resourceMap.getString("panUsePortrait.all.text"));
        noPortraitsBox = new JCheckBox(resourceMap.getString("panUsePortrait.no.text"));
        allPortraitsBox.addActionListener(evt -> {
            final boolean selected = allPortraitsBox.isSelected();
            for (JCheckBox box : chkUsePortrait) {
                if (selected) {
                    box.setSelected(true);
                }
                box.setEnabled(!selected);
            }
            if (selected) {
                noPortraitsBox.setSelected(false);
            }
        });
        noPortraitsBox.addActionListener(evt -> {
            final boolean selected = noPortraitsBox.isSelected();
            for (JCheckBox box : chkUsePortrait) {
                if (selected) {
                    box.setSelected(false);
                }
                box.setEnabled(!selected);
            }
            if (selected) {
                allPortraitsBox.setSelected(false);
            }
        });
        panUsePortrait.add(allPortraitsBox);
        panUsePortrait.add(noPortraitsBox);

        JCheckBox box;
        for (PersonnelRole role : personnelRoles) {
            box = new JCheckBox(role.toString());
            panUsePortrait.add(box);
            chkUsePortrait[role.ordinal()] = box;
        }

        panRandomPortrait.add(panUsePortrait, BorderLayout.CENTER);
        JTextArea txtPortraitInst = new JTextArea(resourceMap.getString("txtPortraitInst.text"));
        txtPortraitInst.setPreferredSize(new Dimension(728, 60));
        txtPortraitInst.setEditable(false);
        txtPortraitInst.setLineWrap(true);
        txtPortraitInst.setWrapStyleWord(true);
        txtPortraitInst.setOpaque(false);
        panRandomPortrait.add(txtPortraitInst, BorderLayout.PAGE_START);

        panRandomPortrait.setBorder(BorderFactory.createCompoundBorder(
                BorderFactory.createTitledBorder(resourceMap.getString("panRandomPortrait.title")),
                BorderFactory.createEmptyBorder(5, 5, 5, 5)));

        gridBagConstraints = new java.awt.GridBagConstraints();
        gridBagConstraints.gridx = 0;
        gridBagConstraints.gridy = ++gridy;
        gridBagConstraints.gridwidth = 2;
        gridBagConstraints.fill = java.awt.GridBagConstraints.BOTH;
        gridBagConstraints.insets = new Insets(10, 0, 0, 0);
        gridBagConstraints.anchor = java.awt.GridBagConstraints.NORTHWEST;
        panNameGen.add(panRandomPortrait, gridBagConstraints);

        chkAssignPortraitOnRoleChange.setText(resourceMap.getString("chkAssignPortraitOnRoleChange.text"));
        chkAssignPortraitOnRoleChange.setToolTipText(resourceMap.getString("chkAssignPortraitOnRoleChange.toolTipText"));
        chkAssignPortraitOnRoleChange.setName("chkAssignPortraitOnRoleChange");
        gridBagConstraints = new java.awt.GridBagConstraints();
        gridBagConstraints.gridx = 0;
        gridBagConstraints.gridy = ++gridy;
        gridBagConstraints.anchor = java.awt.GridBagConstraints.WEST;
        panNameGen.add(chkAssignPortraitOnRoleChange, gridBagConstraints);

        tabOptions.addTab(resourceMap.getString("panNameGen.TabConstraints.tabTitle"), panNameGen);
        //endregion Name and Portrait Generation Tab

        //region Personnel Market Tab
        panPersonnelMarket = new JPanel();
        personnelMarketType = new JComboBox<>();
        personnelMarketReportRefresh = new JCheckBox("Display a report when market refreshes");
        personnelMarketRandomEliteRemoval = new JTextField();
        personnelMarketRandomVeteranRemoval = new JTextField();
        personnelMarketRandomRegularRemoval = new JTextField();
        personnelMarketRandomGreenRemoval = new JTextField();
        personnelMarketRandomUltraGreenRemoval = new JTextField();
        personnelMarketDylansWeight = new JSpinner(new SpinnerNumberModel(0.3, 0.1, 0.8, 0.1));
        JLabel personnelMarketTypeLabel = new JLabel("Market Type:");
        JLabel personnelMarketRandomEliteRemovalLabel = new JLabel("Random & Dylan's Elite Removal");
        JLabel personnelMarketRandomVeteranRemovalLabel = new JLabel("Random & Dylan's Veteran Removal");
        JLabel personnelMarketRandomRegularRemovalLabel = new JLabel("Random & Dylan's Regular Removal");
        JLabel personnelMarketRandomGreenRemovalLabel = new JLabel("Random & Dylan's Green Removal");
        JLabel personnelMarketRandomUltraGreenRemovalLabel = new JLabel("Random & Dylan's Ultra-Green Removal");
        JLabel personnelMarketDylansWeightLabel = new JLabel("<html>Weight for Dylan's Method to choose most"
                                                      + "<br />common unit type based on your forces</html>");

        for (PersonnelMarketMethod method : PersonnelMarketServiceManager.getInstance().getAllServices(true)) {
            personnelMarketType.addItem(method.getModuleName());
        }

        panPersonnelMarket.setName("panPersonnelMarket");
        panPersonnelMarket.setLayout(new java.awt.GridBagLayout());

        gridBagConstraints = new java.awt.GridBagConstraints();
        gridBagConstraints.gridx = 0;
        gridBagConstraints.gridy = 0;
        gridBagConstraints.gridwidth = 1;
        gridBagConstraints.fill = java.awt.GridBagConstraints.BOTH;
        gridBagConstraints.insets = new Insets(10, 0, 0, 0);
        gridBagConstraints.anchor = java.awt.GridBagConstraints.NORTHWEST;
        panPersonnelMarket.add(personnelMarketTypeLabel, gridBagConstraints);
        personnelMarketType.addActionListener(evt -> {
            final boolean enabled = new PersonnelMarketDylan().getModuleName().equals(personnelMarketType.getSelectedItem())
                    || new PersonnelMarketRandom().getModuleName().equals(personnelMarketType.getSelectedItem());
            personnelMarketRandomEliteRemoval.setEnabled(enabled);
            personnelMarketRandomVeteranRemoval.setEnabled(enabled);
            personnelMarketRandomRegularRemoval.setEnabled(enabled);
            personnelMarketRandomGreenRemoval.setEnabled(enabled);
            personnelMarketRandomUltraGreenRemoval.setEnabled(enabled);
        });
        gridBagConstraints = new java.awt.GridBagConstraints();
        gridBagConstraints.gridx = 1;
        gridBagConstraints.gridy = 0;
        gridBagConstraints.gridwidth = 4;
        gridBagConstraints.fill = java.awt.GridBagConstraints.BOTH;
        gridBagConstraints.insets = new Insets(10, 0, 0, 0);
        gridBagConstraints.anchor = java.awt.GridBagConstraints.NORTHWEST;
        panPersonnelMarket.add(personnelMarketType, gridBagConstraints);

        gridBagConstraints = new java.awt.GridBagConstraints();
        gridBagConstraints.gridx = 0;
        gridBagConstraints.gridy = 1;
        gridBagConstraints.gridwidth = 1;
        gridBagConstraints.fill = java.awt.GridBagConstraints.BOTH;
        gridBagConstraints.insets = new Insets(10, 0, 0, 0);
        gridBagConstraints.anchor = java.awt.GridBagConstraints.NORTHWEST;
        panPersonnelMarket.add(personnelMarketReportRefresh, gridBagConstraints);

        gridBagConstraints = new java.awt.GridBagConstraints();
        gridBagConstraints.gridx = 0;
        gridBagConstraints.gridy = 2;
        gridBagConstraints.gridwidth = 1;
        gridBagConstraints.fill = java.awt.GridBagConstraints.BOTH;
        gridBagConstraints.insets = new Insets(10, 0, 0, 0);
        gridBagConstraints.anchor = java.awt.GridBagConstraints.NORTHWEST;
        panPersonnelMarket.add(personnelMarketRandomEliteRemovalLabel, gridBagConstraints);

        gridBagConstraints = new java.awt.GridBagConstraints();
        gridBagConstraints.gridx = 1;
        gridBagConstraints.gridy = 2;
        gridBagConstraints.gridwidth = 1;
        gridBagConstraints.fill = java.awt.GridBagConstraints.BOTH;
        gridBagConstraints.insets = new Insets(10, 0, 0, 0);
        gridBagConstraints.anchor = java.awt.GridBagConstraints.NORTHWEST;
        panPersonnelMarket.add(personnelMarketRandomEliteRemoval, gridBagConstraints);

        gridBagConstraints = new java.awt.GridBagConstraints();
        gridBagConstraints.gridx = 0;
        gridBagConstraints.gridy = 3;
        gridBagConstraints.gridwidth = 1;
        gridBagConstraints.fill = java.awt.GridBagConstraints.BOTH;
        gridBagConstraints.insets = new Insets(10, 0, 0, 0);
        gridBagConstraints.anchor = java.awt.GridBagConstraints.NORTHWEST;
        panPersonnelMarket.add(personnelMarketRandomVeteranRemovalLabel, gridBagConstraints);

        gridBagConstraints = new java.awt.GridBagConstraints();
        gridBagConstraints.gridx = 1;
        gridBagConstraints.gridy = 3;
        gridBagConstraints.gridwidth = 1;
        gridBagConstraints.fill = java.awt.GridBagConstraints.BOTH;
        gridBagConstraints.insets = new Insets(10, 0, 0, 0);
        gridBagConstraints.anchor = java.awt.GridBagConstraints.NORTHWEST;
        panPersonnelMarket.add(personnelMarketRandomVeteranRemoval, gridBagConstraints);

        gridBagConstraints = new java.awt.GridBagConstraints();
        gridBagConstraints.gridx = 0;
        gridBagConstraints.gridy = 4;
        gridBagConstraints.gridwidth = 1;
        gridBagConstraints.fill = java.awt.GridBagConstraints.BOTH;
        gridBagConstraints.insets = new Insets(10, 0, 0, 0);
        gridBagConstraints.anchor = java.awt.GridBagConstraints.NORTHWEST;
        panPersonnelMarket.add(personnelMarketRandomRegularRemovalLabel, gridBagConstraints);

        gridBagConstraints = new java.awt.GridBagConstraints();
        gridBagConstraints.gridx = 1;
        gridBagConstraints.gridy = 4;
        gridBagConstraints.gridwidth = 1;
        gridBagConstraints.fill = java.awt.GridBagConstraints.BOTH;
        gridBagConstraints.insets = new Insets(10, 0, 0, 0);
        gridBagConstraints.anchor = java.awt.GridBagConstraints.NORTHWEST;
        panPersonnelMarket.add(personnelMarketRandomRegularRemoval, gridBagConstraints);

        gridBagConstraints = new java.awt.GridBagConstraints();
        gridBagConstraints.gridx = 0;
        gridBagConstraints.gridy = 5;
        gridBagConstraints.gridwidth = 1;
        gridBagConstraints.fill = java.awt.GridBagConstraints.BOTH;
        gridBagConstraints.insets = new Insets(10, 0, 0, 0);
        gridBagConstraints.anchor = java.awt.GridBagConstraints.NORTHWEST;
        panPersonnelMarket.add(personnelMarketRandomGreenRemovalLabel, gridBagConstraints);

        gridBagConstraints = new java.awt.GridBagConstraints();
        gridBagConstraints.gridx = 1;
        gridBagConstraints.gridy = 5;
        gridBagConstraints.gridwidth = 1;
        gridBagConstraints.fill = java.awt.GridBagConstraints.BOTH;
        gridBagConstraints.insets = new Insets(10, 0, 0, 0);
        gridBagConstraints.anchor = java.awt.GridBagConstraints.NORTHWEST;
        panPersonnelMarket.add(personnelMarketRandomGreenRemoval, gridBagConstraints);

        gridBagConstraints = new java.awt.GridBagConstraints();
        gridBagConstraints.gridx = 0;
        gridBagConstraints.gridy = 6;
        gridBagConstraints.gridwidth = 1;
        gridBagConstraints.fill = java.awt.GridBagConstraints.BOTH;
        gridBagConstraints.insets = new Insets(10, 0, 0, 0);
        gridBagConstraints.anchor = java.awt.GridBagConstraints.NORTHWEST;
        panPersonnelMarket.add(personnelMarketRandomUltraGreenRemovalLabel, gridBagConstraints);

        gridBagConstraints = new GridBagConstraints();
        gridBagConstraints.gridx = 1;
        gridBagConstraints.gridy = 6;
        gridBagConstraints.gridwidth = 1;
        gridBagConstraints.fill = GridBagConstraints.BOTH;
        gridBagConstraints.insets = new Insets(10, 0, 0, 0);
        gridBagConstraints.anchor = GridBagConstraints.NORTHWEST;
        panPersonnelMarket.add(personnelMarketRandomUltraGreenRemoval, gridBagConstraints);

        gridBagConstraints = new java.awt.GridBagConstraints();
        gridBagConstraints.gridx = 0;
        gridBagConstraints.gridy = 7;
        gridBagConstraints.gridwidth = 1;
        gridBagConstraints.fill = java.awt.GridBagConstraints.BOTH;
        gridBagConstraints.insets = new Insets(10, 0, 0, 0);
        gridBagConstraints.anchor = java.awt.GridBagConstraints.NORTHWEST;
        panPersonnelMarket.add(personnelMarketDylansWeightLabel, gridBagConstraints);

        gridBagConstraints = new java.awt.GridBagConstraints();
        gridBagConstraints.gridx = 1;
        gridBagConstraints.gridy = 7;
        gridBagConstraints.gridwidth = 1;
        gridBagConstraints.fill = java.awt.GridBagConstraints.BOTH;
        gridBagConstraints.insets = new Insets(10, 0, 0, 0);
        gridBagConstraints.anchor = java.awt.GridBagConstraints.NORTHWEST;
        panPersonnelMarket.add(personnelMarketDylansWeight, gridBagConstraints);

        tabOptions.addTab(resourceMap.getString("panPersonnelMarket.TabConstraints.tabTitle"), panPersonnelMarket);
        //endregion Personnel Market Tab

        //region Against the Bot Tab
        panAtB = new JPanel();

        cbSkillLevel = new JComboBox<>();
        chkUseShareSystem = new JCheckBox();
        chkRetirementRolls = new JCheckBox();
        chkTrackUnitFatigue = new JCheckBox();
        chkCustomRetirementMods = new JCheckBox();
        chkFoundersNeverRetire = new JCheckBox();
        chkTrackOriginalUnit = new JCheckBox();
        chkLimitLanceWeight = new JCheckBox();
        chkLimitLanceNumUnits = new JCheckBox();
        chkUseLeadership = new JCheckBox();
        chkUseStrategy = new JCheckBox();
        spnBaseStrategyDeployment = new JSpinner();
        spnAdditionalStrategyDeployment = new JSpinner();

        chkUseAero = new JCheckBox();
        chkUseVehicles = new JCheckBox();
        chkClanVehicles = new JCheckBox();
        chkDoubleVehicles = new JCheckBox();
        chkAdjustPlayerVehicles = new JCheckBox();
        spnOpforLanceTypeMechs = new JSpinner();
        spnOpforLanceTypeMixed = new JSpinner();
        spnOpforLanceTypeVehicles = new JSpinner();
        chkOpforUsesVTOLs = new JCheckBox();
        chkOpforUsesAero = new JCheckBox();
        chkOpforUsesLocalForces = new JCheckBox();
        spnOpforAeroChance = new JSpinner();
        spnOpforLocalForceChance = new JSpinner();

        availableRats = new JList<>();
        chosenRats = new JList<>();
        btnAddRat = new JButton();
        btnRemoveRat = new JButton();
        btnMoveRatUp = new JButton();
        btnMoveRatDown = new JButton();
        chkIgnoreRatEra = new JCheckBox();

        spnSearchRadius = new JSpinner();
        chkVariableContractLength = new JCheckBox();
        chkMercSizeLimited = new JCheckBox();
        chkRestrictPartsByMission = new JCheckBox();
        chkUseLightConditions = new JCheckBox();
        chkUsePlanetaryConditions = new JCheckBox();

        chkAeroRecruitsHaveUnits = new JCheckBox();
        chkInstantUnitMarketDelivery = new JCheckBox();
        chkContractMarketReportRefresh = new JCheckBox();
        chkUnitMarketReportRefresh = new JCheckBox();


        panAtB.setName("panAtB");
        panAtB.setLayout(new GridBagLayout());

        JPanel panSubAtBAdmin = new JPanel(new GridBagLayout());
        JPanel panSubAtBRat = new JPanel(new GridBagLayout());
        JPanel panSubAtBContract = new JPanel(new GridBagLayout());
        JPanel panSubAtBScenario = new JPanel(new GridBagLayout());
        panSubAtBAdmin.setBorder(BorderFactory.createTitledBorder("Unit Administration"));
        panSubAtBRat.setBorder(BorderFactory.createTitledBorder("Random Assignment Tables"));
        panSubAtBContract.setBorder(BorderFactory.createTitledBorder("Contract Operations"));
        panSubAtBScenario.setBorder(BorderFactory.createTitledBorder("Scenarios"));

        chkUseAtB = new JCheckBox(resourceMap.getString("chkUseAtB.text"));
        chkUseAtB.setToolTipText(resourceMap.getString("chkUseAtB.toolTipText"));
        gridBagConstraints = new java.awt.GridBagConstraints();
        gridBagConstraints.gridx = 0;
        gridBagConstraints.gridy = 0;
        gridBagConstraints.gridwidth = 2;
        gridBagConstraints.fill = java.awt.GridBagConstraints.NONE;
        gridBagConstraints.insets = new Insets(10, 10, 10, 10);
        gridBagConstraints.anchor = java.awt.GridBagConstraints.NORTHWEST;
        panAtB.add(chkUseAtB, gridBagConstraints);
        chkUseAtB.addActionListener(ev -> {
            enableAtBComponents(panAtB, chkUseAtB.isSelected());
            enableAtBComponents(panSubAtBRat,
                    chkUseAtB.isSelected() && btnStaticRATs.isSelected());
        });
        
        JLabel lblSkillLevel = new JLabel(resourceMap.getString("lblSkillLevel.text"));
        gridBagConstraints.gridx = 0;
        gridBagConstraints.gridy = 1;
        gridBagConstraints.gridwidth = 1;
        panAtB.add(lblSkillLevel, gridBagConstraints);

        // TODO : Switch me to use a modified RandomSkillsGenerator.levelNames
        cbSkillLevel.addItem(SkillType.SKILL_LEVEL_NAMES[SkillType.EXP_ULTRA_GREEN]);
        cbSkillLevel.addItem(SkillType.SKILL_LEVEL_NAMES[SkillType.EXP_GREEN]);
        cbSkillLevel.addItem(SkillType.SKILL_LEVEL_NAMES[SkillType.EXP_REGULAR]);
        cbSkillLevel.addItem(SkillType.SKILL_LEVEL_NAMES[SkillType.EXP_VETERAN]);
        cbSkillLevel.addItem(SkillType.SKILL_LEVEL_NAMES[SkillType.EXP_ELITE]);
        gridBagConstraints.gridx = 1;
        gridBagConstraints.gridy = 1;
        panAtB.add(cbSkillLevel, gridBagConstraints);

        btnDynamicRATs = new JRadioButton(resourceMap.getString("btnDynamicRATs.text"));
        btnDynamicRATs.setToolTipText(resourceMap.getString("btnDynamicRATs.tooltip"));
        gridBagConstraints.gridx = 2;
        gridBagConstraints.gridy = 0;
        panAtB.add(btnDynamicRATs, gridBagConstraints);

        btnStaticRATs = new JRadioButton(resourceMap.getString("btnStaticRATs.text"));
        btnStaticRATs.setToolTipText(resourceMap.getString("btnStaticRATs.tooltip"));
        gridBagConstraints.gridx = 2;
        gridBagConstraints.gridy = 1;
        panAtB.add(btnStaticRATs, gridBagConstraints);
        btnStaticRATs.addItemListener(ev -> enableAtBComponents(panSubAtBRat, btnStaticRATs.isSelected()));

        gridBagConstraints.gridx = 0;
        gridBagConstraints.gridy = 2;
        gridBagConstraints.gridwidth = 2;
        panAtB.add(panSubAtBAdmin, gridBagConstraints);
        gridBagConstraints.gridx = 2;
        gridBagConstraints.gridy = 2;
        panAtB.add(panSubAtBRat, gridBagConstraints);
        gridBagConstraints.gridx = 0;
        gridBagConstraints.gridy = 3;
        panAtB.add(panSubAtBContract, gridBagConstraints);
        gridBagConstraints.gridx = 2;
        gridBagConstraints.gridy = 3;
        panAtB.add(panSubAtBScenario, gridBagConstraints);
        
        chkUseStratCon = new JCheckBox(resourceMap.getString("chkUseStratCon.text"));
        chkUseStratCon.setToolTipText(resourceMap.getString("chkUseStratCon.toolTipText"));
        gridBagConstraints.gridx = 0;
        gridBagConstraints.gridy = 4;
        gridBagConstraints.gridwidth = 2;
        panAtB.add(chkUseStratCon, gridBagConstraints);

        // AtB options: "Unit Administration" frame controls
        chkUseShareSystem.setText(resourceMap.getString("chkUseShareSystem.text"));
        chkUseShareSystem.setToolTipText(resourceMap.getString("chkUseShareSystem.toolTipText"));
        gridBagConstraints = new java.awt.GridBagConstraints();
        gridBagConstraints.gridx = 0;
        gridBagConstraints.gridy = 0;
        gridBagConstraints.gridwidth = 1;
        gridBagConstraints.fill = java.awt.GridBagConstraints.BOTH;
        gridBagConstraints.insets = new Insets(5, 5, 5, 5);
        gridBagConstraints.anchor = java.awt.GridBagConstraints.NORTHWEST;
        panSubAtBAdmin.add(chkUseShareSystem, gridBagConstraints);

        chkSharesExcludeLargeCraft = new JCheckBox(resourceMap.getString("chkSharesExcludeLargeCraft.text"));
        chkSharesExcludeLargeCraft.setToolTipText(resourceMap.getString("chkSharesExcludeLargeCraft.toolTipText"));
        gridBagConstraints.gridy++;
        panSubAtBAdmin.add(chkSharesExcludeLargeCraft, gridBagConstraints);

        chkSharesForAll = new JCheckBox(resourceMap.getString("chkSharesForAll.text"));
        chkSharesForAll.setToolTipText(resourceMap.getString("chkSharesForAll.toolTipText"));
        gridBagConstraints.gridy++;
        panSubAtBAdmin.add(chkSharesForAll, gridBagConstraints);

        chkAeroRecruitsHaveUnits.setText(resourceMap.getString("chkAeroRecruitsHaveUnits.text"));
        chkAeroRecruitsHaveUnits.setToolTipText(resourceMap.getString("chkAeroRecruitsHaveUnits.toolTipText"));
        gridBagConstraints.gridy++;
        panSubAtBAdmin.add(chkAeroRecruitsHaveUnits, gridBagConstraints);

        chkRetirementRolls.setText(resourceMap.getString("chkRetirementRolls.text"));
        chkRetirementRolls.setToolTipText(resourceMap.getString("chkRetirementRolls.toolTipText"));
        gridBagConstraints.gridy++;
        panSubAtBAdmin.add(chkRetirementRolls, gridBagConstraints);

        chkCustomRetirementMods.setText(resourceMap.getString("chkCustomRetirementMods.text"));
        chkCustomRetirementMods.setToolTipText(resourceMap.getString("chkCustomRetirementMods.toolTipText"));
        gridBagConstraints.gridy++;
        panSubAtBAdmin.add(chkCustomRetirementMods, gridBagConstraints);

        chkFoundersNeverRetire.setText(resourceMap.getString("chkFoundersNeverRetire.text"));
        chkFoundersNeverRetire.setToolTipText(resourceMap.getString("chkFoundersNeverRetire.toolTipText"));
        gridBagConstraints.gridy++;
        panSubAtBAdmin.add(chkFoundersNeverRetire, gridBagConstraints);

        chkAddDependents = new JCheckBox(resourceMap.getString("chkAddDependents.text"));
        chkAddDependents.setToolTipText(resourceMap.getString("chkAddDependents.toolTipText"));
        gridBagConstraints.gridy++;
        panSubAtBAdmin.add(chkAddDependents, gridBagConstraints);

        chkDependentsNeverLeave = new JCheckBox(resourceMap.getString("chkDependentsNeverLeave.text"));
        chkDependentsNeverLeave.setToolTipText(resourceMap.getString("chkDependentsNeverLeave.toolTipText"));
        gridBagConstraints.gridy++;
        panSubAtBAdmin.add(chkDependentsNeverLeave, gridBagConstraints);

        chkTrackUnitFatigue.setText(resourceMap.getString("chkTrackUnitFatigue.text"));
        chkTrackUnitFatigue.setToolTipText(resourceMap.getString("chkTrackUnitFatigue.toolTipText"));
        gridBagConstraints.gridy++;
        panSubAtBAdmin.add(chkTrackUnitFatigue, gridBagConstraints);

        chkUseLeadership.setText(resourceMap.getString("chkUseLeadership.text"));
        chkUseLeadership.setToolTipText(resourceMap.getString("chkUseLeadership.toolTipText"));
        gridBagConstraints.gridy++;
        panSubAtBAdmin.add(chkUseLeadership, gridBagConstraints);

        chkTrackOriginalUnit.setText(resourceMap.getString("chkTrackOriginalUnit.text"));
        chkTrackOriginalUnit.setToolTipText(resourceMap.getString("chkTrackOriginalUnit.toolTipText"));
        gridBagConstraints.gridy++;
        panSubAtBAdmin.add(chkTrackOriginalUnit, gridBagConstraints);

        chkUseAero.setText(resourceMap.getString("chkUseAero.text"));
        chkUseAero.setToolTipText(resourceMap.getString("chkUseAero.toolTipText"));
        gridBagConstraints.gridy++;
        panSubAtBAdmin.add(chkUseAero, gridBagConstraints);

        chkUseVehicles.setText(resourceMap.getString("chkUseVehicles.text"));
        chkUseVehicles.setToolTipText(resourceMap.getString("chkUseVehicles.toolTipText"));
        gridBagConstraints.gridy++;
        panSubAtBAdmin.add(chkUseVehicles, gridBagConstraints);

        chkClanVehicles.setText(resourceMap.getString("chkClanVehicles.text"));
        chkClanVehicles.setToolTipText(resourceMap.getString("chkClanVehicles.toolTipText"));
        gridBagConstraints.gridy++;
        panSubAtBAdmin.add(chkClanVehicles, gridBagConstraints);

        chkInstantUnitMarketDelivery.setText(resourceMap.getString("chkInstantUnitMarketDelivery.text"));
        chkInstantUnitMarketDelivery.setToolTipText(resourceMap.getString("chkInstantUnitMarketDelivery.toolTipText"));
        gridBagConstraints.gridy++;
        panSubAtBAdmin.add(chkInstantUnitMarketDelivery, gridBagConstraints);

        chkContractMarketReportRefresh.setText(resourceMap.getString("chkContractMarketReportRefresh.text"));
        gridBagConstraints.gridy++;
        panSubAtBAdmin.add(chkContractMarketReportRefresh, gridBagConstraints);

        chkUnitMarketReportRefresh.setText(resourceMap.getString("chkUnitMarketReportRefresh.text"));
        gridBagConstraints.gridy++;
        panSubAtBAdmin.add(chkUnitMarketReportRefresh, gridBagConstraints);

        ButtonGroup group = new ButtonGroup();
        group.add(btnDynamicRATs);
        group.add(btnStaticRATs);

        chosenRatModel = new DefaultListModel<>();
        chosenRats.setModel(chosenRatModel);
        chosenRats.setSelectionMode(ListSelectionModel.SINGLE_SELECTION);
        chosenRats.addListSelectionListener(arg0 -> {
            btnRemoveRat.setEnabled(chosenRats.getSelectedIndex() >= 0);
            btnMoveRatUp.setEnabled(chosenRats.getSelectedIndex() > 0);
            btnMoveRatDown.setEnabled(chosenRatModel.size() > chosenRats.getSelectedIndex() + 1);
        });
        availableRatModel = new DefaultListModel<>();
        for (String rat : RATManager.getAllRATCollections().keySet()) {
            List<Integer> eras = RATManager.getAllRATCollections().get(rat);
            if (eras != null) {
                StringBuilder displayName = new StringBuilder(rat);
                if (eras.size() > 0) {
                    displayName.append(" (").append(eras.get(0));
                    if (eras.size() > 1) {
                        displayName.append("-").append(eras.get(eras.size() - 1));
                    }
                    displayName.append(")");
                }
                availableRatModel.addElement(displayName.toString());
            }
        }
        availableRats.setModel(availableRatModel);
        availableRats.setSelectionMode(ListSelectionModel.SINGLE_SELECTION);
        availableRats.addListSelectionListener(arg0 -> btnAddRat.setEnabled(availableRats.getSelectedIndex() >= 0));

        JTextArea txtRatInstructions = new JTextArea();
        txtRatInstructions.setEditable(false);
        txtRatInstructions.setWrapStyleWord(true);
        txtRatInstructions.setLineWrap(true);
        txtRatInstructions.setText(resourceMap.getString("txtRatInstructions.text"));
        gridBagConstraints = new GridBagConstraints();
        gridBagConstraints.gridx = 0;
        gridBagConstraints.gridy = 2;
        gridBagConstraints.gridwidth = 3;
        gridBagConstraints.fill = java.awt.GridBagConstraints.BOTH;
        gridBagConstraints.insets = new Insets(5, 5, 5, 5);
        gridBagConstraints.anchor = java.awt.GridBagConstraints.NORTHWEST;
        panSubAtBRat.add(txtRatInstructions, gridBagConstraints);

        JLabel lblChosenRats = new JLabel(resourceMap.getString("lblChosenRats.text"));
        gridBagConstraints.gridx = 0;
        gridBagConstraints.gridy = 3;
        gridBagConstraints.gridwidth = 1;
        panSubAtBRat.add(lblChosenRats, gridBagConstraints);

        JLabel lblAvailableRats = new JLabel(resourceMap.getString("lblAvailableRats.text"));
        gridBagConstraints.gridx = 2;
        gridBagConstraints.gridy = 3;
        panSubAtBRat.add(lblAvailableRats, gridBagConstraints);

        gridBagConstraints.gridx = 0;
        gridBagConstraints.gridy = 4;
        panSubAtBRat.add(chosenRats, gridBagConstraints);

        gridBagConstraints.gridx = 2;
        gridBagConstraints.gridy = 4;
        panSubAtBRat.add(availableRats, gridBagConstraints);

        JPanel panRatButtons = new JPanel();
        panRatButtons.setLayout(new javax.swing.BoxLayout(panRatButtons, javax.swing.BoxLayout.Y_AXIS));
        btnAddRat.setText(resourceMap.getString("btnAddRat.text"));
        btnAddRat.setToolTipText(resourceMap.getString("btnAddRat.toolTipText"));
        btnAddRat.addActionListener(arg0 -> {
            int selectedIndex = availableRats.getSelectedIndex();
            chosenRatModel.addElement(availableRats.getSelectedValue());
            availableRatModel.removeElementAt(availableRats.getSelectedIndex());
            availableRats.setSelectedIndex(Math.min(selectedIndex, availableRatModel.size() - 1));
        });
        btnAddRat.setEnabled(false);
        panRatButtons.add(btnAddRat);
        btnRemoveRat.setText(resourceMap.getString("btnRemoveRat.text"));
        btnRemoveRat.setToolTipText(resourceMap.getString("btnRemoveRat.toolTipText"));
        btnRemoveRat.addActionListener(arg0 -> {
            int selectedIndex = chosenRats.getSelectedIndex();
            availableRatModel.addElement(chosenRats.getSelectedValue());
            chosenRatModel.removeElementAt(chosenRats.getSelectedIndex());
            chosenRats.setSelectedIndex(Math.min(selectedIndex, chosenRatModel.size() - 1));
        });
        btnRemoveRat.setEnabled(false);
        panRatButtons.add(btnRemoveRat);
        btnMoveRatUp.setText(resourceMap.getString("btnMoveRatUp.text"));
        btnMoveRatUp.setToolTipText(resourceMap.getString("btnMoveRatUp.toolTipText"));
        btnMoveRatUp.addActionListener(arg0 -> {
            int selectedIndex = chosenRats.getSelectedIndex();
            String tmp = chosenRatModel.getElementAt(selectedIndex);
            chosenRatModel.setElementAt(chosenRatModel.getElementAt(selectedIndex - 1), selectedIndex);
            chosenRatModel.setElementAt(tmp, selectedIndex - 1);
            chosenRats.setSelectedIndex(selectedIndex - 1);
        });
        btnMoveRatUp.setEnabled(false);
        panRatButtons.add(btnMoveRatUp);
        btnMoveRatDown.setText(resourceMap.getString("btnMoveRatDown.text"));
        btnMoveRatDown.setToolTipText(resourceMap.getString("btnMoveRatDown.toolTipText"));
        btnMoveRatDown.addActionListener(arg0 -> {
            int selectedIndex = chosenRats.getSelectedIndex();
            String tmp = chosenRatModel.getElementAt(selectedIndex);
            chosenRatModel.setElementAt(chosenRatModel.getElementAt(selectedIndex + 1), selectedIndex);
            chosenRatModel.setElementAt(tmp, selectedIndex + 1);
            chosenRats.setSelectedIndex(selectedIndex + 1);
        });
        btnMoveRatDown.setEnabled(false);
        panRatButtons.add(btnMoveRatDown);
        gridBagConstraints.gridx = 1;
        gridBagConstraints.gridy = 4;
        panSubAtBRat.add(panRatButtons, gridBagConstraints);

        chkIgnoreRatEra.setText(resourceMap.getString("chkIgnoreRatEra.text"));
        chkIgnoreRatEra.setToolTipText(resourceMap.getString("chkIgnoreRatEra.toolTipText"));
        gridBagConstraints.gridx = 0;
        gridBagConstraints.gridy = 5;
        panSubAtBRat.add(chkIgnoreRatEra, gridBagConstraints);

        JLabel lblSearchRadius = new JLabel(resourceMap.getString("lblSearchRadius.text"));
        gridBagConstraints = new GridBagConstraints();
        gridBagConstraints.gridx = 0;
        gridBagConstraints.gridy = 0;
        gridBagConstraints.fill = java.awt.GridBagConstraints.NONE;
        gridBagConstraints.insets = new Insets(5, 5, 5, 5);
        gridBagConstraints.anchor = java.awt.GridBagConstraints.NORTHWEST;
        panSubAtBContract.add(lblSearchRadius, gridBagConstraints);

        spnSearchRadius.setModel(new SpinnerNumberModel(300, 100, 2500, 100));
        spnSearchRadius.setToolTipText(resourceMap.getString("spnSearchRadius.toolTipText"));
        gridBagConstraints.gridx = 1;
        gridBagConstraints.gridy = 0;
        panSubAtBContract.add(spnSearchRadius, gridBagConstraints);

        chkVariableContractLength.setText(resourceMap.getString("chkVariableContractLength.text"));
        chkVariableContractLength.setToolTipText(resourceMap.getString("chkVariableContractLength.toolTipText"));
        gridBagConstraints.gridx = 0;
        gridBagConstraints.gridy = 1;
        gridBagConstraints.gridwidth = 2;
        panSubAtBContract.add(chkVariableContractLength, gridBagConstraints);

        chkMercSizeLimited.setText(resourceMap.getString("chkMercSizeLimited.text"));
        chkMercSizeLimited.setToolTipText(resourceMap.getString("chkMercSizeLimited.toolTipText"));
        gridBagConstraints.gridx = 0;
        gridBagConstraints.gridy = 2;
        gridBagConstraints.gridwidth = 2;
        panSubAtBContract.add(chkMercSizeLimited, gridBagConstraints);

        chkRestrictPartsByMission.setText(resourceMap.getString("chkRestrictPartsByMission.text"));
        chkRestrictPartsByMission.setToolTipText(resourceMap.getString("chkRestrictPartsByMission.toolTipText"));
        gridBagConstraints.gridx = 0;
        gridBagConstraints.gridy = 3;
        gridBagConstraints.gridwidth = 2;
        panSubAtBContract.add(chkRestrictPartsByMission, gridBagConstraints);

        chkLimitLanceWeight.setText(resourceMap.getString("chkLimitLanceWeight.text"));
        chkLimitLanceWeight.setToolTipText(resourceMap.getString("chkLimitLanceWeight.toolTipText"));
        gridBagConstraints.gridx = 0;
        gridBagConstraints.gridy = 4;
        gridBagConstraints.gridwidth = 2;
        panSubAtBContract.add(chkLimitLanceWeight, gridBagConstraints);

        chkLimitLanceNumUnits.setText(resourceMap.getString("chkLimitLanceNumUnits.text"));
        chkLimitLanceNumUnits.setToolTipText(resourceMap.getString("chkLimitLanceNumUnits.toolTipText"));
        gridBagConstraints.gridx = 0;
        gridBagConstraints.gridy = 5;
        gridBagConstraints.gridwidth = 2;
        panSubAtBContract.add(chkLimitLanceNumUnits, gridBagConstraints);

        JLabel lblLanceStructure = new JLabel(resourceMap.getString("lblLanceStructure.text"));
        gridBagConstraints.gridx = 0;
        gridBagConstraints.gridy = 6;
        gridBagConstraints.gridwidth = 1;
        panSubAtBContract.add(lblLanceStructure, gridBagConstraints);

        chkUseStrategy.setText(resourceMap.getString("chkUseStrategy.text"));
        chkUseStrategy.setToolTipText(resourceMap.getString("chkUseStrategy.toolTipText"));
        gridBagConstraints.gridx = 0;
        gridBagConstraints.gridy = 7;
        gridBagConstraints.gridwidth = 2;
        panSubAtBContract.add(chkUseStrategy, gridBagConstraints);

        JLabel lblBaseStrategyDeployment = new JLabel(resourceMap.getString("lblBaseStrategyDeployment.text"));
        gridBagConstraints.gridx = 0;
        gridBagConstraints.gridy = 8;
        gridBagConstraints.gridwidth = 1;
        panSubAtBContract.add(lblBaseStrategyDeployment, gridBagConstraints);

        spnBaseStrategyDeployment.setModel(new SpinnerNumberModel(0, 0, 10, 1));
        spnBaseStrategyDeployment.setToolTipText(resourceMap.getString("spnBaseStrategyDeployment.toolTipText"));
        gridBagConstraints.gridx = 1;
        gridBagConstraints.gridy = 8;
        panSubAtBContract.add(spnBaseStrategyDeployment, gridBagConstraints);

        JLabel lblAdditionalStrategyDeployment = new JLabel(resourceMap.getString("lblAdditionalStrategyDeployment.text"));
        gridBagConstraints.gridx = 0;
        gridBagConstraints.gridy = 9;
        gridBagConstraints.gridwidth = 1;
        panSubAtBContract.add(lblAdditionalStrategyDeployment, gridBagConstraints);

        spnAdditionalStrategyDeployment.setModel(new SpinnerNumberModel(0, 0, 10, 1));
        spnAdditionalStrategyDeployment.setToolTipText(resourceMap.getString("spnAdditionalStrategyDeployment.toolTipText"));
        gridBagConstraints.gridx = 1;
        gridBagConstraints.gridy = 9;
        panSubAtBContract.add(spnAdditionalStrategyDeployment, gridBagConstraints);

        chkAdjustPaymentForStrategy = new JCheckBox(resourceMap.getString("chkAdjustPaymentForStrategy.text"));
        chkAdjustPaymentForStrategy.setName("chkAdjustPaymentForStrategy");
        chkAdjustPaymentForStrategy.setToolTipText(resourceMap.getString("chkAdjustPaymentForStrategy.toolTipText"));
        gridBagConstraints.gridx = 0;
        gridBagConstraints.gridy = 10;
        gridBagConstraints.gridwidth = 2;
        panSubAtBContract.add(chkAdjustPaymentForStrategy, gridBagConstraints);

        JLabel lblIntensity = new JLabel(resourceMap.getString("lblIntensity.text"));
        gridBagConstraints.gridx = 0;
        gridBagConstraints.gridy = 11;
        panSubAtBContract.add(lblIntensity, gridBagConstraints);

        // Note that spnAtBBattleIntensity is located here visibly, however must be initialized
        // following the chance of battle by role

        JLabel lblBattleFrequency = new JLabel(resourceMap.getString("lblBattleFrequency.text"));
        gridBagConstraints.gridx = 0;
        gridBagConstraints.gridy = 12;
        gridBagConstraints.gridwidth = 2;
        panSubAtBContract.add(lblBattleFrequency, gridBagConstraints);

        spnAtBBattleChance = new JSpinner[AtBLanceRole.values().length - 1];

        JLabel lblFightChance = new JLabel(AtBLanceRole.FIGHTING.toString() + ":");
        gridBagConstraints.gridy = 13;
        gridBagConstraints.gridwidth = 1;
        panSubAtBContract.add(lblFightChance, gridBagConstraints);

        JSpinner atbBattleChance = new JSpinner(new SpinnerNumberModel(0, 0, 100, 1));
        spnAtBBattleChance[AtBLanceRole.FIGHTING.ordinal()] = atbBattleChance;
        gridBagConstraints.gridx = 1;
        panSubAtBContract.add(atbBattleChance, gridBagConstraints);

        JLabel lblDefendChance = new JLabel(AtBLanceRole.DEFENCE.toString() + ":");
        gridBagConstraints.gridx = 0;
        gridBagConstraints.gridy = 14;
        panSubAtBContract.add(lblDefendChance, gridBagConstraints);

        atbBattleChance = new JSpinner(new SpinnerNumberModel(0, 0, 100, 1));
        spnAtBBattleChance[AtBLanceRole.DEFENCE.ordinal()] = atbBattleChance;
        gridBagConstraints.gridx = 1;
        panSubAtBContract.add(atbBattleChance, gridBagConstraints);

        JLabel lblScoutChance = new JLabel(AtBLanceRole.SCOUTING.toString() + ":");
        gridBagConstraints.gridx = 0;
        gridBagConstraints.gridy = 15;
        panSubAtBContract.add(lblScoutChance, gridBagConstraints);

        atbBattleChance = new JSpinner(new SpinnerNumberModel(0, 0, 100, 1));
        spnAtBBattleChance[AtBLanceRole.SCOUTING.ordinal()] = atbBattleChance;
        gridBagConstraints.gridx = 1;
        panSubAtBContract.add(atbBattleChance, gridBagConstraints);

        JLabel lblTrainingChance = new JLabel(AtBLanceRole.TRAINING.toString() + ":");
        gridBagConstraints.gridx = 0;
        gridBagConstraints.gridy = 16;
        panSubAtBContract.add(lblTrainingChance, gridBagConstraints);

        atbBattleChance = new JSpinner(new SpinnerNumberModel(0, 0, 100, 1));
        spnAtBBattleChance[AtBLanceRole.TRAINING.ordinal()] = atbBattleChance;
        gridBagConstraints.gridx = 1;
        panSubAtBContract.add(atbBattleChance, gridBagConstraints);

        btnIntensityUpdate = new JButton(resourceMap.getString("btnIntensityUpdate.text"));
        AtBBattleIntensityChangeListener atBBattleIntensityChangeListener = new AtBBattleIntensityChangeListener();
        btnIntensityUpdate.addChangeListener(evt -> {
            spnAtBBattleIntensity.removeChangeListener(atBBattleIntensityChangeListener);
            spnAtBBattleIntensity.setValue(determineAtBBattleIntensity());
            spnAtBBattleIntensity.addChangeListener(atBBattleIntensityChangeListener);
        });
        gridBagConstraints.gridx = 0;
        gridBagConstraints.gridy = 17;
        gridBagConstraints.gridwidth = 2;
        panSubAtBContract.add(btnIntensityUpdate, gridBagConstraints);

        // Note that this must be after the chance by role because it requires the chance by role
        // for the initial value to be calculated
        spnAtBBattleIntensity = new JSpinner(new SpinnerNumberModel(0.0, 0.0, 100.0, 0.1));
        spnAtBBattleIntensity.setToolTipText(resourceMap.getString("spnIntensity.toolTipText"));
        spnAtBBattleIntensity.addChangeListener(atBBattleIntensityChangeListener);
        spnAtBBattleIntensity.setMinimumSize(new Dimension(60, 25));
        spnAtBBattleIntensity.setPreferredSize(new Dimension(60, 25));
        gridBagConstraints.gridx = 1;
        gridBagConstraints.gridy = 11;
        gridBagConstraints.gridwidth = 1;
        panSubAtBContract.add(spnAtBBattleIntensity, gridBagConstraints);

        chkGenerateChases = new JCheckBox(resourceMap.getString("chkGenerateChases.text"));
        chkGenerateChases.setName("chkGenerateChases");
        chkGenerateChases.setToolTipText(resourceMap.getString("chkGenerateChases.toolTipText"));
        gridBagConstraints.gridx = 0;
        gridBagConstraints.gridy = 18;
        panSubAtBContract.add(chkGenerateChases, gridBagConstraints);

        int yTablePosition = 0;
        chkDoubleVehicles.setText(resourceMap.getString("chkDoubleVehicles.text"));
        chkDoubleVehicles.setToolTipText(resourceMap.getString("chkDoubleVehicles.toolTipText"));
        gridBagConstraints = new GridBagConstraints();
        gridBagConstraints.gridx = 0;
        gridBagConstraints.gridy = yTablePosition++;
        gridBagConstraints.gridwidth = 2;
        gridBagConstraints.fill = GridBagConstraints.NONE;
        gridBagConstraints.insets = new Insets(5, 5, 5, 5);
        gridBagConstraints.anchor = GridBagConstraints.NORTHWEST;
        panSubAtBScenario.add(chkDoubleVehicles, gridBagConstraints);

        JLabel lblOpforLanceType = new JLabel(resourceMap.getString("lblOpforLanceType.text"));
        lblOpforLanceType.setToolTipText(resourceMap.getString("lblOpforLanceType.toolTipText"));
        gridBagConstraints.gridx = 0;
        gridBagConstraints.gridy = yTablePosition++;
        gridBagConstraints.gridwidth = 2;
        gridBagConstraints.fill = GridBagConstraints.NONE;
        gridBagConstraints.insets = new Insets(5, 5, 5, 5);
        gridBagConstraints.anchor = GridBagConstraints.NORTHWEST;
        panSubAtBScenario.add(lblOpforLanceType, gridBagConstraints);

        spnOpforLanceTypeMechs.setModel(new SpinnerNumberModel(0, 0, 10, 1));
        spnOpforLanceTypeMechs.setToolTipText(resourceMap.getString("lblOpforLanceType.toolTipText"));
        spnOpforLanceTypeMixed.setModel(new SpinnerNumberModel(0, 0, 10, 1));
        spnOpforLanceTypeMixed.setToolTipText(resourceMap.getString("lblOpforLanceType.toolTipText"));
        spnOpforLanceTypeVehicles.setModel(new SpinnerNumberModel(0, 0, 10, 1));
        spnOpforLanceTypeVehicles.setToolTipText(resourceMap.getString("lblOpforLanceType.toolTipText"));
        JPanel panOpforLanceType = new JPanel();
        panOpforLanceType.add(new JLabel(resourceMap.getString("lblOpforLanceTypeMek.text")));
        panOpforLanceType.add(spnOpforLanceTypeMechs);
        panOpforLanceType.add(new JLabel(resourceMap.getString("lblOpforLanceTypeMixed.text")));
        panOpforLanceType.add(spnOpforLanceTypeMixed);
        panOpforLanceType.add(new JLabel(resourceMap.getString("lblOpforLanceTypeVehicle.text")));
        panOpforLanceType.add(spnOpforLanceTypeVehicles);
        gridBagConstraints.gridx = 0;
        gridBagConstraints.gridy = yTablePosition++;
        gridBagConstraints.gridwidth = 2;
        gridBagConstraints.fill = GridBagConstraints.NONE;
        gridBagConstraints.insets = new Insets(5, 5, 5, 5);
        gridBagConstraints.anchor = GridBagConstraints.NORTHWEST;
        panSubAtBScenario.add(panOpforLanceType, gridBagConstraints);

        chkOpforUsesVTOLs.setText(resourceMap.getString("chkOpforUsesVTOLs.text"));
        chkOpforUsesVTOLs.setToolTipText(resourceMap.getString("chkOpforUsesVTOLs.toolTipText"));
        gridBagConstraints.gridx = 0;
        gridBagConstraints.gridy = yTablePosition++;
        gridBagConstraints.gridwidth = 2;
        gridBagConstraints.fill = GridBagConstraints.NONE;
        gridBagConstraints.insets = new Insets(5, 5, 5, 5);
        gridBagConstraints.anchor = GridBagConstraints.NORTHWEST;
        panSubAtBScenario.add(chkOpforUsesVTOLs, gridBagConstraints);

        JPanel panOpforAero = new JPanel();
        chkOpforUsesAero.setText(resourceMap.getString("chkOpforUsesAero.text"));
        chkOpforUsesAero.setToolTipText(resourceMap.getString("chkOpforUsesAero.toolTipText"));
        JLabel lblOpforAeroChance = new JLabel(resourceMap.getString("lblOpforAeroLikelihood.text"));
        lblOpforAeroChance.setToolTipText(resourceMap.getString("lblOpforAeroLikelihood.toolTipText"));
        spnOpforAeroChance.setModel(new SpinnerNumberModel(0, 0, 6, 1));
        panOpforAero.add(chkOpforUsesAero);
        panOpforAero.add(spnOpforAeroChance);
        panOpforAero.add(lblOpforAeroChance);
        gridBagConstraints.gridx = 0;
        gridBagConstraints.gridy = yTablePosition++;
        gridBagConstraints.gridwidth = 2;
        gridBagConstraints.fill = GridBagConstraints.NONE;
        gridBagConstraints.insets = new Insets(5, 5, 5, 5);
        gridBagConstraints.anchor = GridBagConstraints.NORTHWEST;
        panSubAtBScenario.add(panOpforAero, gridBagConstraints);

        JPanel panOpforLocal = new JPanel();
        chkOpforUsesLocalForces.setText(resourceMap.getString("chkOpforUsesLocalForces.text"));
        chkOpforUsesLocalForces.setToolTipText(resourceMap.getString("chkOpforUsesLocalForces.toolTipText"));
        JLabel lblOpforLocalForceChance = new JLabel(resourceMap.getString("lblOpforLocalForceLikelihood.text"));
        lblOpforLocalForceChance.setToolTipText(resourceMap.getString("lblOpforLocalForceLikelihood.toolTipText"));
        spnOpforLocalForceChance.setModel(new SpinnerNumberModel(0, 0, 6, 1));
        panOpforLocal.add(chkOpforUsesLocalForces);
        panOpforLocal.add(spnOpforLocalForceChance);
        panOpforLocal.add(lblOpforLocalForceChance);
        gridBagConstraints.gridx = 0;
        gridBagConstraints.gridy = yTablePosition++;
        gridBagConstraints.gridwidth = 2;
        gridBagConstraints.fill = GridBagConstraints.NONE;
        gridBagConstraints.insets = new Insets(0, 5, 5, 5);
        gridBagConstraints.anchor = GridBagConstraints.NORTHWEST;
        panSubAtBScenario.add(panOpforLocal, gridBagConstraints);

        chkAdjustPlayerVehicles.setText(resourceMap.getString("chkAdjustPlayerVehicles.text"));
        chkAdjustPlayerVehicles.setToolTipText(resourceMap.getString("chkAdjustPlayerVehicles.toolTipText"));
        gridBagConstraints = new GridBagConstraints();
        gridBagConstraints.gridx = 0;
        gridBagConstraints.gridy = yTablePosition++;
        gridBagConstraints.gridwidth = 2;
        gridBagConstraints.fill = GridBagConstraints.NONE;
        gridBagConstraints.insets = new Insets(5, 5, 5, 5);
        gridBagConstraints.anchor = GridBagConstraints.NORTHWEST;
        panSubAtBScenario.add(chkAdjustPlayerVehicles, gridBagConstraints);

        chkRegionalMechVariations = new JCheckBox(resourceMap.getString("chkRegionalMechVariations.text"));
        chkRegionalMechVariations.setToolTipText(resourceMap.getString("chkRegionalMechVariations.toolTipText"));
        gridBagConstraints.gridy = yTablePosition++;
        panSubAtBScenario.add(chkRegionalMechVariations, gridBagConstraints);

        chkAttachedPlayerCamouflage = new JCheckBox(resourceMap.getString("chkAttachedPlayerCamouflage.text"));
        gridBagConstraints.gridy = yTablePosition++;
        panSubAtBScenario.add(chkAttachedPlayerCamouflage, gridBagConstraints);

        chkPlayerControlsAttachedUnits = new JCheckBox(resourceMap.getString("chkPlayerControlsAttachedUnits.text"));
        gridBagConstraints.gridy = yTablePosition++;
        panSubAtBScenario.add(chkPlayerControlsAttachedUnits, gridBagConstraints);

        chkUseDropShips = new JCheckBox(resourceMap.getString("chkUseDropShips.text"));
        chkUseDropShips.setToolTipText(resourceMap.getString("chkUseDropShips.toolTipText"));
        gridBagConstraints.gridy = yTablePosition++;
        panSubAtBScenario.add(chkUseDropShips, gridBagConstraints);

        chkUseWeatherConditions = new JCheckBox(resourceMap.getString("chkUseWeatherConditions.text"));
        chkUseWeatherConditions.setToolTipText(resourceMap.getString("chkUseWeatherConditions.toolTipText"));
        gridBagConstraints.gridy = yTablePosition++;
        panSubAtBScenario.add(chkUseWeatherConditions, gridBagConstraints);

        chkUseLightConditions.setText(resourceMap.getString("chkUseLightConditions.text"));
        chkUseLightConditions.setToolTipText(resourceMap.getString("chkUseLightConditions.toolTipText"));
        gridBagConstraints.gridx = 0;
        gridBagConstraints.gridy = yTablePosition++;
        gridBagConstraints.gridwidth = 2;
        gridBagConstraints.fill = GridBagConstraints.NONE;
        gridBagConstraints.insets = new Insets(5, 5, 5, 5);
        gridBagConstraints.anchor = GridBagConstraints.NORTHWEST;
        panSubAtBScenario.add(chkUseLightConditions, gridBagConstraints);

        chkUsePlanetaryConditions.setText(resourceMap.getString("chkUsePlanetaryConditions.text"));
        chkUsePlanetaryConditions.setToolTipText(resourceMap.getString("chkUsePlanetaryConditions.toolTipText"));
        gridBagConstraints.gridx = 0;
        gridBagConstraints.gridy = yTablePosition++;
        gridBagConstraints.gridwidth = 2;
        gridBagConstraints.fill = GridBagConstraints.NONE;
        gridBagConstraints.insets = new Insets(5, 5, 5, 5);
        gridBagConstraints.anchor = GridBagConstraints.NORTHWEST;
        panSubAtBScenario.add(chkUsePlanetaryConditions, gridBagConstraints);

        JScrollPane scrAtB = new JScrollPane(panAtB);
        scrAtB.setPreferredSize(new java.awt.Dimension(500, 400));

        tabOptions.addTab(resourceMap.getString("panAtB.TabConstraints.tabTitle"), scrAtB);
        enableAtBComponents(panAtB, chkUseAtB.isSelected());
        enableAtBComponents(panSubAtBRat, chkUseAtB.isSelected() && btnStaticRATs.isSelected());

        javax.swing.SwingUtilities.invokeLater(() -> {
            scrSPA.getVerticalScrollBar().setValue(0);
            scrAtB.getVerticalScrollBar().setValue(0);
        });
        //endregion Against the Bot Tab

        gridBagConstraints = new GridBagConstraints();
        gridBagConstraints.gridx = 0;
        gridBagConstraints.gridy = 0;
        gridBagConstraints.gridwidth = 4;
        gridBagConstraints.fill = GridBagConstraints.BOTH;
        gridBagConstraints.anchor = GridBagConstraints.NORTHWEST;
        gridBagConstraints.weightx = 1.0;
        gridBagConstraints.weighty = 1.0;
        getContentPane().add(tabOptions, gridBagConstraints);

        btnOkay = new JButton(resourceMap.getString("btnOkay.text"));
        btnOkay.setName("btnOkay");
        btnOkay.addActionListener(evt -> btnOkayActionPerformed());
        gridBagConstraints = new GridBagConstraints();
        gridBagConstraints.gridx = 0;
        gridBagConstraints.gridy = 1;
        gridBagConstraints.anchor = GridBagConstraints.EAST;
        gridBagConstraints.weightx = 0.25;
        getContentPane().add(btnOkay, gridBagConstraints);

        btnSave = new JButton(resourceMap.getString("btnSave.text"));
        btnSave.setName("btnSave");
        btnSave.addActionListener(evt -> btnSaveActionPerformed());
        gridBagConstraints = new GridBagConstraints();
        gridBagConstraints.gridx = 1;
        gridBagConstraints.gridy = 1;
        gridBagConstraints.anchor = GridBagConstraints.CENTER;
        gridBagConstraints.weightx = 0.25;
        getContentPane().add(btnSave, gridBagConstraints);

        btnLoad.setText(resourceMap.getString("btnLoad.text"));
        btnLoad.setName("btnLoad");
        btnLoad.addActionListener(evt -> btnLoadActionPerformed());
        gridBagConstraints = new GridBagConstraints();
        gridBagConstraints.gridx = 2;
        gridBagConstraints.gridy = 1;
        gridBagConstraints.anchor = GridBagConstraints.CENTER;
        gridBagConstraints.weightx = 0.25;
        getContentPane().add(btnLoad, gridBagConstraints);

        btnCancel.setText(resourceMap.getString("btnCancel.text"));
        btnCancel.setName("btnCancel");
        btnCancel.addActionListener(this::btnCancelActionPerformed);
        gridBagConstraints = new GridBagConstraints();
        gridBagConstraints.gridx = 3;
        gridBagConstraints.gridy = 1;
        gridBagConstraints.anchor = GridBagConstraints.WEST;
        gridBagConstraints.weightx = 0.25;
        getContentPane().add(btnCancel, gridBagConstraints);

        pack();
    }

    //region Personnel Tab
    private JScrollPane createPersonnelTab() {
        JPanel personnelPanel = new JPanel(new GridBagLayout());
        personnelPanel.setName("personnelPanel");

        GridBagConstraints gbc = new GridBagConstraints();
        gbc.gridx = 0;
        gbc.gridy = 0;
        gbc.anchor = GridBagConstraints.NORTHWEST;
        gbc.fill = GridBagConstraints.HORIZONTAL;
        personnelPanel.add(createGeneralPersonnelPanel(), gbc);

        gbc.gridx++;
        personnelPanel.add(createExpandedPersonnelInformationPanel(), gbc);

        gbc.gridx = 0;
        gbc.gridy++;
        personnelPanel.add(createMedicalPanel(), gbc);

        gbc.gridx++;
        personnelPanel.add(createPrisonerPanel(), gbc);

        gbc.gridx = 0;
        gbc.gridy++;
        personnelPanel.add(createPersonnelRandomizationPanel(), gbc);

        gbc.gridx++;
        personnelPanel.add(createFamilyPanel(), gbc);

        gbc.gridx = 0;
        gbc.gridy++;
        gbc.gridwidth = 2;
        personnelPanel.add(createSalaryPanel(), gbc);

        gbc.gridy++;
        gbc.gridwidth = 1;
        personnelPanel.add(createMarriagePanel(), gbc);

        gbc.gridx++;
        personnelPanel.add(createProcreationPanel(), gbc);

        gbc.gridx = 0;
        gbc.gridy++;
        gbc.gridwidth = 2;
        personnelPanel.add(createDeathPanel(), gbc);

        JScrollPane scrollPersonnel = new JScrollPane(personnelPanel);
        scrollPersonnel.setPreferredSize(new Dimension(500, 400));

        return scrollPersonnel;
    }

    private JPanel createGeneralPersonnelPanel() {
        // Create Panel Components
        chkUseTactics = new JCheckBox(resources.getString("chkUseTactics.text"));
        chkUseTactics.setToolTipText(resources.getString("chkUseTactics.toolTipText"));
        chkUseTactics.setName("chkUseTactics");

        chkUseInitiativeBonus = new JCheckBox(resources.getString("chkUseInitiativeBonus.text"));
        chkUseInitiativeBonus.setToolTipText(resources.getString("chkUseInitiativeBonus.toolTipText"));
        chkUseInitiativeBonus.setName("chkUseInitiativeBonus");

        chkUseToughness = new JCheckBox(resources.getString("chkUseToughness.text"));
        chkUseToughness.setToolTipText(resources.getString("chkUseToughness.toolTipText"));
        chkUseToughness.setName("chkUseToughness");

        chkUseArtillery = new JCheckBox(resources.getString("chkUseArtillery.text"));
        chkUseArtillery.setToolTipText(resources.getString("chkUseArtillery.toolTipText"));
        chkUseArtillery.setName("chkUseArtillery");

        chkUseAbilities = new JCheckBox(resources.getString("chkUseAbilities.text"));
        chkUseAbilities.setToolTipText(resources.getString("chkUseAbilities.toolTipText"));
        chkUseAbilities.setName("chkUseAbilities");

        chkUseEdge = new JCheckBox(resources.getString("chkUseEdge.text"));
        chkUseEdge.setToolTipText(resources.getString("chkUseEdge.toolTipText"));
        chkUseEdge.setName("chkUseEdge");
        chkUseEdge.addActionListener(evt -> chkUseSupportEdge.setEnabled(chkUseEdge.isSelected()));

        chkUseSupportEdge = new JCheckBox(resources.getString("chkUseSupportEdge.text"));
        chkUseSupportEdge.setToolTipText(resources.getString("chkUseSupportEdge.toolTipText"));
        chkUseSupportEdge.setName("chkUseSupportEdge");

        chkUseImplants = new JCheckBox(resources.getString("chkUseImplants.text"));
        chkUseImplants.setToolTipText(resources.getString("chkUseImplants.toolTipText"));
        chkUseImplants.setName("chkUseImplants");

        chkUseAlternativeQualityAveraging = new JCheckBox(resources.getString("chkUseAlternativeQualityAveraging.text"));
        chkUseAlternativeQualityAveraging.setToolTipText(resources.getString("chkUseAlternativeQualityAveraging.toolTipText"));
        chkUseAlternativeQualityAveraging.setName("chkUseAlternativeQualityAveraging");

        chkUseTransfers = new JCheckBox(resources.getString("chkUseTransfers.text"));
        chkUseTransfers.setToolTipText(resources.getString("chkUseTransfers.toolTipText"));
        chkUseTransfers.setName("chkUseTransfers");

        // Layout the Panel
        JPanel panel = new JPanel();
        panel.setBorder(BorderFactory.createTitledBorder(""));
        panel.setName("generalPersonnelPanel");
        GroupLayout layout = new GroupLayout(panel);
        panel.setLayout(layout);

        layout.setAutoCreateGaps(true);
        layout.setAutoCreateContainerGaps(true);

        layout.setVerticalGroup(
                layout.createSequentialGroup()
                        .addComponent(chkUseTactics)
                        .addComponent(chkUseInitiativeBonus)
                        .addComponent(chkUseToughness)
                        .addComponent(chkUseArtillery)
                        .addComponent(chkUseAbilities)
                        .addComponent(chkUseEdge)
                        .addComponent(chkUseSupportEdge)
                        .addComponent(chkUseImplants)
                        .addComponent(chkUseAlternativeQualityAveraging)
                        .addComponent(chkUseTransfers)
        );

        layout.setHorizontalGroup(
                layout.createParallelGroup(GroupLayout.Alignment.LEADING)
                        .addComponent(chkUseTactics)
                        .addComponent(chkUseInitiativeBonus)
                        .addComponent(chkUseToughness)
                        .addComponent(chkUseArtillery)
                        .addComponent(chkUseAbilities)
                        .addComponent(chkUseEdge)
                        .addComponent(chkUseSupportEdge)
                        .addComponent(chkUseImplants)
                        .addComponent(chkUseAlternativeQualityAveraging)
                        .addComponent(chkUseTransfers)
        );

        return panel;
    }

    private JPanel createExpandedPersonnelInformationPanel() {
        // Initialize Labels Used in ActionListeners
        JLabel lblTimeInServiceDisplayFormat = new JLabel();
        JLabel lblTimeInRankDisplayFormat = new JLabel();

        // Create Panel Components
        chkUseTimeInService = new JCheckBox(resources.getString("chkUseTimeInService.text"));
        chkUseTimeInService.setToolTipText(resources.getString("chkUseTimeInService.toolTipText"));
        chkUseTimeInService.setName("chkUseTimeInService");
        chkUseTimeInService.addActionListener(evt -> {
            lblTimeInServiceDisplayFormat.setEnabled(chkUseTimeInService.isSelected());
            comboTimeInServiceDisplayFormat.setEnabled(chkUseTimeInService.isSelected());
        });

        lblTimeInServiceDisplayFormat.setText(resources.getString("lblTimeInServiceDisplayFormat.text"));
        lblTimeInServiceDisplayFormat.setToolTipText(resources.getString("lblTimeInServiceDisplayFormat.toolTipText"));
        lblTimeInServiceDisplayFormat.setName("lblTimeInServiceDisplayFormat");

        comboTimeInServiceDisplayFormat = new JComboBox<>(TimeInDisplayFormat.values());
        comboTimeInServiceDisplayFormat.setToolTipText(resources.getString("lblTimeInServiceDisplayFormat.toolTipText"));
        comboTimeInServiceDisplayFormat.setName("comboTimeInServiceDisplayFormat");

        chkUseTimeInRank = new JCheckBox(resources.getString("chkUseTimeInRank.text"));
        chkUseTimeInRank.setToolTipText(resources.getString("chkUseTimeInRank.toolTipText"));
        chkUseTimeInRank.setName("chkUseTimeInRank");
        chkUseTimeInRank.addActionListener(evt -> {
            lblTimeInRankDisplayFormat.setEnabled(chkUseTimeInRank.isSelected());
            comboTimeInRankDisplayFormat.setEnabled(chkUseTimeInRank.isSelected());
        });

        lblTimeInRankDisplayFormat.setText(resources.getString("lblTimeInRankDisplayFormat.text"));
        lblTimeInRankDisplayFormat.setToolTipText(resources.getString("lblTimeInRankDisplayFormat.toolTipText"));
        lblTimeInRankDisplayFormat.setName("lblTimeInRankDisplayFormat");

        comboTimeInRankDisplayFormat = new JComboBox<>(TimeInDisplayFormat.values());
        comboTimeInRankDisplayFormat.setToolTipText(resources.getString("lblTimeInRankDisplayFormat.toolTipText"));
        comboTimeInRankDisplayFormat.setName("comboTimeInRankDisplayFormat");

        chkUseRetirementDateTracking = new JCheckBox(resources.getString("chkUseRetirementDateTracking.text"));
        chkUseRetirementDateTracking.setToolTipText(resources.getString("chkUseRetirementDateTracking.toolTipText"));
        chkUseRetirementDateTracking.setName("chkUseRetirementDateTracking");

        chkTrackTotalEarnings = new JCheckBox(resources.getString("chkTrackTotalEarnings.text"));
        chkTrackTotalEarnings.setToolTipText(resources.getString("chkTrackTotalEarnings.toolTipText"));
        chkTrackTotalEarnings.setName("chkTrackTotalEarnings");

        chkShowOriginFaction = new JCheckBox(resources.getString("chkShowOriginFaction.text"));
        chkShowOriginFaction.setToolTipText(resources.getString("chkShowOriginFaction.toolTipText"));
        chkShowOriginFaction.setName("chkShowOriginFaction");

        // Programmatically Assign Accessibility Labels
        lblTimeInServiceDisplayFormat.setLabelFor(comboTimeInServiceDisplayFormat);
        lblTimeInRankDisplayFormat.setLabelFor(comboTimeInRankDisplayFormat);

        // Disable Panel Portions by Default
        chkUseTimeInService.setSelected(true);
        chkUseTimeInService.doClick();
        chkUseTimeInRank.setSelected(true);
        chkUseTimeInRank.doClick();

        // Layout the Panel
        JPanel panel = new JPanel();
        panel.setBorder(BorderFactory.createTitledBorder(resources.getString("expandedPersonnelInformationPanel.title")));
        panel.setName("expandedPersonnelInformationPanel");
        GroupLayout layout = new GroupLayout(panel);
        panel.setLayout(layout);

        layout.setAutoCreateGaps(true);
        layout.setAutoCreateContainerGaps(true);

        layout.setVerticalGroup(
                layout.createSequentialGroup()
                        .addComponent(chkUseTimeInService)
                        .addGroup(layout.createParallelGroup(GroupLayout.Alignment.BASELINE)
                                .addComponent(lblTimeInServiceDisplayFormat)
                                .addComponent(comboTimeInServiceDisplayFormat, GroupLayout.Alignment.LEADING))
                        .addComponent(chkUseTimeInRank)
                        .addGroup(layout.createParallelGroup(GroupLayout.Alignment.BASELINE)
                                .addComponent(lblTimeInRankDisplayFormat)
                                .addComponent(comboTimeInRankDisplayFormat, GroupLayout.Alignment.LEADING))
                        .addComponent(chkUseRetirementDateTracking)
                        .addComponent(chkTrackTotalEarnings)
                        .addComponent(chkShowOriginFaction)
        );

        layout.setHorizontalGroup(
                layout.createParallelGroup(GroupLayout.Alignment.LEADING)
                        .addComponent(chkUseTimeInService)
                        .addGroup(layout.createSequentialGroup()
                                .addComponent(lblTimeInServiceDisplayFormat)
                                .addComponent(comboTimeInServiceDisplayFormat))
                        .addComponent(chkUseTimeInRank)
                        .addGroup(layout.createSequentialGroup()
                                .addComponent(lblTimeInRankDisplayFormat)
                                .addComponent(comboTimeInRankDisplayFormat))
                        .addComponent(chkUseRetirementDateTracking)
                        .addComponent(chkTrackTotalEarnings)
                        .addComponent(chkShowOriginFaction)
        );

        return panel;
    }

    private JPanel createMedicalPanel() {
        // Create Panel Components
        chkUseAdvancedMedical = new JCheckBox(resources.getString("chkUseAdvancedMedical.text"));
        chkUseAdvancedMedical.setToolTipText(resources.getString("chkUseAdvancedMedical.toolTipText"));
        chkUseAdvancedMedical.setName("chkUseAdvancedMedical");

        JLabel lblHealWaitingPeriod = new JLabel(resources.getString("lblHealWaitingPeriod.text"));
        lblHealWaitingPeriod.setToolTipText(resources.getString("lblHealWaitingPeriod.toolTipText"));
        lblHealWaitingPeriod.setName("lblHealWaitingPeriod");

        spnHealWaitingPeriod = new JSpinner(new SpinnerNumberModel(1, 1, 30, 1));
        spnHealWaitingPeriod.setToolTipText(resources.getString("lblHealWaitingPeriod.toolTipText"));
        spnHealWaitingPeriod.setName("spnHealWaitingPeriod");

        JLabel lblNaturalHealWaitingPeriod = new JLabel(resources.getString("lblNaturalHealWaitingPeriod.text"));
        lblNaturalHealWaitingPeriod.setToolTipText(resources.getString("lblNaturalHealWaitingPeriod.toolTipText"));
        lblNaturalHealWaitingPeriod.setName("lblNaturalHealWaitingPeriod");

        spnNaturalHealWaitingPeriod = new JSpinner(new SpinnerNumberModel(1, 1, 365, 1));
        spnNaturalHealWaitingPeriod.setToolTipText(resources.getString("lblNaturalHealWaitingPeriod.toolTipText"));
        spnNaturalHealWaitingPeriod.setName("spnNaturalHealWaitingPeriod");

        JLabel lblMinimumHitsForVehicles = new JLabel(resources.getString("lblMinimumHitsForVehicles.text"));
        lblMinimumHitsForVehicles.setToolTipText(resources.getString("lblMinimumHitsForVehicles.toolTipText"));
        lblMinimumHitsForVehicles.setName("lblMinimumHitsForVehicles");

        spnMinimumHitsForVehicles = new JSpinner(new SpinnerNumberModel(1, 1, 5, 1));
        spnMinimumHitsForVehicles.setToolTipText(resources.getString("lblMinimumHitsForVehicles.toolTipText"));
        spnMinimumHitsForVehicles.setName("spnMinimumHitsForVehicles");
        ((JSpinner.DefaultEditor) spnMinimumHitsForVehicles.getEditor()).getTextField().setEditable(false);

        chkUseRandomHitsForVehicles = new JCheckBox(resources.getString("chkUseRandomHitsForVehicles.text"));
        chkUseRandomHitsForVehicles.setToolTipText(resources.getString("chkUseRandomHitsForVehicles.toolTipText"));
        chkUseRandomHitsForVehicles.setName("chkUseRandomHitsForVehicles");

        chkUseTougherHealing = new JCheckBox(resources.getString("chkUseTougherHealing.text"));
        chkUseTougherHealing.setToolTipText(resources.getString("chkUseTougherHealing.toolTipText"));
        chkUseTougherHealing.setName("chkUseTougherHealing");

        // Programmatically Assign Accessibility Labels
        lblHealWaitingPeriod.setLabelFor(spnHealWaitingPeriod);
        lblNaturalHealWaitingPeriod.setLabelFor(spnNaturalHealWaitingPeriod);
        lblMinimumHitsForVehicles.setLabelFor(spnMinimumHitsForVehicles);

        // Layout the Panel
        JPanel panel = new JPanel();
        panel.setBorder(BorderFactory.createTitledBorder(resources.getString("medicalPanel.title")));
        panel.setName("medicalPanel");
        GroupLayout layout = new GroupLayout(panel);
        panel.setLayout(layout);

        layout.setAutoCreateGaps(true);
        layout.setAutoCreateContainerGaps(true);

        layout.setVerticalGroup(
                layout.createSequentialGroup()
                        .addComponent(chkUseAdvancedMedical)
                        .addGroup(layout.createParallelGroup(GroupLayout.Alignment.BASELINE)
                                .addComponent(lblHealWaitingPeriod)
                                .addComponent(spnHealWaitingPeriod, GroupLayout.Alignment.LEADING))
                        .addGroup(layout.createParallelGroup(GroupLayout.Alignment.BASELINE)
                                .addComponent(lblNaturalHealWaitingPeriod)
                                .addComponent(spnNaturalHealWaitingPeriod, GroupLayout.Alignment.LEADING))
                        .addGroup(layout.createParallelGroup(GroupLayout.Alignment.BASELINE)
                                .addComponent(lblMinimumHitsForVehicles)
                                .addComponent(spnMinimumHitsForVehicles, GroupLayout.Alignment.LEADING))
                        .addComponent(chkUseRandomHitsForVehicles)
                        .addComponent(chkUseTougherHealing)
        );

        layout.setHorizontalGroup(
                layout.createParallelGroup(GroupLayout.Alignment.LEADING)
                        .addComponent(chkUseAdvancedMedical)
                        .addGroup(layout.createSequentialGroup()
                                .addComponent(lblHealWaitingPeriod)
                                .addComponent(spnHealWaitingPeriod))
                        .addGroup(layout.createSequentialGroup()
                                .addComponent(lblNaturalHealWaitingPeriod)
                                .addComponent(spnNaturalHealWaitingPeriod))
                        .addGroup(layout.createSequentialGroup()
                                .addComponent(lblMinimumHitsForVehicles)
                                .addComponent(spnMinimumHitsForVehicles))
                        .addComponent(chkUseRandomHitsForVehicles)
                        .addComponent(chkUseTougherHealing)
        );

        return panel;
    }

    private JPanel createPrisonerPanel() {
        // Create Panel Components
        JLabel lblPrisonerCaptureStyle = new JLabel(resources.getString("lblPrisonerCaptureStyle.text"));
        lblPrisonerCaptureStyle.setToolTipText(resources.getString("lblPrisonerCaptureStyle.toolTipText"));
        lblPrisonerCaptureStyle.setName("lblPrisonerCaptureStyle");

        comboPrisonerCaptureStyle = new JComboBox<>(PrisonerCaptureStyle.values());
        comboPrisonerCaptureStyle.setName("comboPrisonerCaptureStyle");
        comboPrisonerCaptureStyle.setRenderer(new DefaultListCellRenderer() {
            @Override
            public Component getListCellRendererComponent(final JList<?> list, final Object value,
                                                          final int index, final boolean isSelected,
                                                          final boolean cellHasFocus) {
                super.getListCellRendererComponent(list, value, index, isSelected, cellHasFocus);
                if (value instanceof PrisonerCaptureStyle) {
                    list.setToolTipText(((PrisonerCaptureStyle) value).getToolTip());
                }
                return this;
            }
        });

        JLabel lblPrisonerStatus = new JLabel(resources.getString("lblPrisonerStatus.text"));
        lblPrisonerStatus.setToolTipText(resources.getString("lblPrisonerStatus.toolTipText"));
        lblPrisonerStatus.setName("lblPrisonerStatus");

        DefaultComboBoxModel<PrisonerStatus> prisonerStatusModel = new DefaultComboBoxModel<>(PrisonerStatus.values());
        prisonerStatusModel.removeElement(PrisonerStatus.FREE); // we don't want this as a standard use case for prisoners
        comboPrisonerStatus = new JComboBox<>(prisonerStatusModel);
        comboPrisonerStatus.setToolTipText(resources.getString("lblPrisonerStatus.toolTipText"));
        comboPrisonerStatus.setName("comboPrisonerStatus");

        chkPrisonerBabyStatus = new JCheckBox(resources.getString("chkPrisonerBabyStatus.text"));
        chkPrisonerBabyStatus.setToolTipText(resources.getString("chkPrisonerBabyStatus.toolTipText"));
        chkPrisonerBabyStatus.setName("chkPrisonerBabyStatus");

        chkAtBPrisonerDefection = new JCheckBox(resources.getString("chkAtBPrisonerDefection.text"));
        chkAtBPrisonerDefection.setToolTipText(resources.getString("chkAtBPrisonerDefection.toolTipText"));
        chkAtBPrisonerDefection.setName("chkAtBPrisonerDefection");

        chkAtBPrisonerRansom = new JCheckBox(resources.getString("chkAtBPrisonerRansom.text"));
        chkAtBPrisonerRansom.setToolTipText(resources.getString("chkAtBPrisonerRansom.toolTipText"));
        chkAtBPrisonerRansom.setName("chkAtBPrisonerRansom");

        // Programmatically Assign Accessibility Labels
        lblPrisonerCaptureStyle.setLabelFor(comboPrisonerCaptureStyle);
        lblPrisonerStatus.setLabelFor(comboPrisonerStatus);

        // Layout the Panel
        JPanel panel = new JPanel();
        panel.setBorder(BorderFactory.createTitledBorder(resources.getString("prisonerPanel.title")));
        panel.setName("prisonerPanel");
        GroupLayout layout = new GroupLayout(panel);
        panel.setLayout(layout);

        layout.setAutoCreateGaps(true);
        layout.setAutoCreateContainerGaps(true);

        layout.setVerticalGroup(
                layout.createSequentialGroup()
                        .addGroup(layout.createParallelGroup(GroupLayout.Alignment.BASELINE)
                                .addComponent(lblPrisonerCaptureStyle)
                                .addComponent(comboPrisonerCaptureStyle, GroupLayout.Alignment.LEADING))
                        .addGroup(layout.createParallelGroup(GroupLayout.Alignment.BASELINE)
                                .addComponent(lblPrisonerStatus)
                                .addComponent(comboPrisonerStatus, GroupLayout.Alignment.LEADING))
                        .addComponent(chkPrisonerBabyStatus)
                        .addComponent(chkAtBPrisonerDefection)
                        .addComponent(chkAtBPrisonerRansom)
        );

        layout.setHorizontalGroup(
                layout.createParallelGroup(GroupLayout.Alignment.LEADING)
                        .addGroup(layout.createSequentialGroup()
                                .addComponent(lblPrisonerCaptureStyle)
                                .addComponent(comboPrisonerCaptureStyle))
                        .addGroup(layout.createSequentialGroup()
                                .addComponent(lblPrisonerStatus)
                                .addComponent(comboPrisonerStatus))
                        .addComponent(chkPrisonerBabyStatus)
                        .addComponent(chkAtBPrisonerDefection)
                        .addComponent(chkAtBPrisonerRansom)
        );

        return panel;
    }

    private JPanel createPersonnelRandomizationPanel() {
        // Create Panel Components
        chkUseDylansRandomXP = new JCheckBox(resources.getString("chkUseDylansRandomXP.text"));
        chkUseDylansRandomXP.setToolTipText(resources.getString("chkUseDylansRandomXP.toolTipText"));
        chkUseDylansRandomXP.setName("chkUseDylansRandomXP");

        JPanel randomOriginPanel = createRandomOriginPanel();

        // Layout the Panel
        JPanel panel = new JPanel();
        panel.setBorder(BorderFactory.createTitledBorder(resources.getString("personnelRandomizationPanel.title")));
        panel.setName("personnelRandomizationPanel");
        GroupLayout layout = new GroupLayout(panel);
        panel.setLayout(layout);

        layout.setAutoCreateGaps(true);
        layout.setAutoCreateContainerGaps(true);

        layout.setVerticalGroup(
                layout.createSequentialGroup()
                        .addComponent(chkUseDylansRandomXP)
                        .addComponent(randomOriginPanel)
        );

        layout.setHorizontalGroup(
                layout.createParallelGroup(GroupLayout.Alignment.LEADING)
                        .addComponent(chkUseDylansRandomXP)
                        .addComponent(randomOriginPanel)
        );

        return panel;
    }

    private JPanel createRandomOriginPanel() {
        // Initialize Labels Used in ActionListeners
        JLabel lblOriginSearchRadius = new JLabel();
        JLabel lblOriginDistanceScale = new JLabel();

        // Create Panel Components
        chkRandomizeOrigin = new JCheckBox(resources.getString("chkRandomizeOrigin.text"));
        chkRandomizeOrigin.setToolTipText(resources.getString("chkRandomizeOrigin.toolTipText"));
        chkRandomizeOrigin.setName("chkRandomizeOrigin");
        chkRandomizeOrigin.addActionListener(evt -> {
            final boolean selected = chkRandomizeOrigin.isSelected();
            chkRandomizeDependentsOrigin.setEnabled(selected);
            lblOriginSearchRadius.setEnabled(selected);
            spnOriginSearchRadius.setEnabled(selected);
            chkExtraRandomOrigin.setEnabled(selected);
            lblOriginDistanceScale.setEnabled(selected);
            spnOriginDistanceScale.setEnabled(selected);
        });

        chkRandomizeDependentsOrigin = new JCheckBox(resources.getString("chkRandomizeDependentsOrigin.text"));
        chkRandomizeDependentsOrigin.setToolTipText(resources.getString("chkRandomizeDependentsOrigin.toolTipText"));
        chkRandomizeDependentsOrigin.setName("chkRandomizeDependentsOrigin");

        lblOriginSearchRadius.setText(resources.getString("lblOriginSearchRadius.text"));
        lblOriginSearchRadius.setToolTipText(resources.getString("lblOriginSearchRadius.toolTipText"));
        lblOriginSearchRadius.setName("lblOriginSearchRadius");

        spnOriginSearchRadius = new JSpinner(new SpinnerNumberModel(50, 10, 250, 10));
        spnOriginSearchRadius.setToolTipText(resources.getString("lblOriginSearchRadius.toolTipText"));
        spnOriginSearchRadius.setName("spnOriginSearchRadius");

        chkExtraRandomOrigin = new JCheckBox(resources.getString("chkExtraRandomOrigin.text"));
        chkExtraRandomOrigin.setToolTipText(resources.getString("chkExtraRandomOrigin.toolTipText"));
        chkExtraRandomOrigin.setName("chkExtraRandomOrigin");

        lblOriginDistanceScale.setText(resources.getString("lblOriginDistanceScale.text"));
        lblOriginDistanceScale.setToolTipText(resources.getString("lblOriginDistanceScale.toolTipText"));
        lblOriginDistanceScale.setName("lblOriginDistanceScale");

        spnOriginDistanceScale = new JSpinner(new SpinnerNumberModel(0.6, 0.1, 2.0, 0.1));
        spnOriginDistanceScale.setToolTipText(resources.getString("lblOriginDistanceScale.toolTipText"));
        spnOriginDistanceScale.setName("spnOriginDistanceScale");

        // Programmatically Assign Accessibility Labels
        lblOriginSearchRadius.setLabelFor(spnOriginSearchRadius);
        lblOriginDistanceScale.setLabelFor(spnOriginDistanceScale);

        // Disable Panel by Default
        chkRandomizeOrigin.setSelected(true);
        chkRandomizeOrigin.doClick();

        // Layout the Panel
        JPanel panel = new JPanel();
        panel.setBorder(BorderFactory.createTitledBorder(resources.getString("randomOriginPanel.title")));
        panel.setName("randomOriginPanel");
        GroupLayout layout = new GroupLayout(panel);
        panel.setLayout(layout);

        layout.setAutoCreateGaps(true);
        layout.setAutoCreateContainerGaps(true);

        layout.setVerticalGroup(
                layout.createSequentialGroup()
                        .addComponent(chkRandomizeOrigin)
                        .addComponent(chkRandomizeDependentsOrigin)
                        .addGroup(layout.createParallelGroup(GroupLayout.Alignment.BASELINE)
                                .addComponent(lblOriginSearchRadius)
                                .addComponent(spnOriginSearchRadius, GroupLayout.Alignment.LEADING))
                        .addComponent(chkExtraRandomOrigin)
                        .addGroup(layout.createParallelGroup(GroupLayout.Alignment.BASELINE)
                                .addComponent(lblOriginDistanceScale)
                                .addComponent(spnOriginDistanceScale, GroupLayout.Alignment.LEADING))
        );

        layout.setHorizontalGroup(
                layout.createParallelGroup(GroupLayout.Alignment.LEADING)
                        .addComponent(chkRandomizeOrigin)
                        .addComponent(chkRandomizeDependentsOrigin)
                        .addGroup(layout.createSequentialGroup()
                                .addComponent(lblOriginSearchRadius)
                                .addComponent(spnOriginSearchRadius))
                        .addComponent(chkExtraRandomOrigin)
                        .addGroup(layout.createSequentialGroup()
                                .addComponent(lblOriginDistanceScale)
                                .addComponent(spnOriginDistanceScale))
        );

        return panel;
    }

    private JPanel createFamilyPanel() {
        // Create Panel Components
        JLabel lblDisplayFamilyLevel = new JLabel(resources.getString("lblDisplayFamilyLevel.text"));
        lblDisplayFamilyLevel.setToolTipText(resources.getString("lblDisplayFamilyLevel.toolTipText"));
        lblDisplayFamilyLevel.setName("lblDisplayFamilyLevel");

        comboDisplayFamilyLevel = new JComboBox<>(FamilialRelationshipDisplayLevel.values());
        comboDisplayFamilyLevel.setToolTipText(resources.getString("lblDisplayFamilyLevel.toolTipText"));
        comboDisplayFamilyLevel.setName("comboDisplayFamilyLevel");

        // Programmatically Assign Accessibility Labels
        lblDisplayFamilyLevel.setLabelFor(comboDisplayFamilyLevel);

        // Layout the Panel
        JPanel panel = new JPanel();
        panel.setBorder(BorderFactory.createTitledBorder(resources.getString("familyPanel.title")));
        panel.setName("familyPanel");
        GroupLayout layout = new GroupLayout(panel);
        panel.setLayout(layout);

        layout.setAutoCreateGaps(true);
        layout.setAutoCreateContainerGaps(true);

        layout.setVerticalGroup(
                layout.createSequentialGroup()
                        .addGroup(layout.createParallelGroup(GroupLayout.Alignment.BASELINE)
                                .addComponent(lblDisplayFamilyLevel)
                                .addComponent(comboDisplayFamilyLevel, GroupLayout.Alignment.LEADING))
        );

        layout.setHorizontalGroup(
                layout.createParallelGroup(GroupLayout.Alignment.LEADING)
                        .addGroup(layout.createSequentialGroup()
                                .addComponent(lblDisplayFamilyLevel)
                                .addComponent(comboDisplayFamilyLevel))
        );

        return panel;
    }

    private JPanel createSalaryPanel() {
        // Create Panel Components
        JPanel salaryMultiplierPanel = createSalaryMultiplierPanel();

        JPanel salaryExperienceModifierPanel = createSalaryExperienceMultiplierPanel();

        JPanel baseSalaryPanel = createBaseSalaryPanel();

        // Layout the Panel
        JPanel panel = new JPanel();
        panel.setBorder(BorderFactory.createTitledBorder(resources.getString("salaryPanel.title")));
        panel.setName("salaryPanel");
        GroupLayout layout = new GroupLayout(panel);
        panel.setLayout(layout);

        layout.setAutoCreateGaps(true);
        layout.setAutoCreateContainerGaps(true);

        layout.setVerticalGroup(
                layout.createSequentialGroup()
                        .addComponent(salaryMultiplierPanel)
                        .addComponent(salaryExperienceModifierPanel)
                        .addComponent(baseSalaryPanel)
        );

        layout.setHorizontalGroup(
                layout.createParallelGroup(GroupLayout.Alignment.LEADING)
                        .addComponent(salaryMultiplierPanel)
                        .addComponent(salaryExperienceModifierPanel)
                        .addComponent(baseSalaryPanel)
        );

        return panel;
    }

    private JPanel createSalaryMultiplierPanel() {
        // Create Panel Components
        JLabel lblCommissionedSalary = new JLabel(resources.getString("lblCommissionedSalary.text"));
        lblCommissionedSalary.setToolTipText(resources.getString("lblCommissionedSalary.toolTipText"));
        lblCommissionedSalary.setName("lblCommissionedSalary");

        spnCommissionedSalary = new JSpinner(new SpinnerNumberModel(0, 0, 10, 0.05));
        spnCommissionedSalary.setToolTipText(resources.getString("lblCommissionedSalary.toolTipText"));
        spnCommissionedSalary.setName("spnCommissionedSalary");

        JLabel lblEnlistedSalary = new JLabel(resources.getString("lblEnlistedSalary.text"));
        lblEnlistedSalary.setToolTipText(resources.getString("lblEnlistedSalary.toolTipText"));
        lblEnlistedSalary.setName("lblEnlistedSalary");

        spnEnlistedSalary = new JSpinner(new SpinnerNumberModel(0, 0, 10, 0.05));
        spnEnlistedSalary.setToolTipText(resources.getString("lblEnlistedSalary.toolTipText"));
        spnEnlistedSalary.setName("spnEnlistedSalary");

        JLabel lblAntiMekSalary = new JLabel(resources.getString("lblAntiMekSalary.text"));
        lblAntiMekSalary.setToolTipText(resources.getString("lblAntiMekSalary.toolTipText"));
        lblAntiMekSalary.setName("lblAntiMekSalary");

        spnAntiMekSalary = new JSpinner(new SpinnerNumberModel(0, 0, 10, 0.05));
        spnAntiMekSalary.setToolTipText(resources.getString("lblAntiMekSalary.toolTipText"));
        spnAntiMekSalary.setName("spnAntiMekSalary");

        // Programmatically Assign Accessibility Labels
        lblCommissionedSalary.setLabelFor(spnCommissionedSalary);
        lblEnlistedSalary.setLabelFor(spnEnlistedSalary);
        lblAntiMekSalary.setLabelFor(spnAntiMekSalary);

        // Layout the Panel
        JPanel panel = new JPanel();
        panel.setBorder(BorderFactory.createTitledBorder(resources.getString("salaryMultiplierPanel.title")));
        panel.setToolTipText(resources.getString("salaryMultiplierPanel.toolTipText"));
        panel.setName("salaryMultiplierPanel");
        GroupLayout layout = new GroupLayout(panel);
        panel.setLayout(layout);

        layout.setAutoCreateGaps(true);
        layout.setAutoCreateContainerGaps(true);

        layout.setVerticalGroup(
                layout.createSequentialGroup()
                        .addGroup(layout.createParallelGroup(GroupLayout.Alignment.BASELINE)
                                .addComponent(lblCommissionedSalary)
                                .addComponent(spnCommissionedSalary)
                                .addComponent(lblEnlistedSalary)
                                .addComponent(spnEnlistedSalary)
                                .addComponent(lblAntiMekSalary)
                                .addComponent(spnAntiMekSalary, GroupLayout.Alignment.LEADING))
        );

        layout.setHorizontalGroup(
                layout.createParallelGroup(GroupLayout.Alignment.LEADING)
                        .addGroup(layout.createSequentialGroup()
                                .addComponent(lblCommissionedSalary)
                                .addComponent(spnCommissionedSalary)
                                .addComponent(lblEnlistedSalary)
                                .addComponent(spnEnlistedSalary)
                                .addComponent(lblAntiMekSalary)
                                .addComponent(spnAntiMekSalary))
        );

        return panel;
    }

    private JPanel createSalaryExperienceMultiplierPanel() {
        final JPanel panel = new JPanel(new GridLayout(1, 10));
        panel.setBorder(BorderFactory.createTitledBorder(resources.getString("salaryExperienceMultiplierPanel.title")));
        panel.setToolTipText(resources.getString("salaryExperienceMultiplierPanel.toolTipText"));
        panel.setName("salaryExperienceMultiplierPanel");

        spnSalaryExperienceMultipliers = new JSpinner[5];
        for (int i = 0; i < 5; i++) {
            final String skillLevel = SkillType.getExperienceLevelName(i);
            final String toolTipText = String.format(resources.getString("lblSalaryExperienceMultiplier.toolTipText"), skillLevel);

            final JLabel label = new JLabel(skillLevel);
            label.setToolTipText(toolTipText);
            label.setName("lbl" + skillLevel);
            panel.add(label);

            spnSalaryExperienceMultipliers[i] = new JSpinner(new SpinnerNumberModel(0, 0, 10, 0.05));
            spnSalaryExperienceMultipliers[i].setToolTipText(toolTipText);
            spnSalaryExperienceMultipliers[i].setName("spn" + skillLevel);
            panel.add(spnSalaryExperienceMultipliers[i]);

            label.setLabelFor(spnSalaryExperienceMultipliers[i]);
        }

        return panel;
    }

    private JPanel createBaseSalaryPanel() {
        final PersonnelRole[] personnelRoles = PersonnelRole.values();
        final JPanel panel = new JPanel(new GridLayout((int) Math.ceil((double) (personnelRoles.length - 1) / 3.0), 6));
        panel.setBorder(BorderFactory.createTitledBorder(resources.getString("baseSalaryPanel.title")));
        panel.setPreferredSize(new Dimension(200, 200));

        spnBaseSalary = new JSpinner[personnelRoles.length];
        for (final PersonnelRole personnelRole : personnelRoles) {
            // Create Reused Values
            final String toolTipText = String.format(resources.getString("lblBaseSalary.toolTipText"), personnelRole.toString());

            // Create Panel Components
            final JLabel label = new JLabel(personnelRole.toString());
            label.setToolTipText(toolTipText);
            label.setName("lbl" + personnelRole.toString());
            panel.add(label);

            final JSpinner salarySpinner = new JSpinner(new SpinnerNumberModel(0.0, 0.0, null, 10.0));
            salarySpinner.setToolTipText(toolTipText);
            salarySpinner.setName("spn" + personnelRole.toString());
            panel.add(salarySpinner);

            // Programmatically Assign Accessibility Labels
            label.setLabelFor(salarySpinner);

            // Component Tracking Assignment
            spnBaseSalary[personnelRole.ordinal()] = salarySpinner;
        }

        return panel;
    }

    private JPanel createMarriagePanel() {
        // Create Panel Components
        chkUseManualMarriages = new JCheckBox(resources.getString("chkUseManualMarriages.text"));
        chkUseManualMarriages.setToolTipText(resources.getString("chkUseManualMarriages.toolTipText"));
        chkUseManualMarriages.setName("chkUseManualMarriages");

        JLabel lblMinimumMarriageAge = new JLabel(resources.getString("lblMinimumMarriageAge.text"));
        lblMinimumMarriageAge.setToolTipText(resources.getString("lblMinimumMarriageAge.toolTipText"));
        lblMinimumMarriageAge.setName("lblMinimumMarriageAge");

        spnMinimumMarriageAge = new JSpinner(new SpinnerNumberModel(16, 14, null, 1));
        spnMinimumMarriageAge.setToolTipText(resources.getString("lblMinimumMarriageAge.toolTipText"));
        spnMinimumMarriageAge.setName("spnMinimumMarriageAge");

        JLabel lblCheckMutualAncestorsDepth = new JLabel(resources.getString("lblCheckMutualAncestorsDepth.text"));
        lblCheckMutualAncestorsDepth.setToolTipText(resources.getString("lblCheckMutualAncestorsDepth.toolTipText"));
        lblCheckMutualAncestorsDepth.setName("lblCheckMutualAncestorsDepth");

        spnCheckMutualAncestorsDepth = new JSpinner(new SpinnerNumberModel(4, 0, 20, 1));
        spnCheckMutualAncestorsDepth.setToolTipText(resources.getString("lblCheckMutualAncestorsDepth.toolTipText"));
        spnCheckMutualAncestorsDepth.setName("spnCheckMutualAncestorsDepth");

        chkLogMarriageNameChange = new JCheckBox(resources.getString("chkLogMarriageNameChange.text"));
        chkLogMarriageNameChange.setToolTipText(resources.getString("chkLogMarriageNameChange.toolTipText"));
        chkLogMarriageNameChange.setName("chkLogMarriageNameChange");

        JPanel marriageSurnameWeightsPanel = createMarriageSurnameWeightsPanel();

        JPanel randomMarriagePanel = createRandomMarriagePanel();

        // Programmatically Assign Accessibility Labels
        lblMinimumMarriageAge.setLabelFor(spnMinimumMarriageAge);
        lblCheckMutualAncestorsDepth.setLabelFor(spnCheckMutualAncestorsDepth);

        // Layout the Panel
        JPanel panel = new JPanel();
        panel.setBorder(BorderFactory.createTitledBorder(resources.getString("marriagePanel.title")));
        panel.setName("marriagePanel");
        GroupLayout layout = new GroupLayout(panel);
        panel.setLayout(layout);

        layout.setAutoCreateGaps(true);
        layout.setAutoCreateContainerGaps(true);

        layout.setVerticalGroup(
                layout.createSequentialGroup()
                        .addComponent(chkUseManualMarriages)
                        .addGroup(layout.createParallelGroup(GroupLayout.Alignment.BASELINE)
                                .addComponent(lblMinimumMarriageAge)
                                .addComponent(spnMinimumMarriageAge, GroupLayout.Alignment.LEADING))
                        .addGroup(layout.createParallelGroup(GroupLayout.Alignment.BASELINE)
                                .addComponent(lblCheckMutualAncestorsDepth)
                                .addComponent(spnCheckMutualAncestorsDepth, GroupLayout.Alignment.LEADING))
                        .addComponent(chkLogMarriageNameChange)
                        .addComponent(marriageSurnameWeightsPanel)
                        .addComponent(randomMarriagePanel)
        );

        layout.setHorizontalGroup(
                layout.createParallelGroup(GroupLayout.Alignment.LEADING)
                        .addComponent(chkUseManualMarriages)
                        .addGroup(layout.createSequentialGroup()
                                .addComponent(lblMinimumMarriageAge)
                                .addComponent(spnMinimumMarriageAge))
                        .addGroup(layout.createSequentialGroup()
                                .addComponent(lblCheckMutualAncestorsDepth)
                                .addComponent(spnCheckMutualAncestorsDepth))
                        .addComponent(chkLogMarriageNameChange)
                        .addComponent(marriageSurnameWeightsPanel)
                        .addComponent(randomMarriagePanel)
        );

        return panel;
    }

    private JPanel createMarriageSurnameWeightsPanel() {
        final Marriage[] marriageStyles = Marriage.values();
        final int surnameWeightLength = marriageStyles.length - 1;

        final JPanel panel = new JPanel(new GridLayout((int) Math.ceil(surnameWeightLength / 3.0), 6));
        panel.setBorder(BorderFactory.createTitledBorder(resources.getString("marriageSurnameWeightsPanel.title")));
        panel.setToolTipText(resources.getString("marriageSurnameWeightsPanel.toolTipText"));
        panel.setName("marriageSurnameWeightsPanel");

        spnMarriageSurnameWeights = new JSpinner[surnameWeightLength];
        for (int i = 0; i < surnameWeightLength; i++) {
            final JLabel label = new JLabel(marriageStyles[i].toString());
            label.setToolTipText(marriageStyles[i].getToolTipText());
            label.setName("lbl" + marriageStyles[i].toString());
            panel.add(label);

            spnMarriageSurnameWeights[i] = new JSpinner(new SpinnerNumberModel(0, 0, 100, 0.1));
            spnMarriageSurnameWeights[i].setToolTipText(marriageStyles[i].getToolTipText());
            spnMarriageSurnameWeights[i].setName("spn" + marriageStyles[i].toString());
            panel.add(spnMarriageSurnameWeights[i]);

            label.setLabelFor(spnMarriageSurnameWeights[i]);
        }

        return panel;
    }

    private JPanel createRandomMarriagePanel() {
        // Initialize Labels Used in ActionListeners
        JLabel lblChanceRandomMarriages = new JLabel();
        JLabel lblMarriageAgeRange = new JLabel();
        JLabel lblChanceRandomSameSexMarriages = new JLabel();

        // Create Panel Components
        chkUseRandomMarriages = new JCheckBox(resources.getString("chkUseRandomMarriages.text"));
        chkUseRandomMarriages.setToolTipText(resources.getString("chkUseRandomMarriages.toolTipText"));
        chkUseRandomMarriages.setName("chkUseRandomMarriages");
        chkUseRandomMarriages.addActionListener(evt -> {
            final boolean selected = chkUseRandomMarriages.isSelected();
            lblChanceRandomMarriages.setEnabled(selected);
            spnChanceRandomMarriages.setEnabled(selected);
            lblMarriageAgeRange.setEnabled(selected);
            spnMarriageAgeRange.setEnabled(selected);
            chkUseRandomSameSexMarriages.setEnabled(selected);
            lblChanceRandomSameSexMarriages.setEnabled(selected && chkUseRandomSameSexMarriages.isSelected());
            spnChanceRandomSameSexMarriages.setEnabled(selected && chkUseRandomSameSexMarriages.isSelected());
        });

        lblChanceRandomMarriages.setText(resources.getString("lblChanceRandomMarriages.text"));
        lblChanceRandomMarriages.setToolTipText(resources.getString("lblChanceRandomMarriages.toolTipText"));
        lblChanceRandomMarriages.setName("lblChanceRandomMarriages");

        spnChanceRandomMarriages = new JSpinner(new SpinnerNumberModel(0, 0, 100, 0.001));
        spnChanceRandomMarriages.setToolTipText(resources.getString("lblChanceRandomMarriages.toolTipText"));
        spnChanceRandomMarriages.setName("spnChanceRandomMarriages");

        lblMarriageAgeRange.setText(resources.getString("lblMarriageAgeRange.text"));
        lblMarriageAgeRange.setToolTipText(resources.getString("lblMarriageAgeRange.toolTipText"));
        lblMarriageAgeRange.setName("lblMarriageAgeRange");

        spnMarriageAgeRange = new JSpinner(new SpinnerNumberModel(10, 0, null, 1.0));
        spnMarriageAgeRange.setToolTipText(resources.getString("lblMarriageAgeRange.toolTipText"));
        spnMarriageAgeRange.setName("spnMarriageAgeRange");

        chkUseRandomSameSexMarriages = new JCheckBox(resources.getString("chkUseRandomSameSexMarriages.text"));
        chkUseRandomSameSexMarriages.setToolTipText(resources.getString("chkUseRandomSameSexMarriages.toolTipText"));
        chkUseRandomSameSexMarriages.setName("chkUseRandomSameSexMarriages");
        chkUseRandomSameSexMarriages.addActionListener(evt -> {
            final boolean selected = chkUseRandomMarriages.isSelected() && chkUseRandomSameSexMarriages.isSelected();
            lblChanceRandomSameSexMarriages.setEnabled(selected);
            spnChanceRandomSameSexMarriages.setEnabled(selected);
        });

        lblChanceRandomSameSexMarriages.setText(resources.getString("lblChanceRandomSameSexMarriages.text"));
        lblChanceRandomSameSexMarriages.setToolTipText(resources.getString("lblChanceRandomSameSexMarriages.toolTipText"));
        lblChanceRandomSameSexMarriages.setName("lblChanceRandomSameSexMarriages");

        spnChanceRandomSameSexMarriages = new JSpinner(new SpinnerNumberModel(0, 0, 100, 0.001));
        spnChanceRandomSameSexMarriages.setToolTipText(resources.getString("lblChanceRandomSameSexMarriages.toolTipText"));
        spnChanceRandomSameSexMarriages.setName("spnChanceRandomSameSexMarriages");

        // Programmatically Assign Accessibility Labels
        lblChanceRandomMarriages.setLabelFor(spnChanceRandomMarriages);
        lblMarriageAgeRange.setLabelFor(spnMarriageAgeRange);
        lblChanceRandomSameSexMarriages.setLabelFor(spnChanceRandomSameSexMarriages);

        // Disable Panel by Default
        chkUseRandomMarriages.setSelected(true);
        chkUseRandomMarriages.doClick();

        // Layout the Panel
        JPanel panel = new JPanel();
        panel.setBorder(BorderFactory.createTitledBorder(resources.getString("randomMarriagePanel.title")));
        panel.setName("randomMarriagePanel");
        GroupLayout layout = new GroupLayout(panel);
        panel.setLayout(layout);

        layout.setAutoCreateGaps(true);
        layout.setAutoCreateContainerGaps(true);

        layout.setVerticalGroup(
                layout.createSequentialGroup()
                        .addComponent(chkUseRandomMarriages)
                        .addGroup(layout.createParallelGroup(GroupLayout.Alignment.BASELINE)
                                .addComponent(lblChanceRandomMarriages)
                                .addComponent(spnChanceRandomMarriages, GroupLayout.Alignment.LEADING))
                        .addGroup(layout.createParallelGroup(GroupLayout.Alignment.BASELINE)
                                .addComponent(lblMarriageAgeRange)
                                .addComponent(spnMarriageAgeRange, GroupLayout.Alignment.LEADING))
                        .addComponent(chkUseRandomSameSexMarriages)
                        .addGroup(layout.createParallelGroup(GroupLayout.Alignment.BASELINE)
                                .addComponent(lblChanceRandomSameSexMarriages)
                                .addComponent(spnChanceRandomSameSexMarriages, GroupLayout.Alignment.LEADING))
        );

        layout.setHorizontalGroup(
                layout.createParallelGroup(GroupLayout.Alignment.LEADING)
                        .addComponent(chkUseRandomMarriages)
                        .addGroup(layout.createSequentialGroup()
                                .addComponent(lblChanceRandomMarriages)
                                .addComponent(spnChanceRandomMarriages))
                        .addGroup(layout.createSequentialGroup()
                                .addComponent(lblMarriageAgeRange)
                                .addComponent(spnMarriageAgeRange))
                        .addComponent(chkUseRandomSameSexMarriages)
                        .addGroup(layout.createSequentialGroup()
                                .addComponent(lblChanceRandomSameSexMarriages)
                                .addComponent(spnChanceRandomSameSexMarriages))
        );

        return panel;
    }

    private JPanel createProcreationPanel() {
        // Initialize Labels Used in ActionListeners
        JLabel lblChanceProcreation = new JLabel();
        JLabel lblChanceProcreationNoRelationship = new JLabel();
        JLabel lblBabySurnameStyle = new JLabel();

        // Create Panel Components
        chkUseProcreation = new JCheckBox(resources.getString("chkUseProcreation.text"));
        chkUseProcreation.setToolTipText(resources.getString("chkUseProcreation.toolTipText"));
        chkUseProcreation.setName("chkUseProcreation");
        chkUseProcreation.addActionListener(evt -> {
            final boolean selected = chkUseProcreation.isSelected();
            lblChanceProcreation.setEnabled(selected);
            spnChanceProcreation.setEnabled(selected);
            chkUseProcreationNoRelationship.setEnabled(selected);
            lblChanceProcreationNoRelationship.setEnabled(selected && chkUseProcreationNoRelationship.isSelected());
            spnChanceProcreationNoRelationship.setEnabled(selected && chkUseProcreationNoRelationship.isSelected());
            chkDisplayTrueDueDate.setEnabled(selected);
            chkLogConception.setEnabled(selected);
            lblBabySurnameStyle.setEnabled(selected);
            comboBabySurnameStyle.setEnabled(selected);
            chkDetermineFatherAtBirth.setEnabled(selected);
        });

        lblChanceProcreation.setText(resources.getString("lblChanceProcreation.text"));
        lblChanceProcreation.setToolTipText(resources.getString("lblChanceProcreation.toolTipText"));
        lblChanceProcreation.setName("lblChanceProcreation");

        spnChanceProcreation = new JSpinner(new SpinnerNumberModel(0, 0, 100, 0.001));
        spnChanceProcreation.setToolTipText(resources.getString("lblChanceProcreation.toolTipText"));
        spnChanceProcreation.setName("spnChanceProcreation");

        chkUseProcreationNoRelationship = new JCheckBox(resources.getString("chkUseProcreationNoRelationship.text"));
        chkUseProcreationNoRelationship.setToolTipText(resources.getString("chkUseProcreationNoRelationship.toolTipText"));
        chkUseProcreationNoRelationship.setName("chkUseProcreationNoRelationship");
        chkUseProcreationNoRelationship.addActionListener(evt -> {
            final boolean selected = chkUseProcreation.isSelected() && chkUseProcreationNoRelationship.isSelected();
            lblChanceProcreationNoRelationship.setEnabled(selected);
            spnChanceProcreationNoRelationship.setEnabled(selected);
        });

        lblChanceProcreationNoRelationship.setText(resources.getString("lblChanceProcreationNoRelationship.text"));
        lblChanceProcreationNoRelationship.setToolTipText(resources.getString("lblChanceProcreationNoRelationship.toolTipText"));
        lblChanceProcreationNoRelationship.setName("lblChanceProcreationNoRelationship");

        spnChanceProcreationNoRelationship = new JSpinner(new SpinnerNumberModel(0, 0, 100, 0.001));
        spnChanceProcreationNoRelationship.setToolTipText(resources.getString("lblChanceProcreationNoRelationship.toolTipText"));
        spnChanceProcreationNoRelationship.setName("spnChanceProcreationNoRelationship");

        chkDisplayTrueDueDate = new JCheckBox(resources.getString("chkDisplayTrueDueDate.text"));
        chkDisplayTrueDueDate.setToolTipText(resources.getString("chkDisplayTrueDueDate.toolTipText"));
        chkDisplayTrueDueDate.setName("chkDisplayTrueDueDate");

        chkLogConception = new JCheckBox(resources.getString("chkLogConception.text"));
        chkLogConception.setToolTipText(resources.getString("chkLogConception.toolTipText"));
        chkLogConception.setName("chkLogConception");

        lblBabySurnameStyle.setText(resources.getString("lblBabySurnameStyle.text"));
        lblBabySurnameStyle.setToolTipText(resources.getString("lblBabySurnameStyle.toolTipText"));
        lblBabySurnameStyle.setName("lblBabySurnameStyle");

        comboBabySurnameStyle = new JComboBox<>(BabySurnameStyle.values());
        comboBabySurnameStyle.setName("comboBabySurnameStyle");
        comboBabySurnameStyle.setRenderer(new DefaultListCellRenderer() {
            @Override
            public Component getListCellRendererComponent(final JList<?> list, final Object value,
                                                          final int index, final boolean isSelected,
                                                          final boolean cellHasFocus) {
                super.getListCellRendererComponent(list, value, index, isSelected, cellHasFocus);
                if (value instanceof BabySurnameStyle) {
                    list.setToolTipText(((BabySurnameStyle) value).getToolTipText());
                }
                return this;
            }
        });

        chkDetermineFatherAtBirth = new JCheckBox(resources.getString("chkDetermineFatherAtBirth.text"));
        chkDetermineFatherAtBirth.setToolTipText(resources.getString("chkDetermineFatherAtBirth.toolTipText"));
        chkDetermineFatherAtBirth.setName("chkDetermineFatherAtBirth");

        // Programmatically Assign Accessibility Labels
        lblChanceProcreation.setLabelFor(spnChanceProcreation);
        lblChanceProcreationNoRelationship.setLabelFor(spnChanceProcreationNoRelationship);
        lblBabySurnameStyle.setLabelFor(comboBabySurnameStyle);

        // Disable Panel by Default
        chkUseProcreation.setSelected(true);
        chkUseProcreation.doClick();

        // Layout the Panel
        JPanel panel = new JPanel();
        panel.setBorder(BorderFactory.createTitledBorder(resources.getString("procreationPanel.title")));
        panel.setName("procreationPanel");
        GroupLayout layout = new GroupLayout(panel);
        panel.setLayout(layout);

        layout.setAutoCreateGaps(true);
        layout.setAutoCreateContainerGaps(true);

        layout.setVerticalGroup(
                layout.createSequentialGroup()
                        .addComponent(chkUseProcreation)
                        .addGroup(layout.createParallelGroup(GroupLayout.Alignment.BASELINE)
                                .addComponent(lblChanceProcreation)
                                .addComponent(spnChanceProcreation, GroupLayout.Alignment.LEADING))
                        .addComponent(chkUseProcreationNoRelationship)
                        .addGroup(layout.createParallelGroup(GroupLayout.Alignment.BASELINE)
                                .addComponent(lblChanceProcreationNoRelationship)
                                .addComponent(spnChanceProcreationNoRelationship, GroupLayout.Alignment.LEADING))
                        .addComponent(chkDisplayTrueDueDate)
                        .addComponent(chkLogConception)
                        .addGroup(layout.createParallelGroup(GroupLayout.Alignment.BASELINE)
                                .addComponent(lblBabySurnameStyle)
                                .addComponent(comboBabySurnameStyle, GroupLayout.Alignment.LEADING))
                        .addComponent(chkDetermineFatherAtBirth)
        );

        layout.setHorizontalGroup(
                layout.createParallelGroup(GroupLayout.Alignment.LEADING)
                        .addComponent(chkUseProcreation)
                        .addGroup(layout.createSequentialGroup()
                                .addComponent(lblChanceProcreation)
                                .addComponent(spnChanceProcreation))
                        .addComponent(chkUseProcreationNoRelationship)
                        .addGroup(layout.createSequentialGroup()
                                .addComponent(lblChanceProcreationNoRelationship)
                                .addComponent(spnChanceProcreationNoRelationship))
                        .addComponent(chkDisplayTrueDueDate)
                        .addComponent(chkLogConception)
                        .addGroup(layout.createSequentialGroup()
                                .addComponent(lblBabySurnameStyle)
                                .addComponent(comboBabySurnameStyle))
                        .addComponent(chkDetermineFatherAtBirth)
        );

        return panel;
    }

    private JPanel createDeathPanel() {
        // Create Panel Components
        chkKeepMarriedNameUponSpouseDeath = new JCheckBox(resources.getString("chkKeepMarriedNameUponSpouseDeath.text"));
        chkKeepMarriedNameUponSpouseDeath.setToolTipText(resources.getString("chkKeepMarriedNameUponSpouseDeath.toolTipText"));
        chkKeepMarriedNameUponSpouseDeath.setName("chkKeepMarriedNameUponSpouseDeath");

        // Layout the Panel
        JPanel panel = new JPanel();
        panel.setBorder(BorderFactory.createTitledBorder(resources.getString("deathPanel.title")));
        panel.setName("deathPanel");
        GroupLayout layout = new GroupLayout(panel);
        panel.setLayout(layout);

        layout.setAutoCreateGaps(true);
        layout.setAutoCreateContainerGaps(true);

        layout.setVerticalGroup(
                layout.createSequentialGroup()
                        .addComponent(chkKeepMarriedNameUponSpouseDeath)
        );

        layout.setHorizontalGroup(
                layout.createParallelGroup(GroupLayout.Alignment.LEADING)
                        .addComponent(chkKeepMarriedNameUponSpouseDeath)
        );

        return panel;
    }
    //endregion Personnel Tab

    private void setUserPreferences() {
        PreferencesNode preferences = MekHQ.getPreferences().forClass(getClass());
        setName("dialog");
        preferences.manage(new JWindowPreference(this));
    }

    private void fillRankInfo() {
        final Ranks ranks = Ranks.getRanksFromSystem(comboRanks.getSelectedIndex());
        if (ranks != null) {
            ranksModel.setDataVector(ranks.getRanksForModel(), rankColNames);
            TableColumn column;
            for (int i = 0; i < RankTableModel.COL_NUM; i++) {
                column = tableRanks.getColumnModel().getColumn(i);
                column.setPreferredWidth(ranksModel.getColumnWidth(i));
                column.setCellRenderer(ranksModel.getRenderer());
                if (i == RankTableModel.COL_PAYMULT) {
                    column.setCellEditor(new SpinnerEditor());
                }
            }
        }
    }

    public void applyPreset(GamePreset gamePreset) {
        // Handle CampaignOptions and RandomSkillPreferences
        setOptions(gamePreset.getOptions(), gamePreset.getRandomSkillPreferences());

        // Handle SPAs
        tempSPA = (gamePreset.getSpecialAbilities() != null) ? gamePreset.getSpecialAbilities() : new Hashtable<>();
        recreateSPAPanel(!getUnusedSPA().isEmpty());

        if (gamePreset.getSkillHash() != null) {
            // Overwriting XP Table
            tableXP.setModel(new DefaultTableModel(getSkillCostsArray(gamePreset.getSkillHash()), TABLE_XP_COLUMN_NAMES));
            ((DefaultTableModel) tableXP.getModel()).fireTableDataChanged();

            // Overwriting Skill List
            for (String skillName : SkillType.getSkillList()) {
                SkillType skillType = gamePreset.getSkillHash().get(skillName);

                JSpinner spnTarget = hashSkillTargets.get(skillName);
                if (spnTarget == null) {
                    continue;
                }

                spnTarget.setValue(skillType.getTarget());
                hashGreenSkill.get(skillName).setValue(skillType.getGreenLevel());
                hashRegSkill.get(skillName).setValue(skillType.getRegularLevel());
                hashVetSkill.get(skillName).setValue(skillType.getVeteranLevel());
                hashEliteSkill.get(skillName).setValue(skillType.getEliteLevel());
            }
        }
    }

    public void setOptions(CampaignOptions options, RandomSkillPreferences randomSkillPreferences) {
        // Use the provided options and preferences when possible, but flip if they are null to be safe
        if (options != null) {
            this.options = options;
        } else {
            options = this.options;
        }

        if (randomSkillPreferences != null) {
            this.rSkillPrefs = randomSkillPreferences;
        } else {
            randomSkillPreferences = this.rSkillPrefs;
        }

        //region General Tab
        unitRatingMethodCombo.setSelectedItem(options.getUnitRatingMethod());
        manualUnitRatingModifier.setValue(options.getManualUnitRatingModifier());
        //endregion General Tab

        //region Repair and Maintenance Tab
        useEraModsCheckBox.setSelected(options.useEraMods());
        assignedTechFirstCheckBox.setSelected(options.useAssignedTechFirst());
        resetToFirstTechCheckBox.setSelected(options.useResetToFirstTech());
        useQuirksBox.setSelected(options.useQuirks());
        useAeroSystemHitsBox.setSelected(options.useAeroSystemHits());
        if (useDamageMargin.isSelected() != options.isDestroyByMargin()) {
            useDamageMargin.doClick();
        }
        spnDamageMargin.setValue(options.getDestroyMargin());
        spnDestroyPartTarget.setValue(options.getDestroyPartTarget());

        if (checkMaintenance.isSelected() != options.checkMaintenance()) {
            checkMaintenance.doClick();
        }
        spnMaintenanceDays.setValue(options.getMaintenanceCycleDays());
        spnMaintenanceBonus.setValue(options.getMaintenanceBonus());
        useQualityMaintenance.setSelected(options.useQualityMaintenance());
        reverseQualityNames.setSelected(options.reverseQualityNames());
        useUnofficialMaintenance.setSelected(options.useUnofficialMaintenance());
        logMaintenance.setSelected(options.logMaintenance());
        //endregion Repair and Maintenance Tab

        //region Supplies and Acquisitions Tab
        spnAcquireWaitingPeriod.setValue(options.getWaitingPeriod());
        choiceAcquireSkill.setSelectedItem(options.getAcquisitionSkill());
        chkSupportStaffOnly.setSelected(options.isAcquisitionSupportStaffOnly());
        spnAcquireClanPenalty.setValue(options.getClanAcquisitionPenalty());
        spnAcquireIsPenalty.setValue(options.getIsAcquisitionPenalty());
        txtMaxAcquisitions.setText(Integer.toString(options.getMaxAcquisitions()));

        spnNDiceTransitTime.setValue(options.getNDiceTransitTime());
        spnConstantTransitTime.setValue(options.getConstantTransitTime());
        choiceTransitTimeUnits.setSelectedItem(CampaignOptions.getTransitUnitName(options.getUnitTransitTime()));
        spnAcquireMinimum.setValue(options.getAcquireMinimumTime());
        choiceAcquireMinimumUnit.setSelectedItem(CampaignOptions.getTransitUnitName(options.getAcquireMinimumTimeUnit()));
        spnAcquireMosBonus.setValue(options.getAcquireMosBonus());
        choiceAcquireMosUnits.setSelectedItem(CampaignOptions.getTransitUnitName(options.getAcquireMosUnit()));

        usePlanetaryAcquisitions.setSelected(options.usesPlanetaryAcquisition());
        spnMaxJumpPlanetaryAcquisitions.setValue(options.getMaxJumpsPlanetaryAcquisition());
        comboPlanetaryAcquisitionsFactionLimits.setSelectedIndex(options.getPlanetAcquisitionFactionLimit());
        disallowPlanetaryAcquisitionClanCrossover.setSelected(options.disallowPlanetAcquisitionClanCrossover());
        disallowClanPartsFromIS.setSelected(options.disallowClanPartsFromIS());
        spnPenaltyClanPartsFromIS.setValue(options.getPenaltyClanPartsFroIS());
        usePlanetaryAcquisitionsVerbose.setSelected(options.usePlanetAcquisitionVerboseReporting());
        for (int i = EquipmentType.RATING_A; i <= EquipmentType.RATING_F; i++) {
            spnPlanetAcquireTechBonus[i].setValue(options.getPlanetTechAcquisitionBonus(i));
            spnPlanetAcquireIndustryBonus[i].setValue(options.getPlanetIndustryAcquisitionBonus(i));
            spnPlanetAcquireOutputBonus[i].setValue(options.getPlanetOutputAcquisitionBonus(i));
        }
        //endregion Supplies and Acquisitions Tab

        //region Tech Limits Tab
        if (limitByYearBox.isSelected() != options.limitByYear()) {
            limitByYearBox.doClick();
        }
        disallowExtinctStuffBox.setSelected(options.disallowExtinctStuff());
        allowClanPurchasesBox.setSelected(options.allowClanPurchases());
        allowISPurchasesBox.setSelected(options.allowISPurchases());
        allowCanonOnlyBox.setSelected(options.allowCanonOnly());
        allowCanonRefitOnlyBox.setSelected(options.allowCanonRefitOnly());
        choiceTechLevel.setSelectedIndex(options.getTechLevel());
        variableTechLevelBox.setSelected(options.useVariableTechLevel() && options.limitByYear());
        factionIntroDateBox.setSelected(options.useFactionIntroDate());
        useAmmoByTypeBox.setSelected(options.useAmmoByType());
        //endregion Tech Limits Tab

        //region Personnel Tab
        // General Personnel
        chkUseTactics.setSelected(options.useTactics());
        chkUseInitiativeBonus.setSelected(options.useInitiativeBonus());
        chkUseToughness.setSelected(options.useToughness());
        chkUseArtillery.setSelected(options.useArtillery());
        chkUseAbilities.setSelected(options.useAbilities());
        if (chkUseEdge.isSelected() != options.useEdge()) {
            chkUseEdge.doClick();
        }
        chkUseSupportEdge.setSelected(options.useSupportEdge());
        chkUseImplants.setSelected(options.useImplants());
        chkUseAlternativeQualityAveraging.setSelected(options.useAlternativeQualityAveraging());
        chkUseTransfers.setSelected(options.useTransfers());

        // Expanded Personnel Information
        if (chkUseTimeInService.isSelected() != options.getUseTimeInService()) {
            chkUseTimeInService.doClick();
        }
        comboTimeInServiceDisplayFormat.setSelectedItem(options.getTimeInServiceDisplayFormat());
        if (chkUseTimeInRank.isSelected() != options.getUseTimeInRank()) {
            chkUseTimeInRank.doClick();
        }
        comboTimeInRankDisplayFormat.setSelectedItem(options.getTimeInRankDisplayFormat());
        chkUseRetirementDateTracking.setSelected(options.useRetirementDateTracking());
        chkTrackTotalEarnings.setSelected(options.trackTotalEarnings());
        chkShowOriginFaction.setSelected(options.showOriginFaction());

        // Medical
        chkUseAdvancedMedical.setSelected(options.useAdvancedMedical());
        spnHealWaitingPeriod.setValue(options.getHealingWaitingPeriod());
        spnNaturalHealWaitingPeriod.setValue(options.getNaturalHealingWaitingPeriod());
        spnMinimumHitsForVehicles.setValue(options.getMinimumHitsForVehicles());
        chkUseRandomHitsForVehicles.setSelected(options.useRandomHitsForVehicles());
        chkUseTougherHealing.setSelected(options.useTougherHealing());

        // Prisoners
        comboPrisonerCaptureStyle.setSelectedItem(options.getPrisonerCaptureStyle());
        comboPrisonerStatus.setSelectedItem(options.getDefaultPrisonerStatus());
        chkPrisonerBabyStatus.setSelected(options.getPrisonerBabyStatus());
        chkAtBPrisonerDefection.setSelected(options.useAtBPrisonerDefection());
        chkAtBPrisonerRansom.setSelected(options.useAtBPrisonerRansom());

        // Personnel Randomization
        chkUseDylansRandomXP.setSelected(options.useDylansRandomXP());
        if (chkRandomizeOrigin.isSelected() != options.randomizeOrigin()) {
            chkRandomizeOrigin.doClick();
        }
        chkRandomizeDependentsOrigin.setSelected(options.getRandomizeDependentOrigin());
        spnOriginSearchRadius.setValue(options.getOriginSearchRadius());
        chkExtraRandomOrigin.setSelected(options.extraRandomOrigin());
        spnOriginDistanceScale.setValue(options.getOriginDistanceScale());

        // Family
        comboDisplayFamilyLevel.setSelectedItem(options.getDisplayFamilyLevel());

        // Salary
        spnCommissionedSalary.setValue(options.getSalaryCommissionMultiplier());
        spnEnlistedSalary.setValue(options.getSalaryEnlistedMultiplier());
        spnAntiMekSalary.setValue(options.getSalaryAntiMekMultiplier());
        for (int i = 0; i < spnSalaryExperienceMultipliers.length; i++) {
            spnSalaryExperienceMultipliers[i].setValue(options.getSalaryXPMultiplier(i));
        }
        for (int i = 1; i < spnBaseSalary.length; i++) {
            spnBaseSalary[i].setValue(options.getRoleBaseSalaries()[i].getAmount().doubleValue());
        }

        // Marriage
        chkUseManualMarriages.setSelected(options.useManualMarriages());
        spnMinimumMarriageAge.setValue(options.getMinimumMarriageAge());
        spnCheckMutualAncestorsDepth.setValue(options.checkMutualAncestorsDepth());
        chkLogMarriageNameChange.setSelected(options.logMarriageNameChange());
        if (chkUseRandomMarriages.isSelected() != options.useRandomMarriages()) {
            chkUseRandomMarriages.doClick();
        }
        spnChanceRandomMarriages.setValue(options.getChanceRandomMarriages() * 100.0);
        spnMarriageAgeRange.setValue(options.getMarriageAgeRange());
        for (int i = 0; i < spnMarriageSurnameWeights.length; i++) {
            spnMarriageSurnameWeights[i].setValue(options.getMarriageSurnameWeight(i) / 10.0);
        }
        if (chkUseRandomSameSexMarriages.isSelected() != options.useRandomSameSexMarriages()) {
            chkUseRandomSameSexMarriages.doClick();
        }
        spnChanceRandomSameSexMarriages.setValue(options.getChanceRandomSameSexMarriages() * 100.0);

        // Procreation
        if (chkUseProcreation.isSelected() != options.useProcreation()) {
            chkUseProcreation.doClick();
        }
        spnChanceProcreation.setValue(options.getChanceProcreation() * 100.0);
        if (chkUseProcreationNoRelationship.isSelected() != options.useProcreationNoRelationship()) {
            chkUseProcreationNoRelationship.doClick();
        }
        spnChanceProcreationNoRelationship.setValue(options.getChanceProcreationNoRelationship() * 100.0);
        chkDisplayTrueDueDate.setSelected(options.getDisplayTrueDueDate());
        chkLogConception.setSelected(options.logConception());
        comboBabySurnameStyle.setSelectedItem(options.getBabySurnameStyle());
        chkDetermineFatherAtBirth.setSelected(options.determineFatherAtBirth());

        // Death
        chkKeepMarriedNameUponSpouseDeath.setSelected(options.getKeepMarriedNameUponSpouseDeath());
        //endregion Personnel Tab

        //region Finances Tab
        payForPartsBox.setSelected(options.payForParts());
        payForRepairsBox.setSelected(options.payForRepairs());
        payForUnitsBox.setSelected(options.payForUnits());
        payForSalariesBox.setSelected(options.payForSalaries());
        payForOverheadBox.setSelected(options.payForOverhead());
        payForMaintainBox.setSelected(options.payForMaintain());
        payForTransportBox.setSelected(options.payForTransport());
        sellUnitsBox.setSelected(options.canSellUnits());
        sellPartsBox.setSelected(options.canSellParts());
        payForRecruitmentBox.setSelected(options.payForRecruitment());
        useLoanLimitsBox.setSelected(options.useLoanLimits());
        usePercentageMaintBox.setSelected(options.usePercentageMaint());
        useInfantryDontCountBox.setSelected(options.useInfantryDontCount());
        usePeacetimeCostBox.setSelected(options.usePeacetimeCost());
        useExtendedPartsModifierBox.setSelected(options.useExtendedPartsModifier());
        showPeacetimeCostBox.setSelected(options.showPeacetimeCost());
        comboFinancialYearDuration.setSelectedItem(options.getFinancialYearDuration());
        newFinancialYearFinancesToCSVExportBox.setSelected(options.getNewFinancialYearFinancesToCSVExport());

        spnClanPriceModifier.setValue(options.getClanPriceModifier());
        for (int i = 0; i < spnUsedPartsValue.length; i++) {
            spnUsedPartsValue[i].setValue(options.getUsedPartsValue(i));
            partQualityLabels[i].setText(Part.getQualityName(i, options.reverseQualityNames()) + " Quality");
        }
        spnDamagedPartsValue.setValue(options.getDamagedPartsValue());
        spnOrderRefund.setValue(options.GetCanceledOrderReimbursement());
        //endregion Finances Tab

        //region Mercenary Tab
        if (options.useEquipmentContractBase()) {
            btnContractEquipment.setSelected(true);
        } else {
            btnContractPersonnel.setSelected(true);
        }
        spnEquipPercent.setValue(options.getEquipmentContractPercent());
        spnDropshipPercent.setValue(options.getDropshipContractPercent());
        spnJumpshipPercent.setValue(options.getJumpshipContractPercent());
        spnWarshipPercent.setValue(options.getWarshipContractPercent());
        chkEquipContractSaleValue.setSelected(options.useEquipmentContractSaleValue());
        chkBLCSaleValue.setSelected(options.useBLCSaleValue());
        chkOverageRepaymentInFinalPayment.setSelected(options.getOverageRepaymentInFinalPayment());
        //endregion Mercenary Tab

        //region Experience Tab
        spnScenarioXP.setValue(options.getScenarioXP());
        spnKillXP.setValue(options.getKillXPAward());
        spnKills.setValue(options.getKillsForXP());
        spnTaskXP.setValue(options.getTaskXP());
        spnNTasksXP.setValue(options.getNTasksXP());
        spnSuccessXP.setValue(options.getSuccessXP());
        spnMistakeXP.setValue(options.getMistakeXP());
        spnIdleXP.setValue(options.getIdleXP());
        spnMonthsIdleXP.setValue(options.getMonthsIdleXP());
        spnTargetIdleXP.setValue(options.getTargetIdleXP());
        spnContractNegotiationXP.setValue(options.getContractNegotiationXP());
        spnAdminWeeklyXP.setValue(options.getAdminXP());
        spnAdminWeeklyXPPeriod.setValue(options.getAdminXPPeriod());
        spnEdgeCost.setValue(options.getEdgeCost());
        //endregion Experience Tab

        //region Skills Tab
        //endregion Skills Tab

        //region Special Abilities Tab
        //endregion Special Abilities Tab

        //region Skill Randomization Tab
        chkExtraRandom.setSelected(randomSkillPreferences.randomizeSkill());
        final int[] phenotypeProbabilities = options.getPhenotypeProbabilities();
        for (int i = 0; i < phenotypeSpinners.length; i++) {
            phenotypeSpinners[i].setValue(phenotypeProbabilities[i]);
        }
        spnProbAntiMek.setValue(rSkillPrefs.getAntiMekProb());
        spnOverallRecruitBonus.setValue(rSkillPrefs.getOverallRecruitBonus());
        for (int i = 0; i < spnTypeRecruitBonus.length; i++) {
            spnTypeRecruitBonus[i].setValue(rSkillPrefs.getRecruitBonuses()[i]);
        }
        spnArtyProb.setValue(rSkillPrefs.getArtilleryProb());
        spnArtyBonus.setValue(rSkillPrefs.getArtilleryBonus());
        spnSecondProb.setValue(rSkillPrefs.getSecondSkillProb());
        spnSecondBonus.setValue(rSkillPrefs.getSecondSkillBonus());
        spnTacticsGreen.setValue(rSkillPrefs.getTacticsMod(SkillType.EXP_GREEN));
        spnTacticsReg.setValue(rSkillPrefs.getTacticsMod(SkillType.EXP_REGULAR));
        spnTacticsVet.setValue(rSkillPrefs.getTacticsMod(SkillType.EXP_VETERAN));
        spnTacticsElite.setValue(rSkillPrefs.getTacticsMod(SkillType.EXP_ELITE));
        spnAbilGreen.setValue(rSkillPrefs.getSpecialAbilBonus(SkillType.EXP_GREEN));
        spnAbilReg.setValue(rSkillPrefs.getSpecialAbilBonus(SkillType.EXP_REGULAR));
        spnAbilVet.setValue(rSkillPrefs.getSpecialAbilBonus(SkillType.EXP_VETERAN));
        spnAbilElite.setValue(rSkillPrefs.getSpecialAbilBonus(SkillType.EXP_ELITE));
        spnCombatSA.setValue(rSkillPrefs.getCombatSmallArmsBonus());
        spnSupportSA.setValue(rSkillPrefs.getSupportSmallArmsBonus());
        //endregion Skill Randomization Tab

        //region Rank System Tab
        //endregion Rank System Tab

        //region Name and Portrait Generation Tab
        if (chkUseOriginFactionForNames.isSelected() != options.useOriginFactionForNames()) {
            chkUseOriginFactionForNames.doClick();
        }

        boolean allSelected = true;
        boolean noneSelected = true;
        final boolean[] usePortraitForRole = options.usePortraitForRoles();
        for (int i = 0; i < chkUsePortrait.length; i++) {
            chkUsePortrait[i].setSelected(usePortraitForRole[i]);
            if (usePortraitForRole[i]) {
                noneSelected = false;
            } else {
                allSelected = false;
            }
        }
        if (allSelected != allPortraitsBox.isSelected()) {
            allPortraitsBox.doClick();
        }

        if (noneSelected != noPortraitsBox.isSelected()) {
            noPortraitsBox.doClick();
        }

        chkAssignPortraitOnRoleChange.setSelected(options.getAssignPortraitOnRoleChange());
        //endregion Name and Portrait Generation Tab

        //region Personnel Market Tab
        personnelMarketType.setSelectedItem(options.getPersonnelMarketType());
        personnelMarketReportRefresh.setSelected(options.getPersonnelMarketReportRefresh());
        personnelMarketRandomEliteRemoval.setText(Integer.toString(options.getPersonnelMarketRandomEliteRemoval()));
        personnelMarketRandomVeteranRemoval.setText(Integer.toString(options.getPersonnelMarketRandomVeteranRemoval()));
        personnelMarketRandomRegularRemoval.setText(Integer.toString(options.getPersonnelMarketRandomRegularRemoval()));
        personnelMarketRandomGreenRemoval.setText(Integer.toString(options.getPersonnelMarketRandomGreenRemoval()));
        personnelMarketRandomUltraGreenRemoval.setText(Integer.toString(options.getPersonnelMarketRandomUltraGreenRemoval()));
        personnelMarketDylansWeight.setValue(options.getPersonnelMarketDylansWeight());
        //endregion Personnel Market Tab

        //region Against the Bot Tab
        if (chkUseAtB.isSelected() != options.getUseAtB()) {
            chkUseAtB.doClick();
        }
        chkUseStratCon.setSelected(options.getUseStratCon());
        cbSkillLevel.setSelectedIndex(options.getSkillLevel());

        chkUseShareSystem.setSelected(options.getUseShareSystem());
        chkSharesExcludeLargeCraft.setSelected(options.getSharesExcludeLargeCraft());
        chkSharesForAll.setSelected(options.getSharesForAll());
        chkAeroRecruitsHaveUnits.setSelected(options.getAeroRecruitsHaveUnits());
        chkRetirementRolls.setSelected(options.doRetirementRolls());
        chkCustomRetirementMods.setSelected(options.getCustomRetirementMods());
        chkFoundersNeverRetire.setSelected(options.getFoundersNeverRetire());
        chkAddDependents.setSelected(options.canAtBAddDependents());
        chkDependentsNeverLeave.setSelected(options.getDependentsNeverLeave());
        chkTrackUnitFatigue.setSelected(options.getTrackUnitFatigue());
        chkUseLeadership.setSelected(options.getUseLeadership());
        chkTrackOriginalUnit.setSelected(options.getTrackOriginalUnit());
        chkUseAero.setSelected(options.getUseAero());
        chkUseVehicles.setSelected(options.getUseVehicles());
        chkClanVehicles.setSelected(options.getClanVehicles());
        chkInstantUnitMarketDelivery.setSelected(options.getInstantUnitMarketDelivery());
        chkContractMarketReportRefresh.setSelected(options.getContractMarketReportRefresh());
        chkUnitMarketReportRefresh.setSelected(options.getUnitMarketReportRefresh());

        spnSearchRadius.setValue(options.getSearchRadius());
        chkVariableContractLength.setSelected(options.getVariableContractLength());
        chkMercSizeLimited.setSelected(options.isMercSizeLimited());
        chkRestrictPartsByMission.setSelected(options.getRestrictPartsByMission());
        chkLimitLanceWeight.setSelected(options.getLimitLanceWeight());
        chkLimitLanceNumUnits.setSelected(options.getLimitLanceNumUnits());
        chkUseStrategy.setSelected(options.getUseStrategy());
        spnBaseStrategyDeployment.setValue(options.getBaseStrategyDeployment());
        spnAdditionalStrategyDeployment.setValue(options.getAdditionalStrategyDeployment());
        chkAdjustPaymentForStrategy.setSelected(options.getAdjustPaymentForStrategy());
        spnAtBBattleChance[AtBLanceRole.FIGHTING.ordinal()].setValue(options.getAtBBattleChance(AtBLanceRole.FIGHTING));
        spnAtBBattleChance[AtBLanceRole.DEFENCE.ordinal()].setValue(options.getAtBBattleChance(AtBLanceRole.DEFENCE));
        spnAtBBattleChance[AtBLanceRole.SCOUTING.ordinal()].setValue(options.getAtBBattleChance(AtBLanceRole.SCOUTING));
        spnAtBBattleChance[AtBLanceRole.TRAINING.ordinal()].setValue(options.getAtBBattleChance(AtBLanceRole.TRAINING));
        btnIntensityUpdate.doClick();
        chkGenerateChases.setSelected(options.generateChases());

        btnDynamicRATs.setSelected(!options.useStaticRATs());
        btnStaticRATs.setSelected(options.useStaticRATs());
        for (String rat : options.getRATs()) {
            List<Integer> eras = RATManager.getAllRATCollections().get(rat);
            if (eras != null) {
                StringBuilder displayName = new StringBuilder(rat);
                if (eras.size() > 0) {
                    displayName.append(" (").append(eras.get(0));
                    if (eras.size() > 1) {
                        displayName.append("-").append(eras.get(eras.size() - 1));
                    }
                    displayName.append(")");
                }
                if (availableRatModel.contains(displayName.toString())) {
                    chosenRatModel.addElement(displayName.toString());
                    availableRatModel.removeElement(displayName.toString());
                }
            }
        }
        chkIgnoreRatEra.setSelected(options.canIgnoreRatEra());

        chkDoubleVehicles.setSelected(options.getDoubleVehicles());
        spnOpforLanceTypeMechs.setValue(options.getOpforLanceTypeMechs());
        spnOpforLanceTypeMixed.setValue(options.getOpforLanceTypeMixed());
        spnOpforLanceTypeVehicles.setValue(options.getOpforLanceTypeVehicles());
        chkOpforUsesVTOLs.setSelected(options.getOpforUsesVTOLs());
        chkOpforUsesAero.setSelected(options.getAllowOpforAeros());
        spnOpforAeroChance.setValue(options.getOpforAeroChance());
        chkOpforUsesLocalForces.setSelected(options.getAllowOpforLocalUnits());
        spnOpforLocalForceChance.setValue(options.getOpforLocalUnitChance());
        chkAdjustPlayerVehicles.setSelected(options.getAdjustPlayerVehicles());
        chkRegionalMechVariations.setSelected(options.getRegionalMechVariations());
        chkAttachedPlayerCamouflage.setSelected(options.getAttachedPlayerCamouflage());
        chkPlayerControlsAttachedUnits.setSelected(options.getPlayerControlsAttachedUnits());
        chkUseDropShips.setSelected(options.getUseDropShips());
        chkUseWeatherConditions.setSelected(options.getUseWeatherConditions());
        chkUseLightConditions.setSelected(options.getUseLightConditions());
        chkUsePlanetaryConditions.setSelected(options.getUsePlanetaryConditions());
        //endregion Against the Bot Tab
    }

    public static String[][] getSkillCostsArray(Hashtable<String, SkillType> skillHash) {
        String[][] array = new String[SkillType.getSkillList().length][11];
        int i = 0;
        for (String name : SkillType.getSkillList()) {
            SkillType type = skillHash.get(name);
            for (int j = 0; j < 11; j++) {
                array[i][j] = Integer.toString(type.getCost(j));
            }
            i++;
        }
        return array;
    }
    //endregion Initialization

    @SuppressWarnings(value = "unused") // FIXME:
    private void tableRanksValueChanged(javax.swing.event.ListSelectionEvent evt) {
        int row = tableRanks.getSelectedRow();
        //btnDeleteRank.setEnabled(row != -1);
    }

    @SuppressWarnings(value = "unused") // FIXME
    private void addRank() {
        Object[] rank = {"Unknown", false, 1.0};
        int row = tableRanks.getSelectedRow();
        if (row == -1) {
            if (ranksModel.getRowCount() > 0) {
                rank[1] = ranksModel.getValueAt(ranksModel.getRowCount() - 1, 1);
            }
            ranksModel.addRow(rank);
            tableRanks.setRowSelectionInterval(tableRanks.getRowCount() - 1, tableRanks.getRowCount() - 1);
        } else {
            rank[1] = ranksModel.getValueAt(row, 1);
            ranksModel.insertRow(row + 1, rank);
            tableRanks.setRowSelectionInterval(row + 1, row + 1);
        }
    }

    @SuppressWarnings(value = "unused") // FIXME
    private void removeRank() {
        int row = tableRanks.getSelectedRow();
        if (row > -1) {
            ranksModel.removeRow(row);
        }
        if (tableRanks.getRowCount() == 0) {
            return;
        }
        if (tableRanks.getRowCount() > row) {
            tableRanks.setRowSelectionInterval(row, row);
        } else {
            tableRanks.setRowSelectionInterval(row - 1, row - 1);
        }
    }

    private void btnLoadActionPerformed() {
        List<GamePreset> presets = GamePreset.getGamePresetsIn();

        if (!presets.isEmpty()) {
            ChooseGamePresetDialog cgpd = new ChooseGamePresetDialog(null, true, presets);
            cgpd.setVisible(true);
            if (!cgpd.wasCancelled() && (cgpd.getSelectedPreset() != null)) {
                applyPreset(cgpd.getSelectedPreset());
            }
        }
    }

    private void btnSaveActionPerformed() {
        if (txtName.getText().length() == 0) {
            return;
        }
        GamePresetDescriptionDialog gpdd = new GamePresetDescriptionDialog(null, true,
                "Enter a title", "Enter description of preset");
        gpdd.setVisible(true);
        if (!gpdd.wasChanged()) {
            return;
        }

        MekHQ.getLogger().info("Saving campaign options...");
        // Choose a file...
        Optional<File> maybeFile = FileDialogs.saveCampaignOptions(null);

        if (!maybeFile.isPresent()) {
            return;
        }

        File file = maybeFile.get();

        String path = file.getPath();
        if (!path.endsWith(".xml")) {
            path += ".xml";
            file = new File(path);
        }

        // check for existing file and make a back-up if found
        String path2 = path + "_backup";
        File backupFile = new File(path2);
        if (file.exists()) {
            Utilities.copyfile(file, backupFile);
        }

        updateOptions();
        GamePreset preset = new GamePreset(gpdd.getTitle(), gpdd.getDesc(), options, rSkillPrefs,
                SkillType.lookupHash, SpecialAbility.getAllSpecialAbilities());

        // Then save it out to that file.
        try (FileOutputStream fos = new FileOutputStream(file);
             PrintWriter pw = new PrintWriter(new OutputStreamWriter(fos, StandardCharsets.UTF_8))) {
            preset.writeToXml(pw, 1);
            pw.flush();
            MekHQ.getLogger().info("Campaign options saved to " + file);
        } catch (Exception ex) {
            MekHQ.getLogger().error(ex);
            JOptionPane.showMessageDialog(null,
                    "Whoops, for some reason the game presets could not be saved",
                    "Could not save presets", JOptionPane.ERROR_MESSAGE);
            file.delete();
            if (backupFile.exists()) {
                Utilities.copyfile(backupFile, file);
            }
        }
        if (backupFile.exists()) {
            backupFile.delete();
        }

        this.setVisible(false);
    }

    private void updateOptions() {
        campaign.setName(txtName.getText());
        campaign.setLocalDate(date);
        // Ensure that the MegaMek year GameOption matches the campaign year
        campaign.getGameOptions().getOption(OptionsConstants.ALLOWED_YEAR).setValue(campaign.getGameYear());
        campaign.setFactionCode(Factions.getInstance().getFactionFromFullNameAndYear
                (String.valueOf(comboFaction.getSelectedItem()), date.getYear()).getShortName());
        if (null != comboFactionNames.getSelectedItem()) {
            RandomNameGenerator.getInstance().setChosenFaction((String) comboFactionNames.getSelectedItem());
        }
        RandomGenderGenerator.setPercentFemale(sldGender.getValue());
        campaign.setRanks((Ranks) Objects.requireNonNull(comboRanks.getSelectedItem()));
        if (campaign.getRanks().isCustom()) {
            campaign.getRanks().setRanksFromModel(ranksModel);
        }
        campaign.setCamouflage(camouflage);
        campaign.setColour(colour);

        campaign.setIconCategory(iconCategory);
        campaign.setIconFileName(iconFileName);

        for (int i = 0; i < chkUsePortrait.length; i++) {
            options.setUsePortraitForRole(i, chkUsePortrait[i].isSelected());
        }

        updateSkillTypes();
        updateXPCosts();

        // Rules panel
        options.setEraMods(useEraModsCheckBox.isSelected());
        options.setAssignedTechFirst(assignedTechFirstCheckBox.isSelected());
        options.setResetToFirstTech(resetToFirstTechCheckBox.isSelected());
        options.setQuirks(useQuirksBox.isSelected());
        campaign.getGameOptions().getOption(OptionsConstants.ADVANCED_STRATOPS_QUIRKS).setValue(useQuirksBox.isSelected());
        options.setClanPriceModifier((Double) spnClanPriceModifier.getValue());
        for (int i = Part.QUALITY_A; i <= Part.QUALITY_F; i++) {
            options.setUsedPartsValue((Double) spnUsedPartsValue[i].getValue(), i);
        }
        options.setDamagedPartsValue((Double) spnDamagedPartsValue.getValue());
        options.setCanceledOrderReimbursement((Double) spnOrderRefund.getValue());
        options.setUnitRatingMethod((UnitRatingMethod) unitRatingMethodCombo.getSelectedItem());
        options.setManualUnitRatingModifier((Integer) manualUnitRatingModifier.getValue());
        options.setUseOriginFactionForNames(chkUseOriginFactionForNames.isSelected());
        options.setDestroyByMargin(useDamageMargin.isSelected());
        options.setDestroyMargin((Integer) spnDamageMargin.getValue());
        options.setDestroyPartTarget((Integer) spnDestroyPartTarget.getValue());
        options.setUseAeroSystemHits(useAeroSystemHitsBox.isSelected());
        options.setCheckMaintenance(checkMaintenance.isSelected());
        options.setUseQualityMaintenance(useQualityMaintenance.isSelected());
        options.setReverseQualityNames(reverseQualityNames.isSelected());
        options.setUseUnofficialMaintenance(useUnofficialMaintenance.isSelected());
        options.setLogMaintenance(logMaintenance.isSelected());
        options.setMaintenanceBonus((Integer) spnMaintenanceBonus.getValue());
        options.setMaintenanceCycleDays((Integer) spnMaintenanceDays.getValue());
        options.setPayForParts(payForPartsBox.isSelected());
        options.setPayForRepairs(payForRepairsBox.isSelected());
        options.setPayForUnits(payForUnitsBox.isSelected());
        options.setPayForSalaries(payForSalariesBox.isSelected());
        options.setPayForOverhead(payForOverheadBox.isSelected());
        options.setPayForMaintain(payForMaintainBox.isSelected());
        options.setPayForTransport(payForTransportBox.isSelected());
        options.setPayForRecruitment(payForRecruitmentBox.isSelected());
        options.setLoanLimits(useLoanLimitsBox.isSelected());
        options.setUsePercentageMaint(usePercentageMaintBox.isSelected());
        options.setUseInfantryDontCount(useInfantryDontCountBox.isSelected());
        options.setSellUnits(sellUnitsBox.isSelected());
        options.setSellParts(sellPartsBox.isSelected());
        options.setUsePeacetimeCost(usePeacetimeCostBox.isSelected());
        options.setUseExtendedPartsModifier(useExtendedPartsModifierBox.isSelected());
        options.setShowPeacetimeCost(showPeacetimeCostBox.isSelected());
        options.setNewFinancialYearFinancesToCSVExport(newFinancialYearFinancesToCSVExportBox.isSelected());
        options.setFinancialYearDuration((FinancialYearDuration) comboFinancialYearDuration.getSelectedItem());
        options.setAssignPortraitOnRoleChange(chkAssignPortraitOnRoleChange.isSelected());

        options.setEquipmentContractBase(btnContractEquipment.isSelected());
        options.setEquipmentContractPercent((Double) spnEquipPercent.getValue());
        options.setDropshipContractPercent((Double) spnDropshipPercent.getValue());
        options.setJumpshipContractPercent((Double) spnJumpshipPercent.getValue());
        options.setWarshipContractPercent((Double) spnWarshipPercent.getValue());
        options.setEquipmentContractSaleValue(chkEquipContractSaleValue.isSelected());
        options.setBLCSaleValue(chkBLCSaleValue.isSelected());
        options.setOverageRepaymentInFinalPayment(chkOverageRepaymentInFinalPayment.isSelected());

        options.setWaitingPeriod((Integer) spnAcquireWaitingPeriod.getValue());
        options.setAcquisitionSkill((String) choiceAcquireSkill.getSelectedItem());
        options.setAcquisitionSupportStaffOnly(chkSupportStaffOnly.isSelected());
        options.setClanAcquisitionPenalty((Integer) spnAcquireClanPenalty.getValue());
        options.setIsAcquisitionPenalty((Integer) spnAcquireIsPenalty.getValue());
        options.setMaxAcquisitions(Integer.parseInt(txtMaxAcquisitions.getText()));

        options.setNDiceTransitTime((Integer) spnNDiceTransitTime.getValue());
        options.setConstantTransitTime((Integer) spnConstantTransitTime.getValue());
        options.setUnitTransitTime(choiceTransitTimeUnits.getSelectedIndex());
        options.setAcquireMosBonus((Integer) spnAcquireMosBonus.getValue());
        options.setAcquireMinimumTime((Integer) spnAcquireMinimum.getValue());
        options.setAcquireMinimumTimeUnit(choiceAcquireMinimumUnit.getSelectedIndex());
        options.setAcquireMosUnit(choiceAcquireMosUnits.getSelectedIndex());
        options.setPlanetaryAcquisition(usePlanetaryAcquisitions.isSelected());
        options.setDisallowClanPartsFromIS(disallowClanPartsFromIS.isSelected());
        options.setPlanetAcquisitionVerboseReporting(usePlanetaryAcquisitionsVerbose.isSelected());
        options.setDisallowPlanetAcquisitionClanCrossover(disallowPlanetaryAcquisitionClanCrossover.isSelected());
        options.setMaxJumpsPlanetaryAcquisition((int) spnMaxJumpPlanetaryAcquisitions.getValue());
        options.setPenaltyClanPartsFroIS((int) spnPenaltyClanPartsFromIS.getValue());
        options.setPlanetAcquisitionFactionLimit(comboPlanetaryAcquisitionsFactionLimits.getSelectedIndex());
        for (int i = ITechnology.RATING_A; i <= ITechnology.RATING_F; i++) {
            options.setPlanetTechAcquisitionBonus((int) spnPlanetAcquireTechBonus[i].getValue(), i);
            options.setPlanetIndustryAcquisitionBonus((int) spnPlanetAcquireIndustryBonus[i].getValue(), i);
            options.setPlanetOutputAcquisitionBonus((int) spnPlanetAcquireOutputBonus[i].getValue(), i);

        }

        options.setScenarioXP((Integer) spnScenarioXP.getValue());
        options.setKillsForXP((Integer) spnKills.getValue());
        options.setKillXPAward((Integer) spnKillXP.getValue());

        options.setTaskXP((Integer) spnTaskXP.getValue());
        options.setNTasksXP((Integer) spnNTasksXP.getValue());
        options.setSuccessXP((Integer) spnSuccessXP.getValue());
        options.setMistakeXP((Integer) spnMistakeXP.getValue());
        options.setIdleXP((Integer) spnIdleXP.getValue());
        options.setMonthsIdleXP((Integer) spnMonthsIdleXP.getValue());
        options.setContractNegotiationXP((Integer) spnContractNegotiationXP.getValue());
        options.setAdminXP((Integer) spnAdminWeeklyXP.getValue());
        options.setAdminXPPeriod((Integer) spnAdminWeeklyXPPeriod.getValue());
        options.setEdgeCost((Integer) spnEdgeCost.getValue());
        options.setTargetIdleXP((Integer) spnTargetIdleXP.getValue());

        options.setLimitByYear(limitByYearBox.isSelected());
        options.setDisallowExtinctStuff(disallowExtinctStuffBox.isSelected());
        options.setAllowClanPurchases(allowClanPurchasesBox.isSelected());
        options.setAllowISPurchases(allowISPurchasesBox.isSelected());
        options.setAllowCanonOnly(allowCanonOnlyBox.isSelected());
        campaign.getGameOptions().getOption(OptionsConstants.ALLOWED_CANON_ONLY).setValue(allowCanonOnlyBox.isSelected());
        campaign.getGameOptions().getOption(OptionsConstants.ALLOWED_ERA_BASED).setValue(variableTechLevelBox.isSelected());
        options.setVariableTechLevel(variableTechLevelBox.isSelected() && options.limitByYear());
        options.setFactionIntroDate(factionIntroDateBox.isSelected());
        campaign.updateTechFactionCode();
        options.setAllowCanonRefitOnly(allowCanonRefitOnlyBox.isSelected());
        options.setUseAmmoByType(useAmmoByTypeBox.isSelected());
        options.setTechLevel(choiceTechLevel.getSelectedIndex());
        campaign.getGameOptions().getOption(OptionsConstants.ALLOWED_TECHLEVEL).setValue((String) choiceTechLevel.getSelectedItem());

        rSkillPrefs.setOverallRecruitBonus((Integer) spnOverallRecruitBonus.getValue());
        for (int i = 0; i < spnTypeRecruitBonus.length; i++) {
            rSkillPrefs.setRecruitBonus(i, (Integer) spnTypeRecruitBonus[i].getValue());
        }
        rSkillPrefs.setRandomizeSkill(chkExtraRandom.isSelected());
        rSkillPrefs.setAntiMekProb((Integer) spnProbAntiMek.getValue());
        rSkillPrefs.setArtilleryProb((Integer) spnArtyProb.getValue());
        rSkillPrefs.setArtilleryBonus((Integer) spnArtyBonus.getValue());
        rSkillPrefs.setSecondSkillProb((Integer) spnSecondProb.getValue());
        rSkillPrefs.setSecondSkillBonus((Integer) spnSecondBonus.getValue());
        rSkillPrefs.setTacticsMod(SkillType.EXP_GREEN, (Integer) spnTacticsGreen.getValue());
        rSkillPrefs.setTacticsMod(SkillType.EXP_REGULAR, (Integer) spnTacticsReg.getValue());
        rSkillPrefs.setTacticsMod(SkillType.EXP_VETERAN, (Integer) spnTacticsVet.getValue());
        rSkillPrefs.setTacticsMod(SkillType.EXP_ELITE, (Integer) spnTacticsElite.getValue());
        rSkillPrefs.setCombatSmallArmsBonus((Integer) spnCombatSA.getValue());
        rSkillPrefs.setSupportSmallArmsBonus((Integer) spnSupportSA.getValue());
        rSkillPrefs.setSpecialAbilBonus(SkillType.EXP_GREEN, (Integer) spnAbilGreen.getValue());
        rSkillPrefs.setSpecialAbilBonus(SkillType.EXP_REGULAR, (Integer) spnAbilReg.getValue());
        rSkillPrefs.setSpecialAbilBonus(SkillType.EXP_VETERAN, (Integer) spnAbilVet.getValue());
        rSkillPrefs.setSpecialAbilBonus(SkillType.EXP_ELITE, (Integer) spnAbilElite.getValue());
        campaign.setRandomSkillPreferences(rSkillPrefs);

        for (int i = 0; i < phenotypeSpinners.length; i++) {
            options.setPhenotypeProbability(i, (Integer) phenotypeSpinners[i].getValue());
        }

        //region Personnel Tab
        // General Personnel
        options.setUseTactics(chkUseTactics.isSelected());
        campaign.getGameOptions().getOption(OptionsConstants.RPG_COMMAND_INIT).setValue(chkUseTactics.isSelected());
        options.setUseInitiativeBonus(chkUseInitiativeBonus.isSelected());
        campaign.getGameOptions().getOption(OptionsConstants.RPG_INDIVIDUAL_INITIATIVE).setValue(chkUseInitiativeBonus.isSelected());
        options.setUseToughness(chkUseToughness.isSelected());
        campaign.getGameOptions().getOption(OptionsConstants.RPG_TOUGHNESS).setValue(chkUseToughness.isSelected());
        options.setUseArtillery(chkUseArtillery.isSelected());
        campaign.getGameOptions().getOption(OptionsConstants.RPG_ARTILLERY_SKILL).setValue(chkUseArtillery.isSelected());
        options.setUseAbilities(chkUseAbilities.isSelected());
        campaign.getGameOptions().getOption(OptionsConstants.RPG_PILOT_ADVANTAGES).setValue(chkUseAbilities.isSelected());
        options.setUseEdge(chkUseEdge.isSelected());
        campaign.getGameOptions().getOption(OptionsConstants.EDGE).setValue(chkUseEdge.isSelected());
        options.setUseSupportEdge(chkUseEdge.isSelected() && chkUseSupportEdge.isSelected());
        options.setUseImplants(chkUseImplants.isSelected());
        campaign.getGameOptions().getOption(OptionsConstants.RPG_MANEI_DOMINI).setValue(chkUseImplants.isSelected());
        options.setAlternativeQualityAveraging(chkUseAlternativeQualityAveraging.isSelected());
        options.setUseTransfers(chkUseTransfers.isSelected());

        // Expanded Personnel Information
        options.setUseTimeInService(chkUseTimeInService.isSelected());
        options.setTimeInServiceDisplayFormat((TimeInDisplayFormat) comboTimeInServiceDisplayFormat.getSelectedItem());
        options.setUseTimeInRank(chkUseTimeInRank.isSelected());
        options.setTimeInRankDisplayFormat((TimeInDisplayFormat) comboTimeInRankDisplayFormat.getSelectedItem());
        options.setUseRetirementDateTracking(chkUseRetirementDateTracking.isSelected());
        options.setTrackTotalEarnings(chkTrackTotalEarnings.isSelected());
        options.setShowOriginFaction(chkShowOriginFaction.isSelected());

        // Medical
        options.setUseAdvancedMedical(chkUseAdvancedMedical.isSelected());
        // we need to reset healing time options through the campaign because we may need to
        // loop through personnel to make adjustments
        campaign.setHealingTimeOptions((Integer) spnHealWaitingPeriod.getValue(),
                (Integer) spnNaturalHealWaitingPeriod.getValue());
        options.setMinimumHitsForVehicles((Integer) spnMinimumHitsForVehicles.getValue());
        options.setUseRandomHitsForVehicles(chkUseRandomHitsForVehicles.isSelected());
        options.setTougherHealing(chkUseTougherHealing.isSelected());

        // Prisoners
        options.setPrisonerCaptureStyle((PrisonerCaptureStyle) comboPrisonerCaptureStyle.getSelectedItem());
        options.setDefaultPrisonerStatus((PrisonerStatus) comboPrisonerStatus.getSelectedItem());
        options.setPrisonerBabyStatus(chkPrisonerBabyStatus.isSelected());
        options.setUseAtBPrisonerDefection(chkAtBPrisonerDefection.isSelected());
        options.setUseAtBPrisonerRansom(chkAtBPrisonerRansom.isSelected());

        // Personnel Randomization
        options.setUseDylansRandomXP(chkUseDylansRandomXP.isSelected());
        options.setRandomizeOrigin(chkRandomizeOrigin.isSelected());
        options.setRandomizeDependentOrigin(chkRandomizeDependentsOrigin.isSelected());
        options.setOriginSearchRadius((Integer) spnOriginSearchRadius.getValue());
        options.setExtraRandomOrigin(chkExtraRandomOrigin.isSelected());
        options.setOriginDistanceScale((Double) spnOriginDistanceScale.getValue());

        // Family
        options.setDisplayFamilyLevel((FamilialRelationshipDisplayLevel) comboDisplayFamilyLevel.getSelectedItem());

        // Salary
        options.setSalaryCommissionMultiplier((Double) spnCommissionedSalary.getValue());
        options.setSalaryEnlistedMultiplier((Double) spnEnlistedSalary.getValue());
        options.setSalaryAntiMekMultiplier((Double) spnAntiMekSalary.getValue());
        for (int i = 0; i < spnSalaryExperienceMultipliers.length; i++) {
            options.setSalaryXPMultiplier(i, (Double) spnSalaryExperienceMultipliers[i].getValue());
        }
        for (final PersonnelRole personnelRole : PersonnelRole.values()) {
            options.setRoleBaseSalary(personnelRole, (double) spnBaseSalary[personnelRole.ordinal()].getValue());
        }

        // Marriage
        options.setUseManualMarriages(chkUseManualMarriages.isSelected());
        options.setMinimumMarriageAge((Integer) spnMinimumMarriageAge.getValue());
        options.setCheckMutualAncestorsDepth((Integer) spnCheckMutualAncestorsDepth.getValue());
        options.setLogMarriageNameChange(chkLogMarriageNameChange.isSelected());
        options.setUseRandomMarriages(chkUseRandomMarriages.isSelected());
        options.setChanceRandomMarriages((Double) spnChanceRandomMarriages.getValue() / 100.0);
        options.setMarriageAgeRange((Integer) spnMarriageAgeRange.getValue());
        for (int i = 0; i < spnMarriageSurnameWeights.length; i++) {
            int val = (int) Math.round(((Double) spnMarriageSurnameWeights[i].getValue()) * 10);
            options.setMarriageSurnameWeight(i, val);
        }
        options.setUseRandomSameSexMarriages(chkUseRandomSameSexMarriages.isSelected());
        options.setChanceRandomSameSexMarriages((Double) spnChanceRandomSameSexMarriages.getValue() / 100.0);

        // Procreation
        options.setUseProcreation(chkUseProcreation.isSelected());
        options.setChanceProcreation((Double) spnChanceProcreation.getValue() / 100.0);
        options.setUseProcreationNoRelationship(chkUseProcreationNoRelationship.isSelected());
        options.setChanceProcreationNoRelationship((Double) spnChanceProcreationNoRelationship.getValue() / 100.0);
        options.setDisplayTrueDueDate(chkDisplayTrueDueDate.isSelected());
        options.setLogConception(chkLogConception.isSelected());
        options.setBabySurnameStyle((BabySurnameStyle) comboBabySurnameStyle.getSelectedItem());
        options.setDetermineFatherAtBirth(chkDetermineFatherAtBirth.isSelected());

        // Death
        options.setKeepMarriedNameUponSpouseDeath(chkKeepMarriedNameUponSpouseDeath.isSelected());
        //endregion Personnel Tab

        //start SPA
        SpecialAbility.replaceSpecialAbilities(getCurrentSPA());
        //end SPA

        // Start Personnel Market
        options.setPersonnelMarketDylansWeight((Double) personnelMarketDylansWeight.getValue());
        options.setPersonnelMarketRandomEliteRemoval(Integer.parseInt(personnelMarketRandomEliteRemoval.getText()));
        options.setPersonnelMarketRandomVeteranRemoval(Integer.parseInt(personnelMarketRandomVeteranRemoval.getText()));
        options.setPersonnelMarketRandomRegularRemoval(Integer.parseInt(personnelMarketRandomRegularRemoval.getText()));
        options.setPersonnelMarketRandomGreenRemoval(Integer.parseInt(personnelMarketRandomGreenRemoval.getText()));
        options.setPersonnelMarketRandomUltraGreenRemoval(Integer.parseInt(personnelMarketRandomUltraGreenRemoval.getText()));
        options.setPersonnelMarketReportRefresh(personnelMarketReportRefresh.isSelected());
        options.setPersonnelMarketType((String) personnelMarketType.getSelectedItem());
        // End Personnel Market

        // Start Against the Bot
        options.setUseAtB(chkUseAtB.isSelected());
        options.setUseStratCon(chkUseStratCon.isSelected());
        options.setSkillLevel(cbSkillLevel.getSelectedIndex());
        options.setUseAtBUnitMarket(chkUseAtB.isSelected()); // TODO : add fully modular capabilities
        options.setUseShareSystem(chkUseShareSystem.isSelected());
        options.setSharesExcludeLargeCraft(chkSharesExcludeLargeCraft.isSelected());
        options.setSharesForAll(chkSharesForAll.isSelected());
        options.setTrackOriginalUnit(chkTrackOriginalUnit.isSelected());
        options.setRetirementRolls(chkRetirementRolls.isSelected());
        options.setCustomRetirementMods(chkCustomRetirementMods.isSelected());
        options.setFoundersNeverRetire(chkFoundersNeverRetire.isSelected());
        options.setAtBAddDependents(chkAddDependents.isSelected());
        options.setDependentsNeverLeave(chkDependentsNeverLeave.isSelected());
        options.setTrackUnitFatigue(chkTrackUnitFatigue.isSelected());
        options.setLimitLanceWeight(chkLimitLanceWeight.isSelected());
        options.setLimitLanceNumUnits(chkLimitLanceNumUnits.isSelected());
        options.setUseLeadership(chkUseLeadership.isSelected());
        options.setUseStrategy(chkUseStrategy.isSelected());
        options.setBaseStrategyDeployment((Integer) spnBaseStrategyDeployment.getValue());
        options.setAdditionalStrategyDeployment((Integer) spnAdditionalStrategyDeployment.getValue());
        options.setAdjustPaymentForStrategy(chkAdjustPaymentForStrategy.isSelected());

        options.setUseAero(chkUseAero.isSelected());
        options.setUseVehicles(chkUseVehicles.isSelected());
        options.setClanVehicles(chkClanVehicles.isSelected());
        options.setDoubleVehicles(chkDoubleVehicles.isSelected());
        options.setAdjustPlayerVehicles(chkAdjustPlayerVehicles.isSelected());
        options.setOpforLanceTypeMechs((Integer) spnOpforLanceTypeMechs.getValue());
        options.setOpforLanceTypeMixed((Integer) spnOpforLanceTypeMixed.getValue());
        options.setOpforLanceTypeVehicles((Integer) spnOpforLanceTypeVehicles.getValue());
        options.setOpforUsesVTOLs(chkOpforUsesVTOLs.isSelected());
        options.setAllowOpforAeros(chkOpforUsesAero.isSelected());
        options.setAllowOpforLocalUnits(chkOpforUsesLocalForces.isSelected());
        options.setOpforAeroChance((Integer) spnOpforAeroChance.getValue());
        options.setOpforLocalUnitChance((Integer) spnOpforLocalForceChance.getValue());
        options.setUseDropShips(chkUseDropShips.isSelected());

        options.setStaticRATs(btnStaticRATs.isSelected());
        options.setIgnoreRatEra(chkIgnoreRatEra.isSelected());
        //Strip dates used in display name
        String[] ratList = new String[chosenRatModel.size()];
        for (int i = 0; i < chosenRatModel.size(); i++) {
            ratList[i] = chosenRatModel.elementAt(i).replaceFirst(" \\(.*?\\)", "");
        }
        options.setRATs(ratList);
        options.setSearchRadius((Integer) spnSearchRadius.getValue());
        for (int i = 0; i < spnAtBBattleChance.length; i++) {
            options.setAtBBattleChance(i, (Integer) spnAtBBattleChance[i].getValue());
        }
        options.setGenerateChases(chkGenerateChases.isSelected());
        options.setVariableContractLength(chkVariableContractLength.isSelected());
        options.setMercSizeLimited(chkMercSizeLimited.isSelected());
        options.setRestrictPartsByMission(chkRestrictPartsByMission.isSelected());
        options.setRegionalMechVariations(chkRegionalMechVariations.isSelected());
        options.setAttachedPlayerCamouflage(chkAttachedPlayerCamouflage.isSelected());
        options.setPlayerControlsAttachedUnits(chkPlayerControlsAttachedUnits.isSelected());
        options.setUseWeatherConditions(chkUseWeatherConditions.isSelected());
        options.setUseLightConditions(chkUseLightConditions.isSelected());
        options.setUsePlanetaryConditions(chkUsePlanetaryConditions.isSelected());

        options.setAeroRecruitsHaveUnits(chkAeroRecruitsHaveUnits.isSelected());
        options.setInstantUnitMarketDelivery(chkInstantUnitMarketDelivery.isSelected());
        options.setContractMarketReportRefresh(chkContractMarketReportRefresh.isSelected());
        options.setUnitMarketReportRefresh(chkUnitMarketReportRefresh.isSelected());
        // End Against the Bot

        campaign.setCampaignOptions(options);

        MekHQ.triggerEvent(new OptionsChangedEvent(campaign, options));
    }

    private void btnOkayActionPerformed() {
        if (txtName.getText().length() > 0) {
            updateOptions();
            this.setVisible(false);
        }
    }

    private void updateXPCosts() {
        for (int i = 0; i < SkillType.skillList.length; i++) {
            for (int j = 0; j < 11; j++) {
                try {
                    int cost = Integer.parseInt((String) tableXP.getValueAt(i, j));
                    SkillType.setCost(SkillType.skillList[i], cost, j);
                } catch (NumberFormatException e) {
                    MekHQ.getLogger().error("unreadable value in skill cost table for " + SkillType.skillList[i]);
                }
            }
        }
    }

    private void updateSkillTypes() {
        for (String skillName : SkillType.getSkillList()) {
            SkillType type = SkillType.getType(skillName);
            if (null != hashSkillTargets.get(skillName)) {
                type.setTarget((Integer) hashSkillTargets.get(skillName).getValue());
            }
            if (null != hashGreenSkill.get(skillName)) {
                type.setGreenLevel((Integer) hashGreenSkill.get(skillName).getValue());
            }
            if (null != hashRegSkill.get(skillName)) {
                type.setRegularLevel((Integer) hashRegSkill.get(skillName).getValue());
            }
            if (null != hashVetSkill.get(skillName)) {
                type.setVeteranLevel((Integer) hashVetSkill.get(skillName).getValue());
            }
            if (null != hashEliteSkill.get(skillName)) {
                type.setEliteLevel((Integer) hashEliteSkill.get(skillName).getValue());
            }
        }
    }


    private void btnCancelActionPerformed(ActionEvent evt) {
        cancelled = true;
        this.setVisible(false);
    }

    public boolean wasCancelled() {
        return cancelled;
    }

    private void btnDateActionPerformed(ActionEvent evt) {
        // show the date chooser
        DateChooser dc = new DateChooser(frame, date);
        // user can either choose a date or cancel by closing
        if (dc.showDateChooser() == DateChooser.OK_OPTION) {
            date = dc.getDate();
            btnDate.setText(MekHQ.getMekHQOptions().getDisplayFormattedDate(date));
            factionModel = new SortedComboBoxModel<>();
            for (String sname : Factions.getInstance().getChoosableFactionCodes()) {
                Faction f = Factions.getInstance().getFaction(sname);
                if (f.validIn(date.getYear())) {
                    factionModel.addElement(f.getFullName(date.getYear()));
                }
            }
            factionModel.setSelectedItem(campaign.getFaction().getFullName(date.getYear()));
            comboFaction.setModel(factionModel);
        }
    }

    private void btnIconActionPerformed(ActionEvent evt) {
        ImageChoiceDialog pcd = new ImageChoiceDialog(frame, true, iconCategory, iconFileName,
                MHQStaticDirectoryManager.getForceIcons());
        pcd.setVisible(true);
        if (pcd.isChanged()) {
            iconCategory = pcd.getCategory();
            iconFileName = pcd.getFileName();
        }
        setForceIcon();
    }

    private void btnCamoActionPerformed(ActionEvent evt) {
        CamoChooserDialog ccd = new CamoChooserDialog(frame, camouflage);
        if ((ccd.showDialog() == JOptionPane.CANCEL_OPTION) || (ccd.getSelectedItem() == null)) {
            return;
        }
        camouflage = ccd.getSelectedItem();
        btnCamo.setIcon(camouflage.getImageIcon());
    }

    private Vector<String> getUnusedSPA() {
        Vector<String> unused = new Vector<>();
        PilotOptions poptions = new PilotOptions();
        for (Enumeration<IOptionGroup> i = poptions.getGroups(); i.hasMoreElements();) {
            IOptionGroup group = i.nextElement();

            if (!group.getKey().equalsIgnoreCase(PilotOptions.LVL3_ADVANTAGES)) {
                continue;
            }

            for (Enumeration<IOption> j = group.getOptions(); j.hasMoreElements();) {
                IOption option = j.nextElement();
                if (getCurrentSPA().get(option.getName()) == null) {
                    unused.add(option.getName());
                }
            }
        }

        for (String key : SpecialAbility.getAllDefaultSpecialAbilities().keySet()) {
            if ((getCurrentSPA().get(key) == null) && !unused.contains(key)) {
                unused.add(key);
            }
        }

        return unused;
    }

    public Hashtable<String, SpecialAbility> getCurrentSPA() {
        return tempSPA;
    }

    private void btnAddSPA() {
        SelectUnusedAbilityDialog suad = new SelectUnusedAbilityDialog(this.frame, getUnusedSPA(), getCurrentSPA());
        suad.setVisible(true);

        recreateSPAPanel(!getUnusedSPA().isEmpty());
    }

    public void btnRemoveSPA(String name) {
        getCurrentSPA().remove(name);

        //we also need to cycle through the existing SPAs and remove this one from
        //any prereqs
        for (String key: getCurrentSPA().keySet()) {
            SpecialAbility otherAbil = getCurrentSPA().get(key);
            Vector<String> prereq = otherAbil.getPrereqAbilities();
            Vector<String> invalid = otherAbil.getInvalidAbilities();
            Vector<String> remove = otherAbil.getRemovedAbilities();
            if (prereq.remove(name)) {
                otherAbil.setPrereqAbilities(prereq);
            }
            if (invalid.remove(name)) {
                otherAbil.setInvalidAbilities(invalid);
            }
            if (remove.remove(name)) {
                otherAbil.setRemovedAbilities(remove);
            }
        }

        recreateSPAPanel(true);
    }

    public void recreateSPAPanel(boolean enableAddSPA) {
        panSpecialAbilities.removeAll();

        GridBagConstraints gridBagConstraints = new GridBagConstraints();
        gridBagConstraints.fill = GridBagConstraints.NONE;
        gridBagConstraints.anchor = GridBagConstraints.NORTHWEST;
        gridBagConstraints.gridx = 0;
        gridBagConstraints.gridy = 0;
        gridBagConstraints.weightx = 1.0;
        gridBagConstraints.weighty = 0.0;
        panSpecialAbilities.add(btnAddSPA, gridBagConstraints);
        btnAddSPA.setEnabled(enableAddSPA);

        gridBagConstraints.fill = GridBagConstraints.BOTH;
        gridBagConstraints.gridy = 1;
        gridBagConstraints.weighty = 1.0;

        NaturalOrderComparator naturalOrderComparator = new NaturalOrderComparator();
        getCurrentSPA().values().stream().sorted((o1, o2) ->
                naturalOrderComparator.compare(o1.getDisplayName(), o2.getDisplayName())
        ).forEach(spa -> {
            panSpecialAbilities.add(new SpecialAbilityPanel(spa, this), gridBagConstraints);
            gridBagConstraints.gridy++;
        });
        panSpecialAbilities.revalidate();
        panSpecialAbilities.repaint();
    }

    public void setForceIcon() {
        if (null == iconCategory) {
            return;
        }

        if (AbstractIcon.DEFAULT_ICON_FILENAME.equals(iconFileName)) {
            btnIcon.setIcon(null);
            btnIcon.setText("None");
            return;
        }

        // Try to get the root file.
        try {
            // Translate the root icon directory name.
            if (AbstractIcon.ROOT_CATEGORY.equals(iconCategory)) {
                iconCategory = "";
            }
            Image icon = (Image) MHQStaticDirectoryManager.getForceIcons().getItem(iconCategory, iconFileName);
            icon = icon.getScaledInstance(75, -1, Image.SCALE_DEFAULT);
            btnIcon.setIcon(new ImageIcon(icon));
        } catch (Exception err) {
            iconFileName = AbstractIcon.DEFAULT_ICON_FILENAME;
            setForceIcon();
        }
    }

    private void enableAtBComponents(JPanel panel, boolean enabled) {
        for (Component c : panel.getComponents()) {
            if (c.equals(chkUseAtB)) {
                continue;
            }

            if (c instanceof JPanel) {
                enableAtBComponents((JPanel) c, enabled);
            } else if (enabled && c.equals(btnAddRat)) {
                c.setEnabled(availableRats.getSelectedIndex() >= 0);
            } else if (enabled && c.equals(btnRemoveRat)) {
                c.setEnabled(chosenRats.getSelectedIndex() >= 0);
            } else if (enabled && c.equals(btnMoveRatUp)) {
                c.setEnabled(chosenRats.getSelectedIndex() > 0);
            } else if (enabled && c.equals(btnMoveRatDown)) {
                c.setEnabled((availableRats.getSelectedIndex() >= 0)
                        && (chosenRatModel.size() > chosenRats.getSelectedIndex() + 1));
            } else {
                c.setEnabled(enabled);
            }
        }
    }

    private double determineAtBBattleIntensity() {
        double intensity = 0.0;
        int x;

        x = (Integer) spnAtBBattleChance[AtBLanceRole.FIGHTING.ordinal()].getValue();
        intensity += ((-3.0 / 2.0) * (2.0 * x - 1.0)) / (2.0 * x - 201.0);

        x = (Integer) spnAtBBattleChance[AtBLanceRole.DEFENCE.ordinal()].getValue();
        intensity += ((-4.0) * (2.0 * x - 1.0)) / (2.0 * x - 201.0);

        x = (Integer) spnAtBBattleChance[AtBLanceRole.SCOUTING.ordinal()].getValue();
        intensity += ((-2.0 / 3.0) * (2.0 * x - 1.0)) / (2.0 * x - 201.0);

        x = (Integer) spnAtBBattleChance[AtBLanceRole.TRAINING.ordinal()].getValue();
        intensity += ((-9.0) * (2.0 * x - 1.0)) / (2.0 * x - 201.0);

        intensity = intensity / 4.0;

        if (intensity > 100.0) {
            intensity = 100.0;
        }

        return Math.round(intensity * 10.0) / 10.0;
    }

    private class AtBBattleIntensityChangeListener implements ChangeListener  {
        @Override
        public void stateChanged(ChangeEvent e) {
            double intensity = (Double) spnAtBBattleIntensity.getValue();

            if (intensity >= AtBContract.MINIMUM_INTENSITY) {
                int value = (int) Math.min(Math.round(400.0 * intensity / (4.0 * intensity + 6.0) + 0.05), 100);
                spnAtBBattleChance[AtBLanceRole.FIGHTING.ordinal()].setValue(value);
                value = (int) Math.min(Math.round(200.0 * intensity / (2.0 * intensity + 8.0) + 0.05), 100);
                spnAtBBattleChance[AtBLanceRole.DEFENCE.ordinal()].setValue(value);
                value = (int) Math.min(Math.round(600.0 * intensity / (6.0 * intensity + 4.0) + 0.05), 100);
                spnAtBBattleChance[AtBLanceRole.SCOUTING.ordinal()].setValue(value);
                value = (int) Math.min(Math.round(100.0 * intensity / (intensity + 9.0) + 0.05), 100);
                spnAtBBattleChance[AtBLanceRole.TRAINING.ordinal()].setValue(value);
            } else {
                spnAtBBattleChance[AtBLanceRole.FIGHTING.ordinal()].setValue(0);
                spnAtBBattleChance[AtBLanceRole.DEFENCE.ordinal()].setValue(0);
                spnAtBBattleChance[AtBLanceRole.SCOUTING.ordinal()].setValue(0);
                spnAtBBattleChance[AtBLanceRole.TRAINING.ordinal()].setValue(0);
            }
        }
    }

    /*
     * Taken from:
     *  http://tips4java.wordpress.com/2008/11/18/row-number-table/
     *	Use a JTable as a renderer for row numbers of a given main table.
     *  This table must be added to the row header of the scrollpane that
     *  contains the main table.
     */
    public static class RowNamesTable extends JTable implements ChangeListener, PropertyChangeListener {
        private static final long serialVersionUID = 3151119498072423302L;
        private JTable main;

        public RowNamesTable(JTable table) {
            main = table;
            main.addPropertyChangeListener(this);

            setFocusable(false);
            setAutoCreateColumnsFromModel(false);
            setModel(main.getModel());
            setSelectionModel(main.getSelectionModel());

            TableColumn column = new TableColumn();
            column.setHeaderValue(" ");
            addColumn(column);
            column.setCellRenderer(new RowNumberRenderer());

            getColumnModel().getColumn(0).setPreferredWidth(120);
            setPreferredScrollableViewportSize(getPreferredSize());
        }

        @Override
        public void addNotify() {
            super.addNotify();
            Component c = getParent();
            //  Keep scrolling of the row table in sync with the main table.
            if (c instanceof JViewport) {
                JViewport viewport = (JViewport) c;
                viewport.addChangeListener(this);
            }
        }

        /*
         *  Delegate method to main table
         */
        @Override
        public int getRowCount() {
            return main.getRowCount();
        }

        @Override
        public int getRowHeight(int row) {
            return main.getRowHeight(row);
        }

        /*
         *  This table does not use any data from the main TableModel,
         *  so just return a value based on the row parameter.
         */
        @Override
        public Object getValueAt(int row, int column) {
            return SkillType.skillList[row];
        }

        /*
         *  Don't edit data in the main TableModel by mistake
         */
        @Override
        public boolean isCellEditable(int row, int column) {
            return false;
        }

        //
        //  Implement the ChangeListener
        //
        @Override
        public void stateChanged(ChangeEvent e) {
            //  Keep the scrolling of the row table in sync with main table
            JViewport viewport = (JViewport) e.getSource();
            JScrollPane scrollPane = (JScrollPane) viewport.getParent();
            scrollPane.getVerticalScrollBar().setValue(viewport.getViewPosition().y);
        }

        //
        //  Implement the PropertyChangeListener
        //
        @Override
        public void propertyChange(PropertyChangeEvent e) {
            //  Keep the row table in sync with the main table

            if ("selectionModel".equals(e.getPropertyName())) {
                setSelectionModel(main.getSelectionModel());
            }

            if ("model".equals(e.getPropertyName())) {
                setModel(main.getModel());
            }
        }

        /*
         *  Borrow the renderer from JDK1.4.2 table header
         */
        private static class RowNumberRenderer extends DefaultTableCellRenderer {
            private static final long serialVersionUID = -5430873664301394767L;

            public RowNumberRenderer() {
                setHorizontalAlignment(JLabel.LEFT);
            }

            @Override
            public Component getTableCellRendererComponent(
                    JTable table, Object value, boolean isSelected, boolean hasFocus, int row, int column) {
                if (table != null) {
                    JTableHeader header = table.getTableHeader();

                    if (header != null) {
                        setForeground(header.getForeground());
                        setBackground(header.getBackground());
                        setFont(header.getFont());
                    }
                }

                if (isSelected) {
                    setFont(getFont().deriveFont(Font.BOLD));
                }

                setText((value == null) ? "" : value.toString());
                setBorder(UIManager.getBorder("TableHeader.cellBorder"));

                return this;
            }
        }
    }

    public static class SpinnerEditor extends DefaultCellEditor {
        private static final long serialVersionUID = -2711422398394960413L;
        JSpinner spinner;
        JSpinner.NumberEditor editor;
        JTextField textField;
        boolean valueSet;

        // Initializes the spinner.
        public SpinnerEditor() {
            super(new JTextField());
            spinner = new JSpinner(new SpinnerNumberModel(1.0, 0, 10, 0.05));
            editor = ((JSpinner.NumberEditor) spinner.getEditor());
            textField = editor.getTextField();
            textField.addFocusListener(new FocusListener() {
                @Override
                public void focusGained(FocusEvent fe) {
                    SwingUtilities.invokeLater(() -> {
                        if (valueSet) {
                            textField.setCaretPosition(1);
                        }
                    });
                }

                @Override
                public void focusLost(FocusEvent fe) {
                }
            });
            textField.addActionListener(ae -> stopCellEditing());
        }

        // Prepares the spinner component and returns it.
        @Override
        public Component getTableCellEditorComponent(JTable table, Object value, boolean isSelected,
                                                     int row, int column) {
            if (!valueSet) {
                spinner.setValue(value);
            }
            SwingUtilities.invokeLater(() -> textField.requestFocus());
            return spinner;
        }

        @Override
        public boolean isCellEditable(EventObject eo) {
            if (eo instanceof KeyEvent) {
                KeyEvent ke = (KeyEvent) eo;
                textField.setText(String.valueOf(ke.getKeyChar()));
                valueSet = true;
            } else {
                valueSet = false;
            }
            return true;
        }

        // Returns the spinners current value.
        @Override
        public Object getCellEditorValue() {
            return spinner.getValue();
        }

        @Override
        public boolean stopCellEditing() {
            try {
                editor.commitEdit();
                spinner.commitEdit();
            } catch (java.text.ParseException e) {
                JOptionPane.showMessageDialog(null, "Invalid value, discarding.");
            }
            return super.stopCellEditing();
        }
    }
}<|MERGE_RESOLUTION|>--- conflicted
+++ resolved
@@ -48,7 +48,6 @@
 import mekhq.campaign.market.PersonnelMarketRandom;
 import mekhq.campaign.mission.AtBContract;
 import mekhq.campaign.parts.Part;
-import mekhq.campaign.personnel.Person;
 import mekhq.campaign.personnel.SkillType;
 import mekhq.campaign.personnel.SpecialAbility;
 import mekhq.campaign.personnel.enums.BabySurnameStyle;
@@ -68,12 +67,6 @@
 import mekhq.gui.SpecialAbilityPanel;
 import mekhq.gui.baseComponents.SortedComboBoxModel;
 import mekhq.gui.model.RankTableModel;
-<<<<<<< HEAD
-import mekhq.gui.model.SortedComboBoxModel;
-=======
-import megamek.client.ui.preferences.JWindowPreference;
-import mekhq.gui.utilities.TableCellListener;
->>>>>>> d61b290a
 import mekhq.module.PersonnelMarketServiceManager;
 import mekhq.module.api.PersonnelMarketMethod;
 
@@ -3042,7 +3035,7 @@
             enableAtBComponents(panSubAtBRat,
                     chkUseAtB.isSelected() && btnStaticRATs.isSelected());
         });
-        
+
         JLabel lblSkillLevel = new JLabel(resourceMap.getString("lblSkillLevel.text"));
         gridBagConstraints.gridx = 0;
         gridBagConstraints.gridy = 1;
@@ -3085,7 +3078,7 @@
         gridBagConstraints.gridx = 2;
         gridBagConstraints.gridy = 3;
         panAtB.add(panSubAtBScenario, gridBagConstraints);
-        
+
         chkUseStratCon = new JCheckBox(resourceMap.getString("chkUseStratCon.text"));
         chkUseStratCon.setToolTipText(resourceMap.getString("chkUseStratCon.toolTipText"));
         gridBagConstraints.gridx = 0;
