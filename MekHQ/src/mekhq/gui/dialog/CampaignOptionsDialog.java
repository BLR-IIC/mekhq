--- conflicted
+++ resolved
@@ -4882,17 +4882,10 @@
             }
             MekHQ.getLogger().info(this, "Campaign options saved to " + file);
         } catch (Exception ex) {
-<<<<<<< HEAD
-            MekHQ.getLogger().error(getClass(), METHOD_NAME, ex);
+            MekHQ.getLogger().error(this, ex);
             JOptionPane.showMessageDialog(null,
                     "Whoops, for some reason the game presets could not be saved",
                     "Could not save presets", JOptionPane.ERROR_MESSAGE);
-=======
-            MekHQ.getLogger().error(this, ex);
-            JOptionPane.showMessageDialog(null,
-                    "Whoops, for some reason the game presets could not be saved", "Could not save presets",
-                    JOptionPane.ERROR_MESSAGE);
->>>>>>> 8da3c5f0
             file.delete();
             if (backupFile.exists()) {
                 Utilities.copyfile(backupFile, file);
