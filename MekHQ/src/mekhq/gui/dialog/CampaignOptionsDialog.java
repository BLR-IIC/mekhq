/*
 * Copyright (C) 2009, 2020 - The MegaMek Team. All Rights Reserved.
 *
 * This file is part of MekHQ.
 *
 * MekHQ is free software: you can redistribute it and/or modify
 * it under the terms of the GNU General Public License as published by
 * the Free Software Foundation, either version 2 of the License, or
 * (at your option) any later version.
 *
 * MekHQ is distributed in the hope that it will be useful,
 * but WITHOUT ANY WARRANTY; without even the implied warranty of
 * MERCHANTABILITY or FITNESS FOR A PARTICULAR PURPOSE. See the
 * GNU General Public License for more details.
 *
 * You should have received a copy of the GNU General Public License
 * along with MekHQ. If not, see <http://www.gnu.org/licenses/>.
 */
package mekhq.gui.dialog;

import java.awt.BorderLayout;
import java.awt.Component;
import java.awt.Dimension;
import java.awt.FlowLayout;
import java.awt.Font;
import java.awt.Graphics2D;
import java.awt.GridBagConstraints;
import java.awt.GridBagLayout;
import java.awt.GridLayout;
import java.awt.Image;
import java.awt.Insets;
import java.awt.event.ActionEvent;
import java.awt.event.FocusEvent;
import java.awt.event.FocusListener;
import java.awt.event.KeyEvent;
import java.awt.image.BufferedImage;
import java.beans.PropertyChangeEvent;
import java.beans.PropertyChangeListener;
import java.io.File;
import java.io.FileOutputStream;
import java.io.OutputStreamWriter;
import java.io.PrintWriter;
import java.nio.charset.StandardCharsets;
import java.time.LocalDate;
import java.util.ArrayList;
import java.util.Enumeration;
import java.util.EventObject;
import java.util.Hashtable;
import java.util.List;
import java.util.Optional;
import java.util.ResourceBundle;
import java.util.Set;
import java.util.Vector;

import javax.swing.*;
import javax.swing.event.ChangeEvent;
import javax.swing.event.ChangeListener;
import javax.swing.table.DefaultTableCellRenderer;
import javax.swing.table.JTableHeader;
import javax.swing.table.TableColumn;

import megamek.client.generator.RandomGenderGenerator;
import megamek.client.generator.RandomNameGenerator;
import megamek.client.ui.swing.util.PlayerColors;
import megamek.common.EquipmentType;
import megamek.common.ITechnology;
import megamek.common.Player;
import megamek.common.logging.LogLevel;
import megamek.common.options.GameOptions;
import megamek.common.options.IOption;
import megamek.common.options.IOptionGroup;
import megamek.common.options.OptionsConstants;
import megamek.common.options.PilotOptions;
import megamek.common.util.fileUtils.DirectoryItems;
import megamek.common.util.EncodeControl;
import mekhq.MekHQ;
import mekhq.Utilities;
import mekhq.campaign.Campaign;
import mekhq.campaign.CampaignOptions;
import mekhq.campaign.GamePreset;
import mekhq.campaign.RandomSkillPreferences;
import mekhq.campaign.againstTheBot.enums.AtBLanceRole;
import mekhq.campaign.event.OptionsChangedEvent;
import mekhq.campaign.finances.enums.FinancialYearDuration;
import mekhq.campaign.market.PersonnelMarket;
import mekhq.campaign.mission.AtBContract;
import mekhq.campaign.parts.Part;
import mekhq.campaign.personnel.Person;
import mekhq.campaign.personnel.Ranks;
import mekhq.campaign.personnel.SkillType;
import mekhq.campaign.personnel.SpecialAbility;
import mekhq.campaign.personnel.enums.Phenotype;
import mekhq.campaign.personnel.enums.PrisonerStatus;
import mekhq.campaign.personnel.enums.Marriage;
import mekhq.campaign.personnel.enums.BabySurnameStyle;
import mekhq.campaign.personnel.enums.TimeInDisplayFormat;
import mekhq.campaign.rating.UnitRatingMethod;
import mekhq.campaign.universe.Faction;
import mekhq.campaign.universe.RATManager;
import mekhq.gui.FileDialogs;
import mekhq.gui.SpecialAbilityPanel;
import mekhq.gui.model.RankTableModel;
import mekhq.gui.model.SortedComboBoxModel;
import mekhq.gui.preferences.JWindowPreference;
import mekhq.gui.utilities.TableCellListener;
import mekhq.module.PersonnelMarketServiceManager;
import mekhq.module.api.PersonnelMarketMethod;
import mekhq.preferences.PreferencesNode;

/**
 * @author Jay Lawson <jaylawson39 at yahoo.com>
 */
public class CampaignOptionsDialog extends JDialog {
    //region Variable Declarations
    //region General Variables (ones not relating to a specific tab)
    private static final long serialVersionUID = 1935043247792962964L;
    private Campaign campaign;
    private CampaignOptions options;
    private RandomSkillPreferences rSkillPrefs;
    private LocalDate date;
    private JFrame frame;
    private String camoCategory;
    private String camoFileName;
    private int colorIndex;
    private DirectoryItems camos;
    private String iconCategory;
    private String iconFileName;
    private DirectoryItems forceIcons;
    private Hashtable<String, JSpinner> hashSkillTargets;
    private Hashtable<String, JSpinner> hashGreenSkill;
    private Hashtable<String, JSpinner> hashRegSkill;
    private Hashtable<String, JSpinner> hashVetSkill;
    private Hashtable<String, JSpinner> hashEliteSkill;
    private boolean cancelled;
    //endregion General Variables (ones not relating to a specific tab)

    //region Shared UI Variables
    private JTabbedPane tabOptions;
    private JButton btnOkay;
    private JButton btnSave;
    private JButton btnLoad;
    private JButton btnCancel;
    //endregion Shared UI Variables

    //region General Tab
    private JPanel panGeneral;
    private JTextField txtName;
    private JComboBox<String> comboFaction;
    SortedComboBoxModel<String> factionModel;
    private JCheckBox useUnitRatingCheckBox;
    private JComboBox<String> unitRatingMethodCombo;
    private JButton btnDate;
    private JButton btnCamo;
    private JButton btnIcon;
    //endregion General Tab

    //region Repair and Maintenance Tab
    private JPanel panRepair;
    //repair
    private JCheckBox useEraModsCheckBox;
    private JCheckBox assignedTechFirstCheckBox;
    private JCheckBox resetToFirstTechCheckBox;
    private JCheckBox useQuirksBox;
    private JCheckBox useAeroSystemHitsBox;
    private JCheckBox useDamageMargin;
    private JSpinner spnDamageMargin;
    private JSpinner spnDestroyPartTarget;
    //maintenance
    private JCheckBox checkMaintenance;
    private JSpinner spnMaintenanceDays;
    private JSpinner spnMaintenanceBonus;
    private JCheckBox useQualityMaintenance;
    private JCheckBox reverseQualityNames;
    private JCheckBox useUnofficialMaintenance;
    private JCheckBox logMaintenance;
    //mothballing
    private JCheckBox chkSaveMothballState;
    //endregion Repair and Maintenance Tab

    //region Supplies and Acquisitions Tab
    private JPanel panSupplies;
    //acquisition
    private JSpinner spnAcquireWaitingPeriod;
    private JComboBox<String> choiceAcquireSkill;
    private JCheckBox chkSupportStaffOnly;
    private JSpinner spnAcquireClanPenalty;
    private JSpinner spnAcquireIsPenalty;
    private JTextField txtMaxAcquisitions;
    //Delivery
    private JSpinner spnNDiceTransitTime;
    private JSpinner spnConstantTransitTime;
    private JComboBox<String> choiceTransitTimeUnits;
    private JSpinner spnAcquireMinimum;
    private JComboBox<String> choiceAcquireMinimumUnit;
    private JSpinner spnAcquireMosBonus;
    private JComboBox<String> choiceAcquireMosUnits;
    //planetary acquisitions
    private JCheckBox usePlanetaryAcquisitions;
    private JSpinner spnMaxJumpPlanetaryAcquisitions;
    private JComboBox<String> comboPlanetaryAcquisitionsFactionLimits;
    private JCheckBox disallowPlanetaryAcquisitionClanCrossover;
    private JCheckBox usePlanetaryAcquisitionsVerbose;
    private JSpinner[] spnPlanetAcquireTechBonus;
    private JSpinner[] spnPlanetAcquireIndustryBonus;
    private JSpinner[] spnPlanetAcquireOutputBonus;
    private JCheckBox disallowClanPartsFromIS;
    private JSpinner spnPenaltyClanPartsFromIS;
    //endregion Supplies and Acquisitions Tab

    //region Tech Limits Tab
    private JPanel panTech;
    private JCheckBox limitByYearBox;
    private JCheckBox disallowExtinctStuffBox;
    private JCheckBox allowClanPurchasesBox;
    private JCheckBox allowISPurchasesBox;
    private JCheckBox allowCanonOnlyBox;
    private JCheckBox allowCanonRefitOnlyBox;
    private JComboBox<String> choiceTechLevel;
    private JCheckBox variableTechLevelBox;
    private JCheckBox factionIntroDateBox;
    private JCheckBox useAmmoByTypeBox;
    //endregion Tech Limits Tab

    //region Personnel Tab
    private JPanel panPersonnel;
    private JCheckBox useTacticsBox;
    private JCheckBox useInitBonusBox;
    private JCheckBox useToughnessBox;
    private JCheckBox useArtilleryBox;
    private JCheckBox useAbilitiesBox;
    private JCheckBox useEdgeBox;
    private JCheckBox useSupportEdgeBox;
    private JCheckBox useImplantsBox;
    private JCheckBox chkCapturePrisoners;
    private JComboBox<PrisonerStatus> comboPrisonerStatus;
    private JCheckBox chkPrisonerBabyStatus;
    private JCheckBox altQualityAveragingCheckBox;
    private JCheckBox useAdvancedMedicalBox;
    private JCheckBox useDylansRandomXpBox;
    private JSpinner spnHealWaitingPeriod;
    private JSpinner spnNaturalHealWaitingPeriod;
    private JSpinner spnMinimumHitsForVees;
    private JCheckBox useRandomHitsForVees;
    private JCheckBox useTougherHealing;
    private JCheckBox chkUseTransfers;
    private JCheckBox chkUseTimeInService;
    private JComboBox<TimeInDisplayFormat> comboTimeInServiceDisplayFormat;
    private JCheckBox chkUseTimeInRank;
    private JComboBox<TimeInDisplayFormat> comboTimeInRankDisplayFormat;
    private JCheckBox chkUseRetirementDateTracking;
    private JCheckBox chkTrackTotalEarnings;
    private JCheckBox chkShowOriginFaction;
    private JCheckBox chkRandomizeOrigin;
    private JCheckBox chkRandomizeDependentsOrigin;
    private JSpinner spnOriginSearchRadius;
    //Family
    private JSpinner spnMinimumMarriageAge;
    private JSpinner spnCheckMutualAncestorsDepth;
    private JCheckBox chkLogMarriageNameChange;
    private JCheckBox chkUseRandomMarriages;
    private JSpinner spnChanceRandomMarriages;
    private JSpinner spnMarriageAgeRange;
    private JSpinner[] spnRandomMarriageSurnameWeights;
    private JCheckBox chkUseRandomSameSexMarriages;
    private JSpinner spnChanceRandomSameSexMarriages;
    private JCheckBox chkUseUnofficialProcreation;
    private JSpinner spnChanceProcreation;
    private JCheckBox chkUseUnofficialProcreationNoRelationship;
    private JSpinner spnChanceProcreationNoRelationship;
    private JCheckBox chkDisplayTrueDueDate;
    private JCheckBox chkLogConception;
    private JComboBox<BabySurnameStyle> comboBabySurnameStyle;
    private JCheckBox chkDetermineFatherAtBirth;
    private JCheckBox chkDisplayParentage;
    private JComboBox<String> comboDisplayFamilyLevel;
    private JCheckBox chkUseRandomDeaths;
    private JCheckBox chkKeepMarriedNameUponSpouseDeath;
    //Salary
    private JSpinner spnSalaryCommission;
    private JSpinner spnSalaryEnlisted;
    private JSpinner spnSalaryAntiMek;
    private JSpinner[] spnSalaryXp;
    private JSpinner[] spnSalaryBase;
    //endregion Personnel Tab

    //region Finances Tab
    private JPanel panFinances;
    private JCheckBox payForPartsBox;
    private JCheckBox payForRepairsBox;
    private JCheckBox payForUnitsBox;
    private JCheckBox payForSalariesBox;
    private JCheckBox payForOverheadBox;
    private JCheckBox payForMaintainBox;
    private JCheckBox payForTransportBox;
    private JCheckBox sellUnitsBox;
    private JCheckBox sellPartsBox;
    private JCheckBox payForRecruitmentBox;
    private JCheckBox useLoanLimitsBox;
    private JCheckBox usePercentageMaintBox;
    private JCheckBox useInfantryDontCountBox;
    private JCheckBox usePeacetimeCostBox;
    private JCheckBox useExtendedPartsModifierBox;
    private JCheckBox showPeacetimeCostBox;
    private JCheckBox newFinancialYearFinancesToCSVExportBox;
    private JComboBox<FinancialYearDuration> comboFinancialYearDuration;
    private JSpinner spnClanPriceModifier;
    private JSpinner[] spnUsedPartsValue;
    private JSpinner spnDamagedPartsValue;
    private JSpinner spnOrderRefund;
    //endregion Finances Tab

    //region Mercenary Tab
    private JPanel panMercenary;
    private JRadioButton btnContractEquipment;
    private JSpinner spnEquipPercent;
    private JSpinner spnDropshipPercent;
    private JSpinner spnJumpshipPercent;
    private JSpinner spnWarshipPercent;
    private JCheckBox chkEquipContractSaleValue;
    private JRadioButton btnContractPersonnel;
    private JCheckBox chkBLCSaleValue;
    //endregion Mercenary Tab

    //region Experience Tab
    private JPanel panXP;
    private JSpinner spnScenarioXP;
    private JSpinner spnKillXP;
    private JSpinner spnKills;
    private JSpinner spnTaskXP;
    private JSpinner spnNTasksXP;
    private JSpinner spnSuccessXP;
    private JSpinner spnMistakeXP;
    private JSpinner spnIdleXP;
    private JSpinner spnMonthsIdleXP;
    private JSpinner spnTargetIdleXP;
    private JSpinner spnContractNegotiationXP;
    private JSpinner spnAdminWeeklyXP;
    private JSpinner spnAdminWeeklyXPPeriod;
    private JSpinner spnEdgeCost;
    private JTextArea txtInstructionsXP;
    private JScrollPane scrXP;
    private JTable tableXP;
    //endregion Experience Tab

    //region Skills Tab
    private JPanel panSkill;
    //endregion Skills Tab

    //region Special Abilities Tab
    private JPanel panSpecialAbilities;
    Hashtable<String, SpecialAbility> tempSPA;
    private JButton btnAddSPA;
    //endregion Special Abilities Tab

    //region Skill Randomization Tab
    private JPanel panRandomSkill;
    private JCheckBox chkExtraRandom;
    private JSpinner[] phenotypeSpinners;
    private JSpinner spnProbAntiMek;
    private JSpinner spnOverallRecruitBonus;
    private JSpinner[] spnTypeRecruitBonus;
    private JSpinner spnArtyProb;
    private JSpinner spnArtyBonus;
    private JSpinner spnTacticsGreen;
    private JSpinner spnTacticsReg;
    private JSpinner spnTacticsVet;
    private JSpinner spnTacticsElite;
    private JSpinner spnCombatSA;
    private JSpinner spnSupportSA;
    private JSpinner spnSecondProb;
    private JSpinner spnSecondBonus;
    private JSpinner spnAbilGreen;
    private JSpinner spnAbilReg;
    private JSpinner spnAbilVet;
    private JSpinner spnAbilElite;
    //endregion Skill Randomization Tab

    //region Rank System Tab
    private JPanel panRank;
    private JComboBox<String> comboRanks;
    @SuppressWarnings("unused")
    private JButton btnAddRank; // FIXME: Unused
    @SuppressWarnings("unused")
    private JButton btnDeleteRank; // FIXME: Unused
    private JTable tableRanks;
    private RankTableModel ranksModel;
    private JScrollPane scrRanks;
    // FIXME: Place in resource files
    String[] rankColNames = { "Rate", "MW Rank", "ASF Rank", "Vee Crew Rank", "Naval Rank", "Infantry Rank", "Tech Rank", "Officer", "Pay Multiplier"};
    //endregion Rank System Tab

    //region Name and Portrait Generation Tab
    private JPanel panNameGen;
    private JCheckBox chkUseOriginFactionForNames;
    private JComboBox<String> comboFactionNames;
    private JSlider sldGender;
    private JPanel panRandomPortrait;
    private JCheckBox[] chkUsePortrait;
    private JCheckBox chkAssignPortraitOnRoleChange;
    //endregion Name and Portrait Generation Tab

    //region Personnel Market Tab
    private JPanel panPersonnelMarket;
    private JComboBox<String> personnelMarketType;
    private JCheckBox personnelMarketReportRefresh;
    private JTextField personnelMarketRandomEliteRemoval;
    private JTextField personnelMarketRandomVeteranRemoval;
    private JTextField personnelMarketRandomRegularRemoval;
    private JTextField personnelMarketRandomGreenRemoval;
    private JTextField personnelMarketRandomUltraGreenRemoval;
    private JSpinner personnelMarketDylansWeight;
    //endregion Personnel Market Tab

    //region Against the Bot Tab
    private JPanel panAtB;
    private JCheckBox chkUseAtB;
    private JComboBox<String> cbSkillLevel;
    //unit administration
    private JCheckBox chkUseShareSystem;
    private JCheckBox chkSharesExcludeLargeCraft;
    private JCheckBox chkSharesForAll;
    private JCheckBox chkAeroRecruitsHaveUnits;
    private JCheckBox chkRetirementRolls;
    private JCheckBox chkCustomRetirementMods;
    private JCheckBox chkFoundersNeverRetire;
    private JCheckBox chkAddDependents;
    private JCheckBox chkDependentsNeverLeave;
    private JCheckBox chkTrackUnitFatigue;
    private JCheckBox chkUseLeadership;
    private JCheckBox chkTrackOriginalUnit;
    private JCheckBox chkUseAero;
    private JCheckBox chkUseVehicles;
    private JCheckBox chkClanVehicles;
    private JCheckBox chkInstantUnitMarketDelivery;
    private JCheckBox chkContractMarketReportRefresh;
    private JCheckBox chkUnitMarketReportRefresh;

    //contract operations
    private JSpinner spnSearchRadius;
    private JCheckBox chkVariableContractLength;
    private JCheckBox chkMercSizeLimited;
    private JCheckBox chkRestrictPartsByMission;
    private JCheckBox chkLimitLanceWeight;
    private JCheckBox chkLimitLanceNumUnits;
    private JCheckBox chkUseStrategy;
    private JSpinner spnBaseStrategyDeployment;
    private JSpinner spnAdditionalStrategyDeployment;
    private JCheckBox chkAdjustPaymentForStrategy;
    private JSpinner spnAtBBattleIntensity;
    private JSpinner[] spnAtBBattleChance;
    private JCheckBox chkGenerateChases;

    //RATs
    private JRadioButton btnDynamicRATs;
    private JRadioButton btnStaticRATs;
    private DefaultListModel<String> chosenRatModel;
    private JList<String> chosenRats;
    private DefaultListModel<String> availableRatModel;
    private JList<String> availableRats;
    private JButton btnAddRat;
    private JButton btnRemoveRat;
    private JButton btnMoveRatUp;
    private JButton btnMoveRatDown;
    private JCheckBox chkIgnoreRatEra;

    //scenarios
    private JCheckBox chkDoubleVehicles;
    private JSpinner spnOpforLanceTypeMechs;
    private JSpinner spnOpforLanceTypeMixed;
    private JSpinner spnOpforLanceTypeVehicles;
    private JCheckBox chkOpforUsesVTOLs;
    private JCheckBox chkOpforUsesAero;
    private JSpinner spnOpforAeroChance;
    private JCheckBox chkOpforUsesLocalForces;
    private JSpinner spnOpforLocalForceChance;
    private JCheckBox chkAdjustPlayerVehicles;
    private JCheckBox chkRegionalMechVariations;
    private JCheckBox chkAttachedPlayerCamouflage;
    private JCheckBox chkPlayerControlsAttachedUnits;
    private JCheckBox chkUseDropShips;
    private JCheckBox chkUseWeatherConditions;
    private JCheckBox chkUseLightConditions;
    private JCheckBox chkUsePlanetaryConditions;
    private JCheckBox chkUseAtBCapture;
    private JSpinner spnStartGameDelay;

    //endregion Against the Bot Tab

    //region Miscellaneous Tab
    private JPanel panMisc;
    private JCheckBox chkHistoricalDailyLog;
    //endregion Miscellaneous Tab
    //endregion Variable Declarations

    // TODO: Figure out why these are not used
    private JCheckBox chkClanBonus;

    /**
     * Creates new form CampaignOptionsDialog
     */
    public CampaignOptionsDialog(JFrame parent, boolean modal, Campaign c, DirectoryItems camos,
                                 DirectoryItems forceIcons) {
        super(parent, modal);
        this.campaign = c;
        this.options = c.getCampaignOptions();
        this.rSkillPrefs = c.getRandomSkillPreferences();
        //this is a hack but I have no idea what is going on here
        this.frame = parent;
        this.date = campaign.getLocalDate();
        this.camoCategory = campaign.getCamoCategory();
        this.camoFileName = campaign.getCamoFileName();
        this.colorIndex = campaign.getColorIndex();
        this.camos = camos;
        this.iconCategory = campaign.getIconCategory();
        this.iconFileName = campaign.getIconFileName();
        this.forceIcons = forceIcons;
        hashSkillTargets = new Hashtable<>();
        hashGreenSkill = new Hashtable<>();
        hashRegSkill = new Hashtable<>();
        hashVetSkill = new Hashtable<>();
        hashEliteSkill = new Hashtable<>();
        cancelled = false;

        initComponents();
        setCamoIcon();
        setForceIcon();
        setLocationRelativeTo(parent);

        // Rules panel
        useEraModsCheckBox.setSelected(options.useEraMods());
        assignedTechFirstCheckBox.setSelected(options.useAssignedTechFirst());
        resetToFirstTechCheckBox.setSelected(options.useResetToFirstTech());
        useUnitRatingCheckBox.setSelected(options.useDragoonRating());
        unitRatingMethodCombo.setSelectedItem(options.getUnitRatingMethod().getDescription());
        useTacticsBox.setSelected(options.useTactics());
        useInitBonusBox.setSelected(options.useInitBonus());
        useToughnessBox.setSelected(options.useToughness());
        useArtilleryBox.setSelected(options.useArtillery());
        useAbilitiesBox.setSelected(options.useAbilities());
        useEdgeBox.setSelected(options.useEdge());
        useSupportEdgeBox.setSelected(options.useSupportEdge());
        useImplantsBox.setSelected(options.useImplants());
        chkCapturePrisoners.setSelected(options.capturePrisoners());
        useAdvancedMedicalBox.setSelected(options.useAdvancedMedical());
        useDylansRandomXpBox.setSelected(options.useDylansRandomXp());
        payForPartsBox.setSelected(options.payForParts());
        payForRepairsBox.setSelected(options.payForRepairs());
        payForUnitsBox.setSelected(options.payForUnits());
        payForSalariesBox.setSelected(options.payForSalaries());
        payForOverheadBox.setSelected(options.payForOverhead());
        payForMaintainBox.setSelected(options.payForMaintain());
        payForTransportBox.setSelected(options.payForTransport());
        payForRecruitmentBox.setSelected(options.payForRecruitment());
        useLoanLimitsBox.setSelected(options.useLoanLimits());
        usePercentageMaintBox.setSelected(options.usePercentageMaint());
        useInfantryDontCountBox.setSelected(options.useInfantryDontCount());
        usePeacetimeCostBox.setSelected(options.usePeacetimeCost());
        useExtendedPartsModifierBox.setSelected(options.useExtendedPartsModifier());
        showPeacetimeCostBox.setSelected(options.showPeacetimeCost());
        chkAssignPortraitOnRoleChange.setSelected(options.getAssignPortraitOnRoleChange());

        usePlanetaryAcquisitions.setSelected(options.usesPlanetaryAcquisition());
        disallowPlanetaryAcquisitionClanCrossover.setSelected(options.disallowPlanetAcquisitionClanCrossover());
        disallowClanPartsFromIS.setSelected(options.disallowClanPartsFromIS());
        usePlanetaryAcquisitionsVerbose.setSelected(options.usePlanetAcquisitionVerboseReporting());

        useDamageMargin.setSelected(options.isDestroyByMargin());
        useAeroSystemHitsBox.setSelected(options.useAeroSystemHits());
        useQualityMaintenance.setSelected(options.useQualityMaintenance());
        useUnofficialMaintenance.setSelected(options.useUnofficialMaintenance());
        checkMaintenance.setSelected(options.checkMaintenance());
        reverseQualityNames.setSelected(options.reverseQualityNames());

        sellUnitsBox.setSelected(options.canSellUnits());
        sellPartsBox.setSelected(options.canSellParts());

        limitByYearBox.setSelected(options.limitByYear());
        disallowExtinctStuffBox.setSelected(options.disallowExtinctStuff());
        allowClanPurchasesBox.setSelected(options.allowClanPurchases());
        allowISPurchasesBox.setSelected(options.allowISPurchases());
        allowCanonOnlyBox.setSelected(options.allowCanonOnly());
        allowCanonRefitOnlyBox.setSelected(options.allowCanonRefitOnly());
        variableTechLevelBox.setSelected(options.useVariableTechLevel() && options.limitByYear());
        variableTechLevelBox.setEnabled(options.limitByYear());
        factionIntroDateBox.setSelected(options.useFactionIntroDate());
        useAmmoByTypeBox.setSelected(options.useAmmoByType());

        useQuirksBox.setSelected(options.useQuirks());
        chkSupportStaffOnly.setSelected(options.isAcquisitionSupportStaffOnly());

        setUserPreferences();
    }

    /**
     * This method is called from within the constructor to initialize the form. WARNING: Do NOT modify this code. The
     * content of this method is always regenerated by the Form Editor.
     */
    private void initComponents() {
        //region Variable Declaration and Initialisation
        tabOptions = new JTabbedPane();
        panGeneral = new JPanel();
        txtName = new JTextField();
        btnDate = new JButton();
        comboFaction = new JComboBox<>();
        comboFactionNames = new JComboBox<>();
        comboRanks = new JComboBox<>();
        sldGender = new JSlider(SwingConstants.HORIZONTAL);
        btnCamo = new JButton();
        btnIcon = new JButton();
        panRepair = new JPanel();
        panSupplies = new JPanel();
        panPersonnel = new JPanel();
        panFinances = new JPanel();
        panMercenary = new JPanel();
        panNameGen = new JPanel();
        panRank = new JPanel();
        panXP = new JPanel();
        panSkill = new JPanel();
        panTech = new JPanel();
        panRandomSkill = new JPanel();
        panRandomPortrait = new JPanel();
        useEraModsCheckBox = new JCheckBox();
        assignedTechFirstCheckBox = new JCheckBox();
        resetToFirstTechCheckBox = new JCheckBox();
        useUnitRatingCheckBox = new JCheckBox();
        unitRatingMethodCombo = new JComboBox<>(UnitRatingMethod.getUnitRatingMethodNames());
        JLabel clanPriceModifierLabel = new JLabel();
        JLabel usedPartsValueLabel = new JLabel();
        JLabel damagedPartsValueLabel = new JLabel();
        useTacticsBox = new JCheckBox();
        useInitBonusBox = new JCheckBox();
        useToughnessBox = new JCheckBox();
        useArtilleryBox = new JCheckBox();
        useAbilitiesBox = new JCheckBox();
        useEdgeBox = new JCheckBox();
        useSupportEdgeBox = new JCheckBox();
        useImplantsBox = new JCheckBox();
        chkCapturePrisoners = new JCheckBox();
        useAdvancedMedicalBox = new JCheckBox();
        useDylansRandomXpBox = new JCheckBox();
        payForPartsBox = new JCheckBox();
        payForRepairsBox = new JCheckBox();
        payForUnitsBox = new JCheckBox();
        payForSalariesBox = new JCheckBox();
        payForRecruitmentBox = new JCheckBox();
        useLoanLimitsBox = new JCheckBox();
        payForOverheadBox = new JCheckBox();
        payForMaintainBox = new JCheckBox();
        payForTransportBox = new JCheckBox();
        usePeacetimeCostBox = new JCheckBox();
        useExtendedPartsModifierBox = new JCheckBox();
        showPeacetimeCostBox = new JCheckBox();
        chkAssignPortraitOnRoleChange = new JCheckBox();
        sellUnitsBox = new JCheckBox();
        sellPartsBox = new JCheckBox();
        useQuirksBox = new JCheckBox();
        limitByYearBox = new JCheckBox();
        disallowExtinctStuffBox = new JCheckBox();
        allowClanPurchasesBox = new JCheckBox();
        allowISPurchasesBox = new JCheckBox();
        allowCanonOnlyBox = new JCheckBox();
        allowCanonRefitOnlyBox = new JCheckBox();
        variableTechLevelBox = new JCheckBox();
        factionIntroDateBox = new JCheckBox();
        useAmmoByTypeBox = new JCheckBox();
        choiceTechLevel = new JComboBox<>();
        btnOkay = new JButton();
        btnSave = new JButton();
        btnLoad = new JButton();
        btnCancel = new JButton();
        scrRanks = new JScrollPane();

        usePlanetaryAcquisitions = new JCheckBox();
        usePlanetaryAcquisitionsVerbose = new JCheckBox();
        disallowPlanetaryAcquisitionClanCrossover = new JCheckBox();
        comboPlanetaryAcquisitionsFactionLimits = new JComboBox<>();
        disallowClanPartsFromIS = new JCheckBox();
        useDamageMargin = new JCheckBox();
        useAeroSystemHitsBox = new JCheckBox();
        useQualityMaintenance = new JCheckBox();
        useUnofficialMaintenance = new JCheckBox();
        checkMaintenance = new JCheckBox();
        reverseQualityNames = new JCheckBox();

        chkSupportStaffOnly = new JCheckBox();

        panMisc = new JPanel();
        chkHistoricalDailyLog = new JCheckBox();

        java.awt.GridBagConstraints gridBagConstraints;
        int gridy = 0;
        //endregion Variable Declaration and Initialisation

        ResourceBundle resourceMap = ResourceBundle.getBundle("mekhq.resources.CampaignOptionsDialog", new EncodeControl());
        setDefaultCloseOperation(WindowConstants.DISPOSE_ON_CLOSE);
        setName("Form");
        setTitle(resourceMap.getString("title.text"));
        getContentPane().setLayout(new GridBagLayout());

        tabOptions.setName("tabOptions");

        panGeneral.setName("panGeneral");
        panGeneral.setLayout(new GridBagLayout());

        txtName.setText(campaign.getName());
        txtName.setMinimumSize(new Dimension(500, 30));
        txtName.setName("txtName");
        txtName.setPreferredSize(new java.awt.Dimension(500, 30));
        txtName.addActionListener(this::txtNameActionPerformed);
        gridBagConstraints = new GridBagConstraints();
        gridBagConstraints.gridx = 1;
        gridBagConstraints.gridy = 0;
        gridBagConstraints.anchor = GridBagConstraints.WEST;
        panGeneral.add(txtName, gridBagConstraints);

        JLabel lblName = new JLabel(resourceMap.getString("lblName.text"));
        lblName.setName("lblName");
        gridBagConstraints = new GridBagConstraints();
        gridBagConstraints.gridx = 0;
        gridBagConstraints.gridy = 0;
        gridBagConstraints.anchor = GridBagConstraints.WEST;
        panGeneral.add(lblName, gridBagConstraints);

        JLabel lblFaction = new JLabel(resourceMap.getString("lblFaction.text")); // NOI18N
        lblFaction.setName("lblFaction"); // NOI18N
        gridBagConstraints = new java.awt.GridBagConstraints();
        gridBagConstraints.gridx = 0;
        gridBagConstraints.gridy = 1;
        gridBagConstraints.anchor = GridBagConstraints.WEST;
        panGeneral.add(lblFaction, gridBagConstraints);

        JLabel lblDate = new JLabel(resourceMap.getString("lblDate.text"));
        lblDate.setName("lblDate");
        gridBagConstraints = new GridBagConstraints();
        gridBagConstraints.gridx = 0;
        gridBagConstraints.gridy = 3;
        gridBagConstraints.anchor = GridBagConstraints.WEST;
        panGeneral.add(lblDate, gridBagConstraints);

        btnDate.setText(options.getDisplayFormattedDate(date));
        btnDate.setMinimumSize(new Dimension(400, 30));
        btnDate.setName("btnDate");
        btnDate.setPreferredSize(new Dimension(400, 30));
        btnDate.addActionListener(this::btnDateActionPerformed);
        gridBagConstraints = new GridBagConstraints();
        gridBagConstraints.gridx = 1;
        gridBagConstraints.gridy = 3;
        gridBagConstraints.anchor = GridBagConstraints.WEST;
        panGeneral.add(btnDate, gridBagConstraints);

        factionModel = new SortedComboBoxModel<>();
        for (String sName : Faction.getChoosableFactionCodes()) {
            Faction f = Faction.getFaction(sName);
            if (f.validIn(date.getYear())) {
                factionModel.addElement(f.getFullName(date.getYear()));
            }
        }
        factionModel.setSelectedItem(campaign.getFaction().getFullName(date.getYear()));
        comboFaction.setModel(factionModel);
        comboFaction.setMinimumSize(new Dimension(400, 30));
        comboFaction.setName("comboFaction");
        comboFaction.setPreferredSize(new Dimension(400, 30));
        gridBagConstraints = new GridBagConstraints();
        gridBagConstraints.gridx = 1;
        gridBagConstraints.gridy = 1;
        gridBagConstraints.anchor = GridBagConstraints.WEST;
        panGeneral.add(comboFaction, gridBagConstraints);

        JPanel unitRatingPanel = new JPanel(new FlowLayout(FlowLayout.CENTER, 1, 1));

        useUnitRatingCheckBox.setText(resourceMap.getString("useUnitRatingCheckBox.text")); // NOI18N
        useUnitRatingCheckBox.setName("useUnitRatingCheckBox"); // NOI18N
        unitRatingPanel.add(useUnitRatingCheckBox);

        unitRatingPanel.add(Box.createHorizontalStrut(10));

        JLabel unitRatingMethodLabel = new JLabel("Unit Rating Method:");
        unitRatingMethodLabel.setName("unitRatingMethodLabel");
        unitRatingPanel.add(unitRatingMethodLabel);

        unitRatingMethodCombo.setName("unitRatingMethodCombo");
        unitRatingPanel.add(unitRatingMethodCombo);

        gridBagConstraints = new java.awt.GridBagConstraints();
        gridBagConstraints.gridx = 0;
        gridBagConstraints.gridy = 2;
        gridBagConstraints.gridwidth = 2;
        gridBagConstraints.fill = java.awt.GridBagConstraints.HORIZONTAL;
        gridBagConstraints.anchor = java.awt.GridBagConstraints.NORTHWEST;
        panGeneral.add(unitRatingPanel, gridBagConstraints);

        btnCamo.setMaximumSize(new java.awt.Dimension(84, 72));
        btnCamo.setMinimumSize(new java.awt.Dimension(84, 72));
        btnCamo.setName("btnCamo"); // NOI18N
        btnCamo.setPreferredSize(new java.awt.Dimension(84, 72));
        btnCamo.addActionListener(this::btnCamoActionPerformed);
        gridBagConstraints = new java.awt.GridBagConstraints();
        gridBagConstraints.gridx = 1;
        gridBagConstraints.gridy = 5;
        gridBagConstraints.anchor = java.awt.GridBagConstraints.NORTHWEST;
        panGeneral.add(btnCamo, gridBagConstraints);

        JLabel lblCamo = new JLabel(resourceMap.getString("lblCamo.text"));
        lblCamo.setName("lblCamo");
        gridBagConstraints = new java.awt.GridBagConstraints();
        gridBagConstraints.gridx = 0;
        gridBagConstraints.gridy = 5;
        gridBagConstraints.anchor = java.awt.GridBagConstraints.WEST;
        panGeneral.add(lblCamo, gridBagConstraints);

        btnIcon.setMaximumSize(new java.awt.Dimension(84, 72));
        btnIcon.setMinimumSize(new java.awt.Dimension(84, 72));
        btnIcon.setPreferredSize(new java.awt.Dimension(84, 72));
        btnIcon.addActionListener(this::btnIconActionPerformed);
        gridBagConstraints = new java.awt.GridBagConstraints();
        gridBagConstraints.gridx = 1;
        gridBagConstraints.gridy = 6;
        gridBagConstraints.anchor = java.awt.GridBagConstraints.NORTHWEST;
        panGeneral.add(btnIcon, gridBagConstraints);

        JLabel lblIcon = new JLabel(resourceMap.getString("lblIcon.text")); // NOI18N
        gridBagConstraints = new java.awt.GridBagConstraints();
        gridBagConstraints.gridx = 0;
        gridBagConstraints.gridy = 6;
        gridBagConstraints.anchor = java.awt.GridBagConstraints.WEST;
        panGeneral.add(lblIcon, gridBagConstraints);

        tabOptions.addTab(resourceMap.getString("panGeneral.TabConstraints.tabTitle"), panGeneral); // NOI18N

        //region Repair and Maintenance
        panRepair.setName("panRepair");
        panRepair.setLayout(new java.awt.GridBagLayout());

        JPanel panSubRepair = new JPanel(new GridBagLayout());
        JPanel panSubMaintenance = new JPanel(new GridBagLayout());
        JPanel panSubMothballing = new JPanel(new GridBagLayout());

        panSubRepair.setBorder(BorderFactory.createTitledBorder("Repair"));
        panSubMaintenance.setBorder(BorderFactory.createTitledBorder("Maintenance"));
        panSubMothballing.setBorder(BorderFactory.createTitledBorder("Mothballing"));

        gridBagConstraints = new GridBagConstraints();
        gridBagConstraints.gridx = 0;
        gridBagConstraints.gridy = 0;
        gridBagConstraints.weightx = 0.5;
        gridBagConstraints.gridwidth = 1;
        gridBagConstraints.fill = GridBagConstraints.BOTH;
        panRepair.add(panSubRepair, gridBagConstraints);

        gridBagConstraints = new GridBagConstraints();
        gridBagConstraints.gridx = 1;
        gridBagConstraints.gridy = 0;
        gridBagConstraints.gridwidth = 1;
        gridBagConstraints.fill = GridBagConstraints.BOTH;
        panRepair.add(panSubMaintenance, gridBagConstraints);

        gridBagConstraints.gridx = 0;
        gridBagConstraints.gridy = 1;
        panRepair.add(panSubMothballing, gridBagConstraints);

        useEraModsCheckBox.setText(resourceMap.getString("useEraModsCheckBox.text")); // NOI18N
        useEraModsCheckBox.setToolTipText(resourceMap.getString("useEraModsCheckBox.toolTipText")); // NOI18N
        useEraModsCheckBox.setName("useEraModsCheckBox"); // NOI18N
        gridBagConstraints = new java.awt.GridBagConstraints();
        gridBagConstraints.gridx = 0;
        gridBagConstraints.gridy = 0;
        gridBagConstraints.weightx = 0.0;
        gridBagConstraints.weighty = 0.0;
        gridBagConstraints.fill = java.awt.GridBagConstraints.NONE;
        gridBagConstraints.anchor = java.awt.GridBagConstraints.NORTHWEST;
        panSubRepair.add(useEraModsCheckBox, gridBagConstraints);

        assignedTechFirstCheckBox.setText(resourceMap.getString("assignedTechFirstCheckBox.text")); // NOI18N
        assignedTechFirstCheckBox.setToolTipText(resourceMap.getString("assignedTechFirstCheckBox.toolTipText")); // NOI18N
        assignedTechFirstCheckBox.setName("assignedTechFirstCheckBox"); // NOI18N
        gridBagConstraints = new java.awt.GridBagConstraints();
        gridBagConstraints.gridx = 0;
        gridBagConstraints.gridy = 1;
        gridBagConstraints.weightx = 0.0;
        gridBagConstraints.weighty = 0.0;
        gridBagConstraints.fill = java.awt.GridBagConstraints.NONE;
        gridBagConstraints.anchor = java.awt.GridBagConstraints.NORTHWEST;
        panSubRepair.add(assignedTechFirstCheckBox, gridBagConstraints);

        resetToFirstTechCheckBox.setText(resourceMap.getString("resetToFirstTechCheckBox.text")); // NOI18N
        resetToFirstTechCheckBox.setToolTipText(resourceMap.getString("resetToFirstTechCheckBox.toolTipText")); // NOI18N
        resetToFirstTechCheckBox.setName("resetToFirstTechCheckBox"); // NOI18N
        gridBagConstraints = new java.awt.GridBagConstraints();
        gridBagConstraints.gridx = 0;
        gridBagConstraints.gridy = 2;
        gridBagConstraints.weightx = 0.0;
        gridBagConstraints.weighty = 0.0;
        gridBagConstraints.fill = java.awt.GridBagConstraints.NONE;
        gridBagConstraints.anchor = java.awt.GridBagConstraints.NORTHWEST;
        panSubRepair.add(resetToFirstTechCheckBox, gridBagConstraints);

        useQuirksBox.setText(resourceMap.getString("useQuirksBox.text")); // NOI18N
        useQuirksBox.setToolTipText(resourceMap.getString("useQuirksBox.toolTipText")); // NOI18N
        useQuirksBox.setName("useQuirksBox"); // NOI18N
        gridBagConstraints = new java.awt.GridBagConstraints();
        gridBagConstraints.gridx = 0;
        gridBagConstraints.gridy = 3;
        gridBagConstraints.fill = java.awt.GridBagConstraints.NONE;
        gridBagConstraints.weightx = 0.0;
        gridBagConstraints.weighty = 0.0;
        gridBagConstraints.anchor = java.awt.GridBagConstraints.NORTHWEST;
        panSubRepair.add(useQuirksBox, gridBagConstraints);

        useAeroSystemHitsBox.setText(resourceMap.getString("useAeroSystemHits.text")); // NOI18N
        useAeroSystemHitsBox.setToolTipText(resourceMap.getString("useAeroSystemHits.toolTipText")); // NOI18N
        useAeroSystemHitsBox.setName("useAeroSystemHits"); // NOI18N
        gridBagConstraints = new java.awt.GridBagConstraints();
        gridBagConstraints.gridx = 0;
        gridBagConstraints.gridy = 4;
        gridBagConstraints.weightx = 0.0;
        gridBagConstraints.weighty = 0.0;
        gridBagConstraints.fill = java.awt.GridBagConstraints.NONE;
        gridBagConstraints.anchor = java.awt.GridBagConstraints.NORTHWEST;
        panSubRepair.add(useAeroSystemHitsBox, gridBagConstraints);

        useDamageMargin.setText(resourceMap.getString("useDamageMargin.text"));
        useDamageMargin.setToolTipText(resourceMap.getString("useDamageMargin.toolTipText"));
        gridBagConstraints = new java.awt.GridBagConstraints();
        gridBagConstraints.gridx = 0;
        gridBagConstraints.gridy = 5;
        gridBagConstraints.weightx = 0.0;
        gridBagConstraints.weighty = 0.0;
        gridBagConstraints.fill = java.awt.GridBagConstraints.NONE;
        gridBagConstraints.anchor = java.awt.GridBagConstraints.NORTHWEST;
        panSubRepair.add(useDamageMargin, gridBagConstraints);

<<<<<<< HEAD
        useDamageMargin.addActionListener(evt -> spnDamageMargin.setEnabled(useDamageMargin.isSelected()));
=======
        useDamageMargin.addActionListener(evt -> {
            spnDamageMargin.setEnabled(useDamageMargin.isSelected());
        });
>>>>>>> 0d976e89

        spnDamageMargin = new JSpinner(new SpinnerNumberModel(options.getDestroyMargin(), 1, 20, 1));
        ((JSpinner.DefaultEditor) spnDamageMargin.getEditor()).getTextField().setEditable(false);
        spnDamageMargin.setEnabled(options.isDestroyByMargin());

        JPanel pnlDamageMargin = new JPanel();
        pnlDamageMargin.add(new JLabel("Margin:"));
        pnlDamageMargin.add(spnDamageMargin);

        gridBagConstraints = new java.awt.GridBagConstraints();
        gridBagConstraints.gridx = 0;
        gridBagConstraints.gridy = 6;
        gridBagConstraints.weightx = 1.0;
        gridBagConstraints.weighty = 0.0;
        gridBagConstraints.fill = java.awt.GridBagConstraints.NONE;
        gridBagConstraints.anchor = java.awt.GridBagConstraints.NORTHWEST;
        panSubRepair.add(pnlDamageMargin, gridBagConstraints);

        spnDestroyPartTarget = new JSpinner(new SpinnerNumberModel(options.getDestroyPartTarget(), 2, 13, 1));
        ((JSpinner.DefaultEditor) spnDestroyPartTarget.getEditor()).getTextField().setEditable(false);

        JPanel pnlDestroyPartTarget = new JPanel();
        pnlDestroyPartTarget.add(new JLabel("Equipment hit in combat survives on a roll of"));
        pnlDestroyPartTarget.add(spnDestroyPartTarget);
        pnlDestroyPartTarget.add(new JLabel("or better"));


        gridBagConstraints = new java.awt.GridBagConstraints();
        gridBagConstraints.gridx = 0;
        gridBagConstraints.gridy = 7;
        gridBagConstraints.weightx = 1.0;
        gridBagConstraints.weighty = 1.0;
        gridBagConstraints.fill = java.awt.GridBagConstraints.NONE;
        gridBagConstraints.anchor = java.awt.GridBagConstraints.NORTHWEST;
        panSubRepair.add(pnlDestroyPartTarget, gridBagConstraints);

        checkMaintenance.setText(resourceMap.getString("checkMaintenance.text")); // NOI18N
        checkMaintenance.setToolTipText(resourceMap.getString("checkMaintenance.toolTipText")); // NOI18N
        gridBagConstraints = new java.awt.GridBagConstraints();
        gridBagConstraints.gridx = 0;
        gridBagConstraints.gridy = 0;
        gridBagConstraints.weightx = 0.0;
        gridBagConstraints.weighty = 0.0;
        gridBagConstraints.fill = java.awt.GridBagConstraints.NONE;
        gridBagConstraints.anchor = java.awt.GridBagConstraints.NORTHWEST;
        panSubMaintenance.add(checkMaintenance, gridBagConstraints);

        checkMaintenance.addActionListener(evt -> {
            if (checkMaintenance.isSelected()) {
                spnMaintenanceDays.setEnabled(true);
                useQualityMaintenance.setEnabled(true);
                useUnofficialMaintenance.setEnabled(true);
                reverseQualityNames.setEnabled(true);
                spnMaintenanceBonus.setEnabled(true);
                logMaintenance.setEnabled(true);
            } else {
                spnMaintenanceDays.setEnabled(false);
                useQualityMaintenance.setEnabled(false);
                useUnofficialMaintenance.setEnabled(false);
                reverseQualityNames.setEnabled(false);
                spnMaintenanceBonus.setEnabled(false);
                logMaintenance.setEnabled(false);
            }
        });

        spnMaintenanceDays = new JSpinner(new SpinnerNumberModel(options.getMaintenanceCycleDays(), 1, 365, 1));
        ((JSpinner.DefaultEditor) spnMaintenanceDays.getEditor()).getTextField().setEditable(false);
        spnMaintenanceDays.setEnabled(options.checkMaintenance());

        JPanel pnlMaintenanceDays = new JPanel();
        pnlMaintenanceDays.add(spnMaintenanceDays);
        pnlMaintenanceDays.add(new JLabel("Maintenance cycle length in days"));

        gridBagConstraints = new java.awt.GridBagConstraints();
        gridBagConstraints.gridx = 0;
        gridBagConstraints.gridy = 1;
        gridBagConstraints.weightx = 0.0;
        gridBagConstraints.weighty = 0.0;
        gridBagConstraints.fill = java.awt.GridBagConstraints.NONE;
        gridBagConstraints.anchor = java.awt.GridBagConstraints.NORTHWEST;
        panSubMaintenance.add(pnlMaintenanceDays, gridBagConstraints);

        spnMaintenanceBonus = new JSpinner(new SpinnerNumberModel(options.getMaintenanceBonus(), -13, 13, 1));
        ((JSpinner.DefaultEditor) spnMaintenanceBonus.getEditor()).getTextField().setEditable(false);
        spnMaintenanceBonus.setEnabled(options.checkMaintenance());
        spnMaintenanceBonus.setToolTipText(resourceMap.getString("spnMaintenanceBonus.toolTipText")); // NOI18N


        JPanel pnlMaintenanceBonus = new JPanel();
        pnlMaintenanceBonus.add(spnMaintenanceBonus);
        pnlMaintenanceBonus.add(new JLabel("Maintenance modifier"));

        gridBagConstraints = new java.awt.GridBagConstraints();
        gridBagConstraints.gridx = 0;
        gridBagConstraints.gridy = 2;
        gridBagConstraints.weightx = 0.0;
        gridBagConstraints.weighty = 0.0;
        gridBagConstraints.fill = java.awt.GridBagConstraints.NONE;
        gridBagConstraints.anchor = java.awt.GridBagConstraints.NORTHWEST;
        panSubMaintenance.add(pnlMaintenanceBonus, gridBagConstraints);

        useQualityMaintenance.setText(resourceMap.getString("useQualityMaintenance.text")); // NOI18N
        useQualityMaintenance.setToolTipText(resourceMap.getString("useQualityMaintenance.toolTipText")); // NOI18N
        gridBagConstraints = new java.awt.GridBagConstraints();
        gridBagConstraints.gridx = 0;
        gridBagConstraints.gridy = 3;
        gridBagConstraints.fill = java.awt.GridBagConstraints.NONE;
        gridBagConstraints.weightx = 0.0;
        gridBagConstraints.weighty = 0.0;
        gridBagConstraints.anchor = java.awt.GridBagConstraints.NORTHWEST;
        panSubMaintenance.add(useQualityMaintenance, gridBagConstraints);

        reverseQualityNames.setText(resourceMap.getString("reverseQualityNames.text")); // NOI18N
        reverseQualityNames.setToolTipText(resourceMap.getString("reverseQualityNames.toolTipText")); // NOI18N
        gridBagConstraints = new java.awt.GridBagConstraints();
        gridBagConstraints.gridx = 0;
        gridBagConstraints.gridy = 4;
        gridBagConstraints.fill = java.awt.GridBagConstraints.NONE;
        gridBagConstraints.weightx = 0.0;
        gridBagConstraints.weighty = 0.0;
        gridBagConstraints.anchor = java.awt.GridBagConstraints.NORTHWEST;
        panSubMaintenance.add(reverseQualityNames, gridBagConstraints);


        useUnofficialMaintenance.setText(resourceMap.getString("useUnofficialMaintenance.text")); // NOI18N
        useUnofficialMaintenance.setToolTipText(resourceMap.getString("useUnofficialMaintenance.toolTipText")); // NOI18N
        gridBagConstraints = new java.awt.GridBagConstraints();
        gridBagConstraints.gridx = 0;
        gridBagConstraints.gridy = 5;
        gridBagConstraints.fill = java.awt.GridBagConstraints.NONE;
        gridBagConstraints.weightx = 0.0;
        gridBagConstraints.weighty = 0.0;
        gridBagConstraints.anchor = java.awt.GridBagConstraints.NORTHWEST;
        panSubMaintenance.add(useUnofficialMaintenance, gridBagConstraints);

        logMaintenance = new JCheckBox(resourceMap.getString("logMaintenance.text")); // NOI18N
        logMaintenance.setToolTipText(resourceMap.getString("logMaintenance.toolTipText")); // NOI18N
        logMaintenance.setName("logMaintenance");
        logMaintenance.setSelected(options.logMaintenance());
        gridBagConstraints.gridy = 6;
        gridBagConstraints.weightx = 1.0;
        gridBagConstraints.weighty = 1.0;
        panSubMaintenance.add(logMaintenance, gridBagConstraints);

        //region Mothballing
        chkSaveMothballState = new JCheckBox(resourceMap.getString("chkSaveMothballState.text"));
        chkSaveMothballState.setToolTipText(resourceMap.getString("chkSaveMothballState.toolTipText")); // NOI18N
        chkSaveMothballState.setName("chkSaveMothballState");
        chkSaveMothballState.setSelected(options.saveMothballState());
        gridBagConstraints.gridy = 0;
        gridBagConstraints.weightx = 1.0;
        gridBagConstraints.weighty = 1.0;
        panSubMothballing.add(chkSaveMothballState, gridBagConstraints);
        //endregion Mothballing

        tabOptions.addTab(resourceMap.getString("panRepair.TabConstraints.tabTitle"), panRepair); // NOI18N
        //endregion Repair and Maintenance

        panSupplies.setName("panSupplies"); // NOI18N
        panSupplies.setLayout(new java.awt.GridBagLayout());

        JPanel panSubAcquire = new JPanel(new GridBagLayout());
        JPanel panSubDelivery = new JPanel(new GridBagLayout());
        JPanel panSubPlanetAcquire = new JPanel(new GridBagLayout());

        panSubAcquire.setBorder(BorderFactory.createTitledBorder("Acquisition"));
        panSubDelivery.setBorder(BorderFactory.createTitledBorder("Delivery"));
        panSubPlanetAcquire.setBorder(BorderFactory.createTitledBorder("Planetary Acquisition"));

        gridBagConstraints = new java.awt.GridBagConstraints();
        gridBagConstraints.gridx = 0;
        gridBagConstraints.gridy = 0;
        gridBagConstraints.weightx = .5;
        gridBagConstraints.gridwidth = 1;
        gridBagConstraints.fill = java.awt.GridBagConstraints.BOTH;
        panSupplies.add(panSubAcquire, gridBagConstraints);


        gridBagConstraints = new java.awt.GridBagConstraints();
        gridBagConstraints.gridx = 1;
        gridBagConstraints.gridy = 0;
        gridBagConstraints.weightx = .5;
        gridBagConstraints.gridwidth = 1;
        gridBagConstraints.fill = java.awt.GridBagConstraints.BOTH;
        panSupplies.add(panSubDelivery, gridBagConstraints);

        gridBagConstraints = new java.awt.GridBagConstraints();
        gridBagConstraints.gridx = 0;
        gridBagConstraints.gridy = 1;
        gridBagConstraints.weightx = 1.0;
        gridBagConstraints.gridwidth = 2;
        gridBagConstraints.fill = java.awt.GridBagConstraints.BOTH;
        panSupplies.add(panSubPlanetAcquire, gridBagConstraints);


        spnAcquireWaitingPeriod = new JSpinner(new SpinnerNumberModel(options.getWaitingPeriod(), 1, 365, 1));
        ((JSpinner.DefaultEditor) spnAcquireWaitingPeriod.getEditor()).getTextField().setEditable(false);

        JPanel pnlWaitingPeriod = new JPanel();
        pnlWaitingPeriod.add(spnAcquireWaitingPeriod);
        pnlWaitingPeriod.add(new JLabel("Waiting period (in days) between acquisition rolls"));

        gridBagConstraints = new java.awt.GridBagConstraints();
        gridBagConstraints.gridx = 0;
        gridBagConstraints.gridy = 1;
        gridBagConstraints.weightx = 0.0;
        gridBagConstraints.weighty = 0.0;
        gridBagConstraints.gridwidth = 2;
        gridBagConstraints.fill = java.awt.GridBagConstraints.NONE;
        gridBagConstraints.anchor = java.awt.GridBagConstraints.NORTHWEST;
        panSubAcquire.add(pnlWaitingPeriod, gridBagConstraints);

        DefaultComboBoxModel<String> acquireSkillModel = new DefaultComboBoxModel<>();
        acquireSkillModel.addElement(CampaignOptions.S_TECH);
        acquireSkillModel.addElement(SkillType.S_ADMIN);
        acquireSkillModel.addElement(SkillType.S_SCROUNGE);
        acquireSkillModel.addElement(SkillType.S_NEG);
        acquireSkillModel.addElement(CampaignOptions.S_AUTO);
        acquireSkillModel.setSelectedItem(options.getAcquisitionSkill());
        choiceAcquireSkill = new JComboBox<>(acquireSkillModel);

        gridBagConstraints = new java.awt.GridBagConstraints();
        gridBagConstraints.gridx = 0;
        gridBagConstraints.gridy = 2;
        gridBagConstraints.fill = java.awt.GridBagConstraints.NONE;
        gridBagConstraints.anchor = java.awt.GridBagConstraints.WEST;
        panSubAcquire.add(new JLabel("Acquisition Skill:"), gridBagConstraints);

        gridBagConstraints = new java.awt.GridBagConstraints();
        gridBagConstraints.gridx = 1;
        gridBagConstraints.gridy = 2;
        gridBagConstraints.fill = java.awt.GridBagConstraints.NONE;
        gridBagConstraints.anchor = java.awt.GridBagConstraints.WEST;
        panSubAcquire.add(choiceAcquireSkill, gridBagConstraints);

        chkSupportStaffOnly.setText("Only support personnel can make acquisition checks"); // NOI18N
        //chkSupportStaffOnly.setToolTipText(resourceMap.getString("useQuirksBox.toolTipText")); // NOI18N
        gridBagConstraints = new java.awt.GridBagConstraints();
        gridBagConstraints.gridx = 0;
        gridBagConstraints.gridy = 3;
        gridBagConstraints.gridwidth = 2;
        gridBagConstraints.fill = java.awt.GridBagConstraints.NONE;
        gridBagConstraints.weightx = 0.0;
        gridBagConstraints.weighty = 0.0;
        gridBagConstraints.anchor = java.awt.GridBagConstraints.NORTHWEST;
        panSubAcquire.add(chkSupportStaffOnly, gridBagConstraints);

        spnAcquireClanPenalty = new JSpinner(new SpinnerNumberModel(options.getClanAcquisitionPenalty(), 0, 13, 1));
        ((JSpinner.DefaultEditor) spnAcquireClanPenalty.getEditor()).getTextField().setEditable(false);

        JPanel pnlClanPenalty = new JPanel();
        pnlClanPenalty.add(spnAcquireClanPenalty);
        pnlClanPenalty.add(new JLabel("Penalty for Clan equipment"));

        gridBagConstraints = new java.awt.GridBagConstraints();
        gridBagConstraints.gridx = 0;
        gridBagConstraints.gridy = 4;
        gridBagConstraints.weightx = 0.0;
        gridBagConstraints.weighty = 0.0;
        gridBagConstraints.gridwidth = 2;
        gridBagConstraints.fill = java.awt.GridBagConstraints.NONE;
        gridBagConstraints.anchor = java.awt.GridBagConstraints.NORTHWEST;
        panSubAcquire.add(pnlClanPenalty, gridBagConstraints);

        spnAcquireIsPenalty = new JSpinner(new SpinnerNumberModel(options.getIsAcquisitionPenalty(), 0, 13, 1));
        ((JSpinner.DefaultEditor) spnAcquireIsPenalty.getEditor()).getTextField().setEditable(false);

        JPanel pnlIsPenalty = new JPanel();
        pnlIsPenalty.add(spnAcquireIsPenalty);
        pnlIsPenalty.add(new JLabel("Penalty for Inner Sphere equipment"));

        gridBagConstraints = new java.awt.GridBagConstraints();
        gridBagConstraints.gridx = 0;
        gridBagConstraints.gridy = 5;
        gridBagConstraints.weightx = 0.0;
        gridBagConstraints.weighty = 0.0;
        gridBagConstraints.gridwidth = 2;
        gridBagConstraints.fill = java.awt.GridBagConstraints.NONE;
        gridBagConstraints.anchor = java.awt.GridBagConstraints.NORTHWEST;
        panSubAcquire.add(pnlIsPenalty, gridBagConstraints);

        txtMaxAcquisitions = new JTextField(4);
        txtMaxAcquisitions.setText(Integer.toString(options.getMaxAcquisitions()));
        txtMaxAcquisitions.setHorizontalAlignment(JTextField.RIGHT);
        txtMaxAcquisitions.setName("txtName"); // NOI18N

        JPanel pnlMaxAcquisitions = new JPanel();
        pnlMaxAcquisitions.add(txtMaxAcquisitions);
        pnlMaxAcquisitions.add(new JLabel("Maximum Acquisitions Per Day (0 for unlimited)"));

        gridBagConstraints = new java.awt.GridBagConstraints();
        gridBagConstraints.gridx = 0;
        gridBagConstraints.gridy = 6;
        gridBagConstraints.weightx = 1.0;
        gridBagConstraints.weighty = 1.0;
        gridBagConstraints.gridwidth = 2;
        gridBagConstraints.fill = java.awt.GridBagConstraints.NONE;
        gridBagConstraints.anchor = java.awt.GridBagConstraints.NORTHWEST;
        panSubAcquire.add(pnlMaxAcquisitions, gridBagConstraints);

        spnNDiceTransitTime = new JSpinner(new SpinnerNumberModel(options.getNDiceTransitTime(), 0, 365, 1));
        ((JSpinner.DefaultEditor) spnNDiceTransitTime.getEditor()).getTextField().setEditable(false);

        spnConstantTransitTime = new JSpinner(new SpinnerNumberModel(options.getConstantTransitTime(), 0, 365, 1));
        ((JSpinner.DefaultEditor) spnConstantTransitTime.getEditor()).getTextField().setEditable(false);

        spnAcquireMosBonus = new JSpinner(new SpinnerNumberModel(options.getAcquireMosBonus(), 0, 365, 1));
        ((JSpinner.DefaultEditor) spnAcquireMosBonus.getEditor()).getTextField().setEditable(false);

        spnAcquireMinimum = new JSpinner(new SpinnerNumberModel(options.getAcquireMinimumTime(), 0, 365, 1));
        ((JSpinner.DefaultEditor) spnAcquireMinimum.getEditor()).getTextField().setEditable(false);

        DefaultComboBoxModel<String> transitUnitModel = new DefaultComboBoxModel<>();
        for (int i = 0; i < CampaignOptions.TRANSIT_UNIT_NUM; i++) {
            transitUnitModel.addElement(CampaignOptions.getTransitUnitName(i));
        }
        transitUnitModel.setSelectedItem(CampaignOptions.getTransitUnitName(options.getUnitTransitTime()));
        choiceTransitTimeUnits = new JComboBox<>(transitUnitModel);

        DefaultComboBoxModel<String> transitMosUnitModel = new DefaultComboBoxModel<>();
        for (int i = 0; i < CampaignOptions.TRANSIT_UNIT_NUM; i++) {
            transitMosUnitModel.addElement(CampaignOptions.getTransitUnitName(i));
        }
        transitMosUnitModel.setSelectedItem(CampaignOptions.getTransitUnitName(options.getAcquireMosUnit()));
        choiceAcquireMosUnits = new JComboBox<>(transitMosUnitModel);

        DefaultComboBoxModel<String> transitMinUnitModel = new DefaultComboBoxModel<>();
        for (int i = 0; i < CampaignOptions.TRANSIT_UNIT_NUM; i++) {
            transitMinUnitModel.addElement(CampaignOptions.getTransitUnitName(i));
        }
        transitMinUnitModel.setSelectedItem(CampaignOptions.getTransitUnitName(options.getAcquireMinimumTimeUnit()));
        choiceAcquireMinimumUnit = new JComboBox<>(transitMinUnitModel);


        JPanel pnlTransitTime = new JPanel();
        pnlTransitTime.add(new JLabel("Delivery Time:"));
        pnlTransitTime.add(spnNDiceTransitTime);
        pnlTransitTime.add(new JLabel("d6 + "));
        pnlTransitTime.add(spnConstantTransitTime);
        pnlTransitTime.add(choiceTransitTimeUnits);

        gridBagConstraints = new java.awt.GridBagConstraints();
        gridBagConstraints.gridx = 0;
        gridBagConstraints.gridy = 0;
        gridBagConstraints.fill = java.awt.GridBagConstraints.NONE;
        gridBagConstraints.weightx = 0.0;
        gridBagConstraints.weighty = 0.0;
        gridBagConstraints.anchor = java.awt.GridBagConstraints.NORTHWEST;
        panSubDelivery.add(pnlTransitTime, gridBagConstraints);

        JPanel pnlMinTransit = new JPanel();
        pnlMinTransit.add(new JLabel("Minimum Transit Time:"));
        pnlMinTransit.add(spnAcquireMinimum);
        pnlMinTransit.add(choiceAcquireMinimumUnit);

        gridBagConstraints = new java.awt.GridBagConstraints();
        gridBagConstraints.gridx = 0;
        gridBagConstraints.gridy = 1;
        gridBagConstraints.fill = java.awt.GridBagConstraints.NONE;
        gridBagConstraints.weightx = 0.0;
        gridBagConstraints.weighty = 0.0;
        gridBagConstraints.anchor = java.awt.GridBagConstraints.NORTHWEST;
        panSubDelivery.add(pnlMinTransit, gridBagConstraints);

        JPanel pnlMosBonus = new JPanel();
        pnlMosBonus.add(new JLabel("Reduce delivery time by"));
        pnlMosBonus.add(spnAcquireMosBonus);
        pnlMosBonus.add(choiceAcquireMosUnits);
        pnlMosBonus.add(new JLabel("per MoS"));

        gridBagConstraints = new java.awt.GridBagConstraints();
        gridBagConstraints.gridx = 0;
        gridBagConstraints.gridy = 2;
        gridBagConstraints.fill = java.awt.GridBagConstraints.NONE;
        gridBagConstraints.weightx = 1.0;
        gridBagConstraints.weighty = 1.0;
        gridBagConstraints.anchor = java.awt.GridBagConstraints.NORTHWEST;
        panSubDelivery.add(pnlMosBonus, gridBagConstraints);

        usePlanetaryAcquisitions.setText(resourceMap.getString("usePlanetaryAcquisitions.text")); // NOI18N
        usePlanetaryAcquisitions.setToolTipText(resourceMap.getString("usePlanetaryAcquisitions.toolTipText")); // NOI18N
        gridBagConstraints = new java.awt.GridBagConstraints();
        gridBagConstraints.gridx = 0;
        gridBagConstraints.gridy = 0;
        gridBagConstraints.weightx = 0.0;
        gridBagConstraints.weighty = 0.0;
        gridBagConstraints.fill = java.awt.GridBagConstraints.NONE;
        gridBagConstraints.anchor = java.awt.GridBagConstraints.NORTHWEST;
        panSubPlanetAcquire.add(usePlanetaryAcquisitions, gridBagConstraints);

        spnMaxJumpPlanetaryAcquisitions = new JSpinner(new SpinnerNumberModel(options.getMaxJumpsPlanetaryAcquisition(), 0, 5, 1));
        JPanel panMaxJump = new JPanel();
        panMaxJump.add(spnMaxJumpPlanetaryAcquisitions);
        panMaxJump.add(new JLabel("Maximum number of jumps away to search for supplies"));
        gridBagConstraints = new java.awt.GridBagConstraints();
        gridBagConstraints.gridx = 0;
        gridBagConstraints.gridy = 1;
        gridBagConstraints.weightx = 0.0;
        gridBagConstraints.weighty = 0.0;
        gridBagConstraints.fill = java.awt.GridBagConstraints.NONE;
        gridBagConstraints.anchor = java.awt.GridBagConstraints.NORTHWEST;
        panSubPlanetAcquire.add(panMaxJump, gridBagConstraints);

        DefaultComboBoxModel<String> factionLimitComboBoxModel = new DefaultComboBoxModel<>();
        factionLimitComboBoxModel.addElement(CampaignOptions.getFactionLimitName(CampaignOptions.PLANET_ACQUISITION_ALL));
        factionLimitComboBoxModel.addElement(CampaignOptions.getFactionLimitName(CampaignOptions.PLANET_ACQUISITION_NEUTRAL));
        factionLimitComboBoxModel.addElement(CampaignOptions.getFactionLimitName(CampaignOptions.PLANET_ACQUISITION_ALLY));
        factionLimitComboBoxModel.addElement(CampaignOptions.getFactionLimitName(CampaignOptions.PLANET_ACQUISITION_SELF));
        comboPlanetaryAcquisitionsFactionLimits.setModel(factionLimitComboBoxModel);
        comboPlanetaryAcquisitionsFactionLimits.setSelectedIndex(options.getPlanetAcquisitionFactionLimit());
        JPanel panFactionLimit = new JPanel();
        panFactionLimit.add(new JLabel("Faction supply limitations"));
        panFactionLimit.add(comboPlanetaryAcquisitionsFactionLimits);
        gridBagConstraints = new java.awt.GridBagConstraints();
        gridBagConstraints.gridx = 0;
        gridBagConstraints.gridy = 2;
        gridBagConstraints.weightx = 0.0;
        gridBagConstraints.weighty = 0.0;
        gridBagConstraints.fill = java.awt.GridBagConstraints.NONE;
        gridBagConstraints.anchor = java.awt.GridBagConstraints.NORTHWEST;
        panSubPlanetAcquire.add(panFactionLimit, gridBagConstraints);

        disallowPlanetaryAcquisitionClanCrossover.setText(resourceMap.getString("disallowPlanetaryAcquisitionClanCrossover.text")); // NOI18N
        disallowPlanetaryAcquisitionClanCrossover.setToolTipText(resourceMap.getString("disallowPlanetaryAcquisitionClanCrossover.toolTipText")); // NOI18N
        gridBagConstraints = new java.awt.GridBagConstraints();
        gridBagConstraints.gridx = 0;
        gridBagConstraints.gridy = 3;
        gridBagConstraints.weightx = 0.0;
        gridBagConstraints.weighty = 0.0;
        gridBagConstraints.fill = java.awt.GridBagConstraints.NONE;
        gridBagConstraints.anchor = java.awt.GridBagConstraints.NORTHWEST;
        panSubPlanetAcquire.add(disallowPlanetaryAcquisitionClanCrossover, gridBagConstraints);

        disallowClanPartsFromIS.setText(resourceMap.getString("disallowClanPartsFromIS.text")); // NOI18N
        disallowClanPartsFromIS.setToolTipText(resourceMap.getString("disallowClanPartsFromIS.toolTipText")); // NOI18N
        gridBagConstraints = new java.awt.GridBagConstraints();
        gridBagConstraints.gridx = 0;
        gridBagConstraints.gridy = 4;
        gridBagConstraints.weightx = 0.0;
        gridBagConstraints.weighty = 0.0;
        gridBagConstraints.fill = java.awt.GridBagConstraints.NONE;
        gridBagConstraints.anchor = java.awt.GridBagConstraints.NORTHWEST;
        panSubPlanetAcquire.add(disallowClanPartsFromIS, gridBagConstraints);

        spnPenaltyClanPartsFromIS = new JSpinner(new SpinnerNumberModel(options.getPenaltyClanPartsFroIS(), 0, 12, 1));
        JPanel panPenaltyClanPartsFromIS = new JPanel();
        panPenaltyClanPartsFromIS.add(spnPenaltyClanPartsFromIS);
        JLabel lblPenaltyClanPartsFromIS = new JLabel(resourceMap.getString("spnPenaltyClanPartsFromIS.text"));
        lblPenaltyClanPartsFromIS.setToolTipText(resourceMap.getString("spnPenaltyClanPartsFromIS.toolTipText")); // NOI18N
        panPenaltyClanPartsFromIS.add(lblPenaltyClanPartsFromIS);
        gridBagConstraints = new java.awt.GridBagConstraints();
        gridBagConstraints.gridx = 0;
        gridBagConstraints.gridy = 5;
        gridBagConstraints.weightx = 0.0;
        gridBagConstraints.weighty = 0.0;
        gridBagConstraints.fill = java.awt.GridBagConstraints.NONE;
        gridBagConstraints.anchor = java.awt.GridBagConstraints.NORTHWEST;
        panSubPlanetAcquire.add(panPenaltyClanPartsFromIS, gridBagConstraints);

        usePlanetaryAcquisitionsVerbose.setText(resourceMap.getString("usePlanetaryAcquisitionsVerbose.text")); // NOI18N
        usePlanetaryAcquisitionsVerbose.setToolTipText(resourceMap.getString("usePlanetaryAcquisitionsVerbose.toolTipText")); // NOI18N
        gridBagConstraints = new java.awt.GridBagConstraints();
        gridBagConstraints.gridx = 0;
        gridBagConstraints.gridy = 6;
        gridBagConstraints.weightx = 0.0;
        gridBagConstraints.weighty = 0.0;
        gridBagConstraints.fill = java.awt.GridBagConstraints.NONE;
        gridBagConstraints.anchor = java.awt.GridBagConstraints.NORTHWEST;
        panSubPlanetAcquire.add(usePlanetaryAcquisitionsVerbose, gridBagConstraints);

        JPanel panSocioIndustrialBonus = new JPanel();
        panSocioIndustrialBonus.setLayout(new BoxLayout(panSocioIndustrialBonus, BoxLayout.LINE_AXIS));
        panSocioIndustrialBonus.setBorder(BorderFactory.createTitledBorder("Planet socio-industrial modifiers "));

        JPanel panTechBonus = new JPanel(new GridBagLayout());
        JPanel panIndustryBonus = new JPanel(new GridBagLayout());
        JPanel panOutputBonus = new JPanel(new GridBagLayout());

        spnPlanetAcquireTechBonus = new JSpinner[6];
        spnPlanetAcquireIndustryBonus = new JSpinner[6];
        spnPlanetAcquireOutputBonus = new JSpinner[6];

        gridBagConstraints = new java.awt.GridBagConstraints();
        gridBagConstraints.gridwidth = 1;
        gridBagConstraints.gridy = 0;
        gridBagConstraints.gridx = 0;
        gridBagConstraints.gridwidth = 2;
        panTechBonus.add(new JLabel("<html><b>Tech<b></html>"), gridBagConstraints);
        panIndustryBonus.add(new JLabel("<html><b>Industry<b></html>"), gridBagConstraints);
        panOutputBonus.add(new JLabel("<html><b>Output<b></html>"), gridBagConstraints);
        for (int i = EquipmentType.RATING_A; i <= EquipmentType.RATING_F; i++) {
            gridBagConstraints.gridwidth = 1;
            gridBagConstraints.gridy++;
            gridBagConstraints.gridx = 0;
            gridBagConstraints.insets = new Insets(0, 20, 0, 0);
            panTechBonus.add(new JLabel(ITechnology.getRatingName(i) + " Level"), gridBagConstraints);
            panIndustryBonus.add(new JLabel(ITechnology.getRatingName(i) + " Level"), gridBagConstraints);
            panOutputBonus.add(new JLabel(ITechnology.getRatingName(i) + " Level"), gridBagConstraints);
            gridBagConstraints.gridx = 1;
            gridBagConstraints.insets = new Insets(0, 10, 0, 0);
            spnPlanetAcquireTechBonus[i] = new JSpinner(new SpinnerNumberModel(options.getPlanetTechAcquisitionBonus(i), -12, 12, 1));
            spnPlanetAcquireIndustryBonus[i] = new JSpinner(new SpinnerNumberModel(options.getPlanetIndustryAcquisitionBonus(i), -12, 12, 1));
            spnPlanetAcquireOutputBonus[i] = new JSpinner(new SpinnerNumberModel(options.getPlanetOutputAcquisitionBonus(i), -12, 12, 1));
            ((JSpinner.DefaultEditor) spnPlanetAcquireTechBonus[i].getEditor()).getTextField().setEditable(false);
            ((JSpinner.DefaultEditor) spnPlanetAcquireIndustryBonus[i].getEditor()).getTextField().setEditable(false);
            ((JSpinner.DefaultEditor) spnPlanetAcquireOutputBonus[i].getEditor()).getTextField().setEditable(false);

            panTechBonus.add(spnPlanetAcquireTechBonus[i], gridBagConstraints);
            panOutputBonus.add(spnPlanetAcquireOutputBonus[i], gridBagConstraints);
            panIndustryBonus.add(spnPlanetAcquireIndustryBonus[i], gridBagConstraints);

        }


        panSocioIndustrialBonus.add(panTechBonus);
        panSocioIndustrialBonus.add(panIndustryBonus);
        panSocioIndustrialBonus.add(panOutputBonus);

        gridBagConstraints = new java.awt.GridBagConstraints();
        gridBagConstraints.gridx = 1;
        gridBagConstraints.gridy = 0;
        gridBagConstraints.weightx = 0.0;
        gridBagConstraints.weighty = 0.0;
        gridBagConstraints.gridheight = 7;
        gridBagConstraints.fill = java.awt.GridBagConstraints.NONE;
        gridBagConstraints.anchor = java.awt.GridBagConstraints.NORTHWEST;
        panSubPlanetAcquire.add(panSocioIndustrialBonus, gridBagConstraints);


        tabOptions.addTab(resourceMap.getString("panSupplies.TabConstraints.tabTitle"), panSupplies); // NOI18N

        //region Tech Limits Tab
        gridy = 0;

        panTech.setName("panTech"); // NOI18N
        panTech.setLayout(new java.awt.GridBagLayout());

        limitByYearBox.setText(resourceMap.getString("limitByYearBox.text")); // NOI18N
        limitByYearBox.setToolTipText(resourceMap.getString("limitByYearBox.toolTipText")); // NOI18N
        limitByYearBox.setName("limitByYearBox"); // NOI18N
        gridBagConstraints = new java.awt.GridBagConstraints();
        gridBagConstraints.gridx = 0;
        gridBagConstraints.gridy = gridy++;
        gridBagConstraints.gridwidth = 2;
        gridBagConstraints.fill = java.awt.GridBagConstraints.HORIZONTAL;
        gridBagConstraints.anchor = java.awt.GridBagConstraints.NORTHWEST;
        panTech.add(limitByYearBox, gridBagConstraints);
        limitByYearBox.addActionListener(e -> variableTechLevelBox.setEnabled(limitByYearBox.isSelected()));

        disallowExtinctStuffBox.setText(resourceMap.getString("disallowExtinctStuffBox.text")); // NOI18N
        disallowExtinctStuffBox.setToolTipText(resourceMap.getString("disallowExtinctStuffBox.toolTipText")); // NOI18N
        disallowExtinctStuffBox.setName("disallowExtinctStuffBox"); // NOI18N
        gridBagConstraints = new java.awt.GridBagConstraints();
        gridBagConstraints.gridx = 0;
        gridBagConstraints.gridy = gridy++;
        gridBagConstraints.gridwidth = 2;
        gridBagConstraints.fill = java.awt.GridBagConstraints.HORIZONTAL;
        gridBagConstraints.anchor = java.awt.GridBagConstraints.NORTHWEST;
        panTech.add(disallowExtinctStuffBox, gridBagConstraints);

        allowClanPurchasesBox.setText(resourceMap.getString("allowClanPurchasesBox.text")); // NOI18N
        allowClanPurchasesBox.setToolTipText(resourceMap.getString("allowClanPurchasesBox.toolTipText")); // NOI18N
        allowClanPurchasesBox.setName("allowClanPurchasesBox"); // NOI18N
        gridBagConstraints = new java.awt.GridBagConstraints();
        gridBagConstraints.gridx = 0;
        gridBagConstraints.gridy = gridy++;
        gridBagConstraints.gridwidth = 2;
        gridBagConstraints.fill = java.awt.GridBagConstraints.HORIZONTAL;
        gridBagConstraints.anchor = java.awt.GridBagConstraints.NORTHWEST;
        panTech.add(allowClanPurchasesBox, gridBagConstraints);

        allowISPurchasesBox.setText(resourceMap.getString("allowISPurchasesBox.text")); // NOI18N
        allowISPurchasesBox.setToolTipText(resourceMap.getString("allowISPurchasesBox.toolTipText")); // NOI18N
        allowISPurchasesBox.setName("allowISPurchasesBox"); // NOI18N
        gridBagConstraints = new java.awt.GridBagConstraints();
        gridBagConstraints.gridx = 0;
        gridBagConstraints.gridy = gridy++;
        gridBagConstraints.gridwidth = 2;
        gridBagConstraints.fill = java.awt.GridBagConstraints.HORIZONTAL;
        gridBagConstraints.anchor = java.awt.GridBagConstraints.NORTHWEST;
        panTech.add(allowISPurchasesBox, gridBagConstraints);

        allowCanonOnlyBox.setText(resourceMap.getString("allowCanonOnlyBox.text")); // NOI18N
        allowCanonOnlyBox.setToolTipText(resourceMap.getString("allowCanonOnlyBox.toolTipText")); // NOI18N
        allowCanonOnlyBox.setName("allowCanonOnlyBox"); // NOI18N
        gridBagConstraints = new java.awt.GridBagConstraints();
        gridBagConstraints.gridx = 0;
        gridBagConstraints.gridy = gridy++;
        gridBagConstraints.gridwidth = 2;
        gridBagConstraints.fill = java.awt.GridBagConstraints.HORIZONTAL;
        gridBagConstraints.anchor = java.awt.GridBagConstraints.NORTHWEST;
        panTech.add(allowCanonOnlyBox, gridBagConstraints);

        allowCanonRefitOnlyBox.setText(resourceMap.getString("allowCanonRefitOnlyBox.text")); // NOI18N
        allowCanonRefitOnlyBox.setToolTipText(resourceMap.getString("allowCanonRefitOnlyBox.toolTipText")); // NOI18N
        allowCanonRefitOnlyBox.setName("allowCanonRefitOnlyBox"); // NOI18N
        gridBagConstraints = new java.awt.GridBagConstraints();
        gridBagConstraints.gridx = 0;
        gridBagConstraints.gridy = gridy++;
        gridBagConstraints.gridwidth = 2;
        gridBagConstraints.fill = java.awt.GridBagConstraints.HORIZONTAL;
        gridBagConstraints.anchor = java.awt.GridBagConstraints.NORTHWEST;
        panTech.add(allowCanonRefitOnlyBox, gridBagConstraints);

        JLabel lblTechLevel = new JLabel(resourceMap.getString("lblTechLevel.text"));
        lblTechLevel.setName("lblTechLevel");
        gridBagConstraints = new java.awt.GridBagConstraints();
        gridBagConstraints.gridx = 0;
        gridBagConstraints.gridy = gridy++;
        gridBagConstraints.fill = java.awt.GridBagConstraints.HORIZONTAL;
        gridBagConstraints.anchor = java.awt.GridBagConstraints.WEST;
        panTech.add(lblTechLevel, gridBagConstraints);

        DefaultComboBoxModel<String> techLevelComboBoxModel = new DefaultComboBoxModel<>();
        techLevelComboBoxModel.addElement(CampaignOptions.getTechLevelName(CampaignOptions.TECH_INTRO));
        techLevelComboBoxModel.addElement(CampaignOptions.getTechLevelName(CampaignOptions.TECH_STANDARD));
        techLevelComboBoxModel.addElement(CampaignOptions.getTechLevelName(CampaignOptions.TECH_ADVANCED));
        techLevelComboBoxModel.addElement(CampaignOptions.getTechLevelName(CampaignOptions.TECH_EXPERIMENTAL));
        techLevelComboBoxModel.addElement(CampaignOptions.getTechLevelName(CampaignOptions.TECH_UNOFFICIAL));
        choiceTechLevel.setModel(techLevelComboBoxModel);
        //choiceTechLevel.setToolTipText(resourceMap.getString("choiceTechLevel.toolTipText")); // NOI18N
        choiceTechLevel.setName("choiceTechLevel"); // NOI18N
        choiceTechLevel.setSelectedIndex(options.getTechLevel());
        gridBagConstraints = new java.awt.GridBagConstraints();
        gridBagConstraints.gridx = 1;
        gridBagConstraints.gridy = gridy++;
        gridBagConstraints.fill = java.awt.GridBagConstraints.HORIZONTAL;
        gridBagConstraints.anchor = java.awt.GridBagConstraints.NORTHWEST;
        panTech.add(choiceTechLevel, gridBagConstraints);

        variableTechLevelBox.setText(resourceMap.getString("variableTechLevelBox.text")); // NOI18N
        variableTechLevelBox.setToolTipText(resourceMap.getString("variableTechLevelBox.toolTipText")); // NOI18N
        variableTechLevelBox.setName("variableTechLevelBox"); // NOI18N
        gridBagConstraints = new java.awt.GridBagConstraints();
        gridBagConstraints.gridx = 0;
        gridBagConstraints.gridy = gridy++;
        gridBagConstraints.gridwidth = 2;
        gridBagConstraints.fill = java.awt.GridBagConstraints.HORIZONTAL;
        gridBagConstraints.anchor = java.awt.GridBagConstraints.NORTHWEST;
        panTech.add(variableTechLevelBox, gridBagConstraints);

        factionIntroDateBox.setText(resourceMap.getString("factionIntroDateBox.text")); // NOI18N
        factionIntroDateBox.setToolTipText(resourceMap.getString("factionIntroDateBox.toolTipText")); // NOI18N
        factionIntroDateBox.setName("factionIntroDateBox"); // NOI18N
        gridBagConstraints = new java.awt.GridBagConstraints();
        gridBagConstraints.gridx = 0;
        gridBagConstraints.gridy = gridy++;
        gridBagConstraints.gridwidth = 2;
        gridBagConstraints.fill = java.awt.GridBagConstraints.HORIZONTAL;
        gridBagConstraints.anchor = java.awt.GridBagConstraints.NORTHWEST;
        panTech.add(factionIntroDateBox, gridBagConstraints);

        useAmmoByTypeBox.setText(resourceMap.getString("useAmmoByTypeBox.text")); // NOI18N
        useAmmoByTypeBox.setToolTipText(resourceMap.getString("useAmmoByTypeBox.toolTipText")); // NOI18N
        useAmmoByTypeBox.setName("useAmmoByTypeBox"); // NOI18N
        gridBagConstraints = new java.awt.GridBagConstraints();
        gridBagConstraints.gridx = 0;
        gridBagConstraints.gridy = gridy++;
        gridBagConstraints.gridwidth = 2;
        gridBagConstraints.fill = java.awt.GridBagConstraints.HORIZONTAL;
        gridBagConstraints.anchor = java.awt.GridBagConstraints.NORTHWEST;
        panTech.add(useAmmoByTypeBox, gridBagConstraints);

        tabOptions.addTab(resourceMap.getString("panTech.TabConstraints.tabTitle"), panTech); // NOI18N
        //endregion Tech Limits Tab

        //region Personnel Tab
        panPersonnel.setName("panPersonnel");
        panPersonnel.setLayout(new java.awt.GridBagLayout());
        gridy = 0;

        useTacticsBox.setText(resourceMap.getString("useTacticsBox.text"));
        useTacticsBox.setToolTipText(resourceMap.getString("useTacticsBox.toolTipText"));
        useTacticsBox.setName("useTacticsBox");
        gridBagConstraints = new java.awt.GridBagConstraints();
        gridBagConstraints.gridx = 0;
        gridBagConstraints.gridy = gridy;
        gridBagConstraints.gridwidth = 2;
        gridBagConstraints.fill = java.awt.GridBagConstraints.HORIZONTAL;
        gridBagConstraints.anchor = java.awt.GridBagConstraints.WEST;
        panPersonnel.add(useTacticsBox, gridBagConstraints);

        useInitBonusBox.setText(resourceMap.getString("useInitBonusBox.text"));
        useInitBonusBox.setToolTipText(resourceMap.getString("useInitBonusBox.toolTipText"));
        useInitBonusBox.setName("useInitBonusBox");
        gridBagConstraints.gridy = ++gridy;
        panPersonnel.add(useInitBonusBox, gridBagConstraints);

        useToughnessBox.setText(resourceMap.getString("useToughnessBox.text"));
        useToughnessBox.setToolTipText(resourceMap.getString("useToughnessBox.toolTipText"));
        useToughnessBox.setName("useToughnessBox");
        gridBagConstraints.gridy = ++gridy;
        panPersonnel.add(useToughnessBox, gridBagConstraints);

        useArtilleryBox.setText(resourceMap.getString("useArtilleryBox.text"));
        useArtilleryBox.setToolTipText(resourceMap.getString("useArtilleryBox.toolTipText"));
        useArtilleryBox.setName("useArtilleryBox");
        gridBagConstraints.gridy = ++gridy;
        panPersonnel.add(useArtilleryBox, gridBagConstraints);

        useAbilitiesBox.setText(resourceMap.getString("useAbilitiesBox.text"));
        useAbilitiesBox.setToolTipText(resourceMap.getString("useAbilitiesBox.toolTipText"));
        useAbilitiesBox.setName("useAbilitiesBox");
        gridBagConstraints.gridy = ++gridy;
        panPersonnel.add(useAbilitiesBox, gridBagConstraints);

        useEdgeBox.setText(resourceMap.getString("useEdgeBox.text"));
        useEdgeBox.setToolTipText(resourceMap.getString("useEdgeBox.toolTipText"));
        useEdgeBox.setName("useEdgeBox");
        gridBagConstraints.gridy = ++gridy;
        panPersonnel.add(useEdgeBox, gridBagConstraints);

        useSupportEdgeBox.setText(resourceMap.getString("useSupportEdgeBox.text"));
        useSupportEdgeBox.setToolTipText(resourceMap.getString("useSupportEdgeBox.toolTipText"));
        useSupportEdgeBox.setName("useSupportEdgeBox");
        gridBagConstraints.gridy = ++gridy;
        panPersonnel.add(useSupportEdgeBox, gridBagConstraints);

        useImplantsBox.setText(resourceMap.getString("useImplantsBox.text"));
        useImplantsBox.setToolTipText(resourceMap.getString("useImplantsBox.toolTipText"));
        useImplantsBox.setName("useImplantsBox");
        gridBagConstraints.gridy = ++gridy;
        panPersonnel.add(useImplantsBox, gridBagConstraints);

        chkCapturePrisoners.setText(resourceMap.getString("chkCapturePrisoners.text"));
        chkCapturePrisoners.setToolTipText(resourceMap.getString("chkCapturePrisoners.toolTipText"));
        gridBagConstraints.gridy = ++gridy;
        panPersonnel.add(chkCapturePrisoners, gridBagConstraints);

        DefaultComboBoxModel<PrisonerStatus> prisonerStatusModel = new DefaultComboBoxModel<>(PrisonerStatus.values());
        prisonerStatusModel.removeElement(PrisonerStatus.FREE); // we don't want this as a standard use case for prisoners
        comboPrisonerStatus = new JComboBox<>(prisonerStatusModel);
        comboPrisonerStatus.setSelectedItem(options.getDefaultPrisonerStatus());
        JPanel pnlPrisonerStatus = new JPanel();
        pnlPrisonerStatus.add(comboPrisonerStatus);
        pnlPrisonerStatus.add(new JLabel(resourceMap.getString("prisonerStatus.text")));
        gridBagConstraints.gridy = ++gridy;
        panPersonnel.add(pnlPrisonerStatus, gridBagConstraints);

        chkPrisonerBabyStatus = new JCheckBox(resourceMap.getString("prisonerBabyStatus.text"));
        chkPrisonerBabyStatus.setToolTipText(resourceMap.getString("prisonerBabyStatus.toolTipText"));
        chkPrisonerBabyStatus.setName("chkPrisonerBabyStatus");
        chkPrisonerBabyStatus.setSelected(options.getPrisonerBabyStatus());
        gridBagConstraints.gridy = ++gridy;
        panPersonnel.add(chkPrisonerBabyStatus, gridBagConstraints);

        altQualityAveragingCheckBox = new JCheckBox(resourceMap.getString("altQualityAveragingCheckBox.text"));
        altQualityAveragingCheckBox.setToolTipText(resourceMap.getString("altQualityAveragingCheckBox.toolTipText"));
        altQualityAveragingCheckBox.setName("altQualityAveragingCheckBox");
        altQualityAveragingCheckBox.setSelected(options.useAltQualityAveraging());
        gridBagConstraints.gridy = ++gridy;
        panPersonnel.add(altQualityAveragingCheckBox, gridBagConstraints);

        useAdvancedMedicalBox.setText(resourceMap.getString("useAdvancedMedicalBox.text"));
        useAdvancedMedicalBox.setToolTipText(resourceMap.getString("useAdvancedMedicalBox.toolTipText"));
        useAdvancedMedicalBox.setName("useAdvancedMedicalBox");
        gridBagConstraints.gridy = ++gridy;
        panPersonnel.add(useAdvancedMedicalBox, gridBagConstraints);

        useDylansRandomXpBox.setText(resourceMap.getString("useDylansRandomXpBox.text"));
        useDylansRandomXpBox.setToolTipText(resourceMap.getString("useDylansRandomXpBox.toolTipText"));
        useDylansRandomXpBox.setName("useDylansRandomXpBox");
        gridBagConstraints.gridy = ++gridy;
        panPersonnel.add(useDylansRandomXpBox, gridBagConstraints);

        spnHealWaitingPeriod = new JSpinner(new SpinnerNumberModel(options.getHealingWaitingPeriod(), 1, 30, 1));
        ((JSpinner.DefaultEditor) spnHealWaitingPeriod.getEditor()).getTextField().setEditable(false);
        JPanel pnlHealWaitingPeriod = new JPanel();
        pnlHealWaitingPeriod.add(spnHealWaitingPeriod);
        pnlHealWaitingPeriod.add(new JLabel(resourceMap.getString("healWaitingPeriod.text")));
        gridBagConstraints.gridy = ++gridy;
        panPersonnel.add(pnlHealWaitingPeriod, gridBagConstraints);

        spnNaturalHealWaitingPeriod = new JSpinner(new SpinnerNumberModel(options.getNaturalHealingWaitingPeriod(),
                1, 365, 1));
        ((JSpinner.DefaultEditor) spnNaturalHealWaitingPeriod.getEditor()).getTextField().setEditable(false);
        JPanel pnlNaturalHealWaitingPeriod = new JPanel();
        pnlNaturalHealWaitingPeriod.add(spnNaturalHealWaitingPeriod);
        pnlNaturalHealWaitingPeriod.add(new JLabel(resourceMap.getString("naturalHealWaitingPeriod.text")));
        gridBagConstraints.gridy = ++gridy;
        panPersonnel.add(pnlNaturalHealWaitingPeriod, gridBagConstraints);

        spnMinimumHitsForVees = new JSpinner(new SpinnerNumberModel(options.getMinimumHitsForVees(), 1, 5, 1));
        ((JSpinner.DefaultEditor) spnMinimumHitsForVees.getEditor()).getTextField().setEditable(false);
        JPanel panMinimumHitsForVees = new JPanel();
        panMinimumHitsForVees.add(spnMinimumHitsForVees);
        panMinimumHitsForVees.add(new JLabel(resourceMap.getString("minimumHitsForVees.text")));
        gridBagConstraints.gridy = ++gridy;
        panPersonnel.add(panMinimumHitsForVees, gridBagConstraints);

        useRandomHitsForVees = new JCheckBox();
        useRandomHitsForVees.setSelected(options.useRandomHitsForVees());
        useRandomHitsForVees.setText(resourceMap.getString("useRandomHitsForVees.text"));
        useRandomHitsForVees.setToolTipText(resourceMap.getString("useRandomHitsForVees.toolTipText"));
        gridBagConstraints.gridy = ++gridy;
        panPersonnel.add(useRandomHitsForVees, gridBagConstraints);

        useTougherHealing = new JCheckBox(resourceMap.getString("useTougherHealing.text"));
        useTougherHealing.setSelected(options.useTougherHealing());
        useTougherHealing.setToolTipText(resourceMap.getString("useTougherHealing.toolTipText"));
        gridBagConstraints.gridy = ++gridy;
        panPersonnel.add(useTougherHealing, gridBagConstraints);

        chkUseTransfers = new JCheckBox(resourceMap.getString("useTransfers.text"));
        chkUseTransfers.setSelected(options.useTransfers());
        gridBagConstraints.gridy = ++gridy;
        panPersonnel.add(chkUseTransfers, gridBagConstraints);

        chkUseTimeInService = new JCheckBox(resourceMap.getString("useTimeInService.text"));
        chkUseTimeInService.setSelected(options.getUseTimeInService());
        gridBagConstraints.gridy = ++gridy;
        panPersonnel.add(chkUseTimeInService, gridBagConstraints);

        DefaultComboBoxModel<TimeInDisplayFormat> timeInServiceDisplayFormatModel = new DefaultComboBoxModel<>(TimeInDisplayFormat.values());
        comboTimeInServiceDisplayFormat = new JComboBox<>(timeInServiceDisplayFormatModel);
        comboTimeInServiceDisplayFormat.setName("comboTimeInServiceDisplayFormat");
        comboTimeInServiceDisplayFormat.setSelectedItem(options.getTimeInServiceDisplayFormat());
        JPanel pnlTimeInServiceDisplayFormat = new JPanel();
        pnlTimeInServiceDisplayFormat.add(comboTimeInServiceDisplayFormat);
        pnlTimeInServiceDisplayFormat.add(new JLabel(resourceMap.getString("timeInServiceDisplayFormat.text")));
        gridBagConstraints.gridy = ++gridy;
        panPersonnel.add(pnlTimeInServiceDisplayFormat, gridBagConstraints);

        chkUseTimeInRank = new JCheckBox(resourceMap.getString("useTimeInRank.text"));
        chkUseTimeInRank.setSelected(options.getUseTimeInRank());
        gridBagConstraints.gridy = ++gridy;
        panPersonnel.add(chkUseTimeInRank, gridBagConstraints);

        DefaultComboBoxModel<TimeInDisplayFormat> timeInRankDisplayFormatModel = new DefaultComboBoxModel<>(TimeInDisplayFormat.values());
        comboTimeInRankDisplayFormat = new JComboBox<>(timeInRankDisplayFormatModel);
        comboTimeInRankDisplayFormat.setName("comboTimeInRankDisplayFormat");
        comboTimeInRankDisplayFormat.setSelectedItem(options.getTimeInRankDisplayFormat());
        JPanel pnlTimeInRankDisplayFormat = new JPanel();
        pnlTimeInRankDisplayFormat.add(comboTimeInRankDisplayFormat);
        pnlTimeInRankDisplayFormat.add(new JLabel(resourceMap.getString("timeInRankDisplayFormat.text")));
        gridBagConstraints.gridy = ++gridy;
        panPersonnel.add(pnlTimeInRankDisplayFormat, gridBagConstraints);

        chkUseRetirementDateTracking = new JCheckBox(resourceMap.getString("useRetirementDateTracking.text"));
        chkUseRetirementDateTracking.setSelected(options.useRetirementDateTracking());
        gridBagConstraints.gridy = ++gridy;
        panPersonnel.add(chkUseRetirementDateTracking, gridBagConstraints);

        chkTrackTotalEarnings = new JCheckBox(resourceMap.getString("trackTotalEarnings.text"));
        chkTrackTotalEarnings.setToolTipText(resourceMap.getString("trackTotalEarnings.toolTipText"));
        chkTrackTotalEarnings.setSelected(options.trackTotalEarnings());
        gridBagConstraints.gridy = ++gridy;
        panPersonnel.add(chkTrackTotalEarnings, gridBagConstraints);

        chkShowOriginFaction = new JCheckBox(resourceMap.getString("showOriginFaction.text"));
        chkShowOriginFaction.setSelected(options.showOriginFaction());
        gridBagConstraints.gridy = ++gridy;
        panPersonnel.add(chkShowOriginFaction, gridBagConstraints);

        chkRandomizeOrigin = new JCheckBox(resourceMap.getString("randomizeOrigin.text"));
        chkRandomizeOrigin.setSelected(options.randomizeOrigin());
        gridBagConstraints.gridy = ++gridy;
        panPersonnel.add(chkRandomizeOrigin, gridBagConstraints);

        chkRandomizeDependentsOrigin = new JCheckBox(resourceMap.getString("randomizeDependentsOrigin.text"));
        chkRandomizeDependentsOrigin.setSelected(options.getRandomizeDependentOrigin());
        gridBagConstraints.gridy = ++gridy;
        panPersonnel.add(chkRandomizeDependentsOrigin, gridBagConstraints);

        spnOriginSearchRadius = new JSpinner(new SpinnerNumberModel(options.getOriginSearchRadius(), 10, 250, 10));
        JPanel panOriginSearchRadius = new JPanel();
        panOriginSearchRadius.add(spnOriginSearchRadius);
        panOriginSearchRadius.add(new JLabel(resourceMap.getString("originSearchRadius.text")));
        gridBagConstraints.gridy = ++gridy;
        panPersonnel.add(panOriginSearchRadius, gridBagConstraints);

        //Family
        JPanel panFamily = new JPanel(new GridBagLayout());
        panFamily.setBorder(BorderFactory.createTitledBorder(resourceMap.getString("FamilyTab.text")));
        int panFamilyGridY = ++gridy;

        spnMinimumMarriageAge = new JSpinner(new SpinnerNumberModel(options.getMinimumMarriageAge(), 14, null, 1));
        JPanel panMinimumMarriageAge = new JPanel();
        panMinimumMarriageAge.add(spnMinimumMarriageAge);
        panMinimumMarriageAge.add(new JLabel(resourceMap.getString("minimumMarriageAge.text")));
        panMinimumMarriageAge.setToolTipText(resourceMap.getString("minimumMarriageAge.toolTipText"));
        gridBagConstraints.gridy = ++gridy;
        panFamily.add(panMinimumMarriageAge, gridBagConstraints);

        spnCheckMutualAncestorsDepth = new JSpinner(new SpinnerNumberModel(options.checkMutualAncestorsDepth(), 0, 20, 1));
        JPanel panCheckMutualAncestorsDepth = new JPanel();
        panCheckMutualAncestorsDepth.add(spnCheckMutualAncestorsDepth);
        panCheckMutualAncestorsDepth.add(new JLabel(resourceMap.getString("checkMutualAncestorsDepth.text")));
        panCheckMutualAncestorsDepth.setToolTipText(resourceMap.getString("checkMutualAncestorsDepth.toolTipText"));
        gridBagConstraints.gridy = ++gridy;
        panFamily.add(panCheckMutualAncestorsDepth, gridBagConstraints);

        chkLogMarriageNameChange = new JCheckBox(resourceMap.getString("logMarriageNameChange.text"));
        chkLogMarriageNameChange.setToolTipText(resourceMap.getString("logMarriageNameChange.toolTipText"));
        chkLogMarriageNameChange.setSelected(options.logMarriageNameChange());
        gridBagConstraints.gridy = ++gridy;
        panFamily.add(chkLogMarriageNameChange, gridBagConstraints);

        chkUseRandomMarriages = new JCheckBox(resourceMap.getString("useRandomMarriages.text"));
        chkUseRandomMarriages.setToolTipText(resourceMap.getString("useRandomMarriages.toolTipText"));
        chkUseRandomMarriages.setSelected(options.useRandomMarriages());
        gridBagConstraints.gridy = ++gridy;
        panFamily.add(chkUseRandomMarriages, gridBagConstraints);

        spnChanceRandomMarriages = new JSpinner(new SpinnerNumberModel(options.getChanceRandomMarriages() * 100.0, 0, 100, 0.001));
        JPanel panChanceRandomMarriages = new JPanel();
        panChanceRandomMarriages.add(spnChanceRandomMarriages);
        panChanceRandomMarriages.add(new JLabel(resourceMap.getString("chanceRandomMarriages.text")));
        panChanceRandomMarriages.setToolTipText(resourceMap.getString("chanceRandomMarriages.toolTipText"));
        gridBagConstraints.gridy = ++gridy;
        panFamily.add(panChanceRandomMarriages, gridBagConstraints);

        spnMarriageAgeRange = new JSpinner(new SpinnerNumberModel(options.getMarriageAgeRange(), 0, null, 1.0));
        spnMarriageAgeRange.setPreferredSize(new Dimension(50,
                spnMarriageAgeRange.getEditor().getPreferredSize().height + 5));
        JPanel panMarriageAgeRange = new JPanel();
        panMarriageAgeRange.add(spnMarriageAgeRange);
        panMarriageAgeRange.add(new JLabel(resourceMap.getString("marriageAgeRange.text")));
        panMarriageAgeRange.setToolTipText(resourceMap.getString("marriageAgeRange.toolTipText"));
        gridBagConstraints.gridy = ++gridy;
        panFamily.add(panMarriageAgeRange, gridBagConstraints);

        Marriage[] marriageStyles = Marriage.values();
        int surnameWeightLength = marriageStyles.length - 1;
        JPanel panRandomMarriageSurnameWeights = new JPanel(new GridLayout((int)
                Math.ceil(((double) surnameWeightLength) / 3.0), 3));
        panRandomMarriageSurnameWeights.setBorder(BorderFactory.createTitledBorder(resourceMap.getString("randomMarriageSurnameWeights.text")));
        panRandomMarriageSurnameWeights.setToolTipText(resourceMap.getString("randomMarriageSurnameWeights.toolTipText"));
        spnRandomMarriageSurnameWeights = new JSpinner[surnameWeightLength];
        for (int i = 0; i < surnameWeightLength; i++) {
            JSpinner spnRandomMarriageSurnameWeight = new JSpinner(new SpinnerNumberModel(
                    (options.getRandomMarriageSurnameWeights(i) / 10.0), 0, 100, 0.1));
            spnRandomMarriageSurnameWeights[i] = spnRandomMarriageSurnameWeight;

            JPanel panRandomMarriageSurnameWeight = new JPanel();
            panRandomMarriageSurnameWeight.add(spnRandomMarriageSurnameWeight);

            JLabel lblRandomMarriageSurnameWeight = new JLabel(marriageStyles[i].toString());
            lblRandomMarriageSurnameWeight.setToolTipText(marriageStyles[i].getToolTipText());
            panRandomMarriageSurnameWeight.add(lblRandomMarriageSurnameWeight);

            panRandomMarriageSurnameWeights.add(panRandomMarriageSurnameWeight);
        }
        gridBagConstraints.gridy = ++gridy;
        panFamily.add(panRandomMarriageSurnameWeights, gridBagConstraints);

        chkUseRandomSameSexMarriages = new JCheckBox(resourceMap.getString("useRandomSameSexMarriages.text"));
        chkUseRandomSameSexMarriages.setToolTipText(resourceMap.getString("useRandomSameSexMarriages.toolTipText"));
        chkUseRandomSameSexMarriages.setSelected(options.useRandomSameSexMarriages());
        gridBagConstraints.gridy = ++gridy;
        panFamily.add(chkUseRandomSameSexMarriages, gridBagConstraints);

        spnChanceRandomSameSexMarriages = new JSpinner(new SpinnerNumberModel(options.getChanceRandomSameSexMarriages() * 100.0, 0, 100, 0.001));
        JPanel panChanceRandomSameSexMarriages = new JPanel();
        panChanceRandomSameSexMarriages.add(spnChanceRandomSameSexMarriages);
        panChanceRandomSameSexMarriages.add(new JLabel(resourceMap.getString("chanceRandomSameSexMarriages.text")));
        panChanceRandomSameSexMarriages.setToolTipText(resourceMap.getString("chanceRandomSameSexMarriages.toolTipText"));
        gridBagConstraints.gridy = ++gridy;
        panFamily.add(panChanceRandomSameSexMarriages, gridBagConstraints);

        chkUseUnofficialProcreation = new JCheckBox(resourceMap.getString("useUnofficialProcreation.text"));
        chkUseUnofficialProcreation.setSelected(options.useUnofficialProcreation());
        chkUseUnofficialProcreation.setToolTipText(resourceMap.getString("useUnofficialProcreation.toolTipText"));
        gridBagConstraints.gridy = ++gridy;
        panFamily.add(chkUseUnofficialProcreation, gridBagConstraints);

        spnChanceProcreation = new JSpinner(new SpinnerNumberModel(options.getChanceProcreation() * 100.0, 0, 100, 0.001));
        JPanel panChanceProcreation = new JPanel();
        panChanceProcreation.add(spnChanceProcreation);
        panChanceProcreation.add(new JLabel(resourceMap.getString("chanceProcreation.text")));
        panChanceProcreation.setToolTipText(resourceMap.getString("chanceProcreation.toolTipText"));
        gridBagConstraints.gridy = ++gridy;
        panFamily.add(panChanceProcreation, gridBagConstraints);

        chkUseUnofficialProcreationNoRelationship = new JCheckBox(resourceMap.getString("useUnofficialProcreationNoRelationship.text"));
        chkUseUnofficialProcreationNoRelationship.setToolTipText(resourceMap.getString("useUnofficialProcreationNoRelationship.toolTipText"));
        chkUseUnofficialProcreationNoRelationship.setSelected(options.useUnofficialProcreationNoRelationship());
        gridBagConstraints.gridy = ++gridy;
        panFamily.add(chkUseUnofficialProcreationNoRelationship, gridBagConstraints);

        spnChanceProcreationNoRelationship = new JSpinner(new SpinnerNumberModel(options.getChanceProcreationNoRelationship() * 100.0, 0, 100, 0.001));
        JPanel panChanceProcreationNoRelationship = new JPanel();
        panChanceProcreationNoRelationship.add(spnChanceProcreationNoRelationship);
        panChanceProcreationNoRelationship.add(new JLabel(resourceMap.getString("chanceProcreationNoRelationship.text")));
        panChanceProcreationNoRelationship.setToolTipText(resourceMap.getString("chanceProcreationNoRelationship.toolTipText"));
        gridBagConstraints.gridy = ++gridy;
        panFamily.add(panChanceProcreationNoRelationship, gridBagConstraints);

        chkDisplayTrueDueDate = new JCheckBox(resourceMap.getString("displayTrueDueDate.text"));
        chkDisplayTrueDueDate.setToolTipText(resourceMap.getString("displayTrueDueDate.toolTipText"));
        chkDisplayTrueDueDate.setSelected(options.getDisplayTrueDueDate());
        gridBagConstraints.gridy = ++gridy;
        panFamily.add(chkDisplayTrueDueDate, gridBagConstraints);

        chkLogConception = new JCheckBox(resourceMap.getString("logConception.text"));
        chkLogConception.setSelected(options.logConception());
        gridBagConstraints.gridy = ++gridy;
        panFamily.add(chkLogConception, gridBagConstraints);

        DefaultComboBoxModel<BabySurnameStyle> babySurnameStyleModel = new DefaultComboBoxModel<>(BabySurnameStyle.values());
        comboBabySurnameStyle = new JComboBox<>(babySurnameStyleModel);
        comboBabySurnameStyle.setRenderer(new DefaultListCellRenderer() {
            private static final long serialVersionUID = -543354619818226314L;

            @Override
            public Component getListCellRendererComponent(JList<?> list, Object value, int index,
                                                          boolean isSelected, boolean cellHasFocus) {
                super.getListCellRendererComponent(list, value, index, isSelected, cellHasFocus);
                if (isSelected && (index > -1)) {
                    list.setToolTipText((list.getSelectedValue() instanceof BabySurnameStyle)
                            ? ((BabySurnameStyle) list.getSelectedValue()).getStyleToolTip() : "");
                }

                return this;
            }
        });
        comboBabySurnameStyle.setSelectedItem(options.getBabySurnameStyle());
        JPanel pnlBabySurnameStyle = new JPanel();
        pnlBabySurnameStyle.add(comboBabySurnameStyle);
        pnlBabySurnameStyle.add(new JLabel(resourceMap.getString("babySurnameStyle.text")));
        pnlBabySurnameStyle.setToolTipText(resourceMap.getString("babySurnameStyle.toolTipText"));
        gridBagConstraints.gridy = ++gridy;
        panFamily.add(pnlBabySurnameStyle, gridBagConstraints);

        chkDetermineFatherAtBirth = new JCheckBox(resourceMap.getString("determineFatherAtBirth.text"));
        chkDetermineFatherAtBirth.setToolTipText(resourceMap.getString("determineFatherAtBirth.toolTipText"));
        chkDetermineFatherAtBirth.setName("chkDetermineFatherAtBirth");
        chkDetermineFatherAtBirth.setSelected(options.determineFatherAtBirth());
        gridBagConstraints.gridy = ++gridy;
        panFamily.add(chkDetermineFatherAtBirth, gridBagConstraints);

        chkDisplayParentage = new JCheckBox(resourceMap.getString("displayParentage.text"));
        chkDisplayParentage.setSelected(options.displayParentage());
        gridBagConstraints.gridy = ++gridy;
        panFamily.add(chkDisplayParentage, gridBagConstraints);

        DefaultComboBoxModel<String> familyLevelStatusModel = new DefaultComboBoxModel<>();
        familyLevelStatusModel.addElement(resourceMap.getString("displayFamilyLevel.ParentsChildren"));
        familyLevelStatusModel.addElement(resourceMap.getString("displayFamilyLevel.GrandparentsGrandchildren"));
        familyLevelStatusModel.addElement(resourceMap.getString("displayFamilyLevel.AuntsUnclesCousins"));
        comboDisplayFamilyLevel = new JComboBox<>(familyLevelStatusModel);
        comboDisplayFamilyLevel.setSelectedIndex(options.displayFamilyLevel());
        JPanel pnlDisplayFamilyLevel = new JPanel();
        pnlDisplayFamilyLevel.add(comboDisplayFamilyLevel);
        pnlDisplayFamilyLevel.add(new JLabel(resourceMap.getString("displayFamilyLevel.text")));
        pnlDisplayFamilyLevel.setToolTipText(resourceMap.getString("displayFamilyLevel.toolTipText"));
        gridBagConstraints.gridy = ++gridy;
        panFamily.add(pnlDisplayFamilyLevel, gridBagConstraints);

        chkUseRandomDeaths = new JCheckBox(resourceMap.getString("useRandomDeaths.text"));
        chkUseRandomDeaths.setToolTipText(resourceMap.getString("useRandomDeaths.toolTipText"));
        chkUseRandomDeaths.setSelected(options.useRandomDeaths());
        gridBagConstraints.gridy = ++gridy;
        panFamily.add(chkUseRandomDeaths, gridBagConstraints);

        chkKeepMarriedNameUponSpouseDeath = new JCheckBox(resourceMap.getString("keepMarriedNameUponSpouseDeath.text"));
        chkKeepMarriedNameUponSpouseDeath.setSelected(options.getKeepMarriedNameUponSpouseDeath());
        gridBagConstraints.gridy = ++gridy;
        panFamily.add(chkKeepMarriedNameUponSpouseDeath, gridBagConstraints);

        gridBagConstraints.gridy = panFamilyGridY;
        panPersonnel.add(panFamily, gridBagConstraints);

        //Salary
        JPanel panSalary = new JPanel(new GridBagLayout());
        panSalary.setBorder(BorderFactory.createTitledBorder(resourceMap.getString("SalaryTab.text")));

        JPanel panMultiplier = new JPanel(new GridLayout(1, 3));
        panMultiplier.setBorder(BorderFactory.createTitledBorder("Multipliers"));
        spnSalaryCommission = new JSpinner(new SpinnerNumberModel(options.getSalaryCommissionMultiplier(), 0, 10, 0.05));
        ((JSpinner.DefaultEditor) spnSalaryCommission.getEditor()).getTextField().setEditable(false);
        JPanel panSalaryCommission = new JPanel();
        panSalaryCommission.add(spnSalaryCommission);
        panSalaryCommission.add(new JLabel("Commissioned"));
        panMultiplier.add(panSalaryCommission);

        spnSalaryEnlisted = new JSpinner(new SpinnerNumberModel(options.getSalaryEnlistedMultiplier(), 0, 10, 0.05));
        ((JSpinner.DefaultEditor) spnSalaryEnlisted.getEditor()).getTextField().setEditable(false);
        JPanel panSalaryEnlisted = new JPanel();
        panSalaryEnlisted.add(spnSalaryEnlisted);
        panSalaryEnlisted.add(new JLabel("Enlisted"));
        panMultiplier.add(panSalaryEnlisted);

        spnSalaryAntiMek = new JSpinner(new SpinnerNumberModel(options.getSalaryAntiMekMultiplier(), 0, 10, 0.05));
        ((JSpinner.DefaultEditor) spnSalaryAntiMek.getEditor()).getTextField().setEditable(false);
        JPanel panSalaryAntiMek = new JPanel();
        panSalaryAntiMek.add(spnSalaryAntiMek);
        panSalaryAntiMek.add(new JLabel("Anti-Mek"));
        panMultiplier.add(panSalaryAntiMek);

        gridBagConstraints = new java.awt.GridBagConstraints();
        gridBagConstraints.gridx = 0;
        gridBagConstraints.gridy = 0;
        gridBagConstraints.weightx = 1.0;
        gridBagConstraints.weighty = 0.0;
        gridBagConstraints.fill = java.awt.GridBagConstraints.HORIZONTAL;
        gridBagConstraints.anchor = java.awt.GridBagConstraints.NORTHWEST;
        panSalary.add(panMultiplier, gridBagConstraints);

        JPanel panXpMultiplier = new JPanel(new GridLayout(2, 3));
        panXpMultiplier.setBorder(BorderFactory.createTitledBorder("Experience Multipliers"));
        spnSalaryXp = new JSpinner[5];
        JSpinner spnXpSalary;
        JPanel panXpSalary;
        for (int i = 0; i < 5; i++) {
            spnXpSalary = new JSpinner(new SpinnerNumberModel(options.getSalaryXpMultiplier(i), 0, 10, 0.05));
            ((JSpinner.DefaultEditor) spnXpSalary.getEditor()).getTextField().setEditable(false);
            panXpSalary = new JPanel();
            panXpSalary.add(spnXpSalary);
            panXpSalary.add(new JLabel(SkillType.getExperienceLevelName(i)));
            panXpMultiplier.add(panXpSalary);
            spnSalaryXp[i] = spnXpSalary;
        }
        gridBagConstraints = new java.awt.GridBagConstraints();
        gridBagConstraints.gridx = 0;
        gridBagConstraints.gridy = 1;
        gridBagConstraints.weightx = 1.0;
        gridBagConstraints.weighty = 0.0;
        gridBagConstraints.fill = java.awt.GridBagConstraints.HORIZONTAL;
        gridBagConstraints.anchor = java.awt.GridBagConstraints.NORTHWEST;
        panSalary.add(panXpMultiplier, gridBagConstraints);

        JPanel panAllTypes = new JPanel(new GridLayout(Person.T_NUM / 2, 2));
        JPanel panType;
        spnSalaryBase = new JSpinner[Person.T_NUM];
        gridBagConstraints = new GridBagConstraints();
        gridBagConstraints.gridx = 0;
        gridBagConstraints.gridy = 0;
        gridBagConstraints.weightx = 0.0;
        gridBagConstraints.weighty = 0.0;
        gridBagConstraints.fill = GridBagConstraints.HORIZONTAL;
        gridBagConstraints.anchor = GridBagConstraints.NORTHWEST;
        for (int i = 1; i < Person.T_NUM; i++) {
            panType = new JPanel(new GridBagLayout());

            gridBagConstraints.gridx = 0;
            gridBagConstraints.weightx = 1.0;
            panType.add(new JLabel(Person.getRoleDesc(i, false)), gridBagConstraints);

            JSpinner spnType = new JSpinner(new SpinnerNumberModel(options.getBaseSalary(i), 0d, null, 10d));
            spnType.setMinimumSize(new Dimension(75, 20));
            spnType.setPreferredSize(new Dimension(75, 25));
            spnSalaryBase[i] = spnType;
            gridBagConstraints.gridx = 1;
            gridBagConstraints.weightx = 0.0;
            panType.add(spnType, gridBagConstraints);
            panAllTypes.add(panType);
        }

        JScrollPane scrSalaryBase = new JScrollPane(panAllTypes);
        scrSalaryBase.setBorder(BorderFactory.createTitledBorder("Base Salaries"));
        scrSalaryBase.setOpaque(false);
        scrSalaryBase.setPreferredSize(new Dimension(200, 200));
        gridBagConstraints = new java.awt.GridBagConstraints();
        gridBagConstraints.gridx = 0;
        gridBagConstraints.gridy = 2;
        gridBagConstraints.weightx = 1.0;
        gridBagConstraints.weighty = 1.0;
        gridBagConstraints.fill = java.awt.GridBagConstraints.BOTH;
        gridBagConstraints.anchor = java.awt.GridBagConstraints.NORTHWEST;
        panSalary.add(scrSalaryBase, gridBagConstraints);

        gridBagConstraints = new java.awt.GridBagConstraints();
        gridBagConstraints.gridx = 3;
        gridBagConstraints.gridy = 0;
        gridBagConstraints.gridheight = 23;
        gridBagConstraints.weightx = 1.0;
        gridBagConstraints.weighty = 1.0;
        gridBagConstraints.fill = java.awt.GridBagConstraints.BOTH;
        gridBagConstraints.anchor = java.awt.GridBagConstraints.NORTHWEST;
        panPersonnel.add(panSalary, gridBagConstraints);

        JScrollPane scrollPersonnel = new JScrollPane(panPersonnel);
        scrollPersonnel.setPreferredSize(new java.awt.Dimension(500, 400));

        tabOptions.addTab(resourceMap.getString("panPersonnel.TabConstraints.tabTitle"), scrollPersonnel);
        //endregion Personnel Tab

        //region Finances Tab
        panFinances.setName("panFinances"); // NOI18N
        panFinances.setLayout(new java.awt.GridBagLayout());
        gridy = 0;

        payForPartsBox.setText(resourceMap.getString("payForPartsBox.text")); // NOI18N
        payForPartsBox.setToolTipText(resourceMap.getString("payForPartsBox.toolTipText")); // NOI18N
        payForPartsBox.setName("payForPartsBox"); // NOI18N
        gridBagConstraints = new java.awt.GridBagConstraints();
        gridBagConstraints.gridx = 0;
        gridBagConstraints.gridy = gridy++;
        gridBagConstraints.gridwidth = 2;
        gridBagConstraints.fill = java.awt.GridBagConstraints.HORIZONTAL;
        gridBagConstraints.anchor = java.awt.GridBagConstraints.NORTHWEST;
        panFinances.add(payForPartsBox, gridBagConstraints);

        payForRepairsBox.setText(resourceMap.getString("payForRepairsBox.text")); // NOI18N
        payForRepairsBox.setToolTipText(resourceMap.getString("payForRepairsBox.toolTipText")); // NOI18N
        payForRepairsBox.setName("payForRepairsBox"); // NOI18N
        gridBagConstraints = new java.awt.GridBagConstraints();
        gridBagConstraints.gridx = 0;
        gridBagConstraints.gridy = gridy++;
        gridBagConstraints.gridwidth = 2;
        gridBagConstraints.fill = java.awt.GridBagConstraints.HORIZONTAL;
        gridBagConstraints.anchor = java.awt.GridBagConstraints.NORTHWEST;
        panFinances.add(payForRepairsBox, gridBagConstraints);

        payForUnitsBox.setText(resourceMap.getString("payForUnitsBox.text")); // NOI18N
        payForUnitsBox.setToolTipText(resourceMap.getString("payForUnitsBox.toolTipText")); // NOI18N
        payForUnitsBox.setName("payForUnitsBox"); // NOI18N
        gridBagConstraints = new java.awt.GridBagConstraints();
        gridBagConstraints.gridx = 0;
        gridBagConstraints.gridy = gridy++;
        gridBagConstraints.gridwidth = 2;
        gridBagConstraints.fill = java.awt.GridBagConstraints.HORIZONTAL;
        gridBagConstraints.anchor = java.awt.GridBagConstraints.NORTHWEST;
        panFinances.add(payForUnitsBox, gridBagConstraints);

        payForSalariesBox.setText(resourceMap.getString("payForSalariesBox.text")); // NOI18N
        payForSalariesBox.setToolTipText(resourceMap.getString("payForSalariesBox.toolTipText")); // NOI18N
        payForSalariesBox.setName("payForSalariesBox"); // NOI18N
        gridBagConstraints = new java.awt.GridBagConstraints();
        gridBagConstraints.gridx = 0;
        gridBagConstraints.gridy = gridy++;
        gridBagConstraints.gridwidth = 2;
        gridBagConstraints.fill = java.awt.GridBagConstraints.HORIZONTAL;
        gridBagConstraints.anchor = java.awt.GridBagConstraints.NORTHWEST;
        panFinances.add(payForSalariesBox, gridBagConstraints);

        payForOverheadBox.setText(resourceMap.getString("payForOverheadBox.text")); // NOI18N
        payForOverheadBox.setToolTipText(resourceMap.getString("payForOverheadBox.toolTipText")); // NOI18N
        payForOverheadBox.setName("payForOverheadBox"); // NOI18N
        gridBagConstraints = new java.awt.GridBagConstraints();
        gridBagConstraints.gridx = 0;
        gridBagConstraints.gridy = gridy++;
        gridBagConstraints.gridwidth = 2;
        gridBagConstraints.fill = java.awt.GridBagConstraints.HORIZONTAL;
        gridBagConstraints.anchor = java.awt.GridBagConstraints.NORTHWEST;
        panFinances.add(payForOverheadBox, gridBagConstraints);

        payForMaintainBox.setText(resourceMap.getString("payForMaintainBox.text")); // NOI18N
        payForMaintainBox.setToolTipText(resourceMap.getString("payForMaintainBox.toolTipText")); // NOI18N
        payForMaintainBox.setName("payForMaintainBox"); // NOI18N
        gridBagConstraints = new java.awt.GridBagConstraints();
        gridBagConstraints.gridx = 0;
        gridBagConstraints.gridy = gridy++;
        gridBagConstraints.gridwidth = 2;
        gridBagConstraints.fill = java.awt.GridBagConstraints.HORIZONTAL;
        gridBagConstraints.anchor = java.awt.GridBagConstraints.NORTHWEST;
        panFinances.add(payForMaintainBox, gridBagConstraints);

        payForTransportBox.setText(resourceMap.getString("payForTransportBox.text")); // NOI18N
        payForTransportBox.setToolTipText(resourceMap.getString("payForTransportBox.toolTipText")); // NOI18N
        payForTransportBox.setName("payForTransportBox"); // NOI18N
        gridBagConstraints = new java.awt.GridBagConstraints();
        gridBagConstraints.gridx = 0;
        gridBagConstraints.gridy = gridy++;
        gridBagConstraints.gridwidth = 2;
        gridBagConstraints.fill = java.awt.GridBagConstraints.HORIZONTAL;
        gridBagConstraints.anchor = java.awt.GridBagConstraints.NORTHWEST;
        panFinances.add(payForTransportBox, gridBagConstraints);

        sellUnitsBox.setText(resourceMap.getString("sellUnitsBox.text")); // NOI18N
        sellUnitsBox.setToolTipText(resourceMap.getString("sellUnitsBox.toolTipText")); // NOI18N
        sellUnitsBox.setName("sellUnitsBox"); // NOI18N
        gridBagConstraints = new java.awt.GridBagConstraints();
        gridBagConstraints.gridx = 0;
        gridBagConstraints.gridy = gridy++;
        gridBagConstraints.gridwidth = 2;
        gridBagConstraints.fill = java.awt.GridBagConstraints.HORIZONTAL;
        gridBagConstraints.anchor = java.awt.GridBagConstraints.NORTHWEST;
        panFinances.add(sellUnitsBox, gridBagConstraints);

        sellPartsBox.setText(resourceMap.getString("sellPartsBox.text")); // NOI18N
        sellPartsBox.setToolTipText(resourceMap.getString("sellPartsBox.toolTipText")); // NOI18N
        sellPartsBox.setName("sellPartsBox"); // NOI18N
        gridBagConstraints = new java.awt.GridBagConstraints();
        gridBagConstraints.gridx = 0;
        gridBagConstraints.gridy = gridy++;
        gridBagConstraints.gridwidth = 2;
        gridBagConstraints.fill = java.awt.GridBagConstraints.HORIZONTAL;
        gridBagConstraints.anchor = java.awt.GridBagConstraints.NORTHWEST;
        panFinances.add(sellPartsBox, gridBagConstraints);

        payForRecruitmentBox.setText(resourceMap.getString("payForRecruitmentBox.text")); // NOI18N
        payForRecruitmentBox.setToolTipText(resourceMap.getString("payForRecruitmentBox.toolTipText")); // NOI18N
        gridBagConstraints = new java.awt.GridBagConstraints();
        gridBagConstraints.gridx = 0;
        gridBagConstraints.gridy = gridy++;
        gridBagConstraints.gridwidth = 2;
        gridBagConstraints.fill = java.awt.GridBagConstraints.HORIZONTAL;
        gridBagConstraints.anchor = java.awt.GridBagConstraints.NORTHWEST;
        panFinances.add(payForRecruitmentBox, gridBagConstraints);

        useLoanLimitsBox.setText(resourceMap.getString("useLoanLimitsBox.text")); // NOI18N
        useLoanLimitsBox.setToolTipText(resourceMap.getString("useLoanLimitsBox.toolTipText")); // NOI18N
        gridBagConstraints = new java.awt.GridBagConstraints();
        gridBagConstraints.gridx = 0;
        gridBagConstraints.gridy = gridy++;
        gridBagConstraints.gridwidth = 2;
        gridBagConstraints.fill = java.awt.GridBagConstraints.HORIZONTAL;
        gridBagConstraints.anchor = java.awt.GridBagConstraints.NORTHWEST;
        panFinances.add(useLoanLimitsBox, gridBagConstraints);

        // Unofficial maintenance costs
        usePercentageMaintBox = new JCheckBox(resourceMap.getString("usePercentageMaintBox.text")); // NOI18N
        usePercentageMaintBox.setToolTipText(resourceMap.getString("usePercentageMaintBox.toolTipText")); // NOI18N
        gridBagConstraints = new java.awt.GridBagConstraints();
        gridBagConstraints.gridx = 0;
        gridBagConstraints.gridy = gridy++;
        gridBagConstraints.gridwidth = 2;
        gridBagConstraints.fill = java.awt.GridBagConstraints.HORIZONTAL;
        gridBagConstraints.anchor = java.awt.GridBagConstraints.NORTHWEST;
        panFinances.add(usePercentageMaintBox, gridBagConstraints);

        // Unofficial infantry don't count for contract pay
        useInfantryDontCountBox = new JCheckBox(resourceMap.getString("infantryDontCount.text")); // NOI18N
        useInfantryDontCountBox.setToolTipText(resourceMap.getString("infantryDontCount.toolTipText")); // NOI18N
        gridBagConstraints = new java.awt.GridBagConstraints();
        gridBagConstraints.gridx = 0;
        gridBagConstraints.gridy = gridy++;
        gridBagConstraints.gridwidth = 2;
        gridBagConstraints.fill = java.awt.GridBagConstraints.HORIZONTAL;
        gridBagConstraints.anchor = java.awt.GridBagConstraints.NORTHWEST;
        panFinances.add(useInfantryDontCountBox, gridBagConstraints);

        // Campaign Operations Peacetime operating costs
        usePeacetimeCostBox.setText(resourceMap.getString("usePeacetimeCostBox.text")); // NOI18N
        usePeacetimeCostBox.setToolTipText(resourceMap.getString("usePeacetimeCostBox.toolTipText")); // NOI18N
        usePeacetimeCostBox.setName("usePeacetimeCostBox"); // NOI18N
        gridBagConstraints = new java.awt.GridBagConstraints();
        gridBagConstraints.gridx = 0;
        gridBagConstraints.gridy = gridy++;
        gridBagConstraints.gridwidth = 2;
        gridBagConstraints.fill = java.awt.GridBagConstraints.HORIZONTAL;
        gridBagConstraints.anchor = java.awt.GridBagConstraints.NORTHWEST;
        panFinances.add(usePeacetimeCostBox, gridBagConstraints);

        useExtendedPartsModifierBox.setText(resourceMap.getString("useExtendedPartsModifierBox.text")); // NOI18N
        useExtendedPartsModifierBox.setName("useExtendedPartsModifierBox"); // NOI18N
        gridBagConstraints = new java.awt.GridBagConstraints();
        gridBagConstraints.gridx = 0;
        gridBagConstraints.gridy = gridy++;
        gridBagConstraints.gridwidth = 2;
        gridBagConstraints.fill = java.awt.GridBagConstraints.HORIZONTAL;
        gridBagConstraints.anchor = java.awt.GridBagConstraints.NORTHWEST;
        panFinances.add(useExtendedPartsModifierBox, gridBagConstraints);

        showPeacetimeCostBox.setText(resourceMap.getString("showPeacetimeCostBox.text")); // NOI18N
        showPeacetimeCostBox.setToolTipText(resourceMap.getString("showPeacetimeCostBox.toolTipText")); // NOI18N
        showPeacetimeCostBox.setName("showPeacetimeCostBox"); // NOI18N
        gridBagConstraints = new java.awt.GridBagConstraints();
        gridBagConstraints.gridx = 0;
        gridBagConstraints.gridy = gridy++;
        gridBagConstraints.gridwidth = 2;
        gridBagConstraints.fill = java.awt.GridBagConstraints.HORIZONTAL;
        gridBagConstraints.anchor = java.awt.GridBagConstraints.NORTHWEST;
        panFinances.add(showPeacetimeCostBox, gridBagConstraints);

        DefaultComboBoxModel<FinancialYearDuration> financialYearDurationModel = new DefaultComboBoxModel<>(FinancialYearDuration.values());
        comboFinancialYearDuration = new JComboBox<>(financialYearDurationModel);
        comboFinancialYearDuration.setRenderer(new DefaultListCellRenderer() {
                @Override
                public Component getListCellRendererComponent(JList<?> list, Object value, int index, boolean isSelected, boolean cellHasFocus) {
                    super.getListCellRendererComponent(list, value, index, isSelected, cellHasFocus);
                    if (isSelected && (index > -1)) {
                        list.setToolTipText((list.getSelectedValue() instanceof FinancialYearDuration)
                                ? ((FinancialYearDuration) list.getSelectedValue()).getToolTipText() : "");
                    }

                    return this;
                }
            });
        comboFinancialYearDuration.setSelectedItem(options.getFinancialYearDuration());
        JPanel pnlFinancialYearDuration = new JPanel();
        pnlFinancialYearDuration.add(new JLabel(resourceMap.getString("financialYearDuration.text")));
        pnlFinancialYearDuration.setToolTipText(resourceMap.getString("financialYearDuration.toolTipText"));
        pnlFinancialYearDuration.add(comboFinancialYearDuration);
        gridBagConstraints.gridy = gridy++;
        panFinances.add(pnlFinancialYearDuration, gridBagConstraints);

        newFinancialYearFinancesToCSVExportBox = new JCheckBox(resourceMap.getString("newFinancialYearFinancesToCSVExportBox.text"));
        newFinancialYearFinancesToCSVExportBox.setToolTipText(resourceMap.getString("newFinancialYearFinancesToCSVExportBox.toolTipText"));
        newFinancialYearFinancesToCSVExportBox.setName("newFinancialYearFinancesToCSVExportBox");
        newFinancialYearFinancesToCSVExportBox.setSelected(options.getNewFinancialYearFinancesToCSVExport());
        gridBagConstraints.gridy = gridy++;
        panFinances.add(newFinancialYearFinancesToCSVExportBox, gridBagConstraints);

        clanPriceModifierLabel.setText(resourceMap.getString("clanPriceModifierLabel.text")); // NOI18N
        clanPriceModifierLabel.setName("clanPriceModifierLabel"); // NOI18N
        gridBagConstraints = new java.awt.GridBagConstraints();
        gridBagConstraints.gridx = 3;
        gridBagConstraints.gridy = 0;
        gridBagConstraints.fill = java.awt.GridBagConstraints.BOTH;
        gridBagConstraints.anchor = java.awt.GridBagConstraints.WEST;
        panFinances.add(clanPriceModifierLabel, gridBagConstraints);

        spnClanPriceModifier = new JSpinner(new SpinnerNumberModel(options.getClanPriceModifier(), 1.0, null, 0.1));
        spnClanPriceModifier.setEditor(new JSpinner.NumberEditor(spnClanPriceModifier, "0.00"));
        spnClanPriceModifier.setToolTipText(resourceMap.getString("clanPriceModifierJFormattedTextField.toolTipText")); // NOI18N
        gridBagConstraints = new java.awt.GridBagConstraints();
        gridBagConstraints.gridx = 2;
        gridBagConstraints.gridy = 0;
        gridBagConstraints.fill = java.awt.GridBagConstraints.BOTH;
        gridBagConstraints.anchor = java.awt.GridBagConstraints.WEST;
        panFinances.add(spnClanPriceModifier, gridBagConstraints);

        usedPartsValueLabel.setText(resourceMap.getString("usedPartsValueLabel.text")); // NOI18N
        usedPartsValueLabel.setName("usedPartsValueLabel"); // NOI18N
        gridBagConstraints = new java.awt.GridBagConstraints();
        gridBagConstraints.gridx = 2;
        gridBagConstraints.gridy = 1;
        gridBagConstraints.gridwidth = 2;
        gridBagConstraints.fill = java.awt.GridBagConstraints.BOTH;
        gridBagConstraints.anchor = java.awt.GridBagConstraints.WEST;
        panFinances.add(usedPartsValueLabel, gridBagConstraints);

        spnUsedPartsValue = new JSpinner[6];
        gridBagConstraints.gridwidth = 1;
        for (int i = Part.QUALITY_A; i <= Part.QUALITY_F; i++) {
            gridBagConstraints.gridy++;
            gridBagConstraints.gridx = 3;
            gridBagConstraints.insets = new Insets(0, 20, 0, 0);
            panFinances.add(new JLabel(Part.getQualityName(i, options.reverseQualityNames()) + " Quality"), gridBagConstraints);
            gridBagConstraints.gridx = 2;
            gridBagConstraints.insets = new Insets(0, 10, 0, 0);
            spnUsedPartsValue[i] = new JSpinner(new SpinnerNumberModel(options.getUsedPartsValue(i), 0.00, 1.00, 0.05));
            spnUsedPartsValue[i].setEditor(new JSpinner.NumberEditor(spnUsedPartsValue[i], "0.00"));
            spnUsedPartsValue[i].setToolTipText(resourceMap.getString("usedPartsValueJFormattedTextField.toolTipText")); // NOI18N
            panFinances.add(spnUsedPartsValue[i], gridBagConstraints);
        }

        damagedPartsValueLabel.setText(resourceMap.getString("damagedPartsValueLabel.text")); // NOI18N
        damagedPartsValueLabel.setName("damagedPartsValueLabel"); // NOI18N
        gridBagConstraints = new java.awt.GridBagConstraints();
        gridBagConstraints.gridx = 3;
        gridBagConstraints.gridy = 8;
        gridBagConstraints.fill = java.awt.GridBagConstraints.BOTH;
        gridBagConstraints.anchor = java.awt.GridBagConstraints.WEST;
        panFinances.add(damagedPartsValueLabel, gridBagConstraints);

        spnDamagedPartsValue = new JSpinner(new SpinnerNumberModel(options.getDamagedPartsValue(), 0.00, 1.00, 0.05));
        spnDamagedPartsValue.setEditor(new JSpinner.NumberEditor(spnDamagedPartsValue, "0.00"));
        spnDamagedPartsValue.setToolTipText(resourceMap.getString("damagedPartsValueJFormattedTextField.toolTipText")); // NOI18N
        gridBagConstraints = new java.awt.GridBagConstraints();
        gridBagConstraints.gridx = 2;
        gridBagConstraints.gridy = 8;
        gridBagConstraints.fill = java.awt.GridBagConstraints.BOTH;
        gridBagConstraints.anchor = java.awt.GridBagConstraints.WEST;
        panFinances.add(spnDamagedPartsValue, gridBagConstraints);

        gridBagConstraints.gridx = 3;
        gridBagConstraints.gridy = 9;
        gridBagConstraints.fill = java.awt.GridBagConstraints.BOTH;
        gridBagConstraints.anchor = java.awt.GridBagConstraints.WEST;
        panFinances.add(new JLabel("Reimbursement % (as decimal) for cancelled orders"), gridBagConstraints);

        spnOrderRefund = new JSpinner(new SpinnerNumberModel(options.GetCanceledOrderReimbursement(), 0.00, 1.00, 0.05));
        spnOrderRefund.setEditor(new JSpinner.NumberEditor(spnOrderRefund, "0.00"));
        //spnDamagedPartsValue.setToolTipText(resourceMap.getString("damagedPartsValueJFormattedTextField.toolTipText")); // NOI18N
        gridBagConstraints = new java.awt.GridBagConstraints();
        gridBagConstraints.gridx = 2;
        gridBagConstraints.gridy = 9;
        gridBagConstraints.fill = java.awt.GridBagConstraints.BOTH;
        gridBagConstraints.anchor = java.awt.GridBagConstraints.WEST;
        panFinances.add(spnOrderRefund, gridBagConstraints);

        tabOptions.addTab(resourceMap.getString("panFinances.TabConstraints.tabTitle"), panFinances); // NOI18N
        //endregion Finances Tab

        panMercenary.setName("panMercenary"); // NOI18N
        panMercenary.setLayout(new java.awt.GridBagLayout());

        btnContractEquipment = new JRadioButton(resourceMap.getString("panMercenary.IntOpsPayment.title"));
        btnContractEquipment.setToolTipText(resourceMap.getString("panMercenary.IntOpsPayment.tooltip"));
        btnContractPersonnel = new JRadioButton(resourceMap.getString("panMercenary.FMMRPayment.title"));
        btnContractPersonnel.setToolTipText(resourceMap.getString("panMercenary.FMMRPayment.tooltip"));

        if (options.useEquipmentContractBase()) {
            btnContractEquipment.setSelected(true);
        } else {
            btnContractPersonnel.setSelected(true);
        }

        spnEquipPercent = new JSpinner(new SpinnerNumberModel(options.getEquipmentContractPercent(), 0.1, CampaignOptions.MAXIMUM_COMBAT_EQUIPMENT_PERCENT, 0.1));
        spnEquipPercent.setEditor(new JSpinner.NumberEditor(spnEquipPercent, "0.0"));
        ((JSpinner.DefaultEditor) spnEquipPercent.getEditor()).getTextField().setEditable(false);

        spnDropshipPercent = new JSpinner(new SpinnerNumberModel(options.getDropshipContractPercent(), 0.0, CampaignOptions.MAXIMUM_DROPSHIP_EQUIPMENT_PERCENT, 0.1));
        spnDropshipPercent.setEditor(new JSpinner.NumberEditor(spnDropshipPercent, "0.0"));
        ((JSpinner.NumberEditor) spnDropshipPercent.getEditor()).getTextField().setEditable(false);

        spnJumpshipPercent = new JSpinner(new SpinnerNumberModel(options.getJumpshipContractPercent(), 0.0, CampaignOptions.MAXIMUM_JUMPSHIP_EQUIPMENT_PERCENT, 0.1));
        spnJumpshipPercent.setEditor(new JSpinner.NumberEditor(spnJumpshipPercent, "0.0"));
        ((JSpinner.DefaultEditor) spnJumpshipPercent.getEditor()).getTextField().setEditable(false);

        spnWarshipPercent = new JSpinner(new SpinnerNumberModel(options.getWarshipContractPercent(), 0.0, CampaignOptions.MAXIMUM_WARSHIP_EQUIPMENT_PERCENT, 0.1));
        spnWarshipPercent.setEditor(new JSpinner.NumberEditor(spnWarshipPercent, "0.0"));
        ((JSpinner.DefaultEditor) spnWarshipPercent.getEditor()).getTextField().setEditable(false);

        ButtonGroup groupContract = new ButtonGroup();
        groupContract.add(btnContractEquipment);
        groupContract.add(btnContractPersonnel);

        chkEquipContractSaleValue = new JCheckBox("Base on equipment sale value");
        chkEquipContractSaleValue.setSelected(options.useEquipmentContractSaleValue());
        chkBLCSaleValue = new JCheckBox("Base battle loss compensation on equipment sale value");
        chkBLCSaleValue.setSelected(options.useBLCSaleValue());

        gridBagConstraints = new java.awt.GridBagConstraints();
        gridBagConstraints.gridx = 0;
        gridBagConstraints.gridy = 0;
        gridBagConstraints.fill = java.awt.GridBagConstraints.NONE;
        gridBagConstraints.gridwidth = 3;
        gridBagConstraints.anchor = java.awt.GridBagConstraints.NORTHWEST;
        panMercenary.add(btnContractEquipment, gridBagConstraints);
        gridBagConstraints = new java.awt.GridBagConstraints();
        gridBagConstraints.gridx = 0;
        gridBagConstraints.gridy = 1;
        gridBagConstraints.fill = java.awt.GridBagConstraints.NONE;
        gridBagConstraints.insets = new Insets(5, 30, 5, 5);
        gridBagConstraints.anchor = java.awt.GridBagConstraints.NORTHWEST;
        panMercenary.add(new JLabel("Combat Percent:"), gridBagConstraints);
        gridBagConstraints = new java.awt.GridBagConstraints();
        gridBagConstraints.gridx = 1;
        gridBagConstraints.gridy = 1;
        gridBagConstraints.fill = java.awt.GridBagConstraints.NONE;
        //gridBagConstraints.weightx = 1.0;
        gridBagConstraints.anchor = java.awt.GridBagConstraints.NORTHWEST;
        panMercenary.add(spnEquipPercent, gridBagConstraints);
        gridBagConstraints = new java.awt.GridBagConstraints();
        gridBagConstraints.gridx = 2;
        gridBagConstraints.gridy = 1;
        gridBagConstraints.fill = java.awt.GridBagConstraints.NONE;
        //gridBagConstraints.weightx = 1.0;
        gridBagConstraints.anchor = java.awt.GridBagConstraints.NORTHWEST;
        panMercenary.add(chkEquipContractSaleValue, gridBagConstraints);
        gridBagConstraints = new java.awt.GridBagConstraints();
        gridBagConstraints.gridx = 0;
        gridBagConstraints.gridy = 2;
        gridBagConstraints.fill = java.awt.GridBagConstraints.NONE;
        gridBagConstraints.insets = new Insets(5, 30, 5, 5);
        gridBagConstraints.anchor = java.awt.GridBagConstraints.NORTHWEST;
        panMercenary.add(new JLabel("Dropship Percent:"), gridBagConstraints);
        gridBagConstraints = new java.awt.GridBagConstraints();
        gridBagConstraints.gridx = 1;
        gridBagConstraints.gridy = 2;
        gridBagConstraints.fill = java.awt.GridBagConstraints.NONE;
        //gridBagConstraints.weightx = 1.0;
        gridBagConstraints.anchor = java.awt.GridBagConstraints.NORTHWEST;
        panMercenary.add(spnDropshipPercent, gridBagConstraints);
        gridBagConstraints = new java.awt.GridBagConstraints();
        gridBagConstraints.gridx = 0;
        gridBagConstraints.gridy = 3;
        gridBagConstraints.fill = java.awt.GridBagConstraints.NONE;
        gridBagConstraints.insets = new Insets(5, 30, 5, 5);
        gridBagConstraints.anchor = java.awt.GridBagConstraints.NORTHWEST;
        panMercenary.add(new JLabel("Jumpship Percent:"), gridBagConstraints);
        gridBagConstraints = new java.awt.GridBagConstraints();
        gridBagConstraints.gridx = 1;
        gridBagConstraints.gridy = 3;
        gridBagConstraints.fill = java.awt.GridBagConstraints.NONE;
        //gridBagConstraints.weightx = 1.0;
        gridBagConstraints.anchor = java.awt.GridBagConstraints.NORTHWEST;
        panMercenary.add(spnJumpshipPercent, gridBagConstraints);
        gridBagConstraints = new java.awt.GridBagConstraints();
        gridBagConstraints.gridx = 0;
        gridBagConstraints.gridy = 4;
        gridBagConstraints.fill = java.awt.GridBagConstraints.NONE;
        gridBagConstraints.insets = new Insets(5, 30, 5, 5);
        gridBagConstraints.anchor = java.awt.GridBagConstraints.NORTHWEST;
        panMercenary.add(new JLabel("Warship Percent:"), gridBagConstraints);
        gridBagConstraints = new java.awt.GridBagConstraints();
        gridBagConstraints.gridx = 1;
        gridBagConstraints.gridy = 4;
        gridBagConstraints.fill = java.awt.GridBagConstraints.NONE;
        //gridBagConstraints.weightx = 1.0;
        gridBagConstraints.anchor = java.awt.GridBagConstraints.NORTHWEST;
        panMercenary.add(spnWarshipPercent, gridBagConstraints);
        gridBagConstraints = new java.awt.GridBagConstraints();
        gridBagConstraints.gridx = 0;
        gridBagConstraints.gridy = 5;
        gridBagConstraints.gridwidth = 3;
        //gridBagConstraints.weighty = 1.0;
        gridBagConstraints.fill = java.awt.GridBagConstraints.NONE;
        gridBagConstraints.anchor = java.awt.GridBagConstraints.NORTHWEST;
        panMercenary.add(btnContractPersonnel, gridBagConstraints);
        gridBagConstraints.gridx = 0;
        gridBagConstraints.gridy = 6;
        gridBagConstraints.gridwidth = 3;
        //gridBagConstraints.weighty = 1.0;
        gridBagConstraints.fill = java.awt.GridBagConstraints.NONE;
        gridBagConstraints.anchor = java.awt.GridBagConstraints.NORTHWEST;
        panMercenary.add(chkBLCSaleValue, gridBagConstraints);

        tabOptions.addTab(resourceMap.getString("panMercenary.TabConstraints.tabTitle"), panMercenary); // NOI18N

        Set<String> spaNames = SpecialAbility.getAllSpecialAbilities().keySet();
        //We need to create a temporary hash of special abilities that we can modify without
        //changing the underlying one in case the user cancels the changes
        tempSPA = new Hashtable<>();
        for(String name : spaNames) {
            tempSPA.put(name, SpecialAbility.getAbility(name).clone());
        }

        panXP.setName("panXP"); // NOI18N
        panXP.setLayout(new java.awt.GridBagLayout());

        JLabel lblScenarioXP = new JLabel(resourceMap.getString("lblScenarioXP.text"));
        spnScenarioXP = new JSpinner(new SpinnerNumberModel(options.getScenarioXP(), 0, 10000, 1));
        ((JSpinner.DefaultEditor) spnScenarioXP.getEditor()).getTextField().setEditable(false);

        gridBagConstraints = new java.awt.GridBagConstraints();
        gridBagConstraints.gridx = 0;
        gridBagConstraints.gridy = 0;
        gridBagConstraints.fill = java.awt.GridBagConstraints.NONE;
        gridBagConstraints.anchor = java.awt.GridBagConstraints.NORTHWEST;
        gridBagConstraints.insets = new java.awt.Insets(5, 5, 5, 5);
        panXP.add(spnScenarioXP, gridBagConstraints);

        gridBagConstraints = new java.awt.GridBagConstraints();
        gridBagConstraints.gridx = 1;
        gridBagConstraints.gridy = 0;
        gridBagConstraints.gridwidth = 3;
        gridBagConstraints.fill = java.awt.GridBagConstraints.BOTH;
        gridBagConstraints.anchor = java.awt.GridBagConstraints.NORTHWEST;
        gridBagConstraints.insets = new java.awt.Insets(5, 5, 5, 5);
        panXP.add(lblScenarioXP, gridBagConstraints);

        JLabel lblKillXP = new JLabel(resourceMap.getString("lblKillXP.text"));
        spnKillXP = new JSpinner(new SpinnerNumberModel(options.getKillXPAward(), 0, 10000, 1));
        ((JSpinner.DefaultEditor) spnKillXP.getEditor()).getTextField().setEditable(false);

        gridBagConstraints = new java.awt.GridBagConstraints();
        gridBagConstraints.gridx = 0;
        gridBagConstraints.gridy = 1;
        gridBagConstraints.fill = java.awt.GridBagConstraints.BOTH;
        gridBagConstraints.anchor = java.awt.GridBagConstraints.NORTHWEST;
        gridBagConstraints.insets = new java.awt.Insets(5, 5, 5, 5);
        panXP.add(spnKillXP, gridBagConstraints);

        gridBagConstraints = new java.awt.GridBagConstraints();
        gridBagConstraints.gridx = 1;
        gridBagConstraints.gridy = 1;
        gridBagConstraints.fill = java.awt.GridBagConstraints.BOTH;
        gridBagConstraints.anchor = java.awt.GridBagConstraints.NORTHWEST;
        gridBagConstraints.insets = new java.awt.Insets(5, 5, 5, 5);
        panXP.add(lblKillXP, gridBagConstraints);

        JLabel lblKills = new JLabel(resourceMap.getString("lblKills.text"));
        spnKills = new JSpinner(new SpinnerNumberModel(options.getKillsForXP(), 0, 10000, 1));
        ((JSpinner.DefaultEditor) spnKills.getEditor()).getTextField().setEditable(false);

        gridBagConstraints = new java.awt.GridBagConstraints();
        gridBagConstraints.gridx = 2;
        gridBagConstraints.gridy = 1;
        gridBagConstraints.fill = java.awt.GridBagConstraints.NONE;
        gridBagConstraints.anchor = java.awt.GridBagConstraints.NORTHWEST;
        gridBagConstraints.insets = new java.awt.Insets(5, 5, 5, 5);
        panXP.add(spnKills, gridBagConstraints);

        gridBagConstraints = new java.awt.GridBagConstraints();
        gridBagConstraints.gridx = 3;
        gridBagConstraints.gridy = 1;
        gridBagConstraints.fill = java.awt.GridBagConstraints.BOTH;
        gridBagConstraints.anchor = java.awt.GridBagConstraints.NORTHWEST;
        gridBagConstraints.insets = new java.awt.Insets(5, 5, 5, 5);
        panXP.add(lblKills, gridBagConstraints);

        JLabel lblTaskXP = new JLabel(resourceMap.getString("lblKillXP.text"));
        spnTaskXP = new JSpinner(new SpinnerNumberModel(options.getTaskXP(), 0, 10000, 1));
        ((JSpinner.DefaultEditor) spnTaskXP.getEditor()).getTextField().setEditable(false);

        gridBagConstraints = new java.awt.GridBagConstraints();
        gridBagConstraints.gridx = 0;
        gridBagConstraints.gridy = 2;
        gridBagConstraints.fill = java.awt.GridBagConstraints.BOTH;
        gridBagConstraints.anchor = java.awt.GridBagConstraints.NORTHWEST;
        gridBagConstraints.insets = new java.awt.Insets(5, 5, 5, 5);
        panXP.add(spnTaskXP, gridBagConstraints);

        gridBagConstraints = new java.awt.GridBagConstraints();
        gridBagConstraints.gridx = 1;
        gridBagConstraints.gridy = 2;
        gridBagConstraints.fill = java.awt.GridBagConstraints.BOTH;
        gridBagConstraints.anchor = java.awt.GridBagConstraints.NORTHWEST;
        gridBagConstraints.insets = new java.awt.Insets(5, 5, 5, 5);
        panXP.add(lblTaskXP, gridBagConstraints);

        JLabel lblTasks = new JLabel(resourceMap.getString("lblTasks.text"));
        spnNTasksXP = new JSpinner(new SpinnerNumberModel(options.getNTasksXP(), 0, 10000, 1));
        ((JSpinner.DefaultEditor) spnNTasksXP.getEditor()).getTextField().setEditable(false);

        gridBagConstraints = new java.awt.GridBagConstraints();
        gridBagConstraints.gridx = 2;
        gridBagConstraints.gridy = 2;
        gridBagConstraints.fill = java.awt.GridBagConstraints.NONE;
        gridBagConstraints.anchor = java.awt.GridBagConstraints.NORTHWEST;
        gridBagConstraints.insets = new java.awt.Insets(5, 5, 5, 5);
        panXP.add(spnNTasksXP, gridBagConstraints);

        gridBagConstraints = new java.awt.GridBagConstraints();
        gridBagConstraints.gridx = 3;
        gridBagConstraints.gridy = 2;
        gridBagConstraints.fill = java.awt.GridBagConstraints.BOTH;
        gridBagConstraints.anchor = java.awt.GridBagConstraints.NORTHWEST;
        gridBagConstraints.insets = new java.awt.Insets(5, 5, 5, 5);
        panXP.add(lblTasks, gridBagConstraints);

        JLabel lblSuccessXp = new JLabel(resourceMap.getString("lblSuccessXP.text"));
        spnSuccessXP = new JSpinner(new SpinnerNumberModel(options.getSuccessXP(), 0, 10000, 1));
        ((JSpinner.DefaultEditor) spnSuccessXP.getEditor()).getTextField().setEditable(false);

        gridBagConstraints = new java.awt.GridBagConstraints();
        gridBagConstraints.gridx = 0;
        gridBagConstraints.gridy = 3;
        gridBagConstraints.fill = java.awt.GridBagConstraints.NONE;
        gridBagConstraints.anchor = java.awt.GridBagConstraints.NORTHWEST;
        gridBagConstraints.insets = new java.awt.Insets(5, 5, 5, 5);
        panXP.add(spnSuccessXP, gridBagConstraints);

        gridBagConstraints = new java.awt.GridBagConstraints();
        gridBagConstraints.gridx = 1;
        gridBagConstraints.gridy = 3;
        gridBagConstraints.gridwidth = 3;
        gridBagConstraints.fill = java.awt.GridBagConstraints.BOTH;
        gridBagConstraints.anchor = java.awt.GridBagConstraints.NORTHWEST;
        gridBagConstraints.insets = new java.awt.Insets(5, 5, 5, 5);
        panXP.add(lblSuccessXp, gridBagConstraints);

        JLabel lblMistakeXP = new JLabel(resourceMap.getString("lblMistakeXP.text"));
        spnMistakeXP = new JSpinner(new SpinnerNumberModel(options.getMistakeXP(), 0, 10000, 1));
        ((JSpinner.DefaultEditor) spnMistakeXP.getEditor()).getTextField().setEditable(false);

        gridBagConstraints = new java.awt.GridBagConstraints();
        gridBagConstraints.gridx = 0;
        gridBagConstraints.gridy = 4;
        gridBagConstraints.fill = java.awt.GridBagConstraints.NONE;
        gridBagConstraints.anchor = java.awt.GridBagConstraints.NORTHWEST;
        gridBagConstraints.insets = new java.awt.Insets(5, 5, 5, 5);
        panXP.add(spnMistakeXP, gridBagConstraints);

        gridBagConstraints = new java.awt.GridBagConstraints();
        gridBagConstraints.gridx = 1;
        gridBagConstraints.gridy = 4;
        gridBagConstraints.gridwidth = 3;
        gridBagConstraints.fill = java.awt.GridBagConstraints.BOTH;
        gridBagConstraints.anchor = java.awt.GridBagConstraints.NORTHWEST;
        gridBagConstraints.insets = new java.awt.Insets(5, 5, 5, 5);
        panXP.add(lblMistakeXP, gridBagConstraints);

        spnIdleXP = new JSpinner(new SpinnerNumberModel(options.getIdleXP(), 0, 10000, 1));
        ((JSpinner.DefaultEditor) spnIdleXP.getEditor()).getTextField().setEditable(false);

        gridBagConstraints = new java.awt.GridBagConstraints();
        gridBagConstraints.gridx = 0;
        gridBagConstraints.gridy = 5;
        gridBagConstraints.fill = java.awt.GridBagConstraints.NONE;
        gridBagConstraints.anchor = java.awt.GridBagConstraints.NORTHWEST;
        gridBagConstraints.insets = new java.awt.Insets(5, 5, 5, 5);
        panXP.add(spnIdleXP, gridBagConstraints);

        gridBagConstraints.gridx = 1;
        gridBagConstraints.gridy = 5;
        gridBagConstraints.fill = java.awt.GridBagConstraints.NONE;
        gridBagConstraints.anchor = java.awt.GridBagConstraints.NORTHWEST;
        gridBagConstraints.insets = new java.awt.Insets(5, 5, 5, 5);
        panXP.add(new JLabel("XP for every"), gridBagConstraints);

        spnMonthsIdleXP = new JSpinner(new SpinnerNumberModel(options.getMonthsIdleXP(), 0, 36, 1));
        ((JSpinner.DefaultEditor) spnMonthsIdleXP.getEditor()).getTextField().setEditable(false);
        gridBagConstraints = new java.awt.GridBagConstraints();
        gridBagConstraints.gridx = 2;
        gridBagConstraints.gridy = 5;
        gridBagConstraints.fill = java.awt.GridBagConstraints.NONE;
        gridBagConstraints.anchor = java.awt.GridBagConstraints.NORTHWEST;
        gridBagConstraints.insets = new java.awt.Insets(5, 5, 5, 5);
        panXP.add(spnMonthsIdleXP, gridBagConstraints);

        gridBagConstraints.gridx = 3;
        gridBagConstraints.gridy = 5;
        gridBagConstraints.fill = java.awt.GridBagConstraints.NONE;
        gridBagConstraints.anchor = java.awt.GridBagConstraints.NORTHWEST;
        gridBagConstraints.insets = new java.awt.Insets(5, 5, 5, 5);
        panXP.add(new JLabel("active month(s) on a 2d6 roll of greater than or equal to"), gridBagConstraints);

        spnTargetIdleXP = new JSpinner(new SpinnerNumberModel(options.getTargetIdleXP(), 2, 13, 1));
        ((JSpinner.DefaultEditor) spnTargetIdleXP.getEditor()).getTextField().setEditable(false);
        gridBagConstraints = new java.awt.GridBagConstraints();
        gridBagConstraints.gridx = 4;
        gridBagConstraints.gridy = 5;
        gridBagConstraints.fill = java.awt.GridBagConstraints.NONE;
        gridBagConstraints.anchor = java.awt.GridBagConstraints.NORTHWEST;
        gridBagConstraints.insets = new java.awt.Insets(5, 5, 5, 5);
        panXP.add(spnTargetIdleXP, gridBagConstraints);

        spnContractNegotiationXP = new JSpinner(new SpinnerNumberModel(options.getContractNegotiationXP(), 0, 10000, 1));
        ((JSpinner.DefaultEditor) spnContractNegotiationXP.getEditor()).getTextField().setEditable(false);
        gridBagConstraints = new java.awt.GridBagConstraints();
        gridBagConstraints.gridx = 0;
        gridBagConstraints.gridy = 6;
        gridBagConstraints.fill = java.awt.GridBagConstraints.NONE;
        gridBagConstraints.anchor = java.awt.GridBagConstraints.NORTHWEST;
        gridBagConstraints.insets = new java.awt.Insets(5, 5, 5, 5);
        panXP.add(spnContractNegotiationXP, gridBagConstraints);

        gridBagConstraints.gridx = 1;
        gridBagConstraints.gridy = 6;
        gridBagConstraints.fill = java.awt.GridBagConstraints.NONE;
        gridBagConstraints.anchor = java.awt.GridBagConstraints.NORTHWEST;
        gridBagConstraints.insets = new java.awt.Insets(5, 5, 5, 5);
        panXP.add(new JLabel("XP awarded to the selected negotiator for a new contract"), gridBagConstraints);

        spnAdminWeeklyXP = new JSpinner(new SpinnerNumberModel(options.getAdminXP(), 0, 10000, 1));
        ((JSpinner.DefaultEditor) spnAdminWeeklyXP.getEditor()).getTextField().setEditable(false);
        gridBagConstraints = new java.awt.GridBagConstraints();
        gridBagConstraints.gridx = 0;
        gridBagConstraints.gridy = 7;
        gridBagConstraints.fill = java.awt.GridBagConstraints.NONE;
        gridBagConstraints.anchor = java.awt.GridBagConstraints.NORTHWEST;
        gridBagConstraints.insets = new java.awt.Insets(5, 5, 5, 5);
        panXP.add(spnAdminWeeklyXP, gridBagConstraints);

        gridBagConstraints.gridx = 1;
        gridBagConstraints.gridy = 7;
        gridBagConstraints.fill = java.awt.GridBagConstraints.NONE;
        gridBagConstraints.anchor = java.awt.GridBagConstraints.NORTHWEST;
        gridBagConstraints.insets = new java.awt.Insets(5, 5, 5, 5);
        panXP.add(new JLabel("XP awarded to each administrator every Monday for the work of the previous"), gridBagConstraints);

        spnAdminWeeklyXPPeriod = new JSpinner(new SpinnerNumberModel(options.getAdminXPPeriod(), 1, 100, 1));
        ((JSpinner.DefaultEditor) spnAdminWeeklyXPPeriod.getEditor()).getTextField().setEditable(false);
        gridBagConstraints = new java.awt.GridBagConstraints();
        gridBagConstraints.gridx = 2;
        gridBagConstraints.gridy = 7;
        gridBagConstraints.fill = java.awt.GridBagConstraints.NONE;
        gridBagConstraints.anchor = java.awt.GridBagConstraints.NORTHWEST;
        gridBagConstraints.insets = new java.awt.Insets(5, 5, 5, 5);
        panXP.add(spnAdminWeeklyXPPeriod, gridBagConstraints);

        gridBagConstraints.gridx = 3;
        gridBagConstraints.gridy = 7;
        gridBagConstraints.fill = java.awt.GridBagConstraints.NONE;
        gridBagConstraints.anchor = java.awt.GridBagConstraints.NORTHWEST;
        gridBagConstraints.insets = new java.awt.Insets(5, 5, 5, 5);
        panXP.add(new JLabel("week(s)"), gridBagConstraints);

        spnEdgeCost = new JSpinner(new SpinnerNumberModel(options.getEdgeCost(), 0, 10000, 1));
        ((JSpinner.DefaultEditor) spnEdgeCost.getEditor()).getTextField().setEditable(false);
        gridBagConstraints = new java.awt.GridBagConstraints();
        gridBagConstraints.gridx = 0;
        gridBagConstraints.gridy = 8;
        gridBagConstraints.fill = java.awt.GridBagConstraints.NONE;
        gridBagConstraints.anchor = java.awt.GridBagConstraints.NORTHWEST;
        gridBagConstraints.insets = new java.awt.Insets(5, 5, 5, 5);
        panXP.add(spnEdgeCost, gridBagConstraints);

        gridBagConstraints.gridx = 1;
        gridBagConstraints.gridy = 8;
        gridBagConstraints.fill = java.awt.GridBagConstraints.NONE;
        gridBagConstraints.anchor = java.awt.GridBagConstraints.NORTHWEST;
        gridBagConstraints.insets = new java.awt.Insets(5, 5, 5, 5);
        panXP.add(new JLabel("XP Cost for 1 Edge Point"), gridBagConstraints);

        txtInstructionsXP = new JTextArea();
        txtInstructionsXP.setText(resourceMap.getString("txtInstructionsXP.text"));
        txtInstructionsXP.setName("txtInstructions");
        txtInstructionsXP.setEditable(false);
        txtInstructionsXP.setEditable(false);
        txtInstructionsXP.setLineWrap(true);
        txtInstructionsXP.setWrapStyleWord(true);
        txtInstructionsXP.setBorder(BorderFactory.createCompoundBorder(
                BorderFactory.createTitledBorder(resourceMap.getString("txtInstructionsXP.title")),
                BorderFactory.createEmptyBorder(5, 5, 5, 5)));
        txtInstructionsXP.setOpaque(false);
        txtInstructionsXP.setMinimumSize(new Dimension(550, 120));
        gridBagConstraints = new java.awt.GridBagConstraints();
        gridBagConstraints.gridx = 0;
        gridBagConstraints.gridy = 9;
        gridBagConstraints.gridwidth = 6;
        gridBagConstraints.weightx = 1.0;
        gridBagConstraints.weighty = 0.0;
        gridBagConstraints.fill = java.awt.GridBagConstraints.BOTH;
        gridBagConstraints.anchor = java.awt.GridBagConstraints.NORTHWEST;
        gridBagConstraints.insets = new java.awt.Insets(5, 5, 5, 5);
        panXP.add(txtInstructionsXP, gridBagConstraints);

        String[] colNames = {"+0", "+1", "+2", "+3", "+4", "+5", "+6", "+7", "+8", "+9", "+10"};
        tableXP = new JTable(SkillType.getSkillCostsArray(), colNames);
        tableXP.setSelectionMode(ListSelectionModel.SINGLE_SELECTION);
        tableXP.setRowSelectionAllowed(false);
        tableXP.setColumnSelectionAllowed(false);
        tableXP.setCellSelectionEnabled(true);
        scrXP = new JScrollPane(tableXP);
        scrXP.setMinimumSize(new Dimension(550, 140));
        scrXP.setPreferredSize(new Dimension(550, 140));
        JTable rowTable = new RowNamesTable(tableXP);
        scrXP.setRowHeaderView(rowTable);
        scrXP.setCorner(JScrollPane.UPPER_LEFT_CORNER, rowTable.getTableHeader());
        gridBagConstraints = new java.awt.GridBagConstraints();
        gridBagConstraints.gridx = 0;
        gridBagConstraints.gridy = 10;
        gridBagConstraints.weightx = 1.0;
        gridBagConstraints.weighty = 1.0;
        gridBagConstraints.gridwidth = 5;
        gridBagConstraints.anchor = java.awt.GridBagConstraints.NORTHWEST;
        gridBagConstraints.fill = java.awt.GridBagConstraints.BOTH;
        gridBagConstraints.insets = new java.awt.Insets(5, 5, 5, 5);
        panXP.add(scrXP, gridBagConstraints);

        tabOptions.addTab(resourceMap.getString("panXP.TabConstraints.tabTitle"), panXP); // NOI18N

        panSkill.setName("panSkill"); // NOI18N
        panSkill.setLayout(new java.awt.GridBagLayout());

        JPanel skPanel;

        gridBagConstraints = new java.awt.GridBagConstraints();
        gridBagConstraints.gridx = 0;
        gridBagConstraints.gridy = 0;
        gridBagConstraints.weightx = 1.0;
        gridBagConstraints.weighty = 1.0;
        gridBagConstraints.fill = java.awt.GridBagConstraints.BOTH;
        gridBagConstraints.anchor = java.awt.GridBagConstraints.NORTHWEST;
        gridBagConstraints.insets = new java.awt.Insets(5, 5, 5, 5);

        GridBagConstraints c;
        JSpinner spnTarget;
        JSpinner spnGreen;
        JSpinner spnReg;
        JSpinner spnVet;
        JSpinner spnElite;
        SkillType type;
        JLabel lblSkill;
        for (String skillName : SkillType.getSkillList()) {
            type = SkillType.getType(skillName);
            skPanel = new JPanel();
            c = new java.awt.GridBagConstraints();
            c.gridx = 0;
            c.gridy = 0;
            c.weightx = 1.0;
            c.weighty = 1.0;
            c.fill = java.awt.GridBagConstraints.BOTH;
            c.anchor = java.awt.GridBagConstraints.WEST;
            c.insets = new java.awt.Insets(5, 5, 5, 5);
            lblSkill = new JLabel(resourceMap.getString("lblSkillTarget.text"));
            skPanel.add(lblSkill, c);
            c.gridx++;
            spnTarget = new JSpinner(new SpinnerNumberModel(type.getTarget(), 0, 12, 1));
            ((JSpinner.DefaultEditor) spnTarget.getEditor()).getTextField().setEditable(false);
            hashSkillTargets.put(skillName, spnTarget);
            skPanel.add(spnTarget, c);
            c.gridx++;
            lblSkill = new JLabel(resourceMap.getString("lblSkillGreen.text"));
            skPanel.add(lblSkill, c);
            c.gridx++;
            spnGreen = new JSpinner(new SpinnerNumberModel(type.getGreenLevel(), 0, 10, 1));
            ((JSpinner.DefaultEditor) spnGreen.getEditor()).getTextField().setEditable(false);
            hashGreenSkill.put(skillName, spnGreen);
            skPanel.add(spnGreen, c);
            c.gridx++;
            lblSkill = new JLabel(resourceMap.getString("lblSkillRegular.text"));
            skPanel.add(lblSkill, c);
            c.gridx++;
            spnReg = new JSpinner(new SpinnerNumberModel(type.getRegularLevel(), 0, 10, 1));
            ((JSpinner.DefaultEditor) spnReg.getEditor()).getTextField().setEditable(false);
            hashRegSkill.put(skillName, spnReg);
            skPanel.add(spnReg, c);
            c.gridx++;
            lblSkill = new JLabel(resourceMap.getString("lblSkillVeteran.text"));
            skPanel.add(lblSkill, c);
            c.gridx++;
            spnVet = new JSpinner(new SpinnerNumberModel(type.getVeteranLevel(), 0, 10, 1));
            ((JSpinner.DefaultEditor) spnVet.getEditor()).getTextField().setEditable(false);
            hashVetSkill.put(skillName, spnVet);
            skPanel.add(spnVet, c);
            c.gridx++;
            lblSkill = new JLabel(resourceMap.getString("lblSkillElite.text"));
            skPanel.add(lblSkill, c);
            c.gridx++;
            spnElite = new JSpinner(new SpinnerNumberModel(type.getEliteLevel(), 0, 10, 1));
            ((JSpinner.DefaultEditor) spnElite.getEditor()).getTextField().setEditable(false);
            hashEliteSkill.put(skillName, spnElite);
            skPanel.add(spnElite, c);
            c.gridx++;

            skPanel.setBorder(BorderFactory.createTitledBorder(skillName));
            panSkill.add(skPanel, gridBagConstraints);
            gridBagConstraints.gridy++;
        }

        JScrollPane scrSkill = new JScrollPane(panSkill);
        scrSkill.setPreferredSize(new java.awt.Dimension(500, 400));

        tabOptions.addTab(resourceMap.getString("panSkill.TabConstraints.tabTitle"), scrSkill); // NOI18N

        panSpecialAbilities = new JPanel(new GridBagLayout());

        btnAddSPA = new JButton("Add Another Special Ability");
        btnAddSPA.addActionListener(evt -> btnAddSPA());

        gridBagConstraints = new java.awt.GridBagConstraints();
        gridBagConstraints.fill = GridBagConstraints.NONE;
        gridBagConstraints.anchor = GridBagConstraints.NORTHWEST;
        gridBagConstraints.gridx = 0;
        gridBagConstraints.gridy = 0;
        gridBagConstraints.weightx =1.0;
        gridBagConstraints.weighty =0.0;
        panSpecialAbilities.add(btnAddSPA, gridBagConstraints);
        btnAddSPA.setEnabled(!getUnusedSPA().isEmpty());

        gridBagConstraints = new java.awt.GridBagConstraints();
        gridBagConstraints.fill = GridBagConstraints.BOTH;
        gridBagConstraints.anchor = GridBagConstraints.NORTHWEST;
        gridBagConstraints.gridx = 0;
        gridBagConstraints.gridy = 1;
        gridBagConstraints.weightx =1.0;
        gridBagConstraints.weighty =1.0;

        for(String name : spaNames) {
            panSpecialAbilities.add(new SpecialAbilityPanel(tempSPA.get(name), this), gridBagConstraints);
            gridBagConstraints.gridy++;
        }

        JScrollPane scrSPA = new JScrollPane(panSpecialAbilities);
        scrSPA.setPreferredSize(new java.awt.Dimension(500, 400));

        tabOptions.addTab("Special Abilities", scrSPA); // NOI18N


        panRandomSkill.setName("panRandomSkill"); // NOI18N
        panRandomSkill.setLayout(new java.awt.GridBagLayout());

        JPanel panRollTable = new JPanel(new GridLayout(6, 3, 5, 0));
        panRollTable.add(new JLabel("<html><b>Value</b></html>"));
        panRollTable.add(new JLabel("<html><b>Level</b></html>"));
        panRollTable.add(new JLabel("<html><b># Abils</b></html>"));
        panRollTable.add(new JLabel("less than 2"));
        JLabel lblUltraGreen = new JLabel("Ultra-Green/None");
        lblUltraGreen.setToolTipText(resourceMap.getString("lblUltraGreen.toolTipText"));
        panRollTable.add(lblUltraGreen);
        panRollTable.add(new JLabel("0"));
        panRollTable.add(new JLabel("2-5"));
        panRollTable.add(new JLabel(SkillType.SKILL_LEVEL_NAMES[SkillType.EXP_GREEN]));
        panRollTable.add(new JLabel("0"));
        panRollTable.add(new JLabel("6-9"));
        panRollTable.add(new JLabel(SkillType.SKILL_LEVEL_NAMES[SkillType.EXP_REGULAR]));
        panRollTable.add(new JLabel("0"));
        panRollTable.add(new JLabel("10-11"));
        panRollTable.add(new JLabel(SkillType.SKILL_LEVEL_NAMES[SkillType.EXP_VETERAN]));
        panRollTable.add(new JLabel("1"));
        panRollTable.add(new JLabel("12 or more"));
        panRollTable.add(new JLabel(SkillType.SKILL_LEVEL_NAMES[SkillType.EXP_ELITE]));
        panRollTable.add(new JLabel("2"));
        panRollTable.setBorder(BorderFactory.createCompoundBorder(
                BorderFactory.createTitledBorder("2d6 + Bonus"),
                BorderFactory.createEmptyBorder(5, 5, 5, 5)));

        JLabel lblOverallRecruitBonus = new JLabel(resourceMap.getString("lblOverallRecruitBonus.text"));
        chkExtraRandom = new JCheckBox(resourceMap.getString("chkExtraRandom.text"));
        chkExtraRandom.setToolTipText(resourceMap.getString("chkExtraRandom.toolTipText"));
        chkExtraRandom.setSelected(rSkillPrefs.randomizeSkill());
        chkClanBonus = new JCheckBox(resourceMap.getString("chkClanBonus.text"));
        chkClanBonus.setToolTipText(resourceMap.getString("chkClanBonus.toolTipText"));
        chkClanBonus.setSelected(rSkillPrefs.useClanBonuses());
        JLabel lblProbAntiMek = new JLabel(resourceMap.getString("lblProbAntiMek.text"));
        spnProbAntiMek = new JSpinner(new SpinnerNumberModel(rSkillPrefs.getAntiMekProb(), 0, 100, 5));
        ((JSpinner.DefaultEditor) spnProbAntiMek.getEditor()).getTextField().setEditable(false);
        spnOverallRecruitBonus = new JSpinner(new SpinnerNumberModel(rSkillPrefs.getOverallRecruitBonus(), -12, 12, 1));
        ((JSpinner.DefaultEditor) spnOverallRecruitBonus.getEditor()).getTextField().setEditable(false);
        spnOverallRecruitBonus.setToolTipText(resourceMap.getString("spnOverallRecruitBonus.toolTipText"));
        spnTypeRecruitBonus = new JSpinner[Person.T_NUM];
        int nRow = (int) Math.ceil(Person.T_NUM / 4.0);
        JPanel panTypeRecruitBonus = new JPanel(new GridLayout(nRow, 4));
        JSpinner spin;
        JPanel panRecruit;
        for (int i = 0; i < Person.T_NUM; i++) {
            panRecruit = new JPanel(new GridBagLayout());
            spin = new JSpinner(new SpinnerNumberModel(rSkillPrefs.getRecruitBonus(i), -12, 12, 1));
            ((JSpinner.DefaultEditor) spin.getEditor()).getTextField().setEditable(false);
            spnTypeRecruitBonus[i] = spin;
            gridBagConstraints = new java.awt.GridBagConstraints();
            gridBagConstraints.gridx = 0;
            gridBagConstraints.gridy = 0;
            gridBagConstraints.anchor = java.awt.GridBagConstraints.WEST;
            gridBagConstraints.insets = new Insets(2, 5, 0, 0);
            panRecruit.add(spin, gridBagConstraints);
            gridBagConstraints.gridx = 1;
            gridBagConstraints.fill = java.awt.GridBagConstraints.HORIZONTAL;
            gridBagConstraints.weightx = 1.0;
            panRecruit.add(new JLabel(Person.getRoleDesc(i, false)), gridBagConstraints);
            panTypeRecruitBonus.add(panRecruit);
        }

        panTypeRecruitBonus.setBorder(BorderFactory.createCompoundBorder(
                BorderFactory.createTitledBorder(resourceMap.getString("panTypeRecruitBonus.title")),
                BorderFactory.createEmptyBorder(5, 5, 5, 5)));

        gridBagConstraints = new java.awt.GridBagConstraints();
        gridBagConstraints.gridx = 0;
        gridBagConstraints.gridy = 0;
        gridBagConstraints.gridwidth = 2;
        gridBagConstraints.fill = java.awt.GridBagConstraints.NONE;
        gridBagConstraints.anchor = java.awt.GridBagConstraints.NORTHWEST;
        gridBagConstraints.insets = new java.awt.Insets(5, 5, 5, 5);
        panRandomSkill.add(chkExtraRandom, gridBagConstraints);

        // Phenotype Percentage Generation
        List<Phenotype> phenotypes = Phenotype.getExternalPhenotypes();
        int[] phenotypeProbabilities = options.getPhenotypeProbabilities();
        phenotypeSpinners = new JSpinner[phenotypeProbabilities.length];

        JPanel phenotypesPanel = new JPanel(new GridLayout((int) Math.ceil(phenotypeProbabilities.length / 2.0), 2));
        phenotypesPanel.setBorder(BorderFactory.createTitledBorder("Trueborn Phenotype Probabilities"));

        for (int i = 0; i < phenotypeProbabilities.length; i++) {
            JSpinner phenotypeSpinner = new JSpinner(new SpinnerNumberModel(phenotypeProbabilities[i], 0, 100, 1));
            phenotypeSpinners[i] = phenotypeSpinner;
            JPanel phenotypePanel = new JPanel();
            phenotypePanel.add(phenotypeSpinner);
            phenotypePanel.add(new JLabel(phenotypes.get(i).getName()));
            phenotypePanel.setToolTipText(phenotypes.get(i).getToolTip());
            phenotypesPanel.add(phenotypePanel);
        }

        gridBagConstraints = new GridBagConstraints();
        gridBagConstraints.gridx = 0;
        gridBagConstraints.gridy = 1;
        gridBagConstraints.gridwidth = 2;
        gridBagConstraints.fill = GridBagConstraints.NONE;
        gridBagConstraints.anchor = GridBagConstraints.NORTHWEST;
        gridBagConstraints.insets = new Insets(5, 5, 5, 5);
        panRandomSkill.add(phenotypesPanel, gridBagConstraints);

        gridBagConstraints = new GridBagConstraints();
        gridBagConstraints.gridx = 2;
        gridBagConstraints.gridy = 0;
        gridBagConstraints.gridheight = 3;
        gridBagConstraints.weightx = 1.0;
        gridBagConstraints.fill = java.awt.GridBagConstraints.BOTH;
        gridBagConstraints.anchor = java.awt.GridBagConstraints.NORTHWEST;
        gridBagConstraints.insets = new java.awt.Insets(5, 5, 5, 5);
        panRandomSkill.add(panRollTable, gridBagConstraints);

        gridBagConstraints = new java.awt.GridBagConstraints();
        gridBagConstraints.gridx = 0;
        gridBagConstraints.gridy = 2;
        gridBagConstraints.fill = java.awt.GridBagConstraints.NONE;
        gridBagConstraints.anchor = java.awt.GridBagConstraints.NORTHWEST;
        gridBagConstraints.insets = new java.awt.Insets(5, 5, 5, 5);
        panRandomSkill.add(spnProbAntiMek, gridBagConstraints);

        gridBagConstraints = new java.awt.GridBagConstraints();
        gridBagConstraints.gridx = 1;
        gridBagConstraints.gridy = 2;
        gridBagConstraints.fill = java.awt.GridBagConstraints.BOTH;
        gridBagConstraints.anchor = java.awt.GridBagConstraints.NORTHWEST;
        gridBagConstraints.insets = new java.awt.Insets(5, 5, 5, 5);
        panRandomSkill.add(lblProbAntiMek, gridBagConstraints);

        gridBagConstraints = new java.awt.GridBagConstraints();
        gridBagConstraints.gridx = 0;
        gridBagConstraints.gridy = 3;
        gridBagConstraints.fill = java.awt.GridBagConstraints.NONE;
        gridBagConstraints.anchor = java.awt.GridBagConstraints.NORTHWEST;
        gridBagConstraints.insets = new java.awt.Insets(5, 5, 5, 5);
        panRandomSkill.add(spnOverallRecruitBonus, gridBagConstraints);

        gridBagConstraints = new java.awt.GridBagConstraints();
        gridBagConstraints.gridx = 1;
        gridBagConstraints.gridy = 3;
        gridBagConstraints.fill = java.awt.GridBagConstraints.BOTH;
        gridBagConstraints.weightx = 1.0;
        gridBagConstraints.anchor = java.awt.GridBagConstraints.NORTHWEST;
        gridBagConstraints.insets = new java.awt.Insets(5, 5, 5, 5);
        panRandomSkill.add(lblOverallRecruitBonus, gridBagConstraints);

        gridBagConstraints = new java.awt.GridBagConstraints();
        gridBagConstraints.gridx = 0;
        gridBagConstraints.gridy = 4;
        gridBagConstraints.gridwidth = 3;
        gridBagConstraints.fill = java.awt.GridBagConstraints.BOTH;
        gridBagConstraints.anchor = java.awt.GridBagConstraints.NORTHWEST;
        gridBagConstraints.insets = new java.awt.Insets(5, 5, 5, 5);
        panRandomSkill.add(panTypeRecruitBonus, gridBagConstraints);

        JPanel panArtillery = new JPanel();
        panArtillery.setBorder(BorderFactory.createCompoundBorder(
                BorderFactory.createTitledBorder("Artillery Skill"),
                BorderFactory.createEmptyBorder(5, 5, 5, 5)));
        spnArtyProb = new JSpinner(new SpinnerNumberModel(rSkillPrefs.getArtilleryProb(), 0, 100, 5));
        ((JSpinner.DefaultEditor) spnArtyProb.getEditor()).getTextField().setEditable(false);
        spnArtyProb.setToolTipText(resourceMap.getString("spnArtyProb.toolTipText"));
        panArtillery.add(spnArtyProb);
        panArtillery.add(new JLabel("Probability"));
        spnArtyBonus = new JSpinner(new SpinnerNumberModel(rSkillPrefs.getArtilleryBonus(), -10, 10, 1));
        ((JSpinner.DefaultEditor) spnArtyBonus.getEditor()).getTextField().setEditable(false);
        panArtillery.add(spnArtyBonus);
        panArtillery.add(new JLabel("Bonus"));
        JPanel panSecondary = new JPanel();
        spnSecondProb = new JSpinner(new SpinnerNumberModel(rSkillPrefs.getSecondSkillProb(), 0, 100, 5));
        ((JSpinner.DefaultEditor) spnSecondProb.getEditor()).getTextField().setEditable(false);
        spnSecondProb.setToolTipText(resourceMap.getString("spnSecondProb.toolTipText"));
        panSecondary.add(spnSecondProb);
        panSecondary.add(new JLabel("Probability"));
        spnSecondBonus = new JSpinner(new SpinnerNumberModel(rSkillPrefs.getSecondSkillBonus(), -10, 10, 1));
        ((JSpinner.DefaultEditor) spnSecondBonus.getEditor()).getTextField().setEditable(false);
        panSecondary.add(spnSecondBonus);
        panSecondary.add(new JLabel("Bonus"));
        panSecondary.setBorder(BorderFactory.createCompoundBorder(
                BorderFactory.createTitledBorder("Secondary Skills"),
                BorderFactory.createEmptyBorder(5, 5, 5, 5)));
        JPanel panTactics = new JPanel();
        spnTacticsGreen = new JSpinner(new SpinnerNumberModel(rSkillPrefs.getTacticsMod(SkillType.EXP_GREEN), -10,
                                                              10, 1));
        ((JSpinner.DefaultEditor) spnTacticsGreen.getEditor()).getTextField().setEditable(false);
        spnTacticsGreen.setToolTipText(resourceMap.getString("spnTacticsGreen.toolTipText"));
        spnTacticsReg = new JSpinner(new SpinnerNumberModel(rSkillPrefs.getTacticsMod(SkillType.EXP_REGULAR), -10,
                                                            10, 1));
        ((JSpinner.DefaultEditor) spnTacticsReg.getEditor()).getTextField().setEditable(false);
        spnTacticsReg.setToolTipText(resourceMap.getString("spnTacticsReg.toolTipText"));
        spnTacticsVet = new JSpinner(new SpinnerNumberModel(rSkillPrefs.getTacticsMod(SkillType.EXP_VETERAN), -10,
                                                            10, 1));
        ((JSpinner.DefaultEditor) spnTacticsVet.getEditor()).getTextField().setEditable(false);
        spnTacticsVet.setToolTipText(resourceMap.getString("spnTacticsVet.toolTipText"));
        spnTacticsElite = new JSpinner(new SpinnerNumberModel(rSkillPrefs.getTacticsMod(SkillType.EXP_ELITE), -10,
                                                              10, 1));
        ((JSpinner.DefaultEditor) spnTacticsElite.getEditor()).getTextField().setEditable(false);
        spnTacticsElite.setToolTipText(resourceMap.getString("spnTacticsElite.toolTipText"));
        panTactics.add(spnTacticsGreen);
        panTactics.add(new JLabel("Green"));
        panTactics.add(spnTacticsReg);
        panTactics.add(new JLabel("Reg"));
        panTactics.add(spnTacticsVet);
        panTactics.add(new JLabel("Vet"));
        panTactics.add(spnTacticsElite);
        panTactics.add(new JLabel("Elite"));
        panTactics.setBorder(BorderFactory.createCompoundBorder(
                BorderFactory.createTitledBorder("Tactics Skill"),
                BorderFactory.createEmptyBorder(5, 5, 5, 5)));
        JPanel panSmallArms = new JPanel();
        spnCombatSA = new JSpinner(new SpinnerNumberModel(rSkillPrefs.getCombatSmallArmsBonus(), -10, 10, 1));
        ((JSpinner.DefaultEditor) spnCombatSA.getEditor()).getTextField().setEditable(false);
        spnCombatSA.setToolTipText(resourceMap.getString("spnCombatSA.toolTipText"));
        spnSupportSA = new JSpinner(new SpinnerNumberModel(rSkillPrefs.getSupportSmallArmsBonus(), -10, 10, 1));
        ((JSpinner.DefaultEditor) spnSupportSA.getEditor()).getTextField().setEditable(false);
        spnSupportSA.setToolTipText(resourceMap.getString("spnSupportSA.toolTipText"));
        panSmallArms.add(spnCombatSA);
        panSmallArms.add(new JLabel("Combat Personnel"));
        panSmallArms.add(spnSupportSA);
        panSmallArms.add(new JLabel("Support Personnel"));
        panSmallArms.setBorder(BorderFactory.createCompoundBorder(
                BorderFactory.createTitledBorder("Small Arms Skill"),
                BorderFactory.createEmptyBorder(5, 5, 5, 5)));
        JPanel panAbilities = new JPanel();
        spnAbilGreen = new JSpinner(new SpinnerNumberModel(rSkillPrefs.getSpecialAbilBonus(SkillType.EXP_GREEN), -10,
                                                           10, 1));
        ((JSpinner.DefaultEditor) spnAbilGreen.getEditor()).getTextField().setEditable(false);
        spnAbilGreen.setToolTipText(resourceMap.getString("spnAbilGreen.toolTipText"));
        spnAbilReg = new JSpinner(new SpinnerNumberModel(rSkillPrefs.getSpecialAbilBonus(SkillType.EXP_REGULAR), -10,
                                                         10, 1));
        ((JSpinner.DefaultEditor) spnAbilReg.getEditor()).getTextField().setEditable(false);
        spnAbilReg.setToolTipText(resourceMap.getString("spnAbilReg.toolTipText"));
        spnAbilVet = new JSpinner(new SpinnerNumberModel(rSkillPrefs.getSpecialAbilBonus(SkillType.EXP_VETERAN), -10,
                                                         10, 1));
        ((JSpinner.DefaultEditor) spnAbilVet.getEditor()).getTextField().setEditable(false);
        spnAbilVet.setToolTipText(resourceMap.getString("spnAbilVet.toolTipText"));
        spnAbilElite = new JSpinner(new SpinnerNumberModel(rSkillPrefs.getSpecialAbilBonus(SkillType.EXP_ELITE), -10,
                                                           10, 1));
        ((JSpinner.DefaultEditor) spnAbilElite.getEditor()).getTextField().setEditable(false);
        spnAbilElite.setToolTipText(resourceMap.getString("spnAbilElite.toolTipText"));
        panAbilities.add(spnAbilGreen);
        panAbilities.add(new JLabel("Green"));
        panAbilities.add(spnAbilReg);
        panAbilities.add(new JLabel("Reg"));
        panAbilities.add(spnAbilVet);
        panAbilities.add(new JLabel("Vet"));
        panAbilities.add(spnAbilElite);
        panAbilities.add(new JLabel("Elite"));
        panAbilities.setBorder(BorderFactory.createCompoundBorder(
                BorderFactory.createTitledBorder("Special Abilities"),
                BorderFactory.createEmptyBorder(5, 5, 5, 5)));

        JPanel panOtherBonuses = new JPanel(new GridLayout(3, 2));
        panOtherBonuses.add(panArtillery);
        panOtherBonuses.add(panSecondary);
        panOtherBonuses.add(panTactics);
        panOtherBonuses.add(panAbilities);
        panOtherBonuses.add(panSmallArms);

        gridBagConstraints = new java.awt.GridBagConstraints();
        gridBagConstraints.gridx = 0;
        gridBagConstraints.gridy = 5;
        gridBagConstraints.gridwidth = 3;
        gridBagConstraints.fill = java.awt.GridBagConstraints.BOTH;
        gridBagConstraints.anchor = java.awt.GridBagConstraints.NORTHWEST;
        gridBagConstraints.insets = new java.awt.Insets(5, 5, 5, 5);
        panRandomSkill.add(panOtherBonuses, gridBagConstraints);

        JScrollPane scrRandomSkill = new JScrollPane(panRandomSkill);
        scrRandomSkill.setPreferredSize(new java.awt.Dimension(500, 400));

        tabOptions.addTab(resourceMap.getString("panRandomSkill.TabConstraints.tabTitle"), scrRandomSkill); // NOI18N

        panRank.setName("panRank"); // NOI18N
        panRank.setLayout(new java.awt.GridBagLayout());

        JLabel lblRank = new JLabel(resourceMap.getString("lblRank.text")); // NOI18N
        lblRank.setName("lblRank"); // NOI18N
        gridBagConstraints = new java.awt.GridBagConstraints();
        gridBagConstraints.gridx = 0;
        gridBagConstraints.gridy = 1;
        gridBagConstraints.anchor = java.awt.GridBagConstraints.WEST;
        panRank.add(lblRank, gridBagConstraints);

        DefaultComboBoxModel<String> rankModel = new DefaultComboBoxModel<>();
        for (int i = 0; i < Ranks.RS_NUM; i++) {
            rankModel.addElement(Ranks.getRankSystemName(i));
        }
        comboRanks.setModel(rankModel);
        comboRanks.setSelectedIndex(campaign.getRanks().getRankSystem());
        comboRanks.setName("comboRanks"); // NOI18N
        comboRanks.setActionCommand("fillRanks");
        comboRanks.addActionListener(evt -> {
            if (evt.getActionCommand().equals("fillRanks"))
                fillRankInfo();
        });
        gridBagConstraints = new java.awt.GridBagConstraints();
        gridBagConstraints.gridx = 1;
        gridBagConstraints.gridy = 1;
        gridBagConstraints.fill = java.awt.GridBagConstraints.NONE;
        gridBagConstraints.anchor = java.awt.GridBagConstraints.WEST;
        panRank.add(comboRanks, gridBagConstraints);

        /*btnAddRank = new JButton("Add Rank");
        gridBagConstraints.gridx = 2;
        gridBagConstraints.gridy = 0;
        gridBagConstraints.fill = java.awt.GridBagConstraints.NONE;
        gridBagConstraints.anchor = java.awt.GridBagConstraints.WEST;
        panRank.add(btnAddRank, gridBagConstraints);
        btnAddRank.addActionListener(new java.awt.event.ActionListener() {
            public void actionPerformed(java.awt.event.ActionEvent evt) {
                addRank();
            }
        });


        btnDeleteRank = new JButton("Remove Rank");
        gridBagConstraints.gridx = 3;
        gridBagConstraints.gridy = 0;
        gridBagConstraints.fill = java.awt.GridBagConstraints.NONE;
        gridBagConstraints.anchor = java.awt.GridBagConstraints.WEST;
        panRank.add(btnDeleteRank, gridBagConstraints);
        btnDeleteRank.addActionListener(new java.awt.event.ActionListener() {
            public void actionPerformed(java.awt.event.ActionEvent evt) {
                removeRank();
            }
        });
        btnDeleteRank.setEnabled(false);*/

        ranksModel = new RankTableModel(campaign.getRanks().getRanksForModel(), rankColNames);
        tableRanks = new JTable(ranksModel);
        tableRanks.setSelectionMode(ListSelectionModel.SINGLE_SELECTION);
        tableRanks.setRowSelectionAllowed(false);
        tableRanks.setColumnSelectionAllowed(false);
        tableRanks.setCellSelectionEnabled(true);
        tableRanks.setAutoResizeMode(JTable.AUTO_RESIZE_ALL_COLUMNS);
        tableRanks.setIntercellSpacing(new Dimension(0, 0));
        tableRanks.setShowGrid(false);
        TableColumn column;
        for (int i = 0; i < RankTableModel.COL_NUM; i++) {
            column = tableRanks.getColumnModel().getColumn(i);
            column.setPreferredWidth(ranksModel.getColumnWidth(i));
            column.setCellRenderer(ranksModel.getRenderer());
            if (i == RankTableModel.COL_PAYMULT) {
                column.setCellEditor(new SpinnerEditor());
            }
        }
        tableRanks.getSelectionModel().addListSelectionListener(
                this::tableRanksValueChanged);
        AbstractAction rankCellAction = new AbstractAction() {
            private static final long serialVersionUID = -7586376360964669234L;

            @Override
            public void actionPerformed(ActionEvent e) {
                TableCellListener tcl = (TableCellListener)e.getSource();
                if (!(tcl.getOldValue().equals(tcl.getNewValue()))) {
                    comboRanks.setActionCommand("noFillRanks");
                    comboRanks.setSelectedIndex(Ranks.RS_CUSTOM);
                    comboRanks.setActionCommand("fillRanks");
                }
            }

        };
        @SuppressWarnings("unused") // FIXME:
        TableCellListener rankCellListener = new TableCellListener(tableRanks, rankCellAction);
        scrRanks.setViewportView(tableRanks);

        gridBagConstraints = new java.awt.GridBagConstraints();
        gridBagConstraints.gridx = 0;
        gridBagConstraints.gridy = 2;
        gridBagConstraints.fill = java.awt.GridBagConstraints.BOTH;
        gridBagConstraints.weightx = 1.0;
        gridBagConstraints.weighty = 1.0;
        gridBagConstraints.gridwidth = 2;
        gridBagConstraints.anchor = java.awt.GridBagConstraints.NORTHWEST;
        gridBagConstraints.insets = new java.awt.Insets(5, 5, 5, 5);
        scrRanks.setHorizontalScrollBarPolicy(JScrollPane.HORIZONTAL_SCROLLBAR_AS_NEEDED);
        scrRanks.setVerticalScrollBarPolicy(JScrollPane.VERTICAL_SCROLLBAR_AS_NEEDED);
        panRank.add(scrRanks, gridBagConstraints);

        //scrRanks.setMinimumSize(new Dimension(500, 500));
        //scrRanks.setPreferredSize(new Dimension(500, 500));
        //scrRanks.setMaximumSize(new Dimension(500, 500));

        JTextArea txtInstructionsRanks = new JTextArea();
        txtInstructionsRanks.setText(resourceMap.getString("txtInstructionsRanks.text"));
        txtInstructionsRanks.setEditable(false);
        txtInstructionsRanks.setLineWrap(true);
        txtInstructionsRanks.setWrapStyleWord(true);
        txtInstructionsRanks.setBorder(BorderFactory.createCompoundBorder(
                BorderFactory.createTitledBorder(resourceMap.getString("txtInstructionsRanks.title")),
                BorderFactory.createEmptyBorder(5, 5, 5, 5)));
        txtInstructionsRanks.setOpaque(false);
        txtInstructionsRanks.setMinimumSize(new Dimension(250, 120));
        gridBagConstraints = new java.awt.GridBagConstraints();
        gridBagConstraints.gridx = 0;
        gridBagConstraints.gridy = 0;
        gridBagConstraints.gridwidth = 2;
        gridBagConstraints.weightx = 1.0;
        gridBagConstraints.weighty = 0.0;
        gridBagConstraints.fill = java.awt.GridBagConstraints.HORIZONTAL;
        gridBagConstraints.anchor = java.awt.GridBagConstraints.NORTHWEST;
        gridBagConstraints.insets = new java.awt.Insets(5, 5, 5, 5);
        //txtInstructionsRanks.setMinimumSize(new Dimension(400, 400));
        panRank.add(txtInstructionsRanks, gridBagConstraints);

        tabOptions.addTab(resourceMap.getString("panRank.TabConstraints.tabTitle"), panRank); // NOI18N

        // Name and Portraits tab controls below
        panNameGen.setName("panNameGen"); // NOI18N
        panNameGen.setLayout(new GridBagLayout());

        chkUseOriginFactionForNames = new JCheckBox(resourceMap.getString("chkUseOriginFactionForNames.text"));
        chkUseOriginFactionForNames.setToolTipText(resourceMap.getString("chkUseOriginFactionForNames.toolTipText"));
        chkUseOriginFactionForNames.setName("chkUseOriginFactionForNames"); // NOI18N
        chkUseOriginFactionForNames.setSelected(options.useOriginFactionForNames());
        chkUseOriginFactionForNames.addActionListener(
                evt -> comboFactionNames.setEnabled(!chkUseOriginFactionForNames.isSelected()));
        gridBagConstraints = new GridBagConstraints();
        gridBagConstraints.gridx = 0;
        gridy = 0;
        gridBagConstraints.gridy = gridy;
        gridBagConstraints.gridwidth = 2;
        gridBagConstraints.fill = GridBagConstraints.HORIZONTAL;
        gridBagConstraints.anchor = GridBagConstraints.NORTHWEST;
        panNameGen.add(chkUseOriginFactionForNames, gridBagConstraints);


        JLabel lblFactionNames = new JLabel(resourceMap.getString("lblFactionNames.text")); // NOI18N
        lblFactionNames.setName("lblFactionNames"); // NOI18N
        gridBagConstraints = new GridBagConstraints();
        gridBagConstraints.gridx = 0;
        gridBagConstraints.gridy = ++gridy;
        gridBagConstraints.anchor = GridBagConstraints.WEST;
        panNameGen.add(lblFactionNames, gridBagConstraints);

        DefaultComboBoxModel<String> factionNamesModel = new DefaultComboBoxModel<>();
        for (String faction : RandomNameGenerator.getInstance().getFactions()) {
            factionNamesModel.addElement(faction);
        }
        factionNamesModel.setSelectedItem(RandomNameGenerator.getInstance().getChosenFaction());
        comboFactionNames.setModel(factionNamesModel);
        comboFactionNames.setMinimumSize(new java.awt.Dimension(400, 30));
        comboFactionNames.setName("comboFactionNames"); // NOI18N
        comboFactionNames.setPreferredSize(new java.awt.Dimension(400, 30));
        comboFactionNames.setEnabled(!chkUseOriginFactionForNames.isSelected());
        gridBagConstraints = new GridBagConstraints();
        gridBagConstraints.gridx = 1;
        gridBagConstraints.gridy = gridy;
        gridBagConstraints.anchor = GridBagConstraints.WEST;
        panNameGen.add(comboFactionNames, gridBagConstraints);

        JLabel lblGender = new JLabel(resourceMap.getString("lblGender.text")); // NOI18N
        lblGender.setName("lblGender"); // NOI18N
        gridBagConstraints = new GridBagConstraints();
        gridBagConstraints.gridx = 0;
        gridBagConstraints.gridy = ++gridy;
        gridBagConstraints.insets = new Insets(10, 0, 0, 0);
        gridBagConstraints.anchor = GridBagConstraints.WEST;
        panNameGen.add(lblGender, gridBagConstraints);

        sldGender.setMaximum(100);
        sldGender.setMinimum(0);
        sldGender.setMajorTickSpacing(25);
        sldGender.setPaintTicks(true);
        sldGender.setPaintLabels(true);
        sldGender.setValue(RandomGenderGenerator.getPercentFemale());
        gridBagConstraints = new GridBagConstraints();
        gridBagConstraints.gridx = 1;
        gridBagConstraints.gridy = gridy;
        gridBagConstraints.anchor = GridBagConstraints.WEST;
        gridBagConstraints.insets = new Insets(10, 0, 0, 0);
        panNameGen.add(sldGender, gridBagConstraints);

        panRandomPortrait.setName("panRandomPortrait"); // NOI18N
        panRandomPortrait.setLayout(new BorderLayout());

        // The math below is used to determine how to split the personnel role options for portraits,
        // which it does into 4 columns with rows equal to the number of roles plus two, with the
        // additional two being the all role and no role options.
        JPanel panUsePortrait = new JPanel(new GridLayout((int) Math.ceil((Person.T_NUM + 2) / 4.0), 4));
        chkUsePortrait = new JCheckBox[Person.T_NUM];
        JCheckBox allPortraitsBox = new JCheckBox(resourceMap.getString("panUsePortrait.all.text"));
        JCheckBox noPortraitsBox = new JCheckBox(resourceMap.getString("panUsePortrait.no.text"));
        allPortraitsBox.addActionListener(evt -> {
            final boolean selected = allPortraitsBox.isSelected();
            for (JCheckBox box : chkUsePortrait) {
                if (selected) {
                    box.setSelected(true);
                }
                box.setEnabled(!selected);
            }
            if (selected) {
                noPortraitsBox.setSelected(false);
            }
        });
        noPortraitsBox.addActionListener(evt -> {
            final boolean selected = noPortraitsBox.isSelected();
            for (JCheckBox box : chkUsePortrait) {
                if (selected) {
                    box.setSelected(false);
                }
                box.setEnabled(!selected);
            }
            if (selected) {
                allPortraitsBox.setSelected(false);
            }
        });
        panUsePortrait.add(allPortraitsBox);
        panUsePortrait.add(noPortraitsBox);

        JCheckBox box;
        for (int i = 0; i < Person.T_NUM; i++) {
            box = new JCheckBox(Person.getRoleDesc(i, false));
            box.setSelected(options.usePortraitForType(i));
            panUsePortrait.add(box);
            chkUsePortrait[i] = box;
        }

        panRandomPortrait.add(panUsePortrait, BorderLayout.CENTER);
        JTextArea txtPortraitInst = new JTextArea(resourceMap.getString("txtPortraitInst.text"));
        txtPortraitInst.setPreferredSize(new Dimension(728, 60));
        txtPortraitInst.setEditable(false);
        txtPortraitInst.setLineWrap(true);
        txtPortraitInst.setWrapStyleWord(true);
        txtPortraitInst.setOpaque(false);
        panRandomPortrait.add(txtPortraitInst, BorderLayout.PAGE_START);

        panRandomPortrait.setBorder(BorderFactory.createCompoundBorder(
                BorderFactory.createTitledBorder(resourceMap.getString("panRandomPortrait.title")),
                BorderFactory.createEmptyBorder(5, 5, 5, 5)));

        gridBagConstraints = new java.awt.GridBagConstraints();
        gridBagConstraints.gridx = 0;
        gridBagConstraints.gridy = ++gridy;
        gridBagConstraints.gridwidth = 2;
        gridBagConstraints.fill = java.awt.GridBagConstraints.BOTH;
        gridBagConstraints.insets = new Insets(10, 0, 0, 0);
        gridBagConstraints.anchor = java.awt.GridBagConstraints.NORTHWEST;
        panNameGen.add(panRandomPortrait, gridBagConstraints);

        chkAssignPortraitOnRoleChange.setText(resourceMap.getString("chkAssignPortraitOnRoleChange.text"));
        chkAssignPortraitOnRoleChange.setToolTipText(resourceMap.getString("chkAssignPortraitOnRoleChange.toolTipText"));
        chkAssignPortraitOnRoleChange.setName("chkAssignPortraitOnRoleChange");
        gridBagConstraints = new java.awt.GridBagConstraints();
        gridBagConstraints.gridx = 0;
        gridBagConstraints.gridy = ++gridy;
        gridBagConstraints.anchor = java.awt.GridBagConstraints.WEST;
        panNameGen.add(chkAssignPortraitOnRoleChange, gridBagConstraints);
        // assignPortraitOnRoleChange

        tabOptions.addTab(resourceMap.getString("panNameGen.TabConstraints.tabTitle"), panNameGen); // NOI18N

        // Start Personnel Market
        panPersonnelMarket = new JPanel();
        personnelMarketType = new JComboBox<>();
        personnelMarketReportRefresh = new JCheckBox("Display a report when market refreshes");
        personnelMarketRandomEliteRemoval = new JTextField();
        personnelMarketRandomVeteranRemoval = new JTextField();
        personnelMarketRandomRegularRemoval = new JTextField();
        personnelMarketRandomGreenRemoval = new JTextField();
        personnelMarketRandomUltraGreenRemoval = new JTextField();
        personnelMarketDylansWeight = new JSpinner(new SpinnerNumberModel(options.getPersonnelMarketDylansWeight(),
                                                                          0.1, 0.8, 0.1));
        JLabel personnelMarketTypeLabel = new JLabel("Market Type:");
        JLabel personnelMarketRandomEliteRemovalLabel = new JLabel("Random & Dylan's Elite Removal");
        JLabel personnelMarketRandomVeteranRemovalLabel = new JLabel("Random & Dylan's Veteran Removal");
        JLabel personnelMarketRandomRegularRemovalLabel = new JLabel("Random & Dylan's Regular Removal");
        JLabel personnelMarketRandomGreenRemovalLabel = new JLabel("Random & Dylan's Green Removal");
        JLabel personnelMarketRandomUltraGreenRemovalLabel = new JLabel("Random & Dylan's Ultra-Green Removal");
        JLabel personnelMarketDylansWeightLabel = new JLabel("<html>Weight for Dylan's Method to choose most"
                                                      + "<br />common unit type based on your forces</html>");
        personnelMarketReportRefresh.setSelected(options.getPersonnelMarketReportRefresh());
        for (PersonnelMarketMethod method : PersonnelMarketServiceManager.getInstance().getAllServices(true)) {
            personnelMarketType.addItem(method.getModuleName());
        }
        personnelMarketType.setSelectedItem(options.getPersonnelMarketType());
        personnelMarketRandomEliteRemoval.setText(Integer.toString(options.getPersonnelMarketRandomEliteRemoval()));
        personnelMarketRandomVeteranRemoval.setText(Integer.toString(options.getPersonnelMarketRandomVeteranRemoval()));
        personnelMarketRandomRegularRemoval.setText(Integer.toString(options.getPersonnelMarketRandomRegularRemoval()));
        personnelMarketRandomGreenRemoval.setText(Integer.toString(options.getPersonnelMarketRandomGreenRemoval()));
        personnelMarketRandomUltraGreenRemoval.setText(Integer.toString(options
                                                                                .getPersonnelMarketRandomUltraGreenRemoval()));
        personnelMarketRandomEliteRemoval.setEnabled(personnelMarketType.getSelectedIndex() == PersonnelMarket
                .TYPE_RANDOM
                                                     || personnelMarketType.getSelectedIndex() == PersonnelMarket
                .TYPE_DYLANS);
        personnelMarketRandomVeteranRemoval.setEnabled(personnelMarketType.getSelectedIndex() == PersonnelMarket
                .TYPE_RANDOM
                                                       || personnelMarketType.getSelectedIndex() == PersonnelMarket
                .TYPE_DYLANS);
        personnelMarketRandomRegularRemoval.setEnabled(personnelMarketType.getSelectedIndex() == PersonnelMarket
                .TYPE_RANDOM
                                                       || personnelMarketType.getSelectedIndex() == PersonnelMarket
                .TYPE_DYLANS);
        personnelMarketRandomGreenRemoval.setEnabled(personnelMarketType.getSelectedIndex() == PersonnelMarket
                .TYPE_RANDOM
                                                     || personnelMarketType.getSelectedIndex() == PersonnelMarket
                .TYPE_DYLANS);
        personnelMarketRandomUltraGreenRemoval.setEnabled(personnelMarketType.getSelectedIndex() == PersonnelMarket
                .TYPE_RANDOM
                                                          || personnelMarketType.getSelectedIndex() ==
                                                             PersonnelMarket.TYPE_DYLANS);

        panPersonnelMarket.setName("panPersonnelMarket");
        panPersonnelMarket.setLayout(new java.awt.GridBagLayout());

        gridBagConstraints = new java.awt.GridBagConstraints();
        gridBagConstraints.gridx = 0;
        gridBagConstraints.gridy = 0;
        gridBagConstraints.gridwidth = 1;
        gridBagConstraints.fill = java.awt.GridBagConstraints.BOTH;
        gridBagConstraints.insets = new Insets(10, 0, 0, 0);
        gridBagConstraints.anchor = java.awt.GridBagConstraints.NORTHWEST;
        panPersonnelMarket.add(personnelMarketTypeLabel, gridBagConstraints);

        personnelMarketType.setSelectedItem(options.getPersonnelMarketType());
        personnelMarketType.addActionListener(evt -> {
            personnelMarketRandomEliteRemoval.setEnabled(personnelMarketType.getSelectedIndex() ==
                                                         PersonnelMarket.TYPE_RANDOM
                                                         || personnelMarketType.getSelectedIndex() ==
                                                            PersonnelMarket.TYPE_DYLANS);
            personnelMarketRandomVeteranRemoval.setEnabled(personnelMarketType.getSelectedIndex() ==
                                                           PersonnelMarket.TYPE_RANDOM
                                                           || personnelMarketType.getSelectedIndex() ==
                                                              PersonnelMarket.TYPE_DYLANS);
            personnelMarketRandomRegularRemoval.setEnabled(personnelMarketType.getSelectedIndex() ==
                                                           PersonnelMarket.TYPE_RANDOM
                                                           || personnelMarketType.getSelectedIndex() ==
                                                              PersonnelMarket.TYPE_DYLANS);
            personnelMarketRandomGreenRemoval.setEnabled(personnelMarketType.getSelectedIndex() ==
                                                         PersonnelMarket.TYPE_RANDOM
                                                         || personnelMarketType.getSelectedIndex() ==
                                                            PersonnelMarket.TYPE_DYLANS);
            personnelMarketRandomUltraGreenRemoval.setEnabled(personnelMarketType.getSelectedIndex() ==
                                                              PersonnelMarket.TYPE_RANDOM
                                                              || personnelMarketType.getSelectedIndex() ==
                                                                 PersonnelMarket.TYPE_DYLANS);
        });
        gridBagConstraints = new java.awt.GridBagConstraints();
        gridBagConstraints.gridx = 1;
        gridBagConstraints.gridy = 0;
        gridBagConstraints.gridwidth = 4;
        gridBagConstraints.fill = java.awt.GridBagConstraints.BOTH;
        gridBagConstraints.insets = new Insets(10, 0, 0, 0);
        gridBagConstraints.anchor = java.awt.GridBagConstraints.NORTHWEST;
        panPersonnelMarket.add(personnelMarketType, gridBagConstraints);

        personnelMarketReportRefresh.setSelected(options.getPersonnelMarketReportRefresh());
        gridBagConstraints = new java.awt.GridBagConstraints();
        gridBagConstraints.gridx = 0;
        gridBagConstraints.gridy = 1;
        gridBagConstraints.gridwidth = 1;
        gridBagConstraints.fill = java.awt.GridBagConstraints.BOTH;
        gridBagConstraints.insets = new Insets(10, 0, 0, 0);
        gridBagConstraints.anchor = java.awt.GridBagConstraints.NORTHWEST;
        panPersonnelMarket.add(personnelMarketReportRefresh, gridBagConstraints);

        gridBagConstraints = new java.awt.GridBagConstraints();
        gridBagConstraints.gridx = 0;
        gridBagConstraints.gridy = 2;
        gridBagConstraints.gridwidth = 1;
        gridBagConstraints.fill = java.awt.GridBagConstraints.BOTH;
        gridBagConstraints.insets = new Insets(10, 0, 0, 0);
        gridBagConstraints.anchor = java.awt.GridBagConstraints.NORTHWEST;
        panPersonnelMarket.add(personnelMarketRandomEliteRemovalLabel, gridBagConstraints);

        personnelMarketRandomEliteRemoval.setText(Integer.toString(options.getPersonnelMarketRandomEliteRemoval()));
        gridBagConstraints = new java.awt.GridBagConstraints();
        gridBagConstraints.gridx = 1;
        gridBagConstraints.gridy = 2;
        gridBagConstraints.gridwidth = 1;
        gridBagConstraints.fill = java.awt.GridBagConstraints.BOTH;
        gridBagConstraints.insets = new Insets(10, 0, 0, 0);
        gridBagConstraints.anchor = java.awt.GridBagConstraints.NORTHWEST;
        panPersonnelMarket.add(personnelMarketRandomEliteRemoval, gridBagConstraints);

        gridBagConstraints = new java.awt.GridBagConstraints();
        gridBagConstraints.gridx = 0;
        gridBagConstraints.gridy = 3;
        gridBagConstraints.gridwidth = 1;
        gridBagConstraints.fill = java.awt.GridBagConstraints.BOTH;
        gridBagConstraints.insets = new Insets(10, 0, 0, 0);
        gridBagConstraints.anchor = java.awt.GridBagConstraints.NORTHWEST;
        panPersonnelMarket.add(personnelMarketRandomVeteranRemovalLabel, gridBagConstraints);

        personnelMarketRandomVeteranRemoval.setText(Integer.toString(options.getPersonnelMarketRandomVeteranRemoval()));
        gridBagConstraints = new java.awt.GridBagConstraints();
        gridBagConstraints.gridx = 1;
        gridBagConstraints.gridy = 3;
        gridBagConstraints.gridwidth = 1;
        gridBagConstraints.fill = java.awt.GridBagConstraints.BOTH;
        gridBagConstraints.insets = new Insets(10, 0, 0, 0);
        gridBagConstraints.anchor = java.awt.GridBagConstraints.NORTHWEST;
        panPersonnelMarket.add(personnelMarketRandomVeteranRemoval, gridBagConstraints);

        gridBagConstraints = new java.awt.GridBagConstraints();
        gridBagConstraints.gridx = 0;
        gridBagConstraints.gridy = 4;
        gridBagConstraints.gridwidth = 1;
        gridBagConstraints.fill = java.awt.GridBagConstraints.BOTH;
        gridBagConstraints.insets = new Insets(10, 0, 0, 0);
        gridBagConstraints.anchor = java.awt.GridBagConstraints.NORTHWEST;
        panPersonnelMarket.add(personnelMarketRandomRegularRemovalLabel, gridBagConstraints);

        personnelMarketRandomRegularRemoval.setText(Integer.toString(options.getPersonnelMarketRandomRegularRemoval()));
        gridBagConstraints = new java.awt.GridBagConstraints();
        gridBagConstraints.gridx = 1;
        gridBagConstraints.gridy = 4;
        gridBagConstraints.gridwidth = 1;
        gridBagConstraints.fill = java.awt.GridBagConstraints.BOTH;
        gridBagConstraints.insets = new Insets(10, 0, 0, 0);
        gridBagConstraints.anchor = java.awt.GridBagConstraints.NORTHWEST;
        panPersonnelMarket.add(personnelMarketRandomRegularRemoval, gridBagConstraints);

        gridBagConstraints = new java.awt.GridBagConstraints();
        gridBagConstraints.gridx = 0;
        gridBagConstraints.gridy = 5;
        gridBagConstraints.gridwidth = 1;
        gridBagConstraints.fill = java.awt.GridBagConstraints.BOTH;
        gridBagConstraints.insets = new Insets(10, 0, 0, 0);
        gridBagConstraints.anchor = java.awt.GridBagConstraints.NORTHWEST;
        panPersonnelMarket.add(personnelMarketRandomGreenRemovalLabel, gridBagConstraints);

        personnelMarketRandomGreenRemoval.setText(Integer.toString(options.getPersonnelMarketRandomGreenRemoval()));
        gridBagConstraints = new java.awt.GridBagConstraints();
        gridBagConstraints.gridx = 1;
        gridBagConstraints.gridy = 5;
        gridBagConstraints.gridwidth = 1;
        gridBagConstraints.fill = java.awt.GridBagConstraints.BOTH;
        gridBagConstraints.insets = new Insets(10, 0, 0, 0);
        gridBagConstraints.anchor = java.awt.GridBagConstraints.NORTHWEST;
        panPersonnelMarket.add(personnelMarketRandomGreenRemoval, gridBagConstraints);

        gridBagConstraints = new java.awt.GridBagConstraints();
        gridBagConstraints.gridx = 0;
        gridBagConstraints.gridy = 6;
        gridBagConstraints.gridwidth = 1;
        gridBagConstraints.fill = java.awt.GridBagConstraints.BOTH;
        gridBagConstraints.insets = new Insets(10, 0, 0, 0);
        gridBagConstraints.anchor = java.awt.GridBagConstraints.NORTHWEST;
        panPersonnelMarket.add(personnelMarketRandomUltraGreenRemovalLabel, gridBagConstraints);

        personnelMarketRandomUltraGreenRemoval.setText(Integer.toString(options
                                                                                .getPersonnelMarketRandomUltraGreenRemoval()));
        gridBagConstraints = new java.awt.GridBagConstraints();
        gridBagConstraints.gridx = 1;
        gridBagConstraints.gridy = 6;
        gridBagConstraints.gridwidth = 1;
        gridBagConstraints.fill = java.awt.GridBagConstraints.BOTH;
        gridBagConstraints.insets = new Insets(10, 0, 0, 0);
        gridBagConstraints.anchor = java.awt.GridBagConstraints.NORTHWEST;
        panPersonnelMarket.add(personnelMarketRandomUltraGreenRemoval, gridBagConstraints);

        gridBagConstraints = new java.awt.GridBagConstraints();
        gridBagConstraints.gridx = 0;
        gridBagConstraints.gridy = 7;
        gridBagConstraints.gridwidth = 1;
        gridBagConstraints.fill = java.awt.GridBagConstraints.BOTH;
        gridBagConstraints.insets = new Insets(10, 0, 0, 0);
        gridBagConstraints.anchor = java.awt.GridBagConstraints.NORTHWEST;
        panPersonnelMarket.add(personnelMarketDylansWeightLabel, gridBagConstraints);

        gridBagConstraints = new java.awt.GridBagConstraints();
        gridBagConstraints.gridx = 1;
        gridBagConstraints.gridy = 7;
        gridBagConstraints.gridwidth = 1;
        gridBagConstraints.fill = java.awt.GridBagConstraints.BOTH;
        gridBagConstraints.insets = new Insets(10, 0, 0, 0);
        gridBagConstraints.anchor = java.awt.GridBagConstraints.NORTHWEST;
        panPersonnelMarket.add(personnelMarketDylansWeight, gridBagConstraints);

        tabOptions.addTab(resourceMap.getString("panPersonnelMarket.TabConstraints.tabTitle"),
                          panPersonnelMarket); // NOI18N
        // End Personnel Market

        // Start Against the Bot
        panAtB = new JPanel();
        chkUseAtB = new JCheckBox();

        cbSkillLevel = new JComboBox<>();
        chkUseShareSystem = new JCheckBox();
        chkSharesExcludeLargeCraft = new JCheckBox();
        chkSharesForAll = new JCheckBox();
        chkRetirementRolls = new JCheckBox();
        chkTrackUnitFatigue = new JCheckBox();
        chkCustomRetirementMods = new JCheckBox();
        chkFoundersNeverRetire = new JCheckBox();
        chkTrackOriginalUnit = new JCheckBox();
        chkLimitLanceWeight = new JCheckBox();
        chkLimitLanceNumUnits = new JCheckBox();
        chkUseLeadership = new JCheckBox();
        chkUseStrategy = new JCheckBox();
        spnBaseStrategyDeployment = new JSpinner();
        spnAdditionalStrategyDeployment = new JSpinner();

        chkUseAero = new JCheckBox();
        chkUseVehicles = new JCheckBox();
        chkClanVehicles = new JCheckBox();
        chkDoubleVehicles = new JCheckBox();
        chkAdjustPlayerVehicles = new JCheckBox();
        spnOpforLanceTypeMechs = new JSpinner();
        spnOpforLanceTypeMixed = new JSpinner();
        spnOpforLanceTypeVehicles = new JSpinner();
        chkOpforUsesVTOLs = new JCheckBox();
        chkOpforUsesAero = new JCheckBox();
        chkOpforUsesLocalForces = new JCheckBox();
        spnOpforAeroChance = new JSpinner();
        spnOpforLocalForceChance = new JSpinner();

        availableRats = new JList<>();
        chosenRats = new JList<>();
        btnAddRat = new JButton();
        btnRemoveRat = new JButton();
        btnMoveRatUp = new JButton();
        btnMoveRatDown = new JButton();
        chkIgnoreRatEra = new JCheckBox();

        spnSearchRadius = new JSpinner();
        chkVariableContractLength = new JCheckBox();
        chkMercSizeLimited = new JCheckBox();
        chkRestrictPartsByMission = new JCheckBox();
        chkUseLightConditions = new JCheckBox();
        chkUsePlanetaryConditions = new JCheckBox();
        chkUseAtBCapture = new JCheckBox();
        spnStartGameDelay = new JSpinner();

        chkAeroRecruitsHaveUnits = new JCheckBox();
        chkInstantUnitMarketDelivery = new JCheckBox();
        chkContractMarketReportRefresh = new JCheckBox();
        chkUnitMarketReportRefresh = new JCheckBox();


        panAtB.setName("panAtB");
        panAtB.setLayout(new GridBagLayout());

        JPanel panSubAtBAdmin = new JPanel(new GridBagLayout());
        JPanel panSubAtBRat = new JPanel(new GridBagLayout());
        JPanel panSubAtBContract = new JPanel(new GridBagLayout());
        JPanel panSubAtBScenario = new JPanel(new GridBagLayout());
        panSubAtBAdmin.setBorder(BorderFactory.createTitledBorder("Unit Administration"));
        panSubAtBRat.setBorder(BorderFactory.createTitledBorder("Random Assignment Tables"));
        panSubAtBContract.setBorder(BorderFactory.createTitledBorder("Contract Operations"));
        panSubAtBScenario.setBorder(BorderFactory.createTitledBorder("Scenarios"));

        chkUseAtB.setText(resourceMap.getString("chkUseAtB.text"));
        chkUseAtB.setToolTipText(resourceMap.getString("chkUseAtB.toolTipText"));
        chkUseAtB.setSelected(options.getUseAtB());
        gridBagConstraints = new java.awt.GridBagConstraints();
        gridBagConstraints.gridx = 0;
        gridBagConstraints.gridy = 0;
        gridBagConstraints.gridwidth = 2;
        gridBagConstraints.fill = java.awt.GridBagConstraints.NONE;
        gridBagConstraints.insets = new Insets(10, 10, 10, 10);
        gridBagConstraints.anchor = java.awt.GridBagConstraints.NORTHWEST;
        panAtB.add(chkUseAtB, gridBagConstraints);
        chkUseAtB.addActionListener(ev -> {
            enableAtBComponents(panAtB, chkUseAtB.isSelected());
            enableAtBComponents(panSubAtBRat,
                    chkUseAtB.isSelected() && btnStaticRATs.isSelected());
        });

        JLabel lblSkillLevel = new JLabel(resourceMap.getString("lblSkillLevel.text"));
        gridBagConstraints.gridx = 0;
        gridBagConstraints.gridy = 1;
        gridBagConstraints.gridwidth = 1;
        panAtB.add(lblSkillLevel, gridBagConstraints);

        // TODO : Switch me to use a modified RandomSkillsGenerator.levelNames
        cbSkillLevel.addItem(SkillType.SKILL_LEVEL_NAMES[SkillType.EXP_ULTRA_GREEN]);
        cbSkillLevel.addItem(SkillType.SKILL_LEVEL_NAMES[SkillType.EXP_GREEN]);
        cbSkillLevel.addItem(SkillType.SKILL_LEVEL_NAMES[SkillType.EXP_REGULAR]);
        cbSkillLevel.addItem(SkillType.SKILL_LEVEL_NAMES[SkillType.EXP_VETERAN]);
        cbSkillLevel.addItem(SkillType.SKILL_LEVEL_NAMES[SkillType.EXP_ELITE]);
        cbSkillLevel.setSelectedIndex(options.getSkillLevel());
        gridBagConstraints.gridx = 1;
        gridBagConstraints.gridy = 1;
        panAtB.add(cbSkillLevel, gridBagConstraints);

        btnDynamicRATs = new JRadioButton(resourceMap.getString("btnDynamicRATs.text"));
        btnDynamicRATs.setToolTipText(resourceMap.getString("btnDynamicRATs.tooltip"));
        btnDynamicRATs.setSelected(!options.useStaticRATs());
        gridBagConstraints.gridx = 2;
        gridBagConstraints.gridy = 0;
        panAtB.add(btnDynamicRATs, gridBagConstraints);

        btnStaticRATs = new JRadioButton(resourceMap.getString("btnStaticRATs.text"));
        btnStaticRATs.setToolTipText(resourceMap.getString("btnStaticRATs.tooltip"));
        btnStaticRATs.setSelected(options.useStaticRATs());
        gridBagConstraints.gridx = 2;
        gridBagConstraints.gridy = 1;
        panAtB.add(btnStaticRATs, gridBagConstraints);
        btnStaticRATs.addItemListener(ev -> enableAtBComponents(panSubAtBRat,
                btnStaticRATs.isSelected()));

        gridBagConstraints.gridx = 0;
        gridBagConstraints.gridy = 2;
        gridBagConstraints.gridwidth = 2;
        panAtB.add(panSubAtBAdmin, gridBagConstraints);
        gridBagConstraints.gridx = 2;
        gridBagConstraints.gridy = 2;
        panAtB.add(panSubAtBRat, gridBagConstraints);
        gridBagConstraints.gridx = 0;
        gridBagConstraints.gridy = 3;
        panAtB.add(panSubAtBContract, gridBagConstraints);
        gridBagConstraints.gridx = 2;
        gridBagConstraints.gridy = 3;
        panAtB.add(panSubAtBScenario, gridBagConstraints);

        // AtB options: "Unit Administration" frame controls
        chkUseShareSystem.setText(resourceMap.getString("chkUseShareSystem.text"));
        chkUseShareSystem.setToolTipText(resourceMap.getString("chkUseShareSystem.toolTipText"));
        chkUseShareSystem.setSelected(options.getUseShareSystem());
        gridBagConstraints = new java.awt.GridBagConstraints();
        gridBagConstraints.gridx = 0;
        gridBagConstraints.gridy = 0;
        gridBagConstraints.gridwidth = 1;
        gridBagConstraints.fill = java.awt.GridBagConstraints.BOTH;
        gridBagConstraints.insets = new Insets(5, 5, 5, 5);
        gridBagConstraints.anchor = java.awt.GridBagConstraints.NORTHWEST;
        panSubAtBAdmin.add(chkUseShareSystem, gridBagConstraints);

        chkSharesExcludeLargeCraft.setText(resourceMap.getString("chkSharesExcludeLargeCraft.text"));
        chkSharesExcludeLargeCraft.setToolTipText(resourceMap.getString("chkSharesExcludeLargeCraft.toolTipText"));
        chkSharesExcludeLargeCraft.setSelected(options.getSharesExcludeLargeCraft());
        gridBagConstraints.gridy++;
        panSubAtBAdmin.add(chkSharesExcludeLargeCraft, gridBagConstraints);

        chkSharesForAll.setText(resourceMap.getString("chkSharesForAll.text"));
        chkSharesForAll.setToolTipText(resourceMap.getString("chkSharesForAll.toolTipText"));
        chkSharesForAll.setSelected(options.getSharesForAll());
        gridBagConstraints.gridy++;
        panSubAtBAdmin.add(chkSharesForAll, gridBagConstraints);

        chkAeroRecruitsHaveUnits.setText(resourceMap.getString("chkAeroRecruitsHaveUnits.text"));
        chkAeroRecruitsHaveUnits.setToolTipText(resourceMap.getString("chkAeroRecruitsHaveUnits.toolTipText"));
        chkAeroRecruitsHaveUnits.setSelected(options.getAeroRecruitsHaveUnits());
        gridBagConstraints.gridy++;
        panSubAtBAdmin.add(chkAeroRecruitsHaveUnits, gridBagConstraints);

        chkRetirementRolls.setText(resourceMap.getString("chkRetirementRolls.text"));
        chkRetirementRolls.setToolTipText(resourceMap.getString("chkRetirementRolls.toolTipText"));
        chkRetirementRolls.setSelected(options.doRetirementRolls());
        gridBagConstraints.gridy++;
        panSubAtBAdmin.add(chkRetirementRolls, gridBagConstraints);

        chkCustomRetirementMods.setText(resourceMap.getString("chkCustomRetirementMods.text"));
        chkCustomRetirementMods.setToolTipText(resourceMap.getString("chkCustomRetirementMods.toolTipText"));
        chkCustomRetirementMods.setSelected(options.getCustomRetirementMods());
        gridBagConstraints.gridy++;
        panSubAtBAdmin.add(chkCustomRetirementMods, gridBagConstraints);

        chkFoundersNeverRetire.setText(resourceMap.getString("chkFoundersNeverRetire.text"));
        chkFoundersNeverRetire.setToolTipText(resourceMap.getString("chkFoundersNeverRetire.toolTipText"));
        chkFoundersNeverRetire.setSelected(options.getFoundersNeverRetire());
        gridBagConstraints.gridy++;
        panSubAtBAdmin.add(chkFoundersNeverRetire, gridBagConstraints);

        chkAddDependents = new JCheckBox(resourceMap.getString("chkAddDependents.text"));
        chkAddDependents.setToolTipText(resourceMap.getString("chkAddDependents.toolTipText"));
        chkAddDependents.setSelected(options.canAtBAddDependents());
        gridBagConstraints.gridy++;
        panSubAtBAdmin.add(chkAddDependents, gridBagConstraints);

        chkDependentsNeverLeave = new JCheckBox(resourceMap.getString("chkDependentsNeverLeave.text"));
        chkDependentsNeverLeave.setToolTipText(resourceMap.getString("chkDependentsNeverLeave.toolTipText"));
        chkDependentsNeverLeave.setSelected(options.getDependentsNeverLeave());
        gridBagConstraints.gridy++;
        panSubAtBAdmin.add(chkDependentsNeverLeave, gridBagConstraints);

        chkTrackUnitFatigue.setText(resourceMap.getString("chkTrackUnitFatigue.text"));
        chkTrackUnitFatigue.setToolTipText(resourceMap.getString("chkTrackUnitFatigue.toolTipText"));
        chkTrackUnitFatigue.setSelected(options.getTrackUnitFatigue());
        gridBagConstraints.gridy++;
        panSubAtBAdmin.add(chkTrackUnitFatigue, gridBagConstraints);

        chkUseLeadership.setText(resourceMap.getString("chkUseLeadership.text"));
        chkUseLeadership.setToolTipText(resourceMap.getString("chkUseLeadership.toolTipText"));
        chkUseLeadership.setSelected(options.getUseLeadership());
        gridBagConstraints.gridy++;
        panSubAtBAdmin.add(chkUseLeadership, gridBagConstraints);

        chkTrackOriginalUnit.setText(resourceMap.getString("chkTrackOriginalUnit.text"));
        chkTrackOriginalUnit.setToolTipText(resourceMap.getString("chkTrackOriginalUnit.toolTipText"));
        chkTrackOriginalUnit.setSelected(options.getTrackOriginalUnit());
        gridBagConstraints.gridy++;
        panSubAtBAdmin.add(chkTrackOriginalUnit, gridBagConstraints);

        chkUseAero.setText(resourceMap.getString("chkUseAero.text"));
        chkUseAero.setToolTipText(resourceMap.getString("chkUseAero.toolTipText"));
        chkUseAero.setSelected(options.getUseAero());
        gridBagConstraints.gridy++;
        panSubAtBAdmin.add(chkUseAero, gridBagConstraints);

        chkUseVehicles.setText(resourceMap.getString("chkUseVehicles.text"));
        chkUseVehicles.setToolTipText(resourceMap.getString("chkUseVehicles.toolTipText"));
        chkUseVehicles.setSelected(options.getUseVehicles());
        gridBagConstraints.gridy++;
        panSubAtBAdmin.add(chkUseVehicles, gridBagConstraints);

        chkClanVehicles.setText(resourceMap.getString("chkClanVehicles.text"));
        chkClanVehicles.setToolTipText(resourceMap.getString("chkClanVehicles.toolTipText"));
        chkClanVehicles.setSelected(options.getUseVehicles());
        gridBagConstraints.gridy++;
        panSubAtBAdmin.add(chkClanVehicles, gridBagConstraints);

        chkInstantUnitMarketDelivery.setText(resourceMap.getString("chkInstantUnitMarketDelivery.text"));
        chkInstantUnitMarketDelivery.setToolTipText(resourceMap.getString("chkInstantUnitMarketDelivery.toolTipText"));
        chkInstantUnitMarketDelivery.setSelected(options.getInstantUnitMarketDelivery());
        gridBagConstraints.gridy++;
        panSubAtBAdmin.add(chkInstantUnitMarketDelivery, gridBagConstraints);

        chkContractMarketReportRefresh.setText(resourceMap.getString("chkContractMarketReportRefresh.text"));
        chkContractMarketReportRefresh.setSelected(options.getContractMarketReportRefresh());
        gridBagConstraints.gridy++;
        panSubAtBAdmin.add(chkContractMarketReportRefresh, gridBagConstraints);

        chkUnitMarketReportRefresh.setText(resourceMap.getString("chkUnitMarketReportRefresh.text"));
        chkUnitMarketReportRefresh.setSelected(options.getUnitMarketReportRefresh());
        gridBagConstraints.gridy++;
        panSubAtBAdmin.add(chkUnitMarketReportRefresh, gridBagConstraints);

        ButtonGroup group = new ButtonGroup();
        group.add(btnDynamicRATs);
        group.add(btnStaticRATs);

        chosenRatModel = new DefaultListModel<>();
        for (String rat : options.getRATs()) {
            List<Integer> eras = RATManager.getAllRATCollections().get(rat);
            if (eras != null) {
                StringBuilder displayName = new StringBuilder(rat);
                if (eras.size() > 0) {
                    displayName.append(" (").append(eras.get(0));
                    if (eras.size() > 1) {
                        displayName.append("-").append(eras.get(eras.size() - 1));
                    }
                    displayName.append(")");
                }
                chosenRatModel.addElement(displayName.toString());
            }
        }
        chosenRats.setModel(chosenRatModel);
        chosenRats.setSelectionMode(ListSelectionModel.SINGLE_SELECTION);
        chosenRats.addListSelectionListener(arg0 -> {
            btnRemoveRat.setEnabled(chosenRats.getSelectedIndex() >= 0);
            btnMoveRatUp.setEnabled(chosenRats.getSelectedIndex() > 0);
            btnMoveRatDown.setEnabled(chosenRatModel.size() > chosenRats.getSelectedIndex() + 1);
        });
        availableRatModel = new DefaultListModel<>();
        for (String rat : RATManager.getAllRATCollections().keySet()) {
            List<Integer> eras = RATManager.getAllRATCollections().get(rat);
            if (eras != null) {
                StringBuilder displayName = new StringBuilder(rat);
                if (eras.size() > 0) {
                    displayName.append(" (").append(eras.get(0));
                    if (eras.size() > 1) {
                        displayName.append("-").append(eras.get(eras.size() - 1));
                    }
                    displayName.append(")");
                }
                if (!chosenRatModel.contains(displayName.toString())) {
                    availableRatModel.addElement(displayName.toString());
                }
            }
        }
        availableRats.setModel(availableRatModel);
        availableRats.setSelectionMode(ListSelectionModel.SINGLE_SELECTION);
        availableRats.addListSelectionListener(arg0 -> btnAddRat.setEnabled(availableRats.getSelectedIndex() >= 0));

        JTextArea txtRatInstructions = new JTextArea();
        txtRatInstructions.setEditable(false);
        txtRatInstructions.setWrapStyleWord(true);
        txtRatInstructions.setLineWrap(true);
        txtRatInstructions.setText(resourceMap.getString("txtRatInstructions.text"));
        gridBagConstraints = new GridBagConstraints();
        gridBagConstraints.gridx = 0;
        gridBagConstraints.gridy = 2;
        gridBagConstraints.gridwidth = 3;
        gridBagConstraints.fill = java.awt.GridBagConstraints.BOTH;
        gridBagConstraints.insets = new Insets(5, 5, 5, 5);
        gridBagConstraints.anchor = java.awt.GridBagConstraints.NORTHWEST;
        panSubAtBRat.add(txtRatInstructions, gridBagConstraints);

        JLabel lblChosenRats = new JLabel(resourceMap.getString("lblChosenRats.text"));
        gridBagConstraints.gridx = 0;
        gridBagConstraints.gridy = 3;
        gridBagConstraints.gridwidth = 1;
        panSubAtBRat.add(lblChosenRats, gridBagConstraints);

        JLabel lblAvailableRats = new JLabel(resourceMap.getString("lblAvailableRats.text"));
        gridBagConstraints.gridx = 2;
        gridBagConstraints.gridy = 3;
        panSubAtBRat.add(lblAvailableRats, gridBagConstraints);

        gridBagConstraints.gridx = 0;
        gridBagConstraints.gridy = 4;
        panSubAtBRat.add(chosenRats, gridBagConstraints);

        gridBagConstraints.gridx = 2;
        gridBagConstraints.gridy = 4;
        panSubAtBRat.add(availableRats, gridBagConstraints);

        JPanel panRatButtons = new JPanel();
        panRatButtons.setLayout(new javax.swing.BoxLayout(panRatButtons, javax.swing.BoxLayout.Y_AXIS));
        btnAddRat.setText(resourceMap.getString("btnAddRat.text"));
        btnAddRat.setToolTipText(resourceMap.getString("btnAddRat.toolTipText"));
        btnAddRat.addActionListener(arg0 -> {
            int selectedIndex = availableRats.getSelectedIndex();
            chosenRatModel.addElement(availableRats.getSelectedValue());
            availableRatModel.removeElementAt(availableRats.getSelectedIndex());
            availableRats.setSelectedIndex(Math.min(selectedIndex, availableRatModel.size() - 1));
        });
        btnAddRat.setEnabled(false);
        panRatButtons.add(btnAddRat);
        btnRemoveRat.setText(resourceMap.getString("btnRemoveRat.text"));
        btnRemoveRat.setToolTipText(resourceMap.getString("btnRemoveRat.toolTipText"));
        btnRemoveRat.addActionListener(arg0 -> {
            int selectedIndex = chosenRats.getSelectedIndex();
            availableRatModel.addElement(chosenRats.getSelectedValue());
            chosenRatModel.removeElementAt(chosenRats.getSelectedIndex());
            chosenRats.setSelectedIndex(Math.min(selectedIndex, chosenRatModel.size() - 1));
        });
        btnRemoveRat.setEnabled(false);
        panRatButtons.add(btnRemoveRat);
        btnMoveRatUp.setText(resourceMap.getString("btnMoveRatUp.text"));
        btnMoveRatUp.setToolTipText(resourceMap.getString("btnMoveRatUp.toolTipText"));
        btnMoveRatUp.addActionListener(arg0 -> {
            int selectedIndex = chosenRats.getSelectedIndex();
            String tmp = chosenRatModel.getElementAt(selectedIndex);
            chosenRatModel.setElementAt(chosenRatModel.getElementAt(selectedIndex - 1), selectedIndex);
            chosenRatModel.setElementAt(tmp, selectedIndex - 1);
            chosenRats.setSelectedIndex(selectedIndex - 1);
        });
        btnMoveRatUp.setEnabled(false);
        panRatButtons.add(btnMoveRatUp);
        btnMoveRatDown.setText(resourceMap.getString("btnMoveRatDown.text"));
        btnMoveRatDown.setToolTipText(resourceMap.getString("btnMoveRatDown.toolTipText"));
        btnMoveRatDown.addActionListener(arg0 -> {
            int selectedIndex = chosenRats.getSelectedIndex();
            String tmp = chosenRatModel.getElementAt(selectedIndex);
            chosenRatModel.setElementAt(chosenRatModel.getElementAt(selectedIndex + 1), selectedIndex);
            chosenRatModel.setElementAt(tmp, selectedIndex + 1);
            chosenRats.setSelectedIndex(selectedIndex + 1);
        });
        btnMoveRatDown.setEnabled(false);
        panRatButtons.add(btnMoveRatDown);
        gridBagConstraints.gridx = 1;
        gridBagConstraints.gridy = 4;
        panSubAtBRat.add(panRatButtons, gridBagConstraints);

        chkIgnoreRatEra.setText(resourceMap.getString("chkIgnoreRatEra.text"));
        chkIgnoreRatEra.setToolTipText(resourceMap.getString("chkIgnoreRatEra.toolTipText"));
        chkIgnoreRatEra.setSelected(options.canIgnoreRatEra());
        gridBagConstraints.gridx = 0;
        gridBagConstraints.gridy = 5;
        panSubAtBRat.add(chkIgnoreRatEra, gridBagConstraints);

        JLabel lblSearchRadius = new JLabel(resourceMap.getString("lblSearchRadius.text"));
        gridBagConstraints = new GridBagConstraints();
        gridBagConstraints.gridx = 0;
        gridBagConstraints.gridy = 0;
        gridBagConstraints.fill = java.awt.GridBagConstraints.NONE;
        gridBagConstraints.insets = new Insets(5, 5, 5, 5);
        gridBagConstraints.anchor = java.awt.GridBagConstraints.NORTHWEST;
        panSubAtBContract.add(lblSearchRadius, gridBagConstraints);

        spnSearchRadius.setModel(new SpinnerNumberModel(options.getSearchRadius(), 100, 2500, 100));
        spnSearchRadius.setToolTipText(resourceMap.getString("spnSearchRadius.toolTipText"));
        gridBagConstraints.gridx = 1;
        gridBagConstraints.gridy = 0;
        panSubAtBContract.add(spnSearchRadius, gridBagConstraints);

        chkVariableContractLength.setText(resourceMap.getString("chkVariableContractLength.text"));
        chkVariableContractLength.setSelected(options.getVariableContractLength());
        chkVariableContractLength.setToolTipText(resourceMap.getString("chkVariableContractLength.toolTipText"));
        gridBagConstraints.gridx = 0;
        gridBagConstraints.gridy = 1;
        gridBagConstraints.gridwidth = 2;
        panSubAtBContract.add(chkVariableContractLength, gridBagConstraints);

        chkMercSizeLimited.setText(resourceMap.getString("chkMercSizeLimited.text"));
        chkMercSizeLimited.setSelected(options.isMercSizeLimited());
        chkMercSizeLimited.setToolTipText(resourceMap.getString("chkMercSizeLimited.toolTipText"));
        gridBagConstraints.gridx = 0;
        gridBagConstraints.gridy = 2;
        gridBagConstraints.gridwidth = 2;
        panSubAtBContract.add(chkMercSizeLimited, gridBagConstraints);

        chkRestrictPartsByMission.setText(resourceMap.getString("chkRestrictPartsByMission.text"));
        chkRestrictPartsByMission.setSelected(options.getRestrictPartsByMission());
        chkRestrictPartsByMission.setToolTipText(resourceMap.getString("chkRestrictPartsByMission.toolTipText"));
        gridBagConstraints.gridx = 0;
        gridBagConstraints.gridy = 3;
        gridBagConstraints.gridwidth = 2;
        panSubAtBContract.add(chkRestrictPartsByMission, gridBagConstraints);

        chkLimitLanceWeight.setText(resourceMap.getString("chkLimitLanceWeight.text"));
        chkLimitLanceWeight.setSelected(options.getLimitLanceWeight());
        chkLimitLanceWeight.setToolTipText(resourceMap.getString("chkLimitLanceWeight.toolTipText"));
        gridBagConstraints.gridx = 0;
        gridBagConstraints.gridy = 4;
        gridBagConstraints.gridwidth = 2;
        panSubAtBContract.add(chkLimitLanceWeight, gridBagConstraints);

        chkLimitLanceNumUnits.setText(resourceMap.getString("chkLimitLanceNumUnits.text"));
        chkLimitLanceNumUnits.setSelected(options.getLimitLanceNumUnits());
        chkLimitLanceNumUnits.setToolTipText(resourceMap.getString("chkLimitLanceNumUnits.toolTipText"));
        gridBagConstraints.gridx = 0;
        gridBagConstraints.gridy = 5;
        gridBagConstraints.gridwidth = 2;
        panSubAtBContract.add(chkLimitLanceNumUnits, gridBagConstraints);

        JLabel lblLanceStructure = new JLabel(resourceMap.getString("lblLanceStructure.text"));
        gridBagConstraints.gridx = 0;
        gridBagConstraints.gridy = 6;
        gridBagConstraints.gridwidth = 1;
        panSubAtBContract.add(lblLanceStructure, gridBagConstraints);

        chkUseStrategy.setText(resourceMap.getString("chkUseStrategy.text"));
        chkUseStrategy.setSelected(options.getUseStrategy());
        chkUseStrategy.setToolTipText(resourceMap.getString("chkUseStrategy.toolTipText"));
        gridBagConstraints.gridx = 0;
        gridBagConstraints.gridy = 7;
        gridBagConstraints.gridwidth = 2;
        panSubAtBContract.add(chkUseStrategy, gridBagConstraints);

        JLabel lblBaseStrategyDeployment = new JLabel(resourceMap.getString("lblBaseStrategyDeployment.text"));
        gridBagConstraints.gridx = 0;
        gridBagConstraints.gridy = 8;
        gridBagConstraints.gridwidth = 1;
        panSubAtBContract.add(lblBaseStrategyDeployment, gridBagConstraints);

        spnBaseStrategyDeployment.setModel(new SpinnerNumberModel(options.getBaseStrategyDeployment(), 0, 10, 1));
        spnBaseStrategyDeployment.setToolTipText(resourceMap.getString("spnBaseStrategyDeployment.toolTipText"));
        gridBagConstraints.gridx = 1;
        gridBagConstraints.gridy = 8;
        panSubAtBContract.add(spnBaseStrategyDeployment, gridBagConstraints);

        JLabel lblAdditionalStrategyDeployment = new JLabel(resourceMap.getString("lblAdditionalStrategyDeployment.text"));
        gridBagConstraints.gridx = 0;
        gridBagConstraints.gridy = 9;
        gridBagConstraints.gridwidth = 1;
        panSubAtBContract.add(lblAdditionalStrategyDeployment, gridBagConstraints);

        spnAdditionalStrategyDeployment.setModel(new SpinnerNumberModel(options.getAdditionalStrategyDeployment(), 0, 10, 1));
        spnAdditionalStrategyDeployment.setToolTipText(resourceMap.getString("spnAdditionalStrategyDeployment.toolTipText"));
        gridBagConstraints.gridx = 1;
        gridBagConstraints.gridy = 9;
        panSubAtBContract.add(spnAdditionalStrategyDeployment, gridBagConstraints);

        chkAdjustPaymentForStrategy = new JCheckBox(resourceMap.getString("chkAdjustPaymentForStrategy.text"));
        chkAdjustPaymentForStrategy.setName("chkAdjustPaymentForStrategy");
        chkAdjustPaymentForStrategy.setSelected(options.getAdjustPaymentForStrategy());
        chkAdjustPaymentForStrategy.setToolTipText(resourceMap.getString("chkAdjustPaymentForStrategy.toolTipText"));
        gridBagConstraints.gridx = 0;
        gridBagConstraints.gridy = 10;
        gridBagConstraints.gridwidth = 2;
        panSubAtBContract.add(chkAdjustPaymentForStrategy, gridBagConstraints);

        JLabel lblIntensity = new JLabel(resourceMap.getString("lblIntensity.text"));
        gridBagConstraints.gridx = 0;
        gridBagConstraints.gridy = 11;
        panSubAtBContract.add(lblIntensity, gridBagConstraints);

        // Note that spnAtBBattleIntensity is located here visibly, however must be initialized
        // following the chance of battle by role

        JLabel lblBattleFrequency = new JLabel(resourceMap.getString("lblBattleFrequency.text"));
        gridBagConstraints.gridx = 0;
        gridBagConstraints.gridy = 12;
        gridBagConstraints.gridwidth = 2;
        panSubAtBContract.add(lblBattleFrequency, gridBagConstraints);

        spnAtBBattleChance = new JSpinner[AtBLanceRole.values().length - 1];

        JLabel lblFightChance = new JLabel(AtBLanceRole.FIGHTING.toString() + ":");
        gridBagConstraints.gridy = 13;
        gridBagConstraints.gridwidth = 1;
        panSubAtBContract.add(lblFightChance, gridBagConstraints);

        JSpinner atbBattleChance = new JSpinner(new SpinnerNumberModel(options.getAtBBattleChance(AtBLanceRole.FIGHTING), 0.0, 100.0, 0.1));
        spnAtBBattleChance[AtBLanceRole.FIGHTING.ordinal()] = atbBattleChance;
        gridBagConstraints.gridx = 1;
        panSubAtBContract.add(atbBattleChance, gridBagConstraints);

        JLabel lblDefendChance = new JLabel(AtBLanceRole.DEFENCE.toString() + ":");
        gridBagConstraints.gridx = 0;
        gridBagConstraints.gridy = 14;
        panSubAtBContract.add(lblDefendChance, gridBagConstraints);

        atbBattleChance = new JSpinner(new SpinnerNumberModel(options.getAtBBattleChance(AtBLanceRole.DEFENCE), 0.0, 100.0, 0.1));
        spnAtBBattleChance[AtBLanceRole.DEFENCE.ordinal()] = atbBattleChance;
        gridBagConstraints.gridx = 1;
        panSubAtBContract.add(atbBattleChance, gridBagConstraints);

        JLabel lblScoutChance = new JLabel(AtBLanceRole.SCOUTING.toString() + ":");
        gridBagConstraints.gridx = 0;
        gridBagConstraints.gridy = 15;
        panSubAtBContract.add(lblScoutChance, gridBagConstraints);

        atbBattleChance = new JSpinner(new SpinnerNumberModel(options.getAtBBattleChance(AtBLanceRole.SCOUTING), 0.0, 100.0, 0.1));
        spnAtBBattleChance[AtBLanceRole.SCOUTING.ordinal()] = atbBattleChance;
        gridBagConstraints.gridx = 1;
        panSubAtBContract.add(atbBattleChance, gridBagConstraints);

        JLabel lblTrainingChance = new JLabel(AtBLanceRole.TRAINING.toString() + ":");
        gridBagConstraints.gridx = 0;
        gridBagConstraints.gridy = 16;
        panSubAtBContract.add(lblTrainingChance, gridBagConstraints);

        atbBattleChance = new JSpinner(new SpinnerNumberModel(options.getAtBBattleChance(AtBLanceRole.TRAINING), 0.0, 100.0, 0.1));
        spnAtBBattleChance[AtBLanceRole.TRAINING.ordinal()] = atbBattleChance;
        gridBagConstraints.gridx = 1;
        panSubAtBContract.add(atbBattleChance, gridBagConstraints);

        JButton btnIntensityUpdate = new JButton(resourceMap.getString("btnIntensityUpdate.text"));
        AtBBattleIntensityChangeListener atBBattleIntensityChangeListener = new AtBBattleIntensityChangeListener();
        btnIntensityUpdate.addChangeListener(evt -> {
            spnAtBBattleIntensity.removeChangeListener(atBBattleIntensityChangeListener);
            spnAtBBattleIntensity.setValue(determineAtBBattleIntensity());
            spnAtBBattleIntensity.addChangeListener(atBBattleIntensityChangeListener);
        });
        gridBagConstraints.gridx = 0;
        gridBagConstraints.gridy = 17;
        gridBagConstraints.gridwidth = 2;
        panSubAtBContract.add(btnIntensityUpdate, gridBagConstraints);

        // Note that this must be after the chance by role because it requires the chance by role
        // for the initial value to be calculated
        spnAtBBattleIntensity = new JSpinner(new SpinnerNumberModel(determineAtBBattleIntensity(), 0.0, 100.0, 0.1));
        spnAtBBattleIntensity.setToolTipText(resourceMap.getString("spnIntensity.toolTipText"));
        spnAtBBattleIntensity.addChangeListener(atBBattleIntensityChangeListener);
        spnAtBBattleIntensity.setMinimumSize(new Dimension(60, 25));
        spnAtBBattleIntensity.setPreferredSize(new Dimension(60, 25));
        gridBagConstraints.gridx = 1;
        gridBagConstraints.gridy = 11;
        gridBagConstraints.gridwidth = 1;
        panSubAtBContract.add(spnAtBBattleIntensity, gridBagConstraints);

        chkGenerateChases = new JCheckBox(resourceMap.getString("chkGenerateChases.text"));
        chkGenerateChases.setName("chkGenerateChases");
        chkGenerateChases.setToolTipText(resourceMap.getString("chkGenerateChases.toolTipText"));
        chkGenerateChases.setSelected(options.generateChases());
        gridBagConstraints.gridx = 0;
        gridBagConstraints.gridy = 18;
        panSubAtBContract.add(chkGenerateChases, gridBagConstraints);

        int yTablePosition = 0;
        chkDoubleVehicles.setText(resourceMap.getString("chkDoubleVehicles.text"));
        chkDoubleVehicles.setToolTipText(resourceMap.getString("chkDoubleVehicles.toolTipText"));
        chkDoubleVehicles.setSelected(options.getDoubleVehicles());
        gridBagConstraints = new GridBagConstraints();
        gridBagConstraints.gridx = 0;
        gridBagConstraints.gridy = yTablePosition++;
        gridBagConstraints.gridwidth = 2;
        gridBagConstraints.fill = GridBagConstraints.NONE;
        gridBagConstraints.insets = new Insets(5, 5, 5, 5);
        gridBagConstraints.anchor = GridBagConstraints.NORTHWEST;
        panSubAtBScenario.add(chkDoubleVehicles, gridBagConstraints);

        JLabel lblOpforLanceType = new JLabel(resourceMap.getString("lblOpforLanceType.text"));
        lblOpforLanceType.setToolTipText(resourceMap.getString("lblOpforLanceType.toolTipText"));
        gridBagConstraints.gridx = 0;
        gridBagConstraints.gridy = yTablePosition++;
        gridBagConstraints.gridwidth = 2;
        gridBagConstraints.fill = GridBagConstraints.NONE;
        gridBagConstraints.insets = new Insets(5, 5, 5, 5);
        gridBagConstraints.anchor = GridBagConstraints.NORTHWEST;
        panSubAtBScenario.add(lblOpforLanceType, gridBagConstraints);

        spnOpforLanceTypeMechs.setModel(new SpinnerNumberModel(options.getOpforLanceTypeMechs(), 0, 10, 1));
        spnOpforLanceTypeMechs.setToolTipText(resourceMap.getString("lblOpforLanceType.toolTipText"));
        spnOpforLanceTypeMixed.setModel(new SpinnerNumberModel(options.getOpforLanceTypeMixed(), 0, 10, 1));
        spnOpforLanceTypeMixed.setToolTipText(resourceMap.getString("lblOpforLanceType.toolTipText"));
        spnOpforLanceTypeVehicles.setModel(new SpinnerNumberModel(options.getOpforLanceTypeVehicles(), 0, 10, 1));
        spnOpforLanceTypeVehicles.setToolTipText(resourceMap.getString("lblOpforLanceType.toolTipText"));
        JPanel panOpforLanceType = new JPanel();
        panOpforLanceType.add(new JLabel(resourceMap.getString("lblOpforLanceTypeMek.text")));
        panOpforLanceType.add(spnOpforLanceTypeMechs);
        panOpforLanceType.add(new JLabel(resourceMap.getString("lblOpforLanceTypeMixed.text")));
        panOpforLanceType.add(spnOpforLanceTypeMixed);
        panOpforLanceType.add(new JLabel(resourceMap.getString("lblOpforLanceTypeVehicle.text")));
        panOpforLanceType.add(spnOpforLanceTypeVehicles);
        gridBagConstraints.gridx = 0;
        gridBagConstraints.gridy = yTablePosition++;
        gridBagConstraints.gridwidth = 2;
        gridBagConstraints.fill = GridBagConstraints.NONE;
        gridBagConstraints.insets = new Insets(5, 5, 5, 5);
        gridBagConstraints.anchor = GridBagConstraints.NORTHWEST;
        panSubAtBScenario.add(panOpforLanceType, gridBagConstraints);

        chkOpforUsesVTOLs.setText(resourceMap.getString("chkOpforUsesVTOLs.text"));
        chkOpforUsesVTOLs.setToolTipText(resourceMap.getString("chkOpforUsesVTOLs.toolTipText"));
        chkOpforUsesVTOLs.setSelected(options.getOpforUsesVTOLs());
        gridBagConstraints.gridx = 0;
        gridBagConstraints.gridy = yTablePosition++;
        gridBagConstraints.gridwidth = 2;
        gridBagConstraints.fill = GridBagConstraints.NONE;
        gridBagConstraints.insets = new Insets(5, 5, 5, 5);
        gridBagConstraints.anchor = GridBagConstraints.NORTHWEST;
        panSubAtBScenario.add(chkOpforUsesVTOLs, gridBagConstraints);

        JPanel panOpforAero = new JPanel();
        chkOpforUsesAero.setText(resourceMap.getString("chkOpforUsesAero.text"));
        chkOpforUsesAero.setToolTipText(resourceMap.getString("chkOpforUsesAero.toolTipText"));
        chkOpforUsesAero.setSelected(options.getAllowOpforAeros());
        JLabel lblOpforAeroChance = new JLabel(resourceMap.getString("lblOpforAeroLikelihood.text"));
        lblOpforAeroChance.setToolTipText(resourceMap.getString("lblOpforAeroLikelihood.toolTipText"));
        spnOpforAeroChance.setModel(new SpinnerNumberModel(options.getOpforAeroChance(), 0, 6, 1));
        panOpforAero.add(chkOpforUsesAero);
        panOpforAero.add(spnOpforAeroChance);
        panOpforAero.add(lblOpforAeroChance);
        gridBagConstraints.gridx = 0;
        gridBagConstraints.gridy = yTablePosition++;
        gridBagConstraints.gridwidth = 2;
        gridBagConstraints.fill = GridBagConstraints.NONE;
        gridBagConstraints.insets = new Insets(5, 5, 5, 5);
        gridBagConstraints.anchor = GridBagConstraints.NORTHWEST;
        panSubAtBScenario.add(panOpforAero, gridBagConstraints);

        JPanel panOpforLocal = new JPanel();
        chkOpforUsesLocalForces.setText(resourceMap.getString("chkOpforUsesLocalForces.text"));
        chkOpforUsesLocalForces.setToolTipText(resourceMap.getString("chkOpforUsesLocalForces.toolTipText"));
        chkOpforUsesLocalForces.setSelected(options.getAllowOpforLocalUnits());
        JLabel lblOpforLocalForceChance = new JLabel(resourceMap.getString("lblOpforAeroLikelihood.text"));
        lblOpforLocalForceChance.setToolTipText(resourceMap.getString("lblOpforLocalForceLikelihood.toolTipText"));
        spnOpforLocalForceChance.setModel(new SpinnerNumberModel(options.getOpforLocalUnitChance(), 0, 6, 1));
        panOpforLocal.add(chkOpforUsesLocalForces);
        panOpforLocal.add(spnOpforLocalForceChance);
        panOpforLocal.add(lblOpforLocalForceChance);
        gridBagConstraints.gridx = 0;
        gridBagConstraints.gridy = yTablePosition++;
        gridBagConstraints.gridwidth = 2;
        gridBagConstraints.fill = GridBagConstraints.NONE;
        gridBagConstraints.insets = new Insets(0, 5, 5, 5);
        gridBagConstraints.anchor = GridBagConstraints.NORTHWEST;
        panSubAtBScenario.add(panOpforLocal, gridBagConstraints);

        chkAdjustPlayerVehicles.setText(resourceMap.getString("chkAdjustPlayerVehicles.text"));
        chkAdjustPlayerVehicles.setToolTipText(resourceMap.getString("chkAdjustPlayerVehicles.toolTipText"));
        chkAdjustPlayerVehicles.setSelected(options.getAdjustPlayerVehicles());
        gridBagConstraints = new GridBagConstraints();
        gridBagConstraints.gridx = 0;
        gridBagConstraints.gridy = yTablePosition++;
        gridBagConstraints.gridwidth = 2;
        gridBagConstraints.fill = GridBagConstraints.NONE;
        gridBagConstraints.insets = new Insets(5, 5, 5, 5);
        gridBagConstraints.anchor = GridBagConstraints.NORTHWEST;
        panSubAtBScenario.add(chkAdjustPlayerVehicles, gridBagConstraints);

        chkRegionalMechVariations = new JCheckBox(resourceMap.getString("chkRegionalMechVariations.text"));
        chkRegionalMechVariations.setToolTipText(resourceMap.getString("chkRegionalMechVariations.toolTipText"));
        chkRegionalMechVariations.setSelected(options.getRegionalMechVariations());
        gridBagConstraints.gridy = yTablePosition++;
        panSubAtBScenario.add(chkRegionalMechVariations, gridBagConstraints);

        chkAttachedPlayerCamouflage = new JCheckBox(resourceMap.getString("chkAttachedPlayerCamouflage.text"));
        chkAttachedPlayerCamouflage.setSelected(options.getAttachedPlayerCamouflage());
        gridBagConstraints.gridy = yTablePosition++;
        panSubAtBScenario.add(chkAttachedPlayerCamouflage, gridBagConstraints);

        chkPlayerControlsAttachedUnits = new JCheckBox(resourceMap.getString("chkPlayerControlsAttachedUnits.text"));
        chkPlayerControlsAttachedUnits.setSelected(options.getPlayerControlsAttachedUnits());
        gridBagConstraints.gridy = yTablePosition++;
        panSubAtBScenario.add(chkPlayerControlsAttachedUnits, gridBagConstraints);

        chkUseDropShips = new JCheckBox(resourceMap.getString("chkUseDropShips.text"));
        chkUseDropShips.setToolTipText(resourceMap.getString("chkUseDropShips.toolTipText"));
        chkUseDropShips.setSelected(options.getUseDropShips());
        gridBagConstraints.gridy = yTablePosition++;
        panSubAtBScenario.add(chkUseDropShips, gridBagConstraints);

        chkUseWeatherConditions = new JCheckBox(resourceMap.getString("chkUseWeatherConditions.text"));
        chkUseWeatherConditions.setToolTipText(resourceMap.getString("chkUseWeatherConditions.toolTipText"));
        chkUseWeatherConditions.setSelected(options.getUseWeatherConditions());
        gridBagConstraints.gridy = yTablePosition++;
        panSubAtBScenario.add(chkUseWeatherConditions, gridBagConstraints);

        chkUseLightConditions.setText(resourceMap.getString("chkUseLightConditions.text"));
        chkUseLightConditions.setToolTipText(resourceMap.getString("chkUseLightConditions.toolTipText"));
        chkUseLightConditions.setSelected(options.getUseLightConditions());
        gridBagConstraints.gridx = 0;
        gridBagConstraints.gridy = yTablePosition++;
        gridBagConstraints.gridwidth = 2;
        gridBagConstraints.fill = GridBagConstraints.NONE;
        gridBagConstraints.insets = new Insets(5, 5, 5, 5);
        gridBagConstraints.anchor = GridBagConstraints.NORTHWEST;
        panSubAtBScenario.add(chkUseLightConditions, gridBagConstraints);

        chkUsePlanetaryConditions.setText(resourceMap.getString("chkUsePlanetaryConditions.text"));
        chkUsePlanetaryConditions.setToolTipText(resourceMap.getString("chkUsePlanetaryConditions.toolTipText"));
        chkUsePlanetaryConditions.setSelected(options.getUsePlanetaryConditions());
        gridBagConstraints.gridx = 0;
        gridBagConstraints.gridy = yTablePosition++;
        gridBagConstraints.gridwidth = 2;
        gridBagConstraints.fill = GridBagConstraints.NONE;
        gridBagConstraints.insets = new Insets(5, 5, 5, 5);
        gridBagConstraints.anchor = GridBagConstraints.NORTHWEST;
        panSubAtBScenario.add(chkUsePlanetaryConditions, gridBagConstraints);

        chkUseAtBCapture.setText(resourceMap.getString("chkUseAtBCapture.text"));
        chkUseAtBCapture.setToolTipText(resourceMap.getString("chkUseAtBCapture.toolTipText"));
        chkUseAtBCapture.setSelected(options.getUseAtBCapture());
        gridBagConstraints.gridx = 0;
        gridBagConstraints.gridy = yTablePosition++;
        gridBagConstraints.gridwidth = 2;
        gridBagConstraints.fill = GridBagConstraints.NONE;
        gridBagConstraints.insets = new Insets(5, 5, 5, 5);
        gridBagConstraints.anchor = GridBagConstraints.NORTHWEST;
        panSubAtBScenario.add(chkUseAtBCapture, gridBagConstraints);

        JTextArea txtStartGameDelay = new JTextArea();
        txtStartGameDelay.setText(resourceMap.getString("txtStartGameDelay.text"));
        txtStartGameDelay.setName("txtStartGameDelay");
        txtStartGameDelay.setEditable(false);
        txtStartGameDelay.setLineWrap(true);
        txtStartGameDelay.setWrapStyleWord(true);
        txtStartGameDelay.setOpaque(false);
        gridBagConstraints.gridx = 0;
        gridBagConstraints.gridy = yTablePosition++;
        gridBagConstraints.gridwidth = 2;
        gridBagConstraints.fill = GridBagConstraints.BOTH;
        gridBagConstraints.insets = new Insets(5, 5, 5, 5);
        gridBagConstraints.anchor = GridBagConstraints.NORTHWEST;
        panSubAtBScenario.add(txtStartGameDelay, gridBagConstraints);

        JLabel lblStartGameDelay = new JLabel(resourceMap.getString("spnStartGameDelay.text"));
        gridBagConstraints.gridx = 0;
        gridBagConstraints.gridy = yTablePosition;
        gridBagConstraints.gridwidth = 1;
        gridBagConstraints.fill = GridBagConstraints.NONE;
        gridBagConstraints.insets = new Insets(5, 5, 5, 5);
        gridBagConstraints.anchor = GridBagConstraints.NORTHWEST;
        panSubAtBScenario.add(lblStartGameDelay, gridBagConstraints);

        spnStartGameDelay.setModel(new SpinnerNumberModel(options.getStartGameDelay(), 0, 1500, 25));
        spnStartGameDelay.setToolTipText(resourceMap.getString("spnStartGameDelay.toolTipText"));
        spnStartGameDelay.setValue(options.getStartGameDelay());
        gridBagConstraints.gridx = 1;
        gridBagConstraints.gridy = yTablePosition;
        gridBagConstraints.gridwidth = 1;
        gridBagConstraints.fill = GridBagConstraints.NONE;
        gridBagConstraints.insets = new Insets(5, 5, 5, 5);
        gridBagConstraints.anchor = GridBagConstraints.NORTHWEST;
        panSubAtBScenario.add(spnStartGameDelay, gridBagConstraints);

        JScrollPane scrAtB = new JScrollPane(panAtB);
        scrAtB.setPreferredSize(new java.awt.Dimension(500, 400));

        tabOptions.addTab(resourceMap.getString("panAtB.TabConstraints.tabTitle"),
                scrAtB); // NOI18N
        enableAtBComponents(panAtB, chkUseAtB.isSelected());
        enableAtBComponents(panSubAtBRat, chkUseAtB.isSelected()
                && btnStaticRATs.isSelected());

        javax.swing.SwingUtilities.invokeLater(() -> {
            scrSPA.getVerticalScrollBar().setValue(0);
            scrAtB.getVerticalScrollBar().setValue(0);
        });

        JScrollPane scrMisc = new JScrollPane(panMisc);
        scrMisc.setPreferredSize(new java.awt.Dimension(500, 400));

        chkHistoricalDailyLog.setText(resourceMap.getString("chkShowHistoricalDailyReport.text")); // NOI18N
        chkHistoricalDailyLog.setToolTipText(resourceMap.getString("chkShowHistoricalDailyReport.toolTipText")); // NOI18N
        chkHistoricalDailyLog.setName("chkHistoricalDailyLog"); // NOI18N
        chkHistoricalDailyLog.setSelected(options.historicalDailyLog());
        gridBagConstraints = new java.awt.GridBagConstraints();
        gridBagConstraints.gridx = 0;
        gridBagConstraints.gridy = 0;
        gridBagConstraints.anchor = java.awt.GridBagConstraints.NORTHWEST;
        panMisc.add(chkHistoricalDailyLog, gridBagConstraints);

        tabOptions.addTab(resourceMap.getString("misc.TabConstraints.tabTitle"), scrMisc);

        gridBagConstraints = new java.awt.GridBagConstraints();
        gridBagConstraints.gridx = 0;
        gridBagConstraints.gridy = 0;
        gridBagConstraints.gridwidth = 4;
        gridBagConstraints.fill = java.awt.GridBagConstraints.BOTH;
        gridBagConstraints.anchor = java.awt.GridBagConstraints.NORTHWEST;
        gridBagConstraints.weightx = 1.0;
        gridBagConstraints.weighty = 1.0;
        getContentPane().add(tabOptions, gridBagConstraints);

        btnOkay.setText(resourceMap.getString("btnOkay.text")); // NOI18N
        btnOkay.setName("btnOkay"); // NOI18N
        btnOkay.addActionListener(evt -> btnOkayActionPerformed());
        gridBagConstraints = new java.awt.GridBagConstraints();
        gridBagConstraints.gridx = 0;
        gridBagConstraints.gridy = 1;
        gridBagConstraints.anchor = java.awt.GridBagConstraints.EAST;
        gridBagConstraints.weightx = 0.25;
        getContentPane().add(btnOkay, gridBagConstraints);

        btnSave.setText(resourceMap.getString("btnSave.text")); // NOI18N
        btnSave.setName("btnSave"); // NOI18N
        btnSave.addActionListener(evt -> btnSaveActionPerformed());
        gridBagConstraints = new java.awt.GridBagConstraints();
        gridBagConstraints.gridx = 1;
        gridBagConstraints.gridy = 1;
        gridBagConstraints.anchor = java.awt.GridBagConstraints.CENTER;
        gridBagConstraints.weightx = 0.25;
        getContentPane().add(btnSave, gridBagConstraints);

        btnLoad.setText(resourceMap.getString("btnLoad.text")); // NOI18N
        btnLoad.setName("btnLoad"); // NOI18N
        btnLoad.addActionListener(evt -> btnLoadActionPerformed());
        gridBagConstraints = new java.awt.GridBagConstraints();
        gridBagConstraints.gridx = 2;
        gridBagConstraints.gridy = 1;
        gridBagConstraints.anchor = java.awt.GridBagConstraints.CENTER;
        gridBagConstraints.weightx = 0.25;
        getContentPane().add(btnLoad, gridBagConstraints);


        btnCancel.setText(resourceMap.getString("btnCancel.text")); // NOI18N
        btnCancel.setName("btnCancel"); // NOI18N
        btnCancel.addActionListener(this::btnCancelActionPerformed);
        gridBagConstraints = new java.awt.GridBagConstraints();
        gridBagConstraints.gridx = 3;
        gridBagConstraints.gridy = 1;
        gridBagConstraints.anchor = java.awt.GridBagConstraints.WEST;
        gridBagConstraints.weightx = 0.25;
        getContentPane().add(btnCancel, gridBagConstraints);

        pack();
    }// </editor-fold>//GEN-END:initComponents

    private void setUserPreferences() {
        PreferencesNode preferences = MekHQ.getPreferences().forClass(CampaignOptionsDialog.class);

        this.setName("dialog");
        preferences.manage(new JWindowPreference(this));
    }

    private void txtNameActionPerformed(java.awt.event.ActionEvent evt) {//GEN-FIRST:event_txtNameActionPerformed
        // TODO add your handling code here:
    }//GEN-LAST:event_txtNameActionPerformed

    private void fillRankInfo() {
        Ranks ranks = new Ranks(comboRanks.getSelectedIndex());
        ranksModel.setDataVector(ranks.getRanksForModel(), rankColNames);
        TableColumn column;
        for (int i = 0; i < RankTableModel.COL_NUM; i++) {
            column = tableRanks.getColumnModel().getColumn(i);
            column.setPreferredWidth(ranksModel.getColumnWidth(i));
            column.setCellRenderer(ranksModel.getRenderer());
            if (i == RankTableModel.COL_PAYMULT) {
                column.setCellEditor(new SpinnerEditor());
            }
        }
    }

    @SuppressWarnings("unused") // FIXME:
    private void tableRanksValueChanged(javax.swing.event.ListSelectionEvent evt) {
        int row = tableRanks.getSelectedRow();
        //btnDeleteRank.setEnabled(row != -1);
    }

    @SuppressWarnings("unused") // FIXME
    private void addRank() {
        Object[] rank = {"Unknown", false, 1.0};
        int row = tableRanks.getSelectedRow();
        if (row == -1) {
            if (ranksModel.getRowCount() > 0) {
                rank[1] = ranksModel.getValueAt(ranksModel.getRowCount() - 1, 1);
            }
            ranksModel.addRow(rank);
            tableRanks.setRowSelectionInterval(tableRanks.getRowCount() - 1, tableRanks.getRowCount() - 1);
        } else {
            rank[1] = ranksModel.getValueAt(row, 1);
            ranksModel.insertRow(row + 1, rank);
            tableRanks.setRowSelectionInterval(row + 1, row + 1);
        }
    }

    @SuppressWarnings("unused") // FIXME
    private void removeRank() {
        int row = tableRanks.getSelectedRow();
        if (row > -1) {
            ranksModel.removeRow(row);
        }
        if (tableRanks.getRowCount() == 0) {
            return;
        }
        if (tableRanks.getRowCount() > row) {
            tableRanks.setRowSelectionInterval(row, row);
        } else {
            tableRanks.setRowSelectionInterval(row - 1, row - 1);
        }
    }

    private void btnLoadActionPerformed() {
        ArrayList<GamePreset> presets = GamePreset.getGamePresetsIn(MekHQ.PRESET_DIR);

        if (!presets.isEmpty()) {
            ChooseGamePresetDialog cgpd = new ChooseGamePresetDialog(null, true, presets);
            cgpd.setVisible(true);
            if (!cgpd.wasCancelled() && null != cgpd.getSelectedPreset()) {
                cgpd.getSelectedPreset().apply(campaign);
                // TODO: it would be nice if we could just update the choices in this dialog now
                // TODO: rather than closing it, but that is currently not possible given how
                // TODO: this dialog is set up
                MekHQ.triggerEvent(new OptionsChangedEvent(campaign));
                this.setVisible(false);
            }
        }
    }

    private void btnSaveActionPerformed() {
        final String METHOD_NAME = "btnSaveActionPerformed()"; //$NON-NLS-1$
        if (txtName.getText().length() == 0) {
            return;
        }
        GamePresetDescriptionDialog gpdd = new GamePresetDescriptionDialog(null, true, "Enter a title", "Enter description of preset");
        gpdd.setVisible(true);
        if (!gpdd.wasChanged()) {
            return;
        }

        MekHQ.getLogger().log(getClass(), METHOD_NAME, LogLevel.INFO,
                "Saving campaign options..."); //$NON-NLS-1$
        // Choose a file...
        Optional<File> maybeFile = FileDialogs.saveCampaignOptions(null);

        if (!maybeFile.isPresent()) {
            return;
        }

        File file = maybeFile.get();

        String path = file.getPath();
        if (!path.endsWith(".xml")) {
            path += ".xml";
            file = new File(path);
        }

        // check for existing file and make a back-up if found
        String path2 = path + "_backup";
        File backupFile = new File(path2);
        if (file.exists()) {
            Utilities.copyfile(file, backupFile);
        }

        updateOptions();
        GamePreset preset = new GamePreset(gpdd.getTitle(), gpdd.getDesc(), options, rSkillPrefs, SkillType.lookupHash, SpecialAbility.getAllSpecialAbilities());

        // Then save it out to that file.
        FileOutputStream fos;
        PrintWriter pw;

        try {
            fos = new FileOutputStream(file);
            pw = new PrintWriter(new OutputStreamWriter(fos, StandardCharsets.UTF_8));
            preset.writeToXml(pw, 0);
            pw.flush();
            pw.close();
            fos.close();
            // delete the backup file because we didn't need it
            if (backupFile.exists()) {
                backupFile.delete();
            }
            MekHQ.getLogger().log(getClass(), METHOD_NAME, LogLevel.INFO,
                    "Campaign options saved to " + file); //$NON-NLS-1$
        } catch (Exception ex) {
            MekHQ.getLogger().error(getClass(), METHOD_NAME, ex);
            JOptionPane
                    .showMessageDialog(
                            null,
                            "Whoops, for some reason the game presets could not be saved", "Could not save presets",
                            JOptionPane.ERROR_MESSAGE);
            file.delete();
            if (backupFile.exists()) {
                Utilities.copyfile(backupFile, file);
                backupFile.delete();
            }
        }
        this.setVisible(false);
    }

    private void updateOptions() {
        campaign.setName(txtName.getText());
        campaign.setLocalDate(date);
        // Ensure that the MegaMek year GameOption matches the campaign year
        GameOptions gameOpts = campaign.getGameOptions();
        int campaignYear = campaign.getGameYear();
        if (gameOpts.intOption("year") != campaignYear) {
            gameOpts.getOption("year").setValue(campaignYear);
        }
        campaign.setFactionCode(Faction.getFactionFromFullNameAndYear
                (String.valueOf(comboFaction.getSelectedItem()), date.getYear()).getShortName());
        if (null != comboFactionNames.getSelectedItem()) {
            RandomNameGenerator.getInstance().setChosenFaction((String) comboFactionNames.getSelectedItem());
        }
        RandomGenderGenerator.setPercentFemale(sldGender.getValue());
        campaign.setRankSystem(comboRanks.getSelectedIndex());
        if (comboRanks.getSelectedIndex() == Ranks.RS_CUSTOM) {
            campaign.getRanks().setRanksFromModel(ranksModel);
        }
        campaign.setCamoCategory(camoCategory);
        campaign.setCamoFileName(camoFileName);
        campaign.setColorIndex(colorIndex);

        campaign.setIconCategory(iconCategory);
        campaign.setIconFileName(iconFileName);

        for (int i = 0; i < chkUsePortrait.length; i++) {
            options.setUsePortraitForType(i, chkUsePortrait[i].isSelected());
        }

        updateSkillTypes();
        updateXPCosts();

        // Rules panel
        options.setEraMods(useEraModsCheckBox.isSelected());
        options.setAssignedTechFirst(assignedTechFirstCheckBox.isSelected());
        options.setResetToFirstTech(resetToFirstTechCheckBox.isSelected());
        options.setQuirks(useQuirksBox.isSelected());
        campaign.getGameOptions().getOption("stratops_quirks").setValue(useQuirksBox.isSelected());
        options.setClanPriceModifier((Double) spnClanPriceModifier.getModel().getValue());
        for (int i = Part.QUALITY_A; i <= Part.QUALITY_F; i++) {
            options.setUsedPartsValue((Double) spnUsedPartsValue[i].getModel().getValue(), i);
        }
        options.setDamagedPartsValue((Double) spnDamagedPartsValue.getModel().getValue());
        options.setCanceledOrderReimbursement((Double) spnOrderRefund.getModel().getValue());
        options.setDragoonRating(useUnitRatingCheckBox.isSelected());
        options.setUnitRatingMethod(UnitRatingMethod.getUnitRatingMethod((String) unitRatingMethodCombo
                .getSelectedItem()));
        options.setUseOriginFactionForNames(chkUseOriginFactionForNames.isSelected());
        options.setUseTactics(useTacticsBox.isSelected());
        campaign.getGameOptions().getOption("command_init").setValue(useTacticsBox.isSelected());
        options.setDestroyByMargin(useDamageMargin.isSelected());
        options.setDestroyMargin((Integer) spnDamageMargin.getModel().getValue());
        options.setDestroyPartTarget((Integer) spnDestroyPartTarget.getModel().getValue());
        options.setUseAeroSystemHits(useAeroSystemHitsBox.isSelected());
        options.setCheckMaintenance(checkMaintenance.isSelected());
        options.setUseQualityMaintenance(useQualityMaintenance.isSelected());
        options.setReverseQualityNames(reverseQualityNames.isSelected());
        options.setUseUnofficialMaintenance(useUnofficialMaintenance.isSelected());
        options.setLogMaintenance(logMaintenance.isSelected());
        options.setSaveMothballState(chkSaveMothballState.isSelected());
        options.setMaintenanceBonus((Integer) spnMaintenanceBonus.getModel().getValue());
        options.setMaintenanceCycleDays((Integer) spnMaintenanceDays.getModel().getValue());
        options.setPayForParts(payForPartsBox.isSelected());
        options.setPayForRepairs(payForRepairsBox.isSelected());
        options.setPayForUnits(payForUnitsBox.isSelected());
        options.setPayForSalaries(payForSalariesBox.isSelected());
        options.setPayForOverhead(payForOverheadBox.isSelected());
        options.setPayForMaintain(payForMaintainBox.isSelected());
        options.setPayForTransport(payForTransportBox.isSelected());
        options.setPayForRecruitment(payForRecruitmentBox.isSelected());
        options.setLoanLimits(useLoanLimitsBox.isSelected());
        options.setUsePercentageMaint(usePercentageMaintBox.isSelected());
        options.setUseInfantryDontCount(useInfantryDontCountBox.isSelected());
        options.setSellUnits(sellUnitsBox.isSelected());
        options.setSellParts(sellPartsBox.isSelected());
        options.setUsePeacetimeCost(usePeacetimeCostBox.isSelected());
        options.setUseExtendedPartsModifier(useExtendedPartsModifierBox.isSelected());
        options.setShowPeacetimeCost(showPeacetimeCostBox.isSelected());
        options.setNewFinancialYearFinancesToCSVExport(newFinancialYearFinancesToCSVExportBox.isSelected());
        options.setFinancialYearDuration((FinancialYearDuration) comboFinancialYearDuration.getSelectedItem());
        options.setAssignPortraitOnRoleChange(chkAssignPortraitOnRoleChange.isSelected());

        options.setEquipmentContractBase(btnContractEquipment.isSelected());
        options.setEquipmentContractPercent((Double) spnEquipPercent.getModel().getValue());
        options.setDropshipContractPercent((Double) spnDropshipPercent.getModel().getValue());
        options.setJumpshipContractPercent((Double) spnJumpshipPercent.getModel().getValue());
        options.setWarshipContractPercent((Double) spnWarshipPercent.getModel().getValue());
        options.setEquipmentContractSaleValue(chkEquipContractSaleValue.isSelected());
        options.setBLCSaleValue(chkBLCSaleValue.isSelected());

        options.setWaitingPeriod((Integer) spnAcquireWaitingPeriod.getModel().getValue());
        options.setAcquisitionSkill((String) choiceAcquireSkill.getSelectedItem());
        options.setAcquisitionSupportStaffOnly(chkSupportStaffOnly.isSelected());
        options.setClanAcquisitionPenalty((Integer) spnAcquireClanPenalty.getModel().getValue());
        options.setIsAcquisitionPenalty((Integer) spnAcquireIsPenalty.getModel().getValue());
        options.setMaxAcquisitions(Integer.parseInt(txtMaxAcquisitions.getText()));

        options.setNDiceTransitTime((Integer) spnNDiceTransitTime.getModel().getValue());
        options.setConstantTransitTime((Integer) spnConstantTransitTime.getModel().getValue());
        options.setUnitTransitTime(choiceTransitTimeUnits.getSelectedIndex());
        options.setAcquireMosBonus((Integer) spnAcquireMosBonus.getModel().getValue());
        options.setAcquireMinimumTime((Integer) spnAcquireMinimum.getModel().getValue());
        options.setAcquireMinimumTimeUnit(choiceAcquireMinimumUnit.getSelectedIndex());
        options.setAcquireMosUnit(choiceAcquireMosUnits.getSelectedIndex());
        options.setPlanetaryAcquisition(usePlanetaryAcquisitions.isSelected());
        options.setDisallowClanPartsFromIS(disallowClanPartsFromIS.isSelected());
        options.setPlanetAcquisitionVerboseReporting(usePlanetaryAcquisitionsVerbose.isSelected());
        options.setDisallowPlanetAcquisitionClanCrossover(disallowPlanetaryAcquisitionClanCrossover.isSelected());
        options.setMaxJumpsPlanetaryAcquisition((int)spnMaxJumpPlanetaryAcquisitions.getModel().getValue());
        options.setPenaltyClanPartsFroIS((int)spnPenaltyClanPartsFromIS.getModel().getValue());
        options.setPlanetAcquisitionFactionLimit(comboPlanetaryAcquisitionsFactionLimits.getSelectedIndex());
        for (int i = ITechnology.RATING_A; i <= ITechnology.RATING_F; i++) {
            options.setPlanetTechAcquisitionBonus((int) spnPlanetAcquireTechBonus[i].getModel().getValue(), i);
            options.setPlanetIndustryAcquisitionBonus((int) spnPlanetAcquireIndustryBonus[i].getModel().getValue(), i);
            options.setPlanetOutputAcquisitionBonus((int) spnPlanetAcquireOutputBonus[i].getModel().getValue(), i);

        }

        options.setScenarioXP((Integer) spnScenarioXP.getModel().getValue());
        options.setKillsForXP((Integer) spnKills.getModel().getValue());
        options.setKillXPAward((Integer) spnKillXP.getModel().getValue());

        options.setTaskXP((Integer) spnTaskXP.getModel().getValue());
        options.setNTasksXP((Integer) spnNTasksXP.getModel().getValue());
        options.setSuccessXP((Integer) spnSuccessXP.getModel().getValue());
        options.setMistakeXP((Integer) spnMistakeXP.getModel().getValue());
        options.setIdleXP((Integer) spnIdleXP.getModel().getValue());
        options.setMonthsIdleXP((Integer) spnMonthsIdleXP.getModel().getValue());
        options.setContractNegotiationXP((Integer) spnContractNegotiationXP.getModel().getValue());
        options.setAdminXP((Integer) spnAdminWeeklyXP.getModel().getValue());
        options.setAdminXPPeriod((Integer) spnAdminWeeklyXPPeriod.getModel().getValue());
        options.setEdgeCost((Integer) spnEdgeCost.getModel().getValue());
        options.setTargetIdleXP((Integer) spnTargetIdleXP.getModel().getValue());

        options.setLimitByYear(limitByYearBox.isSelected());
        options.setDisallowExtinctStuff(disallowExtinctStuffBox.isSelected());
        options.setAllowClanPurchases(allowClanPurchasesBox.isSelected());
        options.setAllowISPurchases(allowISPurchasesBox.isSelected());
        options.setAllowCanonOnly(allowCanonOnlyBox.isSelected());
        campaign.getGameOptions().getOption("canon_only").setValue(allowCanonOnlyBox.isSelected());
        campaign.getGameOptions().getOption(OptionsConstants.ALLOWED_ERA_BASED).setValue(variableTechLevelBox.isSelected());
        options.setVariableTechLevel(variableTechLevelBox.isSelected() && options.limitByYear());
        options.setFactionIntroDate(factionIntroDateBox.isSelected());
        campaign.updateTechFactionCode();
        options.setAllowCanonRefitOnly(allowCanonRefitOnlyBox.isSelected());
        options.setUseAmmoByType(useAmmoByTypeBox.isSelected());
        options.setTechLevel(choiceTechLevel.getSelectedIndex());
        campaign.getGameOptions().getOption("techlevel").setValue((String)choiceTechLevel.getSelectedItem());

        rSkillPrefs.setOverallRecruitBonus((Integer) spnOverallRecruitBonus.getModel().getValue());
        for (int i = 0; i < Person.T_NUM; i++) {
            rSkillPrefs.setRecruitBonus(i, (Integer) spnTypeRecruitBonus[i].getModel().getValue());
        }
        rSkillPrefs.setRandomizeSkill(chkExtraRandom.isSelected());
        rSkillPrefs.setAntiMekProb((Integer) spnProbAntiMek.getModel().getValue());
        rSkillPrefs.setArtilleryProb((Integer) spnArtyProb.getModel().getValue());
        rSkillPrefs.setArtilleryBonus((Integer) spnArtyBonus.getModel().getValue());
        rSkillPrefs.setSecondSkillProb((Integer) spnSecondProb.getModel().getValue());
        rSkillPrefs.setSecondSkillBonus((Integer) spnSecondBonus.getModel().getValue());
        rSkillPrefs.setTacticsMod(SkillType.EXP_GREEN, (Integer) spnTacticsGreen.getModel().getValue());
        rSkillPrefs.setTacticsMod(SkillType.EXP_REGULAR, (Integer) spnTacticsReg.getModel().getValue());
        rSkillPrefs.setTacticsMod(SkillType.EXP_VETERAN, (Integer) spnTacticsVet.getModel().getValue());
        rSkillPrefs.setTacticsMod(SkillType.EXP_ELITE, (Integer) spnTacticsElite.getModel().getValue());
        rSkillPrefs.setCombatSmallArmsBonus((Integer) spnCombatSA.getModel().getValue());
        rSkillPrefs.setSupportSmallArmsBonus((Integer) spnSupportSA.getModel().getValue());
        rSkillPrefs.setSpecialAbilBonus(SkillType.EXP_GREEN, (Integer) spnAbilGreen.getModel().getValue());
        rSkillPrefs.setSpecialAbilBonus(SkillType.EXP_REGULAR, (Integer) spnAbilReg.getModel().getValue());
        rSkillPrefs.setSpecialAbilBonus(SkillType.EXP_VETERAN, (Integer) spnAbilVet.getModel().getValue());
        rSkillPrefs.setSpecialAbilBonus(SkillType.EXP_ELITE, (Integer) spnAbilElite.getModel().getValue());

        for (int i = 0; i < phenotypeSpinners.length; i++) {
            options.setPhenotypeProbability(i, (Integer) phenotypeSpinners[i].getValue());
        }

        //region Personnel Tab
        options.setInitBonus(useInitBonusBox.isSelected());
        campaign.getGameOptions().getOption("individual_initiative").setValue(useInitBonusBox.isSelected());
        options.setToughness(useToughnessBox.isSelected());
        campaign.getGameOptions().getOption("toughness").setValue(useToughnessBox.isSelected());
        options.setArtillery(useArtilleryBox.isSelected());
        campaign.getGameOptions().getOption("artillery_skill").setValue(useArtilleryBox.isSelected());
        options.setAbilities(useAbilitiesBox.isSelected());
        campaign.getGameOptions().getOption("pilot_advantages").setValue(useAbilitiesBox.isSelected());
        options.setEdge(useEdgeBox.isSelected());
        campaign.getGameOptions().getOption("edge").setValue(useEdgeBox.isSelected());
        options.setSupportEdge(useSupportEdgeBox.isSelected());
        options.setImplants(useImplantsBox.isSelected());
        campaign.getGameOptions().getOption("manei_domini").setValue(useImplantsBox.isSelected());
        options.setCapturePrisoners(chkCapturePrisoners.isSelected());
        options.setDefaultPrisonerStatus((PrisonerStatus) comboPrisonerStatus.getSelectedItem());
        options.setPrisonerBabyStatus(chkPrisonerBabyStatus.isSelected());
        options.setAltQualityAveraging(altQualityAveragingCheckBox.isSelected());
        options.setAdvancedMedical(useAdvancedMedicalBox.isSelected());
        options.setDylansRandomXp(useDylansRandomXpBox.isSelected());
        //we need to reset healing time options through the campaign because we may need to
        //loop through personnel to make adjustments
        campaign.setHealingTimeOptions((Integer) spnHealWaitingPeriod.getModel().getValue(),
                (Integer) spnNaturalHealWaitingPeriod.getModel().getValue());
        options.setMinimumHitsForVees((Integer) spnMinimumHitsForVees.getModel().getValue());
        options.setUseRandomHitsForVees(useRandomHitsForVees.isSelected());
        options.setTougherHealing(useTougherHealing.isSelected());
        options.setUseTransfers(chkUseTransfers.isSelected());
        options.setUseTimeInService(chkUseTimeInService.isSelected());
        options.setTimeInServiceDisplayFormat((TimeInDisplayFormat) comboTimeInServiceDisplayFormat.getSelectedItem());
        options.setUseTimeInRank(chkUseTimeInRank.isSelected());
        options.setTimeInRankDisplayFormat((TimeInDisplayFormat) comboTimeInRankDisplayFormat.getSelectedItem());
        options.setUseRetirementDateTracking(chkUseRetirementDateTracking.isSelected());
        options.setTrackTotalEarnings(chkTrackTotalEarnings.isSelected());
        options.setShowOriginFaction(chkShowOriginFaction.isSelected());
        options.setRandomizeOrigin(chkRandomizeOrigin.isSelected());
        options.setRandomizeDependentOrigin(chkRandomizeDependentsOrigin.isSelected());
        options.setOriginSearchRadius((Integer)spnOriginSearchRadius.getModel().getValue());
        //Family
        options.setMinimumMarriageAge((Integer) spnMinimumMarriageAge.getModel().getValue());
        options.setCheckMutualAncestorsDepth((Integer) spnCheckMutualAncestorsDepth.getModel().getValue());
        options.setLogMarriageNameChange(chkLogMarriageNameChange.isSelected());
        options.setUseRandomMarriages(chkUseRandomMarriages.isSelected());
        options.setChanceRandomMarriages((Double) spnChanceRandomMarriages.getModel().getValue() / 100.0);
        options.setMarriageAgeRange((Integer) spnMarriageAgeRange.getModel().getValue());
        for (int i = 0; i < spnRandomMarriageSurnameWeights.length; i++) {
            int val = (int) Math.round(((Double) spnRandomMarriageSurnameWeights[i].getModel().getValue()) * 10);
            options.setRandomMarriageSurnameWeight(i, val);
        }
        options.setUseRandomSameSexMarriages(chkUseRandomSameSexMarriages.isSelected());
        options.setChanceRandomSameSexMarriages((Double) spnChanceRandomSameSexMarriages.getModel().getValue() / 100.0);
        options.setUseUnofficialProcreation(chkUseUnofficialProcreation.isSelected());
        options.setChanceProcreation((Double) spnChanceProcreation.getModel().getValue() / 100.0);
        options.setUseUnofficialProcreationNoRelationship(chkUseUnofficialProcreationNoRelationship.isSelected());
        options.setChanceProcreationNoRelationship((Double) spnChanceProcreationNoRelationship.getModel().getValue() / 100.0);
        options.setDisplayTrueDueDate(chkDisplayTrueDueDate.isSelected());
        options.setLogConception(chkLogConception.isSelected());
        options.setBabySurnameStyle((BabySurnameStyle) comboBabySurnameStyle.getSelectedItem());
        options.setDetermineFatherAtBirth(chkDetermineFatherAtBirth.isSelected());
        options.setDisplayParentage(chkDisplayParentage.isSelected());
        options.setDisplayFamilyLevel(comboDisplayFamilyLevel.getSelectedIndex());
        options.setUseRandomDeaths(chkUseRandomDeaths.isSelected());
        options.setKeepMarriedNameUponSpouseDeath(chkKeepMarriedNameUponSpouseDeath.isSelected());
        //Salary
        options.setSalaryCommissionMultiplier((Double) spnSalaryCommission.getModel().getValue());
        options.setSalaryEnlistedMultiplier((Double) spnSalaryEnlisted.getModel().getValue());
        options.setSalaryAntiMekMultiplier((Double) spnSalaryAntiMek.getModel().getValue());
        for (int i = 0; i < spnSalaryXp.length; i++) {
            options.setSalaryXpMultiplier((Double) spnSalaryXp[i].getModel().getValue(), i);
        }
        for (int i = 1; i < Person.T_NUM; i++) {
            try {
                options.setBaseSalary(i, (double) spnSalaryBase[i].getValue());
            } catch (Exception ignored) { }
        }
        //endregion Personnel Tab

        //start SPA
        SpecialAbility.replaceSpecialAbilities(tempSPA);
        //end SPA

        // Start Personnel Market
        options.setPersonnelMarketDylansWeight((Double) personnelMarketDylansWeight.getValue());
        options.setPersonnelMarketRandomEliteRemoval(Integer.parseInt(personnelMarketRandomEliteRemoval.getText()));
        options.setPersonnelMarketRandomVeteranRemoval(Integer.parseInt(personnelMarketRandomVeteranRemoval.getText()));
        options.setPersonnelMarketRandomRegularRemoval(Integer.parseInt(personnelMarketRandomRegularRemoval.getText()));
        options.setPersonnelMarketRandomGreenRemoval(Integer.parseInt(personnelMarketRandomGreenRemoval.getText()));
        options.setPersonnelMarketRandomUltraGreenRemoval(Integer.parseInt(personnelMarketRandomUltraGreenRemoval.getText()));
        options.setPersonnelMarketReportRefresh(personnelMarketReportRefresh.isSelected());
        options.setPersonnelMarketType((String) personnelMarketType.getSelectedItem());
        // End Personnel Market

        // Start Against the Bot
        options.setUseAtB(chkUseAtB.isSelected());
        options.setSkillLevel(cbSkillLevel.getSelectedIndex());
        options.setUseShareSystem(chkUseShareSystem.isSelected());
        options.setSharesExcludeLargeCraft(chkSharesExcludeLargeCraft.isSelected());
        options.setSharesForAll(chkSharesForAll.isSelected());
        options.setTrackOriginalUnit(chkTrackOriginalUnit.isSelected());
        options.setRetirementRolls(chkRetirementRolls.isSelected());
        options.setCustomRetirementMods(chkCustomRetirementMods.isSelected());
        options.setFoundersNeverRetire(chkFoundersNeverRetire.isSelected());
        options.setAtBAddDependents(chkAddDependents.isSelected());
        options.setDependentsNeverLeave(chkDependentsNeverLeave.isSelected());
        options.setTrackUnitFatigue(chkTrackUnitFatigue.isSelected());
        options.setLimitLanceWeight(chkLimitLanceWeight.isSelected());
        options.setLimitLanceNumUnits(chkLimitLanceNumUnits.isSelected());
        options.setUseLeadership(chkUseLeadership.isSelected());
        options.setUseStrategy(chkUseStrategy.isSelected());
        options.setBaseStrategyDeployment((Integer) spnBaseStrategyDeployment.getValue());
        options.setAdditionalStrategyDeployment((Integer) spnAdditionalStrategyDeployment.getValue());
        options.setAdjustPaymentForStrategy(chkAdjustPaymentForStrategy.isSelected());

        options.setUseAero(chkUseAero.isSelected());
        options.setUseVehicles(chkUseVehicles.isSelected());
        options.setClanVehicles(chkClanVehicles.isSelected());
        options.setDoubleVehicles(chkDoubleVehicles.isSelected());
        options.setAdjustPlayerVehicles(chkAdjustPlayerVehicles.isSelected());
        options.setOpforLanceTypeMechs((Integer) spnOpforLanceTypeMechs.getValue());
        options.setOpforLanceTypeMixed((Integer) spnOpforLanceTypeMixed.getValue());
        options.setOpforLanceTypeVehicles((Integer) spnOpforLanceTypeVehicles.getValue());
        options.setOpforUsesVTOLs(chkOpforUsesVTOLs.isSelected());
        options.setAllowOpforAeros(chkOpforUsesAero.isSelected());
        options.setAllowOpforLocalUnits(chkOpforUsesLocalForces.isSelected());
        options.setOpforAeroChance((Integer) spnOpforAeroChance.getValue());
        options.setOpforLocalUnitChance((Integer) spnOpforLocalForceChance.getValue());
        options.setUseDropShips(chkUseDropShips.isSelected());

        options.setStaticRATs(btnStaticRATs.isSelected());
        options.setIgnoreRatEra(chkIgnoreRatEra.isSelected());
        //Strip dates used in display name
        String[] ratList = new String[chosenRatModel.size()];
        for (int i = 0; i < chosenRatModel.size(); i++) {
            ratList[i] = chosenRatModel.elementAt(i).replaceFirst(" \\(.*?\\)", "");
        }
        options.setRATs(ratList);
        options.setSearchRadius((Integer) spnSearchRadius.getValue());
        for (int i = 0; i < spnAtBBattleChance.length; i++) {
            options.setAtBBattleChance(i, (Double) spnAtBBattleChance[i].getValue());
        }
        options.setGenerateChases(chkGenerateChases.isSelected());
        options.setVariableContractLength(chkVariableContractLength.isSelected());
        options.setMercSizeLimited(chkMercSizeLimited.isSelected());
        options.setRestrictPartsByMission(chkRestrictPartsByMission.isSelected());
        options.setRegionalMechVariations(chkRegionalMechVariations.isSelected());
        options.setAttachedPlayerCamouflage(chkAttachedPlayerCamouflage.isSelected());
        options.setPlayerControlsAttachedUnits(chkPlayerControlsAttachedUnits.isSelected());
        options.setUseWeatherConditions(chkUseWeatherConditions.isSelected());
        options.setUseLightConditions(chkUseLightConditions.isSelected());
        options.setUsePlanetaryConditions(chkUsePlanetaryConditions.isSelected());
        options.setUseAtBCapture(chkUseAtBCapture.isSelected());
        options.setStartGameDelay((Integer) spnStartGameDelay.getValue());

        options.setAeroRecruitsHaveUnits(chkAeroRecruitsHaveUnits.isSelected());
        options.setInstantUnitMarketDelivery(chkInstantUnitMarketDelivery.isSelected());
        options.setContractMarketReportRefresh(chkContractMarketReportRefresh.isSelected());
        options.setContractMarketReportRefresh(chkUnitMarketReportRefresh.isSelected());

        // End Against the Bot

        //region Miscellaneous Tab
        options.setHistoricalDailyLog(chkHistoricalDailyLog.isSelected());
        //endregion Miscellaneous Tab

        MekHQ.triggerEvent(new OptionsChangedEvent(campaign, options));
    }

    private void btnOkayActionPerformed() {
        if (txtName.getText().length() > 0) {
            updateOptions();
            this.setVisible(false);
        }
    }

    private void updateXPCosts() {
        for (int i = 0; i < SkillType.skillList.length; i++) {
            for (int j = 0; j < 11; j++) {
                try {
                    int cost = Integer.parseInt((String) tableXP.getValueAt(i, j));
                    SkillType.setCost(SkillType.skillList[i], cost, j);
                } catch (NumberFormatException e) {
                    MekHQ.getLogger().error(this, "unreadable value in skill cost table for " + SkillType.skillList[i]);
                }
            }
        }
        //campaign.getSkillCosts().setScenarioXP((Integer)spnScenarioXP.getModel().getValue());
    }

    private void updateSkillTypes() {
        for (String skillName : SkillType.getSkillList()) {
            SkillType type = SkillType.getType(skillName);
            if (null != hashSkillTargets.get(skillName)) {
                type.setTarget((Integer) hashSkillTargets.get(skillName).getModel().getValue());
            }
            if (null != hashGreenSkill.get(skillName)) {
                type.setGreenLevel((Integer) hashGreenSkill.get(skillName).getModel().getValue());
            }
            if (null != hashRegSkill.get(skillName)) {
                type.setRegularLevel((Integer) hashRegSkill.get(skillName).getModel().getValue());
            }
            if (null != hashVetSkill.get(skillName)) {
                type.setVeteranLevel((Integer) hashVetSkill.get(skillName).getModel().getValue());
            }
            if (null != hashEliteSkill.get(skillName)) {
                type.setEliteLevel((Integer) hashEliteSkill.get(skillName).getModel().getValue());
            }
        }
    }


    private void btnCancelActionPerformed(ActionEvent evt) {
        cancelled = true;
        this.setVisible(false);
    }

    public boolean wasCancelled() {
        return cancelled;
    }

    private void btnDateActionPerformed(ActionEvent evt) {
        // show the date chooser
        DateChooser dc = new DateChooser(frame, date);
        // user can either choose a date or cancel by closing
        if (dc.showDateChooser() == DateChooser.OK_OPTION) {
            date = dc.getDate();
            btnDate.setText(options.getDisplayFormattedDate(date));
            factionModel = new SortedComboBoxModel<>();
            for (String sname : Faction.getChoosableFactionCodes()) {
                Faction f = Faction.getFaction(sname);
                if (f.validIn(date.getYear())) {
                    factionModel.addElement(f.getFullName(date.getYear()));
                }
            }
            factionModel.setSelectedItem(campaign.getFaction().getFullName(date.getYear()));
            comboFaction.setModel(factionModel);
        }
    }

    private void btnIconActionPerformed(ActionEvent evt) {
        ImageChoiceDialog pcd = new ImageChoiceDialog(frame, true, iconCategory, iconFileName, forceIcons);
        pcd.setVisible(true);
        if (pcd.isChanged()) {
            iconCategory = pcd.getCategory();
            iconFileName = pcd.getFileName();
        }
        setForceIcon();
    }

    private void btnCamoActionPerformed(ActionEvent evt) {
        CamoChoiceDialog ccd = new CamoChoiceDialog(frame, true, camoCategory, camoFileName, colorIndex, camos);
        ccd.setVisible(true);
        camoCategory = ccd.getCategory();
        camoFileName = ccd.getFileName();
        if (ccd.getColorIndex() != -1) {
            colorIndex = ccd.getColorIndex();
        }
        setCamoIcon();
    }

    private Vector<String> getUnusedSPA() {
        Vector<String> unused = new Vector<>();
        PilotOptions poptions = new PilotOptions();
        for (Enumeration<IOptionGroup> i = poptions.getGroups(); i.hasMoreElements();) {
            IOptionGroup group = i.nextElement();

            if (!group.getKey().equalsIgnoreCase(PilotOptions.LVL3_ADVANTAGES)) {
                continue;
            }

            for (Enumeration<IOption> j = group.getOptions(); j.hasMoreElements();) {
                IOption option = j.nextElement();
                if (null == tempSPA.get(option.getName())) {
                    unused.add(option.getName());
                }
            }
        }

        for (String key : SpecialAbility.getAllDefaultSpecialAbilities().keySet()) {
            if ((null == tempSPA.get(key)) && !unused.contains(key)) {
                unused.add(key);
            }
        }

        return unused;
    }

    public Hashtable<String, SpecialAbility> getCurrentSPA() {
        return tempSPA;
    }

    private void btnAddSPA() {
        SelectUnusedAbilityDialog suad = new SelectUnusedAbilityDialog(this.frame, getUnusedSPA(), getCurrentSPA());
        suad.setVisible(true);

        panSpecialAbilities.removeAll();

        GridBagConstraints gridBagConstraints = new java.awt.GridBagConstraints();
        gridBagConstraints.fill = GridBagConstraints.NONE;
        gridBagConstraints.anchor = GridBagConstraints.NORTHWEST;
        gridBagConstraints.gridx = 0;
        gridBagConstraints.gridy = 0;
        gridBagConstraints.weightx = 1.0;
        gridBagConstraints.weighty = 0.0;
        panSpecialAbilities.add(btnAddSPA, gridBagConstraints);
        btnAddSPA.setEnabled(!getUnusedSPA().isEmpty());

        gridBagConstraints.fill = GridBagConstraints.BOTH;
        gridBagConstraints.anchor = GridBagConstraints.NORTHWEST;
        gridBagConstraints.gridx = 0;
        gridBagConstraints.gridy = 1;
        gridBagConstraints.weightx = 1.0;
        gridBagConstraints.weighty = 1.0;

        for(String title : tempSPA.keySet()) {
            panSpecialAbilities.add(new SpecialAbilityPanel(tempSPA.get(title), this), gridBagConstraints);
            gridBagConstraints.gridy++;
        }
        panSpecialAbilities.revalidate();
        panSpecialAbilities.repaint();
    }

    public void btnRemoveSPA(String name) {
        tempSPA.remove(name);

        //we also need to cycle through the existing SPAs and remove this one from
        //any prereqs
        for (String key: tempSPA.keySet()) {
            SpecialAbility otherAbil = tempSPA.get(key);
            Vector<String> prereq = otherAbil.getPrereqAbilities();
            Vector<String> invalid = otherAbil.getInvalidAbilities();
            Vector<String> remove = otherAbil.getRemovedAbilities();
            if (prereq.remove(name)) {
                otherAbil.setPrereqAbilities(prereq);
            }
            if (invalid.remove(name)) {
                otherAbil.setInvalidAbilities(invalid);
            }
            if (remove.remove(name)) {
                otherAbil.setRemovedAbilities(remove);
            }
        }

        panSpecialAbilities.removeAll();

        GridBagConstraints gridBagConstraints = new java.awt.GridBagConstraints();
        gridBagConstraints.fill = GridBagConstraints.NONE;
        gridBagConstraints.anchor = GridBagConstraints.NORTHWEST;
        gridBagConstraints.gridx = 0;
        gridBagConstraints.gridy = 0;
        gridBagConstraints.weightx =1.0;
        gridBagConstraints.weighty =0.0;
        panSpecialAbilities.add(btnAddSPA, gridBagConstraints);
        btnAddSPA.setEnabled(true);

        gridBagConstraints.fill = GridBagConstraints.BOTH;
        gridBagConstraints.anchor = GridBagConstraints.NORTHWEST;
        gridBagConstraints.gridx = 0;
        gridBagConstraints.gridy = 1;
        gridBagConstraints.weightx =1.0;
        gridBagConstraints.weighty =1.0;

        for (String title : tempSPA.keySet()) {
            panSpecialAbilities.add(new SpecialAbilityPanel(tempSPA.get(title), this), gridBagConstraints);
            gridBagConstraints.gridy++;
        }
        panSpecialAbilities.revalidate();
        panSpecialAbilities.repaint();
    }

    public void setCamoIcon() {
        if (null == camoCategory) {
            return;
        }

        if (Player.NO_CAMO.equals(camoCategory)) {
            int colorInd = colorIndex;
            if (colorInd == -1) {
                colorInd = 0;
            }
            BufferedImage tempImage = new BufferedImage(84, 72, BufferedImage.TYPE_INT_RGB);
            Graphics2D graphics = tempImage.createGraphics();
            graphics.setColor(PlayerColors.getColor(colorInd));
            graphics.fillRect(0, 0, 84, 72);
            btnCamo.setIcon(new ImageIcon(tempImage));
            return;
        }

        // Try to get the camo file.
        try {
            // Translate the root camo directory name.
            if (Player.ROOT_CAMO.equals(camoCategory)) {
                camoCategory = ""; //$NON-NLS-1$
            }
            Image camo = (Image) camos.getItem(camoCategory, camoFileName);
            btnCamo.setIcon(new ImageIcon(camo));
        } catch (Exception err) {
            JOptionPane.showMessageDialog(
                    this,
                    "Cannot find your camo file.\n"
                    + "Setting to default color.\n"
                    + "You should browse to the correct camo file,\n"
                    + "or if it isn't available copy it into MekHQ's"
                    + "data/images/camo folder.",
                    "Missing Camo File",
                    JOptionPane.WARNING_MESSAGE);
            camoCategory = Player.NO_CAMO;
            colorIndex = 0;
            setCamoIcon();
        }
    }

    public void setForceIcon() {
        if (null == iconCategory) {
            return;
        }

        if (Campaign.ICON_NONE.equals(iconFileName)) {
            btnIcon.setIcon(null);
            btnIcon.setText("None");
            return;
        }

        // Try to get the root file.
        try {
            // Translate the root icon directory name.
            if (Campaign.ROOT_ICON.equals(iconCategory)) {
                iconCategory = ""; //$NON-NLS-1$
            }
            Image icon = (Image) forceIcons.getItem(iconCategory, iconFileName);
            icon = icon.getScaledInstance(75, -1, Image.SCALE_DEFAULT);
            btnIcon.setIcon(new ImageIcon(icon));
        } catch (Exception err) {
            iconFileName = Campaign.ICON_NONE;
            setForceIcon();
        }
    }

    private void enableAtBComponents(JPanel panel, boolean enabled) {
        for (Component c : panel.getComponents()) {
            if (c.equals(chkUseAtB)) {
                continue;
            }
            if (c instanceof JPanel) {
                enableAtBComponents((JPanel)c, enabled);
            } else if (enabled && c.equals(btnAddRat)) {
                c.setEnabled(availableRats.getSelectedIndex() >= 0);
            } else if (enabled && c.equals(btnRemoveRat)) {
                c.setEnabled(chosenRats.getSelectedIndex() >= 0);
            } else if (enabled && c.equals(btnMoveRatUp)) {
                c.setEnabled(chosenRats.getSelectedIndex() > 0);
            } else if (enabled && c.equals(btnMoveRatDown)) {
                c.setEnabled(availableRats.getSelectedIndex() >= 0 &&
                        chosenRatModel.size() > chosenRats.getSelectedIndex() + 1);
            } else {
                c.setEnabled(enabled);
            }
        }
    }

    private double determineAtBBattleIntensity() {
        double intensity = 0.0;
        double x;

        x = (Double) spnAtBBattleChance[AtBLanceRole.FIGHTING.ordinal()].getValue();
        intensity += ((-3.0 / 2.0) * (2.0 * x - 1.0)) / (2.0 * x - 201.0);

        x = (Double) spnAtBBattleChance[AtBLanceRole.DEFENCE.ordinal()].getValue();
        intensity += ((-4.0) * (2.0 * x - 1.0)) / (2.0 * x - 201.0);

        x = (Double) spnAtBBattleChance[AtBLanceRole.SCOUTING.ordinal()].getValue();
        intensity += ((-2.0 / 3.0) * (2.0 * x - 1.0)) / (2.0 * x - 201.0);

        x = (Double) spnAtBBattleChance[AtBLanceRole.TRAINING.ordinal()].getValue();
        intensity += ((-9.0) * (2.0 * x - 1.0)) / (2.0 * x - 201.0);

        intensity = intensity / 4.0;

        if (intensity > 100.0) {
            intensity = 100.0;
        }

        return Math.round(intensity * 10.0) / 10.0;
    }

    private class AtBBattleIntensityChangeListener implements ChangeListener  {
        @Override
        public void stateChanged(ChangeEvent e) {
            double intensity = (Double) spnAtBBattleIntensity.getValue();

            if (intensity >= AtBContract.MINIMUM_INTENSITY) {
                spnAtBBattleChance[AtBLanceRole.FIGHTING.ordinal()]
                        .setValue(Math.round(400.0 * intensity / (40.0 * intensity + 60.0) * 100.0 + 0.5) / 10.0);
                spnAtBBattleChance[AtBLanceRole.DEFENCE.ordinal()]
                        .setValue(Math.round(200.0 * intensity / (20.0 * intensity + 80.0) * 100.0 + 0.5) / 10.0);
                spnAtBBattleChance[AtBLanceRole.SCOUTING.ordinal()]
                        .setValue(Math.round(600.0 * intensity / (60.0 * intensity + 40.0) * 100.0 + 0.5) / 10.0);
                spnAtBBattleChance[AtBLanceRole.TRAINING.ordinal()]
                        .setValue(Math.round(100.0 * intensity / (10.0 * intensity + 90.0) * 100.0 + 0.5) / 10.0);
            } else {
                spnAtBBattleChance[AtBLanceRole.FIGHTING.ordinal()].setValue(0.0);
                spnAtBBattleChance[AtBLanceRole.DEFENCE.ordinal()].setValue(0.0);
                spnAtBBattleChance[AtBLanceRole.SCOUTING.ordinal()].setValue(0.0);
                spnAtBBattleChance[AtBLanceRole.TRAINING.ordinal()].setValue(0.0);
            }
        }
    }

    /*
     * Taken from:
     *  http://tips4java.wordpress.com/2008/11/18/row-number-table/
     *	Use a JTable as a renderer for row numbers of a given main table.
     *  This table must be added to the row header of the scrollpane that
     *  contains the main table.
     */
    public static class RowNamesTable extends JTable implements ChangeListener, PropertyChangeListener {
        private static final long serialVersionUID = 3151119498072423302L;
        private JTable main;

        public RowNamesTable(JTable table) {
            main = table;
            main.addPropertyChangeListener(this);

            setFocusable(false);
            setAutoCreateColumnsFromModel(false);
            setModel(main.getModel());
            setSelectionModel(main.getSelectionModel());

            TableColumn column = new TableColumn();
            column.setHeaderValue(" ");
            addColumn(column);
            column.setCellRenderer(new RowNumberRenderer());

            getColumnModel().getColumn(0).setPreferredWidth(120);
            setPreferredScrollableViewportSize(getPreferredSize());
        }

        @Override
        public void addNotify() {
            super.addNotify();
            Component c = getParent();
            //  Keep scrolling of the row table in sync with the main table.
            if (c instanceof JViewport) {
                JViewport viewport = (JViewport) c;
                viewport.addChangeListener(this);
            }
        }

        /*
         *  Delegate method to main table
         */
        @Override
        public int getRowCount() {
            return main.getRowCount();
        }

        @Override
        public int getRowHeight(int row) {
            return main.getRowHeight(row);
        }

        /*
         *  This table does not use any data from the main TableModel,
         *  so just return a value based on the row parameter.
         */
        @Override
        public Object getValueAt(int row, int column) {
            return SkillType.skillList[row];
        }

        /*
         *  Don't edit data in the main TableModel by mistake
         */
        @Override
        public boolean isCellEditable(int row, int column) {
            return false;
        }

        //
        //  Implement the ChangeListener
        //
        @Override
        public void stateChanged(ChangeEvent e) {
            //  Keep the scrolling of the row table in sync with main table
            JViewport viewport = (JViewport) e.getSource();
            JScrollPane scrollPane = (JScrollPane) viewport.getParent();
            scrollPane.getVerticalScrollBar().setValue(viewport.getViewPosition().y);
        }

        //
        //  Implement the PropertyChangeListener
        //
        @Override
        public void propertyChange(PropertyChangeEvent e) {
            //  Keep the row table in sync with the main table

            if ("selectionModel".equals(e.getPropertyName())) {
                setSelectionModel(main.getSelectionModel());
            }

            if ("model".equals(e.getPropertyName())) {
                setModel(main.getModel());
            }
        }

        /*
         *  Borrow the renderer from JDK1.4.2 table header
         */
        private static class RowNumberRenderer extends DefaultTableCellRenderer {
            private static final long serialVersionUID = -5430873664301394767L;

            public RowNumberRenderer() {
                setHorizontalAlignment(JLabel.LEFT);
            }

            @Override
            public Component getTableCellRendererComponent(
                    JTable table, Object value, boolean isSelected, boolean hasFocus, int row, int column) {
                if (table != null) {
                    JTableHeader header = table.getTableHeader();

                    if (header != null) {
                        setForeground(header.getForeground());
                        setBackground(header.getBackground());
                        setFont(header.getFont());
                    }
                }

                if (isSelected) {
                    setFont(getFont().deriveFont(Font.BOLD));
                }

                setText((value == null) ? "" : value.toString());
                setBorder(UIManager.getBorder("TableHeader.cellBorder"));

                return this;
            }
        }
    }

    public static class SpinnerEditor extends DefaultCellEditor {
        private static final long serialVersionUID = -2711422398394960413L;
        JSpinner spinner;
        JSpinner.NumberEditor editor;
        JTextField textField;
        boolean valueSet;

        // Initializes the spinner.
        public SpinnerEditor() {
            super(new JTextField());
            spinner = new JSpinner(new SpinnerNumberModel(1.0, 0, 10, 0.05));
            editor = ((JSpinner.NumberEditor) spinner.getEditor());
            textField = editor.getTextField();
            textField.addFocusListener(new FocusListener() {
                @Override
                public void focusGained(FocusEvent fe) {
                    SwingUtilities.invokeLater(() -> {
                        if (valueSet) {
                            textField.setCaretPosition(1);
                        }
                    });
                }

                @Override
                public void focusLost(FocusEvent fe) {
                }
            });
            textField.addActionListener(ae -> stopCellEditing());
        }

        // Prepares the spinner component and returns it.
        @Override
        public Component getTableCellEditorComponent(JTable table, Object value, boolean isSelected,
                                                     int row, int column) {
            if (!valueSet) {
                spinner.setValue(value);
            }
            SwingUtilities.invokeLater(() -> textField.requestFocus());
            return spinner;
        }

        @Override
        public boolean isCellEditable(EventObject eo) {
            if (eo instanceof KeyEvent) {
                KeyEvent ke = (KeyEvent) eo;
                textField.setText(String.valueOf(ke.getKeyChar()));
                valueSet = true;
            } else {
                valueSet = false;
            }
            return true;
        }

        // Returns the spinners current value.
        @Override
        public Object getCellEditorValue() {
            return spinner.getValue();
        }

        @Override
        public boolean stopCellEditing() {
            try {
                editor.commitEdit();
                spinner.commitEdit();
            } catch (java.text.ParseException e) {
                JOptionPane.showMessageDialog(null, "Invalid value, discarding.");
            }
            return super.stopCellEditing();
        }
    }
}<|MERGE_RESOLUTION|>--- conflicted
+++ resolved
@@ -929,13 +929,7 @@
         gridBagConstraints.anchor = java.awt.GridBagConstraints.NORTHWEST;
         panSubRepair.add(useDamageMargin, gridBagConstraints);
 
-<<<<<<< HEAD
         useDamageMargin.addActionListener(evt -> spnDamageMargin.setEnabled(useDamageMargin.isSelected()));
-=======
-        useDamageMargin.addActionListener(evt -> {
-            spnDamageMargin.setEnabled(useDamageMargin.isSelected());
-        });
->>>>>>> 0d976e89
 
         spnDamageMargin = new JSpinner(new SpinnerNumberModel(options.getDestroyMargin(), 1, 20, 1));
         ((JSpinner.DefaultEditor) spnDamageMargin.getEditor()).getTextField().setEditable(false);
