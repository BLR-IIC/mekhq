--- conflicted
+++ resolved
@@ -63,14 +63,8 @@
     private void refreshView() {
         scrollView.setViewportView(new PersonViewPanel(person, hqView.getCampaign(), hqView));
         // This odd code is to make sure that the scrollbar stays at the top
-<<<<<<< HEAD
         // I can't just call it here, because it ends up getting reset somewhere later
         SwingUtilities.invokeLater(() -> scrollView.getVerticalScrollBar().setValue(0));
-=======
-        // I can't just call it here, because it ends up getting reset somewhere
-        // later
-        javax.swing.SwingUtilities.invokeLater(() -> scrollView.getVerticalScrollBar().setValue(0));
->>>>>>> 4b63f331
     }
 
     private void initComponents() {
