--- conflicted
+++ resolved
@@ -220,7 +220,6 @@
         }
     }
 
-<<<<<<< HEAD
     /**
      * Determines whether a given faction should be hidden from diplomacy reports based on campaign type and timeline.
      *
@@ -229,18 +228,14 @@
      *
      * @param primaryFaction the faction to test for hiding
      *
-     * @return true if the faction should be hidden; false otherwise
+     * @return {@code true} if the faction should be hidden
+     *
+     * @author Illiani
+     * @since 0.50.10
      */
     private boolean shouldHideFaction(Faction primaryFaction) {
         if (isBeforeClanInvasionFirstWave) {
             return isClanCampaign != primaryFaction.isClan();
-=======
-    private boolean shouldHideFaction(Faction primaryFaction) {
-        if (isBeforeClanInvasionFirstWave) {
-            if (isClanCampaign != primaryFaction.isClan()) {
-                return true;
-            }
->>>>>>> 2f9906b8
         }
         return false;
     }
