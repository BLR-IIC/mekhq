--- conflicted
+++ resolved
@@ -455,9 +455,7 @@
 
     private void onClose() {
         storePartInUseRequestedStockMap();
-<<<<<<< HEAD
-=======
-    }  
+    }
 
     /**
      * Wipes the requested stock numbers back to their defaults
@@ -465,6 +463,5 @@
     private void resetRequestedStock() {
         campaign.wipePartsInUseMap();
         updateOverviewPartsInUse();
->>>>>>> 10535610
     }
 }