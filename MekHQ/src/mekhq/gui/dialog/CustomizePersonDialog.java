--- conflicted
+++ resolved
@@ -261,16 +261,7 @@
             btnRandomBloodname.setText(resourceMap.getString("btnRandomBloodname.text"));
             btnRandomBloodname.setName("btnRandomBloodname");
             btnRandomBloodname.addActionListener(evt -> randomBloodname());
-<<<<<<< HEAD
-            gridBagConstraints = new GridBagConstraints();
             gridBagConstraints.gridx = 2;
-            gridBagConstraints.gridy = y;
-            gridBagConstraints.gridwidth = 1;
-            gridBagConstraints.anchor = GridBagConstraints.WEST;
-            gridBagConstraints.fill = GridBagConstraints.BOTH;
-=======
-            gridBagConstraints.gridx = 2;
->>>>>>> d9ebb391
             panDemog.add(btnRandomBloodname, gridBagConstraints);
         } else {
             lblNickname.setText(resourceMap.getString("lblNickname.text"));
