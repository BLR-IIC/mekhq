--- conflicted
+++ resolved
@@ -46,11 +46,7 @@
 import mekhq.campaign.CampaignOptions;
 import mekhq.campaign.CampaignOptions.MassRepairOption;
 import mekhq.campaign.event.OptionsChangedEvent;
-<<<<<<< HEAD
-import mekhq.campaign.event.UnitChangedEvent;
-=======
 import mekhq.campaign.force.Force;
->>>>>>> 29a6e948
 import mekhq.campaign.parts.Armor;
 import mekhq.campaign.parts.MekLocation;
 import mekhq.campaign.parts.MissingMekLocation;
@@ -1152,13 +1148,7 @@
 
 			for (Unit unit : units) {
 				repairsCompleted += performUnitMassRepairOrSalvage(campaignGUI, unit, unit.isSalvage(), activeMROs,
-<<<<<<< HEAD
-						useExtraTimeBox.isSelected(), useRushJobBox.isSelected(), allowCarryoverBox.isSelected(),
-						scrapImpossibleBox.isSelected());
-				MekHQ.triggerEvent(new UnitChangedEvent(unit));
-=======
 						configuredOptions);
->>>>>>> 29a6e948
 			}
 
 			if (repairsCompleted == 1) {
@@ -1309,13 +1299,7 @@
 
 		for (Unit unit : units) {
 			repairsCompleted += performUnitMassRepairOrSalvage(campaignGUI, unit, unit.isSalvage(), activeMROs,
-<<<<<<< HEAD
-					options.massRepairUseExtraTime(), options.massRepairUseRushJob(),
-					options.massRepairAllowCarryover(), options.massRepairScrapImpossible());
-			MekHQ.triggerEvent(new UnitChangedEvent(unit));
-=======
 					configuredOptions);
->>>>>>> 29a6e948
 		}
 
 		if (repairsCompleted == 1) {
