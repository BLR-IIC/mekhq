/*
 * ResolveScenarioWizardDialog.java
 *
 * Copyright (c) 2009 - Jay Lawson (jaylawson39 at yahoo.com). All Rights Reserved.
 * Copyright (c) 2020-2025 - The MegaMek Team. All Rights Reserved.
 *
 * This file is part of MekHQ.
 *
 * MekHQ is free software: you can redistribute it and/or modify
 * it under the terms of the GNU General Public License as published by
 * the Free Software Foundation, either version 3 of the License, or
 * (at your option) any later version.
 *
 * MekHQ is distributed in the hope that it will be useful,
 * but WITHOUT ANY WARRANTY; without even the implied warranty of
 * MERCHANTABILITY or FITNESS FOR A PARTICULAR PURPOSE. See the
 * GNU General Public License for more details.
 *
 * You should have received a copy of the GNU General Public License
 * along with MekHQ. If not, see <http://www.gnu.org/licenses/>.
 */

 package mekhq.gui.dialog;

import megamek.client.ui.Messages;
import megamek.client.ui.dialogs.EntityReadoutDialog;
import megamek.client.ui.preferences.JWindowPreference;
import megamek.client.ui.preferences.PreferencesNode;
import megamek.client.ui.swing.UnitEditorDialog;
import megamek.client.ui.swing.util.UIUtil;
import megamek.common.GunEmplacement;
import megamek.logging.MMLogger;
import mekhq.MekHQ;
import mekhq.campaign.Campaign;
import mekhq.campaign.ResolveScenarioTracker;
import mekhq.campaign.ResolveScenarioTracker.OppositionPersonnelStatus;
import mekhq.campaign.ResolveScenarioTracker.PersonStatus;
import mekhq.campaign.ResolveScenarioTracker.UnitStatus;
import mekhq.campaign.finances.Money;
import mekhq.campaign.finances.enums.TransactionType;
import mekhq.campaign.mission.Contract;
import mekhq.campaign.mission.Loot;
import mekhq.campaign.mission.ScenarioObjective;
import mekhq.campaign.mission.ScenarioObjectiveProcessor;
import mekhq.campaign.mission.enums.ScenarioStatus;
import mekhq.campaign.personnel.Person;
import mekhq.campaign.randomEvents.prisoners.enums.PrisonerCaptureStyle;
import mekhq.campaign.stratcon.StratconRulesManager;
import mekhq.campaign.unit.TestUnit;
import mekhq.campaign.unit.Unit;
import mekhq.gui.baseComponents.DefaultMHQScrollablePanel;
import mekhq.gui.utilities.JScrollPaneWithSpeed;
import mekhq.gui.utilities.MarkdownEditorPanel;
import mekhq.gui.view.PersonViewPanel;
import mekhq.utilities.ReportingUtilities;

import javax.swing.*;
import java.awt.*;
import java.awt.event.*;
import java.util.List;
import java.util.*;

import static mekhq.campaign.mission.resupplyAndCaches.PerformResupply.RESUPPLY_LOOT_BOX_NAME;
import static mekhq.campaign.personnel.randomEvents.PersonalityController.writeDescription;

/**
 * @author Taharqa
 */
public class ResolveScenarioWizardDialog extends JDialog {
    //region Variable Declarations
    final static String UNITSPANEL = "Your Units";
    final static String PILOTPANEL = "Your Personnel";
    final static String SALVAGEPANEL = "Salvage";
    final static String PRISONERPANEL = "Captured Personnel";
    final static String KILLSPANEL = "Assign Kills";
    final static String REWARDPANEL = "Costs & Payouts";
    final static String OBJECTIVEPANEL = "Objective Status";
    final static String PREVIEWPANEL = "Preview";

    final static String[] panelOrder = {
            UNITSPANEL, PILOTPANEL, SALVAGEPANEL, PRISONERPANEL, KILLSPANEL, REWARDPANEL,
            OBJECTIVEPANEL, PREVIEWPANEL
    };

    private Campaign campaign;
    private final JFrame frame;

    private final ResolveScenarioTracker tracker;
    private final ScenarioObjectiveProcessor objectiveProcessor;

    private JButton btnNext;
    private JButton btnFinish;
    private JButton btnBack;

    private JTabbedPane tabMain;

    private JPanel pnlUnitStatus;
    private JPanel pnlObjectiveStatus;
    private JPanel pnlPilotStatus;
    private JPanel pnlSalvage;
    private JPanel pnlPrisonerStatus;
    private JPanel pnlKills;
    private JPanel pnlRewards;
    private JPanel pnlPreview;

    /*
     * Unit status panel components
     */
    private List<JCheckBox> chksTotaled;
    private List<JButton> btnsEditUnit;
    private List<UnitStatus> ustatuses;
    private List<JLabel> lblsUnitName;
    private List<JCheckBox> chkReinforcements;
    private boolean reinforcementsSent = false;

    // maps objectives to list of associated entity checkboxes
    private Map<ScenarioObjective, List<JCheckBox>> objectiveCheckboxes;
    private Map<ScenarioObjective, JCheckBox> objectiveOverrideCheckboxes;

    /*
     * Pilot status panel components
     */
    private final List<JCheckBox> miaBtns = new ArrayList<>();
    private final List<JCheckBox> kiaBtns = new ArrayList<>();
    private final List<JSlider> hitSliders = new ArrayList<>();
    private final List<PersonStatus> pstatuses = new ArrayList<>();

    /*
     * Prisoner status panel components
     */
    private final List<JCheckBox> prisonerCapturedBtns = new ArrayList<>();
    private final List<JCheckBox> prisonerKiaBtns = new ArrayList<>();
    private final List<JSlider> pr_hitSliders = new ArrayList<>();
    private final List<OppositionPersonnelStatus> prstatuses = new ArrayList<>();

    //region Salvage Panel Components
    private List<JLabel> salvageUnitLabel;
    private List<JCheckBox> salvageBoxes;
    private List<JCheckBox> soldUnitBoxes;
    private List<JCheckBox> escapeBoxes;
    private List<JButton> btnsSalvageEditUnit;
    private final List<Unit> salvageables;

    private JLabel lblSalvageValueUnit2;
    private JLabel lblSalvageValueEmployer2;
    private JLabel lblSalvagePct2;

    private Money salvageEmployer = Money.zero();
    private Money salvageUnit = Money.zero();
    private int currentSalvagePct;
    private int maxSalvagePct;
    //endregion Salvage Panel Components

    /*
     * Assign Kills components
     */
    private Hashtable<String, JComboBox<String>> killChoices;

    /*
     * Collect Rewards components
     */
    private List<JCheckBox> lootBoxes;
    private final List<Loot> loots;

    //region Preview Panel components
    private JScrollPane scrPreviewPanel;
    private JComboBox<ScenarioStatus> choiceStatus;
    private MarkdownEditorPanel txtReport;
    private JTextArea txtRecoveredUnits;
    private JTextArea txtRecoveredPilots;
    private JTextArea txtMissingUnits;
    private JTextArea txtMissingPilots;
    private JTextArea txtDeadPilots;
    private JTextArea txtSalvage;
    private JEditorPane txtRewards;
    //endregion Preview Panel components
    private boolean aborted = true;

    private static final MMLogger logger = MMLogger.create(ResolveScenarioWizardDialog.class);

    private final transient ResourceBundle resourceMap =
            ResourceBundle.getBundle("mekhq.resources.ResolveScenarioWizardDialog", MekHQ.getMHQOptions().getLocale());
    //endregion Variable Declarations

    public ResolveScenarioWizardDialog(Campaign campaign, JFrame parent, boolean modal, ResolveScenarioTracker t) {
        super(parent, modal);
        this.campaign = campaign;
        this.frame = parent;
        this.tracker = t;
        objectiveProcessor = new ScenarioObjectiveProcessor();
        loots = tracker.getPotentialLoot();
        salvageables = new ArrayList<>();
        if (tracker.getMission() instanceof Contract) {
            salvageEmployer = ((Contract) tracker.getMission()).getSalvagedByEmployer();
            salvageUnit = ((Contract) tracker.getMission()).getSalvagedByUnit();
            maxSalvagePct = ((Contract) tracker.getMission()).getSalvagePct();

            currentSalvagePct = 0;
            if (salvageUnit.plus(salvageEmployer).isPositive()) {
                currentSalvagePct = salvageUnit.multipliedBy(100)
                        .dividedBy(salvageUnit.plus(salvageEmployer)).getAmount().intValue();
            }
        }
        initComponents();
        setLocationRelativeTo(parent);
        setUserPreferences();
        pack();
    }

    /**
     * This initializes the dialog's components
     * It currently uses the following Mnemonics:
     * B, C, F, N, ESCAPE
     */
    private void initComponents() {
        GridBagConstraints gridBagConstraints;

        setDefaultCloseOperation(WindowConstants.DISPOSE_ON_CLOSE);
        getRootPane().registerKeyboardAction(e -> dispose(),
            KeyStroke.getKeyStroke(KeyEvent.VK_ESCAPE, 0),
            JComponent.WHEN_IN_FOCUSED_WINDOW);

        setName("Form");

        getContentPane().setLayout(new GridBagLayout());

        setTitle(resourceMap.getString("title"));

        tabMain = new JTabbedPane();

        //region Make Tab Panels
        pnlUnitStatus = makeUnitStatusPanel();
        tabMain.add(wrapWithInstructions(pnlUnitStatus, null,
                resourceMap.getString("txtInstructions.text.missingunits")), UNITSPANEL);


        pnlPilotStatus = makePilotStatusPanel();
        tabMain.add(wrapWithInstructions(pnlPilotStatus, null,
                resourceMap.getString("txtInstructions.text.personnel")), PILOTPANEL);


        pnlSalvage = makeSalvagePanel();
        tabMain.add(wrapWithInstructions(pnlSalvage, null,
                resourceMap.getString("txtInstructions.text.salvage")), SALVAGEPANEL);

        pnlPrisonerStatus = makePrisonerStatusPanel();
        tabMain.add(wrapWithInstructions(pnlPrisonerStatus, null,
                resourceMap.getString("txtInstructions.text.prisoners")), PRISONERPANEL);

        pnlKills = makeKillsPanel();
        tabMain.add(wrapWithInstructions(pnlKills, null,
                resourceMap.getString("txtInstructions.text.kills")), KILLSPANEL);

        pnlRewards = makeRewardsPanel();
        tabMain.add(wrapWithInstructions(pnlRewards, null,
                resourceMap.getString("txtInstructions.text.reward")), REWARDPANEL);

        pnlObjectiveStatus = makeObjectiveStatusPanel();
        tabMain.add(wrapWithInstructions(pnlObjectiveStatus, null,
                resourceMap.getString("txtInstructions.text.objectives")), OBJECTIVEPANEL);

        pnlPreview = makePreviewPanel();
        scrPreviewPanel = new JScrollPaneWithSpeed();
        tabMain.add(wrapWithInstructions(pnlPreview, scrPreviewPanel,
                resourceMap.getString("txtInstructions.text.preview")), PREVIEWPANEL);


        gridBagConstraints = new GridBagConstraints();
        gridBagConstraints.gridx=0;
        gridBagConstraints.gridy=0;
        gridBagConstraints.weightx=1.0;
        gridBagConstraints.weighty=1.0;
        gridBagConstraints.fill=GridBagConstraints.BOTH;
        gridBagConstraints.anchor=GridBagConstraints.NORTHWEST;
        getContentPane().add(tabMain, gridBagConstraints);


        // region Button Panel
        JPanel panButtons = new JPanel();
        panButtons.setName("panButtons");
        panButtons.setLayout(new GridBagLayout());

        JButton btnCancel = new JButton(resourceMap.getString("btnCancel.text"));
        btnCancel.setName("btnClose");
        btnCancel.setMnemonic(KeyEvent.VK_C);
        btnCancel.addActionListener(evt -> cancel());

        gridBagConstraints = new GridBagConstraints();
        gridBagConstraints.gridx = 0;
        gridBagConstraints.gridy = 0;
        gridBagConstraints.weightx = 1.0;
        gridBagConstraints.anchor = GridBagConstraints.EAST;
        gridBagConstraints.insets = new Insets(5, 0, 5, 5);
        panButtons.add(btnCancel, gridBagConstraints);

        btnBack = new JButton(resourceMap.getString("btnBack.text"));
        btnBack.setName("btnBack");
        btnBack.setMnemonic(KeyEvent.VK_B);
        btnBack.addActionListener(evt -> back());
        gridBagConstraints.gridx = 1;
        gridBagConstraints.weightx = 0.0;
        panButtons.add(btnBack, gridBagConstraints);

        btnNext = new JButton(resourceMap.getString("btnNext.text"));
        btnNext.setName("btnNext");
        btnNext.setMnemonic(KeyEvent.VK_N);
        btnNext.addActionListener(evt -> next());
        gridBagConstraints.gridx = 2;
        panButtons.add(btnNext, gridBagConstraints);

        btnFinish = new JButton(resourceMap.getString("btnFinish.text"));
        btnFinish.setName("btnFinish");
        btnFinish.setMnemonic(KeyEvent.VK_F);
        btnFinish.addActionListener(evt -> finish());
        gridBagConstraints.gridx = 3;
        panButtons.add(btnFinish, gridBagConstraints);

        gridBagConstraints = new GridBagConstraints();
        gridBagConstraints.gridx=0;
        gridBagConstraints.gridy=1;
        gridBagConstraints.fill=GridBagConstraints.HORIZONTAL;

        getContentPane().add(panButtons, gridBagConstraints);

        tabMain.addChangeListener(evt -> tabChanged());
        setEnabledTabs();

        // Go to first enabled tab.
        for (int i = tabMain.getSelectedIndex(); i < tabMain.getTabCount(); i++ ) {
            if (tabMain.isEnabledAt(i)) {
                tabMain.setSelectedIndex(i);
                break;
            }
        }

        tabChanged(); // Make sure the right buttons are active.

        setMinimumSize(UIUtil.scaleForGUI(850,600));
        setPreferredSize(UIUtil.scaleForGUI(850,1000));
    }

    //region Make Unit Status
    /**
     * Sub-function of initComponents. Makes the Unit Status Panel.
     * @return the Unit Status Panel.
     */
    private JPanel makeUnitStatusPanel() {
        GridBagConstraints gridBagConstraints;

        JPanel pnlUnitStatus = new JPanel(new GridBagLayout());

        gridBagConstraints = new GridBagConstraints();
        gridBagConstraints.gridx = 1;
        gridBagConstraints.gridy = 1;
        gridBagConstraints.anchor = GridBagConstraints.CENTER;
        gridBagConstraints.insets = new Insets(5, 5, 0, 0);
        pnlUnitStatus.add(new JLabel(resourceMap.getString("totaled")), gridBagConstraints);

        boolean possibleReinforcment = (tracker.getScenario().getLinkedScenario() != 0);
        if(possibleReinforcment){
        gridBagConstraints = new GridBagConstraints();
        gridBagConstraints.gridx = 4;
        gridBagConstraints.gridy = 1;
        gridBagConstraints.anchor = GridBagConstraints.CENTER;
        gridBagConstraints.insets = new Insets(5, 5, 0, 0);
        String linkedScenario = tracker.getCampaign().getScenario(tracker.getScenario().getLinkedScenario()).getName();
        pnlUnitStatus.add(new JLabel( "<html><center>Continue to</center></br><b>"+ linkedScenario+"</b></html>"), gridBagConstraints);
        }



        chksTotaled = new ArrayList<>();
        ustatuses = new ArrayList<>();
        btnsEditUnit = new ArrayList<>();
        lblsUnitName = new ArrayList<>();
        chkReinforcements = new ArrayList<>();

        JLabel nameLbl;
        JCheckBox chkTotaled;
        JButton btnViewUnit;
        JButton btnEditUnit;
        JCheckBox chkReinforced;

        int gridy = 2;
        int unitIndex = 0;

        for (Unit unit : tracker.getUnits()) {
            UnitStatus status = tracker.getUnitsStatus().get(unit.getId());
            ustatuses.add(status);
            nameLbl = new JLabel(status.getDesc());
            lblsUnitName.add(nameLbl);

            chkTotaled = new JCheckBox("");
            chkTotaled.setName("chkTotaled");
            chkTotaled.getAccessibleContext().setAccessibleName(resourceMap.getString("totaled"));
            chkTotaled.setSelected(status.isTotalLoss());
            chkTotaled.setName(Integer.toString(unitIndex));
            chkTotaled.setActionCommand(unit.getId().toString());
            chkTotaled.addItemListener(new CheckTotalListener());
            chksTotaled.add(chkTotaled);

            btnViewUnit = new JButton("View Unit");
            btnViewUnit.setActionCommand(unit.getId().toString());
            btnViewUnit.addActionListener(new ViewUnitListener(false));

            btnEditUnit = new JButton("Edit Unit");
            btnEditUnit.setEnabled(!status.isTotalLoss());
            btnEditUnit.setActionCommand(unit.getId().toString());
            btnEditUnit.setName(Integer.toString(unitIndex));
            btnEditUnit.addActionListener(new EditUnitListener());
            btnsEditUnit.add(btnEditUnit);

          
            chkReinforced = new JCheckBox("");
            chkReinforced.setVisible(possibleReinforcment);
            chkReinforced.setEnabled(!status.isTotalLoss() && unit.isFunctional());
            chkReinforced.setName(Integer.toString(unitIndex));
            chkReinforced.setActionCommand(unit.getId().toString());
            chkReinforcements.add(chkReinforced);
          
            
            gridBagConstraints = new GridBagConstraints();
            gridBagConstraints.gridx = 0;
            gridBagConstraints.gridy = gridy;
            gridBagConstraints.anchor = GridBagConstraints.NORTHWEST;
            gridBagConstraints.insets = new Insets(5, 5, 0, 0);
            gridBagConstraints.weightx = 0.0;
<<<<<<< HEAD
=======
            if (unitIndex == tracker.getUnits().size() - 1) {
                gridBagConstraints.weighty = 1.0;
            }
>>>>>>> 20cd7249

            pnlUnitStatus.add(nameLbl, gridBagConstraints);
            gridBagConstraints.gridx = 1;
            pnlUnitStatus.add(chkTotaled, gridBagConstraints);
            gridBagConstraints.gridx = 2;
            pnlUnitStatus.add(btnViewUnit, gridBagConstraints);
            gridBagConstraints.gridx = 3;
            pnlUnitStatus.add(btnEditUnit, gridBagConstraints);
            gridBagConstraints.gridx  = 4;
            gridBagConstraints.anchor = GridBagConstraints.NORTH;
            pnlUnitStatus.add(chkReinforced, gridBagConstraints);
            gridy++;
            unitIndex++;
        }

        return pnlUnitStatus;
    }

    // region Make Pilot Status
    /**
     * Sub-function of initComponents. Makes the Pilot Panel.
     * @return the Pilot Panel
     */
    private JPanel makePilotStatusPanel() {
        JPanel pnlPilotStatus = new JPanel();
        pnlPilotStatus.setLayout(new GridBagLayout());

        GridBagConstraints gridBagConstraints = new GridBagConstraints();
        gridBagConstraints.gridx = 1;
        gridBagConstraints.gridy = 1;
        gridBagConstraints.gridwidth = 1;
        gridBagConstraints.anchor = GridBagConstraints.CENTER;
        gridBagConstraints.insets = new Insets(5, 5, 0, 0);
        pnlPilotStatus.add(new JLabel(resourceMap.getString("hits")), gridBagConstraints);

        gridBagConstraints.gridx = 2;
        gridBagConstraints.anchor = GridBagConstraints.WEST;
        pnlPilotStatus.add(new JLabel(resourceMap.getString("mia")), gridBagConstraints);

        gridBagConstraints.gridx = 3;
        pnlPilotStatus.add(new JLabel(resourceMap.getString("kia")), gridBagConstraints);

        Hashtable<Integer, JLabel> labelTable = new Hashtable<>();
        labelTable.put(0, new JLabel("0") );
        labelTable.put(1, new JLabel("1") );
        labelTable.put(2, new JLabel("2") );
        labelTable.put(3, new JLabel("3") );
        labelTable.put(4, new JLabel("4") );
        labelTable.put(5, new JLabel("5") );

        int sortedPeopleIndex = 0;
        int gridy = 2;

        for (PersonStatus status : tracker.getSortedPeople()) {
            pstatuses.add(status);

            int gridx = 0;

            gridBagConstraints = new GridBagConstraints();
            gridBagConstraints.gridx = gridx++;
            gridBagConstraints.gridy = gridy++;
            gridBagConstraints.gridwidth = 1;
            gridBagConstraints.anchor = GridBagConstraints.NORTHWEST;
            gridBagConstraints.insets = new Insets(5, 5, 0, 0);
            gridBagConstraints.weightx = 0.0;
            if (sortedPeopleIndex == tracker.getPeopleStatus().keySet().size() - 1) {
                gridBagConstraints.weighty = 1.0;
            }

            JLabel nameLbl = new JLabel("<html>" + status.getName() + "<br><i> " + status.getUnitName() + "</i></html>");
            pnlPilotStatus.add(nameLbl, gridBagConstraints);

            JSlider hitSlider = new JSlider(JSlider.HORIZONTAL, 0, 5, Math.min(status.getHits(), 5));
            hitSlider.setName(Integer.toString(sortedPeopleIndex));
            hitSlider.setMajorTickSpacing(1);
            hitSlider.setPaintTicks(true);
            hitSlider.setLabelTable(labelTable);
            hitSlider.setPaintLabels(true);
            hitSlider.setSnapToTicks(true);
            hitSliders.add(hitSlider);
            gridBagConstraints.gridx = gridx++;
            pnlPilotStatus.add(hitSlider, gridBagConstraints);

            JCheckBox miaCheck = new JCheckBox("");
            miaCheck.setName("miaCheck");
            miaCheck.getAccessibleContext().setAccessibleName(resourceMap.getString("mia"));
            miaCheck.setSelected(status.isMissing());
            miaBtns.add(miaCheck);
            gridBagConstraints.gridx = gridx++;
            pnlPilotStatus.add(miaCheck, gridBagConstraints);

            JCheckBox kiaCheck = new JCheckBox("");
            kiaCheck.setName("kiaCheck");
            kiaCheck.getAccessibleContext().setAccessibleName(resourceMap.getString("kia"));
            kiaCheck.addItemListener(new CheckBoxKIAListener(hitSlider, miaCheck));
            kiaCheck.setSelected(status.isDead());
            kiaBtns.add(kiaCheck);
            gridBagConstraints.gridx = gridx++;
            pnlPilotStatus.add(kiaCheck, gridBagConstraints);

            JButton btnViewPilot = new JButton("View Personnel");
            btnViewPilot.addActionListener(evt -> showPerson(status, false));
            gridBagConstraints.gridx = gridx++;
            pnlPilotStatus.add(btnViewPilot, gridBagConstraints);
            sortedPeopleIndex++;
        }

        return pnlPilotStatus;
    }

    // region Make Salvage
    /**
     * Sub-function of initComponents. Makes the Salvage Panel.
     * @return the Salvage Panel
     */
    private JPanel makeSalvagePanel() {
        // Create the panel
        JPanel pnlSalvage = new JPanel();
        pnlSalvage.setLayout(new GridBagLayout());
        JPanel pnlSalvageValue = new JPanel(new GridBagLayout());

        int gridx = 0;
        int gridy = 0;
        GridBagConstraints gridBagConstraints;
        if ((tracker.getMission() instanceof Contract) && !tracker.usesSalvageExchange()) {
            gridBagConstraints = new GridBagConstraints();
            gridBagConstraints.gridwidth = 1;
            gridBagConstraints.anchor = GridBagConstraints.WEST;
            gridBagConstraints.insets = new Insets(5, 5, 0, 0);

            JLabel lblSalvageValueUnit1 = new JLabel(resourceMap.getString("lblSalvageValueUnit1.text"));
            gridBagConstraints.gridx = gridx++;
            gridBagConstraints.gridy = gridy++;
            pnlSalvageValue.add(lblSalvageValueUnit1, gridBagConstraints);

            lblSalvageValueUnit2 = new JLabel(salvageUnit.toAmountAndSymbolString());
            gridBagConstraints.gridx = gridx--;
            pnlSalvageValue.add(lblSalvageValueUnit2, gridBagConstraints);

            JLabel lblSalvageValueEmployer1 = new JLabel(resourceMap.getString("lblSalvageValueEmployer1.text"));
            gridBagConstraints.gridx = gridx++;
            gridBagConstraints.gridy = gridy++;
            pnlSalvageValue.add(lblSalvageValueEmployer1, gridBagConstraints);

            lblSalvageValueEmployer2 = new JLabel(salvageEmployer.toAmountAndSymbolString());
            gridBagConstraints.gridx = gridx--;
            pnlSalvageValue.add(lblSalvageValueEmployer2, gridBagConstraints);

            JLabel lblSalvagePct1 = new JLabel(resourceMap.getString("lblSalvagePct1.text"));
            gridBagConstraints.gridx = gridx++;
            gridBagConstraints.gridy = gridy++;
            pnlSalvageValue.add(lblSalvagePct1, gridBagConstraints);

            StringBuilder salvageUsed = new StringBuilder();
            salvageUsed.append("<html>")
                .append((currentSalvagePct <= maxSalvagePct) ? "" :
                    ReportingUtilities.spanOpeningWithCustomColor(MekHQ.getMHQOptions().getFontColorNegativeHexColor()))
                .append(currentSalvagePct).append("%")
                .append((currentSalvagePct <= maxSalvagePct) ? "" : ReportingUtilities.CLOSING_SPAN_TAG)
                .append("<span>(max ").append(maxSalvagePct).append("%)</span></html>");
            lblSalvagePct2 = new JLabel(salvageUsed.toString());
            gridBagConstraints.gridx = gridx--;
            pnlSalvageValue.add(lblSalvagePct2, gridBagConstraints);

            gridBagConstraints = new GridBagConstraints();
            gridBagConstraints.gridx = 0;
            gridBagConstraints.gridy = 0;
            gridBagConstraints.gridwidth = 4;
            gridBagConstraints.fill = GridBagConstraints.HORIZONTAL;
            gridBagConstraints.anchor = GridBagConstraints.NORTHWEST;
            gridBagConstraints.insets = new Insets(0, 0, 20, 0);
            pnlSalvage.add(pnlSalvageValue, gridBagConstraints);
        }

        // Update any indexing variables
        int salvageIndex = 0;
        gridx = 1;

        // Create the Title Line
        gridBagConstraints = new GridBagConstraints();
        gridBagConstraints.gridy = gridy++;
        gridBagConstraints.gridwidth = 1;
        gridBagConstraints.anchor = GridBagConstraints.CENTER;
        gridBagConstraints.insets = new Insets(5, 5, 0, 0);

        gridBagConstraints.gridx = gridx++;
        pnlSalvage.add(new JLabel(resourceMap.getString("lblSalvage.text")), gridBagConstraints);

        gridBagConstraints.gridx = gridx++;
        pnlSalvage.add(new JLabel(resourceMap.getString("lblSell.text")), gridBagConstraints);

        gridBagConstraints.gridx = gridx++;
        pnlSalvage.add(new JLabel(resourceMap.getString("lblEscaped.text")), gridBagConstraints);

        // Initialize the tracking ArrayLists
        salvageUnitLabel = new ArrayList<>();
        salvageBoxes = new ArrayList<>();
        soldUnitBoxes = new ArrayList<>();
        escapeBoxes = new ArrayList<>();
        btnsSalvageEditUnit = new ArrayList<>();

        // Create the GridBagConstraint to use for the buttons
        gridBagConstraints = new GridBagConstraints();
        gridBagConstraints.insets = new Insets(5, 5, 0, 0);

        for (TestUnit unit : tracker.getPotentialSalvage()) {
            // Initial variable work
            gridx = 0;
            salvageables.add(unit);
            UnitStatus status = tracker.getSalvageStatus().get(unit.getId());

            // Initial update to the GridBagConstraints
            gridBagConstraints.anchor = GridBagConstraints.NORTHWEST;
            gridBagConstraints.gridy = gridy++;
            if (salvageIndex == tracker.getPotentialSalvage().size() - 1) {
                gridBagConstraints.weighty = 1.0;
            }

            // Now, we start creating the boxes
            JLabel salvageUnit = new JLabel(status.getDesc(true));
            salvageUnitLabel.add(salvageUnit);
            gridBagConstraints.gridx = gridx++;
            pnlSalvage.add(salvageUnit, gridBagConstraints);

            JCheckBox salvaged = new JCheckBox("");
            salvaged.setName("salvaged");
            salvaged.getAccessibleContext().setAccessibleName(resourceMap.getString("lblSalvage.text"));
            salvaged.setEnabled(!tracker.usesSalvageExchange());
            salvaged.setSelected(!tracker.usesSalvageExchange() && (maxSalvagePct >= 100));
            salvaged.addItemListener(evt -> checkSalvageRights());
            salvageBoxes.add(salvaged);
            gridBagConstraints.anchor = GridBagConstraints.NORTH;
            gridBagConstraints.gridx = gridx++;
            pnlSalvage.add(salvaged, gridBagConstraints);

            JCheckBox sold = new JCheckBox("");
            sold.setName("sold");
            sold.getAccessibleContext().setAccessibleName(resourceMap.getString("lblSell.text"));
            sold.setEnabled(!tracker.usesSalvageExchange()  && tracker.getCampaign().getCampaignOptions().isSellUnits());
            sold.addItemListener(evt -> checkSalvageRights());
            soldUnitBoxes.add(sold);
            gridBagConstraints.gridx = gridx++;
            pnlSalvage.add(sold, gridBagConstraints);

            JCheckBox escaped = new JCheckBox("");
            escaped.setName("escaped");
            escaped.getAccessibleContext().setAccessibleName(resourceMap.getString("lblEscaped.text"));
            escaped.setEnabled(!(unit.getEntity().isDestroyed() || unit.getEntity().isDoomed()));
            escaped.setSelected(!status.isLikelyCaptured());
            escaped.addItemListener(evt -> checkSalvageRights());
            escaped.setActionCommand(unit.getEntity().getExternalIdAsString());
            escapeBoxes.add(escaped);
            gridBagConstraints.gridx = gridx++;
            pnlSalvage.add(escaped, gridBagConstraints);

            JButton btnSalvageViewUnit = new JButton("View Unit");
            btnSalvageViewUnit.setActionCommand(unit.getId().toString());
            btnSalvageViewUnit.addActionListener(new ViewUnitListener(true));
            gridBagConstraints.gridx = gridx++;
            pnlSalvage.add(btnSalvageViewUnit, gridBagConstraints);

            JButton btnSalvageEditUnit = new JButton("Edit Unit");
            btnSalvageEditUnit.setName(Integer.toString(salvageIndex++));
            btnSalvageEditUnit.setActionCommand(unit.getId().toString());
            btnSalvageEditUnit.addActionListener(new EditUnitListener(true));
            btnsSalvageEditUnit.add(btnSalvageEditUnit);
            gridBagConstraints.gridx = gridx++;
            pnlSalvage.add(btnSalvageEditUnit, gridBagConstraints);
        }

        checkSalvageRights();
        return pnlSalvage;
    }


    // region Make Prisoner
    /**
     * Sub-function of initComponents. Makes the Prisoner Panel.
     * @return the Prisoner Panel
     */
    private JPanel makePrisonerStatusPanel() {
        JPanel pnlPrisonerStatus = new JPanel();
        pnlPrisonerStatus.setLayout(new GridBagLayout());

        int gridx = 1;

        GridBagConstraints gridBagConstraints = new GridBagConstraints();
        gridBagConstraints.gridx = gridx++;
        gridBagConstraints.gridy = 1;
        gridBagConstraints.gridwidth = 1;
        gridBagConstraints.anchor = GridBagConstraints.CENTER;
        gridBagConstraints.insets = new Insets(5, 5, 0, 0);
        pnlPrisonerStatus.add(new JLabel(resourceMap.getString("hits")), gridBagConstraints);

        gridBagConstraints.gridx = gridx++;
        pnlPrisonerStatus.add(new JLabel(resourceMap.getString("prisoner")), gridBagConstraints);

        gridBagConstraints.gridx = gridx++;
        pnlPrisonerStatus.add(new JLabel(resourceMap.getString("kia")), gridBagConstraints);

        int prisonerIndex = 0;
        int gridy = 2;

        Hashtable<Integer, JLabel> labelTable = new Hashtable<>();
        labelTable.put(0, new JLabel("0") );
        labelTable.put(1, new JLabel("1") );
        labelTable.put(2, new JLabel("2") );
        labelTable.put(3, new JLabel("3") );
        labelTable.put(4, new JLabel("4") );
        labelTable.put(5, new JLabel("5") );

        for (OppositionPersonnelStatus status : tracker.getSortedPrisoners()) {
            prstatuses.add(status);

            gridx = 0;

            gridBagConstraints = new GridBagConstraints();
            gridBagConstraints.gridx = gridx++;
            gridBagConstraints.gridy = gridy++;
            gridBagConstraints.gridwidth = 1;
            gridBagConstraints.anchor = GridBagConstraints.NORTHWEST;
            gridBagConstraints.insets = new Insets(5, 5, 0, 0);
            gridBagConstraints.weightx = 0.0;
            if (prisonerIndex == tracker.getOppositionPersonnel().keySet().size() - 1) {
                gridBagConstraints.weighty = 1.0;
            }

            JLabel nameLbl = new JLabel("<html>" + status.getName() + "<br><i> " + status.getUnitName() + "</i></html>");
            pnlPrisonerStatus.add(nameLbl, gridBagConstraints);

            JSlider hitSlider = new JSlider(JSlider.HORIZONTAL, 0, 5, Math.min(status.getHits(), 5));
            hitSlider.setName(Integer.toString(prisonerIndex));
            hitSlider.setMajorTickSpacing(1);
            hitSlider.setPaintTicks(true);
            hitSlider.setLabelTable(labelTable);
            hitSlider.setPaintLabels(true);
            hitSlider.setSnapToTicks(true);
            pr_hitSliders.add(hitSlider);
            gridBagConstraints.anchor = GridBagConstraints.NORTH;
            gridBagConstraints.gridx = gridx++;
            pnlPrisonerStatus.add(hitSlider, gridBagConstraints);

            JCheckBox prisonerCapturedCheck = new JCheckBox("");
            prisonerCapturedCheck.setName("prisonerCapturedCheck");
            prisonerCapturedCheck.getAccessibleContext().setAccessibleName(resourceMap.getString("prisoner"));
            prisonerCapturedCheck.setSelected(status.isCaptured());
            prisonerCapturedCheck.addItemListener(evt -> checkPrisonerStatus());
            prisonerCapturedBtns.add(prisonerCapturedCheck);
            gridBagConstraints.gridx = gridx++;
            pnlPrisonerStatus.add(prisonerCapturedCheck, gridBagConstraints);

            JCheckBox kiaCheck = new JCheckBox("");
            kiaCheck.setName("kiaCheck");
            kiaCheck.getAccessibleContext().setAccessibleName(resourceMap.getString("kia"));
            kiaCheck.addItemListener(evt -> checkPrisonerStatus());
            prisonerKiaBtns.add(kiaCheck);
            gridBagConstraints.gridx = gridx++;
            pnlPrisonerStatus.add(kiaCheck, gridBagConstraints);

            JButton btnViewPrisoner = new JButton("View Personnel");
            btnViewPrisoner.addActionListener(evt -> showPerson(status, true));
            gridBagConstraints.gridx = gridx++;
            pnlPrisonerStatus.add(btnViewPrisoner, gridBagConstraints);

            // if the person is dead, set the checkbox and skip all this captured stuff
            PrisonerCaptureStyle prisonerCaptureStyle = campaign.getCampaignOptions().getPrisonerCaptureStyle();
            if ((status.getHits() > 5) || status.isDead()) {
                kiaCheck.setSelected(true);
            } else if (status.isCaptured() && !prisonerCaptureStyle.isNone()) {
                boolean wasCaptured;
                if (status.wasPickedUp()) {
                    wasCaptured = true;
                } else {
                    wasCaptured = tracker.getCapturePrisoners().attemptCaptureOfNPC(false);
                }
                prisonerCapturedCheck.setSelected(wasCaptured);
            }

            // When generating NPC personnel, we use placeholder characters and then later re-assign
            // their details to match expected values.
            // This causes a disconnect between their name, at point of creation, and the name
            // presented to the user.
            // We therefore need to re-generate the personality description at this point,
            // as this is the earliest point in which that description is visible to the user
            writeDescription(status.getPerson());
            prisonerIndex++;
        }

        return pnlPrisonerStatus;
    }

    // region Make Kills
    /**
     * Sub-function of initComponents. Makes the Kills Panel.
     * @return the Kills Panel
     */
    private JPanel makeKillsPanel() {
        JPanel pnlKills = new JPanel();
        killChoices = new Hashtable<>();
        pnlKills.setLayout(new GridBagLayout());

        GridBagConstraints gridBagConstraints = new GridBagConstraints();
        gridBagConstraints.gridx = 0;
        gridBagConstraints.gridy = 1;
        gridBagConstraints.gridwidth = 1;
        gridBagConstraints.anchor = GridBagConstraints.NORTHWEST;
        gridBagConstraints.insets = new Insets(5, 5, 0, 0);
        pnlKills.add(new JLabel(resourceMap.getString("kill")), gridBagConstraints);
        gridBagConstraints = new GridBagConstraints();
        gridBagConstraints.gridx = 1;
        gridBagConstraints.gridy = 1;
        gridBagConstraints.gridwidth = 1;
        gridBagConstraints.anchor = GridBagConstraints.NORTHWEST;
        gridBagConstraints.insets = new Insets(5, 5, 0, 0);
        gridBagConstraints.weightx = 1.0;
        pnlKills.add(new JLabel(resourceMap.getString("claim")), gridBagConstraints);

        JComboBox<String> comboAssign;
        DefaultComboBoxModel<String> assignModel;
        int gridy = 2;
        int killIndex = 0;
        for (String killName : tracker.getKillCredits().keySet()) {
            JLabel nameLbl = new JLabel(killName);
            assignModel = new DefaultComboBoxModel<>();
            assignModel.addElement(resourceMap.getString("none"));
            int index = 0;
            int selected = 0;
            if (null == tracker.getKillCredits().get(killName)) {
                continue;
            }
            for (Unit unit : tracker.getUnits()) {
                index++;
                if (unit.getEntity() instanceof GunEmplacement) {
                    assignModel.addElement("AutoTurret, " + unit.getName());
                } else {
                    assignModel.addElement(unit.getCommander().getFullTitle() + ", " + unit.getName());
                }

                if (unit.getId().toString().equals(tracker.getKillCredits().get(killName))) {
                    selected = index;
                }
            }
            comboAssign = new JComboBox<>(assignModel);
            comboAssign.setSelectedIndex(selected);
            killChoices.put(killName, comboAssign);
            gridBagConstraints.gridx = 0;
            gridBagConstraints.gridy = gridy;
            gridBagConstraints.anchor = GridBagConstraints.NORTHWEST;
            gridBagConstraints.insets = new Insets(5, 5, 0, 0);
            gridBagConstraints.weightx = 0.0;
            if (killIndex == tracker.getKillCredits().keySet().size() - 1) {
                gridBagConstraints.weighty = 1.0;
            }
            pnlKills.add(nameLbl, gridBagConstraints);
            gridBagConstraints.gridx = 1;
            pnlKills.add(comboAssign, gridBagConstraints);
            gridy++;
            killIndex++;
        }
        return pnlKills;
    }


    // region Make Rewards
    /**
     * Sub-function of initComponents. Makes the Rewards Panel.
     * @return the Rewards Panel
     */
    private JPanel makeRewardsPanel() {
        JPanel pnlRewards = new JPanel();
        pnlRewards.setLayout(new GridBagLayout());
        lootBoxes = new ArrayList<>();
        int gridy = 0;
        int lootIndex = 0;
        GridBagConstraints gridBagConstraints;
        for (Loot loot : loots) {
            JCheckBox box = new JCheckBox(loot.getShortDescription());
            box.setSelected(true);
            lootBoxes.add(box);
            gridBagConstraints = new GridBagConstraints();
            gridBagConstraints.gridx = 0;
            gridBagConstraints.gridy = gridy;
            gridBagConstraints.anchor = GridBagConstraints.NORTHWEST;
            gridBagConstraints.fill = GridBagConstraints.HORIZONTAL;
            gridBagConstraints.weightx = 1.0;
            if (lootIndex == loots.size() - 1) {
                gridBagConstraints.weighty = 1.0;
            }
            gridBagConstraints.insets = new Insets(5, 5, 0, 0);
            pnlRewards.add(box, gridBagConstraints);
            gridy++;
            lootIndex++;
        }
        return pnlRewards;
    }


    // region Make Objective
    /**
     * Sub-function of initComponents. Makes the Objective Status panel.
     * @return the Objective Status panel
     */
    private JPanel makeObjectiveStatusPanel() {
        JPanel pnlObjectiveStatus = new JPanel();
        pnlObjectiveStatus.setLayout(new GridBagLayout());
        GridBagConstraints gbc = new GridBagConstraints();
        gbc.gridx = 0;
        gbc.gridy = 0;
        gbc.anchor = GridBagConstraints.NORTHWEST;
        gbc.insets = new Insets(5, 5, 0, 0);
        pnlObjectiveStatus.add(new JLabel("Objectives:"), gbc);
        objectiveCheckboxes = new HashMap<>();
        objectiveOverrideCheckboxes = new HashMap<>();

        objectiveProcessor.evaluateScenarioObjectives(tracker);

        Map<ScenarioObjective, Set<String>> potentialObjectiveUnits = objectiveProcessor.getPotentialObjectiveUnits();
        Map<ScenarioObjective, Set<String>> qualifyingObjectiveUnits = objectiveProcessor.getQualifyingObjectiveUnits();

        for (ScenarioObjective objective : tracker.getScenario().getScenarioObjectives()) {
            // first, we determine the list of units that are potentially associated with the current objective
            List<String> currentObjectiveUnits = new ArrayList<>();
            for (String unitID : potentialObjectiveUnits.get(objective)) {
                UUID uuid = UUID.fromString(unitID);
                if (tracker.getAllInvolvedUnits().containsKey(uuid)) {
                    currentObjectiveUnits.add(unitID);
                }
            }

            // if it's a custom objective or there are no associated units, we display
            // a single line and an override
            if (currentObjectiveUnits.isEmpty()) {
                JCheckBox chkObjective = new JCheckBox();
                chkObjective.setText(objective.getDescription());
                chkObjective.setForeground(Color.RED);
                gbc.gridy++;
                pnlObjectiveStatus.add(chkObjective, gbc);
                objectiveOverrideCheckboxes.put(objective, chkObjective);

                chkObjective.addItemListener(e -> {
                    JCheckBox source = (JCheckBox) e.getSource();
                    source.setForeground(source.isSelected() ? Color.green.darker() : Color.RED);
                });

                continue;
            }

            // each "standard" objective has a list of units that determine whether it's completed
            // the objective matrix contains a set of unit IDs that meet the objective
            JLabel lblObjective = new JLabel(objective.toShortString());
            gbc.gridy++;
            pnlObjectiveStatus.add(lblObjective, gbc);

            objectiveCheckboxes.put(objective, new ArrayList<>());

            for (String unitID : currentObjectiveUnits) {
                UUID uuid = UUID.fromString(unitID);

                JCheckBox chkItemState = new JCheckBox(tracker.getAllInvolvedUnits().get(uuid).getShortName());
                chkItemState.setSelected(qualifyingObjectiveUnits.get(objective).contains(unitID));
                chkItemState.setActionCommand(unitID);
                chkItemState.addItemListener(e -> updateObjectiveDisplay(objective, lblObjective));
                gbc.gridy++;
                pnlObjectiveStatus.add(chkItemState, gbc);
                objectiveCheckboxes.get(objective).add(chkItemState);
            }

            updateObjectiveDisplay(objective, lblObjective);
        }
        // To push the objective list up to the top of the panel
        gbc.gridy++;
        gbc.weighty = 1.0;
        JLabel lblPlaceholder = new JLabel(" ");
        pnlObjectiveStatus.add(lblPlaceholder,gbc);
        return pnlObjectiveStatus;
    }


    // region Make Preview
    /**
     * Sub-function of initComponents. Makes the final panel.
     * @return the preview panel
     */
    private JPanel makePreviewPanel() {
        JPanel pnlPreview = new DefaultMHQScrollablePanel(frame, "Test");
        choiceStatus = new JComboBox<>();
        txtReport = new MarkdownEditorPanel("After-Action Report");
        txtRecoveredUnits = new JTextArea();
        txtRecoveredPilots = new JTextArea();
        txtMissingUnits = new JTextArea();
        txtMissingPilots = new JTextArea();
        txtDeadPilots = new JTextArea();
        txtSalvage = new JTextArea();
        txtRewards = new JEditorPane();
        JLabel lblStatus = new JLabel();

        pnlPreview.setLayout(new GridBagLayout());

        JPanel pnlStatus = new JPanel();

        lblStatus.setText(resourceMap.getString("lblStatus.text"));
        DefaultComboBoxModel<ScenarioStatus> scenarioStatusModel = new DefaultComboBoxModel<>(ScenarioStatus.values());
        scenarioStatusModel.removeElement(ScenarioStatus.CURRENT);
        choiceStatus.setModel(scenarioStatusModel);
        choiceStatus.setName("choiceStatus");

        // dynamically update victory/defeat dropdown based on objective checkboxes
        ScenarioStatus scenarioStatus = objectiveProcessor.determineScenarioStatus(tracker.getScenario(),
                getObjectiveOverridesStatus(), getObjectiveUnitCounts());
        choiceStatus.setSelectedItem(scenarioStatus);

        pnlStatus.setLayout(new FlowLayout(FlowLayout.LEADING, 5, 5));
        pnlStatus.add(lblStatus);
        pnlStatus.add(choiceStatus);
        GridBagConstraints gridBagConstraints = new GridBagConstraints();
        gridBagConstraints.gridx = 0;
        gridBagConstraints.gridy = 0;
        gridBagConstraints.gridwidth = 3;
        gridBagConstraints.weightx = 1.0;
        gridBagConstraints.weighty = 0.0;
        gridBagConstraints.fill = GridBagConstraints.HORIZONTAL;
        gridBagConstraints.anchor = GridBagConstraints.NORTHWEST;
        gridBagConstraints.insets = new Insets(5, 5, 0, 0);
        pnlPreview.add(pnlStatus, gridBagConstraints);

        txtRewards.setText(resourceMap.getString("none"));
        txtRewards.setContentType("text/html");
        txtRewards.setEditable(false);
        txtRewards.setBorder(BorderFactory.createCompoundBorder(
                BorderFactory.createTitledBorder(resourceMap.getString("txtRewards.title")),
                BorderFactory.createEmptyBorder(5, 5, 5, 5)));
        gridBagConstraints = new GridBagConstraints();
        gridBagConstraints.gridx = 0;
        gridBagConstraints.gridy = 1;
        gridBagConstraints.gridwidth = 3;
        gridBagConstraints.weightx = 1;
        gridBagConstraints.weighty = 0;
        gridBagConstraints.fill = GridBagConstraints.BOTH;
        gridBagConstraints.anchor = GridBagConstraints.NORTHWEST;
        gridBagConstraints.insets = new Insets(5, 5, 0, 0);
        pnlPreview.add(txtRewards, gridBagConstraints);

        txtReport.setText("");
        txtReport.setPreferredSize(UIUtil.scaleForGUI(500, 300));
        txtReport.setMinimumSize(UIUtil.scaleForGUI(500, 300));
        gridBagConstraints = new GridBagConstraints();
        gridBagConstraints.gridx = 0;
        gridBagConstraints.gridy = 2;
        gridBagConstraints.gridwidth = 3;
        gridBagConstraints.weightx = 1.0;
        gridBagConstraints.weighty = 0.0;
        gridBagConstraints.fill = GridBagConstraints.BOTH;
        gridBagConstraints.anchor = GridBagConstraints.NORTHWEST;
        gridBagConstraints.insets = new Insets(5, 5, 5, 5);
        pnlPreview.add(txtReport, gridBagConstraints);

        txtRecoveredUnits.setName("txtRecoveredUnits");
        txtRecoveredUnits.setText(resourceMap.getString("none"));
        txtRecoveredUnits.setEditable(false);
        txtRecoveredUnits.setLineWrap(true);
        txtRecoveredUnits.setWrapStyleWord(true);
        txtRecoveredUnits.setBorder(BorderFactory.createCompoundBorder(
                BorderFactory.createTitledBorder(resourceMap.getString("txtRecoveredUnits.title")),
                BorderFactory.createEmptyBorder(5, 5, 5, 5)));
        gridBagConstraints = new GridBagConstraints();
        gridBagConstraints.gridx = 0;
        gridBagConstraints.gridy = 3;
        gridBagConstraints.gridwidth = 1;
        gridBagConstraints.weightx = 0.5;
        gridBagConstraints.weighty = 0.5;
        gridBagConstraints.fill = GridBagConstraints.BOTH;
        gridBagConstraints.anchor = GridBagConstraints.NORTHWEST;
        gridBagConstraints.insets = new Insets(5, 5, 0, 0);
        pnlPreview.add(txtRecoveredUnits, gridBagConstraints);

        txtRecoveredPilots.setName("txtRecoveredPilots");
        txtRecoveredPilots.setText(resourceMap.getString("none"));
        txtRecoveredPilots.setEditable(false);
        txtRecoveredPilots.setLineWrap(true);
        txtRecoveredPilots.setWrapStyleWord(true);
        txtRecoveredPilots.setBorder(BorderFactory.createCompoundBorder(
                BorderFactory.createTitledBorder(resourceMap.getString("txtRecoveredPilots.title")),
                BorderFactory.createEmptyBorder(5, 5, 5, 5)));
        gridBagConstraints = new GridBagConstraints();
        gridBagConstraints.gridx = 0;
        gridBagConstraints.gridy = 4;
        gridBagConstraints.gridwidth = 1;
        gridBagConstraints.weightx = 0.5;
        gridBagConstraints.weighty = 0.5;
        gridBagConstraints.fill = GridBagConstraints.BOTH;
        gridBagConstraints.anchor = GridBagConstraints.NORTHWEST;
        gridBagConstraints.insets = new Insets(5, 5, 0, 0);
        pnlPreview.add(txtRecoveredPilots, gridBagConstraints);

        txtMissingUnits.setName("txtMissingUnits");
        txtMissingUnits.setText(resourceMap.getString("none"));
        txtMissingUnits.setEditable(false);
        txtMissingUnits.setLineWrap(true);
        txtMissingUnits.setWrapStyleWord(true);
        txtMissingUnits.setBorder(BorderFactory.createCompoundBorder(
                BorderFactory.createTitledBorder(resourceMap.getString("txtMissingUnits.title")),
                BorderFactory.createEmptyBorder(5, 5, 5, 5)));
        gridBagConstraints = new GridBagConstraints();
        gridBagConstraints.gridx = 1;
        gridBagConstraints.gridy = 3;
        gridBagConstraints.gridwidth = 1;
        gridBagConstraints.weightx = 0.5;
        gridBagConstraints.weighty = 0.5;
        gridBagConstraints.fill = GridBagConstraints.BOTH;
        gridBagConstraints.anchor = GridBagConstraints.NORTHWEST;
        gridBagConstraints.insets = new Insets(5, 5, 0, 0);
        pnlPreview.add(txtMissingUnits, gridBagConstraints);

        txtMissingPilots.setName("txtMissingPilots");
        txtMissingPilots.setText(resourceMap.getString("none"));
        txtMissingPilots.setEditable(false);
        txtMissingPilots.setLineWrap(true);
        txtMissingPilots.setWrapStyleWord(true);
        txtMissingPilots.setBorder(BorderFactory.createCompoundBorder(
                BorderFactory.createTitledBorder(resourceMap.getString("txtMissingPilots.title")),
                BorderFactory.createEmptyBorder(5,5,5,5)));
        gridBagConstraints = new GridBagConstraints();
        gridBagConstraints.gridx = 1;
        gridBagConstraints.gridy = 4;
        gridBagConstraints.gridwidth = 1;
        gridBagConstraints.weightx = 0.5;
        gridBagConstraints.weighty = 0.5;
        gridBagConstraints.fill = GridBagConstraints.BOTH;
        gridBagConstraints.anchor = GridBagConstraints.NORTHWEST;
        gridBagConstraints.insets = new Insets(5, 5, 0, 0);
        pnlPreview.add(txtMissingPilots, gridBagConstraints);

        txtSalvage.setName("txtSalvage");
        txtSalvage.setText("None");
        txtSalvage.setEditable(false);
        txtSalvage.setLineWrap(true);
        txtSalvage.setWrapStyleWord(true);
        txtSalvage.setBorder(BorderFactory.createCompoundBorder(
                BorderFactory.createTitledBorder(resourceMap.getString("txtSalvagedUnits.title")),
                BorderFactory.createEmptyBorder(5,5,5,5)));
        gridBagConstraints = new GridBagConstraints();
        gridBagConstraints.gridx = 2;
        gridBagConstraints.gridy = 3;
        gridBagConstraints.gridwidth = 1;
        gridBagConstraints.weightx = 0.5;
        gridBagConstraints.weighty = 0.5;
        gridBagConstraints.fill = GridBagConstraints.BOTH;
        gridBagConstraints.anchor = GridBagConstraints.NORTHWEST;
        gridBagConstraints.insets = new Insets(5, 5, 0, 0);
        pnlPreview.add(txtSalvage, gridBagConstraints);

        txtDeadPilots.setName("txtDeadPilots");
        txtDeadPilots.setText(resourceMap.getString("none"));
        txtDeadPilots.setEditable(false);
        txtDeadPilots.setLineWrap(true);
        txtDeadPilots.setWrapStyleWord(true);
        txtDeadPilots.setBorder(BorderFactory.createCompoundBorder(
                BorderFactory.createTitledBorder(resourceMap.getString("txtDeadPilots.title")),
                BorderFactory.createEmptyBorder(5, 5, 5, 5)));
        gridBagConstraints = new GridBagConstraints();
        gridBagConstraints.gridx = 2;
        gridBagConstraints.gridy = 4;
        gridBagConstraints.gridwidth = 1;
        gridBagConstraints.weightx = 0.5;
        gridBagConstraints.weighty = 0.5;
        gridBagConstraints.fill = GridBagConstraints.BOTH;
        gridBagConstraints.anchor = GridBagConstraints.NORTHWEST;
        gridBagConstraints.insets = new Insets(5, 5, 0, 0);
        pnlPreview.add(txtDeadPilots, gridBagConstraints);

        return pnlPreview;
    }


    // region Misc
    @Deprecated // These need to be migrated to the Suite Constants / Suite Options Setup
    private void setUserPreferences() {
        try {
            PreferencesNode preferences = MekHQ.getMHQPreferences().forClass(ResolveScenarioWizardDialog.class);
            this.setName("dialog");
            preferences.manage(new JWindowPreference(this));
        } catch (Exception ex) {
            logger.error("Failed to set user preferences", ex);
        }
    }

    /**
     * @param toWrap - A JPanel to work with
     * @param scrPane - JScrollPane to use, or null and we'll make a new one
     * @param instructionText - The text for the instruction box
     * @return A new JPanel containing the instruction text box above toWrap
     */
    private JPanel wrapWithInstructions(JPanel toWrap, JScrollPane scrPane, String instructionText) {
        JTextArea instructions = new JTextArea();
        instructions.setText(instructionText);
        instructions.setEditable(false);
        instructions.setLineWrap(true);
        instructions.setWrapStyleWord(true);
        instructions.setBorder(BorderFactory.createCompoundBorder(
                BorderFactory.createTitledBorder(resourceMap.getString("txtInstructions.title")),
                BorderFactory.createEmptyBorder(5, 5, 5, 5)));


        JPanel container = new JPanel(new GridBagLayout());
        GridBagConstraints gridBagConstraints = new GridBagConstraints();
        gridBagConstraints.gridx = 0;
        gridBagConstraints.gridy = 0;
        gridBagConstraints.weightx = 1.0;
        gridBagConstraints.weighty = 0.0;
        gridBagConstraints.fill = GridBagConstraints.HORIZONTAL;
        gridBagConstraints.anchor = GridBagConstraints.NORTH;
        container.add(instructions, gridBagConstraints);

        gridBagConstraints = new GridBagConstraints();
        gridBagConstraints.gridx = 0;
        gridBagConstraints.gridy = 1;
        gridBagConstraints.weightx = 1.0;
        gridBagConstraints.weighty = 1.0;
        gridBagConstraints.fill = GridBagConstraints.BOTH;
        gridBagConstraints.anchor = GridBagConstraints.NORTH;

        scrPane = null != scrPane ? scrPane : new JScrollPaneWithSpeed();
        scrPane.setViewportView(toWrap);
        container.add(scrPane, gridBagConstraints);

        return container;
    }


    // region Inter-tab updates

    /**
     * Something changed on the Units panel, update objective panel based on current unit status.
     */
    private void updateFromUnitsTab () {
        for (JCheckBox box : chksTotaled) {
            UUID id = UUID.fromString(box.getActionCommand());
            objectiveProcessor.updateObjectiveEntityState(tracker.getAllInvolvedUnits().get(id),
                    false, box.isSelected(), !tracker.playerHasBattlefieldControl());
        }
    }


    /**
     * Something changed on the Salvage panel, update objective panel based on current salvage status.
     */
    private void updateFromSalvageTab() {
        for (JCheckBox box : escapeBoxes) {
            UUID id = UUID.fromString(box.getActionCommand());
            objectiveProcessor.updateObjectiveEntityState(tracker.getAllInvolvedUnits().get(id),
                    box.isSelected(), false, tracker.playerHasBattlefieldControl());
        }
    }


    /**
     * Something chnaged about units OR salvage, we need to update the objective panel.
     */
    private void recheckObjectives() {
        for (ScenarioObjective objective : objectiveCheckboxes.keySet()) {
            for (JCheckBox checkBox : objectiveCheckboxes.get(objective)) {
                checkBox.setSelected(objectiveProcessor.getQualifyingObjectiveUnits()
                        .get(objective).contains(checkBox.getActionCommand()));
            }
        }
    }

    /**
     * Updates the final panel with information taken from the other ones.
     */
    private void updatePreviewPanel() {
        // set victory/defeat status based on scenario objectives
        ScenarioStatus scenarioStatus = objectiveProcessor.determineScenarioStatus(tracker.getScenario(),
                getObjectiveOverridesStatus(), getObjectiveUnitCounts());
        choiceStatus.setSelectedItem(scenarioStatus);

        // do a "dry run" of the scenario objectives to output a report
        StringBuilder reportText = new StringBuilder();

        if (tracker.getScenario().hasObjectives()) {
            for (ScenarioObjective objective : tracker.getScenario().getScenarioObjectives()) {
                int qualifyingUnitCount = 0;

                if (objectiveCheckboxes.containsKey(objective)) {
                    for (JCheckBox box : objectiveCheckboxes.get(objective)) {
                        if (box.isSelected()) {
                            qualifyingUnitCount++;
                        }
                    }
                }

                Boolean override = null;
                if (objectiveOverrideCheckboxes.containsKey(objective)) {
                    override = objectiveOverrideCheckboxes.get(objective).isSelected();
                }

                reportText.append(objectiveProcessor.processObjective(campaign, objective,
                    qualifyingUnitCount, override, tracker, true));
                reportText.append('\n');
            }

            txtReport.setText(reportText.toString());
        }

        //pilots first
        StringBuilder missingNames = new StringBuilder();
        StringBuilder kiaNames = new StringBuilder();
        StringBuilder recoverNames = new StringBuilder();
        for (int i = 0; i < pstatuses.size(); i++) {
            PersonStatus status = pstatuses.get(i);
            if (hitSliders.get(i).getValue() >= 6 || kiaBtns.get(i).isSelected()) {
                kiaNames.append(status.getName()).append('\n');
            } else if (miaBtns.get(i).isSelected()) {
                missingNames.append(status.getName()).append('\n');
            } else {
                recoverNames.append(status.getName()).append('\n');
            }
        }
        txtRecoveredPilots.setText(recoverNames.toString());
        txtMissingPilots.setText(missingNames.toString());
        txtDeadPilots.setText(kiaNames.toString());

        //now units
        StringBuilder recoverUnits = new StringBuilder();
        StringBuilder missUnits = new StringBuilder();
        for (int i = 0; i < chksTotaled.size(); i++) {
            String name = ustatuses.get(i).getName();
            if (chksTotaled.get(i).isSelected()) {
                missUnits.append(name).append('\n');
            } else {
                recoverUnits.append(name).append('\n');
            }
        }
        txtRecoveredUnits.setText(recoverUnits.toString());
        txtMissingUnits.setText(missUnits.toString());

        //now salvage
        StringBuilder salvageUnits = new StringBuilder();
        for (int i = 0; i < salvageBoxes.size(); i++) {
            JCheckBox box = salvageBoxes.get(i);
            if (box.isSelected()) {
                salvageUnits.append(salvageables.get(i).getName()).append('\n');
            }
        }
        txtSalvage.setText(salvageUnits.toString());

        //now rewards
        StringBuilder claimed = new StringBuilder();
        for (int i = 0; i < lootBoxes.size(); i++) {
            JCheckBox box = lootBoxes.get(i);
            if (box.isSelected()) {
                claimed.append(loots.get(i).getShortDescription()).append('\n');
            }
        }
        txtRewards.setText(claimed.toString());
        SwingUtilities.invokeLater(() -> scrPreviewPanel.getVerticalScrollBar().setValue(0));
    }


    // region Tab Movement

    /**
     * Go to next tab, if there is one. Button listener.
     */
    private void next() {
        for (int i = tabMain.getSelectedIndex() + 1; i < tabMain.getTabCount(); i++) {
            if (tabMain.isEnabledAt(i)) {
                tabMain.setSelectedIndex(i);
                break;
            }
        }
    }

    /**
     * Go to previous tab, if there is one. Button listener.
     */
    private void back() {
        for (int i = tabMain.getSelectedIndex() - 1; i >= 0; i--) {
            if (tabMain.isEnabledAt(i)) {
                tabMain.setSelectedIndex(i);
                break;
            }
        }
    }

    /**
     * Update buttons and status because the tab changed. Event Listener.
     */
    private void tabChanged() {
        int current = tabMain.getSelectedIndex();
        boolean nextEnable = false;
        boolean prevEnable = false;

        for (int i = current + 1; i < tabMain.getTabCount(); i++) {
            if (tabMain.isEnabledAt(i)) {
                nextEnable = true;
                break;
            }
        }

        for (int i = current - 1; i >= 0; i--) {
            if (tabMain.isEnabledAt(i)) {
                prevEnable = true;
                break;
            }
        }

        btnBack.setEnabled(prevEnable);
        btnNext.setEnabled(nextEnable);

        btnFinish.setEnabled(current == tabMain.getTabCount() - 1);
        // Let's just call these all on tab change for safety for now
        updateFromUnitsTab();
        updateFromSalvageTab();
        // TODO: WeaverThree - This wipes out user selecitons on the objective panel, so we can't use it right now.
        // recheckObjectives();
        updatePreviewPanel();
    }


    // region Finish

    /**
     * End the wizard and update everything in the game that results from it.
     */
    private void finish() {
        //unit status
        for (JCheckBox box : chksTotaled) {
            UUID id = UUID.fromString(box.getActionCommand());
            if (null == tracker.getUnitsStatus().get(id)) {
                continue;
            }
            tracker.getUnitsStatus().get(id).setTotalLoss(box.isSelected());
        }

        //now personnel
        for (int i = 0; i < pstatuses.size(); i++) {
            PersonStatus status = pstatuses.get(i);

            if (hitSliders.get(i).isEnabled()) {
                status.setHits(hitSliders.get(i).getValue());
            }
            status.setMissing(miaBtns.get(i).isSelected());
            status.setDead(kiaBtns.get(i).isSelected());
        }

        //now prisoners
        for (int i = 0; i < prstatuses.size(); i++) {
            OppositionPersonnelStatus status = prstatuses.get(i);

            if (pr_hitSliders.get(i).isEnabled()) {
                status.setHits(pr_hitSliders.get(i).getValue());
            }
            status.setCaptured(prisonerCapturedBtns.get(i).isSelected());
            status.setDead(prisonerKiaBtns.get(i).isSelected());
        }

        //now salvage
        for (int i = 0; i < salvageBoxes.size(); i++) {
            JCheckBox salvaged = salvageBoxes.get(i);
            JCheckBox sold = soldUnitBoxes.get(i);
            JCheckBox escaped = escapeBoxes.get(i);
            if (salvaged.isSelected()) {
                tracker.salvageUnit(i);
            } else if (sold.isSelected()) {
                tracker.sellUnit(i);
            } else if (!escaped.isSelected()) { // Only salvage if they don't escape
                tracker.doNotSalvageUnit(i);
            }
        }

        // now DropShip bonuses (if any)
        if (tracker.getDropShipBonus().isPositive()) {
            tracker.getCampaign().getFinances().credit(
                    TransactionType.MISCELLANEOUS,
                    tracker.getCampaign().getLocalDate(),
                    tracker.getDropShipBonus(),
                    resourceMap.getString("dropShipBonus.text")
            );
        }

        //now assign kills
        for (String killName : tracker.getKillCredits().keySet()) {
            if (killChoices.get(killName).getSelectedIndex() == 0) {
                tracker.getKillCredits().put(killName, "None");
            } else {
                Unit u = tracker.getUnits().get(killChoices.get(killName).getSelectedIndex() - 1);
                if (null != u) {
                    tracker.getKillCredits().put(killName, u.getId().toString());
                }
            }
        }

        tracker.assignKills();

        boolean isResupply = tracker.getScenario().getStratConScenarioType().isResupply();
        boolean isOverallVictory = ((ScenarioStatus) Objects.requireNonNull(choiceStatus.getSelectedItem())).isOverallVictory();
        if (isOverallVictory || isResupply) {
            for (int i = 0; i < lootBoxes.size(); i++) {
                JCheckBox box = lootBoxes.get(i);
                if (box.isSelected()
                    && (!isResupply || loots.get(i).getName().equals(RESUPPLY_LOOT_BOX_NAME))) {
                    tracker.addLoot(loots.get(i));
                }
            }
        }

        //Collect forces and units selected as reinforcements
        HashMap<Integer, List<UUID>> linkedForces = new HashMap<>();
       
        for(JCheckBox box : chkReinforcements){
            if(box.isSelected()){
                UUID id = UUID.fromString(box.getActionCommand());

                if(!linkedForces.containsKey(campaign.getUnit(id).getForceId())){
                   List<UUID> unitList = new ArrayList<UUID>(); 
                    linkedForces.put(campaign.getUnit(id).getForceId(), unitList);
                    reinforcementsSent = true;
                }
                linkedForces.get(campaign.getUnit(id).getForceId()).add(id);
            }
        }
       
    
        //now process
        tracker.resolveScenario((ScenarioStatus) choiceStatus.getSelectedItem(), txtReport.getText());

        if (tracker.getScenario().hasObjectives()) {
            // process objectives here
            for (ScenarioObjective objective : tracker.getScenario().getScenarioObjectives()) {
                int qualifyingUnitCount = 0;

                if (objectiveCheckboxes.containsKey(objective)) {
                    for (JCheckBox box : objectiveCheckboxes.get(objective)) {
                        if (box.isSelected()) {
                            qualifyingUnitCount++;
                        }
                    }
                }

                Boolean override = null;
                if (objectiveOverrideCheckboxes.containsKey(objective)) {
                    override = objectiveOverrideCheckboxes.get(objective).isSelected();
                }

                objectiveProcessor.processObjective(campaign, objective, qualifyingUnitCount, override, tracker, false);
            }
        }

        StratconRulesManager.processScenarioCompletion(tracker);

      

        if (reinforcementsSent  && tracker.getScenario().getStatus().isOverallVictory()
            && tracker.getScenario().getLinkedScenario() != 0) {

            StratconRulesManager.linkedScenarioProcessing(tracker, linkedForces);
        }


        aborted = false;
        this.setVisible(false);

    }

    private void cancel() {
        setVisible(false);
    }


    // region Misc II

    /**
     * Figuires out which tabs should be enabled. Needs to be called after all tabs are generated.
     */
    private void setEnabledTabs() {
        for( int i = 0; i < tabMain.getTabCount(); i++ ) {
            boolean enable = switch (tabMain.getTitleAt(i)) {
                case UNITSPANEL -> !tracker.getUnitsStatus().isEmpty();
                case OBJECTIVEPANEL -> tracker.getScenario().hasObjectives();
                case PILOTPANEL -> !tracker.getPeopleStatus().isEmpty();
                case PRISONERPANEL -> !tracker.getOppositionPersonnel().isEmpty();
                case SALVAGEPANEL -> !tracker.getPotentialSalvage().isEmpty()
                        && (!(tracker.getMission() instanceof Contract)
                        || ((Contract) tracker.getMission()).canSalvage());
                case KILLSPANEL -> !tracker.getKillCredits().isEmpty();
                case REWARDPANEL -> !loots.isEmpty();
                case PREVIEWPANEL -> true;
                default -> false;
            };
            tabMain.setEnabledAt(i, enable);
        }
    }


    /**
     * Count up the selected objective checkboxes
     * @return the count of selected objective checkboxes
     */
    private Map<ScenarioObjective, Integer> getObjectiveUnitCounts() {
        Map<ScenarioObjective, Integer> objectiveUnitCounts = new HashMap<>();

        if (objectiveCheckboxes == null) {
            return objectiveUnitCounts;
        }

        for (ScenarioObjective objective : objectiveCheckboxes.keySet()) {
            int qualifyingUnitCount = 0;

            for (JCheckBox box : objectiveCheckboxes.get(objective)) {
                if (box.isSelected()) {
                    qualifyingUnitCount++;
                }
            }

            objectiveUnitCounts.put(objective, qualifyingUnitCount);
        }

        return objectiveUnitCounts;
    }

    /**
     * Determine the status of each custom objective checkbox
     * @return the true/false condition of custom objective checkboxes
     */
    private Map<ScenarioObjective, Boolean> getObjectiveOverridesStatus() {
        Map<ScenarioObjective, Boolean> objectiveOverrides = new HashMap<>();

        if (objectiveOverrideCheckboxes == null) {
            return objectiveOverrides;
        }

        for (ScenarioObjective objective : objectiveOverrideCheckboxes.keySet()) {
            objectiveOverrides.put(objective, objectiveOverrideCheckboxes.get(objective).isSelected());
        }

        return objectiveOverrides;
    }


    /**
     * Event listener for changes to prisoner status.
     */
    private void checkPrisonerStatus() {
        for (int i = 0; i < prisonerCapturedBtns.size(); i++) {
            JCheckBox captured = prisonerCapturedBtns.get(i);
            JCheckBox kia = prisonerKiaBtns.get(i);
            JSlider wounds = pr_hitSliders.get(i);
            if (kia.isSelected()) {
                captured.setSelected(false);
                captured.setEnabled(false);
                wounds.setEnabled(false);
            } else if (captured.isSelected()) {
                captured.setEnabled(true);
                kia.setSelected(false);
                wounds.setEnabled(true);
            } else {
                captured.setEnabled(true);
                wounds.setEnabled(true);
            }
        }
    }


    /**
     * Updates the salvage percentages used and such. Event listener for slavage changes.
     */
    private void checkSalvageRights() {
        // Perform a little magic to make sure we aren't trying to do more than one of these things
        for (int i = 0; i < escapeBoxes.size(); i++) {
            JCheckBox salvaged = salvageBoxes.get(i);
            JCheckBox sold = soldUnitBoxes.get(i);
            JCheckBox escaped = escapeBoxes.get(i);
            if (sold.isSelected()) {
                salvaged.setSelected(false);
                salvaged.setEnabled(false);
                escaped.setSelected(false);
                escaped.setEnabled(false);
            } else if (escaped.isSelected()) {
                salvaged.setSelected(false);
                salvaged.setEnabled(false);
                sold.setSelected(false);
                sold.setEnabled(false);
                btnsSalvageEditUnit.get(i).setEnabled(false);
            } else if (salvaged.isSelected()) {
                sold.setSelected(false);
                sold.setEnabled(false);
                escaped.setSelected(false);
                escaped.setEnabled(false);
            } else {
                salvaged.setEnabled(!tracker.usesSalvageExchange());
                sold.setEnabled(!tracker.usesSalvageExchange() && tracker.getCampaign().getCampaignOptions().isSellUnits());
                escaped.setEnabled(true);
                btnsSalvageEditUnit.get(i).setEnabled(true);
            }
        }

        if (!(tracker.getMission() instanceof Contract) || tracker.usesSalvageExchange()) {
            return;
        }
        salvageEmployer = ((Contract) tracker.getMission()).getSalvagedByEmployer();
        salvageUnit = ((Contract) tracker.getMission()).getSalvagedByUnit();
        for (int i = 0; i < salvageBoxes.size(); i++) {
            // Skip the escaping units
            if (escapeBoxes.get(i).isSelected()) {
                continue;
            }

            // Set up the values
            if (salvageBoxes.get(i).isSelected() || soldUnitBoxes.get(i).isSelected()) {
                salvageUnit = salvageUnit.plus(salvageables.get(i).getSellValue());
            } else {
                salvageEmployer = salvageEmployer.plus(salvageables.get(i).getSellValue());
            }
        }

        currentSalvagePct = 0;
        if (salvageUnit.plus(salvageEmployer).isPositive()) {
            currentSalvagePct = salvageUnit.multipliedBy(100)
                    .dividedBy(salvageUnit.plus(salvageEmployer)).getAmount().intValue();
        }

        for (int i = 0; i < salvageBoxes.size(); i++) {
            // Skip the escaping units
            if (escapeBoxes.get(i).isSelected()) {
                continue;
            }

            // always eligible with 100% salvage rights even when current == max
            if ((currentSalvagePct > maxSalvagePct) && (maxSalvagePct < 100)) {
                if (!salvageBoxes.get(i).isSelected()) {
                    salvageBoxes.get(i).setEnabled(false);
                }

                if (!soldUnitBoxes.get(i).isSelected()) {
                    soldUnitBoxes.get(i).setEnabled(false);
                }
            }
        }
        lblSalvageValueUnit2.setText(salvageUnit.toAmountAndSymbolString());
        lblSalvageValueEmployer2.setText(salvageEmployer.toAmountAndSymbolString());

        StringBuilder salvageUsed = new StringBuilder();
        salvageUsed.append("<html>")
            .append((currentSalvagePct <= maxSalvagePct) ? ""
                : ReportingUtilities.spanOpeningWithCustomColor(MekHQ.getMHQOptions().getFontColorNegativeHexColor()))
            .append(currentSalvagePct).append('%')
            .append((currentSalvagePct <= maxSalvagePct) ? "" : ReportingUtilities.CLOSING_SPAN_TAG)
            .append("<span>(max ").append(maxSalvagePct).append("%)</span></html>");

        lblSalvagePct2.setText(salvageUsed.toString());
    }


    /**
     * Shows the info for the given unit in a dialog.
     * @param id - UUID of the unit to show
     * @param isSalvage - is this from the salvage page?
     */
    private void showUnit(UUID id, boolean isSalvage) {
        UnitStatus ustatus;
        if (isSalvage) {
            ustatus = tracker.getSalvageStatus().get(id);
        } else {
            ustatus = tracker.getUnitsStatus().get(id);
        }

        if ((ustatus == null) || (ustatus.getEntity() == null)) {
            return;
        }
        new EntityReadoutDialog(frame, true, ustatus.getEntity()).setVisible(true);
    }


    /**
     * Opens the unit dmaage editor for a given unit from the units or salvage panel
     * @param id - UUID of the unit to show
     * @param unitIndex - index into the unit UI elements lists
     * @param isSalvage - is this from the salvage page?
     */
    private void editUnit(UUID id, int unitIndex, boolean isSalvage) {
        UnitStatus ustatus = (isSalvage ? tracker.getSalvageStatus() : tracker.getUnitsStatus()).get(id);
        if ((ustatus == null) || (ustatus.getEntity() == null)) {
            return;
        }

        UnitEditorDialog med = new UnitEditorDialog(frame, ustatus.getEntity());
        med.setVisible(true);
        ustatus.getUnit().runDiagnostic(false);

        if (isSalvage) {
            salvageUnitLabel.get(unitIndex).setText(ustatus.getDesc(true));
            checkSalvageRights();
        } else {
            lblsUnitName.get(unitIndex).setText(ustatus.getDesc());
            chkReinforcements.get(unitIndex).setEnabled(ustatus.getUnit().isFunctional());
        }
    }


    /**
     * Shows a person from the pilot or prisoner list in a dialog
     * @param status - the record to show
     * @param isPrisoner - are they a prisoner?
     */
    private void showPerson(PersonStatus status, boolean isPrisoner) {
        if (status == null) {
            return;
        }

        Person person = isPrisoner ? ((OppositionPersonnelStatus) status).getPerson()
                : tracker.getCampaign().getPerson(status.getId());
        if (person == null) {
            logger.error("Failed to show person after selecting view personnel for a "
                    + (isPrisoner ? "Prisoner" : "member of the force") +
                    " because the person could not be found.");
            return;
        }
        PersonViewPanel personViewPanel = new PersonViewPanel(person, tracker.getCampaign(),
                tracker.getCampaign().getApp().getCampaigngui());
        final JDialog dialog = new JDialog(frame, isPrisoner ? "Prisoner View" : "Personnel View", true);
        dialog.getContentPane().setLayout(new GridBagLayout());

        GridBagConstraints gridBagConstraints = new GridBagConstraints();
        gridBagConstraints.gridx = 0;
        gridBagConstraints.gridy = 0;
        gridBagConstraints.fill = GridBagConstraints.BOTH;
        gridBagConstraints.anchor = GridBagConstraints.CENTER;
        gridBagConstraints.weightx = 1.0;
        gridBagConstraints.weighty = 1.0;

        //scroll panel
        JScrollPane scrollPersonnelView = new JScrollPaneWithSpeed();
        scrollPersonnelView.setHorizontalScrollBarPolicy(ScrollPaneConstants.HORIZONTAL_SCROLLBAR_NEVER);
        scrollPersonnelView.setViewportView(personViewPanel);
        dialog.getContentPane().add(scrollPersonnelView, gridBagConstraints);

        //Okay button
        JButton btn = new JButton(Messages.getString("Okay"));
        btn.addActionListener(e -> dialog.setVisible(false));
        dialog.getRootPane().setDefaultButton(btn);
        gridBagConstraints.gridy = 1;
        gridBagConstraints.weighty = 0.0;
        gridBagConstraints.fill = GridBagConstraints.NONE;
        dialog.getContentPane().add(btn, gridBagConstraints);

        dialog.setMinimumSize(UIUtil.scaleForGUI(450, 700));
        dialog.setPreferredSize(UIUtil.scaleForGUI(450, 700));
        dialog.validate();
        dialog.setLocationRelativeTo(frame);
        dialog.setVisible(true);
    }

    /**
     * Event handler for when the user clicks on an objective unit checkbox
     * @param objective The objective to check
     * @param label label to update
     */
    private void updateObjectiveDisplay(ScenarioObjective objective, JLabel label) {
        int qualifyingUnitCount = 0;

        for (JCheckBox checkBox : objectiveCheckboxes.get(objective)) {
            if (checkBox.isSelected()) {
                qualifyingUnitCount++;
            }
        }

        label.setForeground(objectiveProcessor.objectiveMet(objective, qualifyingUnitCount)
                ? Color.green.darker() : Color.RED);
    }

    public boolean wasAborted() {
        return aborted;
    }

    private class CheckTotalListener implements ItemListener {
        @Override
        public void itemStateChanged(ItemEvent evt) {
            int idx = Integer.parseInt(((JCheckBox) evt.getItem()).getName());
            btnsEditUnit.get(idx).setEnabled(!chksTotaled.get(idx).isSelected());
            chkReinforcements.get(idx).setEnabled(!chksTotaled.get(idx).isSelected());
        }
    }


    /**
     * Event handler for a KIA checkbox
     * Manipulates other associated controls
     * @author NickAragua
     */
    private static class CheckBoxKIAListener implements ItemListener {
        private final JSlider slider;
        private final JCheckBox checkbox;

        public CheckBoxKIAListener(JSlider slider, JCheckBox checkBox) {
            this.slider = slider;
            this.checkbox = checkBox;
        }

        @Override
        public void itemStateChanged(ItemEvent e) {
            JCheckBox kiaChk = (JCheckBox) e.getSource();
            boolean enable = !kiaChk.isSelected();

            if (slider != null) {
                slider.setEnabled(enable);
            }

            if (checkbox != null) {
                checkbox.setEnabled(enable);
            }
        }
    }

    private class ViewUnitListener implements ActionListener {
        boolean salvage;

        public ViewUnitListener(boolean b) {
            salvage = b;
        }


        @Override
        public void actionPerformed(ActionEvent evt) {
            UUID id = UUID.fromString(evt.getActionCommand());
            showUnit(id, salvage);
        }
    }

    private class EditUnitListener implements ActionListener {
        boolean salvage = false;

        public EditUnitListener(boolean b) {
            salvage = b;
        }

        public EditUnitListener() {
        }

        @Override
        public void actionPerformed(ActionEvent evt) {
            UUID id = UUID.fromString(evt.getActionCommand());
            int idx = Integer.parseInt(((JButton) evt.getSource()).getName());
            editUnit(id, idx, salvage);
        }
    }

<<<<<<< HEAD


    /**
     * Event handler for "Continue as Reinforcements" Button that
     * adjusts boolean used after scenario resolution to signal
     * player wants to send units to linked scenario
     */
    private class ReinforcementListener implements ActionListener {

        public ReinforcementListener() {
        }

        @Override
        public void actionPerformed(ActionEvent evt) {
            reinforcementsSent = (!reinforcementsSent);

            if(reinforcementsSent){
            ((JButton)evt.getSource()).setBackground(new Color(6, 64, 43));
            }else{
            ((JButton) evt.getSource()).setBackground(UIManager.getColor("Button.background"));
            }
        }
    }
=======
>>>>>>> 20cd7249
}<|MERGE_RESOLUTION|>--- conflicted
+++ resolved
@@ -410,27 +410,24 @@
             btnEditUnit.addActionListener(new EditUnitListener());
             btnsEditUnit.add(btnEditUnit);
 
-          
+
             chkReinforced = new JCheckBox("");
             chkReinforced.setVisible(possibleReinforcment);
             chkReinforced.setEnabled(!status.isTotalLoss() && unit.isFunctional());
             chkReinforced.setName(Integer.toString(unitIndex));
             chkReinforced.setActionCommand(unit.getId().toString());
             chkReinforcements.add(chkReinforced);
-          
-            
+
+
             gridBagConstraints = new GridBagConstraints();
             gridBagConstraints.gridx = 0;
             gridBagConstraints.gridy = gridy;
             gridBagConstraints.anchor = GridBagConstraints.NORTHWEST;
             gridBagConstraints.insets = new Insets(5, 5, 0, 0);
             gridBagConstraints.weightx = 0.0;
-<<<<<<< HEAD
-=======
             if (unitIndex == tracker.getUnits().size() - 1) {
                 gridBagConstraints.weighty = 1.0;
             }
->>>>>>> 20cd7249
 
             pnlUnitStatus.add(nameLbl, gridBagConstraints);
             gridBagConstraints.gridx = 1;
@@ -1540,21 +1537,21 @@
 
         //Collect forces and units selected as reinforcements
         HashMap<Integer, List<UUID>> linkedForces = new HashMap<>();
-       
+
         for(JCheckBox box : chkReinforcements){
             if(box.isSelected()){
                 UUID id = UUID.fromString(box.getActionCommand());
 
                 if(!linkedForces.containsKey(campaign.getUnit(id).getForceId())){
-                   List<UUID> unitList = new ArrayList<UUID>(); 
+                   List<UUID> unitList = new ArrayList<UUID>();
                     linkedForces.put(campaign.getUnit(id).getForceId(), unitList);
                     reinforcementsSent = true;
                 }
                 linkedForces.get(campaign.getUnit(id).getForceId()).add(id);
             }
         }
-       
-    
+
+
         //now process
         tracker.resolveScenario((ScenarioStatus) choiceStatus.getSelectedItem(), txtReport.getText());
 
@@ -1582,7 +1579,7 @@
 
         StratconRulesManager.processScenarioCompletion(tracker);
 
-      
+
 
         if (reinforcementsSent  && tracker.getScenario().getStatus().isOverallVictory()
             && tracker.getScenario().getLinkedScenario() != 0) {
@@ -1978,7 +1975,6 @@
         }
     }
 
-<<<<<<< HEAD
 
 
     /**
@@ -2002,6 +1998,4 @@
             }
         }
     }
-=======
->>>>>>> 20cd7249
 }