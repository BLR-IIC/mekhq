--- conflicted
+++ resolved
@@ -413,27 +413,24 @@
             btnEditUnit.addActionListener(new EditUnitListener());
             btnsEditUnit.add(btnEditUnit);
 
-          
+
             chkReinforced = new JCheckBox("");
             chkReinforced.setVisible(possibleReinforcment);
             chkReinforced.setEnabled(!status.isTotalLoss() && unit.isFunctional());
             chkReinforced.setName(Integer.toString(unitIndex));
             chkReinforced.setActionCommand(unit.getId().toString());
             chkReinforcements.add(chkReinforced);
-          
-            
+
+
             gridBagConstraints = new GridBagConstraints();
             gridBagConstraints.gridx = 0;
             gridBagConstraints.gridy = gridy;
             gridBagConstraints.anchor = GridBagConstraints.NORTHWEST;
             gridBagConstraints.insets = new Insets(5, 5, 0, 0);
             gridBagConstraints.weightx = 0.0;
-<<<<<<< HEAD
-=======
             if (unitIndex == tracker.getUnits().size() - 1) {
                 gridBagConstraints.weighty = 1.0;
             }
->>>>>>> d09545cb
 
             pnlUnitStatus.add(nameLbl, gridBagConstraints);
             gridBagConstraints.gridx = 1;
@@ -1608,21 +1605,21 @@
 
         //Collect forces and units selected as reinforcements
         HashMap<Integer, List<UUID>> linkedForces = new HashMap<>();
-       
+
         for(JCheckBox box : chkReinforcements){
             if(box.isSelected()){
                 UUID id = UUID.fromString(box.getActionCommand());
 
                 if(!linkedForces.containsKey(campaign.getUnit(id).getForceId())){
-                   List<UUID> unitList = new ArrayList<UUID>(); 
+                   List<UUID> unitList = new ArrayList<UUID>();
                     linkedForces.put(campaign.getUnit(id).getForceId(), unitList);
                     reinforcementsSent = true;
                 }
                 linkedForces.get(campaign.getUnit(id).getForceId()).add(id);
             }
         }
-       
-    
+
+
         //now process
         tracker.resolveScenario((ScenarioStatus) choiceStatus.getSelectedItem(), txtReport.getText());
 
@@ -1650,7 +1647,7 @@
 
         StratconRulesManager.processScenarioCompletion(tracker);
 
-      
+
 
         if (reinforcementsSent  && tracker.getScenario().getStatus().isOverallVictory()
             && tracker.getScenario().getLinkedScenario() != 0) {
@@ -2056,30 +2053,4 @@
         }
     }
 
-<<<<<<< HEAD
-
-
-    /**
-     * Event handler for "Continue as Reinforcements" Button that
-     * adjusts boolean used after scenario resolution to signal
-     * player wants to send units to linked scenario
-     */
-    private class ReinforcementListener implements ActionListener {
-
-        public ReinforcementListener() {
-        }
-
-        @Override
-        public void actionPerformed(ActionEvent evt) {
-            reinforcementsSent = (!reinforcementsSent);
-
-            if(reinforcementsSent){
-            ((JButton)evt.getSource()).setBackground(new Color(6, 64, 43));
-            }else{
-            ((JButton) evt.getSource()).setBackground(UIManager.getColor("Button.background"));
-            }
-        }
-    }
-=======
->>>>>>> d09545cb
 }