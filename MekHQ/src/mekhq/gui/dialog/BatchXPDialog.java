package mekhq.gui.dialog;

import java.awt.BorderLayout;
import java.awt.Color;
import java.awt.Component;
import java.awt.Dimension;
import java.awt.FlowLayout;
import java.awt.GridLayout;
import java.util.Arrays;
import java.util.List;
import java.util.Objects;
import java.util.ResourceBundle;

import javax.swing.Box;
import javax.swing.BoxLayout;
import javax.swing.DefaultComboBoxModel;
import javax.swing.JButton;
import javax.swing.JCheckBox;
import javax.swing.JComboBox;
import javax.swing.JComponent;
import javax.swing.JDialog;
import javax.swing.JFrame;
import javax.swing.JLabel;
import javax.swing.JPanel;
import javax.swing.JScrollPane;
import javax.swing.JSpinner;
import javax.swing.JTable;
import javax.swing.RowFilter;
import javax.swing.RowSorter;
import javax.swing.ScrollPaneConstants;
import javax.swing.SortOrder;
import javax.swing.SpinnerNumberModel;
import javax.swing.SwingConstants;
import javax.swing.table.DefaultTableCellRenderer;
import javax.swing.table.TableColumn;
import javax.swing.table.TableRowSorter;

import megamek.common.options.PilotOptions;
import megamek.common.util.EncodeControl;
import mekhq.MekHQ;
import mekhq.campaign.Campaign;
import mekhq.campaign.event.PersonChangedEvent;
import mekhq.campaign.log.PersonalLogger;
import mekhq.campaign.personnel.Person;
import mekhq.campaign.personnel.Skill;
import mekhq.campaign.personnel.SkillType;
import mekhq.gui.model.PersonnelTableModel;
import mekhq.gui.sorter.FormattedNumberSorter;
import mekhq.gui.sorter.RankSorter;

public final class BatchXPDialog extends JDialog {
    private static final long serialVersionUID = -7897406116865495209L;

    private final Campaign campaign;
    private final PersonnelTableModel personnelModel;
    private final TableRowSorter<PersonnelTableModel> personnelSorter;
    private final PersonnelFilter personnelFilter;
    private boolean dataChanged = false;
    
    private JTable personnelTable;
    private JComboBox<PersonTypeItem> choiceType;
    private JComboBox<PersonTypeItem> choiceExp;
    private JComboBox<String> choiceSkill;
    private JSpinner skillLevel;
    private JCheckBox allowPrisoners;
    private JButton buttonSpendXP;
    
    private final List<Integer> personnelColumns = Arrays.asList(
            PersonnelTableModel.COL_RANK,
            PersonnelTableModel.COL_NAME,
            PersonnelTableModel.COL_AGE,
            PersonnelTableModel.COL_TYPE,
            PersonnelTableModel.COL_XP
    );

    private JLabel matchedPersonnelLabel;

    private transient ResourceBundle resourceMap;
    private transient String choiceNoSkill;

    public BatchXPDialog(JFrame parent, Campaign campaign) {
        super(parent, "", true); //$NON-NLS-1$
        
        this.resourceMap = ResourceBundle.getBundle("mekhq.resources.BatchXPDialog", new EncodeControl()); //$NON-NLS-1$
        
        setTitle(resourceMap.getString("dialogue.title")); //$NON-NLS-1$
        choiceNoSkill = resourceMap.getString("skill.choice.text"); //$NON-NLS-1$
        
        this.campaign = Objects.requireNonNull(campaign);
        this.personnelModel = new PersonnelTableModel(campaign);
        personnelModel.refreshData();
        personnelSorter = new TableRowSorter<PersonnelTableModel>(personnelModel);
        personnelSorter.setSortsOnUpdates(true);
        personnelSorter.setComparator(PersonnelTableModel.COL_RANK, new RankSorter(campaign));
        personnelSorter.setComparator(PersonnelTableModel.COL_AGE, new FormattedNumberSorter());
        personnelSorter.setComparator(PersonnelTableModel.COL_XP, new FormattedNumberSorter());
        personnelSorter.setSortKeys(Arrays.asList(new RowSorter.SortKey(1, SortOrder.ASCENDING)));
        personnelFilter = new PersonnelFilter();
        personnelSorter.setRowFilter(personnelFilter);
        
        initComponents();
    }

    private void initComponents() {
        setLayout(new BorderLayout());

        add(getPersonnelTable(), BorderLayout.CENTER);
        add(getButtonPanel(), BorderLayout.WEST);
        
        pack();
        setLocationRelativeTo(getParent());
    }
    
    private JComponent getPersonnelTable() {
        personnelTable = new JTable(personnelModel);
        personnelTable.setCellSelectionEnabled(false);
        personnelTable.setAutoResizeMode(JTable.AUTO_RESIZE_ALL_COLUMNS);
        
        for(int i = PersonnelTableModel.N_COL - 1; i >= 0 ; -- i) {
            TableColumn column = personnelTable.getColumnModel().getColumn(i);
            if(personnelColumns.contains(Integer.valueOf(i))) {
                column.setPreferredWidth(personnelModel.getColumnWidth(i));
                column.setCellRenderer(new CellRenderer());
            } else {
                personnelTable.removeColumn(column);
            }
            
        }
        personnelTable.setIntercellSpacing(new Dimension(1, 0));
        personnelTable.setShowGrid(false);
        personnelTable.setRowSorter(personnelSorter);
        
        JScrollPane pane = new JScrollPane(personnelTable);
        pane.setVerticalScrollBarPolicy(ScrollPaneConstants.VERTICAL_SCROLLBAR_ALWAYS);
        return pane;
    }
    
    private JComponent getButtonPanel() {
        JPanel panel = new JPanel();
        panel.setLayout(new BoxLayout(panel, BoxLayout.Y_AXIS));

        choiceType = new JComboBox<PersonTypeItem>();
        choiceType.setMaximumSize(new Dimension(Short.MAX_VALUE, (int) choiceType.getPreferredSize().getHeight()));
        DefaultComboBoxModel<PersonTypeItem> personTypeModel = new DefaultComboBoxModel<>();
        personTypeModel.addElement(new PersonTypeItem(resourceMap.getString("primaryRole.choice.text"), null)); //$NON-NLS-1$
        for(int i = 1; i < Person.T_NUM; ++ i) {
            personTypeModel.addElement(new PersonTypeItem(Person.getRoleDesc(i,campaign.getFaction().isClan()), i));
        }
        personTypeModel.addElement(new PersonTypeItem(Person.getRoleDesc(0, campaign.getFaction().isClan()), 0));
        // Add "none" for generic AsTechs
        choiceType.setModel(personTypeModel);
        choiceType.setSelectedIndex(0);
        choiceType.addActionListener(e -> {
            personnelFilter.setPrimaryRole(((PersonTypeItem)choiceType.getSelectedItem()).id);
            updatePersonnelTable();
        });
        panel.add(choiceType);
        
        choiceExp = new JComboBox<PersonTypeItem>();
        choiceExp.setMaximumSize(new Dimension(Short.MAX_VALUE, (int) choiceType.getPreferredSize().getHeight()));
        DefaultComboBoxModel<PersonTypeItem> personExpModel = new DefaultComboBoxModel<>();
        personExpModel.addElement(new PersonTypeItem(resourceMap.getString("experience.choice.text"), null)); //$NON-NLS-1$
        for(int i = 0; i < 5; ++ i) {
            personExpModel.addElement(new PersonTypeItem(SkillType.getExperienceLevelName(i), i));
        }
        choiceExp.setModel(personExpModel);
        choiceExp.setSelectedIndex(0);
        choiceExp.addActionListener(e -> {
            personnelFilter.setExpLevel(((PersonTypeItem)choiceExp.getSelectedItem()).id);
            updatePersonnelTable();
        });
        panel.add(choiceExp);
        
        choiceSkill = new JComboBox<String>();
        choiceSkill.setMaximumSize(new Dimension(Short.MAX_VALUE, (int) choiceSkill.getPreferredSize().getHeight()));
        DefaultComboBoxModel<String> personSkillModel = new DefaultComboBoxModel<>();
        personSkillModel.addElement(choiceNoSkill);
        for(String skill : SkillType.getSkillList()) {
            personSkillModel.addElement(skill);
        }
        choiceSkill.setModel(personSkillModel);
        choiceSkill.setSelectedIndex(0);
        choiceSkill.addActionListener(e -> {
            if(choiceNoSkill.equals(choiceSkill.getSelectedItem())) {
                personnelFilter.setSkill(null);
                ((SpinnerNumberModel) skillLevel.getModel()).setMaximum(10);
                buttonSpendXP.setEnabled(false);
            } else {
                String skillName = (String) choiceSkill.getSelectedItem();
                personnelFilter.setSkill(skillName);
                int maxSkillLevel = SkillType.getType(skillName).getMaxLevel();
                int currentLevel = (Integer) skillLevel.getModel().getValue();
                ((SpinnerNumberModel) skillLevel.getModel()).setMaximum(maxSkillLevel);
                if(currentLevel > maxSkillLevel) {
                    skillLevel.getModel().setValue(Integer.valueOf(maxSkillLevel));
                }
                buttonSpendXP.setEnabled(true);
            }
            updatePersonnelTable();
        });
        panel.add(choiceSkill);
        
        panel.add(Box.createRigidArea(new Dimension(10, 10)));
        panel.add(new JLabel(resourceMap.getString("targetSkillLevel.text"))); //$NON-NLS-1$
        
        skillLevel = new JSpinner(new SpinnerNumberModel(10, 0, 10, 1));
        skillLevel.setMaximumSize(new Dimension(Short.MAX_VALUE, (int) skillLevel.getPreferredSize().getHeight()));
        skillLevel.addChangeListener(e ->
        {
            personnelFilter.setMaxSkillLevel((Integer)skillLevel.getModel().getValue());
            updatePersonnelTable();
        });
        panel.add(skillLevel);

        allowPrisoners = new JCheckBox(resourceMap.getString("allowPrisoners.text")); //$NON-NLS-1$
        allowPrisoners.setHorizontalAlignment(SwingConstants.LEFT);
        allowPrisoners.setMaximumSize(new Dimension(Short.MAX_VALUE, (int) allowPrisoners.getPreferredSize().getHeight()));
        allowPrisoners.addChangeListener(e ->
        {
            personnelFilter.setAllowPrisoners(allowPrisoners.isSelected());
            updatePersonnelTable();
        });
        JPanel allowPrisonersPanel = new JPanel(new GridLayout(1, 1));
        allowPrisonersPanel.setAlignmentY(JComponent.LEFT_ALIGNMENT);
        allowPrisonersPanel.add(allowPrisoners);
        allowPrisonersPanel.setMaximumSize(new Dimension(Short.MAX_VALUE, (int) allowPrisonersPanel.getPreferredSize().getHeight()));
        panel.add(allowPrisonersPanel);
        
        panel.add(Box.createVerticalGlue());
        
        matchedPersonnelLabel = new JLabel(""); //$NON-NLS-1$
        matchedPersonnelLabel.setMaximumSize(new Dimension(Short.MAX_VALUE, (int) matchedPersonnelLabel.getPreferredSize().getHeight()));
        panel.add(matchedPersonnelLabel);
        
        JPanel buttons = new JPanel(new FlowLayout());
        buttons.setMaximumSize(new Dimension(Short.MAX_VALUE, (int) buttons.getPreferredSize().getHeight()));

        buttonSpendXP = new JButton(resourceMap.getString("spendXP.text")); //$NON-NLS-1$
        buttonSpendXP.setEnabled(false);
        buttonSpendXP.addActionListener(e -> spendXP());
        buttons.add(buttonSpendXP);

        JButton button = new JButton(resourceMap.getString("close.text")); //$NON-NLS-1$
        button.addActionListener(e -> setVisible(false));
        buttons.add(button);

        panel.add(buttons);
        
        panel.setMaximumSize(new Dimension((int) panel.getPreferredSize().getWidth(), Short.MAX_VALUE));
        panel.setMinimumSize(new Dimension((int) panel.getPreferredSize().getWidth(), 300));

        return panel;
    }

    protected void updatePersonnelTable() {
        personnelSorter.sort();
        if(!choiceNoSkill.equals(choiceSkill.getSelectedItem())) {
            int rows = personnelTable.getRowCount();
            matchedPersonnelLabel.setText(String.format(resourceMap.getString("eligible.format"), rows)); //$NON-NLS-1$
        } else {
            matchedPersonnelLabel.setText(""); //$NON-NLS-1$
        }
    }

    protected void spendXP() {
        String skillName = (String) choiceSkill.getSelectedItem();
        if(choiceNoSkill.equals(skillName)) {
            // This shouldn't happen, but guard against it anyway.
            return;
        }
        int rows = personnelTable.getRowCount();
        int improvedPersonnelCount = rows;
        while(rows > 0) {
            for(int i = 0; i < rows; ++ i) {
                Person p = personnelModel.getPerson(personnelTable.convertRowIndexToModel(i));
                int cost = 0;
                if(p.hasSkill(skillName)) {
                    cost = p.getCostToImprove(skillName);
                } else {
                    cost = SkillType.getType(skillName).getCost(0);
                }
                int experience = p.getExperienceLevel(false);
                
                // Improve the skill and deduce the cost
                p.improveSkill(skillName);
                campaign.personUpdated(p);
                p.setXp(p.getXp() - cost);
                
                // The next part is bollocks and doesn't belong here, but as long as we hardcode AtB ...
                if(campaign.getCampaignOptions().getUseAtB()) {
                    if((p.getPrimaryRole() > Person.T_NONE) && (p.getPrimaryRole() <= Person.T_CONV_PILOT)
                        && (p.getExperienceLevel(false) > experience) && (experience >= SkillType.EXP_REGULAR)) {
                        String spa = campaign.rollSPA(p.getPrimaryRole(), p);
                        if(null == spa) {
                            if(campaign.getCampaignOptions().useEdge()) {
                                p.acquireAbility(PilotOptions.EDGE_ADVANTAGES, "edge", p.getEdge() + 1); //$NON-NLS-1$
<<<<<<< HEAD
                                PersonalLogger.getInstance().gainedEdge(p, campaign.getDate());
                            }
                        } else {
                            PersonalLogger.getInstance().gained(p, campaign.getDate(), spa);
=======
                                PersonalLogger.gainedEdge(p, campaign.getDate());
                            }
                        } else {
                            PersonalLogger.gained(p, campaign.getDate(), spa);
>>>>>>> 261f578f
                        }
                    }
                }
                MekHQ.triggerEvent(new PersonChangedEvent(p));
            }
            // Refresh the filter and continue if we still have anyone available
            updatePersonnelTable();
            rows = personnelTable.getRowCount();
            dataChanged = true;
        }
        if(improvedPersonnelCount > 0) {
            campaign.addReport(String.format(resourceMap.getString("improvedSkills.format"), skillName, improvedPersonnelCount)); //$NON-NLS-1$
        }
        
    }

    public boolean hasDataChanged() {
        return dataChanged;
    }
 
    public static class CellRenderer extends DefaultTableCellRenderer {
        private static final long serialVersionUID = 8387527228725524653L;
        
        @Override
        public Component getTableCellRendererComponent(JTable table,
                Object value, boolean isSelected, boolean hasFocus,
                int row, int column) {
            super.getTableCellRendererComponent(table, value, isSelected,
                    hasFocus, row, column);
            setOpaque(true);

            setForeground(Color.BLACK);
            if((row % 2) == 0) {
                setBackground(new Color(220, 220, 220));
            } else {
                setBackground(Color.WHITE);
            }

            return this;
        }
    }
    
    public static class PersonnelFilter extends RowFilter<PersonnelTableModel, Integer> {
        private Integer primaryRole = null;
        private Integer expLevel = null;
        private String skill = null;
        private int maxSkillLevel = 10;
        private boolean prisoners = false;
        
        @Override
        public boolean include(RowFilter.Entry<? extends PersonnelTableModel, ? extends Integer> entry) {
            Person p = entry.getModel().getPerson(entry.getIdentifier().intValue());
            if(!p.isActive()) {
                return false;
            }
            if(!prisoners && (p.isPrisoner() || p.isBondsman())) {
                return false;
            }
            if((null != primaryRole) && (p.getPrimaryRole() != primaryRole.intValue())) {
                return false;
            }
            if((null != expLevel) && (p.getExperienceLevel(false) != expLevel.intValue())) {
                return false;
            }
            if((null != skill)) {
                Skill s = p.getSkill(skill);
                if(null == s) {
                    int cost = SkillType.getType(skill).getCost(0);
                    return (cost >= 0) && (cost <= p.getXp());
                } else {
                    int cost = s.getCostToImprove();
                    return (s.getLevel() < maxSkillLevel) && (cost >= 0) && (cost <= p.getXp());
                }
            }
            return true;
        }
        
        public void setPrimaryRole(Integer role) {
            primaryRole = role;
        }
        
        public void setExpLevel(Integer level) {
            expLevel = level;
        }
        
        public void setSkill(String skillName) {
            skill = skillName;
        }
        
        public void setMaxSkillLevel(int level) {
            maxSkillLevel = level;
        }
        
        public void setAllowPrisoners(boolean allowPrisoners) {
            prisoners = allowPrisoners;
        }
    }
    
    private static class PersonTypeItem {
        public String name;
        public Integer id;
        
        public PersonTypeItem(String name, Integer id) {
            this.name = Objects.requireNonNull(name);
            this.id = id;
        }
        
        @Override
        public String toString() {
            return name;
        }
    }
}<|MERGE_RESOLUTION|>--- conflicted
+++ resolved
@@ -294,17 +294,10 @@
                         if(null == spa) {
                             if(campaign.getCampaignOptions().useEdge()) {
                                 p.acquireAbility(PilotOptions.EDGE_ADVANTAGES, "edge", p.getEdge() + 1); //$NON-NLS-1$
-<<<<<<< HEAD
-                                PersonalLogger.getInstance().gainedEdge(p, campaign.getDate());
-                            }
-                        } else {
-                            PersonalLogger.getInstance().gained(p, campaign.getDate(), spa);
-=======
                                 PersonalLogger.gainedEdge(p, campaign.getDate());
                             }
                         } else {
                             PersonalLogger.gained(p, campaign.getDate(), spa);
->>>>>>> 261f578f
                         }
                     }
                 }
