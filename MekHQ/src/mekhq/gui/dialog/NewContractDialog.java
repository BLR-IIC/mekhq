/*
 * NewContractDialog.java
 *
 * Copyright (c) 2009 - Jay Lawson <jaylawson39 at yahoo.com>. All rights reserved.
 *
 * This file is part of MekHQ.
 *
 * MekHQ is free software: you can redistribute it and/or modify
 * it under the terms of the GNU General Public License as published by
 * the Free Software Foundation, either version 3 of the License, or
 * (at your option) any later version.
 *
 * MekHQ is distributed in the hope that it will be useful,
 * but WITHOUT ANY WARRANTY; without even the implied warranty of
 * MERCHANTABILITY or FITNESS FOR A PARTICULAR PURPOSE. See the
 * GNU General Public License for more details.
 *
 * You should have received a copy of the GNU General Public License
 * along with MekHQ. If not, see <http://www.gnu.org/licenses/>.
 */
package mekhq.gui.dialog;

import java.awt.*;
import java.awt.event.ActionEvent;
import java.awt.event.ActionListener;
import java.awt.event.FocusEvent;
import java.awt.event.FocusListener;
import java.awt.event.ItemListener;
import java.util.ResourceBundle;

import javax.swing.*;
import javax.swing.event.ChangeListener;

import megamek.client.ui.baseComponents.MMComboBox;
import megamek.common.util.EncodeControl;
import mekhq.MekHQ;
import mekhq.campaign.Campaign;
import mekhq.campaign.finances.Transaction;
import mekhq.campaign.mission.Contract;
import mekhq.campaign.mission.Mission;
import mekhq.campaign.mission.enums.ContractCommandRights;
import mekhq.campaign.personnel.Person;
import mekhq.campaign.personnel.SkillType;
import megamek.client.ui.preferences.JWindowPreference;
import mekhq.campaign.universe.Systems;
import mekhq.gui.utilities.JSuggestField;
import mekhq.gui.utilities.MarkdownEditorPanel;
import mekhq.gui.view.ContractPaymentBreakdown;
import megamek.client.ui.preferences.PreferencesNode;

/**
 * @author Taharqa
 */
public class NewContractDialog extends JDialog {
    private static final long serialVersionUID = -8038099101234445018L;
    protected JFrame frame;
    protected Contract contract;
    protected Campaign campaign;
    private JComboBox<Person> cboNegotiator;

    protected JButton btnClose;
    protected JButton btnOK;
    protected JTextField txtName;
    protected JTextField txtEmployer;
    protected JTextField txtType;
    protected MarkdownEditorPanel txtDesc;
    protected JSuggestField suggestPlanet;

    protected JButton btnDate;
    protected JComboBox<String> choiceOverhead;
    protected MMComboBox<ContractCommandRights> choiceCommand;
    protected JSpinner spnLength;
    protected JSpinner spnMultiplier;
    protected JSpinner spnTransport;
    protected JSpinner spnSalvageRights;
    protected JCheckBox checkSalvageExchange;
    protected JSpinner spnStraightSupport;
    protected JSpinner spnBattleLossComp;
    protected JSpinner spnSignBonus;
    protected JSpinner spnAdvance;
    protected JCheckBox checkMRBC;

    private ContractPaymentBreakdown contractPaymentBreakdown;

    /** Creates new form NewTeamDialog */
    public NewContractDialog(JFrame parent, boolean modal, Campaign c) {
        super(parent, modal);
        this.frame = parent;
        campaign = c;
        contract = new Contract("New Contract", "New Employer");
        contract.calculateContract(campaign);
        initComponents();
        setLocationRelativeTo(parent);
        setUserPreferences();
    }

    protected void initComponents() {
        java.awt.GridBagConstraints gridBagConstraints;

        ResourceBundle resourceMap = ResourceBundle.getBundle("mekhq.resources.NewContractDialog", new EncodeControl());
        setDefaultCloseOperation(javax.swing.WindowConstants.DISPOSE_ON_CLOSE);
        setName("Form"); // NOI18N
        setTitle(resourceMap.getString("Form.title"));

        JPanel newContractPanel = new JPanel(new java.awt.GridBagLayout());

        JPanel descPanel = new JPanel();
        descPanel.setLayout(new java.awt.GridBagLayout());
        gridBagConstraints = new java.awt.GridBagConstraints();
        gridBagConstraints.gridx = 0;
        gridBagConstraints.gridy = 0;
        gridBagConstraints.weightx = 1.0;
        gridBagConstraints.weighty = 1.0;
        gridBagConstraints.gridheight = 2;
        gridBagConstraints.anchor = java.awt.GridBagConstraints.NORTHWEST;
        gridBagConstraints.fill = java.awt.GridBagConstraints.BOTH;
        gridBagConstraints.insets = new java.awt.Insets(5, 5, 5, 5);
        newContractPanel.add(descPanel, gridBagConstraints);

        JPanel contractPanel = new JPanel();
        contractPanel.setLayout(new java.awt.GridBagLayout());
        contractPanel.setBorder(BorderFactory.createCompoundBorder(
                BorderFactory.createTitledBorder(resourceMap.getString("contractPanel.title")),
                BorderFactory.createEmptyBorder(5, 5, 5, 5)));
        gridBagConstraints = new java.awt.GridBagConstraints();
        gridBagConstraints.gridx = 1;
        gridBagConstraints.gridy = 0;
        gridBagConstraints.weightx = 1.0;
        gridBagConstraints.weighty = 1.0;
        gridBagConstraints.anchor = java.awt.GridBagConstraints.NORTHWEST;
        gridBagConstraints.fill = java.awt.GridBagConstraints.BOTH;
        gridBagConstraints.insets = new java.awt.Insets(5, 5, 5, 5);
        newContractPanel.add(contractPanel, gridBagConstraints);

        JPanel totalsPanel = new JPanel();
        totalsPanel.setLayout(new java.awt.GridBagLayout());
        totalsPanel.setBorder(BorderFactory.createCompoundBorder(
                BorderFactory.createTitledBorder(resourceMap.getString("totalsPanel.title")),
                BorderFactory.createEmptyBorder(5, 5, 5, 5)));
        gridBagConstraints = new java.awt.GridBagConstraints();
        gridBagConstraints.gridx = 1;
        gridBagConstraints.gridy = 1;
        gridBagConstraints.weightx = 1.0;
        gridBagConstraints.weighty = 1.0;
        gridBagConstraints.anchor = java.awt.GridBagConstraints.NORTHWEST;
        gridBagConstraints.fill = java.awt.GridBagConstraints.BOTH;
        gridBagConstraints.insets = new java.awt.Insets(5, 5, 5, 5);
        newContractPanel.add(totalsPanel, gridBagConstraints);

        initDescPanel(resourceMap, descPanel);

        initPaymentBreakdownPanel(totalsPanel);

        initContractPanel(resourceMap, contractPanel);

        btnOK.setText(resourceMap.getString("btnOkay.text")); // NOI18N
        btnOK.setName("btnOK"); // NOI18N
        btnOK.addActionListener(this::btnOKActionPerformed);
        gridBagConstraints = new java.awt.GridBagConstraints();
        gridBagConstraints.gridx = 0;
        gridBagConstraints.gridy = 3;
        gridBagConstraints.gridwidth = 1;
        gridBagConstraints.anchor = java.awt.GridBagConstraints.EAST;
        gridBagConstraints.insets = new java.awt.Insets(5, 5, 5, 5);
        newContractPanel.add(btnOK, gridBagConstraints);

        btnClose.setText(resourceMap.getString("btnCancel.text")); // NOI18N
        btnClose.setName("btnClose"); // NOI18N
        btnClose.addActionListener(this::btnCloseActionPerformed);
        gridBagConstraints = new java.awt.GridBagConstraints();
        gridBagConstraints.gridx = 1;
        gridBagConstraints.gridy = 3;
        gridBagConstraints.gridwidth = 1;
        gridBagConstraints.anchor = java.awt.GridBagConstraints.WEST;
        gridBagConstraints.insets = new java.awt.Insets(5, 5, 5, 5);
        newContractPanel.add(btnClose, gridBagConstraints);

        JScrollPane scrollPane = new JScrollPane(newContractPanel);

        getContentPane().add(scrollPane);

        pack();
    }

    private void setUserPreferences() {
        PreferencesNode preferences = MekHQ.getPreferences().forClass(NewContractDialog.class);

        this.setName("dialog");
        preferences.manage(new JWindowPreference(this));
    }

    protected void initDescPanel(ResourceBundle resourceMap, JPanel descPanel) {
        java.awt.GridBagConstraints gridBagConstraints;
        txtName = new javax.swing.JTextField();
        JLabel lblName = new JLabel();
        txtEmployer = new javax.swing.JTextField();
        JLabel lblEmployer = new JLabel();
        cboNegotiator = new JComboBox<>();
        txtType = new javax.swing.JTextField();
        JLabel lblType = new JLabel();
        btnOK = new javax.swing.JButton();
        btnClose = new javax.swing.JButton();
        txtDesc = new MarkdownEditorPanel("Contract Description");
        JLabel lblPlanetName = new JLabel();

        lblName.setText(resourceMap.getString("lblName.text")); // NOI18N
        lblName.setName("lblName"); // NOI18N
        gridBagConstraints = new java.awt.GridBagConstraints();
        gridBagConstraints.gridx = 0;
        gridBagConstraints.gridy = 0;
        gridBagConstraints.gridwidth = 1;
        gridBagConstraints.anchor = java.awt.GridBagConstraints.WEST;
        gridBagConstraints.insets = new java.awt.Insets(5, 5, 5, 5);
        descPanel.add(lblName, gridBagConstraints);

        txtName.setText(contract.getName());
        txtName.setName("txtName"); // NOI18N
        gridBagConstraints = new java.awt.GridBagConstraints();
        gridBagConstraints.gridx = 1;
        gridBagConstraints.gridy = 0;
        gridBagConstraints.gridwidth = 1;
        gridBagConstraints.fill = java.awt.GridBagConstraints.HORIZONTAL;
        gridBagConstraints.anchor = java.awt.GridBagConstraints.WEST;
        gridBagConstraints.insets = new java.awt.Insets(5, 5, 5, 5);
        descPanel.add(txtName, gridBagConstraints);

        lblPlanetName.setText(resourceMap.getString("lblPlanetName.text")); // NOI18N
        lblPlanetName.setName("lblPlanetName"); // NOI18N
        gridBagConstraints = new java.awt.GridBagConstraints();
        gridBagConstraints.gridx = 0;
        gridBagConstraints.gridy = 1;
        gridBagConstraints.gridwidth = 1;
        gridBagConstraints.anchor = java.awt.GridBagConstraints.WEST;
        gridBagConstraints.insets = new java.awt.Insets(5, 5, 5, 5);
        descPanel.add(lblPlanetName, gridBagConstraints);

        suggestPlanet = new JSuggestField(this, campaign.getSystemNames());
        /*suggestPlanet.addActionListener(new java.awt.event.ActionListener() {
            public void actionPerformed(java.awt.event.ActionEvent evt) {
                contract.setPlanetName(suggestPlanet.getText());
                //reset the start date so this can be recalculated
                contract.setStartDate(campaign.getDate());
                contract.calculateContract(campaign);
                btnDate.setText(dateFormatter.format(contract.getStartDate()));
                refreshTotals();
            }
        });*/
        suggestPlanet.addFocusListener(contractUpdateFocusListener);
        suggestPlanet.addActionListener(contractUpdateActionListener);


        gridBagConstraints = new java.awt.GridBagConstraints();
        gridBagConstraints.gridx = 1;
        gridBagConstraints.gridy = 1;
        gridBagConstraints.gridwidth = 1;
        gridBagConstraints.fill = java.awt.GridBagConstraints.HORIZONTAL;
        gridBagConstraints.anchor = java.awt.GridBagConstraints.WEST;
        gridBagConstraints.insets = new java.awt.Insets(5, 5, 5, 5);
        descPanel.add(suggestPlanet, gridBagConstraints);

        lblType.setText(resourceMap.getString("lblType.text")); // NOI18N
        lblType.setName("lblType"); // NOI18N
        gridBagConstraints = new java.awt.GridBagConstraints();
        gridBagConstraints.gridx = 0;
        gridBagConstraints.gridy = 2;
        gridBagConstraints.gridwidth = 1;
        gridBagConstraints.anchor = java.awt.GridBagConstraints.WEST;
        gridBagConstraints.insets = new java.awt.Insets(5, 5, 5, 5);
        descPanel.add(lblType, gridBagConstraints);

        txtType.setText(contract.getType());
        txtType.setName("txtType"); // NOI18N
        gridBagConstraints = new java.awt.GridBagConstraints();
        gridBagConstraints.gridx = 1;
        gridBagConstraints.gridy = 2;
        gridBagConstraints.gridwidth = 1;
        gridBagConstraints.fill = java.awt.GridBagConstraints.HORIZONTAL;
        gridBagConstraints.anchor = java.awt.GridBagConstraints.WEST;
        gridBagConstraints.insets = new java.awt.Insets(5, 5, 5, 5);
        descPanel.add(txtType, gridBagConstraints);

        lblEmployer.setText(resourceMap.getString("lblEmployer.text")); // NOI18N
        lblEmployer.setName("lblEmployer"); // NOI18N
        gridBagConstraints = new java.awt.GridBagConstraints();
        gridBagConstraints.gridx = 0;
        gridBagConstraints.gridy = 3;
        gridBagConstraints.gridwidth = 1;
        gridBagConstraints.anchor = java.awt.GridBagConstraints.WEST;
        gridBagConstraints.insets = new java.awt.Insets(5, 5, 5, 5);
        descPanel.add(lblEmployer, gridBagConstraints);

        txtEmployer.setText(contract.getEmployer());
        txtEmployer.setName("txtEmployer"); // NOI18N
        gridBagConstraints = new java.awt.GridBagConstraints();
        gridBagConstraints.gridx = 1;
        gridBagConstraints.gridy = 3;
        gridBagConstraints.gridwidth = 1;
        gridBagConstraints.fill = java.awt.GridBagConstraints.HORIZONTAL;
        gridBagConstraints.anchor = java.awt.GridBagConstraints.WEST;
        gridBagConstraints.insets = new java.awt.Insets(5, 5, 5, 5);
        descPanel.add(txtEmployer, gridBagConstraints);

        gridBagConstraints = new java.awt.GridBagConstraints();
        gridBagConstraints.gridx = 0;
        gridBagConstraints.gridy = 4;
        gridBagConstraints.gridwidth = 1;
        gridBagConstraints.fill = java.awt.GridBagConstraints.HORIZONTAL;
        gridBagConstraints.anchor = java.awt.GridBagConstraints.WEST;
        gridBagConstraints.insets = new java.awt.Insets(5, 5, 5, 5);
        descPanel.add(new JLabel("Negotiator"), gridBagConstraints);

        cboNegotiator.setName("cboNegotiator");
        // Add negotiators
        for (Person p : campaign.getActivePersonnel()) {
            if (p.hasSkill(SkillType.S_NEG)) {
                cboNegotiator.addItem(p);
            }
        }
        gridBagConstraints = new java.awt.GridBagConstraints();
        gridBagConstraints.gridx = 1;
        gridBagConstraints.gridy = 4;
        gridBagConstraints.gridwidth = 1;
        gridBagConstraints.fill = java.awt.GridBagConstraints.HORIZONTAL;
        gridBagConstraints.anchor = java.awt.GridBagConstraints.WEST;
        gridBagConstraints.insets = new java.awt.Insets(5, 5, 5, 5);
        descPanel.add(cboNegotiator, gridBagConstraints);

        txtDesc.setText(contract.getDescription());
        txtDesc.setPreferredSize(new Dimension(400, 200));
        txtDesc.setMinimumSize(new Dimension(400, 200));
        gridBagConstraints = new java.awt.GridBagConstraints();
        gridBagConstraints.gridx = 0;
        gridBagConstraints.gridy = 5;
        gridBagConstraints.gridwidth = 2;
        gridBagConstraints.weightx = 1.0;
        gridBagConstraints.weighty = 1.0;
        gridBagConstraints.fill = java.awt.GridBagConstraints.BOTH;
        gridBagConstraints.anchor = java.awt.GridBagConstraints.NORTHWEST;
        gridBagConstraints.insets = new java.awt.Insets(5, 5, 5, 5);
        descPanel.add(txtDesc, gridBagConstraints);
    }

    protected void initPaymentBreakdownPanel(JPanel totalsPanel) {
        contractPaymentBreakdown = new ContractPaymentBreakdown(totalsPanel, contract, campaign);
        contractPaymentBreakdown.display(0, 1);
    }

    protected void initContractPanel(ResourceBundle resourceMap, JPanel contractPanel) {
        java.awt.GridBagConstraints gridBagConstraints;
        JLabel lblDate = new JLabel(resourceMap.getString("lblDate.text"));
        JLabel lblLength = new JLabel(resourceMap.getString("lblLength.text"));
        JLabel lblMultiplier = new JLabel(resourceMap.getString("lblMultiplier.text"));
        JLabel lblOverhead = new JLabel(resourceMap.getString("lblOverhead.text"));
        JLabel lblCommandRights = new JLabel(resourceMap.getString("lblCommand.text"));
        JLabel lblTransport = new JLabel(resourceMap.getString("lblTransport.text"));
        JLabel lblSalvageRights = new JLabel(resourceMap.getString("lblSalvageRights.text"));
        JLabel lblStraightSupport = new JLabel(resourceMap.getString("lblStraightSupport.text"));
        JLabel lblBattleLossComp = new JLabel(resourceMap.getString("lblBattleLossComp.text"));
        JLabel lblSignBonus = new JLabel(resourceMap.getString("lblSignBonus.text"));
        JLabel lblAdvance = new JLabel(resourceMap.getString("lblAdvance.text"));


        btnDate = new JButton(MekHQ.getMekHQOptions().getDisplayFormattedDate(contract.getStartDate()));
        btnDate.setName("btnDate");
        btnDate.addActionListener(evt -> changeStartDate());

        checkMRBC = new JCheckBox(resourceMap.getString("checkMRBC.text"));
        checkMRBC.setSelected(contract.payMRBCFee());
        checkMRBC.addItemListener(contractUpdateItemListener);


        checkSalvageExchange = new JCheckBox(resourceMap.getString("checkSalvageExchange.text"));
        checkSalvageExchange.setSelected(contract.isSalvageExchange());
        checkSalvageExchange.addItemListener(contractUpdateItemListener);

        spnLength = new JSpinner(new SpinnerNumberModel(contract.getLength(), 1, 120, 1));
        spnLength.addChangeListener(contractUpdateChangeListener);

        spnMultiplier = new JSpinner(new SpinnerNumberModel(contract.getMultiplier(), 0.5, 10.0, 0.1));
        spnMultiplier.addChangeListener(contractUpdateChangeListener);

        DefaultComboBoxModel<String> overheadModel = new DefaultComboBoxModel<>();
        for (int i = 0; i < Contract.OH_NUM; i++) {
            overheadModel.addElement(Contract.getOverheadCompName(i));
        }
        choiceOverhead = new JComboBox<>(overheadModel);
        choiceOverhead.setSelectedIndex(contract.getOverheadComp());
        choiceOverhead.addActionListener(contractUpdateActionListener);
        choiceOverhead.addFocusListener(contractUpdateFocusListener);

        choiceCommand = new MMComboBox<>("choiceCommand", ContractCommandRights.values());
        choiceCommand.setSelectedItem(contract.getCommandRights());
        choiceCommand.setRenderer(new DefaultListCellRenderer() {
            @Override
            public Component getListCellRendererComponent(final JList<?> list, final Object value,
                                                          final int index, final boolean isSelected,
                                                          final boolean cellHasFocus) {
                super.getListCellRendererComponent(list, value, index, isSelected, cellHasFocus);
                if (value instanceof ContractCommandRights) {
                    list.setToolTipText(((ContractCommandRights) value).getToolTipText());
                }
                return this;
            }
        });
        choiceCommand.addActionListener(contractUpdateActionListener);

        spnTransport = new JSpinner(new SpinnerNumberModel(contract.getTransportComp(), 0, 100, 10));
        spnTransport.addChangeListener(contractUpdateChangeListener);

        spnSalvageRights = new JSpinner(new SpinnerNumberModel(contract.getSalvagePct(), 0, 100, 10));
        spnSalvageRights.addChangeListener(contractUpdateChangeListener);

        spnStraightSupport = new JSpinner(new SpinnerNumberModel(contract.getStraightSupport(), 0, 100, 10));
        spnStraightSupport.addChangeListener(contractUpdateChangeListener);

        spnBattleLossComp = new JSpinner(new SpinnerNumberModel(contract.getBattleLossComp(), 0, 100, 10));
        spnBattleLossComp.addChangeListener(contractUpdateChangeListener);

        spnSignBonus = new JSpinner(new javax.swing.SpinnerNumberModel(contract.getSigningBonusPct(), 0, 10, 1));
        spnSignBonus.addChangeListener(contractUpdateChangeListener);
        spnAdvance = new JSpinner(new javax.swing.SpinnerNumberModel(contract.getAdvancePct(), 0, 25, 5));
        spnAdvance.addChangeListener(contractUpdateChangeListener);

        gridBagConstraints = new java.awt.GridBagConstraints();
        gridBagConstraints.gridx = 0;
        gridBagConstraints.gridy = 0;
        gridBagConstraints.gridwidth = 2;
        gridBagConstraints.anchor = java.awt.GridBagConstraints.WEST;
        gridBagConstraints.insets = new java.awt.Insets(2, 2, 2, 2);
        contractPanel.add(checkMRBC, gridBagConstraints);

        gridBagConstraints = new java.awt.GridBagConstraints();
        gridBagConstraints.gridx = 0;
        gridBagConstraints.gridy = 1;
        gridBagConstraints.gridwidth = 1;
        gridBagConstraints.weightx = 0.0;
        gridBagConstraints.fill = java.awt.GridBagConstraints.HORIZONTAL;
        gridBagConstraints.anchor = java.awt.GridBagConstraints.WEST;
        gridBagConstraints.insets = new java.awt.Insets(2, 2, 2, 2);
        contractPanel.add(lblDate, gridBagConstraints);

        gridBagConstraints = new java.awt.GridBagConstraints();
        gridBagConstraints.gridx = 1;
        gridBagConstraints.gridy = 1;
        gridBagConstraints.gridwidth = 1;
        gridBagConstraints.anchor = java.awt.GridBagConstraints.WEST;
        gridBagConstraints.insets = new java.awt.Insets(2, 2, 2, 2);
        contractPanel.add(btnDate, gridBagConstraints);

        gridBagConstraints = new java.awt.GridBagConstraints();
        gridBagConstraints.gridx = 0;
        gridBagConstraints.gridy = 2;
        gridBagConstraints.gridwidth = 1;
        gridBagConstraints.weightx = 0.0;
        gridBagConstraints.fill = java.awt.GridBagConstraints.HORIZONTAL;
        gridBagConstraints.anchor = java.awt.GridBagConstraints.WEST;
        gridBagConstraints.insets = new java.awt.Insets(2, 2, 2, 2);
        contractPanel.add(lblLength, gridBagConstraints);

        gridBagConstraints = new java.awt.GridBagConstraints();
        gridBagConstraints.gridx = 1;
        gridBagConstraints.gridy = 2;
        gridBagConstraints.gridwidth = 1;
        gridBagConstraints.weightx = 1.0;
        gridBagConstraints.fill = java.awt.GridBagConstraints.HORIZONTAL;
        gridBagConstraints.anchor = java.awt.GridBagConstraints.WEST;
        gridBagConstraints.insets = new java.awt.Insets(2, 2, 2, 2);
        contractPanel.add(spnLength, gridBagConstraints);

        gridBagConstraints = new java.awt.GridBagConstraints();
        gridBagConstraints.gridx = 0;
        gridBagConstraints.gridy = 3;
        gridBagConstraints.gridwidth = 1;
        gridBagConstraints.weightx = 0.0;
        gridBagConstraints.fill = java.awt.GridBagConstraints.HORIZONTAL;
        gridBagConstraints.anchor = java.awt.GridBagConstraints.WEST;
        gridBagConstraints.insets = new java.awt.Insets(2, 2, 2, 2);
        contractPanel.add(lblMultiplier, gridBagConstraints);

        gridBagConstraints = new java.awt.GridBagConstraints();
        gridBagConstraints.gridx = 1;
        gridBagConstraints.gridy = 3;
        gridBagConstraints.gridwidth = 1;
        gridBagConstraints.weightx = 1.0;
        gridBagConstraints.fill = java.awt.GridBagConstraints.HORIZONTAL;
        gridBagConstraints.anchor = java.awt.GridBagConstraints.WEST;
        gridBagConstraints.insets = new java.awt.Insets(2, 2, 2, 2);
        contractPanel.add(spnMultiplier, gridBagConstraints);

        gridBagConstraints = new java.awt.GridBagConstraints();
        gridBagConstraints.gridx = 0;
        gridBagConstraints.gridy = 4;
        gridBagConstraints.gridwidth = 1;
        gridBagConstraints.weightx = 0.0;
        gridBagConstraints.fill = java.awt.GridBagConstraints.HORIZONTAL;
        gridBagConstraints.anchor = java.awt.GridBagConstraints.WEST;
        gridBagConstraints.insets = new java.awt.Insets(2, 2, 2, 2);
        contractPanel.add(lblCommandRights, gridBagConstraints);

        gridBagConstraints = new java.awt.GridBagConstraints();
        gridBagConstraints.gridx = 1;
        gridBagConstraints.gridy = 4;
        gridBagConstraints.gridwidth = 1;
        gridBagConstraints.weightx = 1.0;
        gridBagConstraints.fill = java.awt.GridBagConstraints.HORIZONTAL;
        gridBagConstraints.anchor = java.awt.GridBagConstraints.WEST;
        gridBagConstraints.insets = new java.awt.Insets(2, 2, 2, 2);
        contractPanel.add(choiceCommand, gridBagConstraints);

        gridBagConstraints = new java.awt.GridBagConstraints();
        gridBagConstraints.gridx = 0;
        gridBagConstraints.gridy = 5;
        gridBagConstraints.gridwidth = 1;
        gridBagConstraints.weightx = 0.0;
        gridBagConstraints.fill = java.awt.GridBagConstraints.HORIZONTAL;
        gridBagConstraints.anchor = java.awt.GridBagConstraints.WEST;
        gridBagConstraints.insets = new java.awt.Insets(2, 2, 2, 2);
        contractPanel.add(lblOverhead, gridBagConstraints);

        gridBagConstraints = new java.awt.GridBagConstraints();
        gridBagConstraints.gridx = 1;
        gridBagConstraints.gridy = 5;
        gridBagConstraints.gridwidth = 1;
        gridBagConstraints.weightx = 1.0;
        gridBagConstraints.fill = java.awt.GridBagConstraints.HORIZONTAL;
        gridBagConstraints.anchor = java.awt.GridBagConstraints.WEST;
        gridBagConstraints.insets = new java.awt.Insets(2, 2, 2, 2);
        contractPanel.add(choiceOverhead, gridBagConstraints);

        gridBagConstraints = new java.awt.GridBagConstraints();
        gridBagConstraints.gridx = 0;
        gridBagConstraints.gridy = 6;
        gridBagConstraints.gridwidth = 1;
        gridBagConstraints.weightx = 0.0;
        gridBagConstraints.fill = java.awt.GridBagConstraints.HORIZONTAL;
        gridBagConstraints.anchor = java.awt.GridBagConstraints.WEST;
        gridBagConstraints.insets = new java.awt.Insets(2, 2, 2, 2);
        contractPanel.add(lblTransport, gridBagConstraints);

        gridBagConstraints = new java.awt.GridBagConstraints();
        gridBagConstraints.gridx = 1;
        gridBagConstraints.gridy = 6;
        gridBagConstraints.gridwidth = 1;
        gridBagConstraints.weightx = 1.0;
        gridBagConstraints.fill = java.awt.GridBagConstraints.HORIZONTAL;
        gridBagConstraints.anchor = java.awt.GridBagConstraints.WEST;
        gridBagConstraints.insets = new java.awt.Insets(2, 2, 2, 2);
        contractPanel.add(spnTransport, gridBagConstraints);

        gridBagConstraints = new java.awt.GridBagConstraints();
        gridBagConstraints.gridx = 0;
        gridBagConstraints.gridy = 7;
        gridBagConstraints.gridwidth = 1;
        gridBagConstraints.weightx = 0.0;
        gridBagConstraints.fill = java.awt.GridBagConstraints.HORIZONTAL;
        gridBagConstraints.anchor = java.awt.GridBagConstraints.WEST;
        gridBagConstraints.insets = new java.awt.Insets(2, 2, 2, 2);
        contractPanel.add(lblSalvageRights, gridBagConstraints);

        gridBagConstraints = new java.awt.GridBagConstraints();
        gridBagConstraints.gridx = 1;
        gridBagConstraints.gridy = 7;
        gridBagConstraints.gridwidth = 1;
        gridBagConstraints.weightx = 1.0;
        gridBagConstraints.fill = java.awt.GridBagConstraints.HORIZONTAL;
        gridBagConstraints.anchor = java.awt.GridBagConstraints.WEST;
        gridBagConstraints.insets = new java.awt.Insets(2, 2, 2, 2);
        contractPanel.add(spnSalvageRights, gridBagConstraints);

        gridBagConstraints = new java.awt.GridBagConstraints();
        gridBagConstraints.gridx = 0;
        gridBagConstraints.gridy = 8;
        gridBagConstraints.gridwidth = 2;
        gridBagConstraints.anchor = java.awt.GridBagConstraints.WEST;
        gridBagConstraints.insets = new java.awt.Insets(2, 2, 2, 2);
        contractPanel.add(checkSalvageExchange, gridBagConstraints);

        gridBagConstraints = new java.awt.GridBagConstraints();
        gridBagConstraints.gridx = 0;
        gridBagConstraints.gridy = 9;
        gridBagConstraints.gridwidth = 1;
        gridBagConstraints.weightx = 0.0;
        gridBagConstraints.fill = java.awt.GridBagConstraints.HORIZONTAL;
        gridBagConstraints.anchor = java.awt.GridBagConstraints.WEST;
        gridBagConstraints.insets = new java.awt.Insets(2, 2, 2, 2);
        contractPanel.add(lblBattleLossComp, gridBagConstraints);

        gridBagConstraints = new java.awt.GridBagConstraints();
        gridBagConstraints.gridx = 1;
        gridBagConstraints.gridy = 9;
        gridBagConstraints.gridwidth = 1;
        gridBagConstraints.weightx = 1.0;
        gridBagConstraints.fill = java.awt.GridBagConstraints.HORIZONTAL;
        gridBagConstraints.anchor = java.awt.GridBagConstraints.WEST;
        gridBagConstraints.insets = new java.awt.Insets(2, 2, 2, 2);
        contractPanel.add(spnBattleLossComp, gridBagConstraints);

        gridBagConstraints = new java.awt.GridBagConstraints();
        gridBagConstraints.gridx = 0;
        gridBagConstraints.gridy = 10;
        gridBagConstraints.gridwidth = 1;
        gridBagConstraints.weightx = 0.0;
        gridBagConstraints.fill = java.awt.GridBagConstraints.HORIZONTAL;
        gridBagConstraints.anchor = java.awt.GridBagConstraints.WEST;
        gridBagConstraints.insets = new java.awt.Insets(2, 2, 2, 2);
        contractPanel.add(lblStraightSupport, gridBagConstraints);

        gridBagConstraints = new java.awt.GridBagConstraints();
        gridBagConstraints.gridx = 1;
        gridBagConstraints.gridy = 10;
        gridBagConstraints.gridwidth = 1;
        gridBagConstraints.weightx = 1.0;
        gridBagConstraints.fill = java.awt.GridBagConstraints.HORIZONTAL;
        gridBagConstraints.anchor = java.awt.GridBagConstraints.WEST;
        gridBagConstraints.insets = new java.awt.Insets(2, 2, 2, 2);
        contractPanel.add(spnStraightSupport, gridBagConstraints);

        gridBagConstraints = new java.awt.GridBagConstraints();
        gridBagConstraints.gridx = 0;
        gridBagConstraints.gridy = 11;
        gridBagConstraints.gridwidth = 1;
        gridBagConstraints.weightx = 0.0;
        gridBagConstraints.fill = java.awt.GridBagConstraints.HORIZONTAL;
        gridBagConstraints.anchor = java.awt.GridBagConstraints.WEST;
        gridBagConstraints.insets = new java.awt.Insets(2, 2, 2, 2);
        contractPanel.add(lblSignBonus, gridBagConstraints);

        gridBagConstraints = new java.awt.GridBagConstraints();
        gridBagConstraints.gridx = 1;
        gridBagConstraints.gridy = 11;
        gridBagConstraints.gridwidth = 1;
        gridBagConstraints.weightx = 1.0;
        gridBagConstraints.fill = java.awt.GridBagConstraints.HORIZONTAL;
        gridBagConstraints.anchor = java.awt.GridBagConstraints.WEST;
        gridBagConstraints.insets = new java.awt.Insets(2, 2, 2, 2);
        contractPanel.add(spnSignBonus, gridBagConstraints);

        gridBagConstraints = new java.awt.GridBagConstraints();
        gridBagConstraints.gridx = 0;
        gridBagConstraints.gridy = 12;
        gridBagConstraints.gridwidth = 1;
        gridBagConstraints.weightx = 0.0;
        gridBagConstraints.weighty = 1.0;
        gridBagConstraints.fill = java.awt.GridBagConstraints.HORIZONTAL;
        gridBagConstraints.anchor = java.awt.GridBagConstraints.NORTHWEST;
        gridBagConstraints.insets = new java.awt.Insets(2, 2, 2, 2);
        contractPanel.add(lblAdvance, gridBagConstraints);

        gridBagConstraints = new java.awt.GridBagConstraints();
        gridBagConstraints.gridx = 1;
        gridBagConstraints.gridy = 12;
        gridBagConstraints.gridwidth = 1;
        gridBagConstraints.weightx = 1.0;
        gridBagConstraints.weighty = 1.0;
        gridBagConstraints.fill = java.awt.GridBagConstraints.HORIZONTAL;
        gridBagConstraints.anchor = java.awt.GridBagConstraints.NORTHWEST;
        gridBagConstraints.insets = new java.awt.Insets(2, 2, 2, 2);
        contractPanel.add(spnAdvance, gridBagConstraints);
    }

   protected void btnOKActionPerformed(ActionEvent evt) {
        if (!btnOK.equals(evt.getSource())) {
            return;
        }

        String chosenName = txtName.getText();
        for (Mission m : campaign.getMissions()) {
            if (m.getName().equals(chosenName)) {
                JOptionPane.showMessageDialog(frame,
                        "There is already a mission with the name " + chosenName,
                        "Duplicate Mission Name",
                        JOptionPane.ERROR_MESSAGE);
                return;
            }
        }

        contract.setName(txtName.getText());
        //contract.setPlanetName(suggestPlanet.getText());
        contract.setEmployer(txtEmployer.getText());
        contract.setType(txtType.getText());
        contract.setDesc(txtDesc.getText());
        contract.setCommandRights(choiceCommand.getSelectedItem());
        campaign.getFinances().credit(contract.getTotalAdvanceAmount(), Transaction.C_CONTRACT,
                "Advance monies for " + contract.getName(), campaign.getLocalDate());

        campaign.addMission(contract);

        // Negotiator XP
        Person negotiator = (Person) cboNegotiator.getSelectedItem();
        if ((negotiator != null) && (campaign.getCampaignOptions().getContractNegotiationXP() > 0)) {
            negotiator.awardXP(campaign.getCampaignOptions().getContractNegotiationXP());
        }

        this.setVisible(false);
    }

    private void changeStartDate() {
<<<<<<< HEAD
        final DateSelectionDialog dateSelectionDialog = new DateSelectionDialog(frame, contract.getStartDate());
        if (dateSelectionDialog.showDialog().isConfirmed()
                && !contract.getStartDate().equals(dateSelectionDialog.getDate())) {
        	if (campaign.getLocalDate().isAfter(dateSelectionDialog.getDate())) {
        		JOptionPane.showMessageDialog(frame,
        			    "You cannot choose a start date before the current date.",
        			    "Invalid date",
        			    JOptionPane.ERROR_MESSAGE);
        		return;
        	}
            contract.setStartDate(dateSelectionDialog.getDate());
=======
        // show the date chooser
        DateChooser dc = new DateChooser(frame, contract.getStartDate());
        // user can either choose a date or cancel by closing
        if (dc.showDateChooser() == DateChooser.OK_OPTION) {
            if (campaign.getLocalDate().isAfter(dc.getDate())) {
                JOptionPane.showMessageDialog(frame,
                        "You cannot choose a start date before the current date.",
                        "Invalid date",
                        JOptionPane.ERROR_MESSAGE);
                return;
            }
            contract.setStartDate(dc.getDate());
>>>>>>> 2fa74ec2
            contract.calculateContract(campaign);
            btnDate.setText(MekHQ.getMekHQOptions().getDisplayFormattedDate(contract.getStartDate()));
        }
    }

    public int getContractId() {
        return contract.getId();
    }

    /*
    private void refreshTotals() {
        lblBaseAmount2.setText(formatter.format(contract.getBaseAmount()));
        lblOverheadAmount2.setText("+" + formatter.format(contract.getOverheadAmount()));
        lblSupportAmount2.setText("+" + formatter.format(contract.getSupportAmount()));
        lblTransitAmount2.setText("+" + formatter.format(contract.getTransitAmount()));
        lblTransportAmount2.setText("+" + formatter.format(contract.getTransportAmount()));
        lblTotalAmount2.setText(formatter.format(contract.getTotalAmount()));
        lblSignBonusAmount2.setText("+" + formatter.format(contract.getSigningBonusAmount()));
        lblFeeAmount2.setText("-" + formatter.format(contract.getFeeAmount()));
        lblTotalAmountPlus2.setText(formatter.format(contract.getTotalAmountPlusFeesAndBonuses()));
        lblAdvanceMoney2.setText(formatter.format(contract.getTotalAdvanceAmount()));
        lblMonthlyAmount2.setText(formatter.format(contract.getMonthlyPayOut()));
        lblProfit2.setText(formatter.format(contract.getEstimatedTotalProfit(campaign)));
    }*/

    private void btnCloseActionPerformed(ActionEvent evt) {
        if (!btnClose.equals(evt.getSource())) {
            return;
        }
        setVisible(false);
    }

    protected FocusListener contractUpdateFocusListener = new FocusListener() {
        @Override
        public void focusGained(FocusEvent e) {
            //unused
        }

        @Override
        public void focusLost(FocusEvent e) {
            doUpdateContract(e.getSource());
        }
    };

    protected ActionListener contractUpdateActionListener = e -> doUpdateContract(e.getSource());

    protected ItemListener contractUpdateItemListener = e -> doUpdateContract(e.getSource());

    protected ChangeListener contractUpdateChangeListener = e -> doUpdateContract(e.getSource());

    protected void doUpdateContract(Object source) {
        if (suggestPlanet.equals(source)) {
            contract.setSystemId((Systems.getInstance().getSystemByName(suggestPlanet.getText(),
                    campaign.getLocalDate())).getId());
            //reset the start date as null so we recalculate travel time
            contract.setStartDate(null);
        } else if (choiceOverhead.equals(source)) {
            contract.setOverheadComp(choiceOverhead.getSelectedIndex());
        } else if (choiceCommand.equals(source)) {
            contract.setCommandRights(choiceCommand.getSelectedItem());
        } else if (checkMRBC.equals(source)) {
            contract.setMRBCFee(checkMRBC.isSelected());
        } else if (checkSalvageExchange.equals(source)) {
            contract.setSalvageExchange(checkSalvageExchange.isSelected());
        } else if (spnLength.equals(source)) {
            contract.setLength((Integer)spnLength.getModel().getValue());
        } else if (spnMultiplier.equals(source)) {
            contract.setMultiplier((Double)spnMultiplier.getModel().getValue());
        } else if (spnTransport.equals(source)) {
            contract.setTransportComp((Integer)spnTransport.getModel().getValue());
        } else if (spnSalvageRights.equals(source)) {
            contract.setSalvagePct((Integer)spnSalvageRights.getModel().getValue());
        } else if (spnStraightSupport.equals(source)) {
            contract.setStraightSupport((Integer)spnStraightSupport.getModel().getValue());
        } else if (spnBattleLossComp.equals(source)) {
            contract.setBattleLossComp((Integer)spnBattleLossComp.getModel().getValue());
        } else if (spnSignBonus.equals(source)) {
            contract.setSigningBonusPct((Integer)spnSignBonus.getModel().getValue());
        } else if (spnAdvance.equals(source)) {
            contract.setAdvancePct((Integer)spnAdvance.getModel().getValue());
        }

        contract.calculateContract(campaign);
        contractPaymentBreakdown.refresh();
        btnDate.setText(MekHQ.getMekHQOptions().getDisplayFormattedDate(contract.getStartDate()));
    }
}<|MERGE_RESOLUTION|>--- conflicted
+++ resolved
@@ -695,7 +695,6 @@
     }
 
     private void changeStartDate() {
-<<<<<<< HEAD
         final DateSelectionDialog dateSelectionDialog = new DateSelectionDialog(frame, contract.getStartDate());
         if (dateSelectionDialog.showDialog().isConfirmed()
                 && !contract.getStartDate().equals(dateSelectionDialog.getDate())) {
@@ -707,20 +706,6 @@
         		return;
         	}
             contract.setStartDate(dateSelectionDialog.getDate());
-=======
-        // show the date chooser
-        DateChooser dc = new DateChooser(frame, contract.getStartDate());
-        // user can either choose a date or cancel by closing
-        if (dc.showDateChooser() == DateChooser.OK_OPTION) {
-            if (campaign.getLocalDate().isAfter(dc.getDate())) {
-                JOptionPane.showMessageDialog(frame,
-                        "You cannot choose a start date before the current date.",
-                        "Invalid date",
-                        JOptionPane.ERROR_MESSAGE);
-                return;
-            }
-            contract.setStartDate(dc.getDate());
->>>>>>> 2fa74ec2
             contract.calculateContract(campaign);
             btnDate.setText(MekHQ.getMekHQOptions().getDisplayFormattedDate(contract.getStartDate()));
         }
