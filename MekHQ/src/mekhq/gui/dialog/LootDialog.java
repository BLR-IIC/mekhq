/*
 * LootDialog.java
 *
 * Copyright (c) 2009 Jay Lawson <jaylawson39 at yahoo.com>. All rights reserved.
 *
 * This file is part of MekHQ.
 *
 * MekHQ is free software: you can redistribute it and/or modify
 * it under the terms of the GNU General Public License as published by
 * the Free Software Foundation, either version 3 of the License, or
 * (at your option) any later version.
 *
 * MekHQ is distributed in the hope that it will be useful,
 * but WITHOUT ANY WARRANTY; without even the implied warranty of
 * MERCHANTABILITY or FITNESS FOR A PARTICULAR PURPOSE.  See the
 * GNU General Public License for more details.
 *
 * You should have received a copy of the GNU General Public License
 * along with MekHQ.  If not, see <http://www.gnu.org/licenses/>.
 */

package mekhq.gui.dialog;

import java.awt.Frame;
import java.util.ArrayList;

import javax.swing.DefaultListModel;
import javax.swing.JButton;
import javax.swing.JLabel;
import javax.swing.JList;
import javax.swing.JScrollPane;
import javax.swing.JSpinner;
import javax.swing.JTextField;
import javax.swing.ListSelectionModel;
import javax.swing.SpinnerNumberModel;

import megamek.common.Entity;
import mekhq.MekHQ;
import mekhq.campaign.Campaign;
import mekhq.campaign.finances.Money;
import mekhq.campaign.mission.Loot;
import mekhq.campaign.parts.Part;
import mekhq.gui.preferences.JWindowPreference;
import mekhq.preferences.PreferencesNode;

/**
 *
 * @author  Taharqa
 */
public class LootDialog extends javax.swing.JDialog {
    private static final long serialVersionUID = -8038099101234445018L;
    private Frame frame;
    private Loot loot;
    private boolean cancelled;
    private ArrayList<Entity> units;
    private ArrayList<Part> parts;
    private Campaign campaign;

    private JButton btnOK;
    private JButton btnCancel;
    private JTextField txtName;
    private JSpinner spnCash;
    private JButton btnAddUnit;
    private JButton btnRemoveUnit;
    private JButton btnAddPart;
    private JButton btnRemovePart;
    private JList<String> listUnits;
    private JList<String> listParts;
    private JScrollPane scrUnits;
    private JScrollPane scrParts;

    /** Creates new form NewTeamDialog */
    public LootDialog(java.awt.Frame parent, boolean modal, Loot l, Campaign c) {
        super(parent, modal);
        this.frame = parent;
        this.loot = l;
        this.campaign = c;
        cancelled = true;
        units = new ArrayList<>();
        parts = new ArrayList<>();
        for(Entity e : l.getUnits()) {
            units.add(e);
        }
        for(Part p : l.getParts()) {
            parts.add(p);
        }
        initComponents();
        setLocationRelativeTo(parent);
        setUserPreferences();
    }

    private void initComponents() {
         java.awt.GridBagConstraints gridBagConstraints;

        txtName = new JTextField();
        btnOK = new JButton("Done");
        btnCancel = new JButton("Cancel");
        btnAddUnit = new JButton("Add");
        btnRemoveUnit = new JButton("Remove");
        btnAddPart = new JButton("Add");
        btnRemovePart = new JButton("Remove");
        listUnits = new JList<>(new DefaultListModel<>());
        listParts = new JList<>(new DefaultListModel<>());

        //ResourceBundle resourceMap = ResourceBundle.getBundle("mekhq.resources.AddOrEditKillEntryDialog", new EncodeControl());
        setDefaultCloseOperation(javax.swing.WindowConstants.DISPOSE_ON_CLOSE);
        setTitle("Potential Rewards");
        getContentPane().setLayout(new java.awt.GridBagLayout());

        gridBagConstraints = new java.awt.GridBagConstraints();
        gridBagConstraints.gridx = 0;
        gridBagConstraints.gridy = 0;
        gridBagConstraints.gridwidth = 1;
        gridBagConstraints.weighty = 0.0;
        gridBagConstraints.anchor = java.awt.GridBagConstraints.WEST;
        gridBagConstraints.insets = new java.awt.Insets(5, 5, 5, 5);
        getContentPane().add(new JLabel("Name:"), gridBagConstraints);

        txtName.setText(loot.getName());
        gridBagConstraints = new java.awt.GridBagConstraints();
        gridBagConstraints.gridx = 1;
        gridBagConstraints.gridy = 0;
        gridBagConstraints.gridwidth = 2;
        gridBagConstraints.weightx = 0.0;
        gridBagConstraints.weighty = 0.0;
        gridBagConstraints.fill = java.awt.GridBagConstraints.HORIZONTAL;
        gridBagConstraints.anchor = java.awt.GridBagConstraints.WEST;
        gridBagConstraints.insets = new java.awt.Insets(5, 5, 5, 5);
        getContentPane().add(txtName, gridBagConstraints);

        gridBagConstraints = new java.awt.GridBagConstraints();
        gridBagConstraints.gridx = 0;
        gridBagConstraints.gridy = 1;
        gridBagConstraints.gridwidth = 1;
        gridBagConstraints.weighty = 0.0;
        gridBagConstraints.anchor = java.awt.GridBagConstraints.WEST;
        gridBagConstraints.insets = new java.awt.Insets(5, 5, 5, 5);
        getContentPane().add(new JLabel("Cash"), gridBagConstraints);

        spnCash = new JSpinner(new SpinnerNumberModel(loot.getCash().getAmount().intValue(), 0, 300000000, 10000));
        gridBagConstraints = new java.awt.GridBagConstraints();
        gridBagConstraints.gridx = 1;
        gridBagConstraints.gridy = 1;
        gridBagConstraints.gridwidth = 2;
        gridBagConstraints.weightx = 0.0;
        gridBagConstraints.weighty = 0.0;
        gridBagConstraints.anchor = java.awt.GridBagConstraints.WEST;
        gridBagConstraints.insets = new java.awt.Insets(5, 5, 5, 5);
        getContentPane().add(spnCash, gridBagConstraints);

        gridBagConstraints = new java.awt.GridBagConstraints();
        gridBagConstraints.gridx = 0;
        gridBagConstraints.gridy = 2;
        gridBagConstraints.gridwidth = 1;
        gridBagConstraints.weighty = 0.0;
        gridBagConstraints.anchor = java.awt.GridBagConstraints.WEST;
        gridBagConstraints.insets = new java.awt.Insets(5, 5, 5, 5);
        getContentPane().add(new JLabel("Units"), gridBagConstraints);

        btnAddUnit.addActionListener(evt -> addUnit());

        gridBagConstraints = new java.awt.GridBagConstraints();
        gridBagConstraints.gridx = 1;
        gridBagConstraints.gridy = 2;
        gridBagConstraints.gridwidth = 1;
        gridBagConstraints.weighty = 0.0;
        gridBagConstraints.anchor = java.awt.GridBagConstraints.WEST;
        getContentPane().add(btnAddUnit, gridBagConstraints);

        btnRemoveUnit.setEnabled(false);
        btnRemoveUnit.addActionListener(evt -> removeUnit());
        gridBagConstraints = new java.awt.GridBagConstraints();
        gridBagConstraints.gridx = 2;
        gridBagConstraints.gridy = 2;
        gridBagConstraints.gridwidth = 1;
        gridBagConstraints.weighty = 0.0;
        gridBagConstraints.anchor = java.awt.GridBagConstraints.WEST;
        getContentPane().add(btnRemoveUnit, gridBagConstraints);

        gridBagConstraints = new java.awt.GridBagConstraints();
        gridBagConstraints.gridx = 0;
        gridBagConstraints.gridy = 3;
        gridBagConstraints.gridwidth = 3;
        gridBagConstraints.weightx = 1.0;
        gridBagConstraints.weighty = 1.0;
        gridBagConstraints.anchor = java.awt.GridBagConstraints.NORTHWEST;
        gridBagConstraints.fill = java.awt.GridBagConstraints.BOTH;
        gridBagConstraints.insets = new java.awt.Insets(5, 5, 5, 5);
        scrUnits = new JScrollPane(listUnits);
        listUnits.setSelectionMode(ListSelectionModel.SINGLE_SELECTION);
        listUnits.getSelectionModel().addListSelectionListener(evt -> listUnitsValueChanged());
        refreshUnitList();
        getContentPane().add(scrUnits, gridBagConstraints);

        gridBagConstraints = new java.awt.GridBagConstraints();
        gridBagConstraints.gridx = 0;
        gridBagConstraints.gridy = 4;
        gridBagConstraints.gridwidth = 1;
        gridBagConstraints.weighty = 0.0;
        gridBagConstraints.anchor = java.awt.GridBagConstraints.WEST;
        gridBagConstraints.insets = new java.awt.Insets(5, 5, 5, 5);
        getContentPane().add(new JLabel("Parts"), gridBagConstraints);

        btnAddPart.addActionListener(evt -> addPart());
        gridBagConstraints = new java.awt.GridBagConstraints();
        gridBagConstraints.gridx = 1;
        gridBagConstraints.gridy = 4;
        gridBagConstraints.gridwidth = 1;
        gridBagConstraints.weighty = 0.0;
        gridBagConstraints.anchor = java.awt.GridBagConstraints.WEST;
        getContentPane().add(btnAddPart, gridBagConstraints);

        btnRemovePart.setEnabled(false);
        btnRemovePart.addActionListener(evt -> removePart());
        gridBagConstraints = new java.awt.GridBagConstraints();
        gridBagConstraints.gridx = 2;
        gridBagConstraints.gridy = 4;
        gridBagConstraints.gridwidth = 1;
        gridBagConstraints.weighty = 0.0;
        gridBagConstraints.anchor = java.awt.GridBagConstraints.WEST;
        getContentPane().add(btnRemovePart, gridBagConstraints);

        gridBagConstraints = new java.awt.GridBagConstraints();
        gridBagConstraints.gridx = 0;
        gridBagConstraints.gridy = 5;
        gridBagConstraints.gridwidth = 3;
        gridBagConstraints.weightx = 1.0;
        gridBagConstraints.weighty = 1.0;
        gridBagConstraints.anchor = java.awt.GridBagConstraints.NORTHWEST;
        gridBagConstraints.fill = java.awt.GridBagConstraints.BOTH;
        gridBagConstraints.insets = new java.awt.Insets(5, 5, 5, 5);
        scrParts = new JScrollPane(listParts);
        listParts.setSelectionMode(ListSelectionModel.SINGLE_SELECTION);
        listParts.getSelectionModel().addListSelectionListener(evt -> listPartsValueChanged());
        refreshPartList();
        getContentPane().add(scrParts, gridBagConstraints);

        btnOK.addActionListener(evt -> done());
        gridBagConstraints = new java.awt.GridBagConstraints();
        gridBagConstraints.gridx = 1;
        gridBagConstraints.gridy = 6;
        gridBagConstraints.gridwidth = 1;
        gridBagConstraints.weighty = 0.0;
        gridBagConstraints.anchor = java.awt.GridBagConstraints.EAST;
        gridBagConstraints.insets = new java.awt.Insets(5, 5, 5, 5);
        getContentPane().add(btnOK, gridBagConstraints);

        btnCancel.addActionListener(evt -> setVisible(false));
        gridBagConstraints = new java.awt.GridBagConstraints();
        gridBagConstraints.gridx = 2;
        gridBagConstraints.gridy = 6;
        gridBagConstraints.gridwidth = 1;
        gridBagConstraints.weighty = 0.0;
        gridBagConstraints.anchor = java.awt.GridBagConstraints.WEST;
        gridBagConstraints.insets = new java.awt.Insets(5, 5, 5, 5);
        getContentPane().add(btnCancel, gridBagConstraints);

        pack();
    }

    private void setUserPreferences() {
        PreferencesNode preferences = MekHQ.getPreferences().forClass(LootDialog.class);

        this.setName("dialog");
        preferences.manage(new JWindowPreference(this));
    }

    public Loot getLoot() {
        if(cancelled) {
            return null;
        }
        return loot;
    }

    private void addUnit() {
        UnitSelectorDialog usd = new UnitSelectorDialog(frame, campaign, false);
        usd.setVisible(true);
        Entity e = usd.getEntity();
        if(null != e) {
            units.add(e);
        }
        refreshUnitList();
    }

    private void removeUnit() {
        int row = listUnits.getSelectedIndex();
        if(-1 != row) {
            units.remove(row);
        }
        refreshUnitList();
    }

    private void addPart() {
        PartsStoreDialog psd = new PartsStoreDialog(frame, true, null, campaign, false);
        psd.setVisible(true);
        Part p = psd.getPart();
        if(null != p) {
            parts.add(p);
        }
        refreshPartList();
    }

    private void removePart() {
        int row = listParts.getSelectedIndex();
        if(-1 != row) {
            parts.remove(row);
        }
        refreshPartList();
    }

    private void done() {
        loot.setName(txtName.getText());
<<<<<<< HEAD
        loot.setCash(Money.of((Integer) spnCash.getModel().getValue()));
=======
        loot.setCash(Money.of((Integer)spnCash.getModel().getValue()));
>>>>>>> ce5e9437
        cancelled = false;
        loot.clearUnits();
        loot.clearParts();
        for(Entity e : units) {
            loot.addUnit(e);
        }
        for(Part p : parts) {
            loot.addPart(p);
        }
        this.setVisible(false);
    }

    private void refreshUnitList() {
        int selectedRow = listUnits.getSelectedIndex();
        DefaultListModel<String> model = (DefaultListModel<String>)listUnits.getModel();
        model.removeAllElements();
        //listUnits.removeAll();
        for(Entity e : units) {
            model.addElement(e.getShortName());
            //listUnits.add(e.getDisplayName());
        }
        scrUnits.setViewportView(listUnits);
        if(selectedRow != -1) {
            if(((DefaultListModel<String>)listUnits.getModel()).getSize() > 0) {
                if(((DefaultListModel<String>)listUnits.getModel()).getSize() == selectedRow) {
                    listUnits.setSelectedIndex(selectedRow-1);
                } else {
                    listUnits.setSelectedIndex(selectedRow);
                }
            }
        }
    }

    private void refreshPartList() {
        int selectedRow = listParts.getSelectedIndex();
        DefaultListModel<String> model = (DefaultListModel<String>)listParts.getModel();
        model.removeAllElements();
        //listUnits.removeAll();
        for(Part p : parts) {
            model.addElement(p.getName());
            //listParts.add(e.getDisplayName());
        }
        scrParts.setViewportView(listParts);
        if(selectedRow != -1) {
            if(((DefaultListModel<String>)listParts.getModel()).getSize() > 0) {
                if(((DefaultListModel<String>)listParts.getModel()).getSize() == selectedRow) {
                    listParts.setSelectedIndex(selectedRow-1);
                } else {
                    listParts.setSelectedIndex(selectedRow);
                }
            }
        }
    }

    private void listUnitsValueChanged() {
        int row = listUnits.getSelectedIndex();
        btnRemoveUnit.setEnabled(row != -1);
    }

    private void listPartsValueChanged() {
        int row = listParts.getSelectedIndex();
        btnRemovePart.setEnabled(row != -1);
    }

}<|MERGE_RESOLUTION|>--- conflicted
+++ resolved
@@ -310,11 +310,7 @@
 
     private void done() {
         loot.setName(txtName.getText());
-<<<<<<< HEAD
         loot.setCash(Money.of((Integer) spnCash.getModel().getValue()));
-=======
-        loot.setCash(Money.of((Integer)spnCash.getModel().getValue()));
->>>>>>> ce5e9437
         cancelled = false;
         loot.clearUnits();
         loot.clearParts();
