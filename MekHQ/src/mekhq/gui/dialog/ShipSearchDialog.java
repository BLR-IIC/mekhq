/*
 * ShipSearchDialog.java
 *
 * Copyright (c) 2016 Carl Spain. All rights reserved.
 *
 * This file is part of MekHQ.
 *
 * MekHQ is free software: you can redistribute it and/or modify
 * it under the terms of the GNU General Public License as published by
 * the Free Software Foundation, either version 3 of the License, or
 * (at your option) any later version.
 *
 * MekHQ is distributed in the hope that it will be useful,
 * but WITHOUT ANY WARRANTY; without even the implied warranty of
 * MERCHANTABILITY or FITNESS FOR A PARTICULAR PURPOSE. See the
 * GNU General Public License for more details.
 *
 * You should have received a copy of the GNU General Public License
 * along with MekHQ. If not, see <http://www.gnu.org/licenses/>.
 */
package mekhq.gui.dialog;

import java.awt.BorderLayout;
import java.awt.Container;
import java.awt.Frame;
import java.awt.GridBagConstraints;
import java.awt.GridBagLayout;
import java.awt.Insets;
import java.util.ResourceBundle;

import javax.swing.ButtonGroup;
import javax.swing.JButton;
import javax.swing.JDialog;
import javax.swing.JLabel;
import javax.swing.JPanel;
import javax.swing.JRadioButton;

import megamek.common.MechSummary;
import megamek.common.MechSummaryCache;
import megamek.common.TargetRoll;
import megamek.common.UnitType;
import megamek.common.util.EncodeControl;
import mekhq.MekHQ;
import mekhq.campaign.finances.Money;
import mekhq.campaign.mission.Contract;
import mekhq.gui.CampaignGUI;
import mekhq.gui.preferences.JToggleButtonPreference;
import mekhq.gui.preferences.JWindowPreference;
import mekhq.preferences.PreferencesNode;

/**
 * Manages searches for DropShips or JumpShips for Against the Bot.
 *
 * @author Neoancient
 */
public class ShipSearchDialog extends JDialog {
<<<<<<< HEAD
	private static final long serialVersionUID = -5200817760228732045L;

	private JRadioButton btnDropship = new JRadioButton();
	private JRadioButton btnJumpship = new JRadioButton();
	private JRadioButton btnWarship = new JRadioButton();

	private JLabel lblDropshipTarget = new JLabel();
	private JLabel lblJumpshipTarget = new JLabel();
	private JLabel lblWarshipTarget = new JLabel();

	CampaignGUI gui;

	public ShipSearchDialog(Frame frame, CampaignGUI gui) {
		super(frame, true);
		this.gui = gui;

		init();
		setUserPreferences();
	}
=======
    private static final long serialVersionUID = -5200817760228732045L;

    private JRadioButton btnDropship = new JRadioButton();
    private JRadioButton btnJumpship = new JRadioButton();
    private JRadioButton btnWarship = new JRadioButton();

    private JLabel lblDropshipTarget = new JLabel();
    private JLabel lblJumpshipTarget = new JLabel();
    private JLabel lblWarshipTarget = new JLabel();

    CampaignGUI gui;

    public ShipSearchDialog(Frame frame, CampaignGUI gui) {
        super(frame, true);
        this.gui = gui;

        init();
        setUserPreferences();
    }
>>>>>>> bb9f2440

    private void init() {
        ResourceBundle resourceMap = ResourceBundle.getBundle("mekhq.resources.ShipSearchDialog",
                new EncodeControl()); //$NON-NLS-1$
        setTitle(resourceMap.getString("title.text"));

        Container contentPane = getContentPane();
        contentPane.setLayout(new BorderLayout());

        JLabel lblInstructions = new JLabel();
        lblInstructions.setText("<html>" + String.format(resourceMap.getString("instructions.text"),
                gui.getCampaign().getAtBConfig().getShipSearchCost().toAmountAndSymbolString())
                + "</html>");
        contentPane.add(lblInstructions, BorderLayout.NORTH);

        JPanel mainPanel = new JPanel(new GridBagLayout());
        GridBagConstraints gbc = new GridBagConstraints();

        gbc.gridwidth = GridBagConstraints.REMAINDER;
        gbc.anchor = GridBagConstraints.NORTHWEST;
        gbc.insets = new Insets(5, 5, 5, 5);

        ButtonGroup group = new ButtonGroup();
        if (gui.getCampaign().getAtBConfig().shipSearchTargetBase(UnitType.DROPSHIP) != null) {
            btnDropship.setText(resourceMap.getString("btnDropship.text"));
            group.add(btnDropship);
            gbc.gridx = 0;
            gbc.gridy = 0;
            mainPanel.add(btnDropship, gbc);

            TargetRoll target = gui.getCampaign().getAtBConfig().shipSearchTargetRoll(UnitType.DROPSHIP,
                    gui.getCampaign());
            lblDropshipTarget.setText("Target: " + target.getValue() + " ["
                    + target.getDesc() + "]");
            gbc.gridx = 0;
            gbc.gridy = 1;
            mainPanel.add(lblDropshipTarget, gbc);
        }

        if (gui.getCampaign().getAtBConfig().shipSearchTargetBase(UnitType.JUMPSHIP) != null) {
            btnJumpship.setText(resourceMap.getString("btnJumpship.text"));
            group.add(btnJumpship);
            gbc.gridx = 0;
            gbc.gridy = 2;
            mainPanel.add(btnJumpship, gbc);

            TargetRoll target = gui.getCampaign().getAtBConfig().shipSearchTargetRoll(UnitType.JUMPSHIP,
                    gui.getCampaign());
            lblJumpshipTarget.setText("Target: " + target.getValue() + " ["
                    + target.getDesc() + "]");
            gbc.gridx = 0;
            gbc.gridy = 3;
            mainPanel.add(lblJumpshipTarget, gbc);
        }

        if (gui.getCampaign().getAtBConfig().shipSearchTargetBase(UnitType.WARSHIP) != null) {
            btnWarship.setText(resourceMap.getString("btnWarship.text"));
            group.add(btnWarship);
            gbc.gridx = 0;
            gbc.gridy = 4;
            mainPanel.add(btnWarship, gbc);

            TargetRoll target = gui.getCampaign().getAtBConfig().shipSearchTargetRoll(UnitType.WARSHIP,
                    gui.getCampaign());
            lblWarshipTarget.setText("Target: " + target.getValue() + " ["
                    + target.getDesc() + "]");
            gbc.gridx = 0;
            gbc.gridy = 5;
            mainPanel.add(lblWarshipTarget, gbc);
        }

        if (isInContract() && !isInSearch()) {
            JLabel lblInContract = new JLabel(resourceMap.getString("lblInContract.text"));
            gbc.gridx = 0;
            gbc.gridy = 6;
            mainPanel.add(lblInContract, gbc);
        }

        if (isInContract() || isInSearch()) {
            btnDropship.setEnabled(false);
            lblDropshipTarget.setEnabled(false);
            btnJumpship.setEnabled(false);
            lblJumpshipTarget.setEnabled(false);
            btnWarship.setEnabled(false);
            lblWarshipTarget.setEnabled(false);
        }

        if (gui.getCampaign().getAtBConfig().shipSearchTargetBase(UnitType.DROPSHIP) != null) {
            btnDropship.setSelected(true);
        } else if (gui.getCampaign().getAtBConfig().shipSearchTargetBase(UnitType.JUMPSHIP) != null) {
            btnJumpship.setSelected(true);
        } else if (gui.getCampaign().getAtBConfig().shipSearchTargetBase(UnitType.WARSHIP) != null) {
            btnWarship.setSelected(true);
        } else {
            JLabel label = new JLabel(resourceMap.getString("lblNoSearch.text"));
            gbc.gridx = 0;
            gbc.gridy = 7;
            mainPanel.add(label, gbc);
        }

        contentPane.add(mainPanel, BorderLayout.CENTER);

        JPanel panButtons = new JPanel();

        JButton button;

        if (gui.getCampaign().getShipSearchResult() != null) {
            MechSummary ms = MechSummaryCache.getInstance().getMech(gui.getCampaign().getShipSearchResult());

            if ((ms != null) || (gui.getCampaign().getShipSearchResult() != null)) {
                JLabel lblAvailable = new JLabel();
                if ((ms == null) && (gui.getCampaign().getShipSearchResult() != null)) {
                    lblAvailable.setText("Cannot find entry for " + gui.getCampaign().getShipSearchResult());
                } else {
                    lblAvailable.setText(resourceMap.getString("lblAvailable.text")
                            + gui.getCampaign().getShipSearchResult());
                }
                gbc.gridx = 0;
                gbc.gridy = 8;
                mainPanel.add(lblAvailable);
            }

            button = new JButton(resourceMap.getString("btnPurchase.text"));
            panButtons.add(button);
            button.addActionListener(ev -> purchase());
            button.setEnabled(ms != null && gui.getCampaign().getFunds().isGreaterThan(Money.of(ms.getCost())));
        }

        if (isInSearch()) {
            button = new JButton(resourceMap.getString("btnEndSearch.text"));
            button.setToolTipText(resourceMap.getString("btnEndSearch.toolTipText"));
            button.addActionListener(ev -> endSearch());
        } else {
            button = new JButton(resourceMap.getString("btnStartSearch.text"));
            button.setToolTipText(String.format(resourceMap.getString("btnStartSearch.toolTipText"),
                    gui.getCampaign().getAtBConfig().shipSearchCostPerWeek().toAmountAndSymbolString(),
                    gui.getCampaign().getAtBConfig().getShipSearchLengthWeeks()));
            button.addActionListener(ev -> startSearch());
            button.setEnabled(!isInContract());
        }
        panButtons.add(button);

        button = new JButton(resourceMap.getString("btnCancel.text"));
        button.addActionListener(ev -> setVisible(false));
        panButtons.add(button);

        contentPane.add(panButtons, BorderLayout.SOUTH);

        pack();
    }

    private void setUserPreferences() {
        PreferencesNode preferences = MekHQ.getPreferences().forClass(ShipSearchDialog.class);

        btnDropship.setName("dropship");
        preferences.manage(new JToggleButtonPreference(btnDropship));

        btnJumpship.setName("jumpship");
        preferences.manage(new JToggleButtonPreference(btnJumpship));

        btnWarship.setName("warship");
        preferences.manage(new JToggleButtonPreference(btnWarship));

        this.setName("dialog");
        preferences.manage(new JWindowPreference(this));
    }

<<<<<<< HEAD
	public TargetRoll getDSTarget() {
		return gui.getCampaign().getAtBConfig().shipSearchTargetRoll(UnitType.DROPSHIP,
				gui.getCampaign());
	}

	public TargetRoll getJSTarget() {
		return gui.getCampaign().getAtBConfig().shipSearchTargetRoll(UnitType.JUMPSHIP,
				gui.getCampaign());
	}

	public TargetRoll getWSTarget() {
		return gui.getCampaign().getAtBConfig().shipSearchTargetRoll(UnitType.WARSHIP,
				gui.getCampaign());
	}

	private int getUnitType() {
		if (btnJumpship.isSelected()) {
			return UnitType.JUMPSHIP;
		} else if (btnWarship.isSelected()) {
			return UnitType.WARSHIP;
		} else {
			return UnitType.DROPSHIP;
		}
	}

	private boolean isInContract() {
		return gui.getCampaign().getMissions().stream().anyMatch(m ->
                m.isActive() && (m instanceof Contract)
                        && ((Contract) m).getStartDate().isBefore(gui.getCampaign().getLocalDate())
		);
	}

	private boolean isInSearch() {
		return gui.getCampaign().getShipSearchStart() != null;
	}

	private void startSearch() {
		gui.getCampaign().startShipSearch(getUnitType());
		setVisible(false);
	}

	private void endSearch() {
		gui.getCampaign().endShipSearch();
		setVisible(false);
	}

	private void purchase() {
		gui.getCampaign().purchaseShipSearchResult();
		setVisible(false);
	}
=======
    public TargetRoll getDSTarget() {
        return gui.getCampaign().getAtBConfig().shipSearchTargetRoll(UnitType.DROPSHIP,
                gui.getCampaign());
    }

    public TargetRoll getJSTarget() {
        return gui.getCampaign().getAtBConfig().shipSearchTargetRoll(UnitType.JUMPSHIP,
                gui.getCampaign());
    }

    public TargetRoll getWSTarget() {
        return gui.getCampaign().getAtBConfig().shipSearchTargetRoll(UnitType.WARSHIP,
                gui.getCampaign());
    }

    private int getUnitType() {
        if (btnJumpship.isSelected()) {
            return UnitType.JUMPSHIP;
        } else if (btnWarship.isSelected()) {
            return UnitType.WARSHIP;
        } else {
            return UnitType.DROPSHIP;
        }
    }

    private boolean isInContract() {
        return gui.getCampaign().getMissions().stream().anyMatch(m ->
            m.isActive()
            && m instanceof Contract
            && ((Contract)m).getStartDate().before(gui.getCampaign().getDate())
        );
    }

    private boolean isInSearch() {
        return gui.getCampaign().getShipSearchStart() != null;
    }

    private void startSearch() {
        gui.getCampaign().startShipSearch(getUnitType());
        setVisible(false);
    }

    private void endSearch() {
        gui.getCampaign().setShipSearchStart(null);
        setVisible(false);
    }

    private void purchase() {
        gui.getCampaign().purchaseShipSearchResult();
        setVisible(false);
    }
>>>>>>> bb9f2440
}<|MERGE_RESOLUTION|>--- conflicted
+++ resolved
@@ -22,18 +22,12 @@
 
 import java.awt.BorderLayout;
 import java.awt.Container;
-import java.awt.Frame;
 import java.awt.GridBagConstraints;
 import java.awt.GridBagLayout;
 import java.awt.Insets;
 import java.util.ResourceBundle;
 
-import javax.swing.ButtonGroup;
-import javax.swing.JButton;
-import javax.swing.JDialog;
-import javax.swing.JLabel;
-import javax.swing.JPanel;
-import javax.swing.JRadioButton;
+import javax.swing.*;
 
 import megamek.common.MechSummary;
 import megamek.common.MechSummaryCache;
@@ -54,27 +48,6 @@
  * @author Neoancient
  */
 public class ShipSearchDialog extends JDialog {
-<<<<<<< HEAD
-	private static final long serialVersionUID = -5200817760228732045L;
-
-	private JRadioButton btnDropship = new JRadioButton();
-	private JRadioButton btnJumpship = new JRadioButton();
-	private JRadioButton btnWarship = new JRadioButton();
-
-	private JLabel lblDropshipTarget = new JLabel();
-	private JLabel lblJumpshipTarget = new JLabel();
-	private JLabel lblWarshipTarget = new JLabel();
-
-	CampaignGUI gui;
-
-	public ShipSearchDialog(Frame frame, CampaignGUI gui) {
-		super(frame, true);
-		this.gui = gui;
-
-		init();
-		setUserPreferences();
-	}
-=======
     private static final long serialVersionUID = -5200817760228732045L;
 
     private JRadioButton btnDropship = new JRadioButton();
@@ -87,14 +60,13 @@
 
     CampaignGUI gui;
 
-    public ShipSearchDialog(Frame frame, CampaignGUI gui) {
+    public ShipSearchDialog(JFrame frame, CampaignGUI gui) {
         super(frame, true);
         this.gui = gui;
 
         init();
         setUserPreferences();
     }
->>>>>>> bb9f2440
 
     private void init() {
         ResourceBundle resourceMap = ResourceBundle.getBundle("mekhq.resources.ShipSearchDialog",
@@ -262,7 +234,6 @@
         preferences.manage(new JWindowPreference(this));
     }
 
-<<<<<<< HEAD
 	public TargetRoll getDSTarget() {
 		return gui.getCampaign().getAtBConfig().shipSearchTargetRoll(UnitType.DROPSHIP,
 				gui.getCampaign());
@@ -304,58 +275,6 @@
 		setVisible(false);
 	}
 
-	private void endSearch() {
-		gui.getCampaign().endShipSearch();
-		setVisible(false);
-	}
-
-	private void purchase() {
-		gui.getCampaign().purchaseShipSearchResult();
-		setVisible(false);
-	}
-=======
-    public TargetRoll getDSTarget() {
-        return gui.getCampaign().getAtBConfig().shipSearchTargetRoll(UnitType.DROPSHIP,
-                gui.getCampaign());
-    }
-
-    public TargetRoll getJSTarget() {
-        return gui.getCampaign().getAtBConfig().shipSearchTargetRoll(UnitType.JUMPSHIP,
-                gui.getCampaign());
-    }
-
-    public TargetRoll getWSTarget() {
-        return gui.getCampaign().getAtBConfig().shipSearchTargetRoll(UnitType.WARSHIP,
-                gui.getCampaign());
-    }
-
-    private int getUnitType() {
-        if (btnJumpship.isSelected()) {
-            return UnitType.JUMPSHIP;
-        } else if (btnWarship.isSelected()) {
-            return UnitType.WARSHIP;
-        } else {
-            return UnitType.DROPSHIP;
-        }
-    }
-
-    private boolean isInContract() {
-        return gui.getCampaign().getMissions().stream().anyMatch(m ->
-            m.isActive()
-            && m instanceof Contract
-            && ((Contract)m).getStartDate().before(gui.getCampaign().getDate())
-        );
-    }
-
-    private boolean isInSearch() {
-        return gui.getCampaign().getShipSearchStart() != null;
-    }
-
-    private void startSearch() {
-        gui.getCampaign().startShipSearch(getUnitType());
-        setVisible(false);
-    }
-
     private void endSearch() {
         gui.getCampaign().setShipSearchStart(null);
         setVisible(false);
@@ -365,5 +284,4 @@
         gui.getCampaign().purchaseShipSearchResult();
         setVisible(false);
     }
->>>>>>> bb9f2440
 }