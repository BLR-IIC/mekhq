--- conflicted
+++ resolved
@@ -1,11 +1,7 @@
 /*
  * MekHqOptionsDialog.java
  *
-<<<<<<< HEAD
- * Copyright (c) 2019 - The MekHQ Team. All Rights Reserved.
-=======
  * Copyright (c) 2019 - The MegaMek Team. All Rights Reserved.
->>>>>>> d0dec824
  *
  * This file is part of MekHQ.
  *
@@ -24,11 +20,7 @@
  */
 package mekhq.gui.dialog;
 
-<<<<<<< HEAD
-import mekhq.MekHqConstants;
-=======
 import mekhq.MekHQ;
->>>>>>> d0dec824
 
 import javax.swing.*;
 import java.awt.*;
@@ -37,10 +29,6 @@
 
 public class MekHqOptionsDialog extends BaseDialog {
     private final ResourceBundle resources = ResourceBundle.getBundle("mekhq.resources.MekHqOptionsDialog");
-<<<<<<< HEAD
-    private final Preferences userPreferences = Preferences.userRoot();
-=======
->>>>>>> d0dec824
 
     //region Autosave
     private JRadioButton optionNoSave;
@@ -156,27 +144,6 @@
 
     @Override
     protected void okAction() {
-<<<<<<< HEAD
-        userPreferences.node(MekHqConstants.AUTOSAVE_NODE).putBoolean(MekHqConstants.NO_SAVE_KEY, optionNoSave.isSelected());
-        userPreferences.node(MekHqConstants.AUTOSAVE_NODE).putBoolean(MekHqConstants.SAVE_DAILY_KEY, optionSaveDaily.isSelected());
-        userPreferences.node(MekHqConstants.AUTOSAVE_NODE).putBoolean(MekHqConstants.SAVE_WEEKLY_KEY, optionSaveWeekly.isSelected());
-        userPreferences.node(MekHqConstants.AUTOSAVE_NODE).putBoolean(MekHqConstants.SAVE_MONTHLY_KEY, optionSaveMonthly.isSelected());
-        userPreferences.node(MekHqConstants.AUTOSAVE_NODE).putBoolean(MekHqConstants.SAVE_YEARLY_KEY, optionSaveYearly.isSelected());
-        userPreferences.node(MekHqConstants.AUTOSAVE_NODE).putBoolean(MekHqConstants.SAVE_BEFORE_MISSIONS_KEY, checkSaveBeforeMissions.isSelected());
-        userPreferences.node(MekHqConstants.AUTOSAVE_NODE).putInt(MekHqConstants.MAXIMUM_NUMBER_SAVES_KEY, (Integer) spinnerSavedGamesCount.getValue());
-        userPreferences.node(MekHqConstants.XML_SAVES_NODE).putBoolean(MekHqConstants.WRITE_CUSTOMS_TO_XML, optionWriteCustomsToXML.isSelected());
-    }
-
-    private void setInitialState() {
-        optionNoSave.setSelected(userPreferences.node(MekHqConstants.AUTOSAVE_NODE).getBoolean(MekHqConstants.NO_SAVE_KEY, false));
-        optionSaveDaily.setSelected(userPreferences.node(MekHqConstants.AUTOSAVE_NODE).getBoolean(MekHqConstants.SAVE_DAILY_KEY, false));
-        optionSaveWeekly.setSelected(userPreferences.node(MekHqConstants.AUTOSAVE_NODE).getBoolean(MekHqConstants.SAVE_WEEKLY_KEY, true));
-        optionSaveMonthly.setSelected(userPreferences.node(MekHqConstants.AUTOSAVE_NODE).getBoolean(MekHqConstants.SAVE_MONTHLY_KEY, false));
-        optionSaveYearly.setSelected(userPreferences.node(MekHqConstants.AUTOSAVE_NODE).getBoolean(MekHqConstants.SAVE_YEARLY_KEY, false));
-        checkSaveBeforeMissions.setSelected(userPreferences.node(MekHqConstants.AUTOSAVE_NODE).getBoolean(MekHqConstants.SAVE_BEFORE_MISSIONS_KEY, false));
-        spinnerSavedGamesCount.setValue(userPreferences.node(MekHqConstants.AUTOSAVE_NODE).getInt(MekHqConstants.MAXIMUM_NUMBER_SAVES_KEY, MekHqConstants.DEFAULT_NUMBER_SAVES));
-        optionWriteCustomsToXML.setSelected(userPreferences.node(MekHqConstants.XML_SAVES_NODE).getBoolean(MekHqConstants.WRITE_CUSTOMS_TO_XML, true));
-=======
         MekHQ.getMekHQOptions().setNoAutosaveValue(optionNoSave.isSelected());
         MekHQ.getMekHQOptions().setAutosaveDailyValue(optionSaveDaily.isSelected());
         MekHQ.getMekHQOptions().setAutosaveWeeklyValue(optionSaveWeekly.isSelected());
@@ -184,6 +151,8 @@
         MekHQ.getMekHQOptions().setAutosaveYearlyValue(optionSaveYearly.isSelected());
         MekHQ.getMekHQOptions().setAutosaveBeforeMissionsValue(checkSaveBeforeMissions.isSelected());
         MekHQ.getMekHQOptions().setMaximumNumberOfAutosavesValue((Integer) spinnerSavedGamesCount.getValue());
+        MekHQ.getMekHQOptions().setWriteCustomsToXML(optionWriteCustomsToXML.isSelected());
+
     }
 
     private void setInitialState() {
@@ -194,6 +163,6 @@
         optionSaveYearly.setSelected(MekHQ.getMekHQOptions().getAutosaveYearlyValue());
         checkSaveBeforeMissions.setSelected(MekHQ.getMekHQOptions().getAutosaveBeforeMissionsValue());
         spinnerSavedGamesCount.setValue(MekHQ.getMekHQOptions().getMaximumNumberOfAutosavesValue());
->>>>>>> d0dec824
+        optionWriteCustomsToXML.setSelected(MekHQ.getMekHQOptions().getWriteCustomsToXML());
     }
 }