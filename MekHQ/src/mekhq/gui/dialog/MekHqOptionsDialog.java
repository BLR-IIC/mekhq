--- conflicted
+++ resolved
@@ -219,14 +219,11 @@
                     .addComponent(labelXMLSave)
                     .addComponent(optionPreferGzippedOutput)
                     .addComponent(optionWriteCustomsToXML)
-<<<<<<< HEAD
                     .addComponent(optionSaveMothballState)
-=======
                     .addComponent(labelMiscellaneous)
                     .addGroup(layout.createParallelGroup(GroupLayout.Alignment.BASELINE)
                             .addComponent(labelStartGameDelay)
                             .addComponent(optionStartGameDelay, GroupLayout.Alignment.TRAILING))
->>>>>>> edd36701
         );
 
         layout.setHorizontalGroup(
@@ -259,14 +256,11 @@
                     .addComponent(labelXMLSave)
                     .addComponent(optionPreferGzippedOutput)
                     .addComponent(optionWriteCustomsToXML)
-<<<<<<< HEAD
                     .addComponent(optionSaveMothballState)
-=======
                     .addComponent(labelMiscellaneous)
                     .addGroup(layout.createSequentialGroup()
                             .addComponent(labelStartGameDelay)
                             .addComponent(optionStartGameDelay))
->>>>>>> edd36701
         );
 
         return body;
@@ -322,12 +316,9 @@
 
         optionPreferGzippedOutput.setSelected(MekHQ.getMekHQOptions().getPreferGzippedOutput());
         optionWriteCustomsToXML.setSelected(MekHQ.getMekHQOptions().getWriteCustomsToXML());
-<<<<<<< HEAD
         optionSaveMothballState.setSelected(MekHQ.getMekHQOptions().getSaveMothballState());
-=======
 
         optionStartGameDelay.setValue(MekHQ.getMekHQOptions().getStartGameDelay());
->>>>>>> edd36701
     }
 
     //region Data Validation
