/*
 * MekHqOptionsDialog.java
 *
 * Copyright (c) 2019 - The MegaMek Team. All Rights Reserved.
 *
 * This file is part of MekHQ.
 *
 * MekHQ is free software: you can redistribute it and/or modify
 * it under the terms of the GNU General Public License as published by
 * the Free Software Foundation, either version 3 of the License, or
 * (at your option) any later version.
 *
 * MekHQ is distributed in the hope that it will be useful,
 * but WITHOUT ANY WARRANTY; without even the implied warranty of
 * MERCHANTABILITY or FITNESS FOR A PARTICULAR PURPOSE. See the
 * GNU General Public License for more details.
 *
 * You should have received a copy of the GNU General Public License
 * along with MekHQ. If not, see <http://www.gnu.org/licenses/>.
 */
package mekhq.gui.dialog;

import mekhq.MekHQ;
import mekhq.campaign.event.MekHQOptionsChangedEvent;

import javax.swing.*;
import java.awt.*;
import java.awt.event.KeyEvent;
import java.time.LocalDate;
import java.time.format.DateTimeFormatter;
import java.util.ResourceBundle;

public class MekHqOptionsDialog extends BaseDialog {
    private final ResourceBundle resources = ResourceBundle.getBundle("mekhq.resources.MekHqOptionsDialog");

    //region Display
    private JTextField optionDisplayDateFormat;
    private JTextField optionLongDisplayDateFormat;
    private JCheckBox optionHistoricalDailyLog;

    //region Command Center Display
    private JCheckBox optionCommandCenterUseUnitMarket;
    private JCheckBox optionCommandCenterMRMS;
    //endregion Command Center Display
    //endregion Display

    //region Autosave
    private JRadioButton optionNoSave;
    private JRadioButton optionSaveDaily;
    private JRadioButton optionSaveWeekly;
    private JRadioButton optionSaveMonthly;
    private JRadioButton optionSaveYearly;
    private JCheckBox checkSaveBeforeMissions;
    private JSpinner spinnerSavedGamesCount;
    //endregion Autosave

    //region New Day
    private JCheckBox optionNewDayMRMS;
    //endregion New Day

    //region Campaign XML Save
    private JCheckBox optionPreferGzippedOutput;
    private JCheckBox optionWriteCustomsToXML;
    private JCheckBox optionSaveMothballState;
    //endregion Campaign XML Save

    public MekHqOptionsDialog(JFrame parent) {
        super(parent);

        this.initialize(resources);
        this.setInitialState();
    }

    /**
     * This dialog uses the following Mnemonics:
     * C, D, M, M, S, U, W, Y
     */
    @Override
    protected Container createCustomUI() {
        //region Create UI components
        //region Display
        JLabel labelDisplay = new JLabel(resources.getString("labelDisplay.text"));

        JLabel labelDisplayDateFormat = new JLabel(resources.getString("labelDisplayDateFormat.text"));
        JLabel labelDisplayDateFormatExample = new JLabel();
        optionDisplayDateFormat = new JTextField();
        optionDisplayDateFormat.addActionListener(evt -> labelDisplayDateFormatExample.setText(
                validateDateFormat(optionDisplayDateFormat.getText())
                        ? LocalDate.now().format(DateTimeFormatter.ofPattern(optionDisplayDateFormat.getText()))
                        : resources.getString("invalidDateFormat.error")));

        JLabel labelLongDisplayDateFormat = new JLabel(resources.getString("labelLongDisplayDateFormat.text"));
        JLabel labelLongDisplayDateFormatExample = new JLabel();
        optionLongDisplayDateFormat = new JTextField();
        optionLongDisplayDateFormat.addActionListener(evt -> labelLongDisplayDateFormatExample.setText(
                validateDateFormat(optionLongDisplayDateFormat.getText())
                        ? LocalDate.now().format(DateTimeFormatter.ofPattern(optionLongDisplayDateFormat.getText()))
                        : resources.getString("invalidDateFormat.error")));

        optionHistoricalDailyLog = new JCheckBox(resources.getString("optionHistoricalDailyLog.text"));
        optionHistoricalDailyLog.setToolTipText(resources.getString("optionHistoricalDailyLog.toolTipText"));

        //region Command Center Display
        JLabel labelCommandCenterDisplay = new JLabel(resources.getString("labelCommandCenterDisplay.text"));

        optionCommandCenterUseUnitMarket = new JCheckBox(resources.getString("optionCommandCenterUseUnitMarket.text"));
        optionCommandCenterUseUnitMarket.setToolTipText(resources.getString("optionCommandCenterUseUnitMarket.toolTipText"));

        optionCommandCenterMRMS = new JCheckBox(resources.getString("optionCommandCenterMRMS.text"));
        optionCommandCenterMRMS.setToolTipText(resources.getString("optionCommandCenterMRMS.toolTipText"));
        //endregion Command Center Display
        //endregion Display

        //region Autosave
        JLabel labelSavedInfo = new JLabel(resources.getString("labelSavedInfo.text"));

        optionNoSave = new JRadioButton(resources.getString("optionNoSave.text"));
        optionNoSave.setMnemonic(KeyEvent.VK_N);

        optionSaveDaily = new JRadioButton(resources.getString("optionSaveDaily.text"));
        optionSaveDaily.setMnemonic(KeyEvent.VK_D);

        optionSaveWeekly = new JRadioButton(resources.getString("optionSaveWeekly.text"));
        optionSaveWeekly.setMnemonic(KeyEvent.VK_W);

        optionSaveMonthly = new JRadioButton(resources.getString("optionSaveMonthly.text"));
        optionSaveMonthly.setMnemonic(KeyEvent.VK_M);

        optionSaveYearly = new JRadioButton(resources.getString("optionSaveYearly.text"));
        optionSaveYearly.setMnemonic(KeyEvent.VK_Y);

        ButtonGroup saveFrequencyGroup = new ButtonGroup();
        saveFrequencyGroup.add(optionNoSave);
        saveFrequencyGroup.add(optionSaveDaily);
        saveFrequencyGroup.add(optionSaveWeekly);
        saveFrequencyGroup.add(optionSaveMonthly);
        saveFrequencyGroup.add(optionSaveYearly);

        checkSaveBeforeMissions = new JCheckBox(resources.getString("checkSaveBeforeMissions.text"));
        checkSaveBeforeMissions.setMnemonic(KeyEvent.VK_S);

        JLabel labelSavedGamesCount = new JLabel(resources.getString("labelSavedGamesCount.text"));
        spinnerSavedGamesCount = new JSpinner(new SpinnerNumberModel(1, 1, 10, 1));
        labelSavedGamesCount.setLabelFor(spinnerSavedGamesCount);
        //endregion Autosave

        //region New Day
        JLabel labelNewDay = new JLabel(resources.getString("labelNewDay.text"));

        optionNewDayMRMS = new JCheckBox(resources.getString("optionNewDayMRMS.text"));
        //endregion New Day

        //region Campaign XML Save
        JLabel labelXMLSave = new JLabel(resources.getString("labelXMLSave.text"));

        optionPreferGzippedOutput = new JCheckBox(resources.getString("optionPreferGzippedOutput.text"));
        optionPreferGzippedOutput.setToolTipText(resources.getString("optionPreferGzippedOutput.toolTipText"));

        optionWriteCustomsToXML = new JCheckBox(resources.getString("optionWriteCustomsToXML.text"));
        optionWriteCustomsToXML.setMnemonic(KeyEvent.VK_C);

        optionSaveMothballState = new JCheckBox(resources.getString("optionSaveMothballState.text"));
        optionSaveMothballState.setToolTipText(resources.getString("optionSaveMothballState.toolTipText"));
        optionSaveMothballState.setMnemonic(KeyEvent.VK_U);
        //endregion Campaign XML Save
        //endregion Create UI components

        // Layout the UI
        JPanel body = new JPanel();
        GroupLayout layout = new GroupLayout(body);
        body.setLayout(layout);

        layout.setAutoCreateGaps(true);
        layout.setAutoCreateContainerGaps(true);

        layout.setVerticalGroup(
            layout.createSequentialGroup()
                    .addComponent(labelDisplay)
                    .addGroup(layout.createParallelGroup(GroupLayout.Alignment.BASELINE)
                            .addComponent(labelDisplayDateFormat)
                            .addComponent(optionDisplayDateFormat)
                            .addComponent(labelDisplayDateFormatExample, GroupLayout.Alignment.TRAILING))
                    .addGroup(layout.createParallelGroup(GroupLayout.Alignment.BASELINE)
                            .addComponent(labelLongDisplayDateFormat)
                            .addComponent(optionLongDisplayDateFormat)
                            .addComponent(labelLongDisplayDateFormatExample, GroupLayout.Alignment.TRAILING))
                    .addComponent(optionHistoricalDailyLog)
                    .addComponent(labelCommandCenterDisplay)
                    .addComponent(optionCommandCenterUseUnitMarket)
                    .addComponent(optionCommandCenterMRMS)
                    .addComponent(labelSavedInfo)
                    .addComponent(optionNoSave)
                    .addComponent(optionSaveDaily)
                    .addComponent(optionSaveWeekly)
                    .addComponent(optionSaveMonthly)
                    .addComponent(optionSaveYearly)
                    .addComponent(checkSaveBeforeMissions)
                    .addGroup(layout.createParallelGroup(GroupLayout.Alignment.BASELINE)
                            .addComponent(labelSavedGamesCount)
                            .addComponent(spinnerSavedGamesCount, GroupLayout.Alignment.TRAILING))
                    .addComponent(labelNewDay)
                    .addComponent(optionNewDayMRMS)
                    .addComponent(labelXMLSave)
                    .addComponent(optionPreferGzippedOutput)
                    .addComponent(optionWriteCustomsToXML)
                    .addComponent(optionSaveMothballState)
        );

        layout.setHorizontalGroup(
            layout.createParallelGroup(GroupLayout.Alignment.LEADING)
                    .addComponent(labelDisplay)
                    .addGroup(layout.createSequentialGroup()
                            .addComponent(labelDisplayDateFormat)
                            .addComponent(optionDisplayDateFormat)
                            .addComponent(labelDisplayDateFormatExample))
                    .addGroup(layout.createSequentialGroup()
                            .addComponent(labelLongDisplayDateFormat)
                            .addComponent(optionLongDisplayDateFormat)
                            .addComponent(labelLongDisplayDateFormatExample))
                    .addComponent(optionHistoricalDailyLog)
                    .addComponent(labelCommandCenterDisplay)
                    .addComponent(optionCommandCenterUseUnitMarket)
                    .addComponent(optionCommandCenterMRMS)
                    .addComponent(labelSavedInfo)
                    .addComponent(optionNoSave)
                    .addComponent(optionSaveDaily)
                    .addComponent(optionSaveWeekly)
                    .addComponent(optionSaveMonthly)
                    .addComponent(optionSaveYearly)
                    .addComponent(checkSaveBeforeMissions)
                    .addGroup(layout.createSequentialGroup()
                            .addComponent(labelSavedGamesCount)
                            .addComponent(spinnerSavedGamesCount))
                    .addComponent(labelNewDay)
                    .addComponent(optionNewDayMRMS)
                    .addComponent(labelXMLSave)
                    .addComponent(optionPreferGzippedOutput)
                    .addComponent(optionWriteCustomsToXML)
                    .addComponent(optionSaveMothballState)
        );

        return body;
    }

    @Override
    protected void okAction() {
        if (validateDateFormat(optionDisplayDateFormat.getText())) {
            MekHQ.getMekHQOptions().setDisplayDateFormat(optionDisplayDateFormat.getText());
        }
        if (validateDateFormat(optionLongDisplayDateFormat.getText())) {
            MekHQ.getMekHQOptions().setLongDisplayDateFormat(optionLongDisplayDateFormat.getText());
        }
        MekHQ.getMekHQOptions().setHistoricalDailyLog(optionHistoricalDailyLog.isSelected());
        MekHQ.getMekHQOptions().setCommandCenterUseUnitMarket(optionCommandCenterUseUnitMarket.isSelected());
        MekHQ.getMekHQOptions().setCommandCenterMRMS(optionCommandCenterMRMS.isSelected());

        MekHQ.getMekHQOptions().setNoAutosaveValue(optionNoSave.isSelected());
        MekHQ.getMekHQOptions().setAutosaveDailyValue(optionSaveDaily.isSelected());
        MekHQ.getMekHQOptions().setAutosaveWeeklyValue(optionSaveWeekly.isSelected());
        MekHQ.getMekHQOptions().setAutosaveMonthlyValue(optionSaveMonthly.isSelected());
        MekHQ.getMekHQOptions().setAutosaveYearlyValue(optionSaveYearly.isSelected());
        MekHQ.getMekHQOptions().setAutosaveBeforeMissionsValue(checkSaveBeforeMissions.isSelected());
        MekHQ.getMekHQOptions().setMaximumNumberOfAutosavesValue((Integer) spinnerSavedGamesCount.getValue());

        MekHQ.getMekHQOptions().setNewDayMRMS(optionNewDayMRMS.isSelected());

        MekHQ.getMekHQOptions().setPreferGzippedOutput(optionPreferGzippedOutput.isSelected());
        MekHQ.getMekHQOptions().setWriteCustomsToXML(optionWriteCustomsToXML.isSelected());
<<<<<<< HEAD
        MekHQ.getMekHQOptions().setSaveMothballState(optionSaveMothballState.isSelected());
=======

        MekHQ.triggerEvent(new MekHQOptionsChangedEvent());
>>>>>>> 05da59f1
    }

    private void setInitialState() {
        optionDisplayDateFormat.setText(MekHQ.getMekHQOptions().getDisplayDateFormat());
        optionLongDisplayDateFormat.setText(MekHQ.getMekHQOptions().getLongDisplayDateFormat());
        optionHistoricalDailyLog.setSelected(MekHQ.getMekHQOptions().getHistoricalDailyLog());
        optionCommandCenterUseUnitMarket.setSelected(MekHQ.getMekHQOptions().getCommandCenterUseUnitMarket());
        optionCommandCenterMRMS.setSelected(MekHQ.getMekHQOptions().getCommandCenterMRMS());

        optionNoSave.setSelected(MekHQ.getMekHQOptions().getNoAutosaveValue());
        optionSaveDaily.setSelected(MekHQ.getMekHQOptions().getAutosaveDailyValue());
        optionSaveWeekly.setSelected(MekHQ.getMekHQOptions().getAutosaveWeeklyValue());
        optionSaveMonthly.setSelected(MekHQ.getMekHQOptions().getAutosaveMonthlyValue());
        optionSaveYearly.setSelected(MekHQ.getMekHQOptions().getAutosaveYearlyValue());
        checkSaveBeforeMissions.setSelected(MekHQ.getMekHQOptions().getAutosaveBeforeMissionsValue());
        spinnerSavedGamesCount.setValue(MekHQ.getMekHQOptions().getMaximumNumberOfAutosavesValue());

        optionNewDayMRMS.setSelected(MekHQ.getMekHQOptions().getNewDayMRMS());

        optionPreferGzippedOutput.setSelected(MekHQ.getMekHQOptions().getPreferGzippedOutput());
        optionWriteCustomsToXML.setSelected(MekHQ.getMekHQOptions().getWriteCustomsToXML());
        optionSaveMothballState.setSelected(MekHQ.getMekHQOptions().getSaveMothballState());
    }

    //region Data Validation
    private boolean validateDateFormat(String format) {
        try {
            LocalDate.now().format(DateTimeFormatter.ofPattern(format));
        } catch (Exception ignored) {
            return false;
        }
        return true;
    }
    //endregion Data Validation
}<|MERGE_RESOLUTION|>--- conflicted
+++ resolved
@@ -266,12 +266,9 @@
 
         MekHQ.getMekHQOptions().setPreferGzippedOutput(optionPreferGzippedOutput.isSelected());
         MekHQ.getMekHQOptions().setWriteCustomsToXML(optionWriteCustomsToXML.isSelected());
-<<<<<<< HEAD
         MekHQ.getMekHQOptions().setSaveMothballState(optionSaveMothballState.isSelected());
-=======
 
         MekHQ.triggerEvent(new MekHQOptionsChangedEvent());
->>>>>>> 05da59f1
     }
 
     private void setInitialState() {
