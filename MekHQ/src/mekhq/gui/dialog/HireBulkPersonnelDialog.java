/*
 * Copyright (c) 2010-2021 - The MegaMek Team. All Rights Reserved.
 *
 * This file is part of MekHQ.
 *
 * MekHQ is free software: you can redistribute it and/or modify
 * it under the terms of the GNU General Public License as published by
 * the Free Software Foundation, either version 3 of the License, or
 * (at your option) any later version.
 *
 * MekHQ is distributed in the hope that it will be useful,
 * but WITHOUT ANY WARRANTY; without even the implied warranty of
 * MERCHANTABILITY or FITNESS FOR A PARTICULAR PURPOSE. See the
 * GNU General Public License for more details.
 *
 * You should have received a copy of the GNU General Public License
 * along with MekHQ. If not, see <http://www.gnu.org/licenses/>.
 */
package mekhq.gui.dialog;

<<<<<<< HEAD
=======
import java.awt.Frame;
import java.awt.GridBagConstraints;
import java.awt.GridBagLayout;
import java.awt.Insets;
import java.awt.event.KeyEvent;
import java.awt.event.KeyListener;
import java.time.LocalDate;
import java.time.temporal.ChronoUnit;
import java.util.*;

import javax.swing.DefaultComboBoxModel;
import javax.swing.JButton;
import javax.swing.JCheckBox;
import javax.swing.JComboBox;
import javax.swing.JDialog;
import javax.swing.JLabel;
import javax.swing.JPanel;
import javax.swing.JSeparator;
import javax.swing.JSpinner;
import javax.swing.JTextField;
import javax.swing.SpinnerNumberModel;
import javax.swing.WindowConstants;

>>>>>>> 41c99732
import megamek.client.ui.preferences.JWindowPreference;
import megamek.client.ui.preferences.PreferencesNode;
import megamek.common.Compute;
import megamek.common.util.EncodeControl;
import mekhq.MekHQ;
import mekhq.campaign.Campaign;
import mekhq.campaign.personnel.Person;
<<<<<<< HEAD
import mekhq.campaign.personnel.enums.Profession;
=======
import mekhq.campaign.personnel.enums.PersonnelRole;
import mekhq.campaign.personnel.ranks.Ranks;
>>>>>>> 41c99732
import mekhq.gui.CampaignGUI;
import mekhq.gui.displayWrappers.RankDisplay;

import javax.swing.*;
import javax.swing.event.ChangeEvent;
import javax.swing.event.ChangeListener;
import java.awt.*;
import java.awt.event.ActionEvent;
import java.awt.event.ActionListener;
import java.awt.event.KeyEvent;
import java.awt.event.KeyListener;
import java.time.LocalDate;
import java.time.temporal.ChronoUnit;
import java.util.Objects;
import java.util.ResourceBundle;

/**
 * @author Jay Lawson
 */
public class HireBulkPersonnelDialog extends JDialog {
    private static final long serialVersionUID = -6946480787293179307L;

    private static final Insets ZERO_INSETS = new Insets(0, 0, 0, 0);
    private static final Insets DEFAULT_INSETS = new Insets(5, 5, 5, 5);

    private Campaign campaign;

    private JComboBox<PersonTypeItem> choiceType;
    private JComboBox<RankDisplay> choiceRanks;
    private DefaultComboBoxModel<RankDisplay> rankModel;
    private JSpinner spnNumber;
    private JTextField jtf;

    private JButton btnHire;
    private JButton btnClose;
    private JPanel panButtons;

    private JSpinner minAge;
    private JSpinner maxAge;

    private boolean useAge = false;
    private int minAgeVal = 19;
    private int maxAgeVal = 99;

    private ResourceBundle resourceMap = ResourceBundle.getBundle("mekhq.resources.HireBulkPersonnelDialog", new EncodeControl());

    public HireBulkPersonnelDialog(Frame parent, boolean modal, Campaign c) {
        super(parent, modal);
        this.campaign = c;
        initComponents();
        setLocationRelativeTo(getParent());
        setUserPreferences();
    }

    private static GridBagConstraints newConstraints(int xPos, int yPos) {
        return newConstraints(xPos, yPos, GridBagConstraints.NONE);
    }

    private static GridBagConstraints newConstraints(int xPos, int yPos, int fill) {
        GridBagConstraints result = new GridBagConstraints();
        result.gridx = xPos;
        result.gridy = yPos;
        result.fill = fill;
        result.anchor = GridBagConstraints.WEST;
        result.insets = DEFAULT_INSETS;
        return result;
    }

    private void initComponents() {
        GridBagConstraints gridBagConstraints;

        choiceType = new JComboBox<>();
        choiceRanks = new JComboBox<>();

        btnHire = new JButton(resourceMap.getString("btnHire.text"));
        btnClose = new JButton(resourceMap.getString("btnClose.text"));
        panButtons = new JPanel(new GridBagLayout());

        setDefaultCloseOperation(WindowConstants.DISPOSE_ON_CLOSE);
        setName("Form");

        setTitle(resourceMap.getString("Form.title"));
        getContentPane().setLayout(new GridBagLayout());

        getContentPane().add(new JLabel(resourceMap.getString("lblType.text")), newConstraints(0, 0));

        DefaultComboBoxModel<PersonTypeItem> personTypeModel = new DefaultComboBoxModel<>();
        final PersonnelRole[] personnelRoles = PersonnelRole.values();
        for (PersonnelRole personnelRole : personnelRoles) {
            personTypeModel.addElement(new PersonTypeItem(personnelRole.getName(campaign.getFaction().isClan()), personnelRole));
        }
        choiceType.setModel(personTypeModel);
        choiceType.setName("choiceType");
        gridBagConstraints = newConstraints(1, 0, GridBagConstraints.HORIZONTAL);
        gridBagConstraints.weightx = 1.0;
        choiceType.setSelectedIndex(0);
        choiceType.addActionListener(evt -> {
            // If we change the type, we need to setup the ranks for that type
            refreshRanksCombo();
        });
        getContentPane().add(choiceType, gridBagConstraints);

        getContentPane().add(new JLabel(resourceMap.getString("lblRank.text")), newConstraints(0, 1));

        rankModel = new DefaultComboBoxModel<>();
        choiceRanks.setModel(rankModel);
        choiceRanks.setName("choiceRanks");
        refreshRanksCombo();

        gridBagConstraints = newConstraints(1, 1, GridBagConstraints.HORIZONTAL);
        gridBagConstraints.weightx = 1.0;
        getContentPane().add(choiceRanks, gridBagConstraints);

        int sn_min = 1;
        SpinnerNumberModel sn = new SpinnerNumberModel(1, sn_min, CampaignGUI.MAX_QUANTITY_SPINNER, 1);
        spnNumber = new JSpinner(sn);
        spnNumber.setEditor(new JSpinner.NumberEditor(spnNumber,"#")); //prevent digit grouping, e.g. 1,000
        jtf = ((JSpinner.DefaultEditor) spnNumber.getEditor()).getTextField();
        jtf.addKeyListener(new KeyListener() {
        	@Override
        	public void keyReleased(KeyEvent e) {
                try {
                    int newValue = Integer.parseInt(jtf.getText());
                    if (newValue > CampaignGUI.MAX_QUANTITY_SPINNER) {
                    	spnNumber.setValue(CampaignGUI.MAX_QUANTITY_SPINNER);
                    	jtf.setText(String.valueOf(CampaignGUI.MAX_QUANTITY_SPINNER));
                    } else if (newValue < sn_min) {
                    	spnNumber.setValue(sn_min);
                    	jtf.setText(String.valueOf(sn_min));
                    } else {
                    	spnNumber.setValue(newValue);
                    	jtf.setText(String.valueOf(newValue));
                    }
                } catch (NumberFormatException ex) {
                    //Not a number in text field
                	spnNumber.setValue(sn_min);
                	jtf.setText(String.valueOf(sn_min));
                }
        	}

			@Override
			public void keyTyped(KeyEvent e) {
			}

			@Override
			public void keyPressed(KeyEvent e) {
			}
        });

        getContentPane().add(new JLabel(resourceMap.getString("lblNumber.text")), newConstraints(0, 2));

        gridBagConstraints = newConstraints(1, 2);
        gridBagConstraints.weightx = 1.0;
        getContentPane().add(spnNumber, gridBagConstraints);

        int mainGridPos = 3;

        if (campaign.isGM()) {
            // GM tools
            JSeparator sep = new JSeparator();

            gridBagConstraints = newConstraints(0, mainGridPos, GridBagConstraints.HORIZONTAL);
            gridBagConstraints.gridwidth = 2;
            getContentPane().add(sep, gridBagConstraints);
            ++ mainGridPos;

            gridBagConstraints = newConstraints(0, mainGridPos);
            gridBagConstraints.weightx = 1.0;

            JCheckBox ageRangeCheck = new JCheckBox(resourceMap.getString("lblAgeRange.text"));
            ageRangeCheck.addActionListener(e -> {
                useAge = ((JCheckBox) e.getSource()).isSelected();
                minAge.setEnabled(useAge);
                maxAge.setEnabled(useAge);
            });
            getContentPane().add(ageRangeCheck, gridBagConstraints);

            gridBagConstraints = newConstraints(1, mainGridPos);
            gridBagConstraints.weightx = 1.0;

            JPanel ageRangePanel = new JPanel(new GridBagLayout());
            getContentPane().add(ageRangePanel, gridBagConstraints);

            minAge = new JSpinner(new SpinnerNumberModel(19, 0, 99, 1));
            ((JSpinner.DefaultEditor)minAge.getEditor()).getTextField().setHorizontalAlignment(JTextField.CENTER);
            ((JSpinner.DefaultEditor)minAge.getEditor()).getTextField().setColumns(3);
            minAge.setEnabled(false);
            minAge.addChangeListener(e -> {
                minAgeVal = (Integer) minAge.getModel().getValue();
                if (minAgeVal > maxAgeVal) {
                    maxAge.setValue(minAgeVal);
                }
            });
            ageRangePanel.add(minAge, newConstraints(0, 0));

            ageRangePanel.add(new JLabel(resourceMap.getString("lblAgeRangeSeparator.text")), newConstraints(1, 0)); //$NON-NLS-1$

            maxAge = new JSpinner(new SpinnerNumberModel(99, 0, 99, 1));
            ((JSpinner.DefaultEditor)maxAge.getEditor()).getTextField().setHorizontalAlignment(JTextField.CENTER);
            ((JSpinner.DefaultEditor)maxAge.getEditor()).getTextField().setColumns(3);
            maxAge.setEnabled(false);
            maxAge.addChangeListener(e -> {
                maxAgeVal = (Integer) maxAge.getModel().getValue();
                if (maxAgeVal < minAgeVal) {
                    minAge.setValue(maxAgeVal);
                }
            });
            //maxAge.setAlignmentY(CENTER_ALIGNMENT);
            ageRangePanel.add(maxAge, newConstraints(2, 0));

            ++ mainGridPos;
        }

        btnHire.addActionListener(evt -> hire());
        gridBagConstraints = newConstraints(0, 0);
        gridBagConstraints.insets = ZERO_INSETS;

        panButtons.add(btnHire, gridBagConstraints);
        gridBagConstraints.gridx++;

        btnClose.addActionListener(evt -> setVisible(false));
        panButtons.add(btnClose, gridBagConstraints);

        gridBagConstraints = newConstraints(0, mainGridPos, GridBagConstraints.HORIZONTAL);
        gridBagConstraints.gridwidth = 2;
        gridBagConstraints.weightx = 1.0;
        getContentPane().add(panButtons, gridBagConstraints);

        pack();
    }

    private void setUserPreferences() {
        PreferencesNode preferences = MekHQ.getPreferences().forClass(HireBulkPersonnelDialog.class);

        this.setName("dialog");
        preferences.manage(new JWindowPreference(this));
    }

    private void hire() {
        int number = (Integer) spnNumber.getModel().getValue();
        PersonTypeItem selectedItem = (PersonTypeItem) choiceType.getSelectedItem();
        if (selectedItem == null) {
            MekHQ.getLogger().error("Attempted to bulk hire for null PersonnelType!");
            return;
        }

        LocalDate today = campaign.getLocalDate();
        LocalDate earliestBirthDate = today.minus(maxAgeVal + 1, ChronoUnit.YEARS)
                .plus(1, ChronoUnit.DAYS);
        final int days = Math.toIntExact(ChronoUnit.DAYS.between(earliestBirthDate,
                today.minus(minAgeVal, ChronoUnit.YEARS)));

        while (number > 0) {
<<<<<<< HEAD
            Person p = campaign.newPerson(((PersonTypeItem) choiceType.getSelectedItem()).id);
            p.setRank(((RankDisplay) Objects.requireNonNull(choiceRanks.getSelectedItem())).getRankNumeric());
=======
            Person p = campaign.newPerson(selectedItem.getRole());
            p.setRankNumeric(campaign.getRanks().getRankNumericFromNameAndProfession(p.getPrimaryRole().getProfession(),
                    (String) choiceRanks.getSelectedItem()));
>>>>>>> 41c99732
            int age = p.getAge(today);
            if (useAge) {
                if ((age > maxAgeVal) || (age < minAgeVal)) {
                    LocalDate birthDay = earliestBirthDate.plus(Compute.randomInt(days), ChronoUnit.DAYS);
                    p.setBirthday(birthDay);
                    age = p.getAge(today);
                }
            }

            // Limit skills by age for children and adolescents
            if (age < 12) {
                p.removeAllSkills();
            } else if (age < 14) {
                p.limitSkills(0);
            } else if (age < 18) {
                p.limitSkills(age - 13);
            }

            if (!campaign.recruitPerson(p)) {
                number = 0;
            } else {
                number--;
            }
        }
    }

    private void refreshRanksCombo() {
        // Clear everything and start over! Wee!
        rankModel.removeAllElements();

        // Determine correct profession to pass into the loop
<<<<<<< HEAD
        int primaryRoleId = ((PersonTypeItem) Objects.requireNonNull(choiceType.getSelectedItem())).id;
        if (0 == primaryRoleId) {
            rankModel.addElement(new RankDisplay(0, campaign.getRankSystem().getRank(0).getName(Profession.MECHWARRIOR)));
        } else {
            rankModel.addAll(RankDisplay.getRankDisplaysForSystem(campaign.getRankSystem(),
                    Profession.getProfessionFromPersonnelRole(primaryRoleId)));
        }

=======
        int profession = ((PersonTypeItem) Objects.requireNonNull(choiceType.getSelectedItem())).getRole().getProfession();
        while (campaign.getRanks().isEmptyProfession(profession) && profession != Ranks.RPROF_MW) {
            profession = campaign.getRanks().getAlternateProfession(profession);
        }

        for (String rankName : campaign.getAllRankNamesFor(profession)) {
            rankModel.addElement(rankName);
        }
>>>>>>> 41c99732
        choiceRanks.setModel(rankModel);
        choiceRanks.setSelectedIndex(0);
    }

    private static class PersonTypeItem {
        private String name;
        private PersonnelRole role;

        public PersonTypeItem(String name, PersonnelRole role) {
            this.setName(Objects.requireNonNull(name));
            this.setRole(role);
        }

        public void setName(String name) {
            this.name = name;
        }

        public PersonnelRole getRole() {
            return role;
        }

        public void setRole(PersonnelRole role) {
            this.role = role;
        }

        @Override
        public String toString() {
            return name;
        }
    }
}<|MERGE_RESOLUTION|>--- conflicted
+++ resolved
@@ -1,3 +1,4 @@
+/*
 /*
  * Copyright (c) 2010-2021 - The MegaMek Team. All Rights Reserved.
  *
@@ -18,32 +19,6 @@
  */
 package mekhq.gui.dialog;
 
-<<<<<<< HEAD
-=======
-import java.awt.Frame;
-import java.awt.GridBagConstraints;
-import java.awt.GridBagLayout;
-import java.awt.Insets;
-import java.awt.event.KeyEvent;
-import java.awt.event.KeyListener;
-import java.time.LocalDate;
-import java.time.temporal.ChronoUnit;
-import java.util.*;
-
-import javax.swing.DefaultComboBoxModel;
-import javax.swing.JButton;
-import javax.swing.JCheckBox;
-import javax.swing.JComboBox;
-import javax.swing.JDialog;
-import javax.swing.JLabel;
-import javax.swing.JPanel;
-import javax.swing.JSeparator;
-import javax.swing.JSpinner;
-import javax.swing.JTextField;
-import javax.swing.SpinnerNumberModel;
-import javax.swing.WindowConstants;
-
->>>>>>> 41c99732
 import megamek.client.ui.preferences.JWindowPreference;
 import megamek.client.ui.preferences.PreferencesNode;
 import megamek.common.Compute;
@@ -51,21 +26,13 @@
 import mekhq.MekHQ;
 import mekhq.campaign.Campaign;
 import mekhq.campaign.personnel.Person;
-<<<<<<< HEAD
+import mekhq.campaign.personnel.enums.PersonnelRole;
 import mekhq.campaign.personnel.enums.Profession;
-=======
-import mekhq.campaign.personnel.enums.PersonnelRole;
-import mekhq.campaign.personnel.ranks.Ranks;
->>>>>>> 41c99732
 import mekhq.gui.CampaignGUI;
 import mekhq.gui.displayWrappers.RankDisplay;
 
 import javax.swing.*;
-import javax.swing.event.ChangeEvent;
-import javax.swing.event.ChangeListener;
 import java.awt.*;
-import java.awt.event.ActionEvent;
-import java.awt.event.ActionListener;
 import java.awt.event.KeyEvent;
 import java.awt.event.KeyListener;
 import java.time.LocalDate;
@@ -310,14 +277,9 @@
                 today.minus(minAgeVal, ChronoUnit.YEARS)));
 
         while (number > 0) {
-<<<<<<< HEAD
-            Person p = campaign.newPerson(((PersonTypeItem) choiceType.getSelectedItem()).id);
+            Person p = campaign.newPerson(selectedItem.getRole());
             p.setRank(((RankDisplay) Objects.requireNonNull(choiceRanks.getSelectedItem())).getRankNumeric());
-=======
-            Person p = campaign.newPerson(selectedItem.getRole());
-            p.setRankNumeric(campaign.getRanks().getRankNumericFromNameAndProfession(p.getPrimaryRole().getProfession(),
-                    (String) choiceRanks.getSelectedItem()));
->>>>>>> 41c99732
+
             int age = p.getAge(today);
             if (useAge) {
                 if ((age > maxAgeVal) || (age < minAgeVal)) {
@@ -349,25 +311,10 @@
         rankModel.removeAllElements();
 
         // Determine correct profession to pass into the loop
-<<<<<<< HEAD
-        int primaryRoleId = ((PersonTypeItem) Objects.requireNonNull(choiceType.getSelectedItem())).id;
-        if (0 == primaryRoleId) {
-            rankModel.addElement(new RankDisplay(0, campaign.getRankSystem().getRank(0).getName(Profession.MECHWARRIOR)));
-        } else {
-            rankModel.addAll(RankDisplay.getRankDisplaysForSystem(campaign.getRankSystem(),
-                    Profession.getProfessionFromPersonnelRole(primaryRoleId)));
-        }
-
-=======
-        int profession = ((PersonTypeItem) Objects.requireNonNull(choiceType.getSelectedItem())).getRole().getProfession();
-        while (campaign.getRanks().isEmptyProfession(profession) && profession != Ranks.RPROF_MW) {
-            profession = campaign.getRanks().getAlternateProfession(profession);
-        }
-
-        for (String rankName : campaign.getAllRankNamesFor(profession)) {
-            rankModel.addElement(rankName);
-        }
->>>>>>> 41c99732
+        final PersonnelRole role = ((PersonTypeItem) Objects.requireNonNull(choiceType.getSelectedItem())).getRole();
+        rankModel.addAll(RankDisplay.getRankDisplaysForSystem(campaign.getRankSystem(),
+                Profession.getProfessionFromPersonnelRole(role)));
+
         choiceRanks.setModel(rankModel);
         choiceRanks.setSelectedIndex(0);
     }
