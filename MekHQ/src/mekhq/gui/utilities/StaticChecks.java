/*
 * Copyright (c) 2014-2021 - The MegaMek Team. All Rights Reserved.
 *
 * This file is part of MekHQ.
 *
 * MekHQ is free software: you can redistribute it and/or modify
 * it under the terms of the GNU General Public License as published by
 * the Free Software Foundation, either version 3 of the License, or
 * (at your option) any later version.
 *
 * MekHQ is distributed in the hope that it will be useful,
 * but WITHOUT ANY WARRANTY; without even the implied warranty of
 * MERCHANTABILITY or FITNESS FOR A PARTICULAR PURPOSE. See the
 * GNU General Public License for more details.
 *
 * You should have received a copy of the GNU General Public License
 * along with MekHQ. If not, see <http://www.gnu.org/licenses/>.
 */
package mekhq.gui.utilities;

import java.util.Objects;
import java.util.StringJoiner;
import java.util.Vector;
import java.util.stream.Stream;

import megamek.common.UnitType;
import mekhq.campaign.force.Force;
import mekhq.campaign.personnel.Person;
import mekhq.campaign.personnel.enums.Profession;
import mekhq.campaign.unit.Unit;

public class StaticChecks {

    public static boolean areAllForcesUndeployed(Vector<Force> forces) {
        return forces.stream().noneMatch(Force::isDeployed);
    }

    public static boolean areAllCombatForces(Vector<Force> forces) {
        return forces.stream().allMatch(Force::isCombatForce);
    }

    public static boolean areAllUnitsAvailable(Vector<Unit> units) {
        return units.stream().allMatch(Unit::isAvailable);
    }

    public static boolean areAllForcesDeployed(Vector<Force> forces) {
        return forces.stream().allMatch(Force::isDeployed);
    }

    public static boolean areAnyForcesDeployed(Vector<Force> forces) {
        return forces.stream().anyMatch(Force::isDeployed);
    }

    public static boolean areAllUnitsDeployed(Vector<Unit> units) {
        return units.stream().allMatch(Unit::isDeployed);
    }

    public static boolean areAnyUnitsDeployed(Vector<Unit> units) {
        return units.stream().anyMatch(Unit::isDeployed);
    }

    /**
     * Used to test a selection of Units provided by the player and determine whether or not they have a
     * Transport ship assignment
     * @param units Vector of units that the player has selected
     * @return false if any unit in the passed-in Vector has not been assigned to a Transport ship
     */
    public static boolean areAllUnitsTransported(Vector<Unit> units) {
        return units.stream().allMatch(Unit::hasTransportShipAssignment);
    }

    /**
     * Used to test a selection of Units provided by the player and a larger Transport to determine
     * whether or not the Transport can carry all of the selected units
     * @param units Vector of units that the player has selected
     * @param ship A single Transport-Bay-equipped Unit whose capacity we want to test the selection against
     * @return a String  indicating why the Transport cannot carry all of the selected units, or a blank result if it can
     */
    public static String canTransportShipCarry(Vector<Unit> units, Unit ship) {
        StringJoiner reason = new StringJoiner("");
        boolean loadOK = true;
        int numberASF = 0;
        int numberBA = 0;
        int numberHVee = 0;
        int numberInfantry = 0;
        int numberLVee = 0;
        int numberMech = 0;
        int numberProto = 0;
        int numberSC = 0;
        int numberSHVee = 0;
        //First test all units in the selection and find out how many of each we have
        for (Unit unit : units) {
            if (unit.getEntity().isLargeCraft()) {
                //No. Try your selection again.
                return "    Selection of Units includes a large spacecraft. \n";
            } else if (unit.getEntity().getUnitType() == UnitType.SMALL_CRAFT) {
                numberSC++;
            } else if (unit.getEntity().getUnitType() == UnitType.AERO
                        || unit.getEntity().getUnitType() == UnitType.CONV_FIGHTER) {
                // Includes conventional fighters
                numberASF++;
            } else if (unit.getEntity().getUnitType() == UnitType.BATTLE_ARMOR) {
                numberBA++;
            } else if (unit.getEntity().getUnitType() == UnitType.INFANTRY) {
                //Make sure we account for space consumed by different platoon types
                numberInfantry += (int) Math.ceil(unit.getEntity().getWeight());
            } else if (unit.getEntity().getUnitType() == UnitType.MEK) {
                // Includes LAMs and Quadvees
                numberMech++;
            } else if (unit.getEntity().getUnitType() == UnitType.PROTOMEK) {
                numberProto++;
            } else if (unit.getEntity().getUnitType() == UnitType.TANK
                        || unit.getEntity().getUnitType() == UnitType.VTOL
                        || unit.getEntity().getUnitType() == UnitType.NAVAL) {
                // Tanks, VTOLs and wet naval vessels
                double weight = unit.getEntity().getWeight();
                if (unit.getEntity().isSuperHeavy()) {
                    numberSHVee++;
                } else if (weight >= 51) {
                    numberHVee++;
                } else {
                    numberLVee++;
                }
            }
        }
        // Now test the designated ship and let us know if it can carry everyone
        if (numberSC > ship.getCurrentSmallCraftCapacity()) {
            reason.add("    Selection of Units includes too many small craft. \n");
            loadOK = false;
        }
        // Fighters can fit into any unused SC bays
        if (numberASF > (ship.getCurrentASFCapacity() + (ship.getCurrentSmallCraftCapacity() - numberSC))) {
            reason.add("    Selection of Units includes too many fighters. \n");
            loadOK = false;
        }
        if (numberBA > ship.getCurrentBattleArmorCapacity()) {
            reason.add("    Selection of Units includes too many Battle Armor units. \n");
            loadOK = false;
        }
        if (numberInfantry > ship.getCurrentInfantryCapacity()) {
            reason.add("    Selection of Units includes too many Infantry units. \n");
            loadOK = false;
        }
        if (numberMech > ship.getCurrentMechCapacity()) {
            reason.add("    Selection of Units includes too many Mechs. \n");
            loadOK = false;
        }
        if (numberProto > ship.getCurrentProtomechCapacity()) {
            reason.add("    Selection of Units includes too many ProtoMechs. \n");
            loadOK = false;
        }
        if (numberSHVee > ship.getCurrentSuperHeavyVehicleCapacity()) {
            reason.add("    Selection of Units includes too many SuperHeavy Vehicles. \n");
            loadOK = false;
        }
        // Heavy vehicles can fit into unused SuperHeavy bays
        if (numberHVee > (ship.getCurrentHeavyVehicleCapacity() + (ship.getCurrentSuperHeavyVehicleCapacity() - numberSHVee))) {
            reason.add("    Selection of Units includes too many Heavy Vehicles. \n");
            loadOK = false;
        }
        // Light vehicles can fit into any unused vehicle bays
        if (numberLVee >
            (ship.getCurrentLightVehicleCapacity() +
                    (ship.getCurrentSuperHeavyVehicleCapacity() - numberSHVee) +
                    (ship.getCurrentHeavyVehicleCapacity() - numberHVee))) {
            reason.add("    Selection of Units includes too many Light Vehicles. \n");
            loadOK = false;
        }
        if (!loadOK) {
            return reason.toString();
        }
        // Everything's ok to load. Return a blank string.
        return null;
    }

    //region C3
    public static boolean doAllUnitsHaveC3i(Vector<Unit> units) {
        return units.stream().allMatch(u -> (u.getEntity() != null) && u.getEntity().hasC3i());
    }

    public static boolean areAllUnitsNotC3iNetworked(Vector<Unit> units) {
        return units.stream().allMatch(u -> (u.getEntity() != null) && u.getEntity().hasC3i()
                && (u.getEntity().calculateFreeC3Nodes() < 5));
    }

    public static boolean areAllUnitsC3iNetworked(Vector<Unit> units) {
        return units.stream().allMatch(u -> (u.getEntity() != null) && u.getEntity().hasC3i()
                && (u.getEntity().calculateFreeC3Nodes() != 5));
    }

    public static boolean areAllUnitsOnSameC3iNetwork(Vector<Unit> units) {
        if (units.isEmpty() || (units.get(0).getEntity() == null)) {
            return false;
        }
        final String network = units.get(0).getEntity().getC3NetId();
        if (network == null) {
            return false;
        }
        return units.stream().allMatch(u -> (u.getEntity() != null) && u.getEntity().hasC3i()
                && network.equalsIgnoreCase(u.getEntity().getC3NetId()));
    }

    /**
     * Tests a selection of units to see if all of them have Naval C3 equipment
     * @param units A vector of units to test for Naval C3 equipment
     * @return false if any unit in the selection does not have a functioning NC3
     */
    public static boolean doAllUnitsHaveNC3(Vector<Unit> units) {
        return units.stream().allMatch(u -> (u.getEntity() != null) && (u.getEntity().hasNavalC3()));
    }

    /**
     * Tests a selection of units to see if all of them have no Naval C3 network assigned
     * @param units A vector of units to test for Naval C3 network assignment
     * @return false if any unit in the selection does not have a functioning NC3 or is already on an NC3 network
     */
    public static boolean areAllUnitsNotNC3Networked(Vector<Unit> units) {
        return units.stream().allMatch(u -> (u.getEntity() != null) && u.getEntity().hasNavalC3()
                && (u.getEntity().calculateFreeC3Nodes() == 5));
    }

    /**
     * Tests a selection of units to see if all of them are on a Naval C3 network
     * @param units A vector of units to test for Naval C3 network assignment
     * @return false if any unit in the selection does not have a functioning NC3 or is not on an NC3 network with any other units
     */
    public static boolean areAllUnitsNC3Networked(Vector<Unit> units) {
        return units.stream().allMatch(u -> (u.getEntity() != null) && u.getEntity().hasNavalC3()
                && (u.getEntity().calculateFreeC3Nodes() != 5));
    }

    /**
     * Tests a selection of units to see if all of them are on the same Naval C3 network by ID
     * @param units A vector of units to test for Naval C3 network assignment
     * @return false if any unit in the selection does not have a functioning NC3, or is not on an NC3 network,
     *     or if any of the units is on a different NC3 network from the others.
     */
    public static boolean areAllUnitsOnSameNC3Network(Vector<Unit> units) {
        if (units.isEmpty() || (units.get(0).getEntity() == null)) {
            return false;
        }
        final String network = units.get(0).getEntity().getC3NetId();
        if (network == null) {
            return false;
        }
        return units.stream().allMatch(u -> (u.getEntity() != null) && u.getEntity().hasNavalC3()
                && network.equals(u.getEntity().getC3NetId()));
    }

    public static boolean areAllUnitsC3Slaves(Vector<Unit> units) {
        return units.stream().allMatch(u -> (u.getEntity() != null) && u.getEntity().hasC3S());
    }

    public static boolean areAllUnitsIndependentC3Masters(Vector<Unit> units) {
        return units.stream().allMatch(u -> (u.getEntity() != null) && u.getEntity().hasC3M()
                && !u.getEntity().C3MasterIs(u.getEntity()));
    }

    public static boolean areAllUnitsCompanyLevelMasters(Vector<Unit> units) {
        return units.stream().allMatch(u -> (u.getEntity() != null) && u.getEntity().hasC3M()
                && !u.getEntity().hasC3MM() && u.getEntity().C3MasterIs(u.getEntity()));
    }

    public static boolean doAllUnitsHaveC3Master(Vector<Unit> units) {
        return units.stream().allMatch(u -> (u.getEntity() != null) && u.getEntity().hasC3()
                && (u.getEntity().getC3Master() != null) && !u.getEntity().C3MasterIs(u.getEntity()));
    }
    //endregion C3

    /**
     * Used to test a selection of Units provided by the player and determine whether they all share a designated unitType.
     * @param units Vector of units that the player has selected
     * @return false if any unit in the passed-in Vector does not have the specified unit type
     */
    public static boolean areAllUnitsSameType(Vector<Unit> units, int unitType) {
        if (units.isEmpty() || (units.get(0).getEntity() == null)) {
            return false;
        }
        final boolean isTank = (unitType == UnitType.TANK) || (unitType == UnitType.VTOL)
                || (unitType == UnitType.NAVAL);
        final int weightClass = units.get(0).getEntity().getWeightClass();
        return units.stream().allMatch(u -> (u.getEntity() == null)
                || ((u.getEntity() != null) && (u.getEntity().getUnitType() == unitType)
                && (!isTank || (u.getEntity().getWeightClass() == weightClass))));
    }

    public static boolean areAllInfantry(Person... people) {
        return Stream.of(people).allMatch(p -> p.getPrimaryRole().isSoldier());
    }

    public static boolean areAllBattleArmor(Person... people) {
        return Stream.of(people).allMatch(p -> p.getPrimaryRole().isBattleArmour());
    }

    public static boolean areAllVeeGunners(Person... people) {
        return Stream.of(people).allMatch(p -> p.getPrimaryRole().isVehicleGunner());
    }

    public static boolean areAllVesselGunners(Person... people) {
        return Stream.of(people).allMatch(p -> p.getPrimaryRole().isVesselGunner());
    }

    public static boolean areAllVesselCrew(Person... people) {
        return Stream.of(people).allMatch(p -> p.getPrimaryRole().isVesselCrew()
                || p.getPrimaryRole().isVehicleCrew());
    }

    public static boolean areAllVesselPilots(Person... people) {
        return Stream.of(people).allMatch(p -> p.getPrimaryRole().isVesselPilot());
    }

    public static boolean areAllVesselNavigators(Person... people) {
        return Stream.of(people).allMatch(p -> p.getPrimaryRole().isVesselNavigator());
    }

    public static boolean areAllActive(Person... people) {
        return Stream.of(people).allMatch(p -> p.getStatus().isActive());
    }

    public static boolean areAllClanEligible(Person... people) {
        return Stream.of(people).allMatch(Person::isClanner) && areAllEligible(people);
    }

    public static boolean areAllEligible(Person... people) {
        return areAllEligible(false, people);
    }

<<<<<<< HEAD
    public static boolean areAllEligible(boolean ignorePrisonerStatus, Person... people) {
        int profession = people[0].getPrimaryRole().getProfession();
        return Stream.of(people).allMatch(p -> (p.getPrisonerStatus().isFree() || ignorePrisonerStatus)
                && (p.getPrimaryRole().getProfession() == profession)
                && (p.getRankSystem() == people[0].getRankSystem()));
=======
    public static boolean areAllEligible(final boolean ignorePrisonerStatus, final Person... people) {
        final Profession profession = Profession.getProfessionFromPersonnelRole(people[0].getPrimaryRole());
        return Stream.of(people).allMatch(p -> (p.getPrisonerStatus().isFree() || ignorePrisonerStatus)
                && (profession == Profession.getProfessionFromPersonnelRole(p.getPrimaryRole()))
                && people[0].getRankSystem().equals(p.getRankSystem()));
>>>>>>> bd9afa84
    }

    /**
     * Checks if there is at least one award in the selected group of people
     * @param people the selected group of people
     * @return true if at least one has one award
     */
    public static boolean doAnyHaveAnAward(Person... people) {
        return Stream.of(people).anyMatch(p -> p.getAwardController().hasAwards());
    }

    public static boolean areAnyFree(Person... people) {
        return Stream.of(people).anyMatch(p -> p.getPrisonerStatus().isFree());
    }

    public static boolean areAllPrisoners(Person... people) {
        return Stream.of(people).allMatch(p -> p.getPrisonerStatus().isPrisoner());
    }

    /**
     * @param people an array of people
<<<<<<< HEAD
     * @return true if they are either all dependents or all not dependents, otherwise false
     */
    public static boolean areEitherAllDependentsOrNot(Person... people) {
        return Stream.of(people).allMatch(p -> p.isDependent() == people[0].isDependent());
    }

    /**
     * @param people an array of people
=======
>>>>>>> bd9afa84
     * @return true if all of the people are female, otherwise false
     */
    public static boolean areAllFemale(Person... people) {
        return Stream.of(people).allMatch(p -> p.getGender().isFemale());
    }

    /**
     * @param people an array of people
     * @return true if they are either all trying to conceive or all not, otherwise false
     */
    public static boolean areEitherAllTryingToConceiveOrNot(Person... people) {
        return Stream.of(people).allMatch(p -> p.isTryingToConceive() == people[0].isTryingToConceive());
    }

    /**
     * @param people an array of people
     * @return true if they are either all trying to marry or all not, otherwise false
     */
    public static boolean areEitherAllTryingToMarryOrNot(Person... people) {
        return Stream.of(people).allMatch(p -> p.isTryingToMarry() == people[0].isTryingToMarry());
    }

    /**
     * @param people an array of people
     * @return true if they are either all founders or all not, otherwise false
     */
    public static boolean areEitherAllFoundersOrNot(Person... people) {
        return Stream.of(people).allMatch(p -> p.isFounder() == people[0].isFounder());
    }

    public static boolean areAnyWillingToDefect(Person... people) {
        return Stream.of(people).anyMatch(p -> p.getPrisonerStatus().isWillingToDefect());
    }

<<<<<<< HEAD
    public static boolean areAllWoB(Person... people) {
        return Stream.of(people).allMatch(p -> p.getRankSystem() == Ranks.RS_WOB);
    }

    public static boolean areAllWoBOrComstar(Person... people) {
        return Stream.of(people).allMatch(p -> (p.getRankSystem() == Ranks.RS_WOB) || (p.getRankSystem() == Ranks.RS_COM));
=======
    public static boolean areAllWoBMilitia(Person... people) {
        return Stream.of(people).allMatch(p -> p.getRankSystem().isWoBMilitia());
    }

    public static boolean areAllWoBMilitiaOrComGuard(Person... people) {
        return Stream.of(people).allMatch(p -> p.getRankSystem().isCGOrWoBM());
>>>>>>> bd9afa84
    }

    public static boolean areAllSameSite(Unit... units) {
        return Stream.of(units).allMatch(u -> u.getSite() == units[0].getSite());
    }

    public static boolean allHaveSameUnit(Person... people) {
        return Stream.of(people).allMatch(p -> Objects.equals(people[0].getUnit(), p.getUnit()));
    }
}<|MERGE_RESOLUTION|>--- conflicted
+++ resolved
@@ -284,7 +284,7 @@
                 && (!isTank || (u.getEntity().getWeightClass() == weightClass))));
     }
 
-    public static boolean areAllInfantry(Person... people) {
+    public static boolean areAllSoldiers(Person... people) {
         return Stream.of(people).allMatch(p -> p.getPrimaryRole().isSoldier());
     }
 
@@ -292,7 +292,7 @@
         return Stream.of(people).allMatch(p -> p.getPrimaryRole().isBattleArmour());
     }
 
-    public static boolean areAllVeeGunners(Person... people) {
+    public static boolean areAllVehicleGunners(Person... people) {
         return Stream.of(people).allMatch(p -> p.getPrimaryRole().isVehicleGunner());
     }
 
@@ -325,19 +325,11 @@
         return areAllEligible(false, people);
     }
 
-<<<<<<< HEAD
-    public static boolean areAllEligible(boolean ignorePrisonerStatus, Person... people) {
-        int profession = people[0].getPrimaryRole().getProfession();
-        return Stream.of(people).allMatch(p -> (p.getPrisonerStatus().isFree() || ignorePrisonerStatus)
-                && (p.getPrimaryRole().getProfession() == profession)
-                && (p.getRankSystem() == people[0].getRankSystem()));
-=======
     public static boolean areAllEligible(final boolean ignorePrisonerStatus, final Person... people) {
         final Profession profession = Profession.getProfessionFromPersonnelRole(people[0].getPrimaryRole());
         return Stream.of(people).allMatch(p -> (p.getPrisonerStatus().isFree() || ignorePrisonerStatus)
                 && (profession == Profession.getProfessionFromPersonnelRole(p.getPrimaryRole()))
                 && people[0].getRankSystem().equals(p.getRankSystem()));
->>>>>>> bd9afa84
     }
 
     /**
@@ -359,17 +351,6 @@
 
     /**
      * @param people an array of people
-<<<<<<< HEAD
-     * @return true if they are either all dependents or all not dependents, otherwise false
-     */
-    public static boolean areEitherAllDependentsOrNot(Person... people) {
-        return Stream.of(people).allMatch(p -> p.isDependent() == people[0].isDependent());
-    }
-
-    /**
-     * @param people an array of people
-=======
->>>>>>> bd9afa84
      * @return true if all of the people are female, otherwise false
      */
     public static boolean areAllFemale(Person... people) {
@@ -404,21 +385,12 @@
         return Stream.of(people).anyMatch(p -> p.getPrisonerStatus().isWillingToDefect());
     }
 
-<<<<<<< HEAD
-    public static boolean areAllWoB(Person... people) {
-        return Stream.of(people).allMatch(p -> p.getRankSystem() == Ranks.RS_WOB);
-    }
-
-    public static boolean areAllWoBOrComstar(Person... people) {
-        return Stream.of(people).allMatch(p -> (p.getRankSystem() == Ranks.RS_WOB) || (p.getRankSystem() == Ranks.RS_COM));
-=======
     public static boolean areAllWoBMilitia(Person... people) {
         return Stream.of(people).allMatch(p -> p.getRankSystem().isWoBMilitia());
     }
 
     public static boolean areAllWoBMilitiaOrComGuard(Person... people) {
         return Stream.of(people).allMatch(p -> p.getRankSystem().isCGOrWoBM());
->>>>>>> bd9afa84
     }
 
     public static boolean areAllSameSite(Unit... units) {
