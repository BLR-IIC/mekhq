/*
 * CampaignGUI.java
 *
<<<<<<< HEAD
 * Copyright (c) 2009 Jay Lawson <jaylawson39 at yahoo.com>. All rights reserved.
 * Copyright (c) 2020-2021 - The MegaMek Team. All Rights Reserved.
=======
 * Copyright (c) 2009 - Jay Lawson <jaylawson39 at yahoo.com>. All Rights Reserved.
 * Copyright (c) 2021 - The MegaMek Team. All Rights Reserved.
>>>>>>> 4b5f1800
 *
 * This file is part of MekHQ.
 *
 * MekHQ is free software: you can redistribute it and/or modify
 * it under the terms of the GNU General Public License as published by
 * the Free Software Foundation, either version 3 of the License, or
 * (at your option) any later version.
 *
 * MekHQ is distributed in the hope that it will be useful,
 * but WITHOUT ANY WARRANTY; without even the implied warranty of
 * MERCHANTABILITY or FITNESS FOR A PARTICULAR PURPOSE. See the
 * GNU General Public License for more details.
 *
 * You should have received a copy of the GNU General Public License
 * along with MekHQ. If not, see <http://www.gnu.org/licenses/>.
 */
package mekhq.gui;

import java.awt.*;
import java.awt.event.*;
import java.io.*;
import java.lang.reflect.Method;
import java.nio.charset.StandardCharsets;
import java.time.DayOfWeek;
import java.time.format.DateTimeFormatter;
import java.util.*;
import java.util.List;
import java.util.zip.GZIPOutputStream;

import javax.swing.*;
import javax.swing.UIManager.LookAndFeelInfo;
import javax.xml.parsers.DocumentBuilder;

import megamek.client.ui.swing.UnitLoadingDialog;
import megamek.client.ui.swing.dialog.AbstractUnitSelectorDialog;
import megamek.common.*;
import mekhq.MekHqConstants;
import mekhq.campaign.finances.Money;
import mekhq.campaign.personnel.enums.PersonnelRole;
import mekhq.gui.dialog.*;
import megamek.client.ui.preferences.JWindowPreference;
import megamek.client.ui.preferences.PreferencesNode;
import org.w3c.dom.Document;
import org.w3c.dom.Element;
import org.w3c.dom.Node;
import org.w3c.dom.NodeList;

import chat.ChatClient;
import megamek.client.generator.RandomUnitGenerator;
import megamek.client.ui.swing.GameOptionsDialog;
import megamek.common.annotations.Nullable;
import megamek.common.event.Subscribe;
import megamek.common.loaders.EntityLoadingException;
import megamek.common.options.PilotOptions;
import megamek.common.util.EncodeControl;
import mekhq.IconPackage;
import mekhq.MekHQ;
import mekhq.MekHqXmlUtil;
import mekhq.Utilities;
import mekhq.Version;
import mekhq.campaign.Campaign;
import mekhq.campaign.CampaignController;
import mekhq.campaign.CampaignOptions;
import mekhq.campaign.RandomSkillPreferences;
import mekhq.campaign.event.AssetEvent;
import mekhq.campaign.event.AstechPoolChangedEvent;
import mekhq.campaign.event.DayEndingEvent;
import mekhq.campaign.event.DeploymentChangedEvent;
import mekhq.campaign.event.LoanEvent;
import mekhq.campaign.event.LocationChangedEvent;
import mekhq.campaign.event.MedicPoolChangedEvent;
import mekhq.campaign.event.MissionEvent;
import mekhq.campaign.event.NewDayEvent;
import mekhq.campaign.event.OptionsChangedEvent;
import mekhq.campaign.event.OrganizationChangedEvent;
import mekhq.campaign.event.PersonEvent;
import mekhq.campaign.event.TransactionEvent;
import mekhq.campaign.force.Force;
import mekhq.campaign.mission.AtBContract;
import mekhq.campaign.mission.AtBScenario;
import mekhq.campaign.mission.Scenario;
import mekhq.campaign.parts.Part;
import mekhq.campaign.parts.Refit;
import mekhq.campaign.personnel.Person;
import mekhq.campaign.personnel.SkillType;
import mekhq.campaign.personnel.SpecialAbility;
import mekhq.campaign.report.CargoReport;
import mekhq.campaign.report.HangarReport;
import mekhq.campaign.report.PersonnelReport;
import mekhq.campaign.report.RatingReport;
import mekhq.campaign.report.Report;
import mekhq.campaign.report.TransportReport;
import mekhq.campaign.unit.Unit;
import mekhq.campaign.universe.NewsItem;
import mekhq.campaign.universe.RandomFactionGenerator;
import mekhq.gui.model.PartsTableModel;
import mekhq.io.FileType;

/**
 * The application's main frame.
 */
public class CampaignGUI extends JPanel {
    private static final long serialVersionUID = -687162569841072579L;

    public static final int MAX_START_WIDTH = 1400;
    public static final int MAX_START_HEIGHT = 900;
    // the max quantity when mass purchasing parts, hiring, etc. using the JSpinner
    public static final int MAX_QUANTITY_SPINNER = 1000;

    private JFrame frame;

    private MekHQ app;

    private ResourceBundle resourceMap;

    /* for the main panel */
    private JTabbedPane tabMain;

    /* For the menu bar */
    private JMenuBar menuBar;
    private JMenu menuThemes;
    private JMenuItem miContractMarket;
    private JMenuItem miUnitMarket;
    private JMenuItem miShipSearch;
    private JMenuItem miRetirementDefectionDialog;
    private JMenuItem miAdvanceMultipleDays;

    private EnumMap<GuiTabType, CampaignGuiTab> standardTabs;

    /* Components for the status panel */
    private JPanel statusPanel;
    private JLabel lblLocation;
    private JLabel lblFunds;
    private JLabel lblTempAstechs;
    private JLabel lblTempMedics;
    private JLabel lblPartsAvailabilityRating;
    @SuppressWarnings("unused")
    private JLabel lblCargo; // FIXME: Re-add this in an optionized form

    /* for the top button panel */
    private JPanel btnPanel;
    private JToggleButton btnGMMode;
    private JToggleButton btnOvertime;
    private JButton btnAdvanceDay;

    ReportHyperlinkListener reportHLL;

    private boolean logNagActive = false;

    public CampaignGUI(MekHQ app) {
        this.app = app;
        reportHLL = new ReportHyperlinkListener(this);
        standardTabs = new EnumMap<>(GuiTabType.class);
        initComponents();
        MekHQ.registerHandler(this);
        setUserPreferences();
    }

    public void showAboutBox() {
        MekHQAboutBox aboutBox = new MekHQAboutBox(getFrame());
        aboutBox.setLocationRelativeTo(getFrame());
        aboutBox.setModal(true);
        aboutBox.setVisible(true);
        aboutBox.dispose();
    }

    private void showHistoricalDailyReportDialog() {
        HistoricalDailyReportDialog histDailyReportDialog = new HistoricalDailyReportDialog(getFrame(), this);
        histDailyReportDialog.setModal(true);
        histDailyReportDialog.setVisible(true);
        histDailyReportDialog.dispose();
    }

    public void showRetirementDefectionDialog() {
        /*
         * if there are unresolved personnel, show the results view; otherwise,
         * present the retirement view to give the player a chance to follow a
         * custom schedule
         */
        RetirementDefectionDialog rdd = new RetirementDefectionDialog(this,
                null, getCampaign().getRetirementDefectionTracker()
                .getRetirees().size() == 0);
        rdd.setVisible(true);
        if (!rdd.wasAborted()) {
            getCampaign().applyRetirement(rdd.totalPayout(),
                    rdd.getUnitAssignments());
        }
    }

    /**
     * Show a dialog indicating that the user must resolve overdue loans before advanching the day
     */
    public void showOverdueLoansDialog() {

        JOptionPane.showMessageDialog(null, "You must resolve overdue loans before advancing the day",
                "Overdue loans", JOptionPane.WARNING_MESSAGE);

    }

    public void showAdvanceMultipleDays(boolean isHost) {
        miAdvanceMultipleDays.setVisible(isHost);
    }

    public void showGMToolsDialog() {
        GMToolsDialog gmTools = new GMToolsDialog(getFrame(), this);
        gmTools.setVisible(true);
    }

    public void showMassMothballDialog(Unit[] units, boolean activate) {
        MassMothballDialog mothballDialog = new MassMothballDialog(getFrame(), units, getCampaign(), activate);
        mothballDialog.setVisible(true);
    }

    public void showAdvanceDaysDialog() {
        AdvanceDaysDialog advanceDaysDialog = new AdvanceDaysDialog(getFrame(), this);
        advanceDaysDialog.setModal(true);
        advanceDaysDialog.setVisible(true);
        advanceDaysDialog.dispose();
    }

    public void randomizeAllBloodnames() {
        for (Person p : getCampaign().getPersonnel()) {
            getCampaign().checkBloodnameAdd(p, false);
        }
    }

    public void spendBatchXP() {
        BatchXPDialog batchXPDialog = new BatchXPDialog(getFrame(), getCampaign());
        batchXPDialog.setVisible(true);
    }

    private void initComponents() {
        resourceMap = ResourceBundle.getBundle("mekhq.resources.CampaignGUI", new EncodeControl()); //$NON-NLS-1$

        frame = new JFrame("MekHQ"); //$NON-NLS-1$
        frame.setDefaultCloseOperation(JFrame.DO_NOTHING_ON_CLOSE);

        tabMain = new JTabbedPane();
        tabMain.setToolTipText(resourceMap.getString("tabMain.toolTipText")); // NOI18N
        tabMain.setMinimumSize(new java.awt.Dimension(600, 200));
        tabMain.setPreferredSize(new java.awt.Dimension(900, 300));

        addStandardTab(GuiTabType.COMMAND);
        addStandardTab(GuiTabType.TOE);
        addStandardTab(GuiTabType.BRIEFING);
        addStandardTab(GuiTabType.MAP);
        addStandardTab(GuiTabType.PERSONNEL);
        addStandardTab(GuiTabType.HANGAR);
        addStandardTab(GuiTabType.WAREHOUSE);
        addStandardTab(GuiTabType.REPAIR);
        addStandardTab(GuiTabType.INFIRMARY);
        addStandardTab(GuiTabType.MEKLAB);
        addStandardTab(GuiTabType.FINANCES);

        //check to see if we just selected the command center tab
        //and if so change its color to standard
        tabMain.addChangeListener(e -> {
            if (tabMain.getSelectedIndex() == 0) {
                tabMain.setBackgroundAt(0, null);
                logNagActive = false;
            }
        });

        initTopButtons();
        initStatusBar();

        setLayout(new BorderLayout());

        add(tabMain, BorderLayout.CENTER);
        add(btnPanel, BorderLayout.PAGE_START);
        add(statusPanel, BorderLayout.PAGE_END);

        standardTabs.values().forEach(CampaignGuiTab::refreshAll);

        refreshCalendar();
        refreshFunds();
        refreshLocation();
        refreshTempAstechs();
        refreshTempMedics();
        refreshPartsAvailability();

        Dimension dim = Toolkit.getDefaultToolkit().getScreenSize();

        frame.setSize(Math.min(MAX_START_WIDTH, dim.width),
                Math.min(MAX_START_HEIGHT, dim.height));

        // Determine the new location of the window
        int w = frame.getSize().width;
        int h = frame.getSize().height;
        int x = (dim.width - w) / 2;
        int y = (dim.height - h) / 2;

        // Move the window
        frame.setLocation(x, y);

        initMenu();
        frame.setJMenuBar(menuBar);
        frame.getContentPane().setLayout(new BorderLayout());
        frame.getContentPane().add(this, BorderLayout.CENTER);
        frame.validate();

        if (isMacOSX()) {
            enableFullScreenMode(frame);
        }

        frame.setVisible(true);
        frame.addWindowListener(new WindowAdapter() {
            @Override
            public void windowClosing(WindowEvent e) {
                getApplication().exit();
            }
        });

    }

    private void setUserPreferences() {
        PreferencesNode preferences = MekHQ.getPreferences().forClass(CampaignGUI.class);

        frame.setName("mainWindow");
        preferences.manage(new JWindowPreference(frame));
    }

    public CampaignGuiTab getTab(GuiTabType tabType) {
        return standardTabs.get(tabType);
    }

    public TOETab getTOETab() {
        return (TOETab) getTab(GuiTabType.TOE);
    }

    public BriefingTab getBriefingTab() {
        return (BriefingTab) getTab(GuiTabType.BRIEFING);
    }

    public MapTab getMapTab() {
        return (MapTab) getTab(GuiTabType.MAP);
    }

    public PersonnelTab getPersonnelTab() {
        return (PersonnelTab) getTab(GuiTabType.PERSONNEL);
    }

    public HangarTab getHangarTab() {
        return (HangarTab) getTab(GuiTabType.HANGAR);
    }

    public WarehouseTab getWarehouseTab() {
        return (WarehouseTab) getTab(GuiTabType.WAREHOUSE);
    }

    public RepairTab getRepairTab() {
        return (RepairTab) getTab(GuiTabType.REPAIR);
    }

    public MekLabTab getMekLabTab() {
        return (MekLabTab) getTab(GuiTabType.MEKLAB);
    }

    public InfirmaryTab getInfirmaryTab() {
        return (InfirmaryTab) getTab(GuiTabType.INFIRMARY);
    }

    public boolean hasTab(GuiTabType tabType) {
        return standardTabs.containsKey(tabType);
    }

    /**
     * Sets the selected tab by its {@link GuiTabType}.
     * @param tabType The type of tab to select.
     */
    public void setSelectedTab(GuiTabType tabType) {
        if (standardTabs.containsKey(tabType)) {
            CampaignGuiTab tab = standardTabs.get(tabType);
            for (int ii = 0; ii < tabMain.getTabCount(); ++ii) {
                if (tabMain.getComponentAt(ii) == tab) {
                    tabMain.setSelectedIndex(ii);
                    break;
                }
            }
        }
    }

    /**
     * Adds one of the built-in tabs to the gui, if it is not already present.
     *
     * @param tab The type of tab to add
     */
    public void addStandardTab(GuiTabType tab) {
        if (tab.equals(GuiTabType.CUSTOM)) {
            throw new IllegalArgumentException("Attempted to add custom tab as standard");
        }
        if (!standardTabs.containsKey(tab)) {
            CampaignGuiTab t = tab.createTab(this);
            if (t != null) {
                standardTabs.put(tab, t);
                int index = tabMain.getTabCount();
                for (int i = 0; i < tabMain.getTabCount(); i++) {
                    if (((CampaignGuiTab) tabMain.getComponentAt(i)).tabType().getDefaultPos() > tab.getDefaultPos()) {
                        index = i;
                        break;
                    }
                }
                tabMain.insertTab(t.getTabName(), null, t, null, index);
                tabMain.setMnemonicAt(index, tab.getMnemonic());
            }
        }
    }

    /**
     * Adds a custom tab to the gui at the end
     *
     * @param tab The tab to add
     */
    public void addCustomTab(CampaignGuiTab tab) {
        if (tabMain.indexOfComponent(tab) >= 0) {
            return;
        }
        if (tab.tabType().equals(GuiTabType.CUSTOM)) {
            tabMain.addTab(tab.getTabName(), tab);
        } else {
            addStandardTab(tab.tabType());
        }
    }

    /**
     * Adds a custom tab to the gui in the specified position. If <code>tab</code> is a built-in
     * type it will be placed in its normal position if it does not already exist.
     *
     * @param tab	The tab to add
     * @param index	The position to place the tab
     */
    public void insertCustomTab(CampaignGuiTab tab, int index) {
        if (tabMain.indexOfComponent(tab) >= 0) {
            return;
        }
        if (tab.tabType().equals(GuiTabType.CUSTOM)) {
            tabMain.insertTab(tab.getTabName(), null, tab, null, Math.min(index, tabMain.getTabCount()));
        } else {
            addStandardTab(tab.tabType());
        }
    }

    /**
     * Adds a custom tab to the gui positioned after one of the built-in tabs
     *
     * @param tab		The tab to add
     * @param stdTab	The build-in tab after which to place the new one
     */
    public void insertCustomTabAfter(CampaignGuiTab tab, GuiTabType stdTab) {
        if (tabMain.indexOfComponent(tab) >= 0) {
            return;
        }
        if (tab.tabType().equals(GuiTabType.CUSTOM)) {
            int index = tabMain.indexOfTab(stdTab.getTabName());
            if (index < 0) {
                if (stdTab.getDefaultPos() == 0) {
                    index = tabMain.getTabCount();
                } else {
                    for (int i = stdTab.getDefaultPos() - 1; i >= 0; i--) {
                        index = tabMain.indexOfTab(GuiTabType.values()[i].getTabName());
                        if (index >= 0) {
                            break;
                        }
                    }
                }
            }
            insertCustomTab(tab, index);
        } else {
            addStandardTab(tab.tabType());
        }
    }

    /**
     * Adds a custom tab to the gui positioned before one of the built-in tabs
     *
     * @param tab		The tab to add
     * @param stdTab	The build-in tab before which to place the new one
     */
    public void insertCustomTabBefore(CampaignGuiTab tab, GuiTabType stdTab) {
        if (tabMain.indexOfComponent(tab) >= 0) {
            return;
        }
        if (tab.tabType().equals(GuiTabType.CUSTOM)) {
            int index = tabMain.indexOfTab(stdTab.getTabName());
            if (index < 0) {
                if (stdTab.getDefaultPos() == GuiTabType.values().length - 1) {
                    index = tabMain.getTabCount();
                } else {
                    for (int i = stdTab.getDefaultPos() + 1; i >= GuiTabType.values().length; i++) {
                        index = tabMain.indexOfTab(GuiTabType.values()[i].getTabName());
                        if (index >= 0) {
                            break;
                        }
                    }
                }
            }
            insertCustomTab(tab, Math.max(0, index - 1));
        } else {
            addStandardTab(tab.tabType());
        }
    }

    /**
     * Removes one of the built-in tabs from the gui.
     *
     * @param tabType	The tab to remove
     */
    public void removeStandardTab(GuiTabType tabType) {
        CampaignGuiTab tab = standardTabs.get(tabType);
        if (tab != null) {
            MekHQ.unregisterHandler(tab);
            removeTab(tab);
        }
    }

    /**
     * Removes a tab from the gui.
     *
     * @param tab	The tab to remove
     */
    public void removeTab(CampaignGuiTab tab) {
        tab.disposeTab();
        removeTab(tab.getTabName());
    }

    /**
     * Removes a tab from the gui.
     *
     * @param tabName	The name of the tab to remove
     */
    public void removeTab(String tabName) {
        int index = tabMain.indexOfTab(tabName);
        if (index >= 0) {
            CampaignGuiTab tab = (CampaignGuiTab) tabMain.getComponentAt(index);
            standardTabs.remove(tab.tabType());
            tabMain.removeTabAt(index);
        }
    }

    /**
     * This is used to initialize the top menu bar.
     * All the top level menu bar and {@link GuiTabType} mnemonics must be unique, as they are both
     * accessed through the same GUI page.
     * The following mnemonic keys are being used as of 30-MAR-2020:
     * A, B, C, E, F, H, I, L, M, N, O, P, R, S, T, V, W, /
     *
     * Note 1: the slash is used for the help, as it is normally the same key as the ?
     * Note 2: the A mnemonic is used for the Advance Day button
     */
    private void initMenu() {
        // TODO: Implement "Export All" versions for Personnel and Parts
        // See the JavaDoc comment for used mnemonic keys
        menuBar = new JMenuBar();

        //region File Menu
        // The File menu uses the following Mnemonic keys as of 19-MAR-2020:
        // C, E, H, I, L, M, N, S, T, U, X
        JMenu menuFile = new JMenu(resourceMap.getString("fileMenu.text")); // NOI18N
        menuFile.setMnemonic(KeyEvent.VK_F);

        JMenuItem menuLoad = new JMenuItem(resourceMap.getString("menuLoad.text")); // NOI18N
        menuLoad.setMnemonic(KeyEvent.VK_L);
        menuLoad.addActionListener(this::menuLoadXmlActionPerformed);
        menuFile.add(menuLoad);

        JMenuItem menuSave = new JMenuItem(resourceMap.getString("menuSave.text")); // NOI18N
        menuSave.setMnemonic(KeyEvent.VK_S);
        menuSave.addActionListener(this::saveCampaign);
        menuFile.add(menuSave);

        JMenuItem menuNew = new JMenuItem(resourceMap.getString("menuNew.text"));
        menuNew.setMnemonic(KeyEvent.VK_N);
        menuNew.addActionListener(this::menuNewCampaignActionPerformed);
        menuFile.add(menuNew);

        //region menuImport
        // The Import menu uses the following Mnemonic keys as of 19-MAR-2020:
        // A, C, F, P
        JMenu menuImport = new JMenu(resourceMap.getString("menuImport.text")); // NOI18N
        menuImport.setMnemonic(KeyEvent.VK_I);

        JMenuItem miImportOptions = new JMenuItem(resourceMap.getString("miImportOptions.text")); // NOI18N
        miImportOptions.setMnemonic(KeyEvent.VK_C);
        miImportOptions.addActionListener(this::miImportOptionsActionPerformed);
        menuImport.add(miImportOptions);

        JMenuItem miImportPerson = new JMenuItem(resourceMap.getString("miImportPerson.text")); // NOI18N
        miImportPerson.setMnemonic(KeyEvent.VK_P);
        miImportPerson.addActionListener(this::miImportPersonActionPerformed);
        menuImport.add(miImportPerson);

        JMenuItem miImportParts = new JMenuItem(resourceMap.getString("miImportParts.text")); // NOI18N
        miImportParts.setMnemonic(KeyEvent.VK_A);
        miImportParts.addActionListener(this::miImportPartsActionPerformed);
        menuImport.add(miImportParts);

        JMenuItem miLoadForces = new JMenuItem(resourceMap.getString("miLoadForces.text")); // NOI18N
        miLoadForces.setMnemonic(KeyEvent.VK_F);
        miLoadForces.addActionListener(this::miLoadForcesActionPerformed);
        menuImport.add(miLoadForces);

        menuFile.add(menuImport);
        //endregion menuImport

        //region menuExport
        // The Export menu uses the following Mnemonic keys as of 19-March-2020:
        // C, X, S
        JMenu menuExport = new JMenu(resourceMap.getString("menuExport.text")); // NOI18N
        menuExport.setMnemonic(KeyEvent.VK_X);

        //region CSV Export
        // The CSV menu uses the following Mnemonic keys as of 19-March-2020:
        // F, P, U
        JMenu miExportCSVFile = new JMenu(resourceMap.getString("menuExportCSV.text")); // NOI18N
        miExportCSVFile.setMnemonic(KeyEvent.VK_C);

        JMenuItem miExportPersonCSV = new JMenuItem(resourceMap.getString("miExportPersonnel.text")); // NOI18N
        miExportPersonCSV.setMnemonic(KeyEvent.VK_P);
        miExportPersonCSV.addActionListener(this::miExportPersonnelCSVActionPerformed);
        miExportCSVFile.add(miExportPersonCSV);

        JMenuItem miExportUnitCSV = new JMenuItem(resourceMap.getString("miExportUnit.text")); // NOI18N
        miExportUnitCSV.setMnemonic(KeyEvent.VK_U);
        miExportUnitCSV.addActionListener(this::miExportUnitCSVActionPerformed);
        miExportCSVFile.add(miExportUnitCSV);

        JMenuItem miExportFinancesCSV = new JMenuItem(resourceMap.getString("miExportFinances.text")); // NOI18N
        miExportFinancesCSV.setMnemonic(KeyEvent.VK_F);
        miExportFinancesCSV.addActionListener(this::miExportFinancesCSVActionPerformed);
        miExportCSVFile.add(miExportFinancesCSV);

        menuExport.add(miExportCSVFile);
        //endregion CSV Export

        //region XML Export
        // The XML menu uses the following Mnemonic keys as of 19-March-2020:
        // C, P
        JMenu miExportXMLFile = new JMenu(resourceMap.getString("menuExportXML.text")); // NOI18N
        miExportXMLFile.setMnemonic(KeyEvent.VK_X);

        JMenuItem miExportOptions = new JMenuItem(resourceMap.getString("miExportOptions.text")); // NOI18N
        miExportOptions.setMnemonic(KeyEvent.VK_C);
        miExportOptions.addActionListener(this::miExportOptionsActionPerformed);
        miExportXMLFile.add(miExportOptions);

        JMenuItem miExportPlanetsXML = new JMenuItem(resourceMap.getString("miExportPlanets.text"));
        miExportPlanetsXML.setMnemonic(KeyEvent.VK_P);
        miExportPlanetsXML.addActionListener(this::miExportPlanetsXMLActionPerformed);
        miExportXMLFile.add(miExportPlanetsXML);

        menuExport.add(miExportXMLFile);
        //endregion XML Export

        JMenuItem miExportCampaignSubset = new JMenuItem(resourceMap.getString("miExportCampaignSubset.text"));
        miExportCampaignSubset.setMnemonic(KeyEvent.VK_S);
        miExportCampaignSubset.addActionListener(evt -> {
            CampaignExportWizard cew = new CampaignExportWizard(getCampaign());
            cew.display(CampaignExportWizard.CampaignExportWizardState.ForceSelection);
        });
        menuExport.add(miExportCampaignSubset);

        menuFile.add(menuExport);
        //endregion menuExport

        JMenuItem miMercRoster = new JMenuItem(resourceMap.getString("miMercRoster.text"));
        miMercRoster.setMnemonic(KeyEvent.VK_U);
        miMercRoster.addActionListener(evt -> showMercRosterDialog());
        menuFile.add(miMercRoster);

        JMenuItem menuOptions = new JMenuItem(resourceMap.getString("menuOptions.text"));
        menuOptions.setMnemonic(KeyEvent.VK_C);
        menuOptions.addActionListener(this::menuOptionsActionPerformed);
        menuFile.add(menuOptions);

        JMenuItem menuOptionsMM = new JMenuItem(resourceMap.getString("menuOptionsMM.text"));
        menuOptionsMM.setMnemonic(KeyEvent.VK_M);
        menuOptionsMM.addActionListener(this::menuOptionsMMActionPerformed);
        menuFile.add(menuOptionsMM);

        JMenuItem menuMekHqOptions = new JMenuItem(resourceMap.getString("menuMekHqOptions.text"));
        menuMekHqOptions.setMnemonic(KeyEvent.VK_H);
        menuMekHqOptions.addActionListener(evt -> new MekHqOptionsDialog(getFrame()).setVisible(true));
        menuFile.add(menuMekHqOptions);

        menuThemes = new JMenu(resourceMap.getString("menuThemes.text"));
        menuThemes.setMnemonic(KeyEvent.VK_T);
        refreshThemeChoices();
        menuFile.add(menuThemes);

        JMenuItem menuExitItem = new JMenuItem(resourceMap.getString("menuExit.text"));
        menuExitItem.setMnemonic(KeyEvent.VK_E);
        menuExitItem.addActionListener(evt -> getApplication().exit());
        menuFile.add(menuExitItem);

        menuBar.add(menuFile);
        //endregion File Menu

        //region Marketplace Menu
        // The Marketplace menu uses the following Mnemonic keys as of 19-March-2020:
        // A, B, C, H, M, N, P, R, S, U
        JMenu menuMarket = new JMenu(resourceMap.getString("menuMarket.text")); // NOI18N
        menuMarket.setMnemonic(KeyEvent.VK_M);

        JMenuItem miPersonnelMarket = new JMenuItem(resourceMap.getString("miPersonnelMarket.text"));
        miPersonnelMarket.setMnemonic(KeyEvent.VK_P);
        miPersonnelMarket.addActionListener(evt -> hirePersonMarket());
        menuMarket.add(miPersonnelMarket);

        miContractMarket = new JMenuItem(resourceMap.getString("miContractMarket.text"));
        miContractMarket.setMnemonic(KeyEvent.VK_C);
        miContractMarket.addActionListener(evt -> showContractMarket());
        miContractMarket.setVisible(getCampaign().getCampaignOptions().getUseAtB());
        menuMarket.add(miContractMarket);

        miUnitMarket = new JMenuItem(resourceMap.getString("miUnitMarket.text"));
        miUnitMarket.setMnemonic(KeyEvent.VK_U);
        miUnitMarket.addActionListener(evt -> showUnitMarket());
        miUnitMarket.setVisible(getCampaign().getCampaignOptions().getUseAtB());
        menuMarket.add(miUnitMarket);

        miShipSearch = new JMenuItem(resourceMap.getString("miShipSearch.text"));
        miShipSearch.setMnemonic(KeyEvent.VK_S);
        miShipSearch.addActionListener(ev -> showShipSearch());
        miShipSearch.setVisible(getCampaign().getCampaignOptions().getUseAtB());
        menuMarket.add(miShipSearch);

        JMenuItem miPurchaseUnit = new JMenuItem(resourceMap.getString("miPurchaseUnit.text")); // NOI18N
        miPurchaseUnit.setMnemonic(KeyEvent.VK_N);
        miPurchaseUnit.addActionListener(this::miPurchaseUnitActionPerformed);
        menuMarket.add(miPurchaseUnit);

        JMenuItem miBuyParts = new JMenuItem(resourceMap.getString("miBuyParts.text")); // NOI18N
        miBuyParts.setMnemonic(KeyEvent.VK_R);
        miBuyParts.addActionListener(evt -> buyParts());
        menuMarket.add(miBuyParts);

        JMenuItem miHireBulk = new JMenuItem(resourceMap.getString("miHireBulk.text"));
        miHireBulk.setMnemonic(KeyEvent.VK_B);
        miHireBulk.addActionListener(evt -> hireBulkPersonnel());
        menuMarket.add(miHireBulk);

        JMenu menuHire = new JMenu(resourceMap.getString("menuHire.text"));
        menuHire.setMnemonic(KeyEvent.VK_H);
        for (PersonnelRole role : PersonnelRole.values()) {
            JMenuItem miHire = new JMenuItem(role.getName(getCampaign().getFaction().isClan()));
            if (role.getMnemonic() != KeyEvent.VK_UNDEFINED) {
                miHire.setMnemonic(role.getMnemonic());
            }
            miHire.setActionCommand(role.name());
            miHire.addActionListener(this::hirePerson);
            menuHire.add(miHire);
        }
        menuMarket.add(menuHire);

        //region Astech Pool
        // The Astech Pool menu uses the following Mnemonic keys as of 19-March-2020:
        // B, E, F, H
        JMenu menuAstechPool = new JMenu(resourceMap.getString("menuAstechPool.text"));
        menuAstechPool.setMnemonic(KeyEvent.VK_A);

        JMenuItem miHireAstechs = new JMenuItem(resourceMap.getString("miHireAstechs.text"));
        miHireAstechs.setMnemonic(KeyEvent.VK_H);
        miHireAstechs.addActionListener(evt -> {
            PopupValueChoiceDialog pvcd = new PopupValueChoiceDialog(
                    getFrame(), true, resourceMap.getString("popupHireAstechsNum.text"),
                    1, 0, CampaignGUI.MAX_QUANTITY_SPINNER);
            pvcd.setVisible(true);
            if (pvcd.getValue() >= 0) {
                getCampaign().increaseAstechPool(pvcd.getValue());
            }
        });
        menuAstechPool.add(miHireAstechs);

        JMenuItem miFireAstechs = new JMenuItem(resourceMap.getString("miFireAstechs.text"));
        miFireAstechs.setMnemonic(KeyEvent.VK_E);
        miFireAstechs.addActionListener(evt -> {
            PopupValueChoiceDialog pvcd = new PopupValueChoiceDialog(
                    getFrame(), true, resourceMap.getString("popupFireAstechsNum.text"),
                    1, 0, getCampaign().getAstechPool());
            pvcd.setVisible(true);
            if (pvcd.getValue() >= 0) {
                getCampaign().decreaseAstechPool(pvcd.getValue());
            }
        });
        menuAstechPool.add(miFireAstechs);

        JMenuItem miFullStrengthAstechs = new JMenuItem(resourceMap.getString("miFullStrengthAstechs.text"));
        miFullStrengthAstechs.setMnemonic(KeyEvent.VK_B);
        miFullStrengthAstechs.addActionListener(evt -> {
            int need = (getCampaign().getTechs().size() * 6) - getCampaign().getNumberAstechs();
            if (need > 0) {
                getCampaign().increaseAstechPool(need);
            }
        });
        menuAstechPool.add(miFullStrengthAstechs);

        JMenuItem miFireAllAstechs = new JMenuItem(resourceMap.getString("miFireAllAstechs.text"));
        miFireAllAstechs.setMnemonic(KeyEvent.VK_R);
        miFireAllAstechs.addActionListener(evt -> getCampaign().decreaseAstechPool(getCampaign().getAstechPool()));
        menuAstechPool.add(miFireAllAstechs);
        menuMarket.add(menuAstechPool);
        //endregion Astech Pool

        //region Medic Pool
        // The Medic Pool menu uses the following Mnemonic keys as of 19-March-2020:
        // B, E, H, R
        JMenu menuMedicPool = new JMenu(resourceMap.getString("menuMedicPool.text"));
        menuMedicPool.setMnemonic(KeyEvent.VK_M);

        JMenuItem miHireMedics = new JMenuItem(resourceMap.getString("miHireMedics.text"));
        miHireMedics.setMnemonic(KeyEvent.VK_H);
        miHireMedics.addActionListener(evt -> {
            PopupValueChoiceDialog pvcd = new PopupValueChoiceDialog(
                    getFrame(), true, resourceMap.getString("popupHireMedicsNum.text"),
                    1, 0, CampaignGUI.MAX_QUANTITY_SPINNER);
            pvcd.setVisible(true);
            if (pvcd.getValue() >= 0) {
                getCampaign().increaseMedicPool(pvcd.getValue());
            }
        });
        menuMedicPool.add(miHireMedics);

        JMenuItem miFireMedics = new JMenuItem(resourceMap.getString("miFireMedics.text"));
        miFireMedics.setMnemonic(KeyEvent.VK_E);
        miFireMedics.addActionListener(evt -> {
            PopupValueChoiceDialog pvcd = new PopupValueChoiceDialog(
                    getFrame(), true, resourceMap.getString("popupFireMedicsNum.text"),
                    1, 0, getCampaign().getMedicPool());
            pvcd.setVisible(true);
            if (pvcd.getValue() >= 0) {
                getCampaign().decreaseMedicPool(pvcd.getValue());
            }
        });
        menuMedicPool.add(miFireMedics);

        JMenuItem miFullStrengthMedics = new JMenuItem(resourceMap.getString("miFullStrengthMedics.text"));
        miFullStrengthMedics.setMnemonic(KeyEvent.VK_B);
        miFullStrengthMedics.addActionListener(evt -> {
            int need = (getCampaign().getDoctors().size() * 4) - getCampaign().getNumberMedics();
            if (need > 0) {
                getCampaign().increaseMedicPool(need);
            }
        });
        menuMedicPool.add(miFullStrengthMedics);

        JMenuItem miFireAllMedics = new JMenuItem(resourceMap.getString("miFireAllMedics.text"));
        miFireAllMedics.setMnemonic(KeyEvent.VK_R);
        miFireAllMedics.addActionListener(evt -> getCampaign().decreaseMedicPool(getCampaign().getMedicPool()));
        menuMedicPool.add(miFireAllMedics);
        menuMarket.add(menuMedicPool);
        //endregion Medic Pool

        menuBar.add(menuMarket);
        //endregion Marketplace Menu

        //region Reports Menu
        // The Reports menu uses the following Mnemonic keys as of 19-March-2020:
        // C, H, P, T, U
        JMenu menuReports = new JMenu(resourceMap.getString("menuReports.text"));
        menuReports.setMnemonic(KeyEvent.VK_E);

        JMenuItem miDragoonsRating = new JMenuItem(resourceMap.getString("miDragoonsRating.text"));
        miDragoonsRating.setMnemonic(KeyEvent.VK_U);
        miDragoonsRating.addActionListener(evt -> showReport(new RatingReport(getCampaign())));
        menuReports.add(miDragoonsRating);

        JMenuItem miPersonnelReport = new JMenuItem(resourceMap.getString("miPersonnelReport.text"));
        miPersonnelReport.setMnemonic(KeyEvent.VK_P);
        miPersonnelReport.addActionListener(evt -> showReport(new PersonnelReport(getCampaign())));
        menuReports.add(miPersonnelReport);

        JMenuItem miHangarBreakdown = new JMenuItem(resourceMap.getString("miHangarBreakdown.text"));
        miHangarBreakdown.setMnemonic(KeyEvent.VK_H);
        miHangarBreakdown.addActionListener(evt -> showReport(new HangarReport(getCampaign())));
        menuReports.add(miHangarBreakdown);

        JMenuItem miTransportReport = new JMenuItem(resourceMap.getString("miTransportReport.text"));
        miTransportReport.setMnemonic(KeyEvent.VK_T);
        miTransportReport.addActionListener(evt -> showReport(new TransportReport(getCampaign())));
        menuReports.add(miTransportReport);

        JMenuItem miCargoReport = new JMenuItem(resourceMap.getString("miCargoReport.text"));
        miCargoReport.setMnemonic(KeyEvent.VK_C);
        miCargoReport.addActionListener(evt -> showReport(new CargoReport(getCampaign())));
        menuReports.add(miCargoReport);

        menuBar.add(menuReports);
        //endregion Reports Menu

        //region Community Menu
        // The Community menu uses the following Mnemonic keys as of 19-March-2020:
        // C
        JMenu menuCommunity = new JMenu(resourceMap.getString("menuCommunity.text"));
        //menuCommunity.setMnemonic(KeyEvent.VK_?); // This will need to be replaced with a unique mnemonic key if this menu is ever added

        JMenuItem miChat = new JMenuItem(resourceMap.getString("miChat.text"));
        miChat.setMnemonic(KeyEvent.VK_C);
        miChat.addActionListener(this::miChatActionPerformed);
        menuCommunity.add(miChat);

        // menuBar.add(menuCommunity);
        //endregion Community Menu

        //region View Menu
        // The View menu uses the following Mnemonic keys as of 02-June-2020:
        // H, R
        JMenu menuView = new JMenu(resourceMap.getString("menuView.text"));
        menuView.setMnemonic(KeyEvent.VK_V);

        JMenuItem miHistoricalDailyReportDialog = new JMenuItem(resourceMap.getString("miShowHistoricalReportLog.text"));
        miHistoricalDailyReportDialog.setMnemonic(KeyEvent.VK_H);
        miHistoricalDailyReportDialog.addActionListener(evt -> showHistoricalDailyReportDialog());
        menuView.add(miHistoricalDailyReportDialog);

        miRetirementDefectionDialog = new JMenuItem(resourceMap.getString("miRetirementDefectionDialog.text"));
        miRetirementDefectionDialog.setMnemonic(KeyEvent.VK_R);
        miRetirementDefectionDialog.setVisible(getCampaign().getCampaignOptions().getUseAtB());
        miRetirementDefectionDialog.addActionListener(evt -> showRetirementDefectionDialog());
        menuView.add(miRetirementDefectionDialog);

        menuBar.add(menuView);
        //endregion View Menu

        //region Manage Campaign Menu
        // The Manage Campaign menu uses the following Mnemonic keys as of 19-March-2020:
        // A, B, G, M, S
        JMenu menuManage = new JMenu(resourceMap.getString("menuManageCampaign.text"));
        menuManage.setMnemonic(KeyEvent.VK_C);
        menuManage.setName("manageMenu");

        JMenuItem miGMToolsDialog = new JMenuItem(resourceMap.getString("miGMToolsDialog.text"));
        miGMToolsDialog.setMnemonic(KeyEvent.VK_G);
        miGMToolsDialog.addActionListener(evt -> showGMToolsDialog());
        menuManage.add(miGMToolsDialog);

        miAdvanceMultipleDays = new JMenuItem(resourceMap.getString("miAdvanceMultipleDays.text"));
        miAdvanceMultipleDays.setMnemonic(KeyEvent.VK_A);
        miAdvanceMultipleDays.addActionListener(evt -> showAdvanceDaysDialog());
        miAdvanceMultipleDays.setVisible(getCampaignController().isHost());
        menuManage.add(miAdvanceMultipleDays);

        JMenuItem miBloodnames = new JMenuItem(resourceMap.getString("miRandomBloodnames.text"));
        miBloodnames.setMnemonic(KeyEvent.VK_B);
        miBloodnames.addActionListener(evt -> randomizeAllBloodnames());
        menuManage.add(miBloodnames);

        JMenuItem miBatchXP = new JMenuItem(resourceMap.getString("miBatchXP.text"));
        miBatchXP.setMnemonic(KeyEvent.VK_M);
        miBatchXP.addActionListener(evt -> spendBatchXP());
        menuManage.add(miBatchXP);

        JMenuItem miScenarioEditor = new JMenuItem(resourceMap.getString("miScenarioEditor.text"));
        miScenarioEditor.setMnemonic(KeyEvent.VK_S);
        miScenarioEditor.addActionListener(evt -> {
            ScenarioTemplateEditorDialog sted = new ScenarioTemplateEditorDialog(getFrame());
            sted.setVisible(true);
        });
        menuManage.add(miScenarioEditor);

        menuBar.add(menuManage);
        //endregion Manage Campaign Menu

        //region Help Menu
        // The Help menu uses the following Mnemonic keys as of 19-March-2020:
        // A
        JMenu menuHelp = new JMenu(resourceMap.getString("menuHelp.text")); // NOI18N
        menuHelp.setMnemonic(KeyEvent.VK_SLASH);
        menuHelp.setName("helpMenu"); // NOI18N

        JMenuItem menuAboutItem = new JMenuItem(resourceMap.getString("menuAbout.text"));
        menuAboutItem.setMnemonic(KeyEvent.VK_A);
        menuAboutItem.setName("aboutMenuItem");
        menuAboutItem.addActionListener(evt -> showAboutBox());
        menuHelp.add(menuAboutItem);

        menuBar.add(menuHelp);
        //endregion Help Menu
    }

    private void initStatusBar() {
        statusPanel = new JPanel(new FlowLayout(FlowLayout.LEADING, 20, 4));

        lblFunds = new JLabel();
        lblTempAstechs = new JLabel();
        lblTempMedics = new JLabel();
        lblPartsAvailabilityRating = new JLabel();

        statusPanel.add(lblFunds);
        statusPanel.add(lblTempAstechs);
        statusPanel.add(lblTempMedics);
        statusPanel.add(lblPartsAvailabilityRating);
    }

    private void initTopButtons() {
        GridBagConstraints gridBagConstraints;

        lblLocation = new JLabel(getCampaign().getLocation().getReport(getCampaign().getLocalDate())); // NOI18N

        btnPanel = new JPanel(new GridBagLayout());

        gridBagConstraints = new java.awt.GridBagConstraints();
        gridBagConstraints.gridx = 0;
        gridBagConstraints.gridy = 0;
        gridBagConstraints.fill = java.awt.GridBagConstraints.NONE;
        gridBagConstraints.weightx = 0.0;
        gridBagConstraints.weighty = 0.0;
        gridBagConstraints.gridheight = 2;
        gridBagConstraints.anchor = java.awt.GridBagConstraints.WEST;
        gridBagConstraints.insets = new java.awt.Insets(3, 10, 3, 3);
        btnPanel.add(lblLocation, gridBagConstraints);

        btnGMMode = new JToggleButton(resourceMap.getString("btnGMMode.text")); // NOI18N
        btnGMMode.setToolTipText(resourceMap.getString("btnGMMode.toolTipText")); // NOI18N
        btnGMMode.setSelected(getCampaign().isGM());
        btnGMMode.addActionListener(e -> getCampaign().setGMMode(btnGMMode.isSelected()));
        btnGMMode.setMinimumSize(new Dimension(150, 25));
        btnGMMode.setPreferredSize(new Dimension(150, 25));
        btnGMMode.setMaximumSize(new Dimension(150, 25));
        gridBagConstraints = new java.awt.GridBagConstraints();
        gridBagConstraints.gridx = 1;
        gridBagConstraints.gridy = 0;
        gridBagConstraints.fill = java.awt.GridBagConstraints.NONE;
        gridBagConstraints.weightx = 1.0;
        gridBagConstraints.weighty = 0.0;
        gridBagConstraints.anchor = java.awt.GridBagConstraints.EAST;
        gridBagConstraints.insets = new java.awt.Insets(3, 3, 3, 3);
        btnPanel.add(btnGMMode, gridBagConstraints);

        btnOvertime = new JToggleButton(resourceMap.getString("btnOvertime.text")); // NOI18N
        btnOvertime.setToolTipText(resourceMap.getString("btnOvertime.toolTipText")); // NOI18N
        btnOvertime.addActionListener(this::btnOvertimeActionPerformed);
        btnOvertime.setMinimumSize(new Dimension(150, 25));
        btnOvertime.setPreferredSize(new Dimension(150, 25));
        btnOvertime.setMaximumSize(new Dimension(150, 25));
        gridBagConstraints = new java.awt.GridBagConstraints();
        gridBagConstraints.gridx = 1;
        gridBagConstraints.gridy = 1;
        gridBagConstraints.fill = java.awt.GridBagConstraints.NONE;
        gridBagConstraints.weightx = 1.0;
        gridBagConstraints.weighty = 0.0;
        gridBagConstraints.anchor = java.awt.GridBagConstraints.EAST;
        gridBagConstraints.insets = new java.awt.Insets(3, 3, 3, 3);
        btnPanel.add(btnOvertime, gridBagConstraints);

        // This button uses a mnemonic that is unique and listed in the initMenu JavaDoc
        btnAdvanceDay = new JButton(resourceMap.getString("btnAdvanceDay.text")); // NOI18N
        btnAdvanceDay.setToolTipText(resourceMap.getString("btnAdvanceDay.toolTipText")); // NOI18N
        btnAdvanceDay.addActionListener(evt -> getCampaignController().advanceDay());
        btnAdvanceDay.setMnemonic(KeyEvent.VK_A);
        btnAdvanceDay.setPreferredSize(new Dimension(250, 50));
        gridBagConstraints = new java.awt.GridBagConstraints();
        gridBagConstraints.gridx = 2;
        gridBagConstraints.gridy = 0;
        gridBagConstraints.fill = java.awt.GridBagConstraints.VERTICAL;
        gridBagConstraints.weightx = 0.0;
        gridBagConstraints.weighty = 0.0;
        gridBagConstraints.gridheight = 2;
        gridBagConstraints.anchor = java.awt.GridBagConstraints.NORTHEAST;
        gridBagConstraints.insets = new java.awt.Insets(3, 3, 3, 15);
        btnPanel.add(btnAdvanceDay, gridBagConstraints);
    }

    private static void enableFullScreenMode(Window window) {
        String className = "com.apple.eawt.FullScreenUtilities";
        String methodName = "setWindowCanFullScreen";

        try {
            Class<?> clazz = Class.forName(className);
            Method method = clazz.getMethod(methodName, Window.class, boolean.class);
            method.invoke(null, window, true);
        } catch (Throwable t) {
            MekHQ.getLogger().error("Full screen mode is not supported", t);
        }
    }

    private static boolean isMacOSX() {
        return System.getProperty("os.name").contains("Mac OS X");
    }

    private void miChatActionPerformed(ActionEvent evt) {
        JDialog chatDialog = new JDialog(getFrame(), "MekHQ Chat", false); //$NON-NLS-1$

        ChatClient client = new ChatClient("test", "localhost");
        client.listen();
        // chatDialog.add(client);
        chatDialog.add(new JLabel("Testing"));
        chatDialog.setResizable(true);
        chatDialog.setVisible(true);
    }

    private void changeTheme(java.awt.event.ActionEvent evt) {
        MekHQ.getSelectedTheme().setValue(evt.getActionCommand());
        refreshThemeChoices();
    }

    private void refreshThemeChoices() {
        menuThemes.removeAll();
        JCheckBoxMenuItem miPlaf;
        for (LookAndFeelInfo laf : UIManager.getInstalledLookAndFeels()) {
            miPlaf = new JCheckBoxMenuItem(laf.getName());
            if (laf.getClassName().equalsIgnoreCase(MekHQ.getSelectedTheme().getValue())) {
                miPlaf.setSelected(true);
            }

            menuThemes.add(miPlaf);
            miPlaf.setActionCommand(laf.getClassName());
            miPlaf.addActionListener(this::changeTheme);
        }
    }
    //TODO: trigger from event
    public void filterTasks() {
        if (getTab(GuiTabType.REPAIR) != null) {
            ((RepairTab)getTab(GuiTabType.REPAIR)).filterTasks();
        }
    }

    public void focusOnUnit(UUID id) {
        HangarTab ht = (HangarTab)getTab(GuiTabType.HANGAR);
        if (null == id || null == ht) {
            return;
        }
        ht.focusOnUnit(id);
        tabMain.setSelectedIndex(getTabIndexByName(resourceMap
                .getString("panHangar.TabConstraints.tabTitle")));
    }

    public void focusOnUnitInRepairBay(UUID id) {
        if (null == id) {
            return;
        }
        if (getTab(GuiTabType.REPAIR) != null) {
            ((RepairTab)getTab(GuiTabType.REPAIR)).focusOnUnit(id);
            tabMain.setSelectedComponent(getTab(GuiTabType.REPAIR));
        }
    }

    public void focusOnPerson(UUID id) {
        if (null == id) {
            return;
        }
        PersonnelTab pt = (PersonnelTab)getTab(GuiTabType.PERSONNEL);
        if (pt == null) {
            return;
        }
        pt.focusOnPerson(id);
        tabMain.setSelectedComponent(pt);
    }

    public void showNews(int id) {
        NewsItem news = getCampaign().getNews().getNewsItem(id);
        if (null != news) {
            NewsReportDialog nrd = new NewsReportDialog(frame, news);
            nrd.setVisible(true);
        }
    }

    public boolean nagShortMaintenance() {
        if (!getCampaign().getCampaignOptions().checkMaintenance()) {
            return false;
        }
        Vector<Unit> notMaintained = new Vector<>();
        int totalAstechMinutesNeeded = 0;
        for (Unit u : getCampaign().getHangar().getUnits()) {
            if (u.isUnmaintained()) {
                notMaintained.add(u);
            } else if (u.isPresent() && (u.getEngineer() == null)) {
                // only add astech minutes for non-crewed units who are present
                totalAstechMinutesNeeded += (u.getMaintenanceTime() * 6);
            }
        }

        if (notMaintained.size() > 0) {
            if (JOptionPane.YES_OPTION != JOptionPane
                    .showConfirmDialog(
                            null,
                            "You have unmaintained units. Do you really wish to advance the day?",
                            "Unmaintained Units", JOptionPane.YES_NO_OPTION)) {
                return true;
            }
        }

        int minutesAvail = getCampaign().getPossibleAstechPoolMinutes();
        if (getCampaign().isOvertimeAllowed()) {
            minutesAvail += getCampaign().getPossibleAstechPoolOvertime();
        }
        if (minutesAvail < totalAstechMinutesNeeded) {
            int needed = (int) Math.ceil((totalAstechMinutesNeeded - minutesAvail) / 480D);
            return JOptionPane.YES_OPTION != JOptionPane.showConfirmDialog(null,
                    "You do not have enough astechs to provide for full maintenance. You need "
                            + needed + " more astech(s). Do you wish to proceed?",
                    "Astech shortage", JOptionPane.YES_NO_OPTION);
        }

        return false;
    }

    public boolean nagShortDeployments() {
        if (getCampaign().getLocalDate().getDayOfWeek() != DayOfWeek.SUNDAY) {
            return false;
        }
        for (AtBContract contract : getCampaign().getActiveAtBContracts()) {
            if (!getCampaign().getLocation().isOnPlanet()) {
                continue;
            }

            if (getCampaign().getDeploymentDeficit(contract) > 0) {
                return 0 != JOptionPane.showConfirmDialog(null,
                        "You have not met the deployment levels required by contract. Do your really wish to advance the day?",
                        "Unmet deployment requirements", JOptionPane.YES_NO_OPTION);
            }
        }
        return false;
    }

    public boolean nagOutstandingScenarios() {
        for (AtBContract contract : getCampaign().getActiveAtBContracts(true)) {
            for (Scenario s : contract.getScenarios()) {
                if (!s.isCurrent() || !(s instanceof AtBScenario)) {
                    continue;
                }
                if (getCampaign().getLocalDate().equals(s.getDate())) {
                    return 0 != JOptionPane.showConfirmDialog(null,
                            "You have a pending battle. Failure to deploy will result in a defeat and a minor contract breach. Do your really wish to advance the day?",
                            "Pending battle", JOptionPane.YES_NO_OPTION);
                }
            }
        }
        return false;
    }

    private void hirePerson(ActionEvent evt) {
        NewRecruitDialog npd = new NewRecruitDialog(this, true,
                getCampaign().newPerson(PersonnelRole.valueOf(evt.getActionCommand())));
        npd.setVisible(true);
    }

    public void hirePersonMarket() {
        PersonnelMarketDialog pmd = new PersonnelMarketDialog(getFrame(), this, getCampaign());
        pmd.setVisible(true);
    }

    private void hireBulkPersonnel() {
        HireBulkPersonnelDialog hbpd = new HireBulkPersonnelDialog(getFrame(),
                true, getCampaign());
        hbpd.setVisible(true);
    }

    public void showContractMarket() {
        ContractMarketDialog cmd = new ContractMarketDialog(getFrame(), getCampaign());
        cmd.setVisible(true);
    }

    public void showUnitMarket() {
        UnitMarketDialog umd = new UnitMarketDialog(getFrame(), getCampaign());
        umd.setVisible(true);
    }

    public void showShipSearch() {
        ShipSearchDialog ssd = new ShipSearchDialog(getFrame(), this);
        ssd.setVisible(true);
    }

    public boolean saveCampaign(ActionEvent evt) {
        MekHQ.getLogger().info("Saving campaign...");
        // Choose a file...
        File file = selectSaveCampaignFile();
        if (file == null) {
            // I want a file, y'know!
            return false;
        }

        return saveCampaign(getFrame(), getCampaign(), file);
    }

    /**
     * Attempts to saves the given campaign to the given file.
     * @param frame The parent frame in which to display the error message. May be null.
     */
    public static boolean saveCampaign(JFrame frame, Campaign campaign, File file) {
        String path = file.getPath();
        if (!path.endsWith(".cpnx") && !path.endsWith(".cpnx.gz")) {
            path += ".cpnx";
            file = new File(path);
        }

        // check for existing file and make a back-up if found
        String path2 = path + "_backup";
        File backupFile = new File(path2);
        if (file.exists()) {
            Utilities.copyfile(file, backupFile);
        }

        // Then save it out to that file.
        FileOutputStream fos;
        OutputStream os;
        PrintWriter pw;

        try {
            os = fos = new FileOutputStream(file);
            if (path.endsWith(".gz")) {
                os = new GZIPOutputStream(fos);
            }
            os = new BufferedOutputStream(os);
            pw = new PrintWriter(new OutputStreamWriter(os, StandardCharsets.UTF_8));
            campaign.writeToXml(pw);
            pw.flush();
            pw.close();
            os.close();
            // delete the backup file because we didn't need it
            if (backupFile.exists()) {
                backupFile.delete();
            }
            MekHQ.getLogger().info("Campaign saved to " + file);
        } catch (Exception ex) {
            MekHQ.getLogger().error(ex);
            JOptionPane.showMessageDialog(frame,
                    "Oh no! The program was unable to correctly save your game. We know this\n"
                            + "is annoying and apologize. Please help us out and submit a bug with the\n"
                            + "mekhqlog.txt file from this game so we can prevent this from happening in\n"
                            + "the future.", "Could not save game",
                    JOptionPane.ERROR_MESSAGE);
            // restore the backup file
            file.delete();
            if (backupFile.exists()) {
                Utilities.copyfile(backupFile, file);
                backupFile.delete();
            }

            return false;
        }

        return true;
    }

    private File selectSaveCampaignFile() {
        return FileDialogs.saveCampaign(frame, getCampaign()).orElse(null);
    }

<<<<<<< HEAD
    private void menuLoadXmlActionPerformed(ActionEvent evt) {
=======
    private void menuLoadXmlActionPerformed(java.awt.event.ActionEvent evt) {
>>>>>>> 4b5f1800
        File f = selectLoadCampaignFile();
        if (null == f) {
            return;
        }
        boolean hadAtB = getCampaign().getCampaignOptions().getUseAtB();
        DataLoadingDialog dataLoadingDialog = new DataLoadingDialog(
                getApplication(), getFrame(), f);
        // TODO: does this effectively deal with memory management issues?
        dataLoadingDialog.setVisible(true);
        if (hadAtB && !getCampaign().getCampaignOptions().getUseAtB()) {
            RandomFactionGenerator.getInstance().dispose();
            RandomUnitGenerator.getInstance().dispose();
        }
        //Unregister event handlers for CampaignGUI and tabs
        for (int i = 0; i < tabMain.getTabCount(); i++) {
            if (tabMain.getComponentAt(i) instanceof CampaignGuiTab) {
                ((CampaignGuiTab)tabMain.getComponentAt(i)).disposeTab();
            }
        }
        MekHQ.unregisterHandler(this);
    }

    private File selectLoadCampaignFile() {
        return FileDialogs.openCampaign(frame).orElse(null);
    }

    private void menuNewCampaignActionPerformed(ActionEvent e) {
        DataLoadingDialog dataLoadingDialog = new DataLoadingDialog(app, frame, null);
        dataLoadingDialog.setVisible(true);
    }

    private void btnOvertimeActionPerformed(java.awt.event.ActionEvent evt) {
        getCampaign().setOvertime(btnOvertime.isSelected());
    }

    private void menuOptionsActionPerformed(java.awt.event.ActionEvent evt) {
        boolean atb = getCampaign().getCampaignOptions().getUseAtB();
        boolean timeIn = getCampaign().getCampaignOptions().getUseTimeInService();
        boolean rankIn = getCampaign().getCampaignOptions().getUseTimeInRank();
        boolean retirementDateTracking = getCampaign().getCampaignOptions().useRetirementDateTracking();
        boolean staticRATs = getCampaign().getCampaignOptions().useStaticRATs();
        boolean factionIntroDate = getCampaign().getCampaignOptions().useFactionIntroDate();
        CampaignOptionsDialog cod = new CampaignOptionsDialog(getFrame(), true, getCampaign());
        cod.setVisible(true);
        if (timeIn != getCampaign().getCampaignOptions().getUseTimeInService()) {
            if (getCampaign().getCampaignOptions().getUseTimeInService()) {
                getCampaign().initTimeInService();
            } else {
                for (Person person : getCampaign().getPersonnel()) {
                    person.setRecruitment(null);
                }
            }
        }

        if (rankIn != getCampaign().getCampaignOptions().getUseTimeInRank()) {
            if (getCampaign().getCampaignOptions().getUseTimeInRank()) {
                getCampaign().initTimeInRank();
            } else {
                for (Person person : getCampaign().getPersonnel()) {
                    person.setLastRankChangeDate(null);
                }
            }
        }

        if (retirementDateTracking != getCampaign().getCampaignOptions().useRetirementDateTracking()) {
            if (getCampaign().getCampaignOptions().useRetirementDateTracking()) {
                getCampaign().initRetirementDateTracking();
            } else {
                for (Person person : getCampaign().getPersonnel()) {
                    person.setRetirement(null);
                }
            }
        }

        if (atb != getCampaign().getCampaignOptions().getUseAtB()) {
            if (getCampaign().getCampaignOptions().getUseAtB()) {
                getCampaign().initAtB(false);
                //refresh lance assignment table
                MekHQ.triggerEvent(new OrganizationChangedEvent(getCampaign().getForces()));
            }
            miContractMarket.setVisible(getCampaign().getCampaignOptions().getUseAtB());
            miUnitMarket.setVisible(getCampaign().getCampaignOptions().getUseAtB());
            miShipSearch.setVisible(getCampaign().getCampaignOptions().getUseAtB());
            miRetirementDefectionDialog.setVisible(getCampaign().getCampaignOptions().getUseAtB());
            if (getCampaign().getCampaignOptions().getUseAtB()) {
                int loops = 0;
                while (!RandomUnitGenerator.getInstance().isInitialized()) {
                    try {
                        Thread.sleep(50);
                        if (++loops > 20) {
                            // Wait for up to a second
                            break;
                        }
                    } catch (InterruptedException ignore) {
                    }
                }
            } else {
                getCampaign().shutdownAtB();
            }
        }
        if (staticRATs != getCampaign().getCampaignOptions().useStaticRATs()) {
            getCampaign().initUnitGenerator();
        }
        if (factionIntroDate != getCampaign().getCampaignOptions().useFactionIntroDate()) {
            getCampaign().updateTechFactionCode();
        }
        refreshCalendar();
        getCampaign().reloadNews();
    }

    private void menuOptionsMMActionPerformed(java.awt.event.ActionEvent evt) {
        GameOptionsDialog god = new GameOptionsDialog(getFrame(), getCampaign().getGameOptions(), false);
        god.refreshOptions();
        god.setEditable(true);
        god.setVisible(true);
        if (!god.wasCancelled()) {
            getCampaign().setGameOptions(god.getOptions());
            setCampaignOptionsFromGameOptions();
            refreshCalendar();
        }
    }

    private void miLoadForcesActionPerformed(java.awt.event.ActionEvent evt) {
        loadListFile(true);
    }

    private void miImportPersonActionPerformed(java.awt.event.ActionEvent evt) {
        loadPersonFile();
    }

    public void miExportPersonActionPerformed(java.awt.event.ActionEvent evt) {
        savePersonFile();
    }

    private void miExportOptionsActionPerformed(java.awt.event.ActionEvent evt) {
        saveOptionsFile(FileType.XML, resourceMap.getString("dlgSaveCampaignXML.text"),
                getCampaign().getName() + getCampaign().getLocalDate().format(DateTimeFormatter.ofPattern(MekHqConstants.FILENAME_DATE_FORMAT)) + "_ExportedCampaignSettings");
    }

    private void miExportPlanetsXMLActionPerformed(java.awt.event.ActionEvent evt) {
        try {
            exportPlanets(FileType.XML, resourceMap.getString("dlgSavePlanetsXML.text"),
                    getCampaign().getName() + getCampaign().getLocalDate().format(DateTimeFormatter.ofPattern(MekHqConstants.FILENAME_DATE_FORMAT)) + "_ExportedPlanets");
        } catch (Exception ex) {
            MekHQ.getLogger().error(this, ex);
        }
    }

    private void miExportFinancesCSVActionPerformed(java.awt.event.ActionEvent evt) {
        try {
            exportFinances(FileType.CSV, resourceMap.getString("dlgSaveFinancesCSV.text"),
                    getCampaign().getName() + getCampaign().getLocalDate().format(DateTimeFormatter.ofPattern(MekHqConstants.FILENAME_DATE_FORMAT)) + "_ExportedFinances");
        } catch (Exception ex) {
            MekHQ.getLogger().error(this, ex);
        }
    }

    private void miExportPersonnelCSVActionPerformed(java.awt.event.ActionEvent evt) {
        try {
            exportPersonnel(FileType.CSV, resourceMap.getString("dlgSavePersonnelCSV.text"),
                    getCampaign().getLocalDate().format(DateTimeFormatter.ofPattern(MekHqConstants.FILENAME_DATE_FORMAT)) + "_ExportedPersonnel");
        } catch (Exception ex) {
            MekHQ.getLogger().error(this, ex);
        }
    }

    private void miExportUnitCSVActionPerformed(java.awt.event.ActionEvent evt) {
        try {
            exportUnits(FileType.CSV, resourceMap.getString("dlgSaveUnitsCSV.text"),
                    getCampaign().getName() + getCampaign().getLocalDate().format(DateTimeFormatter.ofPattern(MekHqConstants.FILENAME_DATE_FORMAT)) + "_ExportedUnits");
        } catch (Exception ex) {
            MekHQ.getLogger().error(this, ex);
        }
    }

    private void miImportOptionsActionPerformed(java.awt.event.ActionEvent evt) {
        loadOptionsFile();
    }

    private void miImportPartsActionPerformed(java.awt.event.ActionEvent evt) {
        loadPartsFile();
    }

    public void miExportPartsActionPerformed(java.awt.event.ActionEvent evt) {
        savePartsFile();
    }

    private void miPurchaseUnitActionPerformed(java.awt.event.ActionEvent evt) {
        UnitLoadingDialog unitLoadingDialog = new UnitLoadingDialog(frame);
        if (!MechSummaryCache.getInstance().isInitialized()) {
            unitLoadingDialog.setVisible(true);
        }
        AbstractUnitSelectorDialog usd = new MekHQUnitSelectorDialog(getFrame(), unitLoadingDialog,
                getCampaign(), true);
        usd.setVisible(true);
    }

    private void buyParts() {
        PartsStoreDialog psd = new PartsStoreDialog(true, this);
        psd.setVisible(true);
    }

    private void showMercRosterDialog() {
        MercRosterDialog mrd = new MercRosterDialog(getFrame(), true, getCampaign());
        mrd.setVisible(true);
    }

    public void refitUnit(Refit r, boolean selectModelName) {
        if (r.getOriginalEntity() instanceof Dropship || r.getOriginalEntity() instanceof Jumpship) {
            Person engineer = r.getOriginalUnit().getEngineer();
            if (engineer == null) {
                JOptionPane
                        .showMessageDialog(
                                frame,
                                "You cannot refit a ship that does not have an engineer. Assign a qualified vessel crew to this unit.",
                                "No Engineer", JOptionPane.WARNING_MESSAGE);
                return;
            }
            r.setTech(engineer);
        } else if (getCampaign().getTechs().size() > 0) {
            String name;
            Map<String, Person> techHash = new HashMap<>();
            List<String> techList = new ArrayList<>();
            String skillLvl;
            int timePerDay;

            List<Person> techs = getCampaign().getTechs(false, null, true, true);
            int lastRightTech = 0;

            for (Person tech : techs) {
                if (getCampaign().isWorkingOnRefit(tech) || tech.isEngineer()) {
                    continue;
                }
                timePerDay = (tech.getSecondaryRole().isTechSecondary()
                        ? Person.SECONDARY_ROLE_SUPPORT_TIME : Person.PRIMARY_ROLE_SUPPORT_TIME)
                        - tech.getMaintenanceTimeUsing();
                skillLvl = SkillType.getExperienceLevelName(tech.getExperienceLevel(false));
                name = tech.getFullName()
                        + ", "
                        + skillLvl
                        + " "
                        + tech.getPrimaryRoleDesc()
                        + " ("
                        + getCampaign().getTargetFor(r, tech).getValueAsString()
                        + "+)"
                        + ", "
                        + tech.getMinutesLeft() + "/" + timePerDay
                        + " minutes";
                techHash.put(name, tech);
                if (tech.isRightTechTypeFor(r)) {
                    techList.add(lastRightTech++, name);
                } else {
                    techList.add(name);
                }
            }

            String s = (String) JOptionPane.showInputDialog(frame,
                    "Which tech should work on the refit?", "Select Tech",
                    JOptionPane.PLAIN_MESSAGE, null, techList.toArray(), techList.get(0));

            if (null == s) {
                return;
            }

            Person selectedTech = techHash.get(s);

            if (!selectedTech.isRightTechTypeFor(r)) {
                if (JOptionPane.NO_OPTION == JOptionPane.showConfirmDialog(null,
                    "This tech is not appropriate for this unit. Would you like to continue?",
                    "pending battle",
                    JOptionPane.YES_NO_OPTION)) {
                        return;
                    }
            }

            r.setTech(selectedTech);
        } else {
            JOptionPane.showMessageDialog(frame,
                    "You have no techs available to work on this refit.",
                    "No Techs", JOptionPane.WARNING_MESSAGE);
            return;
        }
        if (selectModelName) {
            // select a model name
            RefitNameDialog rnd = new RefitNameDialog(frame, true, r);
            rnd.setVisible(true);
            if (rnd.wasCancelled()) {
                // Set the tech team to null since we may want to change it when we re-do the refit
                r.setTech(null);
                return;
            }
        }
        // TODO: allow overtime work?
        // check to see if user really wants to do it - give some info on what
        // will be done
        // TODO: better information
        String RefitRefurbish;
        if (r.isBeingRefurbished()) {
            RefitRefurbish = "Refurbishment is a " + r.getRefitClassName() + " refit and must be done at a factory and costs 10% of the purchase price"
                    + ".\n Are you sure you want to refurbish ";
        } else {
            RefitRefurbish = "This is a " + r.getRefitClassName() + " refit. Are you sure you want to refit ";
        }
        if (0 != JOptionPane
                .showConfirmDialog(null, RefitRefurbish
                                + r.getUnit().getName() + "?", "Proceed?",
                        JOptionPane.YES_NO_OPTION)) {
            return;
        }
        try {
            r.begin();
        } catch (EntityLoadingException ex) {
            JOptionPane
                    .showMessageDialog(
                            null,
                            "For some reason, the unit you are trying to customize cannot be loaded\n and so the customization was cancelled. Please report the bug with a description\nof the unit being customized.",
                            "Could not customize unit",
                            JOptionPane.ERROR_MESSAGE);
            return;
        } catch (IOException e) {
            JOptionPane.showMessageDialog(null, e.getMessage(), "IO Exception",
                    JOptionPane.ERROR_MESSAGE);
            return;
        }
        getCampaign().refit(r);
        if (hasTab(GuiTabType.MEKLAB)) {
            ((MekLabTab)getTab(GuiTabType.MEKLAB)).clearUnit();
        }
    }

    public void showReport(Report report) {
        ReportDialog rd = new ReportDialog(getFrame(), report);
        rd.pack();
        rd.setVisible(true);
    }

    public void showMaintenanceReport(UUID id) {
        if (null == id) {
            return;
        }
        Unit u = getCampaign().getUnit(id);
        if (null == u) {
            return;
        }
        MaintenanceReportDialog mrd = new MaintenanceReportDialog(getFrame(), u);
        mrd.setVisible(true);
    }

    public void showUnitCostReport(UUID id) {
        if (null == id) {
            return;
        }
        Unit u = getCampaign().getUnit(id);
        if (null == u) {
            return;
        }
        UnitCostReportDialog mrd = new UnitCostReportDialog(getFrame(), u);
        mrd.setVisible(true);
    }

    /**
     * Shows a dialog that lets the user select a tech for a task on a particular unit
     *
     * @param u                 The unit to be serviced, used to filter techs for skill on the unit.
     * @param desc              The description of the task
     * @param ignoreMaintenance If true, ignores the time required for maintenance tasks when displaying
     *                          the tech's time available.
     * @return                  The ID of the selected tech, or null if none is selected.
     */
    public @Nullable UUID selectTech(Unit u, String desc, boolean ignoreMaintenance) {
        String name;
        Map<String, Person> techHash = new LinkedHashMap<>();
        for (Person tech : getCampaign().getTechs()) {
            if (!tech.isMothballing() && tech.canTech(u.getEntity())) {
                int time = tech.getMinutesLeft();
                if (!ignoreMaintenance) {
                    time -= Math.max(0, tech.getMaintenanceTimeUsing());
                }
                name = tech.getFullTitle() + ", "
                        + SkillType.getExperienceLevelName(tech.getSkillForWorkingOn(u).getExperienceLevel())
                        + " (" + time + "min)";
                techHash.put(name, tech);
            }
        }
        if (techHash.isEmpty()) {
            JOptionPane.showMessageDialog(frame,
                    "You have no techs available.", "No Techs",
                    JOptionPane.WARNING_MESSAGE);
            return null;
        }

        Object[] nameArray = techHash.keySet().toArray();

        String s = (String) JOptionPane.showInputDialog(frame,
                "Which tech should work on " + desc + "?", "Select Tech",
                JOptionPane.PLAIN_MESSAGE, null, nameArray, nameArray[0]);
        if (null == s) {
            return null;
        }
        return techHash.get(s).getId();
    }

    /**
     * Exports Planets to a file (CSV, XML, etc.)
     * @param format
     * @param dialogTitle
     * @param filename
     */
    protected void exportPlanets(FileType format, String dialogTitle, String filename) {
        //TODO: Fix this
        /*
        GUI.fileDialogSave(
                frame,
                dialogTitle,
                format,
                MekHQ.getPlanetsDirectory().getValue(),
                "planets." + format.getRecommendedExtension())
                .ifPresent(f -> {
                    MekHQ.getPlanetsDirectory().setValue(f.getParent());
                    File file = checkFileEnding(f, format.getRecommendedExtension());
                    checkToBackupFile(file, file.getPath());
                    String report = Planets.getInstance().exportPlanets(file.getPath(), format.getRecommendedExtension());
                    JOptionPane.showMessageDialog(mainPanel, report);
                });

        GUI.fileDialogSave(frame, dialogTitle, new File(".", "planets." + format.getRecommendedExtension()), format).ifPresent(f -> {
            File file = checkFileEnding(f, format.getRecommendedExtension());
            checkToBackupFile(file, file.getPath());
            String report = Planets.getInstance().exportPlanets(file.getPath(), format.getRecommendedExtension());
            JOptionPane.showMessageDialog(mainPanel, report);
        });
        */
    }

    /**
     * Exports Personnel to a file (CSV, XML, etc.)
     * @param format        file format to export to
     * @param dialogTitle   title of the dialog frame
     * @param filename      file name to save to
     */
    protected void exportPersonnel(FileType format, String dialogTitle, String filename) {
        if (((PersonnelTab) getTab(GuiTabType.PERSONNEL)).getPersonnelTable().getRowCount() != 0) {
            GUI.fileDialogSave(
                    frame,
                    dialogTitle,
                    format,
                    MekHQ.getPersonnelDirectory().getValue(),
                    filename + "." + format.getRecommendedExtension())
                    .ifPresent(f -> {
                        MekHQ.getPersonnelDirectory().setValue(f.getParent());
                        File file = checkFileEnding(f, format.getRecommendedExtension());
                        checkToBackupFile(file, file.getPath());
                        String report;
                        // TODO add support for xml and json export
                        if (format.equals(FileType.CSV)) {
                            report = Utilities.exportTableToCSV(((PersonnelTab) getTab(GuiTabType.PERSONNEL)).getPersonnelTable(), file);
                        } else {
                            report = "Unsupported FileType in Export Personnel";
                        }
                        JOptionPane.showMessageDialog(tabMain, report);
                    });
        } else {
            JOptionPane.showMessageDialog(tabMain, resourceMap.getString("dlgNoPersonnel.text"));
        }
    }

    /**
     * Exports Units to a file (CSV, XML, etc.)
     * @param format        file format to export to
     * @param dialogTitle   title of the dialog frame
     * @param filename      file name to save to
     */
    protected void exportUnits(FileType format, String dialogTitle, String filename) {
        if (((HangarTab) getTab(GuiTabType.HANGAR)).getUnitTable().getRowCount() != 0) {
            GUI.fileDialogSave(
                    frame,
                    dialogTitle,
                    format,
                    MekHQ.getUnitsDirectory().getValue(),
                    filename + "." + format.getRecommendedExtension())
                    .ifPresent(f -> {
                        MekHQ.getUnitsDirectory().setValue(f.getParent());
                        File file = checkFileEnding(f, format.getRecommendedExtension());
                        checkToBackupFile(file, file.getPath());
                        String report;
                        // TODO add support for xml and json export
                        if (format.equals(FileType.CSV)) {
                            report = Utilities.exportTableToCSV(((HangarTab) getTab(GuiTabType.HANGAR)).getUnitTable(), file);
                        } else {
                            report = "Unsupported FileType in Export Units";
                        }
                        JOptionPane.showMessageDialog(tabMain, report);
                    });
        } else {
            JOptionPane.showMessageDialog(tabMain, resourceMap.getString("dlgNoUnits"));
        }
    }

     /**
     * Exports Finances to a file (CSV, XML, etc.)
     * @param format        file format to export to
     * @param dialogTitle   title of the dialog frame
     * @param filename      file name to save to
     */
    protected void exportFinances(FileType format, String dialogTitle, String filename) {
        if (!getCampaign().getFinances().getAllTransactions().isEmpty()) {
            GUI.fileDialogSave(
                    frame,
                    dialogTitle,
                    format,
                    MekHQ.getFinancesDirectory().getValue(),
                    filename + "." + format.getRecommendedExtension())
                    .ifPresent(f -> {
                        MekHQ.getFinancesDirectory().setValue(f.getParent());
                        File file = checkFileEnding(f, format.getRecommendedExtension());
                        checkToBackupFile(file, file.getPath());
                        String report;
                        // TODO add support for xml and json export
                        if (format.equals(FileType.CSV)) {
                            report = getCampaign().getFinances().exportFinancesToCSV(file.getPath(),
                                    format.getRecommendedExtension());
                        } else {
                            report = "Unsupported FileType in Export Finances";
                        }
                        JOptionPane.showMessageDialog(tabMain, report);
                    });
        } else {
            JOptionPane.showMessageDialog(tabMain, resourceMap.getString("dlgNoFinances.text"));
        }
    }

    /**
     * Checks if a file already exists, if so it makes a backup copy.
     * @param file to determine if there is an existing file with that name
     * @param path path to the file
     */
    private void checkToBackupFile(File file, String path) {
        // check for existing file and make a back-up if found
        String path2 = path + "_backup";
        File backupFile = new File(path2);
        if (file.exists()) {
            Utilities.copyfile(file, backupFile);
        }
    }

    /**
     * Checks to make sure the file has the appropriate ending / extension.
     * @param file   the file to check
     * @param format proper format for the ending/extension
     * @return File  with the appropriate ending/ extension
     */
    private File checkFileEnding(File file, String format) {
        String path = file.getPath();
        if (!path.endsWith("." + format)) {
            path += "." + format;
            file = new File(path);
        }
        return file;
    }

    protected void loadListFile(boolean allowNewPilots) {
        File unitFile = FileDialogs.openUnits(frame).orElse(null);

        if (unitFile != null) {
            // I need to get the parser myself, because I want to pull both
            // entities and pilots from it
            // Create an empty parser.
            MULParser parser = new MULParser();

            // Open up the file.
            try (InputStream is = new FileInputStream(unitFile)) {
                parser.parse(is);
            } catch (Exception e) {
                MekHQ.getLogger().error(e);
            }

            // Was there any error in parsing?
            if (parser.hasWarningMessage()) {
                MekHQ.getLogger().warning(parser.getWarningMessage());
            }

            // Add the units from the file.
            for (Entity entity : parser.getEntities()) {
                getCampaign().addNewUnit(entity, allowNewPilots, 0);
            }

            // TODO : re-add any ejected pilots
            //for (Crew pilot : parser.getPilots()) {
            //    if (pilot.isEjected()) {
            //         getCampaign().addPilot(pilot, PilotPerson.T_MECHWARRIOR,
            //         false);
            //    }
            //}
        }
    }

    protected void loadPersonFile() {
        File personnelFile = FileDialogs.openPersonnel(frame).orElse(null);

        if (personnelFile != null) {
            MekHQ.getLogger().info("Starting load of personnel file from XML...");
            // Initialize variables.
            Document xmlDoc;

            // Open the file
            try (InputStream is = new FileInputStream(personnelFile)) {
                // Using factory get an instance of document builder
                DocumentBuilder db = MekHqXmlUtil.newSafeDocumentBuilder();

                // Parse using builder to get DOM representation of the XML file
                xmlDoc = db.parse(is);
            } catch (Exception ex) {
                MekHQ.getLogger().error("Cannot load person XML", ex);
                return; // otherwise we NPE out in the next line
            }

            Element personnelEle = xmlDoc.getDocumentElement();
            NodeList nl = personnelEle.getChildNodes();

            // Get rid of empty text nodes and adjacent text nodes...
            // Stupid weird parsing of XML. At least this cleans it up.
            personnelEle.normalize();

            Version version = new Version(personnelEle.getAttribute("version"));

            // we need to iterate through three times, the first time to collect
            // any custom units that might not be written yet
            for (int x = 0; x < nl.getLength(); x++) {
                Node wn2 = nl.item(x);

                // If it's not an element node, we ignore it.
                if (wn2.getNodeType() != Node.ELEMENT_NODE) {
                    continue;
                }

                if (!wn2.getNodeName().equalsIgnoreCase("person")) {
                    // Error condition of sorts!
                    // Errr, what should we do here?
                    MekHQ.getLogger().error("Unknown node type not loaded in Personnel nodes: " + wn2.getNodeName());
                    continue;
                }

                Person p = Person.generateInstanceFromXML(wn2, getCampaign(), version);
                if (getCampaign().getPerson(p.getId()) != null
                        && getCampaign().getPerson(p.getId()).getFullName().equals(p.getFullName())) {
                    MekHQ.getLogger().error("ERROR: Cannot load person who exists, ignoring. (Name: " + p.getFullName() + ")");
                    p = null;
                }

                if (p != null) {
                    getCampaign().recruitPerson(p, true);

                    // Clear some values we no longer should have set in case this
                    // has transferred campaigns or things in the campaign have
                    // changed...
                    p.setUnit(null);
                    p.clearTechUnits();
                }
            }

            // Fix Spouse Id Information - This is required to fix spouse NPEs where one doesn't export
            // both members of the couple
            // TODO : make it so that exports will automatically include both spouses
            for (Person p : getCampaign().getActivePersonnel()) {
                if (p.getGenealogy().hasSpouse()
                        && !getCampaign().getPersonnel().contains(p.getGenealogy().getSpouse(getCampaign()))) {
                    // If this happens, we need to clear the spouse
                    if (p.getMaidenName() != null) {
                        p.setSurname(p.getMaidenName());
                    }

                    p.getGenealogy().setSpouse(null);
                }

                if (p.isPregnant()) {
                    String fatherIdString = p.getExtraData().get(Person.PREGNANCY_FATHER_DATA);
                    UUID fatherId = (fatherIdString != null) ? UUID.fromString(fatherIdString) : null;
                    if ((fatherId != null)
                            && !getCampaign().getPersonnel().contains(getCampaign().getPerson(fatherId))) {
                        p.getExtraData().set(Person.PREGNANCY_FATHER_DATA, null);
                    }
                }
            }

            MekHQ.getLogger().info("Finished load of personnel file");
        }
    }

    //TODO: disable if not using personnel tab
    private void savePersonFile() {
        File file = FileDialogs.savePersonnel(frame, getCampaign()).orElse(null);
        if (file == null) {
            // I want a file, y'know!
            return;
        }
        String path = file.getPath();
        if (!path.endsWith(".prsx")) {
            path += ".prsx";
            file = new File(path);
        }

        // check for existing file and make a back-up if found
        String path2 = path + "_backup";
        File backupFile = new File(path2);
        if (file.exists()) {
            Utilities.copyfile(file, backupFile);
        }

        // Then save it out to that file.
        try (OutputStream os = new FileOutputStream(file);
             PrintWriter pw = new PrintWriter(new OutputStreamWriter(os, StandardCharsets.UTF_8))) {

            PersonnelTab pt = (PersonnelTab)getTab(GuiTabType.PERSONNEL);
            int row = pt.getPersonnelTable().getSelectedRow();
            if (row < 0) {
                MekHQ.getLogger().warning("ERROR: Cannot export person if no one is selected! Ignoring.");
                return;
            }
            Person selectedPerson = pt.getPersonModel().getPerson(pt.getPersonnelTable()
                    .convertRowIndexToModel(row));
            int[] rows = pt.getPersonnelTable().getSelectedRows();
            Person[] people = new Person[rows.length];
            for (int i = 0; i < rows.length; i++) {
                people[i] = pt.getPersonModel().getPerson(pt.getPersonnelTable().convertRowIndexToModel(rows[i]));
            }

            // File header
            pw.println("<?xml version=\"1.0\" encoding=\"UTF-8\"?>");

            ResourceBundle resourceMap = ResourceBundle.getBundle("mekhq.resources.MekHQ");
            // Start the XML root.
            pw.println("<personnel version=\""
                    + resourceMap.getString("Application.version") + "\">");

            if (rows.length > 1) {
                for (int i = 0; i < rows.length; i++) {
                    people[i].writeToXml(pw, 1);
                }
            } else {
                selectedPerson.writeToXml(pw, 1);
            }
            // Okay, we're done.
            // Close everything out and be done with it.
            pw.println("</personnel>");
            pw.flush();
            // delete the backup file because we didn't need it
            if (backupFile.exists()) {
                backupFile.delete();
            }
            MekHQ.getLogger().info("Personnel saved to " + file);
        } catch (Exception ex) {
            MekHQ.getLogger().error(ex);
            JOptionPane.showMessageDialog(getFrame(),
                    "Oh no! The program was unable to correctly export your personnel. We know this\n"
                            + "is annoying and apologize. Please help us out and submit a bug with the\n"
                            + "mekhqlog.txt file from this game so we can prevent this from happening in\n"
                            + "the future.",
                    "Could not export personnel", JOptionPane.ERROR_MESSAGE);
            // restore the backup file
            file.delete();
            if (backupFile.exists()) {
                Utilities.copyfile(backupFile, file);
                backupFile.delete();
            }
        }
    }

    private void saveOptionsFile(FileType format, String dialogTitle, String filename) {
        Optional<File> maybeFile = GUI.fileDialogSave(
                frame,
                dialogTitle,
                format,
                MekHQ.getCampaignOptionsDirectory().getValue(),
                filename + "." + format.getRecommendedExtension());

        if (!maybeFile.isPresent()) {
            return;
        }

        MekHQ.getCampaignOptionsDirectory().setValue(maybeFile.get().getParent());

        File file = checkFileEnding(maybeFile.get(), format.getRecommendedExtension());
        checkToBackupFile(file, file.getPath());

        // Then save it out to that file.
        try (OutputStream os = new FileOutputStream(file);
             PrintWriter pw = new PrintWriter(new OutputStreamWriter(os, StandardCharsets.UTF_8))) {

            ResourceBundle resourceMap = ResourceBundle.getBundle("mekhq.resources.MekHQ");
            // File header
            pw.println("<?xml version=\"1.0\" encoding=\"UTF-8\"?>");
            pw.println("<options version=\"" + resourceMap.getString("Application.version") + "\">");
            // Start the XML root.
            getCampaign().getCampaignOptions().writeToXml(pw, 1);
            pw.println("\t<skillTypes>");
            for (String name : SkillType.skillList) {
                SkillType type = SkillType.getType(name);
                if (null != type) {
                    type.writeToXml(pw, 2);
                }
            }
            pw.println("\t</skillTypes>");
            pw.println("\t<specialAbilities>");
            for (String key : SpecialAbility.getAllSpecialAbilities().keySet()) {
                SpecialAbility.getAbility(key).writeToXml(pw, 2);
            }
            pw.println("\t</specialAbilities>");
            getCampaign().getRandomSkillPreferences().writeToXml(pw, 1);
            pw.println("</options>");
            // Okay, we're done.
            pw.flush();

            JOptionPane.showMessageDialog(tabMain, getResourceMap().getString("dlgCampaignSettingsSaved.text"));

            MekHQ.getLogger().info("Campaign Options saved saved to " + file);
        } catch (Exception ex) {
            MekHQ.getLogger().error(ex);
            JOptionPane.showMessageDialog(getFrame(),
                    "Oh no! The program was unable to correctly export your campaign options. We know this\n"
                            + "is annoying and apologize. Please help us out and submit a bug with the\n"
                            + "mekhqlog.txt file from this game so we can prevent this from happening in\n"
                            + "the future.",
                    "Could not export campaign options", JOptionPane.ERROR_MESSAGE);
        }
    }

    protected void loadPartsFile() {
        Optional<File> maybeFile = FileDialogs.openParts(frame);

        if (!maybeFile.isPresent()) {
            return;
        }

        File partsFile = maybeFile.get();

        MekHQ.getLogger().info("Starting load of parts file from XML...");
        // Initialize variables.
        Document xmlDoc;

        // Open up the file.
        try (InputStream is = new FileInputStream(partsFile)) {
            // Using factory get an instance of document builder
            DocumentBuilder db = MekHqXmlUtil.newSafeDocumentBuilder();

            // Parse using builder to get DOM representation of the XML file
            xmlDoc = db.parse(is);
        } catch (Exception ex) {
            MekHQ.getLogger().error(ex);
            return;
        }

        Element partsEle = xmlDoc.getDocumentElement();
        NodeList nl = partsEle.getChildNodes();

        // Get rid of empty text nodes and adjacent text nodes...
        // Stupid weird parsing of XML. At least this cleans it up.
        partsEle.normalize();

        Version version = new Version(partsEle.getAttribute("version"));

        // we need to iterate through three times, the first time to collect
        // any custom units that might not be written yet
        List<Part> parts = new ArrayList<>();
        for (int x = 0; x < nl.getLength(); x++) {
            Node wn2 = nl.item(x);

            // If it's not an element node, we ignore it.
            if (wn2.getNodeType() != Node.ELEMENT_NODE) {
                continue;
            }

            if (!wn2.getNodeName().equalsIgnoreCase("part")) {
                // Error condition of sorts!
                // Errr, what should we do here?
                MekHQ.getLogger().error("Unknown node type not loaded in Parts nodes: " + wn2.getNodeName());
                continue;
            }

            Part p = Part.generateInstanceFromXML(wn2, version);
            if (p != null) {
                parts.add(p);
            }
        }

        getCampaign().importParts(parts);
        MekHQ.getLogger().info("Finished load of parts file");
    }

    protected void loadOptionsFile() {
        Optional<File> maybeFile = FileDialogs.openCampaignOptions(frame);

        if (!maybeFile.isPresent()) {
            return;
        }

        File optionsFile = maybeFile.get();

        MekHQ.getLogger().info("Starting load of options file from XML...");
        // Initialize variables.
        Document xmlDoc;

        // Open up the file.
        try (InputStream is = new FileInputStream(optionsFile)) {
            // Using factory get an instance of document builder
            DocumentBuilder db = MekHqXmlUtil.newSafeDocumentBuilder();

            // Parse using builder to get DOM representation of the XML file
            xmlDoc = db.parse(is);
        } catch (Exception ex) {
            MekHQ.getLogger().error(ex);
            return;
        }

        Element partsEle = xmlDoc.getDocumentElement();
        NodeList nl = partsEle.getChildNodes();

        // Get rid of empty text nodes and adjacent text nodes...
        // Stupid weird parsing of XML. At least this cleans it up.
        partsEle.normalize();

        Version version = new Version(partsEle.getAttribute("version"));

        CampaignOptions options = null;
        RandomSkillPreferences rsp = null;

        // we need to iterate through three times, the first time to collect
        // any custom units that might not be written yet
        for (int x = 0; x < nl.getLength(); x++) {
            Node wn = nl.item(x);

            // If it's not an element node, we ignore it.
            if (wn.getNodeType() != Node.ELEMENT_NODE) {
                continue;
            }

            String xn = wn.getNodeName();

            if (xn.equalsIgnoreCase("campaignOptions")) {
                options = CampaignOptions.generateCampaignOptionsFromXml(wn, version);
            } else if (xn.equalsIgnoreCase("randomSkillPreferences")) {
                rsp = RandomSkillPreferences.generateRandomSkillPreferencesFromXml(wn, version);
            } else if (xn.equalsIgnoreCase("skillTypes")) {
                NodeList wList = wn.getChildNodes();

                // Okay, lets iterate through the children, eh?
                for (int x2 = 0; x2 < wList.getLength(); x2++) {
                    Node wn2 = wList.item(x2);

                    // If it's not an element node, we ignore it.
                    if (wn2.getNodeType() != Node.ELEMENT_NODE) {
                        continue;
                    }

                    if (wn2.getNodeName().startsWith("ability-")) {
                        continue;
                    } else if (!wn2.getNodeName().equalsIgnoreCase("skillType")) {
                        // Error condition of sorts!
                        // Errr, what should we do here?
                        MekHQ.getLogger().error("Unknown node type not loaded in Skill Type nodes: " + wn2.getNodeName());
                        continue;
                    }
                    SkillType.generateInstanceFromXML(wn2, version);
                }
            } else if (xn.equalsIgnoreCase("specialAbilities")) {
                PilotOptions pilotOptions = new PilotOptions();
                SpecialAbility.clearSPA();

                NodeList wList = wn.getChildNodes();

                // Okay, lets iterate through the children, eh?
                for (int x2 = 0; x2 < wList.getLength(); x2++) {
                    Node wn2 = wList.item(x2);

                    // If it's not an element node, we ignore it.
                    if (wn2.getNodeType() != Node.ELEMENT_NODE) {
                        continue;
                    }

                    if (!wn2.getNodeName().equalsIgnoreCase("ability")) {
                        // Error condition of sorts!
                        // Errr, what should we do here?
                        MekHQ.getLogger().error("Unknown node type not loaded in Special Ability nodes: " + wn2.getNodeName());
                        continue;
                    }

                    SpecialAbility.generateInstanceFromXML(wn2, pilotOptions, null);
                }
            }

        }

        if (null != options) {
            this.getCampaign().setCampaignOptions(options);
        }
        if (null != rsp) {
            this.getCampaign().setRandomSkillPreferences(rsp);
        }

        MekHQ.getLogger().info("Finished load of campaign options file");
        MekHQ.triggerEvent(new OptionsChangedEvent(getCampaign(), options));

        refreshCalendar();
        getCampaign().reloadNews();
    }

    private void savePartsFile() {
        Optional<File> maybeFile = FileDialogs.saveParts(frame, getCampaign());

        if (!maybeFile.isPresent()) {
            return;
        }

        File file = maybeFile.get();

        if (!file.getName().endsWith(".parts")) {
            file = new File(file.getAbsolutePath() + ".parts");
        }

        // check for existing file and make a back-up if found
        String path2 = file.getAbsolutePath() + "_backup";
        File backupFile = new File(path2);
        if (file.exists()) {
            Utilities.copyfile(file, backupFile);
        }

        // Then save it out to that file.
        FileOutputStream fos;
        PrintWriter pw;

        if (getTab(GuiTabType.WAREHOUSE) != null) {
            try {
                JTable partsTable = ((WarehouseTab)getTab(GuiTabType.WAREHOUSE)).getPartsTable();
                PartsTableModel partsModel = ((WarehouseTab)getTab(GuiTabType.WAREHOUSE)).getPartsModel();
                int row = partsTable.getSelectedRow();
                if (row < 0) {
                    MekHQ.getLogger().warning("ERROR: Cannot export parts if none are selected! Ignoring.");
                    return;
                }
                Part selectedPart = partsModel.getPartAt(partsTable
                        .convertRowIndexToModel(row));
                int[] rows = partsTable.getSelectedRows();
                Part[] parts = new Part[rows.length];
                for (int i = 0; i < rows.length; i++) {
                    parts[i] = partsModel.getPartAt(partsTable.convertRowIndexToModel(rows[i]));
                }
                fos = new FileOutputStream(file);
                pw = new PrintWriter(new OutputStreamWriter(fos, StandardCharsets.UTF_8));

                // File header
                pw.println("<?xml version=\"1.0\" encoding=\"UTF-8\"?>");

                ResourceBundle resourceMap = ResourceBundle.getBundle("mekhq.resources.MekHQ");
                // Start the XML root.
                pw.println("<parts version=\"" + resourceMap.getString("Application.version") + "\">");

                if (rows.length > 1) {
                    for (int i = 0; i < rows.length; i++) {
                        parts[i].writeToXml(pw, 1);
                    }
                } else {
                    selectedPart.writeToXml(pw, 1);
                }
                // Okay, we're done.
                // Close everything out and be done with it.
                pw.println("</parts>");
                pw.flush();
                pw.close();
                fos.close();
                // delete the backup file because we didn't need it
                if (backupFile.exists()) {
                    backupFile.delete();
                }
                MekHQ.getLogger().info("Parts saved to " + file);
            } catch (Exception ex) {
                MekHQ.getLogger().error(ex);
                JOptionPane.showMessageDialog(getFrame(),
                        "Oh no! The program was unable to correctly export your parts. We know this\n"
                                + "is annoying and apologize. Please help us out and submit a bug with the\n"
                                + "mekhqlog.txt file from this game so we can prevent this from happening in\n"
                                + "the future.", "Could not export parts", JOptionPane.ERROR_MESSAGE);
                // restore the backup file
                file.delete();
                if (backupFile.exists()) {
                    Utilities.copyfile(backupFile, file);
                    backupFile.delete();
                }
            }
        }
    }

    /**
     * Check to see if the command center tab is currently active and if not, color the tab. Should be
     * called when items are added to daily report log panel and user is not on the command center tab
     * in order to draw attention to it
     */
    public void checkDailyLogNag() {
        if (!logNagActive) {
            if (tabMain.getSelectedIndex() != 0) {
                tabMain.setBackgroundAt(0, Color.RED);
                logNagActive = true;
            }
        }
    }

    public void refreshAllTabs() {
        for (int i = 0; i < tabMain.getTabCount(); i++) {
            ((CampaignGuiTab) tabMain.getComponentAt(i)).refreshAll();
        }
    }

    public void refreshLab() {
        MekLabTab lab = (MekLabTab) getTab(GuiTabType.MEKLAB);
        if (null == lab) {
            return;
        }
        Unit u = lab.getUnit();
        if (null == u) {
            return;
        }
        if (null == getCampaign().getUnit(u.getId())) {
            // this unit has been removed so clear the mek lab
            lab.clearUnit();
        } else {
            // put a try-catch here so that bugs in the meklab don't screw up
            // other stuff
            try {
                lab.refreshRefitSummary();
            } catch (Exception e) {
                MekHQ.getLogger().error(e);
            }
        }
    }

    public void refreshCalendar() {
        getFrame().setTitle(getCampaign().getTitle());
    }

    private void refreshFunds() {
        Money funds = getCampaign().getFunds();
        String inDebt = "";
        if (getCampaign().getFinances().isInDebt()) {
            inDebt = " <font color='red'>(in Debt)</font>";
        }
        String text = "<html><b>Funds:</b> "
                + funds.toAmountAndSymbolString()
                + inDebt
                + "</html>";
        lblFunds.setText(text);
    }

    private void refreshTempAstechs() {
        String text = "<html><b>Temp Astechs:</b> " + getCampaign().getAstechPool() + "</html>";
        lblTempAstechs.setText(text);
    }

    private void refreshTempMedics() {
        String text = "<html><b>Temp Medics:</b> " + getCampaign().getMedicPool() + "</html>";
        lblTempMedics.setText(text);
    }

    private void refreshPartsAvailability() {
        if (!getCampaign().getCampaignOptions().getUseAtB()) {
            lblPartsAvailabilityRating.setText("");
        } else {
            StringBuilder report = new StringBuilder();
            int partsAvailability = getCampaign().findAtBPartsAvailabilityLevel(null, report);
            lblPartsAvailabilityRating.setText("<html><b>Campaign Parts Availability</b>:" + partsAvailability + "</html>");
        }
    }

    private ActionScheduler fundsScheduler = new ActionScheduler(this::refreshFunds);

    @Subscribe
    public void handleDayEnding(DayEndingEvent ev) {
        // first check for overdue loan payments - don't allow advancement until
        // these are addressed
        if (getCampaign().checkOverDueLoans()) {
            refreshFunds();
            showOverdueLoansDialog();
            ev.cancel();
        }
        if (getCampaign().checkRetirementDefections()) {
            showRetirementDefectionDialog();
            ev.cancel();
        }
        if (getCampaign().checkYearlyRetirements()) {
            showRetirementDefectionDialog();
            ev.cancel();
        }
        if (nagShortMaintenance()) {
            ev.cancel();
        }
        if (getCampaign().getCampaignOptions().getUseAtB()) {
            if (nagShortDeployments()) {
                ev.cancel();
            }
            if (nagOutstandingScenarios()) {
                ev.cancel();
            }
        }
    }

    @Subscribe
    public void handleNewDay(NewDayEvent evt) {
        refreshCalendar();
        refreshLocation();
        refreshFunds();
        refreshPartsAvailability();

        refreshAllTabs();
    }

    @Subscribe
    public void handle(OptionsChangedEvent ev) {
        fundsScheduler.schedule();
        refreshPartsAvailability();
    }

    @Subscribe
    public void handle(TransactionEvent ev) {
        fundsScheduler.schedule();
        refreshPartsAvailability();
    }

    @Subscribe
    public void handle(LoanEvent ev) {
        fundsScheduler.schedule();
        refreshPartsAvailability();
    }

    @Subscribe
    public void handle(AssetEvent ev) {
        fundsScheduler.schedule();
    }

    @Subscribe
    public void handle(AstechPoolChangedEvent ev) {
        refreshTempAstechs();
    }

    @Subscribe
    public void handle(MedicPoolChangedEvent ev) {
        refreshTempMedics();
    }

    @Subscribe
    public void handleLocationChanged(LocationChangedEvent ev) {
        refreshLocation();
    }

    @Subscribe
    public void handleMissionChanged(MissionEvent ev) {
        refreshPartsAvailability();
    }

    @Subscribe
    public void handlePersonUpdate(PersonEvent ev) {
        // only bother recalculating AtB parts availability if a logistics admin has been changed
        // refreshPartsAvailability cuts out early with a "use AtB" check so it's not necessary here
        if (ev.getPerson().hasRole(PersonnelRole.ADMINISTRATOR_LOGISTICS)) {
            refreshPartsAvailability();
        }
    }

    public void refreshLocation() {
        lblLocation.setText(getCampaign().getLocation().getReport(getCampaign().getLocalDate()));
    }

    protected MekHQ getApplication() {
        return app;
    }

    public ReportHyperlinkListener getReportHLL() {
        return reportHLL;
    }

    public Campaign getCampaign() {
        return getApplication().getCampaign();
    }

    public CampaignController getCampaignController() {
        return getApplication().getCampaignController();
    }

    public IconPackage getIconPackage() {
        return getApplication().getIconPackage();
    }

    public JFrame getFrame() {
        return frame;
    }

    public int getTabIndexByName(String tabTitle) {
        int retVal = -1;
        for (int i = 0; i < tabMain.getTabCount(); i++) {
            if (tabMain.getTitleAt(i).equals(tabTitle)) {
                retVal = i;
                break;
            }
        }
        return retVal;
    }

    public void undeployUnit(Unit u) {
        Force f = getCampaign().getForce(u.getForceId());
        if (f != null) {
            undeployForce(f, false);
        }
        Scenario s = getCampaign().getScenario(u.getScenarioId());
        s.removeUnit(u.getId());
        u.undeploy();
        MekHQ.triggerEvent(new DeploymentChangedEvent(u, s));
    }

    public void undeployForces(Vector<Force> forces) {
        for (Force force : forces) {
            undeployForce(force);
            undeployForces(force.getSubForces());
        }
    }

    public void undeployForce(Force f) {
        undeployForce(f, true);
    }

    public void undeployForce(Force f, boolean killSubs) {
        int sid = f.getScenarioId();
        Scenario scenario = getCampaign().getScenario(sid);
        if (null != scenario) {
            f.clearScenarioIds(getCampaign(), killSubs);
            scenario.removeForce(f.getId());
            if (killSubs) {
                for (UUID uid : f.getAllUnits(false)) {
                    Unit u = getCampaign().getUnit(uid);
                    if (null != u) {
                        scenario.removeUnit(u.getId());
                        u.undeploy();
                    }
                }
            }

            // We have to clear out the parents as well.
            Force parent = f;
            int prevId = f.getId();
            while ((parent = parent.getParentForce()) != null) {
                if (parent.getScenarioId() == -1) {
                    break;
                }
                parent.clearScenarioIds(getCampaign(), false);
                scenario.removeForce(parent.getId());
                for (Force sub : parent.getSubForces()) {
                    if (sub.getId() == prevId) {
                        continue;
                    }
                    scenario.addForces(sub.getId());
                    sub.setScenarioId(scenario.getId());
                }
                prevId = parent.getId();
            }
        }

        if (null != scenario) {
            MekHQ.triggerEvent(new DeploymentChangedEvent(f, scenario));
        }
    }

    public JTabbedPane getTabMain() {
        return tabMain;
    }

    /**
     * @return the resourceMap
     */
    public ResourceBundle getResourceMap() {
        return resourceMap;
    }

    private void setCampaignOptionsFromGameOptions() {
        getCampaign().getCampaignOptions().setUseTactics(getCampaign().getGameOptions().getOption("command_init").booleanValue());
        getCampaign().getCampaignOptions().setInitBonus(getCampaign().getGameOptions().getOption("individual_initiative").booleanValue());
        getCampaign().getCampaignOptions().setToughness(getCampaign().getGameOptions().getOption("toughness").booleanValue());
        getCampaign().getCampaignOptions().setArtillery(getCampaign().getGameOptions().getOption("artillery_skill").booleanValue());
        getCampaign().getCampaignOptions().setAbilities(getCampaign().getGameOptions().getOption("pilot_advantages").booleanValue());
        getCampaign().getCampaignOptions().setEdge(getCampaign().getGameOptions().getOption("edge").booleanValue());
        getCampaign().getCampaignOptions().setImplants(getCampaign().getGameOptions().getOption("manei_domini").booleanValue());
        getCampaign().getCampaignOptions().setQuirks(getCampaign().getGameOptions().getOption("stratops_quirks").booleanValue());
        getCampaign().getCampaignOptions().setAllowCanonOnly(getCampaign().getGameOptions().getOption("canon_only").booleanValue());
        getCampaign().getCampaignOptions().setTechLevel(TechConstants.getSimpleLevel(getCampaign().getGameOptions().getOption("techlevel").stringValue()));
        MekHQ.triggerEvent(new OptionsChangedEvent(getCampaign()));
    }
}<|MERGE_RESOLUTION|>--- conflicted
+++ resolved
@@ -1,13 +1,8 @@
 /*
  * CampaignGUI.java
  *
-<<<<<<< HEAD
  * Copyright (c) 2009 Jay Lawson <jaylawson39 at yahoo.com>. All rights reserved.
  * Copyright (c) 2020-2021 - The MegaMek Team. All Rights Reserved.
-=======
- * Copyright (c) 2009 - Jay Lawson <jaylawson39 at yahoo.com>. All Rights Reserved.
- * Copyright (c) 2021 - The MegaMek Team. All Rights Reserved.
->>>>>>> 4b5f1800
  *
  * This file is part of MekHQ.
  *
@@ -1346,11 +1341,7 @@
         return FileDialogs.saveCampaign(frame, getCampaign()).orElse(null);
     }
 
-<<<<<<< HEAD
     private void menuLoadXmlActionPerformed(ActionEvent evt) {
-=======
-    private void menuLoadXmlActionPerformed(java.awt.event.ActionEvent evt) {
->>>>>>> 4b5f1800
         File f = selectLoadCampaignFile();
         if (null == f) {
             return;
