--- conflicted
+++ resolved
@@ -1561,10 +1561,6 @@
             Map<String, Person> techHash = new HashMap<>();
             List<String> techList = new ArrayList<>();
             String skillLvl;
-<<<<<<< HEAD
-            int timePerDay;
-=======
->>>>>>> 05495f48
 
             List<Person> techs = getCampaign().getTechs(false, null, true, true);
             int lastRightTech = 0;
@@ -1573,28 +1569,10 @@
                 if (getCampaign().isWorkingOnRefit(tech) || tech.isEngineer()) {
                     continue;
                 }
-<<<<<<< HEAD
-                timePerDay = (tech.getSecondaryRole().isTechSecondary()
-                        ? Person.SECONDARY_ROLE_SUPPORT_TIME : Person.PRIMARY_ROLE_SUPPORT_TIME)
-                        - tech.getMaintenanceTimeUsing();
-                skillLvl = SkillType.getExperienceLevelName(tech.getExperienceLevel(false));
-                name = tech.getFullName()
-                        + ", "
-                        + skillLvl
-                        + " "
-                        + tech.getPrimaryRoleDesc()
-                        + " ("
-                        + getCampaign().getTargetFor(r, tech).getValueAsString()
-                        + "+)"
-                        + ", "
-                        + tech.getMinutesLeft() + "/" + timePerDay
-                        + " minutes";
-=======
                 skillLvl = SkillType.getExperienceLevelName(tech.getExperienceLevel(false));
                 name = tech.getFullName() + ", " + skillLvl + " " + tech.getPrimaryRoleDesc()
                         + " (" + getCampaign().getTargetFor(r, tech).getValueAsString() + "+), "
                         + tech.getMinutesLeft() + "/" + tech.getDailyAvailableTechTime() + " minutes";
->>>>>>> 05495f48
                 techHash.put(name, tech);
                 if (tech.isRightTechTypeFor(r)) {
                     techList.add(lastRightTech++, name);
