--- conflicted
+++ resolved
@@ -1447,7 +1447,6 @@
         getCampaign().setOvertime(btnOvertime.isSelected());
     }
 
-<<<<<<< HEAD
     /**
      * @param evt the event triggering the opening of the Campaign Options Dialog
      */
@@ -1462,15 +1461,6 @@
         boolean factionIntroDate = oldOptions.useFactionIntroDate();
         final RandomProcreationMethod randomProcreationMethod = oldOptions.getRandomProcreationMethod();
 
-=======
-    private void menuOptionsActionPerformed(final ActionEvent evt) {
-        boolean atb = getCampaign().getCampaignOptions().getUseAtB();
-        boolean timeIn = getCampaign().getCampaignOptions().getUseTimeInService();
-        boolean rankIn = getCampaign().getCampaignOptions().getUseTimeInRank();
-        boolean retirementDateTracking = getCampaign().getCampaignOptions().useRetirementDateTracking();
-        boolean staticRATs = getCampaign().getCampaignOptions().useStaticRATs();
-        boolean factionIntroDate = getCampaign().getCampaignOptions().useFactionIntroDate();
->>>>>>> 616cfdbd
         CampaignOptionsDialog cod = new CampaignOptionsDialog(getFrame(), true, getCampaign());
         cod.setVisible(true);
 
@@ -1506,7 +1496,6 @@
             }
         }
 
-<<<<<<< HEAD
         // Procreation Updates
         if (randomProcreationMethod != newOptions.getRandomProcreationMethod()) {
             getCampaign().setProcreation(newOptions.getRandomProcreationMethod().getMethod(newOptions));
@@ -1526,35 +1515,23 @@
                     .forEach(person -> getCampaign().getProcreation().removePregnancy(person));
         }
 
+        final AbstractUnitMarket unitMarket = getCampaign().getUnitMarket();
+        if (unitMarket.getMethod() != newOptions.getUnitMarketMethod()) {
+            getCampaign().setUnitMarket(newOptions.getUnitMarketMethod().getUnitMarket());
+            getCampaign().getUnitMarket().setOffers(unitMarket.getOffers());
+            miUnitMarket.setVisible(!getCampaign().getUnitMarket().getMethod().isNone());
+        }
+
         if (atb != newOptions.getUseAtB()) {
             if (newOptions.getUseAtB()) {
-=======
-        final AbstractUnitMarket unitMarket = getCampaign().getUnitMarket();
-        if (getCampaign().getCampaignOptions().getUnitMarketMethod() != unitMarket.getMethod()) {
-            getCampaign().setUnitMarket(getCampaign().getCampaignOptions().getUnitMarketMethod().getUnitMarket());
-            getCampaign().getUnitMarket().setOffers(unitMarket.getOffers());
-            miUnitMarket.setVisible(!getCampaign().getUnitMarket().getMethod().isNone());
-        }
-
-        if (atb != getCampaign().getCampaignOptions().getUseAtB()) {
-            if (getCampaign().getCampaignOptions().getUseAtB()) {
->>>>>>> 616cfdbd
                 getCampaign().initAtB(false);
                 //refresh lance assignment table
                 MekHQ.triggerEvent(new OrganizationChangedEvent(getCampaign().getForces()));
             }
-<<<<<<< HEAD
             miContractMarket.setVisible(newOptions.getUseAtB());
-            miUnitMarket.setVisible(newOptions.getUseAtB());
             miShipSearch.setVisible(newOptions.getUseAtB());
             miRetirementDefectionDialog.setVisible(newOptions.getUseAtB());
             if (newOptions.getUseAtB()) {
-=======
-            miContractMarket.setVisible(getCampaign().getCampaignOptions().getUseAtB());
-            miShipSearch.setVisible(getCampaign().getCampaignOptions().getUseAtB());
-            miRetirementDefectionDialog.setVisible(getCampaign().getCampaignOptions().getUseAtB());
-            if (getCampaign().getCampaignOptions().getUseAtB()) {
->>>>>>> 616cfdbd
                 int loops = 0;
                 while (!RandomUnitGenerator.getInstance().isInitialized()) {
                     try {
