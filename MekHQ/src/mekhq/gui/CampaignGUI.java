/*
 * CampaignGUI.java
 *
 * Copyright (c) 2009 Jay Lawson <jaylawson39 at yahoo.com>. All rights reserved.
 * Copyright (c) 2020-2021 - The MegaMek Team. All Rights Reserved.
 *
 * This file is part of MekHQ.
 *
 * MekHQ is free software: you can redistribute it and/or modify
 * it under the terms of the GNU General Public License as published by
 * the Free Software Foundation, either version 3 of the License, or
 * (at your option) any later version.
 *
 * MekHQ is distributed in the hope that it will be useful,
 * but WITHOUT ANY WARRANTY; without even the implied warranty of
 * MERCHANTABILITY or FITNESS FOR A PARTICULAR PURPOSE. See the
 * GNU General Public License for more details.
 *
 * You should have received a copy of the GNU General Public License
 * along with MekHQ. If not, see <http://www.gnu.org/licenses/>.
 */
package mekhq.gui;

import java.awt.*;
import java.awt.event.*;
import java.io.*;
import java.lang.reflect.Method;
import java.nio.charset.StandardCharsets;
import java.time.DayOfWeek;
import java.time.format.DateTimeFormatter;
import java.util.*;
import java.util.List;
import java.util.zip.GZIPOutputStream;

import javax.swing.*;
import javax.swing.UIManager.LookAndFeelInfo;
import javax.xml.parsers.DocumentBuilder;

import megamek.client.ui.swing.UnitLoadingDialog;
import megamek.client.ui.swing.dialog.AbstractUnitSelectorDialog;
import megamek.common.*;
import megamek.common.options.OptionsConstants;
import mekhq.MekHqConstants;
import mekhq.campaign.finances.Money;
import mekhq.campaign.personnel.enums.PersonnelRole;
import mekhq.gui.dialog.*;
import megamek.client.ui.preferences.JWindowPreference;
import megamek.client.ui.preferences.PreferencesNode;
import org.w3c.dom.Document;
import org.w3c.dom.Element;
import org.w3c.dom.Node;
import org.w3c.dom.NodeList;

import chat.ChatClient;
import megamek.client.generator.RandomUnitGenerator;
import megamek.client.ui.swing.GameOptionsDialog;
import megamek.common.annotations.Nullable;
import megamek.common.event.Subscribe;
import megamek.common.loaders.EntityLoadingException;
import megamek.common.options.PilotOptions;
import megamek.common.util.EncodeControl;
import mekhq.IconPackage;
import mekhq.MekHQ;
import mekhq.MekHqXmlUtil;
import mekhq.Utilities;
import mekhq.Version;
import mekhq.campaign.Campaign;
import mekhq.campaign.CampaignController;
import mekhq.campaign.CampaignOptions;
import mekhq.campaign.RandomSkillPreferences;
import mekhq.campaign.event.AssetEvent;
import mekhq.campaign.event.AstechPoolChangedEvent;
import mekhq.campaign.event.DayEndingEvent;
import mekhq.campaign.event.DeploymentChangedEvent;
import mekhq.campaign.event.LoanEvent;
import mekhq.campaign.event.LocationChangedEvent;
import mekhq.campaign.event.MedicPoolChangedEvent;
import mekhq.campaign.event.MissionEvent;
import mekhq.campaign.event.NewDayEvent;
import mekhq.campaign.event.OptionsChangedEvent;
import mekhq.campaign.event.OrganizationChangedEvent;
import mekhq.campaign.event.PersonEvent;
import mekhq.campaign.event.TransactionEvent;
import mekhq.campaign.force.Force;
import mekhq.campaign.mission.AtBContract;
import mekhq.campaign.mission.AtBScenario;
import mekhq.campaign.mission.Scenario;
import mekhq.campaign.parts.Part;
import mekhq.campaign.parts.Refit;
import mekhq.campaign.personnel.Person;
import mekhq.campaign.personnel.SkillType;
import mekhq.campaign.personnel.SpecialAbility;
import mekhq.campaign.report.CargoReport;
import mekhq.campaign.report.HangarReport;
import mekhq.campaign.report.PersonnelReport;
import mekhq.campaign.report.RatingReport;
import mekhq.campaign.report.Report;
import mekhq.campaign.report.TransportReport;
import mekhq.campaign.stratcon.StratconRulesManager;
import mekhq.campaign.unit.Unit;
import mekhq.campaign.universe.NewsItem;
import mekhq.campaign.universe.RandomFactionGenerator;
import mekhq.gui.model.PartsTableModel;
import mekhq.io.FileType;

/**
 * The application's main frame.
 */
public class CampaignGUI extends JPanel {
    private static final long serialVersionUID = -687162569841072579L;

    public static final int MAX_START_WIDTH = 1400;
    public static final int MAX_START_HEIGHT = 900;
    // the max quantity when mass purchasing parts, hiring, etc. using the JSpinner
    public static final int MAX_QUANTITY_SPINNER = 1000;

    private JFrame frame;

    private MekHQ app;

    private ResourceBundle resourceMap;

    /* for the main panel */
    private JTabbedPane tabMain;

    /* For the menu bar */
    private JMenuBar menuBar;
    private JMenu menuThemes;
    private JMenuItem miContractMarket;
    private JMenuItem miUnitMarket;
    private JMenuItem miShipSearch;
    private JMenuItem miRetirementDefectionDialog;
    private JMenuItem miAdvanceMultipleDays;

    private EnumMap<GuiTabType, CampaignGuiTab> standardTabs;

    /* Components for the status panel */
    private JPanel statusPanel;
    private JLabel lblLocation;
    private JLabel lblFunds;
    private JLabel lblTempAstechs;
    private JLabel lblTempMedics;
    private JLabel lblPartsAvailabilityRating;
    @SuppressWarnings(value = "unused")
    private JLabel lblCargo; // FIXME: Re-add this in an optionized form

    /* for the top button panel */
    private JPanel btnPanel;
    private JToggleButton btnGMMode;
    private JToggleButton btnOvertime;
    private JButton btnAdvanceDay;

    ReportHyperlinkListener reportHLL;

    private boolean logNagActive = false;

    public CampaignGUI(MekHQ app) {
        this.app = app;
        reportHLL = new ReportHyperlinkListener(this);
        standardTabs = new EnumMap<>(GuiTabType.class);
        initComponents();
        MekHQ.registerHandler(this);
        setUserPreferences();
    }

    public void showAboutBox() {
        MekHQAboutBox aboutBox = new MekHQAboutBox(getFrame());
        aboutBox.setLocationRelativeTo(getFrame());
        aboutBox.setModal(true);
        aboutBox.setVisible(true);
        aboutBox.dispose();
    }

    private void showHistoricalDailyReportDialog() {
        HistoricalDailyReportDialog histDailyReportDialog = new HistoricalDailyReportDialog(getFrame(), this);
        histDailyReportDialog.setModal(true);
        histDailyReportDialog.setVisible(true);
        histDailyReportDialog.dispose();
    }

    public void showRetirementDefectionDialog() {
        /*
         * if there are unresolved personnel, show the results view; otherwise,
         * present the retirement view to give the player a chance to follow a
         * custom schedule
         */
        RetirementDefectionDialog rdd = new RetirementDefectionDialog(this,
                null, getCampaign().getRetirementDefectionTracker()
                .getRetirees().size() == 0);
        rdd.setVisible(true);
        if (!rdd.wasAborted()) {
            getCampaign().applyRetirement(rdd.totalPayout(),
                    rdd.getUnitAssignments());
        }
    }

    /**
     * Show a dialog indicating that the user must resolve overdue loans before advanching the day
     */
    public void showOverdueLoansDialog() {

        JOptionPane.showMessageDialog(null, "You must resolve overdue loans before advancing the day",
                "Overdue loans", JOptionPane.WARNING_MESSAGE);

    }

    public void showAdvanceMultipleDays(boolean isHost) {
        miAdvanceMultipleDays.setVisible(isHost);
    }

    public void showGMToolsDialog() {
        GMToolsDialog gmTools = new GMToolsDialog(getFrame(), this);
        gmTools.setVisible(true);
    }

    public void showMassMothballDialog(Unit[] units, boolean activate) {
        MassMothballDialog mothballDialog = new MassMothballDialog(getFrame(), units, getCampaign(), activate);
        mothballDialog.setVisible(true);
    }

    public void showAdvanceDaysDialog() {
        AdvanceDaysDialog advanceDaysDialog = new AdvanceDaysDialog(getFrame(), this);
        advanceDaysDialog.setModal(true);
        advanceDaysDialog.setVisible(true);
        advanceDaysDialog.dispose();
    }

    public void randomizeAllBloodnames() {
        for (Person p : getCampaign().getPersonnel()) {
            getCampaign().checkBloodnameAdd(p, false);
        }
    }

    public void spendBatchXP() {
        BatchXPDialog batchXPDialog = new BatchXPDialog(getFrame(), getCampaign());
        batchXPDialog.setVisible(true);
    }

    private void initComponents() {
        resourceMap = ResourceBundle.getBundle("mekhq.resources.CampaignGUI", new EncodeControl()); //$NON-NLS-1$

        frame = new JFrame("MekHQ"); //$NON-NLS-1$
        frame.setDefaultCloseOperation(JFrame.DO_NOTHING_ON_CLOSE);

        tabMain = new JTabbedPane();
        tabMain.setToolTipText(resourceMap.getString("tabMain.toolTipText")); // NOI18N
        tabMain.setMinimumSize(new java.awt.Dimension(600, 200));
        tabMain.setPreferredSize(new java.awt.Dimension(900, 300));

        addStandardTab(GuiTabType.COMMAND);
        addStandardTab(GuiTabType.TOE);
        addStandardTab(GuiTabType.BRIEFING);
        if (getCampaign().getCampaignOptions().getUseStratCon()) {
            addStandardTab(GuiTabType.STRATCON);
        }
        addStandardTab(GuiTabType.MAP);
        addStandardTab(GuiTabType.PERSONNEL);
        addStandardTab(GuiTabType.HANGAR);
        addStandardTab(GuiTabType.WAREHOUSE);
        addStandardTab(GuiTabType.REPAIR);
        addStandardTab(GuiTabType.INFIRMARY);
        addStandardTab(GuiTabType.MEKLAB);
        addStandardTab(GuiTabType.FINANCES);

        //check to see if we just selected the command center tab
        //and if so change its color to standard
        tabMain.addChangeListener(e -> {
            if (tabMain.getSelectedIndex() == 0) {
                tabMain.setBackgroundAt(0, null);
                logNagActive = false;
            }
        });

        initTopButtons();
        initStatusBar();

        setLayout(new BorderLayout());

        add(tabMain, BorderLayout.CENTER);
        add(btnPanel, BorderLayout.PAGE_START);
        add(statusPanel, BorderLayout.PAGE_END);

        standardTabs.values().forEach(CampaignGuiTab::refreshAll);

        refreshCalendar();
        refreshFunds();
        refreshLocation();
        refreshTempAstechs();
        refreshTempMedics();
        refreshPartsAvailability();

        Dimension dim = Toolkit.getDefaultToolkit().getScreenSize();

        frame.setSize(Math.min(MAX_START_WIDTH, dim.width),
                Math.min(MAX_START_HEIGHT, dim.height));

        // Determine the new location of the window
        int w = frame.getSize().width;
        int h = frame.getSize().height;
        int x = (dim.width - w) / 2;
        int y = (dim.height - h) / 2;

        // Move the window
        frame.setLocation(x, y);

        initMenu();
        frame.setJMenuBar(menuBar);
        frame.getContentPane().setLayout(new BorderLayout());
        frame.getContentPane().add(this, BorderLayout.CENTER);
        frame.validate();

        if (isMacOSX()) {
            enableFullScreenMode(frame);
        }

        frame.setVisible(true);
        frame.addWindowListener(new WindowAdapter() {
            @Override
            public void windowClosing(WindowEvent e) {
                getApplication().exit();
            }
        });

    }

    private void setUserPreferences() {
        PreferencesNode preferences = MekHQ.getPreferences().forClass(CampaignGUI.class);

        frame.setName("mainWindow");
        preferences.manage(new JWindowPreference(frame));
    }

    public CampaignGuiTab getTab(GuiTabType tabType) {
        return standardTabs.get(tabType);
    }

    public TOETab getTOETab() {
        return (TOETab) getTab(GuiTabType.TOE);
    }

    public BriefingTab getBriefingTab() {
        return (BriefingTab) getTab(GuiTabType.BRIEFING);
    }

    public MapTab getMapTab() {
        return (MapTab) getTab(GuiTabType.MAP);
    }

    public PersonnelTab getPersonnelTab() {
        return (PersonnelTab) getTab(GuiTabType.PERSONNEL);
    }

    public HangarTab getHangarTab() {
        return (HangarTab) getTab(GuiTabType.HANGAR);
    }

    public WarehouseTab getWarehouseTab() {
        return (WarehouseTab) getTab(GuiTabType.WAREHOUSE);
    }

    public RepairTab getRepairTab() {
        return (RepairTab) getTab(GuiTabType.REPAIR);
    }

    public MekLabTab getMekLabTab() {
        return (MekLabTab) getTab(GuiTabType.MEKLAB);
    }

    public InfirmaryTab getInfirmaryTab() {
        return (InfirmaryTab) getTab(GuiTabType.INFIRMARY);
    }

    public boolean hasTab(GuiTabType tabType) {
        return standardTabs.containsKey(tabType);
    }

    /**
     * Sets the selected tab by its {@link GuiTabType}.
     * @param tabType The type of tab to select.
     */
    public void setSelectedTab(GuiTabType tabType) {
        if (standardTabs.containsKey(tabType)) {
            CampaignGuiTab tab = standardTabs.get(tabType);
            for (int ii = 0; ii < tabMain.getTabCount(); ++ii) {
                if (tabMain.getComponentAt(ii) == tab) {
                    tabMain.setSelectedIndex(ii);
                    break;
                }
            }
        }
    }

    /**
     * Adds one of the built-in tabs to the gui, if it is not already present.
     *
     * @param tab The type of tab to add
     */
    public void addStandardTab(GuiTabType tab) {
        if (tab.equals(GuiTabType.CUSTOM)) {
            throw new IllegalArgumentException("Attempted to add custom tab as standard");
        }
        if (!standardTabs.containsKey(tab)) {
            CampaignGuiTab t = tab.createTab(this);
            if (t != null) {
                standardTabs.put(tab, t);
                int index = tabMain.getTabCount();
                for (int i = 0; i < tabMain.getTabCount(); i++) {
                    if (((CampaignGuiTab) tabMain.getComponentAt(i)).tabType().getDefaultPos() > tab.getDefaultPos()) {
                        index = i;
                        break;
                    }
                }
                tabMain.insertTab(t.getTabName(), null, t, null, index);
                tabMain.setMnemonicAt(index, tab.getMnemonic());
            }
        }
    }

    /**
     * Adds a custom tab to the gui at the end
     *
     * @param tab The tab to add
     */
    public void addCustomTab(CampaignGuiTab tab) {
        if (tabMain.indexOfComponent(tab) >= 0) {
            return;
        }
        if (tab.tabType().equals(GuiTabType.CUSTOM)) {
            tabMain.addTab(tab.getTabName(), tab);
        } else {
            addStandardTab(tab.tabType());
        }
    }

    /**
     * Adds a custom tab to the gui in the specified position. If <code>tab</code> is a built-in
     * type it will be placed in its normal position if it does not already exist.
     *
     * @param tab	The tab to add
     * @param index	The position to place the tab
     */
    public void insertCustomTab(CampaignGuiTab tab, int index) {
        if (tabMain.indexOfComponent(tab) >= 0) {
            return;
        }
        if (tab.tabType().equals(GuiTabType.CUSTOM)) {
            tabMain.insertTab(tab.getTabName(), null, tab, null, Math.min(index, tabMain.getTabCount()));
        } else {
            addStandardTab(tab.tabType());
        }
    }

    /**
     * Adds a custom tab to the gui positioned after one of the built-in tabs
     *
     * @param tab		The tab to add
     * @param stdTab	The build-in tab after which to place the new one
     */
    public void insertCustomTabAfter(CampaignGuiTab tab, GuiTabType stdTab) {
        if (tabMain.indexOfComponent(tab) >= 0) {
            return;
        }
        if (tab.tabType().equals(GuiTabType.CUSTOM)) {
            int index = tabMain.indexOfTab(stdTab.getTabName());
            if (index < 0) {
                if (stdTab.getDefaultPos() == 0) {
                    index = tabMain.getTabCount();
                } else {
                    for (int i = stdTab.getDefaultPos() - 1; i >= 0; i--) {
                        index = tabMain.indexOfTab(GuiTabType.values()[i].getTabName());
                        if (index >= 0) {
                            break;
                        }
                    }
                }
            }
            insertCustomTab(tab, index);
        } else {
            addStandardTab(tab.tabType());
        }
    }

    /**
     * Adds a custom tab to the gui positioned before one of the built-in tabs
     *
     * @param tab		The tab to add
     * @param stdTab	The build-in tab before which to place the new one
     */
    public void insertCustomTabBefore(CampaignGuiTab tab, GuiTabType stdTab) {
        if (tabMain.indexOfComponent(tab) >= 0) {
            return;
        }
        if (tab.tabType().equals(GuiTabType.CUSTOM)) {
            int index = tabMain.indexOfTab(stdTab.getTabName());
            if (index < 0) {
                if (stdTab.getDefaultPos() == GuiTabType.values().length - 1) {
                    index = tabMain.getTabCount();
                } else {
                    for (int i = stdTab.getDefaultPos() + 1; i >= GuiTabType.values().length; i++) {
                        index = tabMain.indexOfTab(GuiTabType.values()[i].getTabName());
                        if (index >= 0) {
                            break;
                        }
                    }
                }
            }
            insertCustomTab(tab, Math.max(0, index - 1));
        } else {
            addStandardTab(tab.tabType());
        }
    }

    /**
     * Removes one of the built-in tabs from the gui.
     *
     * @param tabType	The tab to remove
     */
    public void removeStandardTab(GuiTabType tabType) {
        CampaignGuiTab tab = standardTabs.get(tabType);
        if (tab != null) {
            MekHQ.unregisterHandler(tab);
            removeTab(tab);
        }
    }

    /**
     * Removes a tab from the gui.
     *
     * @param tab	The tab to remove
     */
    public void removeTab(CampaignGuiTab tab) {
        tab.disposeTab();
        removeTab(tab.getTabName());
    }

    /**
     * Removes a tab from the gui.
     *
     * @param tabName	The name of the tab to remove
     */
    public void removeTab(String tabName) {
        int index = tabMain.indexOfTab(tabName);
        if (index >= 0) {
            CampaignGuiTab tab = (CampaignGuiTab) tabMain.getComponentAt(index);
            standardTabs.remove(tab.tabType());
            tabMain.removeTabAt(index);
        }
    }

    /**
     * This is used to initialize the top menu bar.
     * All the top level menu bar and {@link GuiTabType} mnemonics must be unique, as they are both
     * accessed through the same GUI page.
     * The following mnemonic keys are being used as of 30-MAR-2020:
     * A, B, C, E, F, H, I, L, M, N, O, P, R, S, T, V, W, /
     *
     * Note 1: the slash is used for the help, as it is normally the same key as the ?
     * Note 2: the A mnemonic is used for the Advance Day button
     */
    private void initMenu() {
        // TODO: Implement "Export All" versions for Personnel and Parts
        // See the JavaDoc comment for used mnemonic keys
        menuBar = new JMenuBar();

        //region File Menu
        // The File menu uses the following Mnemonic keys as of 19-MAR-2020:
        // C, E, H, I, L, M, N, S, T, U, X
        JMenu menuFile = new JMenu(resourceMap.getString("fileMenu.text")); // NOI18N
        menuFile.setMnemonic(KeyEvent.VK_F);

        JMenuItem menuLoad = new JMenuItem(resourceMap.getString("menuLoad.text")); // NOI18N
        menuLoad.setMnemonic(KeyEvent.VK_L);
        menuLoad.addActionListener(this::menuLoadXmlActionPerformed);
        menuFile.add(menuLoad);

        JMenuItem menuSave = new JMenuItem(resourceMap.getString("menuSave.text")); // NOI18N
        menuSave.setMnemonic(KeyEvent.VK_S);
        menuSave.addActionListener(this::saveCampaign);
        menuFile.add(menuSave);

        JMenuItem menuNew = new JMenuItem(resourceMap.getString("menuNew.text"));
        menuNew.setMnemonic(KeyEvent.VK_N);
        menuNew.addActionListener(this::menuNewCampaignActionPerformed);
        menuFile.add(menuNew);

        //region menuImport
        // The Import menu uses the following Mnemonic keys as of 19-MAR-2020:
        // A, C, F, P
        JMenu menuImport = new JMenu(resourceMap.getString("menuImport.text")); // NOI18N
        menuImport.setMnemonic(KeyEvent.VK_I);

        JMenuItem miImportOptions = new JMenuItem(resourceMap.getString("miImportOptions.text")); // NOI18N
        miImportOptions.setMnemonic(KeyEvent.VK_C);
        miImportOptions.addActionListener(this::miImportOptionsActionPerformed);
        menuImport.add(miImportOptions);

        JMenuItem miImportPerson = new JMenuItem(resourceMap.getString("miImportPerson.text")); // NOI18N
        miImportPerson.setMnemonic(KeyEvent.VK_P);
        miImportPerson.addActionListener(this::miImportPersonActionPerformed);
        menuImport.add(miImportPerson);

        JMenuItem miImportParts = new JMenuItem(resourceMap.getString("miImportParts.text")); // NOI18N
        miImportParts.setMnemonic(KeyEvent.VK_A);
        miImportParts.addActionListener(this::miImportPartsActionPerformed);
        menuImport.add(miImportParts);

        JMenuItem miLoadForces = new JMenuItem(resourceMap.getString("miLoadForces.text")); // NOI18N
        miLoadForces.setMnemonic(KeyEvent.VK_F);
        miLoadForces.addActionListener(this::miLoadForcesActionPerformed);
        menuImport.add(miLoadForces);

        menuFile.add(menuImport);
        //endregion menuImport

        //region menuExport
        // The Export menu uses the following Mnemonic keys as of 19-March-2020:
        // C, X, S
        JMenu menuExport = new JMenu(resourceMap.getString("menuExport.text")); // NOI18N
        menuExport.setMnemonic(KeyEvent.VK_X);

        //region CSV Export
        // The CSV menu uses the following Mnemonic keys as of 19-March-2020:
        // F, P, U
        JMenu miExportCSVFile = new JMenu(resourceMap.getString("menuExportCSV.text")); // NOI18N
        miExportCSVFile.setMnemonic(KeyEvent.VK_C);

        JMenuItem miExportPersonCSV = new JMenuItem(resourceMap.getString("miExportPersonnel.text")); // NOI18N
        miExportPersonCSV.setMnemonic(KeyEvent.VK_P);
        miExportPersonCSV.addActionListener(this::miExportPersonnelCSVActionPerformed);
        miExportCSVFile.add(miExportPersonCSV);

        JMenuItem miExportUnitCSV = new JMenuItem(resourceMap.getString("miExportUnit.text")); // NOI18N
        miExportUnitCSV.setMnemonic(KeyEvent.VK_U);
        miExportUnitCSV.addActionListener(this::miExportUnitCSVActionPerformed);
        miExportCSVFile.add(miExportUnitCSV);

        JMenuItem miExportFinancesCSV = new JMenuItem(resourceMap.getString("miExportFinances.text")); // NOI18N
        miExportFinancesCSV.setMnemonic(KeyEvent.VK_F);
        miExportFinancesCSV.addActionListener(this::miExportFinancesCSVActionPerformed);
        miExportCSVFile.add(miExportFinancesCSV);

        menuExport.add(miExportCSVFile);
        //endregion CSV Export

        //region XML Export
        // The XML menu uses the following Mnemonic keys as of 19-March-2020:
        // C, P
        JMenu miExportXMLFile = new JMenu(resourceMap.getString("menuExportXML.text")); // NOI18N
        miExportXMLFile.setMnemonic(KeyEvent.VK_X);

        JMenuItem miExportOptions = new JMenuItem(resourceMap.getString("miExportOptions.text")); // NOI18N
        miExportOptions.setMnemonic(KeyEvent.VK_C);
        miExportOptions.addActionListener(this::miExportOptionsActionPerformed);
        miExportXMLFile.add(miExportOptions);

        JMenuItem miExportPlanetsXML = new JMenuItem(resourceMap.getString("miExportPlanets.text"));
        miExportPlanetsXML.setMnemonic(KeyEvent.VK_P);
        miExportPlanetsXML.addActionListener(this::miExportPlanetsXMLActionPerformed);
        miExportXMLFile.add(miExportPlanetsXML);

        menuExport.add(miExportXMLFile);
        //endregion XML Export

        JMenuItem miExportCampaignSubset = new JMenuItem(resourceMap.getString("miExportCampaignSubset.text"));
        miExportCampaignSubset.setMnemonic(KeyEvent.VK_S);
        miExportCampaignSubset.addActionListener(evt -> {
            CampaignExportWizard cew = new CampaignExportWizard(getCampaign());
            cew.display(CampaignExportWizard.CampaignExportWizardState.ForceSelection);
        });
        menuExport.add(miExportCampaignSubset);

        menuFile.add(menuExport);
        //endregion menuExport

        JMenuItem miMercRoster = new JMenuItem(resourceMap.getString("miMercRoster.text"));
        miMercRoster.setMnemonic(KeyEvent.VK_U);
        miMercRoster.addActionListener(evt -> showMercRosterDialog());
        menuFile.add(miMercRoster);

        JMenuItem menuOptions = new JMenuItem(resourceMap.getString("menuOptions.text"));
        menuOptions.setMnemonic(KeyEvent.VK_C);
        menuOptions.addActionListener(this::menuOptionsActionPerformed);
        menuFile.add(menuOptions);

        JMenuItem menuOptionsMM = new JMenuItem(resourceMap.getString("menuOptionsMM.text"));
        menuOptionsMM.setMnemonic(KeyEvent.VK_M);
        menuOptionsMM.addActionListener(this::menuOptionsMMActionPerformed);
        menuFile.add(menuOptionsMM);

        JMenuItem menuMekHqOptions = new JMenuItem(resourceMap.getString("menuMekHqOptions.text"));
        menuMekHqOptions.setMnemonic(KeyEvent.VK_H);
        menuMekHqOptions.addActionListener(evt -> new MekHqOptionsDialog(getFrame()).setVisible(true));
        menuFile.add(menuMekHqOptions);

        menuThemes = new JMenu(resourceMap.getString("menuThemes.text"));
        menuThemes.setMnemonic(KeyEvent.VK_T);
        refreshThemeChoices();
        menuFile.add(menuThemes);

        JMenuItem menuExitItem = new JMenuItem(resourceMap.getString("menuExit.text"));
        menuExitItem.setMnemonic(KeyEvent.VK_E);
        menuExitItem.addActionListener(evt -> getApplication().exit());
        menuFile.add(menuExitItem);

        menuBar.add(menuFile);
        //endregion File Menu

        //region Marketplace Menu
        // The Marketplace menu uses the following Mnemonic keys as of 19-March-2020:
        // A, B, C, H, M, N, P, R, S, U
        JMenu menuMarket = new JMenu(resourceMap.getString("menuMarket.text")); // NOI18N
        menuMarket.setMnemonic(KeyEvent.VK_M);

        JMenuItem miPersonnelMarket = new JMenuItem(resourceMap.getString("miPersonnelMarket.text"));
        miPersonnelMarket.setMnemonic(KeyEvent.VK_P);
        miPersonnelMarket.addActionListener(evt -> hirePersonMarket());
        menuMarket.add(miPersonnelMarket);

        miContractMarket = new JMenuItem(resourceMap.getString("miContractMarket.text"));
        miContractMarket.setMnemonic(KeyEvent.VK_C);
        miContractMarket.addActionListener(evt -> showContractMarket());
        miContractMarket.setVisible(getCampaign().getCampaignOptions().getUseAtB());
        menuMarket.add(miContractMarket);

        miUnitMarket = new JMenuItem(resourceMap.getString("miUnitMarket.text"));
        miUnitMarket.setMnemonic(KeyEvent.VK_U);
        miUnitMarket.addActionListener(evt -> showUnitMarket());
        miUnitMarket.setVisible(getCampaign().getCampaignOptions().getUseAtB());
        menuMarket.add(miUnitMarket);

        miShipSearch = new JMenuItem(resourceMap.getString("miShipSearch.text"));
        miShipSearch.setMnemonic(KeyEvent.VK_S);
        miShipSearch.addActionListener(ev -> showShipSearch());
        miShipSearch.setVisible(getCampaign().getCampaignOptions().getUseAtB());
        menuMarket.add(miShipSearch);

        JMenuItem miPurchaseUnit = new JMenuItem(resourceMap.getString("miPurchaseUnit.text")); // NOI18N
        miPurchaseUnit.setMnemonic(KeyEvent.VK_N);
        miPurchaseUnit.addActionListener(this::miPurchaseUnitActionPerformed);
        menuMarket.add(miPurchaseUnit);

        JMenuItem miBuyParts = new JMenuItem(resourceMap.getString("miBuyParts.text")); // NOI18N
        miBuyParts.setMnemonic(KeyEvent.VK_R);
        miBuyParts.addActionListener(evt -> buyParts());
        menuMarket.add(miBuyParts);

        JMenuItem miHireBulk = new JMenuItem(resourceMap.getString("miHireBulk.text"));
        miHireBulk.setMnemonic(KeyEvent.VK_B);
        miHireBulk.addActionListener(evt -> hireBulkPersonnel());
        menuMarket.add(miHireBulk);

        JMenu menuHire = new JMenu(resourceMap.getString("menuHire.text"));
        menuHire.setMnemonic(KeyEvent.VK_H);
        for (PersonnelRole role : PersonnelRole.values()) {
            JMenuItem miHire = new JMenuItem(role.getName(getCampaign().getFaction().isClan()));
            if (role.getMnemonic() != KeyEvent.VK_UNDEFINED) {
                miHire.setMnemonic(role.getMnemonic());
            }
            miHire.setActionCommand(role.name());
            miHire.addActionListener(this::hirePerson);
            menuHire.add(miHire);
        }
        menuMarket.add(menuHire);

        //region Astech Pool
        // The Astech Pool menu uses the following Mnemonic keys as of 19-March-2020:
        // B, E, F, H
        JMenu menuAstechPool = new JMenu(resourceMap.getString("menuAstechPool.text"));
        menuAstechPool.setMnemonic(KeyEvent.VK_A);

        JMenuItem miHireAstechs = new JMenuItem(resourceMap.getString("miHireAstechs.text"));
        miHireAstechs.setMnemonic(KeyEvent.VK_H);
        miHireAstechs.addActionListener(evt -> {
            PopupValueChoiceDialog pvcd = new PopupValueChoiceDialog(
                    getFrame(), true, resourceMap.getString("popupHireAstechsNum.text"),
                    1, 0, CampaignGUI.MAX_QUANTITY_SPINNER);
            pvcd.setVisible(true);
            if (pvcd.getValue() >= 0) {
                getCampaign().increaseAstechPool(pvcd.getValue());
            }
        });
        menuAstechPool.add(miHireAstechs);

        JMenuItem miFireAstechs = new JMenuItem(resourceMap.getString("miFireAstechs.text"));
        miFireAstechs.setMnemonic(KeyEvent.VK_E);
        miFireAstechs.addActionListener(evt -> {
            PopupValueChoiceDialog pvcd = new PopupValueChoiceDialog(
                    getFrame(), true, resourceMap.getString("popupFireAstechsNum.text"),
                    1, 0, getCampaign().getAstechPool());
            pvcd.setVisible(true);
            if (pvcd.getValue() >= 0) {
                getCampaign().decreaseAstechPool(pvcd.getValue());
            }
        });
        menuAstechPool.add(miFireAstechs);

        JMenuItem miFullStrengthAstechs = new JMenuItem(resourceMap.getString("miFullStrengthAstechs.text"));
        miFullStrengthAstechs.setMnemonic(KeyEvent.VK_B);
        miFullStrengthAstechs.addActionListener(evt -> getCampaign().fillAstechPool());
        menuAstechPool.add(miFullStrengthAstechs);

        JMenuItem miFireAllAstechs = new JMenuItem(resourceMap.getString("miFireAllAstechs.text"));
        miFireAllAstechs.setMnemonic(KeyEvent.VK_R);
        miFireAllAstechs.addActionListener(evt -> getCampaign().decreaseAstechPool(getCampaign().getAstechPool()));
        menuAstechPool.add(miFireAllAstechs);
        menuMarket.add(menuAstechPool);
        //endregion Astech Pool

        //region Medic Pool
        // The Medic Pool menu uses the following Mnemonic keys as of 19-March-2020:
        // B, E, H, R
        JMenu menuMedicPool = new JMenu(resourceMap.getString("menuMedicPool.text"));
        menuMedicPool.setMnemonic(KeyEvent.VK_M);

        JMenuItem miHireMedics = new JMenuItem(resourceMap.getString("miHireMedics.text"));
        miHireMedics.setMnemonic(KeyEvent.VK_H);
        miHireMedics.addActionListener(evt -> {
            PopupValueChoiceDialog pvcd = new PopupValueChoiceDialog(
                    getFrame(), true, resourceMap.getString("popupHireMedicsNum.text"),
                    1, 0, CampaignGUI.MAX_QUANTITY_SPINNER);
            pvcd.setVisible(true);
            if (pvcd.getValue() >= 0) {
                getCampaign().increaseMedicPool(pvcd.getValue());
            }
        });
        menuMedicPool.add(miHireMedics);

        JMenuItem miFireMedics = new JMenuItem(resourceMap.getString("miFireMedics.text"));
        miFireMedics.setMnemonic(KeyEvent.VK_E);
        miFireMedics.addActionListener(evt -> {
            PopupValueChoiceDialog pvcd = new PopupValueChoiceDialog(
                    getFrame(), true, resourceMap.getString("popupFireMedicsNum.text"),
                    1, 0, getCampaign().getMedicPool());
            pvcd.setVisible(true);
            if (pvcd.getValue() >= 0) {
                getCampaign().decreaseMedicPool(pvcd.getValue());
            }
        });
        menuMedicPool.add(miFireMedics);

        JMenuItem miFullStrengthMedics = new JMenuItem(resourceMap.getString("miFullStrengthMedics.text"));
        miFullStrengthMedics.setMnemonic(KeyEvent.VK_B);
        miFullStrengthMedics.addActionListener(evt -> getCampaign().fillMedicPool());
        menuMedicPool.add(miFullStrengthMedics);

        JMenuItem miFireAllMedics = new JMenuItem(resourceMap.getString("miFireAllMedics.text"));
        miFireAllMedics.setMnemonic(KeyEvent.VK_R);
        miFireAllMedics.addActionListener(evt -> getCampaign().decreaseMedicPool(getCampaign().getMedicPool()));
        menuMedicPool.add(miFireAllMedics);
        menuMarket.add(menuMedicPool);
        //endregion Medic Pool

        menuBar.add(menuMarket);
        //endregion Marketplace Menu

        //region Reports Menu
        // The Reports menu uses the following Mnemonic keys as of 19-March-2020:
        // C, H, P, T, U
        JMenu menuReports = new JMenu(resourceMap.getString("menuReports.text"));
        menuReports.setMnemonic(KeyEvent.VK_E);

        JMenuItem miDragoonsRating = new JMenuItem(resourceMap.getString("miDragoonsRating.text"));
        miDragoonsRating.setMnemonic(KeyEvent.VK_U);
        miDragoonsRating.addActionListener(evt -> showReport(new RatingReport(getCampaign())));
        menuReports.add(miDragoonsRating);

        JMenuItem miPersonnelReport = new JMenuItem(resourceMap.getString("miPersonnelReport.text"));
        miPersonnelReport.setMnemonic(KeyEvent.VK_P);
        miPersonnelReport.addActionListener(evt -> showReport(new PersonnelReport(getCampaign())));
        menuReports.add(miPersonnelReport);

        JMenuItem miHangarBreakdown = new JMenuItem(resourceMap.getString("miHangarBreakdown.text"));
        miHangarBreakdown.setMnemonic(KeyEvent.VK_H);
        miHangarBreakdown.addActionListener(evt -> showReport(new HangarReport(getCampaign())));
        menuReports.add(miHangarBreakdown);

        JMenuItem miTransportReport = new JMenuItem(resourceMap.getString("miTransportReport.text"));
        miTransportReport.setMnemonic(KeyEvent.VK_T);
        miTransportReport.addActionListener(evt -> showReport(new TransportReport(getCampaign())));
        menuReports.add(miTransportReport);

        JMenuItem miCargoReport = new JMenuItem(resourceMap.getString("miCargoReport.text"));
        miCargoReport.setMnemonic(KeyEvent.VK_C);
        miCargoReport.addActionListener(evt -> showReport(new CargoReport(getCampaign())));
        menuReports.add(miCargoReport);

        menuBar.add(menuReports);
        //endregion Reports Menu

        //region Community Menu
        // The Community menu uses the following Mnemonic keys as of 19-March-2020:
        // C
        JMenu menuCommunity = new JMenu(resourceMap.getString("menuCommunity.text"));
        //menuCommunity.setMnemonic(KeyEvent.VK_?); // This will need to be replaced with a unique mnemonic key if this menu is ever added

        JMenuItem miChat = new JMenuItem(resourceMap.getString("miChat.text"));
        miChat.setMnemonic(KeyEvent.VK_C);
        miChat.addActionListener(this::miChatActionPerformed);
        menuCommunity.add(miChat);

        // menuBar.add(menuCommunity);
        //endregion Community Menu

        //region View Menu
        // The View menu uses the following Mnemonic keys as of 02-June-2020:
        // H, R
        JMenu menuView = new JMenu(resourceMap.getString("menuView.text"));
        menuView.setMnemonic(KeyEvent.VK_V);

        JMenuItem miHistoricalDailyReportDialog = new JMenuItem(resourceMap.getString("miShowHistoricalReportLog.text"));
        miHistoricalDailyReportDialog.setMnemonic(KeyEvent.VK_H);
        miHistoricalDailyReportDialog.addActionListener(evt -> showHistoricalDailyReportDialog());
        menuView.add(miHistoricalDailyReportDialog);

        miRetirementDefectionDialog = new JMenuItem(resourceMap.getString("miRetirementDefectionDialog.text"));
        miRetirementDefectionDialog.setMnemonic(KeyEvent.VK_R);
        miRetirementDefectionDialog.setVisible(getCampaign().getCampaignOptions().getUseAtB());
        miRetirementDefectionDialog.addActionListener(evt -> showRetirementDefectionDialog());
        menuView.add(miRetirementDefectionDialog);

        menuBar.add(menuView);
        //endregion View Menu

        //region Manage Campaign Menu
        // The Manage Campaign menu uses the following Mnemonic keys as of 19-March-2020:
        // A, B, G, M, S
        JMenu menuManage = new JMenu(resourceMap.getString("menuManageCampaign.text"));
        menuManage.setMnemonic(KeyEvent.VK_C);
        menuManage.setName("manageMenu");

        JMenuItem miGMToolsDialog = new JMenuItem(resourceMap.getString("miGMToolsDialog.text"));
        miGMToolsDialog.setMnemonic(KeyEvent.VK_G);
        miGMToolsDialog.addActionListener(evt -> showGMToolsDialog());
        menuManage.add(miGMToolsDialog);

        miAdvanceMultipleDays = new JMenuItem(resourceMap.getString("miAdvanceMultipleDays.text"));
        miAdvanceMultipleDays.setMnemonic(KeyEvent.VK_A);
        miAdvanceMultipleDays.addActionListener(evt -> showAdvanceDaysDialog());
        miAdvanceMultipleDays.setVisible(getCampaignController().isHost());
        menuManage.add(miAdvanceMultipleDays);

        JMenuItem miBloodnames = new JMenuItem(resourceMap.getString("miRandomBloodnames.text"));
        miBloodnames.setMnemonic(KeyEvent.VK_B);
        miBloodnames.addActionListener(evt -> randomizeAllBloodnames());
        menuManage.add(miBloodnames);

        JMenuItem miBatchXP = new JMenuItem(resourceMap.getString("miBatchXP.text"));
        miBatchXP.setMnemonic(KeyEvent.VK_M);
        miBatchXP.addActionListener(evt -> spendBatchXP());
        menuManage.add(miBatchXP);

        JMenuItem miScenarioEditor = new JMenuItem(resourceMap.getString("miScenarioEditor.text"));
        miScenarioEditor.setMnemonic(KeyEvent.VK_S);
        miScenarioEditor.addActionListener(evt -> {
            ScenarioTemplateEditorDialog sted = new ScenarioTemplateEditorDialog(getFrame());
            sted.setVisible(true);
        });
        menuManage.add(miScenarioEditor);

        menuBar.add(menuManage);
        //endregion Manage Campaign Menu

        //region Help Menu
        // The Help menu uses the following Mnemonic keys as of 19-March-2020:
        // A
        JMenu menuHelp = new JMenu(resourceMap.getString("menuHelp.text")); // NOI18N
        menuHelp.setMnemonic(KeyEvent.VK_SLASH);
        menuHelp.setName("helpMenu"); // NOI18N

        JMenuItem menuAboutItem = new JMenuItem(resourceMap.getString("menuAbout.text"));
        menuAboutItem.setMnemonic(KeyEvent.VK_A);
        menuAboutItem.setName("aboutMenuItem");
        menuAboutItem.addActionListener(evt -> showAboutBox());
        menuHelp.add(menuAboutItem);

        menuBar.add(menuHelp);
        //endregion Help Menu
    }

    private void initStatusBar() {
        statusPanel = new JPanel(new FlowLayout(FlowLayout.LEADING, 20, 4));

        lblFunds = new JLabel();
        lblTempAstechs = new JLabel();
        lblTempMedics = new JLabel();
        lblPartsAvailabilityRating = new JLabel();

        statusPanel.add(lblFunds);
        statusPanel.add(lblTempAstechs);
        statusPanel.add(lblTempMedics);
        statusPanel.add(lblPartsAvailabilityRating);
    }

    private void initTopButtons() {
        GridBagConstraints gridBagConstraints;

        lblLocation = new JLabel(getCampaign().getLocation().getReport(getCampaign().getLocalDate())); // NOI18N

        btnPanel = new JPanel(new GridBagLayout());

        gridBagConstraints = new java.awt.GridBagConstraints();
        gridBagConstraints.gridx = 0;
        gridBagConstraints.gridy = 0;
        gridBagConstraints.fill = java.awt.GridBagConstraints.NONE;
        gridBagConstraints.weightx = 0.0;
        gridBagConstraints.weighty = 0.0;
        gridBagConstraints.gridheight = 2;
        gridBagConstraints.anchor = java.awt.GridBagConstraints.WEST;
        gridBagConstraints.insets = new java.awt.Insets(3, 10, 3, 3);
        btnPanel.add(lblLocation, gridBagConstraints);

        btnGMMode = new JToggleButton(resourceMap.getString("btnGMMode.text")); // NOI18N
        btnGMMode.setToolTipText(resourceMap.getString("btnGMMode.toolTipText")); // NOI18N
        btnGMMode.setSelected(getCampaign().isGM());
        btnGMMode.addActionListener(e -> getCampaign().setGMMode(btnGMMode.isSelected()));
        btnGMMode.setMinimumSize(new Dimension(150, 25));
        btnGMMode.setPreferredSize(new Dimension(150, 25));
        btnGMMode.setMaximumSize(new Dimension(150, 25));
        gridBagConstraints = new java.awt.GridBagConstraints();
        gridBagConstraints.gridx = 1;
        gridBagConstraints.gridy = 0;
        gridBagConstraints.fill = java.awt.GridBagConstraints.NONE;
        gridBagConstraints.weightx = 1.0;
        gridBagConstraints.weighty = 0.0;
        gridBagConstraints.anchor = java.awt.GridBagConstraints.EAST;
        gridBagConstraints.insets = new java.awt.Insets(3, 3, 3, 3);
        btnPanel.add(btnGMMode, gridBagConstraints);

        btnOvertime = new JToggleButton(resourceMap.getString("btnOvertime.text")); // NOI18N
        btnOvertime.setToolTipText(resourceMap.getString("btnOvertime.toolTipText")); // NOI18N
        btnOvertime.addActionListener(this::btnOvertimeActionPerformed);
        btnOvertime.setMinimumSize(new Dimension(150, 25));
        btnOvertime.setPreferredSize(new Dimension(150, 25));
        btnOvertime.setMaximumSize(new Dimension(150, 25));
        gridBagConstraints = new java.awt.GridBagConstraints();
        gridBagConstraints.gridx = 1;
        gridBagConstraints.gridy = 1;
        gridBagConstraints.fill = java.awt.GridBagConstraints.NONE;
        gridBagConstraints.weightx = 1.0;
        gridBagConstraints.weighty = 0.0;
        gridBagConstraints.anchor = java.awt.GridBagConstraints.EAST;
        gridBagConstraints.insets = new java.awt.Insets(3, 3, 3, 3);
        btnPanel.add(btnOvertime, gridBagConstraints);

        // This button uses a mnemonic that is unique and listed in the initMenu JavaDoc
        btnAdvanceDay = new JButton(resourceMap.getString("btnAdvanceDay.text")); // NOI18N
        btnAdvanceDay.setToolTipText(resourceMap.getString("btnAdvanceDay.toolTipText")); // NOI18N
        btnAdvanceDay.addActionListener(evt -> getCampaignController().advanceDay());
        btnAdvanceDay.setMnemonic(KeyEvent.VK_A);
        btnAdvanceDay.setPreferredSize(new Dimension(250, 50));
        gridBagConstraints = new java.awt.GridBagConstraints();
        gridBagConstraints.gridx = 2;
        gridBagConstraints.gridy = 0;
        gridBagConstraints.fill = java.awt.GridBagConstraints.VERTICAL;
        gridBagConstraints.weightx = 0.0;
        gridBagConstraints.weighty = 0.0;
        gridBagConstraints.gridheight = 2;
        gridBagConstraints.anchor = java.awt.GridBagConstraints.NORTHEAST;
        gridBagConstraints.insets = new java.awt.Insets(3, 3, 3, 15);
        btnPanel.add(btnAdvanceDay, gridBagConstraints);
    }

    private static void enableFullScreenMode(Window window) {
        String className = "com.apple.eawt.FullScreenUtilities";
        String methodName = "setWindowCanFullScreen";

        try {
            Class<?> clazz = Class.forName(className);
            Method method = clazz.getMethod(methodName, Window.class, boolean.class);
            method.invoke(null, window, true);
        } catch (Throwable t) {
            MekHQ.getLogger().error("Full screen mode is not supported", t);
        }
    }

    private static boolean isMacOSX() {
        return System.getProperty("os.name").contains("Mac OS X");
    }

    private void miChatActionPerformed(ActionEvent evt) {
        JDialog chatDialog = new JDialog(getFrame(), "MekHQ Chat", false); //$NON-NLS-1$

        ChatClient client = new ChatClient("test", "localhost");
        client.listen();
        // chatDialog.add(client);
        chatDialog.add(new JLabel("Testing"));
        chatDialog.setResizable(true);
        chatDialog.setVisible(true);
    }

    private void changeTheme(java.awt.event.ActionEvent evt) {
        MekHQ.getSelectedTheme().setValue(evt.getActionCommand());
        refreshThemeChoices();
    }

    private void refreshThemeChoices() {
        menuThemes.removeAll();
        JCheckBoxMenuItem miPlaf;
        for (LookAndFeelInfo laf : UIManager.getInstalledLookAndFeels()) {
            miPlaf = new JCheckBoxMenuItem(laf.getName());
            if (laf.getClassName().equalsIgnoreCase(MekHQ.getSelectedTheme().getValue())) {
                miPlaf.setSelected(true);
            }

            menuThemes.add(miPlaf);
            miPlaf.setActionCommand(laf.getClassName());
            miPlaf.addActionListener(this::changeTheme);
        }
    }

    //TODO: trigger from event
    public void filterTasks() {
        if (getTab(GuiTabType.REPAIR) != null) {
            ((RepairTab)getTab(GuiTabType.REPAIR)).filterTasks();
        }
    }

    public void focusOnUnit(UUID id) {
        HangarTab ht = (HangarTab)getTab(GuiTabType.HANGAR);
        if (null == id || null == ht) {
            return;
        }
        ht.focusOnUnit(id);
        tabMain.setSelectedIndex(getTabIndexByName(resourceMap
                .getString("panHangar.TabConstraints.tabTitle")));
    }

    public void focusOnUnitInRepairBay(UUID id) {
        if (null == id) {
            return;
        }
        if (getTab(GuiTabType.REPAIR) != null) {
            ((RepairTab) getTab(GuiTabType.REPAIR)).focusOnUnit(id);
            tabMain.setSelectedComponent(getTab(GuiTabType.REPAIR));
        }
    }

    public void focusOnPerson(Person person) {
        if (person != null) {
            focusOnPerson(person.getId());
        }
    }

    public void focusOnPerson(UUID id) {
        if (id == null) {
            return;
        }
        PersonnelTab pt = (PersonnelTab) getTab(GuiTabType.PERSONNEL);
        if (pt == null) {
            return;
        }
        pt.focusOnPerson(id);
        tabMain.setSelectedComponent(pt);
    }

    public void showNews(int id) {
        NewsItem news = getCampaign().getNews().getNewsItem(id);
        if (null != news) {
            NewsReportDialog nrd = new NewsReportDialog(frame, news);
            nrd.setVisible(true);
        }
    }

    public boolean nagShortMaintenance() {
        if (!getCampaign().getCampaignOptions().checkMaintenance()) {
            return false;
        }
        Vector<Unit> notMaintained = new Vector<>();
        int totalAstechMinutesNeeded = 0;
        for (Unit u : getCampaign().getHangar().getUnits()) {
            if (u.isUnmaintained()) {
                notMaintained.add(u);
            } else if (u.isPresent() && (u.getEngineer() == null)) {
                // only add astech minutes for non-crewed units who are present
                totalAstechMinutesNeeded += (u.getMaintenanceTime() * 6);
            }
        }

        if (notMaintained.size() > 0) {
            if (JOptionPane.YES_OPTION != JOptionPane
                    .showConfirmDialog(
                            null,
                            "You have unmaintained units. Do you really wish to advance the day?",
                            "Unmaintained Units", JOptionPane.YES_NO_OPTION)) {
                return true;
            }
        }

        int minutesAvail = getCampaign().getPossibleAstechPoolMinutes();
        if (getCampaign().isOvertimeAllowed()) {
            minutesAvail += getCampaign().getPossibleAstechPoolOvertime();
        }
        if (minutesAvail < totalAstechMinutesNeeded) {
            int needed = (int) Math.ceil((totalAstechMinutesNeeded - minutesAvail) / 480D);
            return JOptionPane.YES_OPTION != JOptionPane.showConfirmDialog(null,
                    "You do not have enough astechs to provide for full maintenance. You need "
                            + needed + " more astech(s). Do you wish to proceed?",
                    "Astech shortage", JOptionPane.YES_NO_OPTION);
        }

        return false;
    }

    public boolean nagShortDeployments() {
        if (getCampaign().getLocalDate().getDayOfWeek() != DayOfWeek.SUNDAY) {
            return false;
        }
        for (AtBContract contract : getCampaign().getActiveAtBContracts()) {
            if (!getCampaign().getLocation().isOnPlanet()) {
                continue;
            }

            if (getCampaign().getDeploymentDeficit(contract) > 0) {
                return 0 != JOptionPane.showConfirmDialog(null,
                        "You have not met the deployment levels required by contract. Do your really wish to advance the day?",
                        "Unmet deployment requirements", JOptionPane.YES_NO_OPTION);
            }
        }
        return false;
    }

    public boolean nagOutstandingScenarios() {
        for (AtBContract contract : getCampaign().getActiveAtBContracts(true)) {
            for (Scenario s : contract.getScenarios()) {
                if (!s.isCurrent() || !(s instanceof AtBScenario)) {
                    continue;
                }
                if (getCampaign().getLocalDate().equals(s.getDate())) {
                    return 0 != JOptionPane.showConfirmDialog(null,
                            "You have a pending battle. Failure to deploy will result in a defeat and a minor contract breach. Do your really wish to advance the day?",
                            "Pending battle", JOptionPane.YES_NO_OPTION);
                }
            }
        }
        return false;
    }

<<<<<<< HEAD
    private void hirePerson(ActionEvent evt) {
=======
    /**
     * Displays a nag if the StratCon UI has unresolved hostile forces
     */
    public boolean nagUnresolvedStratconContacts() {
        String nagText = StratconRulesManager.nagUnresolvedContacts(getCampaign());
        
        if (!nagText.isEmpty()) {
            return 0 != JOptionPane.showConfirmDialog(null, 
                    String.format("You have unresolved contacts on the StratCon interface:\n%s\nAdvance day anyway?", nagText), 
                    "Unresolved Stratcon Contacts", JOptionPane.YES_NO_OPTION);
        }
        
        return false;
    }
   
    private void hirePerson(java.awt.event.ActionEvent evt) {
        int type = Integer.parseInt(evt.getActionCommand());
>>>>>>> d61b290a
        NewRecruitDialog npd = new NewRecruitDialog(this, true,
                getCampaign().newPerson(PersonnelRole.valueOf(evt.getActionCommand())));
        npd.setVisible(true);
    }

    public void hirePersonMarket() {
        PersonnelMarketDialog pmd = new PersonnelMarketDialog(getFrame(), this, getCampaign());
        pmd.setVisible(true);
    }

    private void hireBulkPersonnel() {
        HireBulkPersonnelDialog hbpd = new HireBulkPersonnelDialog(getFrame(), true, getCampaign());
        hbpd.setVisible(true);
    }

    public void showContractMarket() {
        ContractMarketDialog cmd = new ContractMarketDialog(getFrame(), getCampaign());
        cmd.setVisible(true);
    }

    public void showUnitMarket() {
        UnitMarketDialog umd = new UnitMarketDialog(getFrame(), getCampaign());
        umd.setVisible(true);
    }

    public void showShipSearch() {
        ShipSearchDialog ssd = new ShipSearchDialog(getFrame(), this);
        ssd.setVisible(true);
    }

    public boolean saveCampaign(ActionEvent evt) {
        MekHQ.getLogger().info("Saving campaign...");
        // Choose a file...
        File file = selectSaveCampaignFile();
        if (file == null) {
            // I want a file, y'know!
            return false;
        }

        return saveCampaign(getFrame(), getCampaign(), file);
    }

    /**
     * Attempts to saves the given campaign to the given file.
     * @param frame The parent frame in which to display the error message. May be null.
     */
    public static boolean saveCampaign(JFrame frame, Campaign campaign, File file) {
        String path = file.getPath();
        if (!path.endsWith(".cpnx") && !path.endsWith(".cpnx.gz")) {
            path += ".cpnx";
            file = new File(path);
        }

        // check for existing file and make a back-up if found
        String path2 = path + "_backup";
        File backupFile = new File(path2);
        if (file.exists()) {
            Utilities.copyfile(file, backupFile);
        }

        // Then save it out to that file.
        FileOutputStream fos;
        OutputStream os;
        PrintWriter pw;

        try {
            os = fos = new FileOutputStream(file);
            if (path.endsWith(".gz")) {
                os = new GZIPOutputStream(fos);
            }
            os = new BufferedOutputStream(os);
            pw = new PrintWriter(new OutputStreamWriter(os, StandardCharsets.UTF_8));
            campaign.writeToXml(pw);
            pw.flush();
            pw.close();
            os.close();
            // delete the backup file because we didn't need it
            if (backupFile.exists()) {
                backupFile.delete();
            }
            MekHQ.getLogger().info("Campaign saved to " + file);
        } catch (Exception ex) {
            MekHQ.getLogger().error(ex);
            JOptionPane.showMessageDialog(frame,
                    "Oh no! The program was unable to correctly save your game. We know this\n"
                            + "is annoying and apologize. Please help us out and submit a bug with the\n"
                            + "mekhqlog.txt file from this game so we can prevent this from happening in\n"
                            + "the future.", "Could not save game",
                    JOptionPane.ERROR_MESSAGE);
            // restore the backup file
            file.delete();
            if (backupFile.exists()) {
                Utilities.copyfile(backupFile, file);
                backupFile.delete();
            }

            return false;
        }

        return true;
    }

    private File selectSaveCampaignFile() {
        return FileDialogs.saveCampaign(frame, getCampaign()).orElse(null);
    }

    private void menuLoadXmlActionPerformed(ActionEvent evt) {
        File f = selectLoadCampaignFile();
        if (null == f) {
            return;
        }
        boolean hadAtB = getCampaign().getCampaignOptions().getUseAtB();
        DataLoadingDialog dataLoadingDialog = new DataLoadingDialog(
                getApplication(), getFrame(), f);
        // TODO: does this effectively deal with memory management issues?
        dataLoadingDialog.setVisible(true);
        if (hadAtB && !getCampaign().getCampaignOptions().getUseAtB()) {
            RandomFactionGenerator.getInstance().dispose();
            RandomUnitGenerator.getInstance().dispose();
        }
        //Unregister event handlers for CampaignGUI and tabs
        for (int i = 0; i < tabMain.getTabCount(); i++) {
            if (tabMain.getComponentAt(i) instanceof CampaignGuiTab) {
                ((CampaignGuiTab)tabMain.getComponentAt(i)).disposeTab();
            }
        }
        MekHQ.unregisterHandler(this);
    }

    private File selectLoadCampaignFile() {
        return FileDialogs.openCampaign(frame).orElse(null);
    }

    private void menuNewCampaignActionPerformed(ActionEvent e) {
        DataLoadingDialog dataLoadingDialog = new DataLoadingDialog(app, frame, null);
        dataLoadingDialog.setVisible(true);
    }

    private void btnOvertimeActionPerformed(java.awt.event.ActionEvent evt) {
        getCampaign().setOvertime(btnOvertime.isSelected());
    }

    private void menuOptionsActionPerformed(java.awt.event.ActionEvent evt) {
        boolean atb = getCampaign().getCampaignOptions().getUseAtB();
        boolean timeIn = getCampaign().getCampaignOptions().getUseTimeInService();
        boolean rankIn = getCampaign().getCampaignOptions().getUseTimeInRank();
        boolean retirementDateTracking = getCampaign().getCampaignOptions().useRetirementDateTracking();
        boolean staticRATs = getCampaign().getCampaignOptions().useStaticRATs();
        boolean factionIntroDate = getCampaign().getCampaignOptions().useFactionIntroDate();
        CampaignOptionsDialog cod = new CampaignOptionsDialog(getFrame(), true, getCampaign());
        cod.setVisible(true);
        if (timeIn != getCampaign().getCampaignOptions().getUseTimeInService()) {
            if (getCampaign().getCampaignOptions().getUseTimeInService()) {
                getCampaign().initTimeInService();
            } else {
                for (Person person : getCampaign().getPersonnel()) {
                    person.setRecruitment(null);
                }
            }
        }

        if (rankIn != getCampaign().getCampaignOptions().getUseTimeInRank()) {
            if (getCampaign().getCampaignOptions().getUseTimeInRank()) {
                getCampaign().initTimeInRank();
            } else {
                for (Person person : getCampaign().getPersonnel()) {
                    person.setLastRankChangeDate(null);
                }
            }
        }

        if (retirementDateTracking != getCampaign().getCampaignOptions().useRetirementDateTracking()) {
            if (getCampaign().getCampaignOptions().useRetirementDateTracking()) {
                getCampaign().initRetirementDateTracking();
            } else {
                for (Person person : getCampaign().getPersonnel()) {
                    person.setRetirement(null);
                }
            }
        }

        if (atb != getCampaign().getCampaignOptions().getUseAtB()) {
            if (getCampaign().getCampaignOptions().getUseAtB()) {
                getCampaign().initAtB(false);
                //refresh lance assignment table
                MekHQ.triggerEvent(new OrganizationChangedEvent(getCampaign().getForces()));
            }
            miContractMarket.setVisible(getCampaign().getCampaignOptions().getUseAtB());
            miUnitMarket.setVisible(getCampaign().getCampaignOptions().getUseAtB());
            miShipSearch.setVisible(getCampaign().getCampaignOptions().getUseAtB());
            miRetirementDefectionDialog.setVisible(getCampaign().getCampaignOptions().getUseAtB());
            if (getCampaign().getCampaignOptions().getUseAtB()) {
                int loops = 0;
                while (!RandomUnitGenerator.getInstance().isInitialized()) {
                    try {
                        Thread.sleep(50);
                        if (++loops > 20) {
                            // Wait for up to a second
                            break;
                        }
                    } catch (InterruptedException ignore) {
                    }
                }
            } else {
                getCampaign().shutdownAtB();
            }
        }
        if (staticRATs != getCampaign().getCampaignOptions().useStaticRATs()) {
            getCampaign().initUnitGenerator();
        }
        if (factionIntroDate != getCampaign().getCampaignOptions().useFactionIntroDate()) {
            getCampaign().updateTechFactionCode();
        }
        refreshCalendar();
        getCampaign().reloadNews();
    }

    private void menuOptionsMMActionPerformed(java.awt.event.ActionEvent evt) {
        GameOptionsDialog god = new GameOptionsDialog(getFrame(), getCampaign().getGameOptions(), false);
        god.refreshOptions();
        god.setEditable(true);
        god.setVisible(true);
        if (!god.wasCancelled()) {
            getCampaign().setGameOptions(god.getOptions());
            setCampaignOptionsFromGameOptions();
            refreshCalendar();
        }
    }

    private void miLoadForcesActionPerformed(java.awt.event.ActionEvent evt) {
        loadListFile(true);
    }

    private void miImportPersonActionPerformed(java.awt.event.ActionEvent evt) {
        loadPersonFile();
    }

    public void miExportPersonActionPerformed(java.awt.event.ActionEvent evt) {
        savePersonFile();
    }

    private void miExportOptionsActionPerformed(java.awt.event.ActionEvent evt) {
        saveOptionsFile(FileType.XML, resourceMap.getString("dlgSaveCampaignXML.text"),
                getCampaign().getName() + getCampaign().getLocalDate().format(DateTimeFormatter.ofPattern(MekHqConstants.FILENAME_DATE_FORMAT)) + "_ExportedCampaignSettings");
    }

    private void miExportPlanetsXMLActionPerformed(java.awt.event.ActionEvent evt) {
        try {
            exportPlanets(FileType.XML, resourceMap.getString("dlgSavePlanetsXML.text"),
                    getCampaign().getName() + getCampaign().getLocalDate().format(DateTimeFormatter.ofPattern(MekHqConstants.FILENAME_DATE_FORMAT)) + "_ExportedPlanets");
        } catch (Exception ex) {
            MekHQ.getLogger().error(ex);
        }
    }

    private void miExportFinancesCSVActionPerformed(java.awt.event.ActionEvent evt) {
        try {
            exportFinances(FileType.CSV, resourceMap.getString("dlgSaveFinancesCSV.text"),
                    getCampaign().getName() + getCampaign().getLocalDate().format(DateTimeFormatter.ofPattern(MekHqConstants.FILENAME_DATE_FORMAT)) + "_ExportedFinances");
        } catch (Exception ex) {
            MekHQ.getLogger().error(ex);
        }
    }

    private void miExportPersonnelCSVActionPerformed(java.awt.event.ActionEvent evt) {
        try {
            exportPersonnel(FileType.CSV, resourceMap.getString("dlgSavePersonnelCSV.text"),
                    getCampaign().getLocalDate().format(DateTimeFormatter.ofPattern(MekHqConstants.FILENAME_DATE_FORMAT)) + "_ExportedPersonnel");
        } catch (Exception ex) {
            MekHQ.getLogger().error(ex);
        }
    }

    private void miExportUnitCSVActionPerformed(java.awt.event.ActionEvent evt) {
        try {
            exportUnits(FileType.CSV, resourceMap.getString("dlgSaveUnitsCSV.text"),
                    getCampaign().getName() + getCampaign().getLocalDate().format(DateTimeFormatter.ofPattern(MekHqConstants.FILENAME_DATE_FORMAT)) + "_ExportedUnits");
        } catch (Exception ex) {
            MekHQ.getLogger().error(ex);
        }
    }

    private void miImportOptionsActionPerformed(java.awt.event.ActionEvent evt) {
        loadOptionsFile();
    }

    private void miImportPartsActionPerformed(java.awt.event.ActionEvent evt) {
        loadPartsFile();
    }

    public void miExportPartsActionPerformed(java.awt.event.ActionEvent evt) {
        savePartsFile();
    }

    private void miPurchaseUnitActionPerformed(java.awt.event.ActionEvent evt) {
        UnitLoadingDialog unitLoadingDialog = new UnitLoadingDialog(frame);
        if (!MechSummaryCache.getInstance().isInitialized()) {
            unitLoadingDialog.setVisible(true);
        }
        AbstractUnitSelectorDialog usd = new MekHQUnitSelectorDialog(getFrame(), unitLoadingDialog,
                getCampaign(), true);
        usd.setVisible(true);
    }

    private void buyParts() {
        PartsStoreDialog psd = new PartsStoreDialog(true, this);
        psd.setVisible(true);
    }

    private void showMercRosterDialog() {
        MercRosterDialog mrd = new MercRosterDialog(getFrame(), true, getCampaign());
        mrd.setVisible(true);
    }

    public void refitUnit(Refit r, boolean selectModelName) {
        if (r.getOriginalEntity() instanceof Dropship || r.getOriginalEntity() instanceof Jumpship) {
            Person engineer = r.getOriginalUnit().getEngineer();
            if (engineer == null) {
                JOptionPane.showMessageDialog(frame,
                        "You cannot refit a ship that does not have an engineer. Assign a qualified vessel crew to this unit.",
                        "No Engineer", JOptionPane.WARNING_MESSAGE);
                return;
            }
            r.setTech(engineer);
        } else if (getCampaign().getActivePersonnel().stream().anyMatch(Person::isTech)) {
            String name;
            Map<String, Person> techHash = new HashMap<>();
            List<String> techList = new ArrayList<>();
            String skillLvl;

            List<Person> techs = getCampaign().getTechs(false, null, true, true);
            int lastRightTech = 0;

            for (Person tech : techs) {
                if (getCampaign().isWorkingOnRefit(tech) || tech.isEngineer()) {
                    continue;
                }
                skillLvl = SkillType.getExperienceLevelName(tech.getExperienceLevel(false));
                name = tech.getFullName() + ", " + skillLvl + " " + tech.getPrimaryRoleDesc()
                        + " (" + getCampaign().getTargetFor(r, tech).getValueAsString() + "+), "
                        + tech.getMinutesLeft() + "/" + tech.getDailyAvailableTechTime() + " minutes";
                techHash.put(name, tech);
                if (tech.isRightTechTypeFor(r)) {
                    techList.add(lastRightTech++, name);
                } else {
                    techList.add(name);
                }
            }

            String s = (String) JOptionPane.showInputDialog(frame,
                    "Which tech should work on the refit?", "Select Tech",
                    JOptionPane.PLAIN_MESSAGE, null, techList.toArray(), techList.get(0));

            if (null == s) {
                return;
            }

            Person selectedTech = techHash.get(s);

            if (!selectedTech.isRightTechTypeFor(r)) {
                if (JOptionPane.NO_OPTION == JOptionPane.showConfirmDialog(null,
                        "This tech is not appropriate for this unit. Would you like to continue?",
                        "Incorrect Tech Type", JOptionPane.YES_NO_OPTION)) {
                    return;
                }
            }

            r.setTech(selectedTech);
        } else {
            JOptionPane.showMessageDialog(frame,
                    "You have no techs available to work on this refit.",
                    "No Techs", JOptionPane.WARNING_MESSAGE);
            return;
        }
        if (selectModelName) {
            // select a model name
            RefitNameDialog rnd = new RefitNameDialog(frame, true, r);
            rnd.setVisible(true);
            if (rnd.wasCancelled()) {
                // Set the tech team to null since we may want to change it when we re-do the refit
                r.setTech(null);
                return;
            }
        }
        // TODO: allow overtime work?
        // check to see if user really wants to do it - give some info on what
        // will be done
        // TODO: better information
        String RefitRefurbish;
        if (r.isBeingRefurbished()) {
            RefitRefurbish = "Refurbishment is a " + r.getRefitClassName() + " refit and must be done at a factory and costs 10% of the purchase price"
                    + ".\n Are you sure you want to refurbish ";
        } else {
            RefitRefurbish = "This is a " + r.getRefitClassName() + " refit. Are you sure you want to refit ";
        }
        if (0 != JOptionPane
                .showConfirmDialog(null, RefitRefurbish
                                + r.getUnit().getName() + "?", "Proceed?",
                        JOptionPane.YES_NO_OPTION)) {
            return;
        }
        try {
            r.begin();
        } catch (EntityLoadingException ex) {
            JOptionPane
                    .showMessageDialog(
                            null,
                            "For some reason, the unit you are trying to customize cannot be loaded\n and so the customization was cancelled. Please report the bug with a description\nof the unit being customized.",
                            "Could not customize unit",
                            JOptionPane.ERROR_MESSAGE);
            return;
        } catch (IOException e) {
            JOptionPane.showMessageDialog(null, e.getMessage(), "IO Exception",
                    JOptionPane.ERROR_MESSAGE);
            return;
        }
        getCampaign().refit(r);
        if (hasTab(GuiTabType.MEKLAB)) {
            ((MekLabTab)getTab(GuiTabType.MEKLAB)).clearUnit();
        }
    }

    public void showReport(Report report) {
        ReportDialog rd = new ReportDialog(getFrame(), report);
        rd.pack();
        rd.setVisible(true);
    }

    public void showMaintenanceReport(UUID id) {
        if (null == id) {
            return;
        }
        Unit u = getCampaign().getUnit(id);
        if (null == u) {
            return;
        }
        MaintenanceReportDialog mrd = new MaintenanceReportDialog(getFrame(), u);
        mrd.setVisible(true);
    }

    public void showUnitCostReport(UUID id) {
        if (null == id) {
            return;
        }
        Unit u = getCampaign().getUnit(id);
        if (null == u) {
            return;
        }
        UnitCostReportDialog mrd = new UnitCostReportDialog(getFrame(), u);
        mrd.setVisible(true);
    }

    /**
     * Shows a dialog that lets the user select a tech for a task on a particular unit
     *
     * @param u                 The unit to be serviced, used to filter techs for skill on the unit.
     * @param desc              The description of the task
     * @param ignoreMaintenance If true, ignores the time required for maintenance tasks when displaying
     *                          the tech's time available.
     * @return                  The ID of the selected tech, or null if none is selected.
     */
    public @Nullable UUID selectTech(Unit u, String desc, boolean ignoreMaintenance) {
        String name;
        Map<String, Person> techHash = new LinkedHashMap<>();
        for (Person tech : getCampaign().getTechs()) {
            if (!tech.isMothballing() && tech.canTech(u.getEntity())) {
                int time = tech.getMinutesLeft();
                if (!ignoreMaintenance) {
                    time -= Math.max(0, tech.getMaintenanceTimeUsing());
                }
                name = tech.getFullTitle() + ", "
                        + SkillType.getExperienceLevelName(tech.getSkillForWorkingOn(u).getExperienceLevel())
                        + " (" + time + "min)";
                techHash.put(name, tech);
            }
        }
        if (techHash.isEmpty()) {
            JOptionPane.showMessageDialog(frame,
                    "You have no techs available.", "No Techs",
                    JOptionPane.WARNING_MESSAGE);
            return null;
        }

        Object[] nameArray = techHash.keySet().toArray();

        String s = (String) JOptionPane.showInputDialog(frame,
                "Which tech should work on " + desc + "?", "Select Tech",
                JOptionPane.PLAIN_MESSAGE, null, nameArray, nameArray[0]);
        if (null == s) {
            return null;
        }
        return techHash.get(s).getId();
    }

    /**
     * Exports Planets to a file (CSV, XML, etc.)
     * @param format
     * @param dialogTitle
     * @param filename
     */
    protected void exportPlanets(FileType format, String dialogTitle, String filename) {
        //TODO: Fix this
        /*
        GUI.fileDialogSave(
                frame,
                dialogTitle,
                format,
                MekHQ.getPlanetsDirectory().getValue(),
                "planets." + format.getRecommendedExtension())
                .ifPresent(f -> {
                    MekHQ.getPlanetsDirectory().setValue(f.getParent());
                    File file = checkFileEnding(f, format.getRecommendedExtension());
                    checkToBackupFile(file, file.getPath());
                    String report = Planets.getInstance().exportPlanets(file.getPath(), format.getRecommendedExtension());
                    JOptionPane.showMessageDialog(mainPanel, report);
                });

        GUI.fileDialogSave(frame, dialogTitle, new File(".", "planets." + format.getRecommendedExtension()), format).ifPresent(f -> {
            File file = checkFileEnding(f, format.getRecommendedExtension());
            checkToBackupFile(file, file.getPath());
            String report = Planets.getInstance().exportPlanets(file.getPath(), format.getRecommendedExtension());
            JOptionPane.showMessageDialog(mainPanel, report);
        });
        */
    }

    /**
     * Exports Personnel to a file (CSV, XML, etc.)
     * @param format        file format to export to
     * @param dialogTitle   title of the dialog frame
     * @param filename      file name to save to
     */
    protected void exportPersonnel(FileType format, String dialogTitle, String filename) {
        if (((PersonnelTab) getTab(GuiTabType.PERSONNEL)).getPersonnelTable().getRowCount() != 0) {
            GUI.fileDialogSave(
                    frame,
                    dialogTitle,
                    format,
                    MekHQ.getPersonnelDirectory().getValue(),
                    filename + "." + format.getRecommendedExtension())
                    .ifPresent(f -> {
                        MekHQ.getPersonnelDirectory().setValue(f.getParent());
                        File file = checkFileEnding(f, format.getRecommendedExtension());
                        checkToBackupFile(file, file.getPath());
                        String report;
                        // TODO add support for xml and json export
                        if (format.equals(FileType.CSV)) {
                            report = Utilities.exportTableToCSV(((PersonnelTab) getTab(GuiTabType.PERSONNEL)).getPersonnelTable(), file);
                        } else {
                            report = "Unsupported FileType in Export Personnel";
                        }
                        JOptionPane.showMessageDialog(tabMain, report);
                    });
        } else {
            JOptionPane.showMessageDialog(tabMain, resourceMap.getString("dlgNoPersonnel.text"));
        }
    }

    /**
     * Exports Units to a file (CSV, XML, etc.)
     * @param format        file format to export to
     * @param dialogTitle   title of the dialog frame
     * @param filename      file name to save to
     */
    protected void exportUnits(FileType format, String dialogTitle, String filename) {
        if (((HangarTab) getTab(GuiTabType.HANGAR)).getUnitTable().getRowCount() != 0) {
            GUI.fileDialogSave(
                    frame,
                    dialogTitle,
                    format,
                    MekHQ.getUnitsDirectory().getValue(),
                    filename + "." + format.getRecommendedExtension())
                    .ifPresent(f -> {
                        MekHQ.getUnitsDirectory().setValue(f.getParent());
                        File file = checkFileEnding(f, format.getRecommendedExtension());
                        checkToBackupFile(file, file.getPath());
                        String report;
                        // TODO add support for xml and json export
                        if (format.equals(FileType.CSV)) {
                            report = Utilities.exportTableToCSV(((HangarTab) getTab(GuiTabType.HANGAR)).getUnitTable(), file);
                        } else {
                            report = "Unsupported FileType in Export Units";
                        }
                        JOptionPane.showMessageDialog(tabMain, report);
                    });
        } else {
            JOptionPane.showMessageDialog(tabMain, resourceMap.getString("dlgNoUnits"));
        }
    }

     /**
     * Exports Finances to a file (CSV, XML, etc.)
     * @param format        file format to export to
     * @param dialogTitle   title of the dialog frame
     * @param filename      file name to save to
     */
    protected void exportFinances(FileType format, String dialogTitle, String filename) {
        if (!getCampaign().getFinances().getAllTransactions().isEmpty()) {
            GUI.fileDialogSave(
                    frame,
                    dialogTitle,
                    format,
                    MekHQ.getFinancesDirectory().getValue(),
                    filename + "." + format.getRecommendedExtension())
                    .ifPresent(f -> {
                        MekHQ.getFinancesDirectory().setValue(f.getParent());
                        File file = checkFileEnding(f, format.getRecommendedExtension());
                        checkToBackupFile(file, file.getPath());
                        String report;
                        // TODO add support for xml and json export
                        if (format.equals(FileType.CSV)) {
                            report = getCampaign().getFinances().exportFinancesToCSV(file.getPath(),
                                    format.getRecommendedExtension());
                        } else {
                            report = "Unsupported FileType in Export Finances";
                        }
                        JOptionPane.showMessageDialog(tabMain, report);
                    });
        } else {
            JOptionPane.showMessageDialog(tabMain, resourceMap.getString("dlgNoFinances.text"));
        }
    }

    /**
     * Checks if a file already exists, if so it makes a backup copy.
     * @param file to determine if there is an existing file with that name
     * @param path path to the file
     */
    private void checkToBackupFile(File file, String path) {
        // check for existing file and make a back-up if found
        String path2 = path + "_backup";
        File backupFile = new File(path2);
        if (file.exists()) {
            Utilities.copyfile(file, backupFile);
        }
    }

    /**
     * Checks to make sure the file has the appropriate ending / extension.
     * @param file   the file to check
     * @param format proper format for the ending/extension
     * @return File  with the appropriate ending/ extension
     */
    private File checkFileEnding(File file, String format) {
        String path = file.getPath();
        if (!path.endsWith("." + format)) {
            path += "." + format;
            file = new File(path);
        }
        return file;
    }

    protected void loadListFile(boolean allowNewPilots) {
        File unitFile = FileDialogs.openUnits(frame).orElse(null);

        if (unitFile != null) {
            // I need to get the parser myself, because I want to pull both
            // entities and pilots from it
            // Create an empty parser.
            MULParser parser = new MULParser();

            // Open up the file.
            try (InputStream is = new FileInputStream(unitFile)) {
                parser.parse(is);
            } catch (Exception e) {
                MekHQ.getLogger().error(e);
            }

            // Was there any error in parsing?
            if (parser.hasWarningMessage()) {
                MekHQ.getLogger().warning(parser.getWarningMessage());
            }

            // Add the units from the file.
            for (Entity entity : parser.getEntities()) {
                getCampaign().addNewUnit(entity, allowNewPilots, 0);
            }

            // TODO : re-add any ejected pilots
            //for (Crew pilot : parser.getPilots()) {
            //    if (pilot.isEjected()) {
            //         getCampaign().addPilot(pilot, PilotPerson.T_MECHWARRIOR,
            //         false);
            //    }
            //}
        }
    }

    protected void loadPersonFile() {
        File personnelFile = FileDialogs.openPersonnel(frame).orElse(null);

        if (personnelFile != null) {
            MekHQ.getLogger().info("Starting load of personnel file from XML...");
            // Initialize variables.
            Document xmlDoc;

            // Open the file
            try (InputStream is = new FileInputStream(personnelFile)) {
                // Using factory get an instance of document builder
                DocumentBuilder db = MekHqXmlUtil.newSafeDocumentBuilder();

                // Parse using builder to get DOM representation of the XML file
                xmlDoc = db.parse(is);
            } catch (Exception ex) {
                MekHQ.getLogger().error("Cannot load person XML", ex);
                return; // otherwise we NPE out in the next line
            }

            Element personnelEle = xmlDoc.getDocumentElement();
            NodeList nl = personnelEle.getChildNodes();

            // Get rid of empty text nodes and adjacent text nodes...
            // Stupid weird parsing of XML. At least this cleans it up.
            personnelEle.normalize();

            Version version = new Version(personnelEle.getAttribute("version"));

            // we need to iterate through three times, the first time to collect
            // any custom units that might not be written yet
            for (int x = 0; x < nl.getLength(); x++) {
                Node wn2 = nl.item(x);

                // If it's not an element node, we ignore it.
                if (wn2.getNodeType() != Node.ELEMENT_NODE) {
                    continue;
                }

                if (!wn2.getNodeName().equalsIgnoreCase("person")) {
                    // Error condition of sorts!
                    // Errr, what should we do here?
                    MekHQ.getLogger().error("Unknown node type not loaded in Personnel nodes: " + wn2.getNodeName());
                    continue;
                }

                Person p = Person.generateInstanceFromXML(wn2, getCampaign(), version);
                if (getCampaign().getPerson(p.getId()) != null
                        && getCampaign().getPerson(p.getId()).getFullName().equals(p.getFullName())) {
                    MekHQ.getLogger().error("ERROR: Cannot load person who exists, ignoring. (Name: " + p.getFullName() + ")");
                    p = null;
                }

                if (p != null) {
                    getCampaign().recruitPerson(p, true);

                    // Clear some values we no longer should have set in case this
                    // has transferred campaigns or things in the campaign have
                    // changed...
                    p.setUnit(null);
                    p.clearTechUnits();
                }
            }

            // Fix Spouse Id Information - This is required to fix spouse NPEs where one doesn't export
            // both members of the couple
            // TODO : make it so that exports will automatically include both spouses
            for (Person p : getCampaign().getActivePersonnel()) {
                if (p.getGenealogy().hasSpouse()
                        && !getCampaign().getPersonnel().contains(p.getGenealogy().getSpouse())) {
                    // If this happens, we need to clear the spouse
                    if (p.getMaidenName() != null) {
                        p.setSurname(p.getMaidenName());
                    }

                    p.getGenealogy().setSpouse(null);
                }

                if (p.isPregnant()) {
                    String fatherIdString = p.getExtraData().get(Person.PREGNANCY_FATHER_DATA);
                    UUID fatherId = (fatherIdString != null) ? UUID.fromString(fatherIdString) : null;
                    if ((fatherId != null)
                            && !getCampaign().getPersonnel().contains(getCampaign().getPerson(fatherId))) {
                        p.getExtraData().set(Person.PREGNANCY_FATHER_DATA, null);
                    }
                }
            }

            MekHQ.getLogger().info("Finished load of personnel file");
        }
    }

    //TODO: disable if not using personnel tab
    private void savePersonFile() {
        File file = FileDialogs.savePersonnel(frame, getCampaign()).orElse(null);
        if (file == null) {
            // I want a file, y'know!
            return;
        }
        String path = file.getPath();
        if (!path.endsWith(".prsx")) {
            path += ".prsx";
            file = new File(path);
        }

        // check for existing file and make a back-up if found
        String path2 = path + "_backup";
        File backupFile = new File(path2);
        if (file.exists()) {
            Utilities.copyfile(file, backupFile);
        }

        // Then save it out to that file.
        try (OutputStream os = new FileOutputStream(file);
             PrintWriter pw = new PrintWriter(new OutputStreamWriter(os, StandardCharsets.UTF_8))) {

            PersonnelTab pt = (PersonnelTab)getTab(GuiTabType.PERSONNEL);
            int row = pt.getPersonnelTable().getSelectedRow();
            if (row < 0) {
                MekHQ.getLogger().warning("ERROR: Cannot export person if no one is selected! Ignoring.");
                return;
            }
            Person selectedPerson = pt.getPersonModel().getPerson(pt.getPersonnelTable()
                    .convertRowIndexToModel(row));
            int[] rows = pt.getPersonnelTable().getSelectedRows();
            Person[] people = new Person[rows.length];
            for (int i = 0; i < rows.length; i++) {
                people[i] = pt.getPersonModel().getPerson(pt.getPersonnelTable().convertRowIndexToModel(rows[i]));
            }

            // File header
            pw.println("<?xml version=\"1.0\" encoding=\"UTF-8\"?>");

            ResourceBundle resourceMap = ResourceBundle.getBundle("mekhq.resources.MekHQ");
            // Start the XML root.
            pw.println("<personnel version=\""
                    + resourceMap.getString("Application.version") + "\">");

            if (rows.length > 1) {
                for (int i = 0; i < rows.length; i++) {
                    people[i].writeToXml(pw, 1);
                }
            } else {
                selectedPerson.writeToXml(pw, 1);
            }
            // Okay, we're done.
            // Close everything out and be done with it.
            pw.println("</personnel>");
            pw.flush();
            // delete the backup file because we didn't need it
            if (backupFile.exists()) {
                backupFile.delete();
            }
            MekHQ.getLogger().info("Personnel saved to " + file);
        } catch (Exception ex) {
            MekHQ.getLogger().error(ex);
            JOptionPane.showMessageDialog(getFrame(),
                    "Oh no! The program was unable to correctly export your personnel. We know this\n"
                            + "is annoying and apologize. Please help us out and submit a bug with the\n"
                            + "mekhqlog.txt file from this game so we can prevent this from happening in\n"
                            + "the future.",
                    "Could not export personnel", JOptionPane.ERROR_MESSAGE);
            // restore the backup file
            file.delete();
            if (backupFile.exists()) {
                Utilities.copyfile(backupFile, file);
                backupFile.delete();
            }
        }
    }

    private void saveOptionsFile(FileType format, String dialogTitle, String filename) {
        Optional<File> maybeFile = GUI.fileDialogSave(
                frame,
                dialogTitle,
                format,
                MekHQ.getCampaignOptionsDirectory().getValue(),
                filename + "." + format.getRecommendedExtension());

        if (!maybeFile.isPresent()) {
            return;
        }

        MekHQ.getCampaignOptionsDirectory().setValue(maybeFile.get().getParent());

        File file = checkFileEnding(maybeFile.get(), format.getRecommendedExtension());
        checkToBackupFile(file, file.getPath());

        // Then save it out to that file.
        try (OutputStream os = new FileOutputStream(file);
             PrintWriter pw = new PrintWriter(new OutputStreamWriter(os, StandardCharsets.UTF_8))) {

            ResourceBundle resourceMap = ResourceBundle.getBundle("mekhq.resources.MekHQ");
            // File header
            pw.println("<?xml version=\"1.0\" encoding=\"UTF-8\"?>");
            pw.println("<options version=\"" + resourceMap.getString("Application.version") + "\">");
            // Start the XML root.
            getCampaign().getCampaignOptions().writeToXml(pw, 1);
            pw.println("\t<skillTypes>");
            for (String name : SkillType.skillList) {
                SkillType type = SkillType.getType(name);
                if (null != type) {
                    type.writeToXml(pw, 2);
                }
            }
            pw.println("\t</skillTypes>");
            pw.println("\t<specialAbilities>");
            for (String key : SpecialAbility.getAllSpecialAbilities().keySet()) {
                SpecialAbility.getAbility(key).writeToXml(pw, 2);
            }
            pw.println("\t</specialAbilities>");
            getCampaign().getRandomSkillPreferences().writeToXml(pw, 1);
            pw.println("</options>");
            // Okay, we're done.
            pw.flush();

            JOptionPane.showMessageDialog(tabMain, getResourceMap().getString("dlgCampaignSettingsSaved.text"));

            MekHQ.getLogger().info("Campaign Options saved saved to " + file);
        } catch (Exception ex) {
            MekHQ.getLogger().error(ex);
            JOptionPane.showMessageDialog(getFrame(),
                    "Oh no! The program was unable to correctly export your campaign options. We know this\n"
                            + "is annoying and apologize. Please help us out and submit a bug with the\n"
                            + "mekhqlog.txt file from this game so we can prevent this from happening in\n"
                            + "the future.",
                    "Could not export campaign options", JOptionPane.ERROR_MESSAGE);
        }
    }

    protected void loadPartsFile() {
        Optional<File> maybeFile = FileDialogs.openParts(frame);

        if (!maybeFile.isPresent()) {
            return;
        }

        File partsFile = maybeFile.get();

        MekHQ.getLogger().info("Starting load of parts file from XML...");
        // Initialize variables.
        Document xmlDoc;

        // Open up the file.
        try (InputStream is = new FileInputStream(partsFile)) {
            // Using factory get an instance of document builder
            DocumentBuilder db = MekHqXmlUtil.newSafeDocumentBuilder();

            // Parse using builder to get DOM representation of the XML file
            xmlDoc = db.parse(is);
        } catch (Exception ex) {
            MekHQ.getLogger().error(ex);
            return;
        }

        Element partsEle = xmlDoc.getDocumentElement();
        NodeList nl = partsEle.getChildNodes();

        // Get rid of empty text nodes and adjacent text nodes...
        // Stupid weird parsing of XML. At least this cleans it up.
        partsEle.normalize();

        Version version = new Version(partsEle.getAttribute("version"));

        // we need to iterate through three times, the first time to collect
        // any custom units that might not be written yet
        List<Part> parts = new ArrayList<>();
        for (int x = 0; x < nl.getLength(); x++) {
            Node wn2 = nl.item(x);

            // If it's not an element node, we ignore it.
            if (wn2.getNodeType() != Node.ELEMENT_NODE) {
                continue;
            }

            if (!wn2.getNodeName().equalsIgnoreCase("part")) {
                // Error condition of sorts!
                // Errr, what should we do here?
                MekHQ.getLogger().error("Unknown node type not loaded in Parts nodes: " + wn2.getNodeName());
                continue;
            }

            Part p = Part.generateInstanceFromXML(wn2, version);
            if (p != null) {
                parts.add(p);
            }
        }

        getCampaign().importParts(parts);
        MekHQ.getLogger().info("Finished load of parts file");
    }

    protected void loadOptionsFile() {
        Optional<File> maybeFile = FileDialogs.openCampaignOptions(frame);

        if (!maybeFile.isPresent()) {
            return;
        }

        File optionsFile = maybeFile.get();

        MekHQ.getLogger().info("Starting load of options file from XML...");
        // Initialize variables.
        Document xmlDoc;

        // Open up the file.
        try (InputStream is = new FileInputStream(optionsFile)) {
            // Using factory get an instance of document builder
            DocumentBuilder db = MekHqXmlUtil.newSafeDocumentBuilder();

            // Parse using builder to get DOM representation of the XML file
            xmlDoc = db.parse(is);
        } catch (Exception ex) {
            MekHQ.getLogger().error(ex);
            return;
        }

        Element partsEle = xmlDoc.getDocumentElement();
        NodeList nl = partsEle.getChildNodes();

        // Get rid of empty text nodes and adjacent text nodes...
        // Stupid weird parsing of XML. At least this cleans it up.
        partsEle.normalize();

        Version version = new Version(partsEle.getAttribute("version"));

        CampaignOptions options = null;
        RandomSkillPreferences rsp = null;

        // we need to iterate through three times, the first time to collect
        // any custom units that might not be written yet
        for (int x = 0; x < nl.getLength(); x++) {
            Node wn = nl.item(x);

            // If it's not an element node, we ignore it.
            if (wn.getNodeType() != Node.ELEMENT_NODE) {
                continue;
            }

            String xn = wn.getNodeName();

            if (xn.equalsIgnoreCase("campaignOptions")) {
                options = CampaignOptions.generateCampaignOptionsFromXml(wn, version);
            } else if (xn.equalsIgnoreCase("randomSkillPreferences")) {
                rsp = RandomSkillPreferences.generateRandomSkillPreferencesFromXml(wn, version);
            } else if (xn.equalsIgnoreCase("skillTypes")) {
                NodeList wList = wn.getChildNodes();

                // Okay, lets iterate through the children, eh?
                for (int x2 = 0; x2 < wList.getLength(); x2++) {
                    Node wn2 = wList.item(x2);

                    // If it's not an element node, we ignore it.
                    if (wn2.getNodeType() != Node.ELEMENT_NODE) {
                        continue;
                    }

                    if (wn2.getNodeName().startsWith("ability-")) {
                        continue;
                    } else if (!wn2.getNodeName().equalsIgnoreCase("skillType")) {
                        // Error condition of sorts!
                        // Errr, what should we do here?
                        MekHQ.getLogger().error("Unknown node type not loaded in Skill Type nodes: " + wn2.getNodeName());
                        continue;
                    }
                    SkillType.generateInstanceFromXML(wn2, version);
                }
            } else if (xn.equalsIgnoreCase("specialAbilities")) {
                PilotOptions pilotOptions = new PilotOptions();
                SpecialAbility.clearSPA();

                NodeList wList = wn.getChildNodes();

                // Okay, lets iterate through the children, eh?
                for (int x2 = 0; x2 < wList.getLength(); x2++) {
                    Node wn2 = wList.item(x2);

                    // If it's not an element node, we ignore it.
                    if (wn2.getNodeType() != Node.ELEMENT_NODE) {
                        continue;
                    }

                    if (!wn2.getNodeName().equalsIgnoreCase("ability")) {
                        // Error condition of sorts!
                        // Errr, what should we do here?
                        MekHQ.getLogger().error("Unknown node type not loaded in Special Ability nodes: " + wn2.getNodeName());
                        continue;
                    }

                    SpecialAbility.generateInstanceFromXML(wn2, pilotOptions, null);
                }
            }

        }

        if (null != options) {
            this.getCampaign().setCampaignOptions(options);
        }
        if (null != rsp) {
            this.getCampaign().setRandomSkillPreferences(rsp);
        }

        MekHQ.getLogger().info("Finished load of campaign options file");
        MekHQ.triggerEvent(new OptionsChangedEvent(getCampaign(), options));

        refreshCalendar();
        getCampaign().reloadNews();
    }

    private void savePartsFile() {
        Optional<File> maybeFile = FileDialogs.saveParts(frame, getCampaign());

        if (!maybeFile.isPresent()) {
            return;
        }

        File file = maybeFile.get();

        if (!file.getName().endsWith(".parts")) {
            file = new File(file.getAbsolutePath() + ".parts");
        }

        // check for existing file and make a back-up if found
        String path2 = file.getAbsolutePath() + "_backup";
        File backupFile = new File(path2);
        if (file.exists()) {
            Utilities.copyfile(file, backupFile);
        }

        // Then save it out to that file.
        FileOutputStream fos;
        PrintWriter pw;

        if (getTab(GuiTabType.WAREHOUSE) != null) {
            try {
                JTable partsTable = ((WarehouseTab)getTab(GuiTabType.WAREHOUSE)).getPartsTable();
                PartsTableModel partsModel = ((WarehouseTab)getTab(GuiTabType.WAREHOUSE)).getPartsModel();
                int row = partsTable.getSelectedRow();
                if (row < 0) {
                    MekHQ.getLogger().warning("ERROR: Cannot export parts if none are selected! Ignoring.");
                    return;
                }
                Part selectedPart = partsModel.getPartAt(partsTable
                        .convertRowIndexToModel(row));
                int[] rows = partsTable.getSelectedRows();
                Part[] parts = new Part[rows.length];
                for (int i = 0; i < rows.length; i++) {
                    parts[i] = partsModel.getPartAt(partsTable.convertRowIndexToModel(rows[i]));
                }
                fos = new FileOutputStream(file);
                pw = new PrintWriter(new OutputStreamWriter(fos, StandardCharsets.UTF_8));

                // File header
                pw.println("<?xml version=\"1.0\" encoding=\"UTF-8\"?>");

                ResourceBundle resourceMap = ResourceBundle.getBundle("mekhq.resources.MekHQ");
                // Start the XML root.
                pw.println("<parts version=\"" + resourceMap.getString("Application.version") + "\">");

                if (rows.length > 1) {
                    for (int i = 0; i < rows.length; i++) {
                        parts[i].writeToXml(pw, 1);
                    }
                } else {
                    selectedPart.writeToXml(pw, 1);
                }
                // Okay, we're done.
                // Close everything out and be done with it.
                pw.println("</parts>");
                pw.flush();
                pw.close();
                fos.close();
                // delete the backup file because we didn't need it
                if (backupFile.exists()) {
                    backupFile.delete();
                }
                MekHQ.getLogger().info("Parts saved to " + file);
            } catch (Exception ex) {
                MekHQ.getLogger().error(ex);
                JOptionPane.showMessageDialog(getFrame(),
                        "Oh no! The program was unable to correctly export your parts. We know this\n"
                                + "is annoying and apologize. Please help us out and submit a bug with the\n"
                                + "mekhqlog.txt file from this game so we can prevent this from happening in\n"
                                + "the future.", "Could not export parts", JOptionPane.ERROR_MESSAGE);
                // restore the backup file
                file.delete();
                if (backupFile.exists()) {
                    Utilities.copyfile(backupFile, file);
                    backupFile.delete();
                }
            }
        }
    }

    /**
     * Check to see if the command center tab is currently active and if not, color the tab. Should be
     * called when items are added to daily report log panel and user is not on the command center tab
     * in order to draw attention to it
     */
    public void checkDailyLogNag() {
        if (!logNagActive) {
            if (tabMain.getSelectedIndex() != 0) {
                tabMain.setBackgroundAt(0, Color.RED);
                logNagActive = true;
            }
        }
    }

    public void refreshAllTabs() {
        for (int i = 0; i < tabMain.getTabCount(); i++) {
            ((CampaignGuiTab) tabMain.getComponentAt(i)).refreshAll();
        }
    }

    public void refreshLab() {
        MekLabTab lab = (MekLabTab) getTab(GuiTabType.MEKLAB);
        if (null == lab) {
            return;
        }
        Unit u = lab.getUnit();
        if (null == u) {
            return;
        }
        if (null == getCampaign().getUnit(u.getId())) {
            // this unit has been removed so clear the mek lab
            lab.clearUnit();
        } else {
            // put a try-catch here so that bugs in the meklab don't screw up
            // other stuff
            try {
                lab.refreshRefitSummary();
            } catch (Exception e) {
                MekHQ.getLogger().error(e);
            }
        }
    }

    public void refreshCalendar() {
        getFrame().setTitle(getCampaign().getTitle());
    }

    private void refreshFunds() {
        Money funds = getCampaign().getFunds();
        String inDebt = "";
        if (getCampaign().getFinances().isInDebt()) {
            inDebt = " <font color='red'>(in Debt)</font>";
        }
        String text = "<html><b>Funds:</b> "
                + funds.toAmountAndSymbolString()
                + inDebt
                + "</html>";
        lblFunds.setText(text);
    }

    private void refreshTempAstechs() {
        String text = "<html><b>Temp Astechs:</b> " + getCampaign().getAstechPool() + "</html>";
        lblTempAstechs.setText(text);
    }

    private void refreshTempMedics() {
        String text = "<html><b>Temp Medics:</b> " + getCampaign().getMedicPool() + "</html>";
        lblTempMedics.setText(text);
    }

    private void refreshPartsAvailability() {
        if (!getCampaign().getCampaignOptions().getUseAtB()) {
            lblPartsAvailabilityRating.setText("");
        } else {
            StringBuilder report = new StringBuilder();
            int partsAvailability = getCampaign().findAtBPartsAvailabilityLevel(null, report);
            lblPartsAvailabilityRating.setText("<html><b>Campaign Parts Availability</b>:" + partsAvailability + "</html>");
        }
    }

    private ActionScheduler fundsScheduler = new ActionScheduler(this::refreshFunds);

    @Subscribe
    public void handleDayEnding(DayEndingEvent ev) {
        // first check for overdue loan payments - don't allow advancement until
        // these are addressed
        if (getCampaign().checkOverDueLoans()) {
            refreshFunds();
            showOverdueLoansDialog();
            ev.cancel();
            return;
        }
        if (getCampaign().checkRetirementDefections()) {
            showRetirementDefectionDialog();
            ev.cancel();
            return;
        }
        if (getCampaign().checkYearlyRetirements()) {
            showRetirementDefectionDialog();
            ev.cancel();
            return;
        }
        if (nagShortMaintenance()) {
            ev.cancel();
            return;
        }
        if (getCampaign().getCampaignOptions().getUseAtB()) {
            if (nagShortDeployments()) {
                ev.cancel();
                return;
            }
            
            if (getCampaign().getCampaignOptions().getUseStratCon() &&
                    nagUnresolvedStratconContacts()) {
                ev.cancel();
                return;
            }
            
            if (nagOutstandingScenarios()) {
                ev.cancel();
                return;
            }
        }
    }

    @Subscribe
    public void handleNewDay(NewDayEvent evt) {
        refreshCalendar();
        refreshLocation();
        refreshFunds();
        refreshPartsAvailability();

        refreshAllTabs();
    }

    @Subscribe
    public void handle(OptionsChangedEvent ev) {
        if (!getCampaign().getCampaignOptions().getUseStratCon() && (getTab(GuiTabType.STRATCON) != null)) {
            removeStandardTab(GuiTabType.STRATCON);
        } else if (getCampaign().getCampaignOptions().getUseStratCon() && (getTab(GuiTabType.STRATCON) == null)) {
            addStandardTab(GuiTabType.STRATCON);
        }
        
        refreshAllTabs();
        fundsScheduler.schedule();
        refreshPartsAvailability();
    }

    @Subscribe
    public void handle(TransactionEvent ev) {
        fundsScheduler.schedule();
        refreshPartsAvailability();
    }

    @Subscribe
    public void handle(LoanEvent ev) {
        fundsScheduler.schedule();
        refreshPartsAvailability();
    }

    @Subscribe
    public void handle(AssetEvent ev) {
        fundsScheduler.schedule();
    }

    @Subscribe
    public void handle(AstechPoolChangedEvent ev) {
        refreshTempAstechs();
    }

    @Subscribe
    public void handle(MedicPoolChangedEvent ev) {
        refreshTempMedics();
    }

    @Subscribe
    public void handleLocationChanged(LocationChangedEvent ev) {
        refreshLocation();
    }

    @Subscribe
    public void handleMissionChanged(MissionEvent ev) {
        refreshPartsAvailability();
    }

    @Subscribe
    public void handlePersonUpdate(PersonEvent ev) {
        // only bother recalculating AtB parts availability if a logistics admin has been changed
        // refreshPartsAvailability cuts out early with a "use AtB" check so it's not necessary here
        if (ev.getPerson().hasRole(PersonnelRole.ADMINISTRATOR_LOGISTICS)) {
            refreshPartsAvailability();
        }
    }

    public void refreshLocation() {
        lblLocation.setText(getCampaign().getLocation().getReport(getCampaign().getLocalDate()));
    }

    protected MekHQ getApplication() {
        return app;
    }

    public ReportHyperlinkListener getReportHLL() {
        return reportHLL;
    }

    public Campaign getCampaign() {
        return getApplication().getCampaign();
    }

    public CampaignController getCampaignController() {
        return getApplication().getCampaignController();
    }

    public IconPackage getIconPackage() {
        return getApplication().getIconPackage();
    }

    public JFrame getFrame() {
        return frame;
    }

    public int getTabIndexByName(String tabTitle) {
        int retVal = -1;
        for (int i = 0; i < tabMain.getTabCount(); i++) {
            if (tabMain.getTitleAt(i).equals(tabTitle)) {
                retVal = i;
                break;
            }
        }
        return retVal;
    }

    public void undeployUnit(Unit u) {
        Force f = getCampaign().getForce(u.getForceId());
        if (f != null) {
            undeployForce(f, false);
        }
        Scenario s = getCampaign().getScenario(u.getScenarioId());
        s.removeUnit(u.getId());
        u.undeploy();
        MekHQ.triggerEvent(new DeploymentChangedEvent(u, s));
    }

    public void undeployForces(Vector<Force> forces) {
        for (Force force : forces) {
            undeployForce(force);
            undeployForces(force.getSubForces());
        }
    }

    public void undeployForce(Force f) {
        undeployForce(f, true);
    }

    public void undeployForce(Force f, boolean killSubs) {
        int sid = f.getScenarioId();
        Scenario scenario = getCampaign().getScenario(sid);
        if (null != scenario) {
            f.clearScenarioIds(getCampaign(), killSubs);
            scenario.removeForce(f.getId());
            if (killSubs) {
                for (UUID uid : f.getAllUnits(false)) {
                    Unit u = getCampaign().getUnit(uid);
                    if (null != u) {
                        scenario.removeUnit(u.getId());
                        u.undeploy();
                    }
                }
            }

            // We have to clear out the parents as well.
            Force parent = f;
            int prevId = f.getId();
            while ((parent = parent.getParentForce()) != null) {
                if (parent.getScenarioId() == -1) {
                    break;
                }
                parent.clearScenarioIds(getCampaign(), false);
                scenario.removeForce(parent.getId());
                for (Force sub : parent.getSubForces()) {
                    if (sub.getId() == prevId) {
                        continue;
                    }
                    scenario.addForces(sub.getId());
                    sub.setScenarioId(scenario.getId());
                }
                prevId = parent.getId();
            }
        }

        if (null != scenario) {
            MekHQ.triggerEvent(new DeploymentChangedEvent(f, scenario));
        }
    }

    public JTabbedPane getTabMain() {
        return tabMain;
    }

    /**
     * @return the resourceMap
     */
    public ResourceBundle getResourceMap() {
        return resourceMap;
    }

    private void setCampaignOptionsFromGameOptions() {
        getCampaign().getCampaignOptions().setUseTactics(getCampaign().getGameOptions().getOption(OptionsConstants.RPG_COMMAND_INIT).booleanValue());
        getCampaign().getCampaignOptions().setUseInitiativeBonus(getCampaign().getGameOptions().getOption(OptionsConstants.RPG_INDIVIDUAL_INITIATIVE).booleanValue());
        getCampaign().getCampaignOptions().setUseToughness(getCampaign().getGameOptions().getOption(OptionsConstants.RPG_TOUGHNESS).booleanValue());
        getCampaign().getCampaignOptions().setUseArtillery(getCampaign().getGameOptions().getOption(OptionsConstants.RPG_ARTILLERY_SKILL).booleanValue());
        getCampaign().getCampaignOptions().setUseAbilities(getCampaign().getGameOptions().getOption(OptionsConstants.RPG_PILOT_ADVANTAGES).booleanValue());
        getCampaign().getCampaignOptions().setUseEdge(getCampaign().getGameOptions().getOption(OptionsConstants.EDGE).booleanValue());
        getCampaign().getCampaignOptions().setUseImplants(getCampaign().getGameOptions().getOption(OptionsConstants.RPG_MANEI_DOMINI).booleanValue());
        getCampaign().getCampaignOptions().setQuirks(getCampaign().getGameOptions().getOption(OptionsConstants.ADVANCED_STRATOPS_QUIRKS).booleanValue());
        getCampaign().getCampaignOptions().setAllowCanonOnly(getCampaign().getGameOptions().getOption(OptionsConstants.ALLOWED_CANON_ONLY).booleanValue());
        getCampaign().getCampaignOptions().setTechLevel(TechConstants.getSimpleLevel(getCampaign().getGameOptions().getOption(OptionsConstants.ALLOWED_TECHLEVEL).stringValue()));
        MekHQ.triggerEvent(new OptionsChangedEvent(getCampaign()));
    }
}<|MERGE_RESOLUTION|>--- conflicted
+++ resolved
@@ -1235,27 +1235,23 @@
         return false;
     }
 
-<<<<<<< HEAD
-    private void hirePerson(ActionEvent evt) {
-=======
     /**
      * Displays a nag if the StratCon UI has unresolved hostile forces
      */
     public boolean nagUnresolvedStratconContacts() {
         String nagText = StratconRulesManager.nagUnresolvedContacts(getCampaign());
-        
+
         if (!nagText.isEmpty()) {
-            return 0 != JOptionPane.showConfirmDialog(null, 
-                    String.format("You have unresolved contacts on the StratCon interface:\n%s\nAdvance day anyway?", nagText), 
+            return 0 != JOptionPane.showConfirmDialog(null,
+                    String.format("You have unresolved contacts on the StratCon interface:\n%s\nAdvance day anyway?", nagText),
                     "Unresolved Stratcon Contacts", JOptionPane.YES_NO_OPTION);
         }
-        
+
         return false;
     }
-   
-    private void hirePerson(java.awt.event.ActionEvent evt) {
+
+    private void hirePerson(ActionEvent evt) {
         int type = Integer.parseInt(evt.getActionCommand());
->>>>>>> d61b290a
         NewRecruitDialog npd = new NewRecruitDialog(this, true,
                 getCampaign().newPerson(PersonnelRole.valueOf(evt.getActionCommand())));
         npd.setVisible(true);
@@ -2549,13 +2545,13 @@
                 ev.cancel();
                 return;
             }
-            
+
             if (getCampaign().getCampaignOptions().getUseStratCon() &&
                     nagUnresolvedStratconContacts()) {
                 ev.cancel();
                 return;
             }
-            
+
             if (nagOutstandingScenarios()) {
                 ev.cancel();
                 return;
@@ -2580,7 +2576,7 @@
         } else if (getCampaign().getCampaignOptions().getUseStratCon() && (getTab(GuiTabType.STRATCON) == null)) {
             addStandardTab(GuiTabType.STRATCON);
         }
-        
+
         refreshAllTabs();
         fundsScheduler.schedule();
         refreshPartsAvailability();
