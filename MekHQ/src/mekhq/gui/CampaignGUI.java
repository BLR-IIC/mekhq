/*
 * CampaignGUI.java
 *
 * Copyright (c) 2009 Jay Lawson <jaylawson39 at yahoo.com>. All rights reserved.
 * Copyright (c) 2020-2021 - The MegaMek Team. All Rights Reserved.
 *
 * This file is part of MekHQ.
 *
 * MekHQ is free software: you can redistribute it and/or modify
 * it under the terms of the GNU General Public License as published by
 * the Free Software Foundation, either version 3 of the License, or
 * (at your option) any later version.
 *
 * MekHQ is distributed in the hope that it will be useful,
 * but WITHOUT ANY WARRANTY; without even the implied warranty of
 * MERCHANTABILITY or FITNESS FOR A PARTICULAR PURPOSE. See the
 * GNU General Public License for more details.
 *
 * You should have received a copy of the GNU General Public License
 * along with MekHQ. If not, see <http://www.gnu.org/licenses/>.
 */
package mekhq.gui;

import chat.ChatClient;
import megamek.client.generator.RandomUnitGenerator;
import megamek.client.ui.preferences.JWindowPreference;
import megamek.client.ui.preferences.PreferencesNode;
import megamek.client.ui.swing.GameOptionsDialog;
import megamek.client.ui.swing.UnitLoadingDialog;
import megamek.client.ui.swing.dialog.AbstractUnitSelectorDialog;
import megamek.common.*;
import megamek.common.annotations.Nullable;
import megamek.common.event.Subscribe;
import megamek.common.loaders.EntityLoadingException;
import megamek.common.util.EncodeControl;
<<<<<<< HEAD
import mekhq.*;
=======
import mekhq.IconPackage;
import mekhq.MHQStaticDirectoryManager;
import mekhq.MekHQ;
import mekhq.MekHqConstants;
import mekhq.MekHqXmlUtil;
import mekhq.Utilities;
import megamek.Version;
>>>>>>> 67a7280b
import mekhq.campaign.Campaign;
import mekhq.campaign.CampaignController;
import mekhq.campaign.CampaignPreset;
import mekhq.campaign.event.*;
import mekhq.campaign.finances.Money;
import mekhq.campaign.force.Force;
import mekhq.campaign.market.unitMarket.AbstractUnitMarket;
import mekhq.campaign.mission.Scenario;
import mekhq.campaign.parts.Part;
import mekhq.campaign.parts.Refit;
import mekhq.campaign.personnel.Person;
import mekhq.campaign.personnel.SkillType;
import mekhq.campaign.personnel.enums.PersonnelRole;
import mekhq.campaign.personnel.ranks.RankSystem;
import mekhq.campaign.personnel.ranks.Ranks;
import mekhq.campaign.report.Report;
import mekhq.campaign.report.*;
import mekhq.campaign.unit.Unit;
import mekhq.campaign.universe.NewsItem;
import mekhq.campaign.universe.RandomFactionGenerator;
import mekhq.gui.dialog.*;
import mekhq.gui.dialog.nagDialogs.*;
import mekhq.gui.model.PartsTableModel;
import mekhq.io.FileType;
import org.w3c.dom.Document;
import org.w3c.dom.Element;
import org.w3c.dom.Node;
import org.w3c.dom.NodeList;

import javax.swing.*;
import javax.swing.UIManager.LookAndFeelInfo;
import javax.xml.parsers.DocumentBuilder;
import java.awt.*;
import java.awt.event.ActionEvent;
import java.awt.event.KeyEvent;
import java.awt.event.WindowAdapter;
import java.awt.event.WindowEvent;
import java.io.*;
import java.lang.reflect.Method;
import java.nio.charset.StandardCharsets;
import java.time.format.DateTimeFormatter;
import java.util.List;
import java.util.*;
import java.util.zip.GZIPOutputStream;

/**
 * The application's main frame.
 */
public class CampaignGUI extends JPanel {
    private static final long serialVersionUID = -687162569841072579L;

    public static final int MAX_START_WIDTH = 1400;
    public static final int MAX_START_HEIGHT = 900;
    // the max quantity when mass purchasing parts, hiring, etc. using the JSpinner
    public static final int MAX_QUANTITY_SPINNER = 1000;

    private JFrame frame;

    private MekHQ app;

    private ResourceBundle resourceMap;

    /* for the main panel */
    private JTabbedPane tabMain;

    /* For the menu bar */
    private JMenuBar menuBar;
    private JMenu menuThemes;
    private JMenuItem miContractMarket;
    private JMenuItem miUnitMarket;
    private JMenuItem miShipSearch;
    private JMenuItem miRetirementDefectionDialog;
    private JMenuItem miAdvanceMultipleDays;

    private EnumMap<GuiTabType, CampaignGuiTab> standardTabs;

    /* Components for the status panel */
    private JPanel statusPanel;
    private JLabel lblLocation;
    private JLabel lblFunds;
    private JLabel lblTempAstechs;
    private JLabel lblTempMedics;
    private JLabel lblPartsAvailabilityRating;
    @SuppressWarnings(value = "unused")
    private JLabel lblCargo; // FIXME: Re-add this in an optionized form

    /* for the top button panel */
    private JPanel btnPanel;
    private JToggleButton btnGMMode;
    private JToggleButton btnOvertime;
    private JButton btnAdvanceDay;

    ReportHyperlinkListener reportHLL;

    private boolean logNagActive = false;

    public CampaignGUI(MekHQ app) {
        this.app = app;
        reportHLL = new ReportHyperlinkListener(this);
        standardTabs = new EnumMap<>(GuiTabType.class);
        initComponents();
        MekHQ.registerHandler(this);
        setUserPreferences();
    }

    public void showAboutBox() {
        MekHQAboutBox aboutBox = new MekHQAboutBox(getFrame());
        aboutBox.setLocationRelativeTo(getFrame());
        aboutBox.setModal(true);
        aboutBox.setVisible(true);
        aboutBox.dispose();
    }

    private void showHistoricalDailyReportDialog() {
        HistoricalDailyReportDialog histDailyReportDialog = new HistoricalDailyReportDialog(getFrame(), this);
        histDailyReportDialog.setModal(true);
        histDailyReportDialog.setVisible(true);
        histDailyReportDialog.dispose();
    }

    public void showRetirementDefectionDialog() {
        /*
         * if there are unresolved personnel, show the results view; otherwise,
         * present the retirement view to give the player a chance to follow a
         * custom schedule
         */
        RetirementDefectionDialog rdd = new RetirementDefectionDialog(this,
                null, getCampaign().getRetirementDefectionTracker()
                .getRetirees().size() == 0);
        rdd.setVisible(true);
        if (!rdd.wasAborted()) {
            getCampaign().applyRetirement(rdd.totalPayout(),
                    rdd.getUnitAssignments());
        }
    }

    /**
     * Show a dialog indicating that the user must resolve overdue loans before advanching the day
     */
    public void showOverdueLoansDialog() {

        JOptionPane.showMessageDialog(null, "You must resolve overdue loans before advancing the day",
                "Overdue loans", JOptionPane.WARNING_MESSAGE);

    }

    public void showAdvanceMultipleDays(boolean isHost) {
        miAdvanceMultipleDays.setVisible(isHost);
    }

    public void showGMToolsDialog() {
        new GMToolsDialog(getFrame(), this, null).setVisible(true);
    }

    public void showMassMothballDialog(Unit[] units, boolean activate) {
        MassMothballDialog mothballDialog = new MassMothballDialog(getFrame(), units, getCampaign(), activate);
        mothballDialog.setVisible(true);
    }

    public void showAdvanceDaysDialog() {
        new AdvanceDaysDialog(getFrame(), this).setVisible(true);
    }

    public void randomizeAllBloodnames() {
        for (Person p : getCampaign().getPersonnel()) {
            getCampaign().checkBloodnameAdd(p, false);
        }
    }

    public void spendBatchXP() {
        BatchXPDialog batchXPDialog = new BatchXPDialog(getFrame(), getCampaign());
        batchXPDialog.setVisible(true);
    }

    private void initComponents() {
        resourceMap = ResourceBundle.getBundle("mekhq.resources.CampaignGUI", new EncodeControl()); //$NON-NLS-1$

        frame = new JFrame("MekHQ"); //$NON-NLS-1$
        frame.setDefaultCloseOperation(JFrame.DO_NOTHING_ON_CLOSE);

        tabMain = new JTabbedPane();
        tabMain.setToolTipText(resourceMap.getString("tabMain.toolTipText")); // NOI18N
        tabMain.setMinimumSize(new java.awt.Dimension(600, 200));
        tabMain.setPreferredSize(new java.awt.Dimension(900, 300));

        addStandardTab(GuiTabType.COMMAND);
        addStandardTab(GuiTabType.TOE);
        addStandardTab(GuiTabType.BRIEFING);
        if (getCampaign().getCampaignOptions().getUseStratCon()) {
            addStandardTab(GuiTabType.STRATCON);
        }
        addStandardTab(GuiTabType.MAP);
        addStandardTab(GuiTabType.PERSONNEL);
        addStandardTab(GuiTabType.HANGAR);
        addStandardTab(GuiTabType.WAREHOUSE);
        addStandardTab(GuiTabType.REPAIR);
        addStandardTab(GuiTabType.INFIRMARY);
        addStandardTab(GuiTabType.MEKLAB);
        addStandardTab(GuiTabType.FINANCES);

        //check to see if we just selected the command center tab
        //and if so change its color to standard
        tabMain.addChangeListener(e -> {
            if (tabMain.getSelectedIndex() == 0) {
                tabMain.setBackgroundAt(0, null);
                logNagActive = false;
            }
        });

        initTopButtons();
        initStatusBar();

        setLayout(new BorderLayout());

        add(tabMain, BorderLayout.CENTER);
        add(btnPanel, BorderLayout.PAGE_START);
        add(statusPanel, BorderLayout.PAGE_END);

        standardTabs.values().forEach(CampaignGuiTab::refreshAll);

        refreshCalendar();
        refreshFunds();
        refreshLocation();
        refreshTempAstechs();
        refreshTempMedics();
        refreshPartsAvailability();

        Dimension dim = Toolkit.getDefaultToolkit().getScreenSize();

        frame.setSize(Math.min(MAX_START_WIDTH, dim.width),
                Math.min(MAX_START_HEIGHT, dim.height));

        // Determine the new location of the window
        int w = frame.getSize().width;
        int h = frame.getSize().height;
        int x = (dim.width - w) / 2;
        int y = (dim.height - h) / 2;

        // Move the window
        frame.setLocation(x, y);

        initMenu();
        frame.setJMenuBar(menuBar);
        frame.getContentPane().setLayout(new BorderLayout());
        frame.getContentPane().add(this, BorderLayout.CENTER);
        frame.validate();

        if (isMacOSX()) {
            enableFullScreenMode(frame);
        }

        frame.setVisible(true);
        frame.addWindowListener(new WindowAdapter() {
            @Override
            public void windowClosing(WindowEvent e) {
                getApplication().exit();
            }
        });

    }

    private void setUserPreferences() {
        PreferencesNode preferences = MekHQ.getPreferences().forClass(CampaignGUI.class);

        frame.setName("mainWindow");
        preferences.manage(new JWindowPreference(frame));
    }

    public CampaignGuiTab getTab(GuiTabType tabType) {
        return standardTabs.get(tabType);
    }

    public CommandCenterTab getCommandCenterTab() {
        return (CommandCenterTab) getTab(GuiTabType.COMMAND);
    }

    public TOETab getTOETab() {
        return (TOETab) getTab(GuiTabType.TOE);
    }

    public BriefingTab getBriefingTab() {
        return (BriefingTab) getTab(GuiTabType.BRIEFING);
    }

    public MapTab getMapTab() {
        return (MapTab) getTab(GuiTabType.MAP);
    }

    public PersonnelTab getPersonnelTab() {
        return (PersonnelTab) getTab(GuiTabType.PERSONNEL);
    }

    public HangarTab getHangarTab() {
        return (HangarTab) getTab(GuiTabType.HANGAR);
    }

    public WarehouseTab getWarehouseTab() {
        return (WarehouseTab) getTab(GuiTabType.WAREHOUSE);
    }

    public RepairTab getRepairTab() {
        return (RepairTab) getTab(GuiTabType.REPAIR);
    }

    public MekLabTab getMekLabTab() {
        return (MekLabTab) getTab(GuiTabType.MEKLAB);
    }

    public InfirmaryTab getInfirmaryTab() {
        return (InfirmaryTab) getTab(GuiTabType.INFIRMARY);
    }

    public boolean hasTab(GuiTabType tabType) {
        return standardTabs.containsKey(tabType);
    }

    /**
     * Sets the selected tab by its {@link GuiTabType}.
     * @param tabType The type of tab to select.
     */
    public void setSelectedTab(GuiTabType tabType) {
        if (standardTabs.containsKey(tabType)) {
            CampaignGuiTab tab = standardTabs.get(tabType);
            for (int ii = 0; ii < tabMain.getTabCount(); ++ii) {
                if (tabMain.getComponentAt(ii) == tab) {
                    tabMain.setSelectedIndex(ii);
                    break;
                }
            }
        }
    }

    /**
     * Adds one of the built-in tabs to the gui, if it is not already present.
     *
     * @param tab The type of tab to add
     */
    public void addStandardTab(GuiTabType tab) {
        if (tab.equals(GuiTabType.CUSTOM)) {
            throw new IllegalArgumentException("Attempted to add custom tab as standard");
        }
        if (!standardTabs.containsKey(tab)) {
            CampaignGuiTab t = tab.createTab(this);
            if (t != null) {
                standardTabs.put(tab, t);
                int index = tabMain.getTabCount();
                for (int i = 0; i < tabMain.getTabCount(); i++) {
                    if (((CampaignGuiTab) tabMain.getComponentAt(i)).tabType().getDefaultPos() > tab.getDefaultPos()) {
                        index = i;
                        break;
                    }
                }
                tabMain.insertTab(t.getTabName(), null, t, null, index);
                tabMain.setMnemonicAt(index, tab.getMnemonic());
            }
        }
    }

    /**
     * Adds a custom tab to the gui at the end
     *
     * @param tab The tab to add
     */
    public void addCustomTab(CampaignGuiTab tab) {
        if (tabMain.indexOfComponent(tab) >= 0) {
            return;
        }
        if (tab.tabType().equals(GuiTabType.CUSTOM)) {
            tabMain.addTab(tab.getTabName(), tab);
        } else {
            addStandardTab(tab.tabType());
        }
    }

    /**
     * Adds a custom tab to the gui in the specified position. If <code>tab</code> is a built-in
     * type it will be placed in its normal position if it does not already exist.
     *
     * @param tab	The tab to add
     * @param index	The position to place the tab
     */
    public void insertCustomTab(CampaignGuiTab tab, int index) {
        if (tabMain.indexOfComponent(tab) >= 0) {
            return;
        }
        if (tab.tabType().equals(GuiTabType.CUSTOM)) {
            tabMain.insertTab(tab.getTabName(), null, tab, null, Math.min(index, tabMain.getTabCount()));
        } else {
            addStandardTab(tab.tabType());
        }
    }

    /**
     * Adds a custom tab to the gui positioned after one of the built-in tabs
     *
     * @param tab		The tab to add
     * @param stdTab	The build-in tab after which to place the new one
     */
    public void insertCustomTabAfter(CampaignGuiTab tab, GuiTabType stdTab) {
        if (tabMain.indexOfComponent(tab) >= 0) {
            return;
        }
        if (tab.tabType().equals(GuiTabType.CUSTOM)) {
            int index = tabMain.indexOfTab(stdTab.getTabName());
            if (index < 0) {
                if (stdTab.getDefaultPos() == 0) {
                    index = tabMain.getTabCount();
                } else {
                    for (int i = stdTab.getDefaultPos() - 1; i >= 0; i--) {
                        index = tabMain.indexOfTab(GuiTabType.values()[i].getTabName());
                        if (index >= 0) {
                            break;
                        }
                    }
                }
            }
            insertCustomTab(tab, index);
        } else {
            addStandardTab(tab.tabType());
        }
    }

    /**
     * Adds a custom tab to the gui positioned before one of the built-in tabs
     *
     * @param tab		The tab to add
     * @param stdTab	The build-in tab before which to place the new one
     */
    public void insertCustomTabBefore(CampaignGuiTab tab, GuiTabType stdTab) {
        if (tabMain.indexOfComponent(tab) >= 0) {
            return;
        }
        if (tab.tabType().equals(GuiTabType.CUSTOM)) {
            int index = tabMain.indexOfTab(stdTab.getTabName());
            if (index < 0) {
                if (stdTab.getDefaultPos() == GuiTabType.values().length - 1) {
                    index = tabMain.getTabCount();
                } else {
                    for (int i = stdTab.getDefaultPos() + 1; i >= GuiTabType.values().length; i++) {
                        index = tabMain.indexOfTab(GuiTabType.values()[i].getTabName());
                        if (index >= 0) {
                            break;
                        }
                    }
                }
            }
            insertCustomTab(tab, Math.max(0, index - 1));
        } else {
            addStandardTab(tab.tabType());
        }
    }

    /**
     * Removes one of the built-in tabs from the gui.
     *
     * @param tabType	The tab to remove
     */
    public void removeStandardTab(GuiTabType tabType) {
        CampaignGuiTab tab = standardTabs.get(tabType);
        if (tab != null) {
            MekHQ.unregisterHandler(tab);
            removeTab(tab);
        }
    }

    /**
     * Removes a tab from the gui.
     *
     * @param tab	The tab to remove
     */
    public void removeTab(CampaignGuiTab tab) {
        tab.disposeTab();
        removeTab(tab.getTabName());
    }

    /**
     * Removes a tab from the gui.
     *
     * @param tabName	The name of the tab to remove
     */
    public void removeTab(String tabName) {
        int index = tabMain.indexOfTab(tabName);
        if (index >= 0) {
            CampaignGuiTab tab = (CampaignGuiTab) tabMain.getComponentAt(index);
            standardTabs.remove(tab.tabType());
            tabMain.removeTabAt(index);
        }
    }

    /**
     * This is used to initialize the top menu bar.
     * All the top level menu bar and {@link GuiTabType} mnemonics must be unique, as they are both
     * accessed through the same GUI page.
     * The following mnemonic keys are being used as of 30-MAR-2020:
     * A, B, C, E, F, H, I, L, M, N, O, P, R, S, T, V, W, /
     *
     * Note 1: the slash is used for the help, as it is normally the same key as the ?
     * Note 2: the A mnemonic is used for the Advance Day button
     */
    private void initMenu() {
        // TODO: Implement "Export All" versions for Personnel and Parts
        // See the JavaDoc comment for used mnemonic keys
        menuBar = new JMenuBar();
        menuBar.getAccessibleContext().setAccessibleName("Main Menu");

        //region File Menu
        // The File menu uses the following Mnemonic keys as of 05-APR-2021:
        // C, E, H, I, L, M, N, R, S, T, U, X
        JMenu menuFile = new JMenu(resourceMap.getString("fileMenu.text"));
        menuFile.setMnemonic(KeyEvent.VK_F);

        JMenuItem menuLoad = new JMenuItem(resourceMap.getString("menuLoad.text"));
        menuLoad.setMnemonic(KeyEvent.VK_L);
        menuLoad.addActionListener(this::menuLoadXmlActionPerformed);
        menuFile.add(menuLoad);

        JMenuItem menuSave = new JMenuItem(resourceMap.getString("menuSave.text"));
        menuSave.setMnemonic(KeyEvent.VK_S);
        menuSave.addActionListener(this::saveCampaign);
        menuFile.add(menuSave);

        JMenuItem menuNew = new JMenuItem(resourceMap.getString("menuNew.text"));
        menuNew.setMnemonic(KeyEvent.VK_N);
        menuNew.addActionListener(this::menuNewCampaignActionPerformed);
        menuFile.add(menuNew);

        //region menuImport
        // The Import menu uses the following Mnemonic keys as of 12-APR-2021:
        // A, C, F, I, P
        JMenu menuImport = new JMenu(resourceMap.getString("menuImport.text"));
        menuImport.setMnemonic(KeyEvent.VK_I);

        final JMenuItem miImportCampaignPreset = new JMenuItem(resourceMap.getString("miImportCampaignPreset.text"));
        miImportCampaignPreset.setToolTipText(resourceMap.getString("miImportCampaignPreset.toolTipText"));
        miImportCampaignPreset.setName("miImportCampaignPreset");
        miImportCampaignPreset.setMnemonic(KeyEvent.VK_C);
        miImportCampaignPreset.addActionListener(evt -> {
            final CampaignPresetSelectionDialog campaignPresetSelectionDialog = new CampaignPresetSelectionDialog(getFrame());
            if (!campaignPresetSelectionDialog.showDialog().isConfirmed()) {
                return;
            }
            final CampaignPreset preset = campaignPresetSelectionDialog.getSelectedPreset();
            if (preset == null) {
                return;
            }
            preset.applyContinuousToCampaign(getCampaign());
        });
        menuImport.add(miImportCampaignPreset);

        JMenuItem miImportPerson = new JMenuItem(resourceMap.getString("miImportPerson.text"));
        miImportPerson.setMnemonic(KeyEvent.VK_P);
        miImportPerson.addActionListener(this::miImportPersonActionPerformed);
        menuImport.add(miImportPerson);

        JMenuItem miImportIndividualRankSystem = new JMenuItem(resourceMap.getString("miImportIndividualRankSystem.text"));
        miImportIndividualRankSystem.setToolTipText(resourceMap.getString("miImportIndividualRankSystem.toolTipText"));
        miImportIndividualRankSystem.setName("miImportIndividualRankSystem");
        miImportIndividualRankSystem.setMnemonic(KeyEvent.VK_I);
        miImportIndividualRankSystem.addActionListener(evt -> getCampaign().setRankSystem(RankSystem
                .generateIndividualInstanceFromXML(FileDialogs.openIndividualRankSystem(getFrame()).orElse(null))));
        menuImport.add(miImportIndividualRankSystem);

        JMenuItem miImportParts = new JMenuItem(resourceMap.getString("miImportParts.text"));
        miImportParts.setMnemonic(KeyEvent.VK_A);
        miImportParts.addActionListener(this::miImportPartsActionPerformed);
        menuImport.add(miImportParts);

        JMenuItem miLoadForces = new JMenuItem(resourceMap.getString("miLoadForces.text"));
        miLoadForces.setMnemonic(KeyEvent.VK_F);
        miLoadForces.addActionListener(this::miLoadForcesActionPerformed);
        menuImport.add(miLoadForces);

        menuFile.add(menuImport);
        //endregion menuImport

        //region menuExport
        // The Export menu uses the following Mnemonic keys as of 12-APR-2021:
        // C, X, S
        JMenu menuExport = new JMenu(resourceMap.getString("menuExport.text"));
        menuExport.setMnemonic(KeyEvent.VK_X);

        //region CSV Export
        // The CSV menu uses the following Mnemonic keys as of 12-APR-2021:
        // F, P, U
        JMenu miExportCSVFile = new JMenu(resourceMap.getString("menuExportCSV.text"));
        miExportCSVFile.setMnemonic(KeyEvent.VK_C);

        JMenuItem miExportPersonCSV = new JMenuItem(resourceMap.getString("miExportPersonnel.text"));
        miExportPersonCSV.setMnemonic(KeyEvent.VK_P);
        miExportPersonCSV.addActionListener(this::miExportPersonnelCSVActionPerformed);
        miExportCSVFile.add(miExportPersonCSV);

        JMenuItem miExportUnitCSV = new JMenuItem(resourceMap.getString("miExportUnit.text"));
        miExportUnitCSV.setMnemonic(KeyEvent.VK_U);
        miExportUnitCSV.addActionListener(this::miExportUnitCSVActionPerformed);
        miExportCSVFile.add(miExportUnitCSV);

        JMenuItem miExportFinancesCSV = new JMenuItem(resourceMap.getString("miExportFinances.text"));
        miExportFinancesCSV.setMnemonic(KeyEvent.VK_F);
        miExportFinancesCSV.addActionListener(this::miExportFinancesCSVActionPerformed);
        miExportCSVFile.add(miExportFinancesCSV);

        menuExport.add(miExportCSVFile);
        //endregion CSV Export

        //region XML Export
        // The XML menu uses the following Mnemonic keys as of 12-APR-2021:
        // C, I, P, R
        JMenu miExportXMLFile = new JMenu(resourceMap.getString("menuExportXML.text"));
        miExportXMLFile.setMnemonic(KeyEvent.VK_X);

        final JMenuItem miExportCampaignPreset = new JMenuItem(resourceMap.getString("miExportCampaignPreset.text"));
        miExportCampaignPreset.setName("miExportCampaignPreset");
        miExportCampaignPreset.setMnemonic(KeyEvent.VK_C);
        miExportCampaignPreset.addActionListener(evt -> {
            final CreateCampaignPresetDialog createCampaignPresetDialog
                    = new CreateCampaignPresetDialog(getFrame(), getCampaign(), null);
            if (!createCampaignPresetDialog.showDialog().isConfirmed()) {
                return;
            }
            final CampaignPreset preset = createCampaignPresetDialog.getPreset();
            if (preset == null) {
                return;
            }
            preset.writeToFile(getFrame(),
                    FileDialogs.saveCampaignPreset(getFrame(), preset).orElse(null));
        });
        miExportXMLFile.add(miExportCampaignPreset);

        JMenuItem miExportRankSystems = new JMenuItem(resourceMap.getString("miExportRankSystems.text"));
        miExportRankSystems.setName("miExportRankSystems");
        miExportRankSystems.setMnemonic(KeyEvent.VK_R);
        miExportRankSystems.addActionListener(evt -> Ranks.exportRankSystemsToFile(FileDialogs
                        .saveRankSystems(getFrame()).orElse(null), getCampaign().getRankSystem()));
        miExportXMLFile.add(miExportRankSystems);

        JMenuItem miExportIndividualRankSystem = new JMenuItem(resourceMap.getString("miExportIndividualRankSystem.text"));
        miExportIndividualRankSystem.setName("miExportIndividualRankSystem");
        miExportIndividualRankSystem.setMnemonic(KeyEvent.VK_I);
        miExportIndividualRankSystem.addActionListener(evt -> getCampaign().getRankSystem()
                .writeToFile(FileDialogs.saveIndividualRankSystem(getFrame()).orElse(null)));
        miExportXMLFile.add(miExportIndividualRankSystem);

        JMenuItem miExportPlanetsXML = new JMenuItem(resourceMap.getString("miExportPlanets.text"));
        miExportPlanetsXML.setMnemonic(KeyEvent.VK_P);
        miExportPlanetsXML.addActionListener(this::miExportPlanetsXMLActionPerformed);
        miExportXMLFile.add(miExportPlanetsXML);

        menuExport.add(miExportXMLFile);
        //endregion XML Export

        JMenuItem miExportCampaignSubset = new JMenuItem(resourceMap.getString("miExportCampaignSubset.text"));
        miExportCampaignSubset.setMnemonic(KeyEvent.VK_S);
        miExportCampaignSubset.addActionListener(evt -> {
            CampaignExportWizard cew = new CampaignExportWizard(getCampaign());
            cew.display(CampaignExportWizard.CampaignExportWizardState.ForceSelection);
        });
        menuExport.add(miExportCampaignSubset);

        menuFile.add(menuExport);
        //endregion menuExport

        //region Menu Refresh
        // The Import menu uses the following Mnemonic keys as of 29-MAY-2021:
        // A, C, F, P, R, U
        JMenu menuRefresh = new JMenu(resourceMap.getString("menuRefresh.text"));
        menuRefresh.setMnemonic(KeyEvent.VK_R);

        JMenuItem miRefreshUnitCache = new JMenuItem(resourceMap.getString("miRefreshUnitCache.text"));
        miRefreshUnitCache.setName("miRefreshUnitCache");
        miRefreshUnitCache.setMnemonic(KeyEvent.VK_U);
        miRefreshUnitCache.addActionListener(evt -> MechSummaryCache.refreshUnitData(false));
        menuRefresh.add(miRefreshUnitCache);

        JMenuItem miRefreshCamouflage = new JMenuItem(resourceMap.getString("miRefreshCamouflage.text"));
        miRefreshCamouflage.setName("miRefreshCamouflage");
        miRefreshCamouflage.setMnemonic(KeyEvent.VK_C);
        miRefreshCamouflage.addActionListener(evt -> {
            MHQStaticDirectoryManager.refreshCamouflageDirectory();
            refreshAllTabs();
        });
        menuRefresh.add(miRefreshCamouflage);

        JMenuItem miRefreshPortraits = new JMenuItem(resourceMap.getString("miRefreshPortraits.text"));
        miRefreshPortraits.setName("miRefreshPortraits");
        miRefreshPortraits.setMnemonic(KeyEvent.VK_P);
        miRefreshPortraits.addActionListener(evt -> {
            MHQStaticDirectoryManager.refreshPortraitDirectory();
            refreshAllTabs();
        });
        menuRefresh.add(miRefreshPortraits);

        JMenuItem miRefreshForceIcons = new JMenuItem(resourceMap.getString("miRefreshForceIcons.text"));
        miRefreshForceIcons.setName("miRefreshForceIcons");
        miRefreshForceIcons.setMnemonic(KeyEvent.VK_F);
        miRefreshForceIcons.addActionListener(evt -> {
            MHQStaticDirectoryManager.refreshForceIcons();
            refreshAllTabs();
        });
        menuRefresh.add(miRefreshForceIcons);

        JMenuItem miRefreshAwards = new JMenuItem(resourceMap.getString("miRefreshAwards.text"));
        miRefreshAwards.setName("miRefreshAwards");
        miRefreshAwards.setMnemonic(KeyEvent.VK_A);
        miRefreshAwards.addActionListener(evt -> {
            MHQStaticDirectoryManager.refreshAwardIcons();
            refreshAllTabs();
        });
        menuRefresh.add(miRefreshAwards);

        JMenuItem miRefreshRanks = new JMenuItem(resourceMap.getString("miRefreshRanks.text"));
        miRefreshRanks.setName("miRefreshRanks");
        miRefreshRanks.setMnemonic(KeyEvent.VK_R);
        miRefreshRanks.addActionListener(evt -> Ranks.reinitializeRankSystems(getCampaign()));
        menuRefresh.add(miRefreshRanks);

        menuFile.add(menuRefresh);
        //endregion Menu Refresh

        JMenuItem miMercRoster = new JMenuItem(resourceMap.getString("miMercRoster.text"));
        miMercRoster.setMnemonic(KeyEvent.VK_U);
        miMercRoster.addActionListener(evt -> showMercRosterDialog());
        menuFile.add(miMercRoster);

        JMenuItem menuOptions = new JMenuItem(resourceMap.getString("menuOptions.text"));
        menuOptions.setMnemonic(KeyEvent.VK_C);
        menuOptions.addActionListener(this::menuOptionsActionPerformed);
        menuFile.add(menuOptions);

        JMenuItem menuOptionsMM = new JMenuItem(resourceMap.getString("menuOptionsMM.text"));
        menuOptionsMM.setMnemonic(KeyEvent.VK_M);
        menuOptionsMM.addActionListener(this::menuOptionsMMActionPerformed);
        menuFile.add(menuOptionsMM);

        JMenuItem menuMekHqOptions = new JMenuItem(resourceMap.getString("menuMekHqOptions.text"));
        menuMekHqOptions.setMnemonic(KeyEvent.VK_H);
        menuMekHqOptions.addActionListener(evt -> new MekHqOptionsDialog(getFrame()).setVisible(true));
        menuFile.add(menuMekHqOptions);

        menuThemes = new JMenu(resourceMap.getString("menuThemes.text"));
        menuThemes.setMnemonic(KeyEvent.VK_T);
        refreshThemeChoices();
        menuFile.add(menuThemes);

        JMenuItem menuExitItem = new JMenuItem(resourceMap.getString("menuExit.text"));
        menuExitItem.setMnemonic(KeyEvent.VK_E);
        menuExitItem.addActionListener(evt -> getApplication().exit());
        menuFile.add(menuExitItem);

        menuBar.add(menuFile);
        //endregion File Menu

        //region Marketplace Menu
        // The Marketplace menu uses the following Mnemonic keys as of 19-March-2020:
        // A, B, C, H, M, N, P, R, S, U
        JMenu menuMarket = new JMenu(resourceMap.getString("menuMarket.text")); // NOI18N
        menuMarket.setMnemonic(KeyEvent.VK_M);

        JMenuItem miPersonnelMarket = new JMenuItem(resourceMap.getString("miPersonnelMarket.text"));
        miPersonnelMarket.setMnemonic(KeyEvent.VK_P);
        miPersonnelMarket.addActionListener(evt -> hirePersonMarket());
        menuMarket.add(miPersonnelMarket);

        miContractMarket = new JMenuItem(resourceMap.getString("miContractMarket.text"));
        miContractMarket.setMnemonic(KeyEvent.VK_C);
        miContractMarket.addActionListener(evt -> showContractMarket());
        miContractMarket.setVisible(getCampaign().getCampaignOptions().getUseAtB());
        menuMarket.add(miContractMarket);

        miUnitMarket = new JMenuItem(resourceMap.getString("miUnitMarket.text"));
        miUnitMarket.setMnemonic(KeyEvent.VK_U);
        miUnitMarket.addActionListener(evt -> showUnitMarket());
        miUnitMarket.setVisible(!getCampaign().getUnitMarket().getMethod().isNone());
        menuMarket.add(miUnitMarket);

        miShipSearch = new JMenuItem(resourceMap.getString("miShipSearch.text"));
        miShipSearch.setMnemonic(KeyEvent.VK_S);
        miShipSearch.addActionListener(ev -> showShipSearch());
        miShipSearch.setVisible(getCampaign().getCampaignOptions().getUseAtB());
        menuMarket.add(miShipSearch);

        JMenuItem miPurchaseUnit = new JMenuItem(resourceMap.getString("miPurchaseUnit.text")); // NOI18N
        miPurchaseUnit.setMnemonic(KeyEvent.VK_N);
        miPurchaseUnit.addActionListener(this::miPurchaseUnitActionPerformed);
        menuMarket.add(miPurchaseUnit);

        JMenuItem miBuyParts = new JMenuItem(resourceMap.getString("miBuyParts.text")); // NOI18N
        miBuyParts.setMnemonic(KeyEvent.VK_R);
        miBuyParts.addActionListener(evt -> buyParts());
        menuMarket.add(miBuyParts);

        JMenuItem miHireBulk = new JMenuItem(resourceMap.getString("miHireBulk.text"));
        miHireBulk.setMnemonic(KeyEvent.VK_B);
        miHireBulk.addActionListener(evt -> hireBulkPersonnel());
        menuMarket.add(miHireBulk);

        JMenu menuHire = new JMenu(resourceMap.getString("menuHire.text"));
        menuHire.setMnemonic(KeyEvent.VK_H);
        for (PersonnelRole role : PersonnelRole.getPrimaryRoles()) {
            JMenuItem miHire = new JMenuItem(role.getName(getCampaign().getFaction().isClan()));
            if (role.getMnemonic() != KeyEvent.VK_UNDEFINED) {
                miHire.setMnemonic(role.getMnemonic());
            }
            miHire.setActionCommand(role.name());
            miHire.addActionListener(this::hirePerson);
            menuHire.add(miHire);
        }
        menuMarket.add(menuHire);

        //region Astech Pool
        // The Astech Pool menu uses the following Mnemonic keys as of 19-March-2020:
        // B, E, F, H
        JMenu menuAstechPool = new JMenu(resourceMap.getString("menuAstechPool.text"));
        menuAstechPool.setMnemonic(KeyEvent.VK_A);

        JMenuItem miHireAstechs = new JMenuItem(resourceMap.getString("miHireAstechs.text"));
        miHireAstechs.setMnemonic(KeyEvent.VK_H);
        miHireAstechs.addActionListener(evt -> {
            PopupValueChoiceDialog pvcd = new PopupValueChoiceDialog(
                    getFrame(), true, resourceMap.getString("popupHireAstechsNum.text"),
                    1, 0, CampaignGUI.MAX_QUANTITY_SPINNER);
            pvcd.setVisible(true);
            if (pvcd.getValue() >= 0) {
                getCampaign().increaseAstechPool(pvcd.getValue());
            }
        });
        menuAstechPool.add(miHireAstechs);

        JMenuItem miFireAstechs = new JMenuItem(resourceMap.getString("miFireAstechs.text"));
        miFireAstechs.setMnemonic(KeyEvent.VK_E);
        miFireAstechs.addActionListener(evt -> {
            PopupValueChoiceDialog pvcd = new PopupValueChoiceDialog(
                    getFrame(), true, resourceMap.getString("popupFireAstechsNum.text"),
                    1, 0, getCampaign().getAstechPool());
            pvcd.setVisible(true);
            if (pvcd.getValue() >= 0) {
                getCampaign().decreaseAstechPool(pvcd.getValue());
            }
        });
        menuAstechPool.add(miFireAstechs);

        JMenuItem miFullStrengthAstechs = new JMenuItem(resourceMap.getString("miFullStrengthAstechs.text"));
        miFullStrengthAstechs.setMnemonic(KeyEvent.VK_B);
        miFullStrengthAstechs.addActionListener(evt -> getCampaign().fillAstechPool());
        menuAstechPool.add(miFullStrengthAstechs);

        JMenuItem miFireAllAstechs = new JMenuItem(resourceMap.getString("miFireAllAstechs.text"));
        miFireAllAstechs.setMnemonic(KeyEvent.VK_R);
        miFireAllAstechs.addActionListener(evt -> getCampaign().decreaseAstechPool(getCampaign().getAstechPool()));
        menuAstechPool.add(miFireAllAstechs);
        menuMarket.add(menuAstechPool);
        //endregion Astech Pool

        //region Medic Pool
        // The Medic Pool menu uses the following Mnemonic keys as of 19-March-2020:
        // B, E, H, R
        JMenu menuMedicPool = new JMenu(resourceMap.getString("menuMedicPool.text"));
        menuMedicPool.setMnemonic(KeyEvent.VK_M);

        JMenuItem miHireMedics = new JMenuItem(resourceMap.getString("miHireMedics.text"));
        miHireMedics.setMnemonic(KeyEvent.VK_H);
        miHireMedics.addActionListener(evt -> {
            PopupValueChoiceDialog pvcd = new PopupValueChoiceDialog(
                    getFrame(), true, resourceMap.getString("popupHireMedicsNum.text"),
                    1, 0, CampaignGUI.MAX_QUANTITY_SPINNER);
            pvcd.setVisible(true);
            if (pvcd.getValue() >= 0) {
                getCampaign().increaseMedicPool(pvcd.getValue());
            }
        });
        menuMedicPool.add(miHireMedics);

        JMenuItem miFireMedics = new JMenuItem(resourceMap.getString("miFireMedics.text"));
        miFireMedics.setMnemonic(KeyEvent.VK_E);
        miFireMedics.addActionListener(evt -> {
            PopupValueChoiceDialog pvcd = new PopupValueChoiceDialog(
                    getFrame(), true, resourceMap.getString("popupFireMedicsNum.text"),
                    1, 0, getCampaign().getMedicPool());
            pvcd.setVisible(true);
            if (pvcd.getValue() >= 0) {
                getCampaign().decreaseMedicPool(pvcd.getValue());
            }
        });
        menuMedicPool.add(miFireMedics);

        JMenuItem miFullStrengthMedics = new JMenuItem(resourceMap.getString("miFullStrengthMedics.text"));
        miFullStrengthMedics.setMnemonic(KeyEvent.VK_B);
        miFullStrengthMedics.addActionListener(evt -> getCampaign().fillMedicPool());
        menuMedicPool.add(miFullStrengthMedics);

        JMenuItem miFireAllMedics = new JMenuItem(resourceMap.getString("miFireAllMedics.text"));
        miFireAllMedics.setMnemonic(KeyEvent.VK_R);
        miFireAllMedics.addActionListener(evt -> getCampaign().decreaseMedicPool(getCampaign().getMedicPool()));
        menuMedicPool.add(miFireAllMedics);
        menuMarket.add(menuMedicPool);
        //endregion Medic Pool

        menuBar.add(menuMarket);
        //endregion Marketplace Menu

        //region Reports Menu
        // The Reports menu uses the following Mnemonic keys as of 19-March-2020:
        // C, H, P, T, U
        JMenu menuReports = new JMenu(resourceMap.getString("menuReports.text"));
        menuReports.setMnemonic(KeyEvent.VK_E);

        JMenuItem miDragoonsRating = new JMenuItem(resourceMap.getString("miDragoonsRating.text"));
        miDragoonsRating.setMnemonic(KeyEvent.VK_U);
        miDragoonsRating.addActionListener(evt -> showReport(new RatingReport(getCampaign())));
        menuReports.add(miDragoonsRating);

        JMenuItem miPersonnelReport = new JMenuItem(resourceMap.getString("miPersonnelReport.text"));
        miPersonnelReport.setMnemonic(KeyEvent.VK_P);
        miPersonnelReport.addActionListener(evt -> showReport(new PersonnelReport(getCampaign())));
        menuReports.add(miPersonnelReport);

        JMenuItem miHangarBreakdown = new JMenuItem(resourceMap.getString("miHangarBreakdown.text"));
        miHangarBreakdown.setMnemonic(KeyEvent.VK_H);
        miHangarBreakdown.addActionListener(evt -> showReport(new HangarReport(getCampaign())));
        menuReports.add(miHangarBreakdown);

        JMenuItem miTransportReport = new JMenuItem(resourceMap.getString("miTransportReport.text"));
        miTransportReport.setMnemonic(KeyEvent.VK_T);
        miTransportReport.addActionListener(evt -> showReport(new TransportReport(getCampaign())));
        menuReports.add(miTransportReport);

        JMenuItem miCargoReport = new JMenuItem(resourceMap.getString("miCargoReport.text"));
        miCargoReport.setMnemonic(KeyEvent.VK_C);
        miCargoReport.addActionListener(evt -> showReport(new CargoReport(getCampaign())));
        menuReports.add(miCargoReport);

        menuBar.add(menuReports);
        //endregion Reports Menu

        //region Community Menu
        // The Community menu uses the following Mnemonic keys as of 19-March-2020:
        // C
        JMenu menuCommunity = new JMenu(resourceMap.getString("menuCommunity.text"));
        //menuCommunity.setMnemonic(KeyEvent.VK_?); // This will need to be replaced with a unique mnemonic key if this menu is ever added

        JMenuItem miChat = new JMenuItem(resourceMap.getString("miChat.text"));
        miChat.setMnemonic(KeyEvent.VK_C);
        miChat.addActionListener(this::miChatActionPerformed);
        menuCommunity.add(miChat);

        // menuBar.add(menuCommunity);
        //endregion Community Menu

        //region View Menu
        // The View menu uses the following Mnemonic keys as of 02-June-2020:
        // H, R
        JMenu menuView = new JMenu(resourceMap.getString("menuView.text"));
        menuView.setMnemonic(KeyEvent.VK_V);

        JMenuItem miHistoricalDailyReportDialog = new JMenuItem(resourceMap.getString("miShowHistoricalReportLog.text"));
        miHistoricalDailyReportDialog.setMnemonic(KeyEvent.VK_H);
        miHistoricalDailyReportDialog.addActionListener(evt -> showHistoricalDailyReportDialog());
        menuView.add(miHistoricalDailyReportDialog);

        miRetirementDefectionDialog = new JMenuItem(resourceMap.getString("miRetirementDefectionDialog.text"));
        miRetirementDefectionDialog.setMnemonic(KeyEvent.VK_R);
        miRetirementDefectionDialog.setVisible(getCampaign().getCampaignOptions().getUseAtB());
        miRetirementDefectionDialog.addActionListener(evt -> showRetirementDefectionDialog());
        menuView.add(miRetirementDefectionDialog);

        menuBar.add(menuView);
        //endregion View Menu

        //region Manage Campaign Menu
        // The Manage Campaign menu uses the following Mnemonic keys as of 19-March-2020:
        // A, B, G, M, S
        JMenu menuManage = new JMenu(resourceMap.getString("menuManageCampaign.text"));
        menuManage.setMnemonic(KeyEvent.VK_C);
        menuManage.setName("manageMenu");

        JMenuItem miGMToolsDialog = new JMenuItem(resourceMap.getString("miGMToolsDialog.text"));
        miGMToolsDialog.setMnemonic(KeyEvent.VK_G);
        miGMToolsDialog.addActionListener(evt -> showGMToolsDialog());
        menuManage.add(miGMToolsDialog);

        miAdvanceMultipleDays = new JMenuItem(resourceMap.getString("miAdvanceMultipleDays.text"));
        miAdvanceMultipleDays.setMnemonic(KeyEvent.VK_A);
        miAdvanceMultipleDays.addActionListener(evt -> showAdvanceDaysDialog());
        miAdvanceMultipleDays.setVisible(getCampaignController().isHost());
        menuManage.add(miAdvanceMultipleDays);

        JMenuItem miBloodnames = new JMenuItem(resourceMap.getString("miRandomBloodnames.text"));
        miBloodnames.setMnemonic(KeyEvent.VK_B);
        miBloodnames.addActionListener(evt -> randomizeAllBloodnames());
        menuManage.add(miBloodnames);

        JMenuItem miBatchXP = new JMenuItem(resourceMap.getString("miBatchXP.text"));
        miBatchXP.setMnemonic(KeyEvent.VK_M);
        miBatchXP.addActionListener(evt -> spendBatchXP());
        menuManage.add(miBatchXP);

        JMenuItem miScenarioEditor = new JMenuItem(resourceMap.getString("miScenarioEditor.text"));
        miScenarioEditor.setMnemonic(KeyEvent.VK_S);
        miScenarioEditor.addActionListener(evt -> {
            ScenarioTemplateEditorDialog sted = new ScenarioTemplateEditorDialog(getFrame());
            sted.setVisible(true);
        });
        menuManage.add(miScenarioEditor);

        menuBar.add(menuManage);
        //endregion Manage Campaign Menu

        //region Help Menu
        // The Help menu uses the following Mnemonic keys as of 19-March-2020:
        // A
        JMenu menuHelp = new JMenu(resourceMap.getString("menuHelp.text")); // NOI18N
        menuHelp.setMnemonic(KeyEvent.VK_SLASH);
        menuHelp.setName("helpMenu"); // NOI18N

        JMenuItem menuAboutItem = new JMenuItem(resourceMap.getString("menuAbout.text"));
        menuAboutItem.setMnemonic(KeyEvent.VK_A);
        menuAboutItem.setName("aboutMenuItem");
        menuAboutItem.addActionListener(evt -> showAboutBox());
        menuHelp.add(menuAboutItem);

        menuBar.add(menuHelp);
        //endregion Help Menu
    }

    private void initStatusBar() {
        statusPanel = new JPanel(new FlowLayout(FlowLayout.LEADING, 20, 4));
        statusPanel.getAccessibleContext().setAccessibleName("Status Bar");

        lblFunds = new JLabel();
        lblTempAstechs = new JLabel();
        lblTempMedics = new JLabel();
        lblPartsAvailabilityRating = new JLabel();

        statusPanel.add(lblFunds);
        statusPanel.add(lblTempAstechs);
        statusPanel.add(lblTempMedics);
        statusPanel.add(lblPartsAvailabilityRating);
    }

    private void initTopButtons() {
        GridBagConstraints gridBagConstraints;

        lblLocation = new JLabel(getCampaign().getLocation().getReport(getCampaign().getLocalDate())); // NOI18N

        btnPanel = new JPanel(new GridBagLayout());
        btnPanel.getAccessibleContext().setAccessibleName("Campaign Actions");

        gridBagConstraints = new java.awt.GridBagConstraints();
        gridBagConstraints.gridx = 0;
        gridBagConstraints.gridy = 0;
        gridBagConstraints.fill = java.awt.GridBagConstraints.NONE;
        gridBagConstraints.weightx = 0.0;
        gridBagConstraints.weighty = 0.0;
        gridBagConstraints.gridheight = 2;
        gridBagConstraints.anchor = java.awt.GridBagConstraints.WEST;
        gridBagConstraints.insets = new java.awt.Insets(3, 10, 3, 3);
        btnPanel.add(lblLocation, gridBagConstraints);

        btnGMMode = new JToggleButton(resourceMap.getString("btnGMMode.text")); // NOI18N
        btnGMMode.setToolTipText(resourceMap.getString("btnGMMode.toolTipText")); // NOI18N
        btnGMMode.setSelected(getCampaign().isGM());
        btnGMMode.addActionListener(e -> getCampaign().setGMMode(btnGMMode.isSelected()));
        btnGMMode.setMinimumSize(new Dimension(150, 25));
        btnGMMode.setPreferredSize(new Dimension(150, 25));
        btnGMMode.setMaximumSize(new Dimension(150, 25));
        gridBagConstraints = new java.awt.GridBagConstraints();
        gridBagConstraints.gridx = 1;
        gridBagConstraints.gridy = 0;
        gridBagConstraints.fill = java.awt.GridBagConstraints.NONE;
        gridBagConstraints.weightx = 1.0;
        gridBagConstraints.weighty = 0.0;
        gridBagConstraints.anchor = java.awt.GridBagConstraints.EAST;
        gridBagConstraints.insets = new java.awt.Insets(3, 3, 3, 3);
        btnPanel.add(btnGMMode, gridBagConstraints);

        btnOvertime = new JToggleButton(resourceMap.getString("btnOvertime.text")); // NOI18N
        btnOvertime.setToolTipText(resourceMap.getString("btnOvertime.toolTipText")); // NOI18N
        btnOvertime.addActionListener(this::btnOvertimeActionPerformed);
        btnOvertime.setMinimumSize(new Dimension(150, 25));
        btnOvertime.setPreferredSize(new Dimension(150, 25));
        btnOvertime.setMaximumSize(new Dimension(150, 25));
        gridBagConstraints = new java.awt.GridBagConstraints();
        gridBagConstraints.gridx = 1;
        gridBagConstraints.gridy = 1;
        gridBagConstraints.fill = java.awt.GridBagConstraints.NONE;
        gridBagConstraints.weightx = 1.0;
        gridBagConstraints.weighty = 0.0;
        gridBagConstraints.anchor = java.awt.GridBagConstraints.EAST;
        gridBagConstraints.insets = new java.awt.Insets(3, 3, 3, 3);
        btnPanel.add(btnOvertime, gridBagConstraints);

        // This button uses a mnemonic that is unique and listed in the initMenu JavaDoc
        btnAdvanceDay = new JButton(resourceMap.getString("btnAdvanceDay.text")); // NOI18N
        btnAdvanceDay.setToolTipText(resourceMap.getString("btnAdvanceDay.toolTipText")); // NOI18N
        btnAdvanceDay.addActionListener(evt -> getCampaignController().advanceDay());
        btnAdvanceDay.setMnemonic(KeyEvent.VK_A);
        btnAdvanceDay.setPreferredSize(new Dimension(250, 50));
        gridBagConstraints = new java.awt.GridBagConstraints();
        gridBagConstraints.gridx = 2;
        gridBagConstraints.gridy = 0;
        gridBagConstraints.fill = java.awt.GridBagConstraints.VERTICAL;
        gridBagConstraints.weightx = 0.0;
        gridBagConstraints.weighty = 0.0;
        gridBagConstraints.gridheight = 2;
        gridBagConstraints.anchor = java.awt.GridBagConstraints.NORTHEAST;
        gridBagConstraints.insets = new java.awt.Insets(3, 3, 3, 15);
        btnPanel.add(btnAdvanceDay, gridBagConstraints);
    }

    private static void enableFullScreenMode(Window window) {
        String className = "com.apple.eawt.FullScreenUtilities";
        String methodName = "setWindowCanFullScreen";

        try {
            Class<?> clazz = Class.forName(className);
            Method method = clazz.getMethod(methodName, Window.class, boolean.class);
            method.invoke(null, window, true);
        } catch (Throwable t) {
            MekHQ.getLogger().error("Full screen mode is not supported", t);
        }
    }

    private static boolean isMacOSX() {
        return System.getProperty("os.name").contains("Mac OS X");
    }

    private void miChatActionPerformed(ActionEvent evt) {
        JDialog chatDialog = new JDialog(getFrame(), "MekHQ Chat", false); //$NON-NLS-1$

        ChatClient client = new ChatClient("test", "localhost");
        client.listen();
        // chatDialog.add(client);
        chatDialog.add(new JLabel("Testing"));
        chatDialog.setResizable(true);
        chatDialog.setVisible(true);
    }

    private void changeTheme(java.awt.event.ActionEvent evt) {
        MekHQ.getSelectedTheme().setValue(evt.getActionCommand());
        refreshThemeChoices();
    }

    private void refreshThemeChoices() {
        menuThemes.removeAll();
        JCheckBoxMenuItem miPlaf;
        for (LookAndFeelInfo laf : UIManager.getInstalledLookAndFeels()) {
            miPlaf = new JCheckBoxMenuItem(laf.getName());
            if (laf.getClassName().equalsIgnoreCase(MekHQ.getSelectedTheme().getValue())) {
                miPlaf.setSelected(true);
            }

            menuThemes.add(miPlaf);
            miPlaf.setActionCommand(laf.getClassName());
            miPlaf.addActionListener(this::changeTheme);
        }
    }

    //TODO: trigger from event
    public void filterTasks() {
        if (getTab(GuiTabType.REPAIR) != null) {
            ((RepairTab)getTab(GuiTabType.REPAIR)).filterTasks();
        }
    }

    public void focusOnUnit(UUID id) {
        HangarTab ht = (HangarTab)getTab(GuiTabType.HANGAR);
        if (null == id || null == ht) {
            return;
        }
        ht.focusOnUnit(id);
        tabMain.setSelectedIndex(getTabIndexByName(resourceMap
                .getString("panHangar.TabConstraints.tabTitle")));
    }

    public void focusOnUnitInRepairBay(UUID id) {
        if (null == id) {
            return;
        }
        if (getTab(GuiTabType.REPAIR) != null) {
            ((RepairTab) getTab(GuiTabType.REPAIR)).focusOnUnit(id);
            tabMain.setSelectedComponent(getTab(GuiTabType.REPAIR));
        }
    }

    public void focusOnPerson(Person person) {
        if (person != null) {
            focusOnPerson(person.getId());
        }
    }

    public void focusOnPerson(UUID id) {
        if (id == null) {
            return;
        }
        PersonnelTab pt = (PersonnelTab) getTab(GuiTabType.PERSONNEL);
        if (pt == null) {
            return;
        }
        pt.focusOnPerson(id);
        tabMain.setSelectedComponent(pt);
    }

    public void showNews(int id) {
        NewsItem news = getCampaign().getNews().getNewsItem(id);
        if (null != news) {
            NewsReportDialog nrd = new NewsReportDialog(frame, news);
            nrd.setVisible(true);
        }
    }

    private void hirePerson(final ActionEvent evt) {
        final NewRecruitDialog npd = new NewRecruitDialog(this, true,
                getCampaign().newPerson(PersonnelRole.valueOf(evt.getActionCommand())));
        npd.setVisible(true);
    }

    public void hirePersonMarket() {
        PersonnelMarketDialog pmd = new PersonnelMarketDialog(getFrame(), this, getCampaign());
        pmd.setVisible(true);
    }

    private void hireBulkPersonnel() {
        HireBulkPersonnelDialog hbpd = new HireBulkPersonnelDialog(getFrame(), true, getCampaign());
        hbpd.setVisible(true);
    }

    public void showContractMarket() {
        ContractMarketDialog cmd = new ContractMarketDialog(getFrame(), getCampaign());
        cmd.setVisible(true);
    }

    public void showUnitMarket() {
        if (getCampaign().getUnitMarket().getMethod().isNone()) {
            MekHQ.getLogger().error("Attempted to show the unit market while it is disabled");
        } else {
            new UnitMarketDialog(getFrame(), getCampaign()).showDialog();
        }
    }

    public void showShipSearch() {
        ShipSearchDialog ssd = new ShipSearchDialog(getFrame(), this);
        ssd.setVisible(true);
    }

    public boolean saveCampaign(ActionEvent evt) {
        MekHQ.getLogger().info("Saving campaign...");
        // Choose a file...
        File file = selectSaveCampaignFile();
        if (file == null) {
            // I want a file, y'know!
            return false;
        }

        return saveCampaign(getFrame(), getCampaign(), file);
    }

    /**
     * Attempts to saves the given campaign to the given file.
     * @param frame The parent frame in which to display the error message. May be null.
     */
    public static boolean saveCampaign(JFrame frame, Campaign campaign, File file) {
        String path = file.getPath();
        if (!path.endsWith(".cpnx") && !path.endsWith(".cpnx.gz")) {
            path += ".cpnx";
            file = new File(path);
        }

        // check for existing file and make a back-up if found
        String path2 = path + "_backup";
        File backupFile = new File(path2);
        if (file.exists()) {
            Utilities.copyfile(file, backupFile);
        }

        // Then save it out to that file.
        FileOutputStream fos;
        OutputStream os;
        PrintWriter pw;

        try {
            os = fos = new FileOutputStream(file);
            if (path.endsWith(".gz")) {
                os = new GZIPOutputStream(fos);
            }
            os = new BufferedOutputStream(os);
            pw = new PrintWriter(new OutputStreamWriter(os, StandardCharsets.UTF_8));
            campaign.writeToXml(pw);
            pw.flush();
            pw.close();
            os.close();
            // delete the backup file because we didn't need it
            if (backupFile.exists()) {
                backupFile.delete();
            }
            MekHQ.getLogger().info("Campaign saved to " + file);
        } catch (Exception ex) {
            MekHQ.getLogger().error(ex);
            JOptionPane.showMessageDialog(frame,
                    "Oh no! The program was unable to correctly save your game. We know this\n"
                            + "is annoying and apologize. Please help us out and submit a bug with the\n"
                            + "mekhqlog.txt file from this game so we can prevent this from happening in\n"
                            + "the future.", "Could not save game",
                    JOptionPane.ERROR_MESSAGE);
            // restore the backup file
            file.delete();
            if (backupFile.exists()) {
                Utilities.copyfile(backupFile, file);
                backupFile.delete();
            }

            return false;
        }

        return true;
    }

    private File selectSaveCampaignFile() {
        return FileDialogs.saveCampaign(frame, getCampaign()).orElse(null);
    }

    private void menuLoadXmlActionPerformed(ActionEvent evt) {
        File f = selectLoadCampaignFile();
        if (null == f) {
            return;
        }
        boolean hadAtB = getCampaign().getCampaignOptions().getUseAtB();
        DataLoadingDialog dataLoadingDialog = new DataLoadingDialog(
                getApplication(), getFrame(), f);
        // TODO: does this effectively deal with memory management issues?
        dataLoadingDialog.setVisible(true);
        if (hadAtB && !getCampaign().getCampaignOptions().getUseAtB()) {
            RandomFactionGenerator.getInstance().dispose();
            RandomUnitGenerator.getInstance().dispose();
        }
        //Unregister event handlers for CampaignGUI and tabs
        for (int i = 0; i < tabMain.getTabCount(); i++) {
            if (tabMain.getComponentAt(i) instanceof CampaignGuiTab) {
                ((CampaignGuiTab)tabMain.getComponentAt(i)).disposeTab();
            }
        }
        MekHQ.unregisterHandler(this);
    }

    private File selectLoadCampaignFile() {
        return FileDialogs.openCampaign(frame).orElse(null);
    }

    private void menuNewCampaignActionPerformed(ActionEvent e) {
        DataLoadingDialog dataLoadingDialog = new DataLoadingDialog(app, frame, null);
        dataLoadingDialog.setVisible(true);
    }

    private void btnOvertimeActionPerformed(java.awt.event.ActionEvent evt) {
        getCampaign().setOvertime(btnOvertime.isSelected());
    }

    private void menuOptionsActionPerformed(final ActionEvent evt) {
        boolean atb = getCampaign().getCampaignOptions().getUseAtB();
        boolean timeIn = getCampaign().getCampaignOptions().getUseTimeInService();
        boolean rankIn = getCampaign().getCampaignOptions().getUseTimeInRank();
        boolean retirementDateTracking = getCampaign().getCampaignOptions().useRetirementDateTracking();
        boolean staticRATs = getCampaign().getCampaignOptions().useStaticRATs();
        boolean factionIntroDate = getCampaign().getCampaignOptions().useFactionIntroDate();
        CampaignOptionsDialog cod = new CampaignOptionsDialog(getFrame(), getCampaign(), false);
        cod.setVisible(true);
        if (timeIn != getCampaign().getCampaignOptions().getUseTimeInService()) {
            if (getCampaign().getCampaignOptions().getUseTimeInService()) {
                getCampaign().initTimeInService();
            } else {
                for (Person person : getCampaign().getPersonnel()) {
                    person.setRecruitment(null);
                }
            }
        }

        if (rankIn != getCampaign().getCampaignOptions().getUseTimeInRank()) {
            if (getCampaign().getCampaignOptions().getUseTimeInRank()) {
                getCampaign().initTimeInRank();
            } else {
                for (Person person : getCampaign().getPersonnel()) {
                    person.setLastRankChangeDate(null);
                }
            }
        }

        if (retirementDateTracking != getCampaign().getCampaignOptions().useRetirementDateTracking()) {
            if (getCampaign().getCampaignOptions().useRetirementDateTracking()) {
                getCampaign().initRetirementDateTracking();
            } else {
                for (Person person : getCampaign().getPersonnel()) {
                    person.setRetirement(null);
                }
            }
        }

        final AbstractUnitMarket unitMarket = getCampaign().getUnitMarket();
        if (getCampaign().getCampaignOptions().getUnitMarketMethod() != unitMarket.getMethod()) {
            getCampaign().setUnitMarket(getCampaign().getCampaignOptions().getUnitMarketMethod().getUnitMarket());
            getCampaign().getUnitMarket().setOffers(unitMarket.getOffers());
            miUnitMarket.setVisible(!getCampaign().getUnitMarket().getMethod().isNone());
        }

        if (atb != getCampaign().getCampaignOptions().getUseAtB()) {
            if (getCampaign().getCampaignOptions().getUseAtB()) {
                getCampaign().initAtB(false);
                //refresh lance assignment table
                MekHQ.triggerEvent(new OrganizationChangedEvent(getCampaign().getForces()));
            }
            miContractMarket.setVisible(getCampaign().getCampaignOptions().getUseAtB());
            miShipSearch.setVisible(getCampaign().getCampaignOptions().getUseAtB());
            miRetirementDefectionDialog.setVisible(getCampaign().getCampaignOptions().getUseAtB());
            if (getCampaign().getCampaignOptions().getUseAtB()) {
                int loops = 0;
                while (!RandomUnitGenerator.getInstance().isInitialized()) {
                    try {
                        Thread.sleep(50);
                        if (++loops > 20) {
                            // Wait for up to a second
                            break;
                        }
                    } catch (InterruptedException ignore) {
                    }
                }
            } else {
                getCampaign().shutdownAtB();
            }
        }
        if (staticRATs != getCampaign().getCampaignOptions().useStaticRATs()) {
            getCampaign().initUnitGenerator();
        }
        if (factionIntroDate != getCampaign().getCampaignOptions().useFactionIntroDate()) {
            getCampaign().updateTechFactionCode();
        }
        refreshCalendar();
        getCampaign().reloadNews();
    }

    private void menuOptionsMMActionPerformed(java.awt.event.ActionEvent evt) {
        GameOptionsDialog god = new GameOptionsDialog(getFrame(), getCampaign().getGameOptions(), false);
        god.refreshOptions();
        god.setEditable(true);
        god.setVisible(true);
        if (!god.wasCancelled()) {
            getCampaign().setGameOptions(god.getOptions());
            refreshCalendar();
        }
    }

    private void miLoadForcesActionPerformed(java.awt.event.ActionEvent evt) {
        loadListFile(true);
    }

    private void miImportPersonActionPerformed(java.awt.event.ActionEvent evt) {
        loadPersonFile();
    }

    public void miExportPersonActionPerformed(java.awt.event.ActionEvent evt) {
        savePersonFile();
    }

    private void miExportPlanetsXMLActionPerformed(java.awt.event.ActionEvent evt) {
        try {
            exportPlanets(FileType.XML, resourceMap.getString("dlgSavePlanetsXML.text"),
                    getCampaign().getName() + getCampaign().getLocalDate().format(DateTimeFormatter.ofPattern(MekHqConstants.FILENAME_DATE_FORMAT)) + "_ExportedPlanets");
        } catch (Exception ex) {
            MekHQ.getLogger().error(ex);
        }
    }

    private void miExportFinancesCSVActionPerformed(java.awt.event.ActionEvent evt) {
        try {
            exportFinances(FileType.CSV, resourceMap.getString("dlgSaveFinancesCSV.text"),
                    getCampaign().getName() + getCampaign().getLocalDate().format(DateTimeFormatter.ofPattern(MekHqConstants.FILENAME_DATE_FORMAT)) + "_ExportedFinances");
        } catch (Exception ex) {
            MekHQ.getLogger().error(ex);
        }
    }

    private void miExportPersonnelCSVActionPerformed(java.awt.event.ActionEvent evt) {
        try {
            exportPersonnel(FileType.CSV, resourceMap.getString("dlgSavePersonnelCSV.text"),
                    getCampaign().getLocalDate().format(DateTimeFormatter.ofPattern(MekHqConstants.FILENAME_DATE_FORMAT)) + "_ExportedPersonnel");
        } catch (Exception ex) {
            MekHQ.getLogger().error(ex);
        }
    }

    private void miExportUnitCSVActionPerformed(java.awt.event.ActionEvent evt) {
        try {
            exportUnits(FileType.CSV, resourceMap.getString("dlgSaveUnitsCSV.text"),
                    getCampaign().getName() + getCampaign().getLocalDate().format(DateTimeFormatter.ofPattern(MekHqConstants.FILENAME_DATE_FORMAT)) + "_ExportedUnits");
        } catch (Exception ex) {
            MekHQ.getLogger().error(ex);
        }
    }

    private void miImportPartsActionPerformed(java.awt.event.ActionEvent evt) {
        loadPartsFile();
    }

    public void miExportPartsActionPerformed(java.awt.event.ActionEvent evt) {
        savePartsFile();
    }

    private void miPurchaseUnitActionPerformed(java.awt.event.ActionEvent evt) {
        UnitLoadingDialog unitLoadingDialog = new UnitLoadingDialog(frame);
        if (!MechSummaryCache.getInstance().isInitialized()) {
            unitLoadingDialog.setVisible(true);
        }
        AbstractUnitSelectorDialog usd = new MekHQUnitSelectorDialog(getFrame(), unitLoadingDialog,
                getCampaign(), true);
        usd.setVisible(true);
    }

    private void buyParts() {
        PartsStoreDialog psd = new PartsStoreDialog(true, this);
        psd.setVisible(true);
    }

    private void showMercRosterDialog() {
        MercRosterDialog mrd = new MercRosterDialog(getFrame(), true, getCampaign());
        mrd.setVisible(true);
    }

    public void refitUnit(Refit r, boolean selectModelName) {
        if (r.getOriginalEntity() instanceof Dropship || r.getOriginalEntity() instanceof Jumpship) {
            Person engineer = r.getOriginalUnit().getEngineer();
            if (engineer == null) {
                JOptionPane.showMessageDialog(frame,
                        "You cannot refit a ship that does not have an engineer. Assign a qualified vessel crew to this unit.",
                        "No Engineer", JOptionPane.WARNING_MESSAGE);
                return;
            }
            r.setTech(engineer);
        } else if (getCampaign().getActivePersonnel().stream().anyMatch(Person::isTech)) {
            String name;
            Map<String, Person> techHash = new HashMap<>();
            List<String> techList = new ArrayList<>();
            String skillLvl;

            List<Person> techs = getCampaign().getTechs(false, null, true, true);
            int lastRightTech = 0;

            for (Person tech : techs) {
                if (getCampaign().isWorkingOnRefit(tech) || tech.isEngineer()) {
                    continue;
                }
                skillLvl = SkillType.getExperienceLevelName(tech.getExperienceLevel(false));
                name = tech.getFullName() + ", " + skillLvl + " " + tech.getPrimaryRoleDesc()
                        + " (" + getCampaign().getTargetFor(r, tech).getValueAsString() + "+), "
                        + tech.getMinutesLeft() + "/" + tech.getDailyAvailableTechTime() + " minutes";
                techHash.put(name, tech);
                if (tech.isRightTechTypeFor(r)) {
                    techList.add(lastRightTech++, name);
                } else {
                    techList.add(name);
                }
            }

            String s = (String) JOptionPane.showInputDialog(frame,
                    "Which tech should work on the refit?", "Select Tech",
                    JOptionPane.PLAIN_MESSAGE, null, techList.toArray(), techList.get(0));

            if (null == s) {
                return;
            }

            Person selectedTech = techHash.get(s);

            if (!selectedTech.isRightTechTypeFor(r)) {
                if (JOptionPane.NO_OPTION == JOptionPane.showConfirmDialog(null,
                        "This tech is not appropriate for this unit. Would you like to continue?",
                        "Incorrect Tech Type", JOptionPane.YES_NO_OPTION)) {
                    return;
                }
            }

            r.setTech(selectedTech);
        } else {
            JOptionPane.showMessageDialog(frame,
                    "You have no techs available to work on this refit.",
                    "No Techs", JOptionPane.WARNING_MESSAGE);
            return;
        }
        if (selectModelName) {
            // select a model name
            RefitNameDialog rnd = new RefitNameDialog(frame, true, r);
            rnd.setVisible(true);
            if (rnd.wasCancelled()) {
                // Set the tech team to null since we may want to change it when we re-do the refit
                r.setTech(null);
                return;
            }
        }
        // TODO: allow overtime work?
        // check to see if user really wants to do it - give some info on what
        // will be done
        // TODO: better information
        String RefitRefurbish;
        if (r.isBeingRefurbished()) {
            RefitRefurbish = "Refurbishment is a " + r.getRefitClassName() + " refit and must be done at a factory and costs 10% of the purchase price"
                    + ".\n Are you sure you want to refurbish ";
        } else {
            RefitRefurbish = "This is a " + r.getRefitClassName() + " refit. Are you sure you want to refit ";
        }
        if (0 != JOptionPane
                .showConfirmDialog(null, RefitRefurbish
                                + r.getUnit().getName() + "?", "Proceed?",
                        JOptionPane.YES_NO_OPTION)) {
            return;
        }
        try {
            r.begin();
        } catch (EntityLoadingException ex) {
            JOptionPane
                    .showMessageDialog(
                            null,
                            "For some reason, the unit you are trying to customize cannot be loaded\n and so the customization was cancelled. Please report the bug with a description\nof the unit being customized.",
                            "Could not customize unit",
                            JOptionPane.ERROR_MESSAGE);
            return;
        } catch (IOException e) {
            JOptionPane.showMessageDialog(null, e.getMessage(), "IO Exception",
                    JOptionPane.ERROR_MESSAGE);
            return;
        }
        getCampaign().refit(r);
        if (hasTab(GuiTabType.MEKLAB)) {
            ((MekLabTab)getTab(GuiTabType.MEKLAB)).clearUnit();
        }
    }

    public void showReport(Report report) {
        ReportDialog rd = new ReportDialog(getFrame(), report);
        rd.pack();
        rd.setVisible(true);
    }

    public void showMaintenanceReport(UUID id) {
        if (null == id) {
            return;
        }
        Unit u = getCampaign().getUnit(id);
        if (null == u) {
            return;
        }
        MaintenanceReportDialog mrd = new MaintenanceReportDialog(getFrame(), u);
        mrd.setVisible(true);
    }

    public void showUnitCostReport(UUID id) {
        if (null == id) {
            return;
        }
        Unit u = getCampaign().getUnit(id);
        if (null == u) {
            return;
        }
        UnitCostReportDialog mrd = new UnitCostReportDialog(getFrame(), u);
        mrd.setVisible(true);
    }

    /**
     * Shows a dialog that lets the user select a tech for a task on a particular unit
     *
     * @param u                 The unit to be serviced, used to filter techs for skill on the unit.
     * @param desc              The description of the task
     * @param ignoreMaintenance If true, ignores the time required for maintenance tasks when displaying
     *                          the tech's time available.
     * @return                  The ID of the selected tech, or null if none is selected.
     */
    public @Nullable UUID selectTech(Unit u, String desc, boolean ignoreMaintenance) {
        String name;
        Map<String, Person> techHash = new LinkedHashMap<>();
        for (Person tech : getCampaign().getTechs()) {
            if (!tech.isMothballing() && tech.canTech(u.getEntity())) {
                int time = tech.getMinutesLeft();
                if (!ignoreMaintenance) {
                    time -= Math.max(0, tech.getMaintenanceTimeUsing());
                }
                name = tech.getFullTitle() + ", "
                        + SkillType.getExperienceLevelName(tech.getSkillForWorkingOn(u).getExperienceLevel())
                        + " (" + time + "min)";
                techHash.put(name, tech);
            }
        }
        if (techHash.isEmpty()) {
            JOptionPane.showMessageDialog(frame,
                    "You have no techs available.", "No Techs",
                    JOptionPane.WARNING_MESSAGE);
            return null;
        }

        Object[] nameArray = techHash.keySet().toArray();

        String s = (String) JOptionPane.showInputDialog(frame,
                "Which tech should work on " + desc + "?", "Select Tech",
                JOptionPane.PLAIN_MESSAGE, null, nameArray, nameArray[0]);
        if (null == s) {
            return null;
        }
        return techHash.get(s).getId();
    }

    /**
     * Exports Planets to a file (CSV, XML, etc.)
     * @param format
     * @param dialogTitle
     * @param filename
     */
    protected void exportPlanets(FileType format, String dialogTitle, String filename) {
        //TODO: Fix this
        /*
        GUI.fileDialogSave(
                frame,
                dialogTitle,
                format,
                MekHQ.getPlanetsDirectory().getValue(),
                "planets." + format.getRecommendedExtension())
                .ifPresent(f -> {
                    MekHQ.getPlanetsDirectory().setValue(f.getParent());
                    File file = checkFileEnding(f, format.getRecommendedExtension());
                    checkToBackupFile(file, file.getPath());
                    String report = Planets.getInstance().exportPlanets(file.getPath(), format.getRecommendedExtension());
                    JOptionPane.showMessageDialog(mainPanel, report);
                });

        GUI.fileDialogSave(frame, dialogTitle, new File(".", "planets." + format.getRecommendedExtension()), format).ifPresent(f -> {
            File file = checkFileEnding(f, format.getRecommendedExtension());
            checkToBackupFile(file, file.getPath());
            String report = Planets.getInstance().exportPlanets(file.getPath(), format.getRecommendedExtension());
            JOptionPane.showMessageDialog(mainPanel, report);
        });
        */
    }

    /**
     * Exports Personnel to a file (CSV, XML, etc.)
     * @param format        file format to export to
     * @param dialogTitle   title of the dialog frame
     * @param filename      file name to save to
     */
    protected void exportPersonnel(FileType format, String dialogTitle, String filename) {
        if (((PersonnelTab) getTab(GuiTabType.PERSONNEL)).getPersonnelTable().getRowCount() != 0) {
            GUI.fileDialogSave(
                    frame,
                    dialogTitle,
                    format,
                    MekHQ.getPersonnelDirectory().getValue(),
                    filename + "." + format.getRecommendedExtension())
                    .ifPresent(f -> {
                        MekHQ.getPersonnelDirectory().setValue(f.getParent());
                        File file = checkFileEnding(f, format.getRecommendedExtension());
                        checkToBackupFile(file, file.getPath());
                        String report;
                        // TODO add support for xml and json export
                        if (format.equals(FileType.CSV)) {
                            report = Utilities.exportTableToCSV(((PersonnelTab) getTab(GuiTabType.PERSONNEL)).getPersonnelTable(), file);
                        } else {
                            report = "Unsupported FileType in Export Personnel";
                        }
                        JOptionPane.showMessageDialog(tabMain, report);
                    });
        } else {
            JOptionPane.showMessageDialog(tabMain, resourceMap.getString("dlgNoPersonnel.text"));
        }
    }

    /**
     * Exports Units to a file (CSV, XML, etc.)
     * @param format        file format to export to
     * @param dialogTitle   title of the dialog frame
     * @param filename      file name to save to
     */
    protected void exportUnits(FileType format, String dialogTitle, String filename) {
        if (((HangarTab) getTab(GuiTabType.HANGAR)).getUnitTable().getRowCount() != 0) {
            GUI.fileDialogSave(
                    frame,
                    dialogTitle,
                    format,
                    MekHQ.getUnitsDirectory().getValue(),
                    filename + "." + format.getRecommendedExtension())
                    .ifPresent(f -> {
                        MekHQ.getUnitsDirectory().setValue(f.getParent());
                        File file = checkFileEnding(f, format.getRecommendedExtension());
                        checkToBackupFile(file, file.getPath());
                        String report;
                        // TODO add support for xml and json export
                        if (format.equals(FileType.CSV)) {
                            report = Utilities.exportTableToCSV(((HangarTab) getTab(GuiTabType.HANGAR)).getUnitTable(), file);
                        } else {
                            report = "Unsupported FileType in Export Units";
                        }
                        JOptionPane.showMessageDialog(tabMain, report);
                    });
        } else {
            JOptionPane.showMessageDialog(tabMain, resourceMap.getString("dlgNoUnits"));
        }
    }

     /**
     * Exports Finances to a file (CSV, XML, etc.)
     * @param format        file format to export to
     * @param dialogTitle   title of the dialog frame
     * @param filename      file name to save to
     */
    protected void exportFinances(FileType format, String dialogTitle, String filename) {
        if (!getCampaign().getFinances().getAllTransactions().isEmpty()) {
            GUI.fileDialogSave(
                    frame,
                    dialogTitle,
                    format,
                    MekHQ.getFinancesDirectory().getValue(),
                    filename + "." + format.getRecommendedExtension())
                    .ifPresent(f -> {
                        MekHQ.getFinancesDirectory().setValue(f.getParent());
                        File file = checkFileEnding(f, format.getRecommendedExtension());
                        checkToBackupFile(file, file.getPath());
                        String report;
                        // TODO add support for xml and json export
                        if (format.equals(FileType.CSV)) {
                            report = getCampaign().getFinances().exportFinancesToCSV(file.getPath(),
                                    format.getRecommendedExtension());
                        } else {
                            report = "Unsupported FileType in Export Finances";
                        }
                        JOptionPane.showMessageDialog(tabMain, report);
                    });
        } else {
            JOptionPane.showMessageDialog(tabMain, resourceMap.getString("dlgNoFinances.text"));
        }
    }

    /**
     * Checks if a file already exists, if so it makes a backup copy.
     * @param file to determine if there is an existing file with that name
     * @param path path to the file
     */
    private void checkToBackupFile(File file, String path) {
        // check for existing file and make a back-up if found
        String path2 = path + "_backup";
        File backupFile = new File(path2);
        if (file.exists()) {
            Utilities.copyfile(file, backupFile);
        }
    }

    /**
     * Checks to make sure the file has the appropriate ending / extension.
     * @param file   the file to check
     * @param format proper format for the ending/extension
     * @return File  with the appropriate ending/ extension
     */
    private File checkFileEnding(File file, String format) {
        String path = file.getPath();
        if (!path.endsWith("." + format)) {
            path += "." + format;
            file = new File(path);
        }
        return file;
    }

    protected void loadListFile(boolean allowNewPilots) {
        File unitFile = FileDialogs.openUnits(frame).orElse(null);

        if (unitFile != null) {
            // I need to get the parser myself, because I want to pull both
            // entities and pilots from it
            // Create an empty parser.
            MULParser parser = new MULParser();

            // Open up the file.
            try (InputStream is = new FileInputStream(unitFile)) {
                parser.parse(is);
            } catch (Exception e) {
                MekHQ.getLogger().error(e);
            }

            // Was there any error in parsing?
            if (parser.hasWarningMessage()) {
                MekHQ.getLogger().warning(parser.getWarningMessage());
            }

            // Add the units from the file.
            for (Entity entity : parser.getEntities()) {
                getCampaign().addNewUnit(entity, allowNewPilots, 0);
            }

            // TODO : re-add any ejected pilots
            //for (Crew pilot : parser.getPilots()) {
            //    if (pilot.isEjected()) {
            //         getCampaign().addPilot(pilot, PilotPerson.T_MECHWARRIOR,
            //         false);
            //    }
            //}
        }
    }

    protected void loadPersonFile() {
        File personnelFile = FileDialogs.openPersonnel(frame).orElse(null);

        if (personnelFile != null) {
            MekHQ.getLogger().info("Starting load of personnel file from XML...");
            // Initialize variables.
            Document xmlDoc;

            // Open the file
            try (InputStream is = new FileInputStream(personnelFile)) {
                // Using factory get an instance of document builder
                DocumentBuilder db = MekHqXmlUtil.newSafeDocumentBuilder();

                // Parse using builder to get DOM representation of the XML file
                xmlDoc = db.parse(is);
            } catch (Exception ex) {
                MekHQ.getLogger().error("Cannot load person XML", ex);
                return; // otherwise we NPE out in the next line
            }

            Element personnelEle = xmlDoc.getDocumentElement();
            NodeList nl = personnelEle.getChildNodes();

            // Get rid of empty text nodes and adjacent text nodes...
            // Stupid weird parsing of XML. At least this cleans it up.
            personnelEle.normalize();

            final Version version = new Version(personnelEle.getAttribute("version"));

            // we need to iterate through three times, the first time to collect
            // any custom units that might not be written yet
            for (int x = 0; x < nl.getLength(); x++) {
                Node wn2 = nl.item(x);

                // If it's not an element node, we ignore it.
                if (wn2.getNodeType() != Node.ELEMENT_NODE) {
                    continue;
                }

                if (!wn2.getNodeName().equalsIgnoreCase("person")) {
                    MekHQ.getLogger().error("Unknown node type not loaded in Personnel nodes: " + wn2.getNodeName());
                    continue;
                }

                Person p = Person.generateInstanceFromXML(wn2, getCampaign(), version);
                if ((p != null) && (getCampaign().getPerson(p.getId()) != null)) {
                    MekHQ.getLogger().error("ERROR: Cannot load person who exists, ignoring. (Name: "
                            + p.getFullName() + ", Id " + p.getId() + ")");
                    p = null;
                }

                if (p != null) {
                    getCampaign().recruitPerson(p, true);

                    // Clear some values we no longer should have set in case this
                    // has transferred campaigns or things in the campaign have
                    // changed...
                    p.setUnit(null);
                    p.clearTechUnits();
                }
            }

            // Fix Spouse Id Information - This is required to fix spouse NPEs where one doesn't export
            // both members of the couple
            // TODO : make it so that exports will automatically include both spouses
            for (Person p : getCampaign().getActivePersonnel()) {
                if (p.getGenealogy().hasSpouse()
                        && !getCampaign().getPersonnel().contains(p.getGenealogy().getSpouse())) {
                    // If this happens, we need to clear the spouse
                    if (p.getMaidenName() != null) {
                        p.setSurname(p.getMaidenName());
                    }

                    p.getGenealogy().setSpouse(null);
                }

                if (p.isPregnant()) {
                    String fatherIdString = p.getExtraData().get(Person.PREGNANCY_FATHER_DATA);
                    UUID fatherId = (fatherIdString != null) ? UUID.fromString(fatherIdString) : null;
                    if ((fatherId != null)
                            && !getCampaign().getPersonnel().contains(getCampaign().getPerson(fatherId))) {
                        p.getExtraData().set(Person.PREGNANCY_FATHER_DATA, null);
                    }
                }
            }

            MekHQ.getLogger().info("Finished load of personnel file");
        }
    }

    //TODO: disable if not using personnel tab
    private void savePersonFile() {
        File file = FileDialogs.savePersonnel(frame, getCampaign()).orElse(null);
        if (file == null) {
            // I want a file, y'know!
            return;
        }
        String path = file.getPath();
        if (!path.endsWith(".prsx")) {
            path += ".prsx";
            file = new File(path);
        }

        // check for existing file and make a back-up if found
        String path2 = path + "_backup";
        File backupFile = new File(path2);
        if (file.exists()) {
            Utilities.copyfile(file, backupFile);
        }

        // Then save it out to that file.
        try (OutputStream os = new FileOutputStream(file);
             PrintWriter pw = new PrintWriter(new OutputStreamWriter(os, StandardCharsets.UTF_8))) {

            PersonnelTab pt = (PersonnelTab)getTab(GuiTabType.PERSONNEL);
            int row = pt.getPersonnelTable().getSelectedRow();
            if (row < 0) {
                MekHQ.getLogger().warning("ERROR: Cannot export person if no one is selected! Ignoring.");
                return;
            }
            Person selectedPerson = pt.getPersonModel().getPerson(pt.getPersonnelTable()
                    .convertRowIndexToModel(row));
            int[] rows = pt.getPersonnelTable().getSelectedRows();
            Person[] people = new Person[rows.length];
            for (int i = 0; i < rows.length; i++) {
                people[i] = pt.getPersonModel().getPerson(pt.getPersonnelTable().convertRowIndexToModel(rows[i]));
            }

            // File header
            pw.println("<?xml version=\"1.0\" encoding=\"UTF-8\"?>");

            // Start the XML root.
            pw.println("<personnel version=\"" + MekHqConstants.VERSION + "\">");

            if (rows.length > 1) {
                for (int i = 0; i < rows.length; i++) {
                    people[i].writeToXML(getCampaign(), pw, 1);
                }
            } else {
                selectedPerson.writeToXML(getCampaign(), pw, 1);
            }
            // Okay, we're done.
            // Close everything out and be done with it.
            pw.println("</personnel>");
            pw.flush();
            // delete the backup file because we didn't need it
            if (backupFile.exists()) {
                backupFile.delete();
            }
            MekHQ.getLogger().info("Personnel saved to " + file);
        } catch (Exception ex) {
            MekHQ.getLogger().error(ex);
            JOptionPane.showMessageDialog(getFrame(),
                    "Oh no! The program was unable to correctly export your personnel. We know this\n"
                            + "is annoying and apologize. Please help us out and submit a bug with the\n"
                            + "mekhqlog.txt file from this game so we can prevent this from happening in\n"
                            + "the future.",
                    "Could not export personnel", JOptionPane.ERROR_MESSAGE);
            // restore the backup file
            file.delete();
            if (backupFile.exists()) {
                Utilities.copyfile(backupFile, file);
                backupFile.delete();
            }
        }
    }

<<<<<<< HEAD
=======
    private void saveOptionsFile(FileType format, String dialogTitle, String filename) {
        Optional<File> maybeFile = GUI.fileDialogSave(
                frame,
                dialogTitle,
                format,
                MekHQ.getCampaignOptionsDirectory().getValue(),
                filename + "." + format.getRecommendedExtension());

        if (!maybeFile.isPresent()) {
            return;
        }

        MekHQ.getCampaignOptionsDirectory().setValue(maybeFile.get().getParent());

        File file = checkFileEnding(maybeFile.get(), format.getRecommendedExtension());
        checkToBackupFile(file, file.getPath());

        // Then save it out to that file.
        try (OutputStream os = new FileOutputStream(file);
             PrintWriter pw = new PrintWriter(new OutputStreamWriter(os, StandardCharsets.UTF_8))) {

            // File header
            pw.println("<?xml version=\"1.0\" encoding=\"UTF-8\"?>");
            pw.println("<options version=\"" + MekHqConstants.VERSION + "\">");
            // Start the XML root.
            getCampaign().getCampaignOptions().writeToXml(pw, 1);
            pw.println("\t<skillTypes>");
            for (String name : SkillType.skillList) {
                SkillType type = SkillType.getType(name);
                if (null != type) {
                    type.writeToXml(pw, 2);
                }
            }
            pw.println("\t</skillTypes>");
            pw.println("\t<specialAbilities>");
            for (String key : SpecialAbility.getAllSpecialAbilities().keySet()) {
                SpecialAbility.getAbility(key).writeToXml(pw, 2);
            }
            pw.println("\t</specialAbilities>");
            getCampaign().getRandomSkillPreferences().writeToXml(pw, 1);
            pw.println("</options>");
            // Okay, we're done.
            pw.flush();

            JOptionPane.showMessageDialog(tabMain, getResourceMap().getString("dlgCampaignSettingsSaved.text"));

            MekHQ.getLogger().info("Campaign Options saved saved to " + file);
        } catch (Exception ex) {
            MekHQ.getLogger().error(ex);
            JOptionPane.showMessageDialog(getFrame(),
                    "Oh no! The program was unable to correctly export your campaign options. We know this\n"
                            + "is annoying and apologize. Please help us out and submit a bug with the\n"
                            + "mekhqlog.txt file from this game so we can prevent this from happening in\n"
                            + "the future.",
                    "Could not export campaign options", JOptionPane.ERROR_MESSAGE);
        }
    }

>>>>>>> 67a7280b
    protected void loadPartsFile() {
        Optional<File> maybeFile = FileDialogs.openParts(frame);

        if (!maybeFile.isPresent()) {
            return;
        }

        File partsFile = maybeFile.get();

        MekHQ.getLogger().info("Starting load of parts file from XML...");
        // Initialize variables.
        Document xmlDoc;

        // Open up the file.
        try (InputStream is = new FileInputStream(partsFile)) {
            // Using factory get an instance of document builder
            DocumentBuilder db = MekHqXmlUtil.newSafeDocumentBuilder();

            // Parse using builder to get DOM representation of the XML file
            xmlDoc = db.parse(is);
        } catch (Exception ex) {
            MekHQ.getLogger().error(ex);
            return;
        }

        Element partsEle = xmlDoc.getDocumentElement();
        NodeList nl = partsEle.getChildNodes();

        // Get rid of empty text nodes and adjacent text nodes...
        // Stupid weird parsing of XML. At least this cleans it up.
        partsEle.normalize();

        final Version version = new Version(partsEle.getAttribute("version"));

        // we need to iterate through three times, the first time to collect
        // any custom units that might not be written yet
        List<Part> parts = new ArrayList<>();
        for (int x = 0; x < nl.getLength(); x++) {
            Node wn2 = nl.item(x);

            // If it's not an element node, we ignore it.
            if (wn2.getNodeType() != Node.ELEMENT_NODE) {
                continue;
            }

            if (!wn2.getNodeName().equalsIgnoreCase("part")) {
                // Error condition of sorts!
                // Errr, what should we do here?
                MekHQ.getLogger().error("Unknown node type not loaded in Parts nodes: " + wn2.getNodeName());
                continue;
            }

            Part p = Part.generateInstanceFromXML(wn2, version);
            if (p != null) {
                parts.add(p);
            }
        }

        getCampaign().importParts(parts);
        MekHQ.getLogger().info("Finished load of parts file");
    }

<<<<<<< HEAD
=======
    protected void loadOptionsFile() {
        Optional<File> maybeFile = FileDialogs.openCampaignOptions(frame);

        if (!maybeFile.isPresent()) {
            return;
        }

        File optionsFile = maybeFile.get();

        MekHQ.getLogger().info("Starting load of options file from XML...");
        // Initialize variables.
        Document xmlDoc;

        // Open up the file.
        try (InputStream is = new FileInputStream(optionsFile)) {
            // Using factory get an instance of document builder
            DocumentBuilder db = MekHqXmlUtil.newSafeDocumentBuilder();

            // Parse using builder to get DOM representation of the XML file
            xmlDoc = db.parse(is);
        } catch (Exception ex) {
            MekHQ.getLogger().error(ex);
            return;
        }

        Element partsEle = xmlDoc.getDocumentElement();
        NodeList nl = partsEle.getChildNodes();

        // Get rid of empty text nodes and adjacent text nodes...
        // Stupid weird parsing of XML. At least this cleans it up.
        partsEle.normalize();

        final Version version = new Version(partsEle.getAttribute("version"));

        CampaignOptions options = null;
        RandomSkillPreferences rsp = null;

        // we need to iterate through three times, the first time to collect
        // any custom units that might not be written yet
        for (int x = 0; x < nl.getLength(); x++) {
            Node wn = nl.item(x);

            // If it's not an element node, we ignore it.
            if (wn.getNodeType() != Node.ELEMENT_NODE) {
                continue;
            }

            String xn = wn.getNodeName();

            if (xn.equalsIgnoreCase("campaignOptions")) {
                options = CampaignOptions.generateCampaignOptionsFromXml(wn, version);
            } else if (xn.equalsIgnoreCase("randomSkillPreferences")) {
                rsp = RandomSkillPreferences.generateRandomSkillPreferencesFromXml(wn, version);
            } else if (xn.equalsIgnoreCase("skillTypes")) {
                NodeList wList = wn.getChildNodes();

                // Okay, lets iterate through the children, eh?
                for (int x2 = 0; x2 < wList.getLength(); x2++) {
                    Node wn2 = wList.item(x2);

                    // If it's not an element node, we ignore it.
                    if (wn2.getNodeType() != Node.ELEMENT_NODE) {
                        continue;
                    }

                    if (wn2.getNodeName().startsWith("ability-")) {
                        continue;
                    } else if (!wn2.getNodeName().equalsIgnoreCase("skillType")) {
                        // Error condition of sorts!
                        // Errr, what should we do here?
                        MekHQ.getLogger().error("Unknown node type not loaded in Skill Type nodes: " + wn2.getNodeName());
                        continue;
                    }
                    SkillType.generateInstanceFromXML(wn2, version);
                }
            } else if (xn.equalsIgnoreCase("specialAbilities")) {
                PilotOptions pilotOptions = new PilotOptions();
                SpecialAbility.clearSPA();

                NodeList wList = wn.getChildNodes();

                // Okay, lets iterate through the children, eh?
                for (int x2 = 0; x2 < wList.getLength(); x2++) {
                    Node wn2 = wList.item(x2);

                    // If it's not an element node, we ignore it.
                    if (wn2.getNodeType() != Node.ELEMENT_NODE) {
                        continue;
                    }

                    if (!wn2.getNodeName().equalsIgnoreCase("ability")) {
                        // Error condition of sorts!
                        // Errr, what should we do here?
                        MekHQ.getLogger().error("Unknown node type not loaded in Special Ability nodes: " + wn2.getNodeName());
                        continue;
                    }

                    SpecialAbility.generateInstanceFromXML(wn2, pilotOptions, null);
                }
            }

        }

        if (null != options) {
            this.getCampaign().setCampaignOptions(options);
        }
        if (null != rsp) {
            this.getCampaign().setRandomSkillPreferences(rsp);
        }

        MekHQ.getLogger().info("Finished load of campaign options file");
        MekHQ.triggerEvent(new OptionsChangedEvent(getCampaign(), options));

        refreshCalendar();
        getCampaign().reloadNews();
    }

>>>>>>> 67a7280b
    private void savePartsFile() {
        Optional<File> maybeFile = FileDialogs.saveParts(frame, getCampaign());

        if (!maybeFile.isPresent()) {
            return;
        }

        File file = maybeFile.get();

        if (!file.getName().endsWith(".parts")) {
            file = new File(file.getAbsolutePath() + ".parts");
        }

        // check for existing file and make a back-up if found
        String path2 = file.getAbsolutePath() + "_backup";
        File backupFile = new File(path2);
        if (file.exists()) {
            Utilities.copyfile(file, backupFile);
        }

        // Then save it out to that file.
        FileOutputStream fos;
        PrintWriter pw;

        if (getTab(GuiTabType.WAREHOUSE) != null) {
            try {
                JTable partsTable = ((WarehouseTab)getTab(GuiTabType.WAREHOUSE)).getPartsTable();
                PartsTableModel partsModel = ((WarehouseTab)getTab(GuiTabType.WAREHOUSE)).getPartsModel();
                int row = partsTable.getSelectedRow();
                if (row < 0) {
                    MekHQ.getLogger().warning("ERROR: Cannot export parts if none are selected! Ignoring.");
                    return;
                }
                Part selectedPart = partsModel.getPartAt(partsTable
                        .convertRowIndexToModel(row));
                int[] rows = partsTable.getSelectedRows();
                Part[] parts = new Part[rows.length];
                for (int i = 0; i < rows.length; i++) {
                    parts[i] = partsModel.getPartAt(partsTable.convertRowIndexToModel(rows[i]));
                }
                fos = new FileOutputStream(file);
                pw = new PrintWriter(new OutputStreamWriter(fos, StandardCharsets.UTF_8));

                // File header
                pw.println("<?xml version=\"1.0\" encoding=\"UTF-8\"?>");

                // Start the XML root.
                pw.println("<parts version=\"" + MekHqConstants.VERSION + "\">");

                if (rows.length > 1) {
                    for (int i = 0; i < rows.length; i++) {
                        parts[i].writeToXml(pw, 1);
                    }
                } else {
                    selectedPart.writeToXml(pw, 1);
                }
                // Okay, we're done.
                // Close everything out and be done with it.
                pw.println("</parts>");
                pw.flush();
                pw.close();
                fos.close();
                // delete the backup file because we didn't need it
                if (backupFile.exists()) {
                    backupFile.delete();
                }
                MekHQ.getLogger().info("Parts saved to " + file);
            } catch (Exception ex) {
                MekHQ.getLogger().error(ex);
                JOptionPane.showMessageDialog(getFrame(),
                        "Oh no! The program was unable to correctly export your parts. We know this\n"
                                + "is annoying and apologize. Please help us out and submit a bug with the\n"
                                + "mekhqlog.txt file from this game so we can prevent this from happening in\n"
                                + "the future.", "Could not export parts", JOptionPane.ERROR_MESSAGE);
                // restore the backup file
                file.delete();
                if (backupFile.exists()) {
                    Utilities.copyfile(backupFile, file);
                    backupFile.delete();
                }
            }
        }
    }

    /**
     * Check to see if the command center tab is currently active and if not, color the tab. Should be
     * called when items are added to daily report log panel and user is not on the command center tab
     * in order to draw attention to it
     */
    public void checkDailyLogNag() {
        if (!logNagActive) {
            if (tabMain.getSelectedIndex() != 0) {
                tabMain.setBackgroundAt(0, Color.RED);
                logNagActive = true;
            }
        }
    }

    public void refreshAllTabs() {
        for (int i = 0; i < tabMain.getTabCount(); i++) {
            ((CampaignGuiTab) tabMain.getComponentAt(i)).refreshAll();
        }
    }

    public void refreshLab() {
        MekLabTab lab = (MekLabTab) getTab(GuiTabType.MEKLAB);
        if (null == lab) {
            return;
        }
        Unit u = lab.getUnit();
        if (null == u) {
            return;
        }
        if (null == getCampaign().getUnit(u.getId())) {
            // this unit has been removed so clear the mek lab
            lab.clearUnit();
        } else {
            // put a try-catch here so that bugs in the meklab don't screw up
            // other stuff
            try {
                lab.refreshRefitSummary();
            } catch (Exception e) {
                MekHQ.getLogger().error(e);
            }
        }
    }

    public void refreshCalendar() {
        getFrame().setTitle(getCampaign().getTitle());
    }

    private void refreshFunds() {
        Money funds = getCampaign().getFunds();
        String inDebt = "";
        if (getCampaign().getFinances().isInDebt()) {
            inDebt = " <font color='red'>(in Debt)</font>";
        }
        String text = "<html><b>Funds:</b> "
                + funds.toAmountAndSymbolString()
                + inDebt
                + "</html>";
        lblFunds.setText(text);
    }

    private void refreshTempAstechs() {
        String text = "<html><b>Temp Astechs:</b> " + getCampaign().getAstechPool() + "</html>";
        lblTempAstechs.setText(text);
    }

    private void refreshTempMedics() {
        String text = "<html><b>Temp Medics:</b> " + getCampaign().getMedicPool() + "</html>";
        lblTempMedics.setText(text);
    }

    private void refreshPartsAvailability() {
        if (!getCampaign().getCampaignOptions().getUseAtB()) {
            lblPartsAvailabilityRating.setText("");
        } else {
            StringBuilder report = new StringBuilder();
            int partsAvailability = getCampaign().findAtBPartsAvailabilityLevel(null, report);
            lblPartsAvailabilityRating.setText("<html><b>Campaign Parts Availability</b>:" + partsAvailability + "</html>");
        }
    }

    private ActionScheduler fundsScheduler = new ActionScheduler(this::refreshFunds);

    @Subscribe
    public void handleDayEnding(DayEndingEvent evt) {
        // first check for overdue loan payments - don't allow advancement until
        // these are addressed
        if (getCampaign().checkOverDueLoans()) {
            refreshFunds();
            showOverdueLoansDialog();
            evt.cancel();
            return;
        }

        if (getCampaign().checkRetirementDefections()) {
            showRetirementDefectionDialog();
            evt.cancel();
            return;
        }

        if (getCampaign().checkYearlyRetirements()) {
            showRetirementDefectionDialog();
            evt.cancel();
            return;
        }

        if (new UnmaintainedUnitsNagDialog(getFrame(), getCampaign()).showDialog().isCancelled()) {
            evt.cancel();
            return;
        }

        if (new InsufficientAstechsNagDialog(getFrame(), getCampaign()).showDialog().isCancelled()) {
            evt.cancel();
            return;
        }

        if (new InsufficientAstechTimeNagDialog(getFrame(), getCampaign()).showDialog().isCancelled()) {
            evt.cancel();
            return;
        }

        if (new InsufficientMedicsNagDialog(getFrame(), getCampaign()).showDialog().isCancelled()) {
            evt.cancel();
            return;
        }

        if (getCampaign().getCampaignOptions().getUseAtB()) {
            if (new ShortDeploymentNagDialog(getFrame(), getCampaign()).showDialog().isCancelled()) {
                evt.cancel();
                return;
            }

            if (new UnresolvedStratConContactsNagDialog(getFrame(), getCampaign()).showDialog().isCancelled()) {
                evt.cancel();
                return;
            }

            if (new OutstandingScenariosNagDialog(getFrame(), getCampaign()).showDialog().isCancelled()) {
                evt.cancel();
                return;
            }
        }
    }

    @Subscribe
    public void handleNewDay(NewDayEvent evt) {
        refreshCalendar();
        refreshLocation();
        refreshFunds();
        refreshPartsAvailability();

        refreshAllTabs();
    }

    @Subscribe
    public void handle(final OptionsChangedEvent evt) {
        if (!getCampaign().getCampaignOptions().getUseStratCon() && (getTab(GuiTabType.STRATCON) != null)) {
            removeStandardTab(GuiTabType.STRATCON);
        } else if (getCampaign().getCampaignOptions().getUseStratCon() && (getTab(GuiTabType.STRATCON) == null)) {
            addStandardTab(GuiTabType.STRATCON);
        }

        refreshAllTabs();
        fundsScheduler.schedule();
        refreshPartsAvailability();
        miUnitMarket.setVisible(!evt.getOptions().getUnitMarketMethod().isNone());
    }

    @Subscribe
    public void handle(TransactionEvent ev) {
        fundsScheduler.schedule();
        refreshPartsAvailability();
    }

    @Subscribe
    public void handle(LoanEvent ev) {
        fundsScheduler.schedule();
        refreshPartsAvailability();
    }

    @Subscribe
    public void handle(AssetEvent ev) {
        fundsScheduler.schedule();
    }

    @Subscribe
    public void handle(AstechPoolChangedEvent ev) {
        refreshTempAstechs();
    }

    @Subscribe
    public void handle(MedicPoolChangedEvent ev) {
        refreshTempMedics();
    }

    @Subscribe
    public void handleLocationChanged(LocationChangedEvent ev) {
        refreshLocation();
    }

    @Subscribe
    public void handleMissionChanged(MissionEvent ev) {
        refreshPartsAvailability();
    }

    @Subscribe
    public void handlePersonUpdate(PersonEvent ev) {
        // only bother recalculating AtB parts availability if a logistics admin has been changed
        // refreshPartsAvailability cuts out early with a "use AtB" check so it's not necessary here
        if (ev.getPerson().hasRole(PersonnelRole.ADMINISTRATOR_LOGISTICS)) {
            refreshPartsAvailability();
        }
    }

    public void refreshLocation() {
        lblLocation.setText(getCampaign().getLocation().getReport(getCampaign().getLocalDate()));
    }

    protected MekHQ getApplication() {
        return app;
    }

    public ReportHyperlinkListener getReportHLL() {
        return reportHLL;
    }

    public Campaign getCampaign() {
        return getApplication().getCampaign();
    }

    public CampaignController getCampaignController() {
        return getApplication().getCampaignController();
    }

    public IconPackage getIconPackage() {
        return getApplication().getIconPackage();
    }

    public JFrame getFrame() {
        return frame;
    }

    public int getTabIndexByName(String tabTitle) {
        int retVal = -1;
        for (int i = 0; i < tabMain.getTabCount(); i++) {
            if (tabMain.getTitleAt(i).equals(tabTitle)) {
                retVal = i;
                break;
            }
        }
        return retVal;
    }

    public void undeployUnit(Unit u) {
        Force f = getCampaign().getForce(u.getForceId());
        if (f != null) {
            undeployForce(f, false);
        }
        Scenario s = getCampaign().getScenario(u.getScenarioId());
        s.removeUnit(u.getId());
        u.undeploy();
        MekHQ.triggerEvent(new DeploymentChangedEvent(u, s));
    }

    public void undeployForces(Vector<Force> forces) {
        for (Force force : forces) {
            undeployForce(force);
            undeployForces(force.getSubForces());
        }
    }

    public void undeployForce(Force f) {
        undeployForce(f, true);
    }

    public void undeployForce(Force f, boolean killSubs) {
        int sid = f.getScenarioId();
        Scenario scenario = getCampaign().getScenario(sid);
        if (null != scenario) {
            f.clearScenarioIds(getCampaign(), killSubs);
            scenario.removeForce(f.getId());
            if (killSubs) {
                for (UUID uid : f.getAllUnits(false)) {
                    Unit u = getCampaign().getUnit(uid);
                    if (null != u) {
                        scenario.removeUnit(u.getId());
                        u.undeploy();
                    }
                }
            }

            // We have to clear out the parents as well.
            Force parent = f;
            int prevId = f.getId();
            while ((parent = parent.getParentForce()) != null) {
                if (parent.getScenarioId() == -1) {
                    break;
                }
                parent.clearScenarioIds(getCampaign(), false);
                scenario.removeForce(parent.getId());
                for (Force sub : parent.getSubForces()) {
                    if (sub.getId() == prevId) {
                        continue;
                    }
                    scenario.addForces(sub.getId());
                    sub.setScenarioId(scenario.getId());
                }
                prevId = parent.getId();
            }
        }

        if (null != scenario) {
            MekHQ.triggerEvent(new DeploymentChangedEvent(f, scenario));
        }
    }

    public JTabbedPane getTabMain() {
        return tabMain;
    }

    /**
     * @return the resourceMap
     */
    public ResourceBundle getResourceMap() {
        return resourceMap;
    }
}<|MERGE_RESOLUTION|>--- conflicted
+++ resolved
@@ -22,6 +22,7 @@
 package mekhq.gui;
 
 import chat.ChatClient;
+import megamek.Version;
 import megamek.client.generator.RandomUnitGenerator;
 import megamek.client.ui.preferences.JWindowPreference;
 import megamek.client.ui.preferences.PreferencesNode;
@@ -32,21 +33,10 @@
 import megamek.common.annotations.Nullable;
 import megamek.common.event.Subscribe;
 import megamek.common.loaders.EntityLoadingException;
+import megamek.common.options.PilotOptions;
 import megamek.common.util.EncodeControl;
-<<<<<<< HEAD
 import mekhq.*;
-=======
-import mekhq.IconPackage;
-import mekhq.MHQStaticDirectoryManager;
-import mekhq.MekHQ;
-import mekhq.MekHqConstants;
-import mekhq.MekHqXmlUtil;
-import mekhq.Utilities;
-import megamek.Version;
->>>>>>> 67a7280b
-import mekhq.campaign.Campaign;
-import mekhq.campaign.CampaignController;
-import mekhq.campaign.CampaignPreset;
+import mekhq.campaign.*;
 import mekhq.campaign.event.*;
 import mekhq.campaign.finances.Money;
 import mekhq.campaign.force.Force;
@@ -56,6 +46,7 @@
 import mekhq.campaign.parts.Refit;
 import mekhq.campaign.personnel.Person;
 import mekhq.campaign.personnel.SkillType;
+import mekhq.campaign.personnel.SpecialAbility;
 import mekhq.campaign.personnel.enums.PersonnelRole;
 import mekhq.campaign.personnel.ranks.RankSystem;
 import mekhq.campaign.personnel.ranks.Ranks;
@@ -2032,7 +2023,7 @@
         }
     }
 
-    //TODO: disable if not using personnel tab
+    // TODO: disable if not using personnel tab
     private void savePersonFile() {
         File file = FileDialogs.savePersonnel(frame, getCampaign()).orElse(null);
         if (file == null) {
@@ -2109,71 +2100,10 @@
         }
     }
 
-<<<<<<< HEAD
-=======
-    private void saveOptionsFile(FileType format, String dialogTitle, String filename) {
-        Optional<File> maybeFile = GUI.fileDialogSave(
-                frame,
-                dialogTitle,
-                format,
-                MekHQ.getCampaignOptionsDirectory().getValue(),
-                filename + "." + format.getRecommendedExtension());
-
-        if (!maybeFile.isPresent()) {
-            return;
-        }
-
-        MekHQ.getCampaignOptionsDirectory().setValue(maybeFile.get().getParent());
-
-        File file = checkFileEnding(maybeFile.get(), format.getRecommendedExtension());
-        checkToBackupFile(file, file.getPath());
-
-        // Then save it out to that file.
-        try (OutputStream os = new FileOutputStream(file);
-             PrintWriter pw = new PrintWriter(new OutputStreamWriter(os, StandardCharsets.UTF_8))) {
-
-            // File header
-            pw.println("<?xml version=\"1.0\" encoding=\"UTF-8\"?>");
-            pw.println("<options version=\"" + MekHqConstants.VERSION + "\">");
-            // Start the XML root.
-            getCampaign().getCampaignOptions().writeToXml(pw, 1);
-            pw.println("\t<skillTypes>");
-            for (String name : SkillType.skillList) {
-                SkillType type = SkillType.getType(name);
-                if (null != type) {
-                    type.writeToXml(pw, 2);
-                }
-            }
-            pw.println("\t</skillTypes>");
-            pw.println("\t<specialAbilities>");
-            for (String key : SpecialAbility.getAllSpecialAbilities().keySet()) {
-                SpecialAbility.getAbility(key).writeToXml(pw, 2);
-            }
-            pw.println("\t</specialAbilities>");
-            getCampaign().getRandomSkillPreferences().writeToXml(pw, 1);
-            pw.println("</options>");
-            // Okay, we're done.
-            pw.flush();
-
-            JOptionPane.showMessageDialog(tabMain, getResourceMap().getString("dlgCampaignSettingsSaved.text"));
-
-            MekHQ.getLogger().info("Campaign Options saved saved to " + file);
-        } catch (Exception ex) {
-            MekHQ.getLogger().error(ex);
-            JOptionPane.showMessageDialog(getFrame(),
-                    "Oh no! The program was unable to correctly export your campaign options. We know this\n"
-                            + "is annoying and apologize. Please help us out and submit a bug with the\n"
-                            + "mekhqlog.txt file from this game so we can prevent this from happening in\n"
-                            + "the future.",
-                    "Could not export campaign options", JOptionPane.ERROR_MESSAGE);
-        }
-    }
-
->>>>>>> 67a7280b
     protected void loadPartsFile() {
         Optional<File> maybeFile = FileDialogs.openParts(frame);
 
-        if (!maybeFile.isPresent()) {
+        if (maybeFile.isEmpty()) {
             return;
         }
 
@@ -2232,130 +2162,10 @@
         MekHQ.getLogger().info("Finished load of parts file");
     }
 
-<<<<<<< HEAD
-=======
-    protected void loadOptionsFile() {
-        Optional<File> maybeFile = FileDialogs.openCampaignOptions(frame);
-
-        if (!maybeFile.isPresent()) {
-            return;
-        }
-
-        File optionsFile = maybeFile.get();
-
-        MekHQ.getLogger().info("Starting load of options file from XML...");
-        // Initialize variables.
-        Document xmlDoc;
-
-        // Open up the file.
-        try (InputStream is = new FileInputStream(optionsFile)) {
-            // Using factory get an instance of document builder
-            DocumentBuilder db = MekHqXmlUtil.newSafeDocumentBuilder();
-
-            // Parse using builder to get DOM representation of the XML file
-            xmlDoc = db.parse(is);
-        } catch (Exception ex) {
-            MekHQ.getLogger().error(ex);
-            return;
-        }
-
-        Element partsEle = xmlDoc.getDocumentElement();
-        NodeList nl = partsEle.getChildNodes();
-
-        // Get rid of empty text nodes and adjacent text nodes...
-        // Stupid weird parsing of XML. At least this cleans it up.
-        partsEle.normalize();
-
-        final Version version = new Version(partsEle.getAttribute("version"));
-
-        CampaignOptions options = null;
-        RandomSkillPreferences rsp = null;
-
-        // we need to iterate through three times, the first time to collect
-        // any custom units that might not be written yet
-        for (int x = 0; x < nl.getLength(); x++) {
-            Node wn = nl.item(x);
-
-            // If it's not an element node, we ignore it.
-            if (wn.getNodeType() != Node.ELEMENT_NODE) {
-                continue;
-            }
-
-            String xn = wn.getNodeName();
-
-            if (xn.equalsIgnoreCase("campaignOptions")) {
-                options = CampaignOptions.generateCampaignOptionsFromXml(wn, version);
-            } else if (xn.equalsIgnoreCase("randomSkillPreferences")) {
-                rsp = RandomSkillPreferences.generateRandomSkillPreferencesFromXml(wn, version);
-            } else if (xn.equalsIgnoreCase("skillTypes")) {
-                NodeList wList = wn.getChildNodes();
-
-                // Okay, lets iterate through the children, eh?
-                for (int x2 = 0; x2 < wList.getLength(); x2++) {
-                    Node wn2 = wList.item(x2);
-
-                    // If it's not an element node, we ignore it.
-                    if (wn2.getNodeType() != Node.ELEMENT_NODE) {
-                        continue;
-                    }
-
-                    if (wn2.getNodeName().startsWith("ability-")) {
-                        continue;
-                    } else if (!wn2.getNodeName().equalsIgnoreCase("skillType")) {
-                        // Error condition of sorts!
-                        // Errr, what should we do here?
-                        MekHQ.getLogger().error("Unknown node type not loaded in Skill Type nodes: " + wn2.getNodeName());
-                        continue;
-                    }
-                    SkillType.generateInstanceFromXML(wn2, version);
-                }
-            } else if (xn.equalsIgnoreCase("specialAbilities")) {
-                PilotOptions pilotOptions = new PilotOptions();
-                SpecialAbility.clearSPA();
-
-                NodeList wList = wn.getChildNodes();
-
-                // Okay, lets iterate through the children, eh?
-                for (int x2 = 0; x2 < wList.getLength(); x2++) {
-                    Node wn2 = wList.item(x2);
-
-                    // If it's not an element node, we ignore it.
-                    if (wn2.getNodeType() != Node.ELEMENT_NODE) {
-                        continue;
-                    }
-
-                    if (!wn2.getNodeName().equalsIgnoreCase("ability")) {
-                        // Error condition of sorts!
-                        // Errr, what should we do here?
-                        MekHQ.getLogger().error("Unknown node type not loaded in Special Ability nodes: " + wn2.getNodeName());
-                        continue;
-                    }
-
-                    SpecialAbility.generateInstanceFromXML(wn2, pilotOptions, null);
-                }
-            }
-
-        }
-
-        if (null != options) {
-            this.getCampaign().setCampaignOptions(options);
-        }
-        if (null != rsp) {
-            this.getCampaign().setRandomSkillPreferences(rsp);
-        }
-
-        MekHQ.getLogger().info("Finished load of campaign options file");
-        MekHQ.triggerEvent(new OptionsChangedEvent(getCampaign(), options));
-
-        refreshCalendar();
-        getCampaign().reloadNews();
-    }
-
->>>>>>> 67a7280b
     private void savePartsFile() {
         Optional<File> maybeFile = FileDialogs.saveParts(frame, getCampaign());
 
-        if (!maybeFile.isPresent()) {
+        if (maybeFile.isEmpty()) {
             return;
         }
 
