/*
 * CampaignGUI.java
 *
 * Copyright (c) 2009 Jay Lawson (jaylawson39 at yahoo.com). All rights reserved.
 * Copyright (c) 2020-2022 - The MegaMek Team. All Rights Reserved.
 *
 * This file is part of MekHQ.
 *
 * MekHQ is free software: you can redistribute it and/or modify
 * it under the terms of the GNU General Public License as published by
 * the Free Software Foundation, either version 3 of the License, or
 * (at your option) any later version.
 *
 * MekHQ is distributed in the hope that it will be useful,
 * but WITHOUT ANY WARRANTY; without even the implied warranty of
 * MERCHANTABILITY or FITNESS FOR A PARTICULAR PURPOSE. See the
 * GNU General Public License for more details.
 *
 * You should have received a copy of the GNU General Public License
 * along with MekHQ. If not, see <http://www.gnu.org/licenses/>.
 */
package mekhq.gui;

import megamek.Version;
import megamek.client.generator.RandomUnitGenerator;
import megamek.client.ui.preferences.*;
import megamek.client.ui.swing.GameOptionsDialog;
import megamek.client.ui.swing.UnitLoadingDialog;
import megamek.client.ui.swing.dialog.AbstractUnitSelectorDialog;
import megamek.client.ui.swing.util.UIUtil;
import megamek.common.*;
import megamek.common.annotations.Nullable;
import megamek.common.event.Subscribe;
import megamek.common.loaders.EntityLoadingException;
import mekhq.*;
import mekhq.campaign.Campaign;
import mekhq.campaign.CampaignController;
import mekhq.campaign.CampaignOptions;
import mekhq.campaign.CampaignPreset;
import mekhq.campaign.event.*;
import mekhq.campaign.finances.Money;
import mekhq.campaign.finances.financialInstitutions.FinancialInstitutions;
import mekhq.campaign.force.Force;
import mekhq.campaign.icons.StandardForceIcon;
import mekhq.campaign.market.unitMarket.AbstractUnitMarket;
import mekhq.campaign.mission.Scenario;
import mekhq.campaign.parts.Part;
import mekhq.campaign.parts.Refit;
import mekhq.campaign.personnel.Person;
import mekhq.campaign.personnel.SkillType;
import mekhq.campaign.personnel.death.AgeRangeRandomDeath;
import mekhq.campaign.personnel.death.ExponentialRandomDeath;
import mekhq.campaign.personnel.death.PercentageRandomDeath;
import mekhq.campaign.personnel.divorce.PercentageRandomDivorce;
import mekhq.campaign.personnel.enums.*;
import mekhq.campaign.personnel.marriage.PercentageRandomMarriage;
import mekhq.campaign.personnel.procreation.AbstractProcreation;
import mekhq.campaign.personnel.procreation.PercentageRandomProcreation;
import mekhq.campaign.personnel.ranks.RankSystem;
import mekhq.campaign.personnel.ranks.Ranks;
import mekhq.campaign.report.CargoReport;
import mekhq.campaign.report.HangarReport;
import mekhq.campaign.report.PersonnelReport;
import mekhq.campaign.report.TransportReport;
import mekhq.campaign.unit.Unit;
import mekhq.campaign.universe.NewsItem;
import mekhq.gui.dialog.*;
import mekhq.gui.dialog.CampaignExportWizard.CampaignExportWizardState;
import mekhq.gui.dialog.nagDialogs.*;
import mekhq.gui.dialog.reportDialogs.*;
import mekhq.gui.enums.MHQTabType;
import mekhq.gui.model.PartsTableModel;
import mekhq.io.FileType;
import mekhq.utilities.MHQXMLUtility;
import org.apache.logging.log4j.LogManager;
import org.w3c.dom.Document;
import org.w3c.dom.Element;
import org.w3c.dom.Node;
import org.w3c.dom.NodeList;

import javax.swing.*;
import javax.swing.UIManager.LookAndFeelInfo;
import javax.xml.parsers.DocumentBuilder;
import java.awt.*;
import java.awt.event.*;
import java.io.*;
import java.lang.reflect.Method;
import java.nio.charset.StandardCharsets;
import java.time.format.DateTimeFormatter;
import java.util.List;
import java.util.*;
import java.util.stream.IntStream;
import java.util.zip.GZIPOutputStream;

/**
 * The application's main frame.
 */
public class CampaignGUI extends JPanel {
    //region Variable Declarations
    public static final int MAX_START_WIDTH = 1400;
    public static final int MAX_START_HEIGHT = 900;
    // the max quantity when mass purchasing parts, hiring, etc. using the JSpinner
    public static final int MAX_QUANTITY_SPINNER = 10000;

    private JFrame frame;

    private MekHQ app;

    private ResourceBundle resourceMap = ResourceBundle.getBundle("mekhq.resources.CampaignGUI",
            MekHQ.getMHQOptions().getLocale());

    /* for the main panel */
    private JTabbedPane tabMain;

    /* For the menu bar */
    private JMenuBar menuBar;
    private JMenu menuThemes;
    private JMenuItem miContractMarket;
    private JMenuItem miUnitMarket;
    private JMenuItem miShipSearch;
    private JMenuItem miRetirementDefectionDialog;
    private JMenuItem miCompanyGenerator;

    private EnumMap<MHQTabType, CampaignGuiTab> standardTabs;

    /* Components for the status panel */
    private JPanel statusPanel;
    private JLabel lblLocation;
    private JLabel lblFunds;
    private JLabel lblTempAstechs;
    private JLabel lblTempMedics;
    private JLabel lblPartsAvailabilityRating;

    /* for the top button panel */
    private JPanel btnPanel;
    private JToggleButton btnGMMode;
    private JToggleButton btnOvertime;

    ReportHyperlinkListener reportHLL;

    private boolean logNagActive = false;

    private transient StandardForceIcon copyForceIcon = null;
    //endregion Variable Declarations

    //region Constructors
    public CampaignGUI(MekHQ app) {
        this.app = app;
        reportHLL = new ReportHyperlinkListener(this);
        standardTabs = new EnumMap<>(MHQTabType.class);
        initComponents();
        MekHQ.registerHandler(this);
        setUserPreferences();
    }
    //endregion Constructors

    //region Getters/Setters
    public JFrame getFrame() {
        return frame;
    }

    protected MekHQ getApplication() {
        return app;
    }

    public Campaign getCampaign() {
        return getApplication().getCampaign();
    }

    public CampaignController getCampaignController() {
        return getApplication().getCampaignController();
    }

    public IconPackage getIconPackage() {
        return getApplication().getIconPackage();
    }

    public ResourceBundle getResourceMap() {
        return resourceMap;
    }

    public JTabbedPane getTabMain() {
        return tabMain;
    }

    public ReportHyperlinkListener getReportHLL() {
        return reportHLL;
    }

    /**
     * @return the force icon to paste
     */
    public @Nullable StandardForceIcon getCopyForceIcon() {
        return copyForceIcon;
    }

    public void setCopyForceIcon(final @Nullable StandardForceIcon copyForceIcon) {
        this.copyForceIcon = copyForceIcon;
    }
    //endregion Getters/Setters

    //region Initialization
    private void initComponents() {
        frame = new JFrame("MekHQ");
        frame.setDefaultCloseOperation(JFrame.DO_NOTHING_ON_CLOSE);

        tabMain = new JTabbedPane();
        tabMain.setToolTipText("");
        tabMain.setMinimumSize(new Dimension(600, 200));
        tabMain.setPreferredSize(new Dimension(900, 300));

        addStandardTab(MHQTabType.COMMAND_CENTER);
        addStandardTab(MHQTabType.TOE);
        addStandardTab(MHQTabType.BRIEFING_ROOM);
        if (getCampaign().getCampaignOptions().isUseStratCon()) {
            addStandardTab(MHQTabType.STRAT_CON);
        }
        addStandardTab(MHQTabType.INTERSTELLAR_MAP);
        addStandardTab(MHQTabType.PERSONNEL);
        addStandardTab(MHQTabType.HANGAR);
        addStandardTab(MHQTabType.WAREHOUSE);
        addStandardTab(MHQTabType.REPAIR_BAY);
        addStandardTab(MHQTabType.INFIRMARY);
        addStandardTab(MHQTabType.MEK_LAB);
        addStandardTab(MHQTabType.FINANCES);

        // check to see if we just selected the command center tab
        // and if so change its color to standard
        tabMain.addChangeListener(evt -> {
            if (tabMain.getSelectedIndex() == 0) {
                tabMain.setBackgroundAt(0, null);
                logNagActive = false;
            }
        });

        initTopButtons();
        initStatusBar();

        setLayout(new BorderLayout());

        add(tabMain, BorderLayout.CENTER);
        add(btnPanel, BorderLayout.PAGE_START);
        add(statusPanel, BorderLayout.PAGE_END);

        standardTabs.values().forEach(CampaignGuiTab::refreshAll);

        refreshCalendar();
        refreshFunds();
        refreshLocation();
        refreshTempAstechs();
        refreshTempMedics();
        refreshPartsAvailability();

        Dimension dim = Toolkit.getDefaultToolkit().getScreenSize();

        frame.setSize(Math.min(MAX_START_WIDTH, dim.width),
                Math.min(MAX_START_HEIGHT, dim.height));

        // Determine the new location of the window
        int w = frame.getSize().width;
        int h = frame.getSize().height;
        int x = (dim.width - w) / 2;
        int y = (dim.height - h) / 2;

        // Move the window
        frame.setLocation(x, y);

        initMenu();
        frame.setJMenuBar(menuBar);
        frame.getContentPane().setLayout(new BorderLayout());
        frame.getContentPane().add(this, BorderLayout.CENTER);
        frame.validate();

        if (isMacOSX()) {
            enableFullScreenMode(frame);
        }

        frame.setVisible(true);
        frame.addWindowListener(new WindowAdapter() {
            @Override
            public void windowClosing(WindowEvent evt) {
                getApplication().exit();
            }
        });

    }

    @Deprecated // These need to be migrated to the Suite Constants / Suite Options Setup
    private void setUserPreferences() {
        try {
            PreferencesNode preferences = MekHQ.getMHQPreferences().forClass(CampaignGUI.class);
            frame.setName("mainWindow");
            preferences.manage(new JWindowPreference(frame));
            UIUtil.keepOnScreen(frame);
        } catch (Exception ex) {
            LogManager.getLogger().error("Failed to set user preferences", ex);
        }
    }

    /**
     * This is used to initialize the top menu bar.
     * All the top level menu bar and {@link MHQTabType} mnemonics must be unique, as they are both
     * accessed through the same GUI page.
     * The following mnemonic keys are being used as of 30-MAR-2020:
     * A, B, C, E, F, H, I, L, M, N, O, P, R, S, T, V, W, /
     *
     * Note 1: the slash is used for the help, as it is normally the same key as the ?
     * Note 2: the A mnemonic is used for the Advance Day button
     */
    private void initMenu() {
        // TODO : Implement "Export All" versions for Personnel and Parts
        // See the JavaDoc comment for used mnemonic keys
        menuBar = new JMenuBar();
        menuBar.getAccessibleContext().setAccessibleName("Main Menu");

        //region File Menu
        // The File menu uses the following Mnemonic keys as of 25-MAR-2022:
        // C, E, H, I, L, M, N, R, S, T, U, X
        JMenu menuFile = new JMenu(resourceMap.getString("fileMenu.text"));
        menuFile.setMnemonic(KeyEvent.VK_F);

        JMenuItem menuLoad = new JMenuItem(resourceMap.getString("menuLoad.text"));
        menuLoad.setMnemonic(KeyEvent.VK_L);
        menuLoad.setAccelerator(KeyStroke.getKeyStroke(KeyEvent.VK_L, InputEvent.ALT_DOWN_MASK));
        menuLoad.addActionListener(evt -> {
            final File file = FileDialogs.openCampaign(frame).orElse(null);
            if (file == null) {
                return;
            }
            new DataLoadingDialog(getFrame(), getApplication(), file).setVisible(true);
            // Unregister event handlers for CampaignGUI and tabs
            for (int i = 0; i < tabMain.getTabCount(); i++) {
                if (tabMain.getComponentAt(i) instanceof CampaignGuiTab) {
                    ((CampaignGuiTab) tabMain.getComponentAt(i)).disposeTab();
                }
            }
            MekHQ.unregisterHandler(this);
        });
        menuFile.add(menuLoad);

        JMenuItem menuSave = new JMenuItem(resourceMap.getString("menuSave.text"));
        menuSave.setMnemonic(KeyEvent.VK_S);
        menuSave.setAccelerator(KeyStroke.getKeyStroke(KeyEvent.VK_S, InputEvent.ALT_DOWN_MASK));
        menuSave.addActionListener(this::saveCampaign);
        menuFile.add(menuSave);

        JMenuItem menuNew = new JMenuItem(resourceMap.getString("menuNew.text"));
        menuNew.setMnemonic(KeyEvent.VK_N);
        menuNew.setAccelerator(KeyStroke.getKeyStroke(KeyEvent.VK_N, InputEvent.ALT_DOWN_MASK));
        menuNew.addActionListener(evt -> new DataLoadingDialog(frame, app, null).setVisible(true));
        menuFile.add(menuNew);

        //region menuImport
        // The Import menu uses the following Mnemonic keys as of 25-MAR-2022:
        // A, C, F, I, P
        JMenu menuImport = new JMenu(resourceMap.getString("menuImport.text"));
        menuImport.setMnemonic(KeyEvent.VK_I);

        final JMenuItem miImportCampaignPreset = new JMenuItem(resourceMap.getString("miImportCampaignPreset.text"));
        miImportCampaignPreset.setToolTipText(resourceMap.getString("miImportCampaignPreset.toolTipText"));
        miImportCampaignPreset.setName("miImportCampaignPreset");
        miImportCampaignPreset.setMnemonic(KeyEvent.VK_C);
        miImportCampaignPreset.setAccelerator(KeyStroke.getKeyStroke(KeyEvent.VK_C, InputEvent.ALT_DOWN_MASK));
        miImportCampaignPreset.addActionListener(evt -> {
            final CampaignPresetSelectionDialog campaignPresetSelectionDialog = new CampaignPresetSelectionDialog(getFrame());
            if (!campaignPresetSelectionDialog.showDialog().isConfirmed()) {
                return;
            }
            final CampaignPreset preset = campaignPresetSelectionDialog.getSelectedPreset();
            if (preset == null) {
                return;
            }
            preset.applyContinuousToCampaign(getCampaign());
        });
        menuImport.add(miImportCampaignPreset);

        JMenuItem miImportPerson = new JMenuItem(resourceMap.getString("miImportPerson.text"));
        miImportPerson.setMnemonic(KeyEvent.VK_P);
        miImportPerson.setAccelerator(KeyStroke.getKeyStroke(KeyEvent.VK_P, InputEvent.ALT_DOWN_MASK));
        miImportPerson.addActionListener(evt -> loadPersonFile());
        menuImport.add(miImportPerson);

        JMenuItem miImportIndividualRankSystem = new JMenuItem(resourceMap.getString("miImportIndividualRankSystem.text"));
        miImportIndividualRankSystem.setToolTipText(resourceMap.getString("miImportIndividualRankSystem.toolTipText"));
        miImportIndividualRankSystem.setName("miImportIndividualRankSystem");
        miImportIndividualRankSystem.setMnemonic(KeyEvent.VK_I);
        miImportIndividualRankSystem.setAccelerator(KeyStroke.getKeyStroke(KeyEvent.VK_I, InputEvent.ALT_DOWN_MASK));
        miImportIndividualRankSystem.addActionListener(evt -> getCampaign().setRankSystem(RankSystem
                .generateIndividualInstanceFromXML(FileDialogs.openIndividualRankSystem(getFrame()).orElse(null))));
        menuImport.add(miImportIndividualRankSystem);

        JMenuItem miImportParts = new JMenuItem(resourceMap.getString("miImportParts.text"));
        miImportParts.setMnemonic(KeyEvent.VK_A);
        miImportParts.setAccelerator(KeyStroke.getKeyStroke(KeyEvent.VK_A, InputEvent.ALT_DOWN_MASK));
        miImportParts.addActionListener(evt -> loadPartsFile());
        menuImport.add(miImportParts);

        JMenuItem miLoadForces = new JMenuItem(resourceMap.getString("miLoadForces.text"));
        miLoadForces.setMnemonic(KeyEvent.VK_F);
        miLoadForces.setAccelerator(KeyStroke.getKeyStroke(KeyEvent.VK_F, InputEvent.ALT_DOWN_MASK));
        miLoadForces.addActionListener(evt -> loadListFile(true));
        menuImport.add(miLoadForces);

        menuFile.add(menuImport);
        //endregion menuImport

        //region menuExport
        // The Export menu uses the following Mnemonic keys as of 25-MAR-2022:
        // C, X, S
        JMenu menuExport = new JMenu(resourceMap.getString("menuExport.text"));
        menuExport.setMnemonic(KeyEvent.VK_X);

        //region CSV Export
        // The CSV menu uses the following Mnemonic keys as of 25-MAR-2022:
        // F, P, U
        JMenu miExportCSVFile = new JMenu(resourceMap.getString("menuExportCSV.text"));
        miExportCSVFile.setMnemonic(KeyEvent.VK_C);

        JMenuItem miExportPersonCSV = new JMenuItem(resourceMap.getString("miExportPersonnel.text"));
        miExportPersonCSV.setMnemonic(KeyEvent.VK_P);
        miExportPersonCSV.setAccelerator(KeyStroke.getKeyStroke(KeyEvent.VK_P, InputEvent.ALT_DOWN_MASK));
        miExportPersonCSV.addActionListener(evt -> {
            try {
                exportPersonnel(FileType.CSV, resourceMap.getString("dlgSavePersonnelCSV.text"),
                        getCampaign().getLocalDate().format(
                                DateTimeFormatter.ofPattern(MHQConstants.FILENAME_DATE_FORMAT)
                                        .withLocale(MekHQ.getMHQOptions().getDateLocale()))
                                + "_ExportedPersonnel");
            } catch (Exception ex) {
                LogManager.getLogger().error("", ex);
            }
        });
        miExportCSVFile.add(miExportPersonCSV);

        JMenuItem miExportUnitCSV = new JMenuItem(resourceMap.getString("miExportUnit.text"));
        miExportUnitCSV.setMnemonic(KeyEvent.VK_U);
        miExportUnitCSV.setAccelerator(KeyStroke.getKeyStroke(KeyEvent.VK_U, InputEvent.ALT_DOWN_MASK));
        miExportUnitCSV.addActionListener(evt -> {
            try {
                exportUnits(FileType.CSV, resourceMap.getString("dlgSaveUnitsCSV.text"),
                        getCampaign().getName() + getCampaign().getLocalDate().format(
                                DateTimeFormatter.ofPattern(MHQConstants.FILENAME_DATE_FORMAT)
                                        .withLocale(MekHQ.getMHQOptions().getDateLocale()))
                                + "_ExportedUnits");
            } catch (Exception ex) {
                LogManager.getLogger().error("", ex);
            }
        });
        miExportCSVFile.add(miExportUnitCSV);

        JMenuItem miExportFinancesCSV = new JMenuItem(resourceMap.getString("miExportFinances.text"));
        miExportFinancesCSV.setMnemonic(KeyEvent.VK_F);
        miExportFinancesCSV.setAccelerator(KeyStroke.getKeyStroke(KeyEvent.VK_F, InputEvent.ALT_DOWN_MASK));
        miExportFinancesCSV.addActionListener(evt -> {
            try {
                exportFinances(FileType.CSV, resourceMap.getString("dlgSaveFinancesCSV.text"),
                        getCampaign().getName() + getCampaign().getLocalDate().format(
                                DateTimeFormatter.ofPattern(MHQConstants.FILENAME_DATE_FORMAT)
                                        .withLocale(MekHQ.getMHQOptions().getDateLocale()))
                                + "_ExportedFinances");
            } catch (Exception ex) {
                LogManager.getLogger().error("", ex);
            }
        });
        miExportCSVFile.add(miExportFinancesCSV);

        menuExport.add(miExportCSVFile);
        //endregion CSV Export

        //region XML Export
        // The XML menu uses the following Mnemonic keys as of 25-MAR-2022:
        // C, I, P, R
        JMenu miExportXMLFile = new JMenu(resourceMap.getString("menuExportXML.text"));
        miExportXMLFile.setMnemonic(KeyEvent.VK_X);

        final JMenuItem miExportCampaignPreset = new JMenuItem(resourceMap.getString("miExportCampaignPreset.text"));
        miExportCampaignPreset.setName("miExportCampaignPreset");
        miExportCampaignPreset.setMnemonic(KeyEvent.VK_C);
        miExportCampaignPreset.setAccelerator(KeyStroke.getKeyStroke(KeyEvent.VK_C, InputEvent.ALT_DOWN_MASK));
        miExportCampaignPreset.addActionListener(evt -> {
            final CreateCampaignPresetDialog createCampaignPresetDialog
                    = new CreateCampaignPresetDialog(getFrame(), getCampaign(), null);
            if (!createCampaignPresetDialog.showDialog().isConfirmed()) {
                return;
            }
            final CampaignPreset preset = createCampaignPresetDialog.getPreset();
            if (preset == null) {
                return;
            }
            preset.writeToFile(getFrame(),
                    FileDialogs.saveCampaignPreset(getFrame(), preset).orElse(null));
        });
        miExportXMLFile.add(miExportCampaignPreset);

        JMenuItem miExportRankSystems = new JMenuItem(resourceMap.getString("miExportRankSystems.text"));
        miExportRankSystems.setName("miExportRankSystems");
        miExportRankSystems.setMnemonic(KeyEvent.VK_R);
        miExportRankSystems.setAccelerator(KeyStroke.getKeyStroke(KeyEvent.VK_R, InputEvent.ALT_DOWN_MASK));
        miExportRankSystems.addActionListener(evt -> Ranks.exportRankSystemsToFile(FileDialogs
                .saveRankSystems(getFrame()).orElse(null), getCampaign().getRankSystem()));
        miExportXMLFile.add(miExportRankSystems);

        JMenuItem miExportIndividualRankSystem = new JMenuItem(resourceMap.getString("miExportIndividualRankSystem.text"));
        miExportIndividualRankSystem.setName("miExportIndividualRankSystem");
        miExportIndividualRankSystem.setMnemonic(KeyEvent.VK_I);
        miExportIndividualRankSystem.setAccelerator(KeyStroke.getKeyStroke(KeyEvent.VK_I, InputEvent.ALT_DOWN_MASK));
        miExportIndividualRankSystem.addActionListener(evt -> getCampaign().getRankSystem()
                .writeToFile(FileDialogs.saveIndividualRankSystem(getFrame()).orElse(null)));
        miExportXMLFile.add(miExportIndividualRankSystem);

        JMenuItem miExportPlanetsXML = new JMenuItem(resourceMap.getString("miExportPlanets.text"));
        miExportPlanetsXML.setMnemonic(KeyEvent.VK_P);
        miExportPlanetsXML.setAccelerator(KeyStroke.getKeyStroke(KeyEvent.VK_P, InputEvent.ALT_DOWN_MASK));
        miExportPlanetsXML.addActionListener(evt -> {
            try {
                exportPlanets(FileType.XML, resourceMap.getString("dlgSavePlanetsXML.text"),
                        getCampaign().getName() + getCampaign().getLocalDate().format(
                                DateTimeFormatter.ofPattern(MHQConstants.FILENAME_DATE_FORMAT)
                                        .withLocale(MekHQ.getMHQOptions().getDateLocale()))
                                + "_ExportedPlanets");
            } catch (Exception ex) {
                LogManager.getLogger().error("", ex);
            }
        });
        miExportXMLFile.add(miExportPlanetsXML);

        menuExport.add(miExportXMLFile);
        //endregion XML Export

        JMenuItem miExportCampaignSubset = new JMenuItem(resourceMap.getString("miExportCampaignSubset.text"));
        miExportCampaignSubset.setMnemonic(KeyEvent.VK_S);
        miExportCampaignSubset.setAccelerator(KeyStroke.getKeyStroke(KeyEvent.VK_S, InputEvent.ALT_DOWN_MASK));
        miExportCampaignSubset.addActionListener(evt -> {
            CampaignExportWizard cew = new CampaignExportWizard(getCampaign());
            cew.display(CampaignExportWizardState.ForceSelection);
        });
        menuExport.add(miExportCampaignSubset);

        menuFile.add(menuExport);
        //endregion menuExport

        //region Menu Refresh
        // The Refresh menu uses the following Mnemonic keys as of 12-APR-2022:
        // A, C, D, F, P, R, U
        JMenu menuRefresh = new JMenu(resourceMap.getString("menuRefresh.text"));
        menuRefresh.setMnemonic(KeyEvent.VK_R);

        JMenuItem miRefreshUnitCache = new JMenuItem(resourceMap.getString("miRefreshUnitCache.text"));
        miRefreshUnitCache.setName("miRefreshUnitCache");
        miRefreshUnitCache.setMnemonic(KeyEvent.VK_U);
        miRefreshUnitCache.setAccelerator(KeyStroke.getKeyStroke(KeyEvent.VK_U, InputEvent.ALT_DOWN_MASK));
        miRefreshUnitCache.addActionListener(evt -> MechSummaryCache.refreshUnitData(false));
        menuRefresh.add(miRefreshUnitCache);

        JMenuItem miRefreshCamouflage = new JMenuItem(resourceMap.getString("miRefreshCamouflage.text"));
        miRefreshCamouflage.setName("miRefreshCamouflage");
        miRefreshCamouflage.setMnemonic(KeyEvent.VK_C);
        miRefreshCamouflage.setAccelerator(KeyStroke.getKeyStroke(KeyEvent.VK_C, InputEvent.ALT_DOWN_MASK));
        miRefreshCamouflage.addActionListener(evt -> {
            MHQStaticDirectoryManager.refreshCamouflageDirectory();
            refreshAllTabs();
        });
        menuRefresh.add(miRefreshCamouflage);

        JMenuItem miRefreshPortraits = new JMenuItem(resourceMap.getString("miRefreshPortraits.text"));
        miRefreshPortraits.setName("miRefreshPortraits");
        miRefreshPortraits.setMnemonic(KeyEvent.VK_P);
        miRefreshPortraits.setAccelerator(KeyStroke.getKeyStroke(KeyEvent.VK_P, InputEvent.ALT_DOWN_MASK));
        miRefreshPortraits.addActionListener(evt -> {
            MHQStaticDirectoryManager.refreshPortraitDirectory();
            refreshAllTabs();
        });
        menuRefresh.add(miRefreshPortraits);

        JMenuItem miRefreshForceIcons = new JMenuItem(resourceMap.getString("miRefreshForceIcons.text"));
        miRefreshForceIcons.setName("miRefreshForceIcons");
        miRefreshForceIcons.setMnemonic(KeyEvent.VK_F);
        miRefreshForceIcons.setAccelerator(KeyStroke.getKeyStroke(KeyEvent.VK_F, InputEvent.ALT_DOWN_MASK));
        miRefreshForceIcons.addActionListener(evt -> {
            MHQStaticDirectoryManager.refreshForceIcons();
            refreshAllTabs();
        });
        menuRefresh.add(miRefreshForceIcons);

        JMenuItem miRefreshAwards = new JMenuItem(resourceMap.getString("miRefreshAwards.text"));
        miRefreshAwards.setName("miRefreshAwards");
        miRefreshAwards.setMnemonic(KeyEvent.VK_A);
        miRefreshAwards.setAccelerator(KeyStroke.getKeyStroke(KeyEvent.VK_A, InputEvent.ALT_DOWN_MASK));
        miRefreshAwards.addActionListener(evt -> {
            MHQStaticDirectoryManager.refreshAwardIcons();
            refreshAllTabs();
        });
        menuRefresh.add(miRefreshAwards);

        JMenuItem miRefreshRanks = new JMenuItem(resourceMap.getString("miRefreshRanks.text"));
        miRefreshRanks.setName("miRefreshRanks");
        miRefreshRanks.setMnemonic(KeyEvent.VK_R);
        miRefreshRanks.setAccelerator(KeyStroke.getKeyStroke(KeyEvent.VK_R, InputEvent.ALT_DOWN_MASK));
        miRefreshRanks.addActionListener(evt -> Ranks.reinitializeRankSystems(getCampaign()));
        menuRefresh.add(miRefreshRanks);

        JMenuItem miRefreshRandomDeathCauses = new JMenuItem(resourceMap.getString("miRefreshRandomDeathCauses.text"));
        miRefreshRandomDeathCauses.setToolTipText(resourceMap.getString("miRefreshRandomDeathCauses.toolTipText"));
        miRefreshRandomDeathCauses.setName("miRefreshRandomDeathCauses");
        miRefreshRandomDeathCauses.setMnemonic(KeyEvent.VK_D);
        miRefreshRandomDeathCauses.setAccelerator(KeyStroke.getKeyStroke(KeyEvent.VK_D, InputEvent.ALT_DOWN_MASK));
        miRefreshRandomDeathCauses.addActionListener(evt -> getCampaign().setDeath(
                getCampaign().getCampaignOptions().getRandomDeathMethod().getMethod(getCampaign().getCampaignOptions())));
        menuRefresh.add(miRefreshRandomDeathCauses);

        JMenuItem miRefreshFinancialInstitutions = new JMenuItem(resourceMap.getString("miRefreshFinancialInstitutions.text"));
        miRefreshFinancialInstitutions.setToolTipText(resourceMap.getString("miRefreshFinancialInstitutions.toolTipText"));
        miRefreshFinancialInstitutions.setName("miRefreshFinancialInstitutions");
        miRefreshFinancialInstitutions.addActionListener(evt -> FinancialInstitutions.initializeFinancialInstitutions());
        menuRefresh.add(miRefreshFinancialInstitutions);

        menuFile.add(menuRefresh);
        //endregion Menu Refresh

        JMenuItem miMercRoster = new JMenuItem(resourceMap.getString("miMercRoster.text"));
        miMercRoster.setMnemonic(KeyEvent.VK_U);
        miMercRoster.setAccelerator(KeyStroke.getKeyStroke(KeyEvent.VK_U, InputEvent.ALT_DOWN_MASK));
        miMercRoster.addActionListener(evt -> new MercRosterDialog(getFrame(), true, getCampaign()).setVisible(true));
        menuFile.add(miMercRoster);

        JMenuItem menuOptions = new JMenuItem(resourceMap.getString("menuOptions.text"));
        menuOptions.setMnemonic(KeyEvent.VK_C);
        menuOptions.setAccelerator(KeyStroke.getKeyStroke(KeyEvent.VK_C, InputEvent.ALT_DOWN_MASK));
        menuOptions.addActionListener(this::menuOptionsActionPerformed);
        menuFile.add(menuOptions);

        final JMenuItem miGameOptions = new JMenuItem(resourceMap.getString("miGameOptions.text"));
        miGameOptions.setToolTipText(resourceMap.getString("miGameOptions.toolTipText"));
        miGameOptions.setName("miGameOptions");
        miGameOptions.setMnemonic(KeyEvent.VK_M);
        miGameOptions.setAccelerator(KeyStroke.getKeyStroke(KeyEvent.VK_M, InputEvent.ALT_DOWN_MASK));
        miGameOptions.addActionListener(evt -> {
            final GameOptionsDialog god = new GameOptionsDialog(getFrame(), getCampaign().getGameOptions(), false);
            god.setEditable(true);
            if (god.showDialog().isConfirmed()) {
                getCampaign().setGameOptions(god.getOptions());
                refreshCalendar();
            }
        });
        menuFile.add(miGameOptions);

        final JMenuItem miMHQOptions = new JMenuItem(resourceMap.getString("miMHQOptions.text"));
        miMHQOptions.setToolTipText(resourceMap.getString("miMHQOptions.toolTipText"));
        miMHQOptions.setName("miMHQOptions");
        miMHQOptions.setMnemonic(KeyEvent.VK_H);
        miMHQOptions.setAccelerator(KeyStroke.getKeyStroke(KeyEvent.VK_H, InputEvent.ALT_DOWN_MASK));
        miMHQOptions.addActionListener(evt -> new MHQOptionsDialog(getFrame()).setVisible(true));
        menuFile.add(miMHQOptions);

        menuThemes = new JMenu(resourceMap.getString("menuThemes.text"));
        menuThemes.setMnemonic(KeyEvent.VK_T);
        refreshThemeChoices();
        menuFile.add(menuThemes);

        JMenuItem menuExitItem = new JMenuItem(resourceMap.getString("menuExit.text"));
        menuExitItem.setMnemonic(KeyEvent.VK_E);
        menuExitItem.setAccelerator(KeyStroke.getKeyStroke(KeyEvent.VK_E, InputEvent.ALT_DOWN_MASK));
        menuExitItem.addActionListener(evt -> getApplication().exit());
        menuFile.add(menuExitItem);

        menuBar.add(menuFile);
        //endregion File Menu

        //region Marketplace Menu
        // The Marketplace menu uses the following Mnemonic keys as of 19-March-2020:
        // A, B, C, H, M, N, P, R, S, U
        JMenu menuMarket = new JMenu(resourceMap.getString("menuMarket.text"));
        menuMarket.setMnemonic(KeyEvent.VK_M);

        JMenuItem miPersonnelMarket = new JMenuItem(resourceMap.getString("miPersonnelMarket.text"));
        miPersonnelMarket.setMnemonic(KeyEvent.VK_P);
        miPersonnelMarket.setAccelerator(KeyStroke.getKeyStroke(KeyEvent.VK_P, InputEvent.ALT_DOWN_MASK));
        miPersonnelMarket.addActionListener(evt -> hirePersonMarket());
        menuMarket.add(miPersonnelMarket);

        miContractMarket = new JMenuItem(resourceMap.getString("miContractMarket.text"));
        miContractMarket.setMnemonic(KeyEvent.VK_C);
        miContractMarket.setAccelerator(KeyStroke.getKeyStroke(KeyEvent.VK_C, InputEvent.ALT_DOWN_MASK));
        miContractMarket.addActionListener(evt -> showContractMarket());
        miContractMarket.setVisible(getCampaign().getCampaignOptions().isUseAtB());
        menuMarket.add(miContractMarket);

        miUnitMarket = new JMenuItem(resourceMap.getString("miUnitMarket.text"));
        miUnitMarket.setMnemonic(KeyEvent.VK_U);
        miUnitMarket.setAccelerator(KeyStroke.getKeyStroke(KeyEvent.VK_U, InputEvent.ALT_DOWN_MASK));
        miUnitMarket.addActionListener(evt -> showUnitMarket());
        miUnitMarket.setVisible(!getCampaign().getUnitMarket().getMethod().isNone());
        menuMarket.add(miUnitMarket);

        miShipSearch = new JMenuItem(resourceMap.getString("miShipSearch.text"));
        miShipSearch.setMnemonic(KeyEvent.VK_S);
        miShipSearch.setAccelerator(KeyStroke.getKeyStroke(KeyEvent.VK_S, InputEvent.ALT_DOWN_MASK));
<<<<<<< HEAD
        miShipSearch.addActionListener(ev -> showShipSearch());
        miShipSearch.setVisible(getCampaign().getCampaignOptions().isUseAtB());
=======
        miShipSearch.addActionListener(evt -> new ShipSearchDialog(getFrame(), this).setVisible(true));
        miShipSearch.setVisible(getCampaign().getCampaignOptions().getUseAtB());
>>>>>>> 21741747
        menuMarket.add(miShipSearch);

        JMenuItem miPurchaseUnit = new JMenuItem(resourceMap.getString("miPurchaseUnit.text"));
        miPurchaseUnit.setMnemonic(KeyEvent.VK_N);
        miPurchaseUnit.setAccelerator(KeyStroke.getKeyStroke(KeyEvent.VK_N, InputEvent.ALT_DOWN_MASK));
        miPurchaseUnit.addActionListener(evt -> {
            UnitLoadingDialog unitLoadingDialog = new UnitLoadingDialog(frame);
            if (!MechSummaryCache.getInstance().isInitialized()) {
                unitLoadingDialog.setVisible(true);
            }
            AbstractUnitSelectorDialog usd = new MekHQUnitSelectorDialog(getFrame(), unitLoadingDialog,
                    getCampaign(), true);
            usd.setVisible(true);
        });
        menuMarket.add(miPurchaseUnit);

        JMenuItem miBuyParts = new JMenuItem(resourceMap.getString("miBuyParts.text"));
        miBuyParts.setMnemonic(KeyEvent.VK_R);
        miBuyParts.setAccelerator(KeyStroke.getKeyStroke(KeyEvent.VK_R, InputEvent.ALT_DOWN_MASK));
        miBuyParts.addActionListener(evt -> new PartsStoreDialog(true, this).setVisible(true));
        menuMarket.add(miBuyParts);

        JMenuItem miHireBulk = new JMenuItem(resourceMap.getString("miHireBulk.text"));
        miHireBulk.setMnemonic(KeyEvent.VK_B);
        miHireBulk.setAccelerator(KeyStroke.getKeyStroke(KeyEvent.VK_B, InputEvent.ALT_DOWN_MASK));
        miHireBulk.addActionListener(evt -> hireBulkPersonnel());
        menuMarket.add(miHireBulk);

        JMenu menuHire = new JMenu(resourceMap.getString("menuHire.text"));
        menuHire.setMnemonic(KeyEvent.VK_H);
        for (PersonnelRole role : PersonnelRole.getPrimaryRoles()) {
            JMenuItem miHire = new JMenuItem(role.getName(getCampaign().getFaction().isClan()));
            if (role.getMnemonic() != KeyEvent.VK_UNDEFINED) {
                miHire.setMnemonic(role.getMnemonic());
                miHire.setAccelerator(KeyStroke.getKeyStroke(role.getMnemonic(), InputEvent.ALT_DOWN_MASK));
            }
            miHire.setActionCommand(role.name());
            miHire.addActionListener(this::hirePerson);
            menuHire.add(miHire);
        }
        menuMarket.add(menuHire);

        //region Astech Pool
        // The Astech Pool menu uses the following Mnemonic keys as of 19-March-2020:
        // B, E, F, H
        JMenu menuAstechPool = new JMenu(resourceMap.getString("menuAstechPool.text"));
        menuAstechPool.setMnemonic(KeyEvent.VK_A);

        JMenuItem miHireAstechs = new JMenuItem(resourceMap.getString("miHireAstechs.text"));
        miHireAstechs.setMnemonic(KeyEvent.VK_H);
        miHireAstechs.setAccelerator(KeyStroke.getKeyStroke(KeyEvent.VK_H, InputEvent.ALT_DOWN_MASK));
        miHireAstechs.addActionListener(evt -> {
            PopupValueChoiceDialog pvcd = new PopupValueChoiceDialog(
                    getFrame(), true, resourceMap.getString("popupHireAstechsNum.text"),
                    1, 0, CampaignGUI.MAX_QUANTITY_SPINNER);
            pvcd.setVisible(true);
            if (pvcd.getValue() >= 0) {
                getCampaign().increaseAstechPool(pvcd.getValue());
            }
        });
        menuAstechPool.add(miHireAstechs);

        JMenuItem miFireAstechs = new JMenuItem(resourceMap.getString("miFireAstechs.text"));
        miFireAstechs.setMnemonic(KeyEvent.VK_E);
        miFireAstechs.setAccelerator(KeyStroke.getKeyStroke(KeyEvent.VK_E, InputEvent.ALT_DOWN_MASK));
        miFireAstechs.addActionListener(evt -> {
            PopupValueChoiceDialog pvcd = new PopupValueChoiceDialog(
                    getFrame(), true, resourceMap.getString("popupFireAstechsNum.text"),
                    1, 0, getCampaign().getAstechPool());
            pvcd.setVisible(true);
            if (pvcd.getValue() >= 0) {
                getCampaign().decreaseAstechPool(pvcd.getValue());
            }
        });
        menuAstechPool.add(miFireAstechs);

        JMenuItem miFullStrengthAstechs = new JMenuItem(resourceMap.getString("miFullStrengthAstechs.text"));
        miFullStrengthAstechs.setMnemonic(KeyEvent.VK_B);
        miFullStrengthAstechs.setAccelerator(KeyStroke.getKeyStroke(KeyEvent.VK_B, InputEvent.ALT_DOWN_MASK));
        miFullStrengthAstechs.addActionListener(evt -> getCampaign().fillAstechPool());
        menuAstechPool.add(miFullStrengthAstechs);

        JMenuItem miFireAllAstechs = new JMenuItem(resourceMap.getString("miFireAllAstechs.text"));
        miFireAllAstechs.setMnemonic(KeyEvent.VK_R);
        miFireAllAstechs.setAccelerator(KeyStroke.getKeyStroke(KeyEvent.VK_R, InputEvent.ALT_DOWN_MASK));
        miFireAllAstechs.addActionListener(evt -> getCampaign().decreaseAstechPool(getCampaign().getAstechPool()));
        menuAstechPool.add(miFireAllAstechs);
        menuMarket.add(menuAstechPool);
        //endregion Astech Pool

        //region Medic Pool
        // The Medic Pool menu uses the following Mnemonic keys as of 19-March-2020:
        // B, E, H, R
        JMenu menuMedicPool = new JMenu(resourceMap.getString("menuMedicPool.text"));
        menuMedicPool.setMnemonic(KeyEvent.VK_M);

        JMenuItem miHireMedics = new JMenuItem(resourceMap.getString("miHireMedics.text"));
        miHireMedics.setMnemonic(KeyEvent.VK_H);
        miHireMedics.setAccelerator(KeyStroke.getKeyStroke(KeyEvent.VK_H, InputEvent.ALT_DOWN_MASK));
        miHireMedics.addActionListener(evt -> {
            PopupValueChoiceDialog pvcd = new PopupValueChoiceDialog(
                    getFrame(), true, resourceMap.getString("popupHireMedicsNum.text"),
                    1, 0, CampaignGUI.MAX_QUANTITY_SPINNER);
            pvcd.setVisible(true);
            if (pvcd.getValue() >= 0) {
                getCampaign().increaseMedicPool(pvcd.getValue());
            }
        });
        menuMedicPool.add(miHireMedics);

        JMenuItem miFireMedics = new JMenuItem(resourceMap.getString("miFireMedics.text"));
        miFireMedics.setMnemonic(KeyEvent.VK_E);
        miFireMedics.setAccelerator(KeyStroke.getKeyStroke(KeyEvent.VK_E, InputEvent.ALT_DOWN_MASK));
        miFireMedics.addActionListener(evt -> {
            PopupValueChoiceDialog pvcd = new PopupValueChoiceDialog(
                    getFrame(), true, resourceMap.getString("popupFireMedicsNum.text"),
                    1, 0, getCampaign().getMedicPool());
            pvcd.setVisible(true);
            if (pvcd.getValue() >= 0) {
                getCampaign().decreaseMedicPool(pvcd.getValue());
            }
        });
        menuMedicPool.add(miFireMedics);

        JMenuItem miFullStrengthMedics = new JMenuItem(resourceMap.getString("miFullStrengthMedics.text"));
        miFullStrengthMedics.setMnemonic(KeyEvent.VK_B);
        miFullStrengthMedics.setAccelerator(KeyStroke.getKeyStroke(KeyEvent.VK_B, InputEvent.ALT_DOWN_MASK));
        miFullStrengthMedics.addActionListener(evt -> getCampaign().fillMedicPool());
        menuMedicPool.add(miFullStrengthMedics);

        JMenuItem miFireAllMedics = new JMenuItem(resourceMap.getString("miFireAllMedics.text"));
        miFireAllMedics.setMnemonic(KeyEvent.VK_R);
        miFireAllMedics.setAccelerator(KeyStroke.getKeyStroke(KeyEvent.VK_R, InputEvent.ALT_DOWN_MASK));
        miFireAllMedics.addActionListener(evt -> getCampaign().decreaseMedicPool(getCampaign().getMedicPool()));
        menuMedicPool.add(miFireAllMedics);
        menuMarket.add(menuMedicPool);
        //endregion Medic Pool

        menuBar.add(menuMarket);
        //endregion Marketplace Menu

        //region Reports Menu
        // The Reports menu uses the following Mnemonic keys as of 19-March-2020:
        // C, H, P, T, U
        JMenu menuReports = new JMenu(resourceMap.getString("menuReports.text"));
        menuReports.setMnemonic(KeyEvent.VK_E);

        JMenuItem miDragoonsRating = new JMenuItem(resourceMap.getString("miDragoonsRating.text"));
        miDragoonsRating.setMnemonic(KeyEvent.VK_U);
        miDragoonsRating.setAccelerator(KeyStroke.getKeyStroke(KeyEvent.VK_U, InputEvent.ALT_DOWN_MASK));
        miDragoonsRating.addActionListener(evt ->
                new UnitRatingReportDialog(getFrame(), getCampaign()).setVisible(true));
        menuReports.add(miDragoonsRating);

        JMenuItem miPersonnelReport = new JMenuItem(resourceMap.getString("miPersonnelReport.text"));
        miPersonnelReport.setMnemonic(KeyEvent.VK_P);
        miPersonnelReport.setAccelerator(KeyStroke.getKeyStroke(KeyEvent.VK_P, InputEvent.ALT_DOWN_MASK));
        miPersonnelReport.addActionListener(evt ->
                new PersonnelReportDialog(getFrame(), new PersonnelReport(getCampaign())).setVisible(true));
        menuReports.add(miPersonnelReport);

        JMenuItem miHangarBreakdown = new JMenuItem(resourceMap.getString("miHangarBreakdown.text"));
        miHangarBreakdown.setMnemonic(KeyEvent.VK_H);
        miHangarBreakdown.setAccelerator(KeyStroke.getKeyStroke(KeyEvent.VK_H, InputEvent.ALT_DOWN_MASK));
        miHangarBreakdown.addActionListener(evt ->
                new HangarReportDialog(getFrame(), new HangarReport(getCampaign())).setVisible(true));
        menuReports.add(miHangarBreakdown);

        JMenuItem miTransportReport = new JMenuItem(resourceMap.getString("miTransportReport.text"));
        miTransportReport.setMnemonic(KeyEvent.VK_T);
        miTransportReport.setAccelerator(KeyStroke.getKeyStroke(KeyEvent.VK_T, InputEvent.ALT_DOWN_MASK));
        miTransportReport.addActionListener(evt ->
                new TransportReportDialog(getFrame(), new TransportReport(getCampaign())).setVisible(true));
        menuReports.add(miTransportReport);

        JMenuItem miCargoReport = new JMenuItem(resourceMap.getString("miCargoReport.text"));
        miCargoReport.setMnemonic(KeyEvent.VK_C);
        miCargoReport.setAccelerator(KeyStroke.getKeyStroke(KeyEvent.VK_C, InputEvent.ALT_DOWN_MASK));
        miCargoReport.addActionListener(evt ->
                new CargoReportDialog(getFrame(), new CargoReport(getCampaign())).setVisible(true));
        menuReports.add(miCargoReport);

        menuBar.add(menuReports);
        //endregion Reports Menu

        //region View Menu
        // The View menu uses the following Mnemonic keys as of 02-June-2020:
        // H, R
        JMenu menuView = new JMenu(resourceMap.getString("menuView.text"));
        menuView.setMnemonic(KeyEvent.VK_V);

        JMenuItem miHistoricalDailyReportDialog = new JMenuItem(resourceMap.getString("miShowHistoricalReportLog.text"));
        miHistoricalDailyReportDialog.setMnemonic(KeyEvent.VK_H);
        miHistoricalDailyReportDialog.setAccelerator(KeyStroke.getKeyStroke(KeyEvent.VK_H, InputEvent.ALT_DOWN_MASK));
        miHistoricalDailyReportDialog.addActionListener(evt -> {
            HistoricalDailyReportDialog histDailyReportDialog = new HistoricalDailyReportDialog(getFrame(), this);
            histDailyReportDialog.setModal(true);
            histDailyReportDialog.setVisible(true);
            histDailyReportDialog.dispose();
        });
        menuView.add(miHistoricalDailyReportDialog);

        miRetirementDefectionDialog = new JMenuItem(resourceMap.getString("miRetirementDefectionDialog.text"));
        miRetirementDefectionDialog.setMnemonic(KeyEvent.VK_R);
        miRetirementDefectionDialog.setAccelerator(KeyStroke.getKeyStroke(KeyEvent.VK_R, InputEvent.ALT_DOWN_MASK));
        miRetirementDefectionDialog.setVisible(!getCampaign().getCampaignOptions().getRandomRetirementMethod().isNone());
        miRetirementDefectionDialog.addActionListener(evt -> showRetirementDefectionDialog());
        menuView.add(miRetirementDefectionDialog);

        menuBar.add(menuView);
        //endregion View Menu

        //region Manage Campaign Menu
        // The Manage Campaign menu uses the following Mnemonic keys as of 19-March-2020:
        // A, B, C, G, M, S
        JMenu menuManage = new JMenu(resourceMap.getString("menuManageCampaign.text"));
        menuManage.setMnemonic(KeyEvent.VK_C);
        menuManage.setName("manageMenu");

        JMenuItem miGMToolsDialog = new JMenuItem(resourceMap.getString("miGMToolsDialog.text"));
        miGMToolsDialog.setMnemonic(KeyEvent.VK_G);
        miGMToolsDialog.setAccelerator(KeyStroke.getKeyStroke(KeyEvent.VK_G, InputEvent.ALT_DOWN_MASK));
        miGMToolsDialog.addActionListener(evt -> new GMToolsDialog(getFrame(), this, null).setVisible(true));
        menuManage.add(miGMToolsDialog);

        JMenuItem miAdvanceMultipleDays = new JMenuItem(resourceMap.getString("miAdvanceMultipleDays.text"));
        miAdvanceMultipleDays.setMnemonic(KeyEvent.VK_A);
        miAdvanceMultipleDays.setAccelerator(KeyStroke.getKeyStroke(KeyEvent.VK_A, InputEvent.ALT_DOWN_MASK));
        miAdvanceMultipleDays.addActionListener(evt -> new AdvanceDaysDialog(getFrame(), this).setVisible(true));
        miAdvanceMultipleDays.setVisible(getCampaignController().isHost());
        menuManage.add(miAdvanceMultipleDays);

        JMenuItem miBloodnames = new JMenuItem(resourceMap.getString("miRandomBloodnames.text"));
        miBloodnames.setMnemonic(KeyEvent.VK_B);
        miBloodnames.setAccelerator(KeyStroke.getKeyStroke(KeyEvent.VK_B, InputEvent.ALT_DOWN_MASK));
        miBloodnames.addActionListener(evt -> {
            for (final Person person : getCampaign().getPersonnel()) {
                getCampaign().checkBloodnameAdd(person, false);
            }
        });
        menuManage.add(miBloodnames);

        final JMenuItem miMassPersonnelTraining = new JMenuItem(resourceMap.getString("miMassPersonnelTraining.text"));
        miMassPersonnelTraining.setToolTipText(resourceMap.getString("miMassPersonnelTraining.toolTipText"));
        miMassPersonnelTraining.setName("miMassPersonnelTraining");
        miMassPersonnelTraining.setMnemonic(KeyEvent.VK_M);
        miMassPersonnelTraining.setAccelerator(KeyStroke.getKeyStroke(KeyEvent.VK_M, InputEvent.ALT_DOWN_MASK));
        miMassPersonnelTraining.addActionListener(evt -> new BatchXPDialog(getFrame(), getCampaign()).setVisible(true));
        menuManage.add(miMassPersonnelTraining);

        JMenuItem miScenarioEditor = new JMenuItem(resourceMap.getString("miScenarioEditor.text"));
        miScenarioEditor.setMnemonic(KeyEvent.VK_S);
        miScenarioEditor.setAccelerator(KeyStroke.getKeyStroke(KeyEvent.VK_S, InputEvent.ALT_DOWN_MASK));
        miScenarioEditor.addActionListener(evt -> new ScenarioTemplateEditorDialog(getFrame()).setVisible(true));
        menuManage.add(miScenarioEditor);

        miCompanyGenerator = new JMenuItem(resourceMap.getString("miCompanyGenerator.text"));
        miCompanyGenerator.setMnemonic(KeyEvent.VK_C);
        miCompanyGenerator.setAccelerator(KeyStroke.getKeyStroke(KeyEvent.VK_C, InputEvent.ALT_DOWN_MASK));
        miCompanyGenerator.setVisible(MekHQ.getMHQOptions().getShowCompanyGenerator());
        miCompanyGenerator.addActionListener(evt ->
                new CompanyGenerationDialog(getFrame(), getCampaign()).setVisible(true));
        menuManage.add(miCompanyGenerator);

        menuBar.add(menuManage);
        //endregion Manage Campaign Menu

        //region Help Menu
        // The Help menu uses the following Mnemonic keys as of 19-March-2020:
        // A
        JMenu menuHelp = new JMenu(resourceMap.getString("menuHelp.text"));
        menuHelp.setMnemonic(KeyEvent.VK_SLASH);
        menuHelp.setName("helpMenu");

        JMenuItem menuAboutItem = new JMenuItem(resourceMap.getString("menuAbout.text"));
        menuAboutItem.setMnemonic(KeyEvent.VK_A);
        menuAboutItem.setAccelerator(KeyStroke.getKeyStroke(KeyEvent.VK_A, InputEvent.ALT_DOWN_MASK));
        menuAboutItem.setName("aboutMenuItem");
        menuAboutItem.addActionListener(evt -> {
            MekHQAboutBox aboutBox = new MekHQAboutBox(getFrame());
            aboutBox.setLocationRelativeTo(getFrame());
            aboutBox.setModal(true);
            aboutBox.setVisible(true);
            aboutBox.dispose();
        });
        menuHelp.add(menuAboutItem);

        menuBar.add(menuHelp);
        //endregion Help Menu
    }

    private void initStatusBar() {
        statusPanel = new JPanel(new FlowLayout(FlowLayout.LEADING, 20, 4));
        statusPanel.getAccessibleContext().setAccessibleName("Status Bar");

        lblFunds = new JLabel();
        lblTempAstechs = new JLabel();
        lblTempMedics = new JLabel();
        lblPartsAvailabilityRating = new JLabel();

        statusPanel.add(lblFunds);
        statusPanel.add(lblTempAstechs);
        statusPanel.add(lblTempMedics);
        statusPanel.add(lblPartsAvailabilityRating);
    }

    private void initTopButtons() {
        lblLocation = new JLabel(getCampaign().getLocation().getReport(getCampaign().getLocalDate()));

        btnPanel = new JPanel(new GridBagLayout());
        btnPanel.getAccessibleContext().setAccessibleName("Campaign Actions");

        GridBagConstraints gridBagConstraints = new GridBagConstraints();
        gridBagConstraints.gridx = 0;
        gridBagConstraints.gridy = 0;
        gridBagConstraints.fill = GridBagConstraints.NONE;
        gridBagConstraints.weightx = 0.0;
        gridBagConstraints.weighty = 0.0;
        gridBagConstraints.gridheight = 2;
        gridBagConstraints.anchor = GridBagConstraints.WEST;
        gridBagConstraints.insets = new Insets(3, 10, 3, 3);
        btnPanel.add(lblLocation, gridBagConstraints);

        btnGMMode = new JToggleButton(resourceMap.getString("btnGMMode.text"));
        btnGMMode.setToolTipText(resourceMap.getString("btnGMMode.toolTipText"));
        btnGMMode.setSelected(getCampaign().isGM());
        btnGMMode.addActionListener(e -> getCampaign().setGMMode(btnGMMode.isSelected()));
        btnGMMode.setMinimumSize(new Dimension(150, 25));
        btnGMMode.setPreferredSize(new Dimension(150, 25));
        btnGMMode.setMaximumSize(new Dimension(150, 25));
        gridBagConstraints = new GridBagConstraints();
        gridBagConstraints.gridx = 1;
        gridBagConstraints.gridy = 0;
        gridBagConstraints.fill = GridBagConstraints.NONE;
        gridBagConstraints.weightx = 1.0;
        gridBagConstraints.weighty = 0.0;
        gridBagConstraints.anchor = GridBagConstraints.EAST;
        gridBagConstraints.insets = new Insets(3, 3, 3, 3);
        btnPanel.add(btnGMMode, gridBagConstraints);

        btnOvertime = new JToggleButton(resourceMap.getString("btnOvertime.text"));
        btnOvertime.setToolTipText(resourceMap.getString("btnOvertime.toolTipText"));
        btnOvertime.addActionListener(evt -> getCampaign().setOvertime(btnOvertime.isSelected()));
        btnOvertime.setMinimumSize(new Dimension(150, 25));
        btnOvertime.setPreferredSize(new Dimension(150, 25));
        btnOvertime.setMaximumSize(new Dimension(150, 25));
        gridBagConstraints = new GridBagConstraints();
        gridBagConstraints.gridx = 1;
        gridBagConstraints.gridy = 1;
        gridBagConstraints.fill = GridBagConstraints.NONE;
        gridBagConstraints.weightx = 1.0;
        gridBagConstraints.weighty = 0.0;
        gridBagConstraints.anchor = GridBagConstraints.EAST;
        gridBagConstraints.insets = new Insets(3, 3, 3, 3);
        btnPanel.add(btnOvertime, gridBagConstraints);

        // This button uses a mnemonic that is unique and listed in the initMenu JavaDoc
        JButton btnAdvanceDay = new JButton(resourceMap.getString("btnAdvanceDay.text"));
        btnAdvanceDay.setToolTipText(resourceMap.getString("btnAdvanceDay.toolTipText"));
        btnAdvanceDay.addActionListener(evt -> getCampaignController().advanceDay());
        btnAdvanceDay.setMnemonic(KeyEvent.VK_A);
        btnAdvanceDay.setPreferredSize(new Dimension(250, 50));
        gridBagConstraints = new GridBagConstraints();
        gridBagConstraints.gridx = 2;
        gridBagConstraints.gridy = 0;
        gridBagConstraints.fill = GridBagConstraints.VERTICAL;
        gridBagConstraints.weightx = 0.0;
        gridBagConstraints.weighty = 0.0;
        gridBagConstraints.gridheight = 2;
        gridBagConstraints.anchor = GridBagConstraints.NORTHEAST;
        gridBagConstraints.insets = new Insets(3, 3, 3, 15);
        btnPanel.add(btnAdvanceDay, gridBagConstraints);
    }
    //endregion Initialization

    public @Nullable CampaignGuiTab getTab(final MHQTabType tabType) {
        return standardTabs.get(tabType);
    }

    public @Nullable CommandCenterTab getCommandCenterTab() {
        return (CommandCenterTab) getTab(MHQTabType.COMMAND_CENTER);
    }

    public @Nullable TOETab getTOETab() {
        return (TOETab) getTab(MHQTabType.TOE);
    }

    public @Nullable MapTab getMapTab() {
        return (MapTab) getTab(MHQTabType.INTERSTELLAR_MAP);
    }

    public @Nullable PersonnelTab getPersonnelTab() {
        return (PersonnelTab) getTab(MHQTabType.PERSONNEL);
    }

    public @Nullable WarehouseTab getWarehouseTab() {
        return (WarehouseTab) getTab(MHQTabType.WAREHOUSE);
    }

    public boolean hasTab(MHQTabType tabType) {
        return standardTabs.containsKey(tabType);
    }

    /**
     * Sets the selected tab by its {@link MHQTabType}.
     * @param tabType The type of tab to select.
     */
    public void setSelectedTab(MHQTabType tabType) {
        if (standardTabs.containsKey(tabType)) {
            final CampaignGuiTab tab = standardTabs.get(tabType);
            IntStream.range(0, tabMain.getTabCount())
                    .filter(ii -> tabMain.getComponentAt(ii) == tab)
                    .findFirst()
                    .ifPresent(ii -> tabMain.setSelectedIndex(ii));
        }
    }

    /**
     * Adds one of the built-in tabs to the gui, if it is not already present.
     *
     * @param tab The type of tab to add
     */
    public void addStandardTab(MHQTabType tab) {
        if (!standardTabs.containsKey(tab)) {
            CampaignGuiTab t = tab.createTab(this);
            if (t != null) {
                standardTabs.put(tab, t);
                int index = IntStream.range(0, tabMain.getTabCount())
                        .filter(i -> ((CampaignGuiTab) tabMain.getComponentAt(i)).tabType().ordinal() > tab.ordinal())
                        .findFirst()
                        .orElse(tabMain.getTabCount());
                tabMain.insertTab(t.getTabName(), null, t, null, index);
                tabMain.setMnemonicAt(index, tab.getMnemonic());
            }
        }
    }

    /**
     * Removes one of the built-in tabs from the gui.
     *
     * @param tabType The tab to remove
     */
    public void removeStandardTab(MHQTabType tabType) {
        CampaignGuiTab tab = standardTabs.get(tabType);
        if (tab != null) {
            MekHQ.unregisterHandler(tab);
            removeTab(tab);
        }
    }

    /**
     * Removes a tab from the gui.
     *
     * @param tab The tab to remove
     */
    public void removeTab(CampaignGuiTab tab) {
        tab.disposeTab();
        removeTab(tab.getTabName());
    }

    /**
     * Removes a tab from the gui.
     *
     * @param tabName The name of the tab to remove
     */
    public void removeTab(String tabName) {
        int index = tabMain.indexOfTab(tabName);
        if (index >= 0) {
            CampaignGuiTab tab = (CampaignGuiTab) tabMain.getComponentAt(index);
            standardTabs.remove(tab.tabType());
            tabMain.removeTabAt(index);
        }
    }

    public void showRetirementDefectionDialog() {
        /*
         * if there are unresolved personnel, show the results view; otherwise,
         * present the retirement view to give the player a chance to follow a
         * custom schedule
         */
        RetirementDefectionDialog rdd = new RetirementDefectionDialog(this, null,
                getCampaign().getRetirementDefectionTracker().getRetirees().isEmpty());
        rdd.setVisible(true);
        if (!rdd.wasAborted()) {
            getCampaign().applyRetirement(rdd.totalPayout(), rdd.getUnitAssignments());
        }
    }

    private static void enableFullScreenMode(Window window) {
        String className = "com.apple.eawt.FullScreenUtilities";
        String methodName = "setWindowCanFullScreen";

        try {
            Class<?> clazz = Class.forName(className);
            Method method = clazz.getMethod(methodName, Window.class, boolean.class);
            method.invoke(null, window, true);
        } catch (Throwable t) {
            LogManager.getLogger().error("Full screen mode is not supported", t);
        }
    }

    private static boolean isMacOSX() {
        return System.getProperty("os.name").contains("Mac OS X");
    }

    private void changeTheme(ActionEvent evt) {
        MekHQ.getSelectedTheme().setValue(evt.getActionCommand());
        refreshThemeChoices();
    }

    private void refreshThemeChoices() {
        menuThemes.removeAll();
        JCheckBoxMenuItem miPlaf;
        for (LookAndFeelInfo laf : UIManager.getInstalledLookAndFeels()) {
            miPlaf = new JCheckBoxMenuItem(laf.getName());
            if (laf.getClassName().equalsIgnoreCase(MekHQ.getSelectedTheme().getValue())) {
                miPlaf.setSelected(true);
            }

            menuThemes.add(miPlaf);
            miPlaf.setActionCommand(laf.getClassName());
            miPlaf.addActionListener(this::changeTheme);
        }
    }

    public void focusOnUnit(UUID id) {
        HangarTab ht = (HangarTab) getTab(MHQTabType.HANGAR);
        if (null == id || null == ht) {
            return;
        }
        ht.focusOnUnit(id);
        tabMain.setSelectedIndex(getTabIndexByName(resourceMap
                .getString("panHangar.TabConstraints.tabTitle")));
    }

    public void focusOnUnitInRepairBay(UUID id) {
        if (null == id) {
            return;
        }
        if (getTab(MHQTabType.REPAIR_BAY) != null) {
            ((RepairTab) getTab(MHQTabType.REPAIR_BAY)).focusOnUnit(id);
            tabMain.setSelectedComponent(getTab(MHQTabType.REPAIR_BAY));
        }
    }

    public void focusOnPerson(Person person) {
        if (person != null) {
            focusOnPerson(person.getId());
        }
    }

    public void focusOnPerson(UUID id) {
        if (id == null) {
            return;
        }
        PersonnelTab pt = (PersonnelTab) getTab(MHQTabType.PERSONNEL);
        if (pt == null) {
            return;
        }
        pt.focusOnPerson(id);
        tabMain.setSelectedComponent(pt);
    }

    public void showNews(int id) {
        NewsItem news = getCampaign().getNews().getNewsItem(id);
        if (null != news) {
            NewsReportDialog nrd = new NewsReportDialog(frame, news);
            nrd.setVisible(true);
        }
    }

    private void hirePerson(final ActionEvent evt) {
        final NewRecruitDialog npd = new NewRecruitDialog(this, true,
                getCampaign().newPerson(PersonnelRole.valueOf(evt.getActionCommand())));
        npd.setVisible(true);
    }

    public void hirePersonMarket() {
        PersonnelMarketDialog pmd = new PersonnelMarketDialog(getFrame(), this, getCampaign());
        pmd.setVisible(true);
    }

    private void hireBulkPersonnel() {
        HireBulkPersonnelDialog hbpd = new HireBulkPersonnelDialog(getFrame(), true, getCampaign());
        hbpd.setVisible(true);
    }

    public void showContractMarket() {
        ContractMarketDialog cmd = new ContractMarketDialog(getFrame(), getCampaign());
        cmd.setVisible(true);
    }

    public void showUnitMarket() {
        if (getCampaign().getUnitMarket().getMethod().isNone()) {
            LogManager.getLogger().error("Attempted to show the unit market while it is disabled");
        } else {
            new UnitMarketDialog(getFrame(), getCampaign()).showDialog();
        }
    }

    public boolean saveCampaign(ActionEvent evt) {
        LogManager.getLogger().info("Saving campaign...");
        // Choose a file...
        File file = FileDialogs.saveCampaign(frame, getCampaign()).orElse(null);
        if (file == null) {
            // I want a file, y'know!
            return false;
        }

        return saveCampaign(getFrame(), getCampaign(), file);
    }

    /**
     * Attempts to saves the given campaign to the given file.
     * @param frame The parent frame in which to display the error message. May be null.
     */
    public static boolean saveCampaign(JFrame frame, Campaign campaign, File file) {
        String path = file.getPath();
        if (!path.endsWith(".cpnx") && !path.endsWith(".cpnx.gz")) {
            path += ".cpnx";
            file = new File(path);
        }

        // check for existing file and make a back-up if found
        String path2 = path + "_backup";
        File backupFile = new File(path2);
        if (file.exists()) {
            Utilities.copyfile(file, backupFile);
        }

        // Then save it out to that file.
        try (FileOutputStream fos = new FileOutputStream(file);
             OutputStream os = path.endsWith(".gz") ? new GZIPOutputStream(fos) : fos;
             BufferedOutputStream bos = new BufferedOutputStream(os);
             OutputStreamWriter osw = new OutputStreamWriter(bos, StandardCharsets.UTF_8);
             PrintWriter pw = new PrintWriter(osw)) {
            campaign.writeToXML(pw);
            pw.flush();
            // delete the backup file because we didn't need it
            if (backupFile.exists() && !backupFile.delete()) {
                LogManager.getLogger().error("Backup file deletion failure. This means that the backup file of "
                        + backupFile.getPath() + " will be retained instead of being properly deleted.");
            }
            LogManager.getLogger().info("Campaign saved to " + file);
        } catch (Exception ex) {
            LogManager.getLogger().error("", ex);
            JOptionPane.showMessageDialog(frame,
                    "Oh no! The program was unable to correctly save your game. We know this\n"
                            + "is annoying and apologize. Please help us out and submit a bug with the\n"
                            + "mekhq.log file from this game so we can prevent this from happening in\n"
                            + "the future.", "Could not save game",
                    JOptionPane.ERROR_MESSAGE);

            // restore the backup file
            if (file.delete()) {
                if (backupFile.exists()) {
                    Utilities.copyfile(backupFile, file);
                    if (!backupFile.delete()) {
                        LogManager.getLogger().error("Backup file deletion failure after restoring the original file. This means that the backup file of "
                                + backupFile.getPath() + " will be retained instead of being properly deleted.");
                    }
                }
            } else {
                LogManager.getLogger().error(String.format(
                        "File deletion failure. This means that the file at %s will be retained instead of being properly deleted, with any backup at %s not being restored nor deleted.",
                        file.getPath(), backupFile.getPath()));
            }

            return false;
        }

        return true;
    }

    /**
     * @param evt the event triggering the opening of the Campaign Options Dialog
     */
    private void menuOptionsActionPerformed(final ActionEvent evt) {
        final CampaignOptions oldOptions = getCampaign().getCampaignOptions();
        // We need to handle it like this for now, as the options above get written to currently
        boolean atb = oldOptions.isUseAtB();
        boolean timeIn = oldOptions.isUseTimeInService();
        boolean rankIn = oldOptions.isUseTimeInRank();
        boolean staticRATs = oldOptions.isUseStaticRATs();
        boolean factionIntroDate = oldOptions.isFactionIntroDate();
        final RandomDeathMethod randomDeathMethod = oldOptions.getRandomDeathMethod();
        final boolean useRandomDeathSuicideCause = oldOptions.isUseRandomDeathSuicideCause();
        final RandomDivorceMethod randomDivorceMethod = oldOptions.getRandomDivorceMethod();
        final RandomMarriageMethod randomMarriageMethod = oldOptions.getRandomMarriageMethod();
        final RandomProcreationMethod randomProcreationMethod = oldOptions.getRandomProcreationMethod();
        final boolean retirementDateTracking = oldOptions.isUseRetirementDateTracking();
        final CampaignOptionsDialog cod = new CampaignOptionsDialog(getFrame(), getCampaign(), false);
        cod.setVisible(true);

        final CampaignOptions newOptions = getCampaign().getCampaignOptions();

        if (timeIn != newOptions.isUseTimeInService()) {
            if (newOptions.isUseTimeInService()) {
                getCampaign().initTimeInService();
            } else {
                for (Person person : getCampaign().getPersonnel()) {
                    person.setRecruitment(null);
                }
            }
        }

        if (rankIn != newOptions.isUseTimeInRank()) {
            if (newOptions.isUseTimeInRank()) {
                getCampaign().initTimeInRank();
            } else {
                for (Person person : getCampaign().getPersonnel()) {
                    person.setLastRankChangeDate(null);
                }
            }
        }

        if ((randomDeathMethod != newOptions.getRandomDeathMethod())
                || (useRandomDeathSuicideCause != newOptions.isUseRandomDeathSuicideCause())) {
            getCampaign().setDeath(newOptions.getRandomDeathMethod().getMethod(newOptions));
        } else {
            getCampaign().getDeath().setUseRandomClanPersonnelDeath(newOptions.isUseRandomClanPersonnelDeath());
            getCampaign().getDeath().setUseRandomPrisonerDeath(newOptions.isUseRandomPrisonerDeath());
            switch (getCampaign().getDeath().getMethod()) {
                case PERCENTAGE:
                    ((PercentageRandomDeath) getCampaign().getDeath()).setPercentage(
                            newOptions.getPercentageRandomDeathChance());
                    break;
                case EXPONENTIAL:
                    ((ExponentialRandomDeath) getCampaign().getDeath()).setMale(
                            newOptions.getExponentialRandomDeathMaleValues());
                    ((ExponentialRandomDeath) getCampaign().getDeath()).setFemale(
                            newOptions.getExponentialRandomDeathFemaleValues());
                    break;
                case AGE_RANGE:
                    ((AgeRangeRandomDeath) getCampaign().getDeath()).adjustRangeValues(newOptions);
                    break;
                default:
                    break;
            }
        }

        if (randomDivorceMethod != newOptions.getRandomDivorceMethod()) {
            getCampaign().setDivorce(newOptions.getRandomDivorceMethod().getMethod(newOptions));
        } else {
            getCampaign().getDivorce().setUseClanPersonnelDivorce(newOptions.isUseClanPersonnelDivorce());
            getCampaign().getDivorce().setUsePrisonerDivorce(newOptions.isUsePrisonerDivorce());
            getCampaign().getDivorce().setUseRandomOppositeSexDivorce(newOptions.isUseRandomOppositeSexDivorce());
            getCampaign().getDivorce().setUseRandomSameSexDivorce(newOptions.isUseRandomSameSexDivorce());
            getCampaign().getDivorce().setUseRandomClanPersonnelDivorce(newOptions.isUseRandomClanPersonnelDivorce());
            getCampaign().getDivorce().setUseRandomPrisonerDivorce(newOptions.isUseRandomPrisonerDivorce());
            if (getCampaign().getDivorce().getMethod().isPercentage()) {
                ((PercentageRandomDivorce) getCampaign().getDivorce()).setOppositeSexPercentage(
                        newOptions.getPercentageRandomDivorceOppositeSexChance());
                ((PercentageRandomDivorce) getCampaign().getDivorce()).setSameSexPercentage(
                        newOptions.getPercentageRandomDivorceSameSexChance());
            }
        }

        if (randomMarriageMethod != newOptions.getRandomMarriageMethod()) {
            getCampaign().setMarriage(newOptions.getRandomMarriageMethod().getMethod(newOptions));
        } else {
            getCampaign().getMarriage().setUseClanPersonnelMarriages(newOptions.isUseClanPersonnelMarriages());
            getCampaign().getMarriage().setUsePrisonerMarriages(newOptions.isUsePrisonerMarriages());
            getCampaign().getMarriage().setUseRandomSameSexMarriages(newOptions.isUseRandomSameSexMarriages());
            getCampaign().getMarriage().setUseRandomClanPersonnelMarriages(newOptions.isUseRandomClanPersonnelMarriages());
            getCampaign().getMarriage().setUseRandomPrisonerMarriages(newOptions.isUseRandomPrisonerMarriages());
            if (getCampaign().getMarriage().getMethod().isPercentage()) {
                ((PercentageRandomMarriage) getCampaign().getMarriage()).setOppositeSexPercentage(
                        newOptions.getPercentageRandomMarriageOppositeSexChance());
                ((PercentageRandomMarriage) getCampaign().getMarriage()).setSameSexPercentage(
                        newOptions.getPercentageRandomMarriageSameSexChance());
            }
        }

        if (randomProcreationMethod != newOptions.getRandomProcreationMethod()) {
            getCampaign().setProcreation(newOptions.getRandomProcreationMethod().getMethod(newOptions));
        } else {
            getCampaign().getProcreation().setUseClanPersonnelProcreation(newOptions.isUseClanPersonnelProcreation());
            getCampaign().getProcreation().setUsePrisonerProcreation(newOptions.isUsePrisonerProcreation());
            getCampaign().getProcreation().setUseRelationshiplessProcreation(newOptions.isUseRelationshiplessRandomProcreation());
            getCampaign().getProcreation().setUseRandomClanPersonnelProcreation(newOptions.isUseRandomClanPersonnelProcreation());
            getCampaign().getProcreation().setUseRandomPrisonerProcreation(newOptions.isUseRandomPrisonerProcreation());
            if (getCampaign().getProcreation().getMethod().isPercentage()) {
                ((PercentageRandomProcreation) getCampaign().getProcreation()).setPercentage(
                        newOptions.getPercentageRandomProcreationRelationshipChance());
                ((PercentageRandomProcreation) getCampaign().getProcreation()).setRelationshiplessPercentage(
                        newOptions.getPercentageRandomProcreationRelationshiplessChance());
            }
        }

        // Clear Procreation Data if Disabled
        if (!newOptions.isUseManualProcreation() && newOptions.getRandomProcreationMethod().isNone()) {
            getCampaign().getPersonnel().parallelStream().filter(Person::isPregnant)
                    .forEach(person -> getCampaign().getProcreation().removePregnancy(person));
        }

        if (retirementDateTracking != newOptions.isUseRetirementDateTracking()) {
            if (newOptions.isUseRetirementDateTracking()) {
                getCampaign().initRetirementDateTracking();
            } else {
                for (Person person : getCampaign().getPersonnel()) {
                    person.setRetirement(null);
                }
            }
        }

        final AbstractUnitMarket unitMarket = getCampaign().getUnitMarket();
        if (unitMarket.getMethod() != newOptions.getUnitMarketMethod()) {
            getCampaign().setUnitMarket(newOptions.getUnitMarketMethod().getUnitMarket());
            getCampaign().getUnitMarket().setOffers(unitMarket.getOffers());
            miUnitMarket.setVisible(!getCampaign().getUnitMarket().getMethod().isNone());
        }

        if (atb != newOptions.isUseAtB()) {
            if (newOptions.isUseAtB()) {
                getCampaign().initAtB(false);
                //refresh lance assignment table
                MekHQ.triggerEvent(new OrganizationChangedEvent(getCampaign().getForces()));
            }
            miContractMarket.setVisible(newOptions.isUseAtB());
            miShipSearch.setVisible(newOptions.isUseAtB());
            if (newOptions.isUseAtB()) {
                int loops = 0;
                while (!RandomUnitGenerator.getInstance().isInitialized()) {
                    try {
                        Thread.sleep(50);
                        if (++loops > 20) {
                            // Wait for up to a second
                            break;
                        }
                    } catch (InterruptedException ignore) {
                    }
                }
            } else {
                getCampaign().shutdownAtB();
            }
        }

        if (staticRATs != newOptions.isUseStaticRATs()) {
            getCampaign().initUnitGenerator();
        }

        if (factionIntroDate != newOptions.isFactionIntroDate()) {
            getCampaign().updateTechFactionCode();
        }
        refreshCalendar();
        getCampaign().reloadNews();
    }

    public void refitUnit(Refit r, boolean selectModelName) {
        if (r.getOriginalEntity() instanceof Dropship || r.getOriginalEntity() instanceof Jumpship) {
            Person engineer = r.getOriginalUnit().getEngineer();
            if (engineer == null) {
                JOptionPane.showMessageDialog(frame,
                        "You cannot refit a ship that does not have an engineer. Assign a qualified vessel crew to this unit.",
                        "No Engineer", JOptionPane.WARNING_MESSAGE);
                return;
            }
            r.setTech(engineer);
        } else if (getCampaign().getActivePersonnel().stream().anyMatch(Person::isTech)) {
            String name;
            Map<String, Person> techHash = new HashMap<>();
            List<String> techList = new ArrayList<>();
            String skillLvl;

            List<Person> techs = getCampaign().getTechs(false, true);
            int lastRightTech = 0;

            for (Person tech : techs) {
                if (getCampaign().isWorkingOnRefit(tech) || tech.isEngineer()) {
                    continue;
                }
                skillLvl = SkillType.getExperienceLevelName(tech.getExperienceLevel(getCampaign(), false));
                name = tech.getFullName() + ", " + skillLvl + " " + tech.getPrimaryRoleDesc()
                        + " (" + getCampaign().getTargetFor(r, tech).getValueAsString() + "+), "
                        + tech.getMinutesLeft() + "/" + tech.getDailyAvailableTechTime() + " minutes";
                techHash.put(name, tech);
                if (tech.isRightTechTypeFor(r)) {
                    techList.add(lastRightTech++, name);
                } else {
                    techList.add(name);
                }
            }

            String s = (String) JOptionPane.showInputDialog(frame,
                    "Which tech should work on the refit?", "Select Tech",
                    JOptionPane.PLAIN_MESSAGE, null, techList.toArray(), techList.get(0));

            if (null == s) {
                return;
            }

            Person selectedTech = techHash.get(s);

            if (!selectedTech.isRightTechTypeFor(r)) {
                if (JOptionPane.NO_OPTION == JOptionPane.showConfirmDialog(null,
                        "This tech is not appropriate for this unit. Would you like to continue?",
                        "Incorrect Tech Type", JOptionPane.YES_NO_OPTION)) {
                    return;
                }
            }

            r.setTech(selectedTech);
        } else {
            JOptionPane.showMessageDialog(frame,
                    "You have no techs available to work on this refit.",
                    "No Techs", JOptionPane.WARNING_MESSAGE);
            return;
        }
        if (selectModelName) {
            // select a model name
            RefitNameDialog rnd = new RefitNameDialog(frame, true, r);
            rnd.setVisible(true);
            if (rnd.wasCancelled()) {
                // Set the tech team to null since we may want to change it when we re-do the refit
                r.setTech(null);
                return;
            }
        }
        // TODO: allow overtime work?
        // check to see if user really wants to do it - give some info on what
        // will be done
        // TODO: better information
        String RefitRefurbish;
        if (r.isBeingRefurbished()) {
            RefitRefurbish = "Refurbishment is a " + r.getRefitClassName() + " refit and must be done at a factory and costs 10% of the purchase price"
                    + ".\n Are you sure you want to refurbish ";
        } else {
            RefitRefurbish = "This is a " + r.getRefitClassName() + " refit. Are you sure you want to refit ";
        }
        if (0 != JOptionPane
                .showConfirmDialog(null, RefitRefurbish
                                + r.getUnit().getName() + "?", "Proceed?",
                        JOptionPane.YES_NO_OPTION)) {
            return;
        }
        try {
            r.begin();
        } catch (EntityLoadingException ex) {
            JOptionPane.showMessageDialog(null,
                    "For some reason, the unit you are trying to customize cannot be loaded\n and so the customization was cancelled. Please report the bug with a description\nof the unit being customized.",
                    "Could not customize unit", JOptionPane.ERROR_MESSAGE);
            return;
        } catch (IOException e) {
            JOptionPane.showMessageDialog(null, e.getMessage(), "IO Exception",
                    JOptionPane.ERROR_MESSAGE);
            return;
        }
        getCampaign().refit(r);
        if (hasTab(MHQTabType.MEK_LAB)) {
            ((MekLabTab) getTab(MHQTabType.MEK_LAB)).clearUnit();
        }
    }

    /**
     * Shows a dialog that lets the user select a tech for a task on a particular unit
     *
     * @param u                 The unit to be serviced, used to filter techs for skill on the unit.
     * @param desc              The description of the task
     * @param ignoreMaintenance If true, ignores the time required for maintenance tasks when displaying
     *                          the tech's time available.
     * @return                  The ID of the selected tech, or null if none is selected.
     */
    public @Nullable UUID selectTech(Unit u, String desc, boolean ignoreMaintenance) {
        String name;
        Map<String, Person> techHash = new LinkedHashMap<>();
        for (Person tech : getCampaign().getTechs()) {
            if (!tech.isMothballing() && tech.canTech(u.getEntity())) {
                int time = tech.getMinutesLeft();
                if (!ignoreMaintenance) {
                    time -= Math.max(0, tech.getMaintenanceTimeUsing());
                }
                name = tech.getFullTitle() + ", "
                        + SkillType.getExperienceLevelName(tech.getSkillForWorkingOn(u).getExperienceLevel())
                        + " (" + time + "min)";
                techHash.put(name, tech);
            }
        }
        if (techHash.isEmpty()) {
            JOptionPane.showMessageDialog(frame,
                    "You have no techs available.", "No Techs",
                    JOptionPane.WARNING_MESSAGE);
            return null;
        }

        Object[] nameArray = techHash.keySet().toArray();

        String s = (String) JOptionPane.showInputDialog(frame,
                "Which tech should work on " + desc + "?", "Select Tech",
                JOptionPane.PLAIN_MESSAGE, null, nameArray, nameArray[0]);
        if (null == s) {
            return null;
        }
        return techHash.get(s).getId();
    }

    /**
     * Exports Planets to a file (CSV, XML, etc.)
     * @param format
     * @param dialogTitle
     * @param filename
     */
    protected void exportPlanets(FileType format, String dialogTitle, String filename) {
        //TODO: Fix this
        /*
        GUI.fileDialogSave(
                frame,
                dialogTitle,
                format,
                MekHQ.getPlanetsDirectory().getValue(),
                "planets." + format.getRecommendedExtension())
                .ifPresent(f -> {
                    MekHQ.getPlanetsDirectory().setValue(f.getParent());
                    File file = checkFileEnding(f, format.getRecommendedExtension());
                    checkToBackupFile(file, file.getPath());
                    String report = Planets.getInstance().exportPlanets(file.getPath(), format.getRecommendedExtension());
                    JOptionPane.showMessageDialog(mainPanel, report);
                });

        GUI.fileDialogSave(frame, dialogTitle, new File(".", "planets." + format.getRecommendedExtension()), format).ifPresent(f -> {
            File file = checkFileEnding(f, format.getRecommendedExtension());
            checkToBackupFile(file, file.getPath());
            String report = Planets.getInstance().exportPlanets(file.getPath(), format.getRecommendedExtension());
            JOptionPane.showMessageDialog(mainPanel, report);
        });
        */
    }

    /**
     * Exports Personnel to a file (CSV, XML, etc.)
     * @param format        file format to export to
     * @param dialogTitle   title of the dialog frame
     * @param filename      file name to save to
     */
    protected void exportPersonnel(FileType format, String dialogTitle, String filename) {
        if (((PersonnelTab) getTab(MHQTabType.PERSONNEL)).getPersonnelTable().getRowCount() != 0) {
            GUI.fileDialogSave(
                    frame,
                    dialogTitle,
                    format,
                    MekHQ.getPersonnelDirectory().getValue(),
                    filename + "." + format.getRecommendedExtension())
                    .ifPresent(f -> {
                        MekHQ.getPersonnelDirectory().setValue(f.getParent());
                        File file = checkFileEnding(f, format.getRecommendedExtension());
                        checkToBackupFile(file, file.getPath());
                        String report;
                        // TODO add support for xml and json export
                        if (format.equals(FileType.CSV)) {
                            report = Utilities.exportTableToCSV(((PersonnelTab) getTab(MHQTabType.PERSONNEL)).getPersonnelTable(), file);
                        } else {
                            report = "Unsupported FileType in Export Personnel";
                        }
                        JOptionPane.showMessageDialog(tabMain, report);
                    });
        } else {
            JOptionPane.showMessageDialog(tabMain, resourceMap.getString("dlgNoPersonnel.text"));
        }
    }

    /**
     * Exports Units to a file (CSV, XML, etc.)
     * @param format        file format to export to
     * @param dialogTitle   title of the dialog frame
     * @param filename      file name to save to
     */
    protected void exportUnits(FileType format, String dialogTitle, String filename) {
        if (((HangarTab) getTab(MHQTabType.HANGAR)).getUnitTable().getRowCount() != 0) {
            GUI.fileDialogSave(
                    frame,
                    dialogTitle,
                    format,
                    MekHQ.getUnitsDirectory().getValue(),
                    filename + "." + format.getRecommendedExtension())
                    .ifPresent(f -> {
                        MekHQ.getUnitsDirectory().setValue(f.getParent());
                        File file = checkFileEnding(f, format.getRecommendedExtension());
                        checkToBackupFile(file, file.getPath());
                        String report;
                        // TODO add support for xml and json export
                        if (format.equals(FileType.CSV)) {
                            report = Utilities.exportTableToCSV(((HangarTab) getTab(MHQTabType.HANGAR)).getUnitTable(), file);
                        } else {
                            report = "Unsupported FileType in Export Units";
                        }
                        JOptionPane.showMessageDialog(tabMain, report);
                    });
        } else {
            JOptionPane.showMessageDialog(tabMain, resourceMap.getString("dlgNoUnits.text"));
        }
    }

     /**
     * Exports Finances to a file (CSV, XML, etc.)
     * @param format        file format to export to
     * @param dialogTitle   title of the dialog frame
     * @param filename      file name to save to
     */
    protected void exportFinances(FileType format, String dialogTitle, String filename) {
        if (!getCampaign().getFinances().getTransactions().isEmpty()) {
            GUI.fileDialogSave(
                    frame,
                    dialogTitle,
                    format,
                    MekHQ.getFinancesDirectory().getValue(),
                    filename + "." + format.getRecommendedExtension())
                    .ifPresent(f -> {
                        MekHQ.getFinancesDirectory().setValue(f.getParent());
                        File file = checkFileEnding(f, format.getRecommendedExtension());
                        checkToBackupFile(file, file.getPath());
                        String report;
                        // TODO add support for xml and json export
                        if (format.equals(FileType.CSV)) {
                            report = getCampaign().getFinances().exportFinancesToCSV(file.getPath(),
                                    format.getRecommendedExtension());
                        } else {
                            report = "Unsupported FileType in Export Finances";
                        }
                        JOptionPane.showMessageDialog(tabMain, report);
                    });
        } else {
            JOptionPane.showMessageDialog(tabMain, resourceMap.getString("dlgNoFinances.text"));
        }
    }

    /**
     * Checks if a file already exists, if so it makes a backup copy.
     * @param file to determine if there is an existing file with that name
     * @param path path to the file
     */
    private void checkToBackupFile(File file, String path) {
        // check for existing file and make a back-up if found
        String path2 = path + "_backup";
        File backupFile = new File(path2);
        if (file.exists()) {
            Utilities.copyfile(file, backupFile);
        }
    }

    /**
     * Checks to make sure the file has the appropriate ending / extension.
     * @param file   the file to check
     * @param format proper format for the ending/extension
     * @return File  with the appropriate ending/ extension
     */
    private File checkFileEnding(File file, String format) {
        String path = file.getPath();
        if (!path.endsWith("." + format)) {
            path += "." + format;
            file = new File(path);
        }
        return file;
    }

    protected void loadListFile(final boolean allowNewPilots) {
        final File unitFile = FileDialogs.openUnits(getFrame()).orElse(null);
        if (unitFile != null) {
            try {
                for (Entity entity : new MULParser(unitFile, getCampaign().getGameOptions()).getEntities()) {
                    getCampaign().addNewUnit(entity, allowNewPilots, 0);
                }
            } catch (Exception e) {
                LogManager.getLogger().error("", e);
            }
        }
    }

    protected void loadPersonFile() {
        File personnelFile = FileDialogs.openPersonnel(frame).orElse(null);

        if (personnelFile != null) {
            LogManager.getLogger().info("Starting load of personnel file from XML...");
            // Initialize variables.
            Document xmlDoc;

            // Open the file
            try (InputStream is = new FileInputStream(personnelFile)) {
                // Using factory get an instance of document builder
                DocumentBuilder db = MHQXMLUtility.newSafeDocumentBuilder();

                // Parse using builder to get DOM representation of the XML file
                xmlDoc = db.parse(is);
            } catch (Exception ex) {
                LogManager.getLogger().error("Cannot load person XML", ex);
                return; // otherwise we NPE out in the next line
            }

            Element personnelEle = xmlDoc.getDocumentElement();
            NodeList nl = personnelEle.getChildNodes();

            // Get rid of empty text nodes and adjacent text nodes...
            // Stupid weird parsing of XML. At least this cleans it up.
            personnelEle.normalize();

            final Version version = new Version(personnelEle.getAttribute("version"));

            // we need to iterate through three times, the first time to collect
            // any custom units that might not be written yet
            for (int x = 0; x < nl.getLength(); x++) {
                Node wn2 = nl.item(x);

                // If it's not an element node, we ignore it.
                if (wn2.getNodeType() != Node.ELEMENT_NODE) {
                    continue;
                }

                if (!wn2.getNodeName().equalsIgnoreCase("person")) {
                    LogManager.getLogger().error("Unknown node type not loaded in Personnel nodes: " + wn2.getNodeName());
                    continue;
                }

                Person p = Person.generateInstanceFromXML(wn2, getCampaign(), version);
                if ((p != null) && (getCampaign().getPerson(p.getId()) != null)) {
                    LogManager.getLogger().error("ERROR: Cannot load person who exists, ignoring. (Name: "
                            + p.getFullName() + ", Id " + p.getId() + ")");
                    p = null;
                }

                if (p != null) {
                    getCampaign().recruitPerson(p, true);

                    // Clear some values we no longer should have set in case this
                    // has transferred campaigns or things in the campaign have
                    // changed...
                    p.setUnit(null);
                    p.clearTechUnits();
                }
            }

            // Fix Spouse Id Information - This is required to fix spouse NPEs where one doesn't export
            // both members of the couple
            // TODO : make it so that exports will automatically include both spouses
            for (Person p : getCampaign().getActivePersonnel()) {
                if (p.getGenealogy().hasSpouse()
                        && !getCampaign().getPersonnel().contains(p.getGenealogy().getSpouse())) {
                    // If this happens, we need to clear the spouse
                    if (p.getMaidenName() != null) {
                        p.setSurname(p.getMaidenName());
                    }

                    p.getGenealogy().setSpouse(null);
                }

                if (p.isPregnant()) {
                    String fatherIdString = p.getExtraData().get(AbstractProcreation.PREGNANCY_FATHER_DATA);
                    UUID fatherId = (fatherIdString != null) ? UUID.fromString(fatherIdString) : null;
                    if ((fatherId != null)
                            && !getCampaign().getPersonnel().contains(getCampaign().getPerson(fatherId))) {
                        p.getExtraData().set(AbstractProcreation.PREGNANCY_FATHER_DATA, null);
                    }
                }
            }

            LogManager.getLogger().info("Finished load of personnel file");
        }
    }

    public void savePersonFile() {
        File file = FileDialogs.savePersonnel(frame, getCampaign()).orElse(null);
        if (file == null) {
            // I want a file, y'know!
            return;
        }
        String path = file.getPath();
        if (!path.endsWith(".prsx")) {
            path += ".prsx";
            file = new File(path);
        }

        // check for existing file and make a back-up if found
        String path2 = path + "_backup";
        File backupFile = new File(path2);
        if (file.exists()) {
            Utilities.copyfile(file, backupFile);
        }

        PersonnelTab pt = getPersonnelTab();
        if (pt == null) {
            LogManager.getLogger().error("Cannot export person if there's not a personnel tab");
            return;
        }
        int row = pt.getPersonnelTable().getSelectedRow();
        if (row < 0) {
            LogManager.getLogger().warn("Cannot export person if no one is selected! Ignoring.");
            return;
        }
        Person selectedPerson = pt.getPersonModel().getPerson(pt.getPersonnelTable()
                .convertRowIndexToModel(row));
        int[] rows = pt.getPersonnelTable().getSelectedRows();
        Person[] people = Arrays.stream(rows)
                .mapToObj(j -> pt.getPersonModel().getPerson(pt.getPersonnelTable().convertRowIndexToModel(j)))
                .toArray(Person[]::new);

        // Then save it out to that file.
        try (FileOutputStream fos = new FileOutputStream(file);
             OutputStreamWriter osw = new OutputStreamWriter(fos, StandardCharsets.UTF_8);
             PrintWriter pw = new PrintWriter(osw)) {
            // File header
            pw.println("<?xml version=\"1.0\" encoding=\"UTF-8\"?>");

            // Start the XML root.
            pw.println("<personnel version=\"" + MHQConstants.VERSION + "\">");

            if (rows.length > 1) {
                for (int i = 0; i < rows.length; i++) {
                    people[i].writeToXML(pw, 1, getCampaign());
                }
            } else {
                selectedPerson.writeToXML(pw, 1, getCampaign());
            }
            // Okay, we're done.
            // Close everything out and be done with it.
            pw.println("</personnel>");
            pw.flush();
            // delete the backup file because we didn't need it
            if (backupFile.exists()) {
                backupFile.delete();
            }
            LogManager.getLogger().info("Personnel saved to " + file);
        } catch (Exception ex) {
            LogManager.getLogger().error("", ex);
            JOptionPane.showMessageDialog(getFrame(),
                    "Oh no! The program was unable to correctly export your personnel. We know this\n"
                            + "is annoying and apologize. Please help us out and submit a bug with the\n"
                            + "mekhq.log file from this game so we can prevent this from happening in\n"
                            + "the future.",
                    "Could not export personnel", JOptionPane.ERROR_MESSAGE);
            // restore the backup file
            file.delete();
            if (backupFile.exists()) {
                Utilities.copyfile(backupFile, file);
                backupFile.delete();
            }
        }
    }

    protected void loadPartsFile() {
        Optional<File> maybeFile = FileDialogs.openParts(frame);

        if (maybeFile.isEmpty()) {
            return;
        }

        File partsFile = maybeFile.get();

        LogManager.getLogger().info("Starting load of parts file from XML...");
        // Initialize variables.
        Document xmlDoc;

        // Open up the file.
        try (InputStream is = new FileInputStream(partsFile)) {
            // Using factory get an instance of document builder
            DocumentBuilder db = MHQXMLUtility.newSafeDocumentBuilder();

            // Parse using builder to get DOM representation of the XML file
            xmlDoc = db.parse(is);
        } catch (Exception ex) {
            LogManager.getLogger().error("", ex);
            return;
        }

        Element partsEle = xmlDoc.getDocumentElement();
        NodeList nl = partsEle.getChildNodes();

        // Get rid of empty text nodes and adjacent text nodes...
        // Stupid weird parsing of XML. At least this cleans it up.
        partsEle.normalize();

        final Version version = new Version(partsEle.getAttribute("version"));

        // we need to iterate through three times, the first time to collect
        // any custom units that might not be written yet
        List<Part> parts = new ArrayList<>();
        for (int x = 0; x < nl.getLength(); x++) {
            Node wn2 = nl.item(x);

            // If it's not an element node, we ignore it.
            if (wn2.getNodeType() != Node.ELEMENT_NODE) {
                continue;
            }

            if (!wn2.getNodeName().equalsIgnoreCase("part")) {
                // Error condition of sorts!
                // Errr, what should we do here?
                LogManager.getLogger().error("Unknown node type not loaded in Parts nodes: " + wn2.getNodeName());
                continue;
            }

            Part p = Part.generateInstanceFromXML(wn2, version);
            if (p != null) {
                parts.add(p);
            }
        }

        getCampaign().importParts(parts);
        LogManager.getLogger().info("Finished load of parts file");
    }

    public void savePartsFile() {
        Optional<File> maybeFile = FileDialogs.saveParts(frame, getCampaign());

        if (maybeFile.isEmpty()) {
            return;
        }

        File file = maybeFile.get();

        if (!file.getName().endsWith(".parts")) {
            file = new File(file.getAbsolutePath() + ".parts");
        }

        // check for existing file and make a back-up if found
        String path2 = file.getAbsolutePath() + "_backup";
        File backupFile = new File(path2);
        if (file.exists()) {
            Utilities.copyfile(file, backupFile);
        }

        // Get the information to export
        final WarehouseTab warehouseTab = getWarehouseTab();
        if (warehouseTab == null) {
            LogManager.getLogger().error("Cannot export parts for a null warehouse tab");
            return;
        }

        JTable partsTable = warehouseTab.getPartsTable();
        PartsTableModel partsModel = warehouseTab.getPartsModel();
        int row = partsTable.getSelectedRow();
        if (row < 0) {
            LogManager.getLogger().warn("Cannot export parts if none are selected! Ignoring.");
            return;
        }
        Part selectedPart = partsModel.getPartAt(partsTable.convertRowIndexToModel(row));
        int[] rows = partsTable.getSelectedRows();
        Part[] parts = Arrays.stream(rows)
                .mapToObj(j -> partsModel.getPartAt(partsTable.convertRowIndexToModel(j)))
                .toArray(Part[]::new);

        // Then save it out to the file.
        try (FileOutputStream fos = new FileOutputStream(file);
             OutputStreamWriter osw = new OutputStreamWriter(fos, StandardCharsets.UTF_8);
             PrintWriter pw = new PrintWriter(osw)) {
            // File header
            pw.println("<?xml version=\"1.0\" encoding=\"UTF-8\"?>");

            // Start the XML root.
            pw.println("<parts version=\"" + MHQConstants.VERSION + "\">");

            if (rows.length > 1) {
                for (int i = 0; i < rows.length; i++) {
                    parts[i].writeToXML(pw, 1);
                }
            } else {
                selectedPart.writeToXML(pw, 1);
            }
            // Okay, we're done.
            // Close everything out and be done with it.
            pw.println("</parts>");
            pw.flush();
            // delete the backup file because we didn't need it
            if (backupFile.exists()) {
                backupFile.delete();
            }
            LogManager.getLogger().info("Parts saved to " + file);
        } catch (Exception ex) {
            LogManager.getLogger().error("", ex);
            JOptionPane.showMessageDialog(getFrame(),
                    "Oh no! The program was unable to correctly export your parts. We know this\n"
                            + "is annoying and apologize. Please help us out and submit a bug with the\n"
                            + "mekhq.log file from this game so we can prevent this from happening in\n"
                            + "the future.", "Could not export parts", JOptionPane.ERROR_MESSAGE);
            // restore the backup file
            file.delete();
            if (backupFile.exists()) {
                Utilities.copyfile(backupFile, file);
                backupFile.delete();
            }
        }
    }

    /**
     * Check to see if the command center tab is currently active and if not, color the tab. Should be
     * called when items are added to daily report log panel and user is not on the command center tab
     * in order to draw attention to it
     */
    public void checkDailyLogNag() {
        if (!logNagActive) {
            if (tabMain.getSelectedIndex() != 0) {
                tabMain.setBackgroundAt(0, Color.RED);
                logNagActive = true;
            }
        }
    }

    public void refreshAllTabs() {
        for (int i = 0; i < tabMain.getTabCount(); i++) {
            ((CampaignGuiTab) tabMain.getComponentAt(i)).refreshAll();
        }
    }

    public void refreshLab() {
        MekLabTab lab = (MekLabTab) getTab(MHQTabType.MEK_LAB);
        if (null == lab) {
            return;
        }
        Unit u = lab.getUnit();
        if (null == u) {
            return;
        }

        if (null == getCampaign().getUnit(u.getId())) {
            // this unit has been removed so clear the mek lab
            lab.clearUnit();
        } else {
            // put a try-catch here so that bugs in the meklab don't screw up other stuff
            try {
                lab.refreshRefitSummary();
            } catch (Exception e) {
                LogManager.getLogger().error("", e);
            }
        }
    }

    public void refreshCalendar() {
        getFrame().setTitle(getCampaign().getTitle());
    }

    private void refreshFunds() {
        Money funds = getCampaign().getFunds();
        String inDebt = "";
        if (getCampaign().getFinances().isInDebt()) {
            // FIXME : Localize
            inDebt = " <font color='red'>(in Debt)</font>";
        }
        // FIXME : Localize
        String text = "<html><b>Funds</b>: " + funds.toAmountAndSymbolString() + inDebt + "</html>";
        lblFunds.setText(text);
    }

    private void refreshTempAstechs() {
        // FIXME : Localize
        String text = "<html><b>Temp Astechs</b>: " + getCampaign().getAstechPool() + "</html>";
        lblTempAstechs.setText(text);
    }

    private void refreshTempMedics() {
        // FIXME : Localize
        String text = "<html><b>Temp Medics</b>: " + getCampaign().getMedicPool() + "</html>";
        lblTempMedics.setText(text);
    }

    private void refreshPartsAvailability() {
        if (!getCampaign().getCampaignOptions().isUseAtB()
                || CampaignOptions.S_AUTO.equals(getCampaign().getCampaignOptions().getAcquisitionSkill())) {
            lblPartsAvailabilityRating.setText("");
        } else {
            StringBuilder report = new StringBuilder();
            int partsAvailability = getCampaign().findAtBPartsAvailabilityLevel(null, report);
            // FIXME : Localize
            lblPartsAvailabilityRating.setText("<html><b>Campaign Parts Availability</b>: " + partsAvailability + "</html>");
        }
    }

    private ActionScheduler fundsScheduler = new ActionScheduler(this::refreshFunds);

    public void refreshLocation() {
        lblLocation.setText(getCampaign().getLocation().getReport(getCampaign().getLocalDate()));
    }

    public int getTabIndexByName(String tabTitle) {
        int retVal = -1;
        for (int i = 0; i < tabMain.getTabCount(); i++) {
            if (tabMain.getTitleAt(i).equals(tabTitle)) {
                retVal = i;
                break;
            }
        }
        return retVal;
    }

    public void undeployUnit(Unit u) {
        Force f = getCampaign().getForce(u.getForceId());
        if (f != null) {
            undeployForce(f, false);
        }
        Scenario s = getCampaign().getScenario(u.getScenarioId());
        s.removeUnit(u.getId());
        u.undeploy();
        MekHQ.triggerEvent(new DeploymentChangedEvent(u, s));
    }

    public void undeployForces(Vector<Force> forces) {
        for (Force force : forces) {
            undeployForce(force);
            undeployForces(force.getSubForces());
        }
    }

    public void undeployForce(Force f) {
        undeployForce(f, true);
    }

    public void undeployForce(Force f, boolean killSubs) {
        int sid = f.getScenarioId();
        Scenario scenario = getCampaign().getScenario(sid);
        if (null != scenario) {
            f.clearScenarioIds(getCampaign(), killSubs);
            scenario.removeForce(f.getId());
            if (killSubs) {
                for (UUID uid : f.getAllUnits(false)) {
                    Unit u = getCampaign().getUnit(uid);
                    if (null != u) {
                        scenario.removeUnit(u.getId());
                        u.undeploy();
                    }
                }
            }

            // We have to clear out the parents as well.
            Force parent = f;
            int prevId = f.getId();
            while ((parent = parent.getParentForce()) != null) {
                if (parent.getScenarioId() == -1) {
                    break;
                }
                parent.clearScenarioIds(getCampaign(), false);
                scenario.removeForce(parent.getId());
                for (Force sub : parent.getSubForces()) {
                    if (sub.getId() == prevId) {
                        continue;
                    }
                    scenario.addForces(sub.getId());
                    sub.setScenarioId(scenario.getId());
                }
                prevId = parent.getId();
            }
        }

        if (null != scenario) {
            MekHQ.triggerEvent(new DeploymentChangedEvent(f, scenario));
        }
    }

    //region Subscriptions
    @Subscribe
    public void handleDayEnding(DayEndingEvent evt) {
        // first check for overdue loan payments - don't allow advancement until
        // these are addressed
        if (getCampaign().checkOverDueLoans()) {
            refreshFunds();
            // FIXME : Localize
            JOptionPane.showMessageDialog(null, "You must resolve overdue loans before advancing the day",
                    "Overdue loans", JOptionPane.WARNING_MESSAGE);
            evt.cancel();
            return;
        }

        if (getCampaign().checkRetirementDefections()) {
            showRetirementDefectionDialog();
            evt.cancel();
            return;
        }

        if (getCampaign().checkYearlyRetirements()) {
            showRetirementDefectionDialog();
            evt.cancel();
            return;
        }

        if (new UnmaintainedUnitsNagDialog(getFrame(), getCampaign()).showDialog().isCancelled()) {
            evt.cancel();
            return;
        }

        if (new InsufficientAstechsNagDialog(getFrame(), getCampaign()).showDialog().isCancelled()) {
            evt.cancel();
            return;
        }

        if (new InsufficientAstechTimeNagDialog(getFrame(), getCampaign()).showDialog().isCancelled()) {
            evt.cancel();
            return;
        }

        if (new InsufficientMedicsNagDialog(getFrame(), getCampaign()).showDialog().isCancelled()) {
            evt.cancel();
            return;
        }

        if (getCampaign().getCampaignOptions().isUseAtB()) {
            if (new ShortDeploymentNagDialog(getFrame(), getCampaign()).showDialog().isCancelled()) {
                evt.cancel();
                return;
            }

            if (new UnresolvedStratConContactsNagDialog(getFrame(), getCampaign()).showDialog().isCancelled()) {
                evt.cancel();
                return;
            }

            if (new OutstandingScenariosNagDialog(getFrame(), getCampaign()).showDialog().isCancelled()) {
                evt.cancel();
                return;
            }
        }
    }

    @Subscribe
    public void handleNewDay(NewDayEvent evt) {
        refreshCalendar();
        refreshLocation();
        refreshFunds();
        refreshPartsAvailability();

        refreshAllTabs();
    }

    @Subscribe
    public void handle(final OptionsChangedEvent evt) {
        if (!getCampaign().getCampaignOptions().isUseStratCon() && (getTab(MHQTabType.STRAT_CON) != null)) {
            removeStandardTab(MHQTabType.STRAT_CON);
        } else if (getCampaign().getCampaignOptions().isUseStratCon() && (getTab(MHQTabType.STRAT_CON) == null)) {
            addStandardTab(MHQTabType.STRAT_CON);
        }

        refreshAllTabs();
        fundsScheduler.schedule();
        refreshPartsAvailability();

        miRetirementDefectionDialog.setVisible(!evt.getOptions().getRandomRetirementMethod().isNone());
        miUnitMarket.setVisible(!evt.getOptions().getUnitMarketMethod().isNone());
    }

    @Subscribe
    public void handle(TransactionEvent ev) {
        fundsScheduler.schedule();
        refreshPartsAvailability();
    }

    @Subscribe
    public void handle(LoanEvent ev) {
        fundsScheduler.schedule();
        refreshPartsAvailability();
    }

    @Subscribe
    public void handle(AssetEvent ev) {
        fundsScheduler.schedule();
    }

    @Subscribe
    public void handle(AstechPoolChangedEvent ev) {
        refreshTempAstechs();
    }

    @Subscribe
    public void handle(MedicPoolChangedEvent ev) {
        refreshTempMedics();
    }

    @Subscribe
    public void handleLocationChanged(LocationChangedEvent ev) {
        refreshLocation();
    }

    @Subscribe
    public void handleMissionChanged(MissionEvent ev) {
        refreshPartsAvailability();
    }

    @Subscribe
    public void handlePersonUpdate(PersonEvent ev) {
        // only bother recalculating AtB parts availability if a logistics admin has been changed
        // refreshPartsAvailability cuts out early with a "use AtB" check so it's not necessary here
        if (ev.getPerson().hasRole(PersonnelRole.ADMINISTRATOR_LOGISTICS)) {
            refreshPartsAvailability();
        }
    }

    @Subscribe
    public void handle(final MHQOptionsChangedEvent evt) {
        miCompanyGenerator.setVisible(MekHQ.getMHQOptions().getShowCompanyGenerator());
    }
    //endregion Subscriptions
}<|MERGE_RESOLUTION|>--- conflicted
+++ resolved
@@ -695,13 +695,8 @@
         miShipSearch = new JMenuItem(resourceMap.getString("miShipSearch.text"));
         miShipSearch.setMnemonic(KeyEvent.VK_S);
         miShipSearch.setAccelerator(KeyStroke.getKeyStroke(KeyEvent.VK_S, InputEvent.ALT_DOWN_MASK));
-<<<<<<< HEAD
-        miShipSearch.addActionListener(ev -> showShipSearch());
+        miShipSearch.addActionListener(evt -> new ShipSearchDialog(getFrame(), this).setVisible(true));
         miShipSearch.setVisible(getCampaign().getCampaignOptions().isUseAtB());
-=======
-        miShipSearch.addActionListener(evt -> new ShipSearchDialog(getFrame(), this).setVisible(true));
-        miShipSearch.setVisible(getCampaign().getCampaignOptions().getUseAtB());
->>>>>>> 21741747
         menuMarket.add(miShipSearch);
 
         JMenuItem miPurchaseUnit = new JMenuItem(resourceMap.getString("miPurchaseUnit.text"));
