--- conflicted
+++ resolved
@@ -237,15 +237,9 @@
         frame.setDefaultCloseOperation(JFrame.DO_NOTHING_ON_CLOSE);
 
         tabMain = new JTabbedPane();
-<<<<<<< HEAD
-        tabMain.setToolTipText(resourceMap.getString("tabMain.toolTipText"));
+        tabMain.setToolTipText("");
         tabMain.setMinimumSize(new Dimension(600, 200));
         tabMain.setPreferredSize(new Dimension(900, 300));
-=======
-        tabMain.setToolTipText("");
-        tabMain.setMinimumSize(new java.awt.Dimension(600, 200));
-        tabMain.setPreferredSize(new java.awt.Dimension(900, 300));
->>>>>>> d3f64446
 
         addStandardTab(GuiTabType.COMMAND);
         addStandardTab(GuiTabType.TOE);
