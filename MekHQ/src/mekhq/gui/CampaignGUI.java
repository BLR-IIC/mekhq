--- conflicted
+++ resolved
@@ -1342,28 +1342,16 @@
         if (file == null) {
             return;
         }
-<<<<<<< HEAD
-        if (null != getCampaign().getStoryArc()) {
-            MekHQ.unregisterHandler(getCampaign().getStoryArc());
-        }
-        boolean hadAtB = getCampaign().getCampaignOptions().getUseAtB();
-        DataLoadingDialog dataLoadingDialog = new DataLoadingDialog(
-                getApplication(), getFrame(), f);
-        // TODO : does this effectively deal with memory management issues?
-        dataLoadingDialog.setVisible(true);
-        if (hadAtB && !getCampaign().getCampaignOptions().getUseAtB()) {
-            RandomFactionGenerator.getInstance().dispose();
-            RandomUnitGenerator.getInstance().dispose();
-        }
-        //Unregister event handlers for CampaignGUI and tabs
-=======
         new DataLoadingDialog(getFrame(), getApplication(), file).setVisible(true);
         // Unregister event handlers for CampaignGUI and tabs
->>>>>>> 54867e6a
         for (int i = 0; i < tabMain.getTabCount(); i++) {
             if (tabMain.getComponentAt(i) instanceof CampaignGuiTab) {
                 ((CampaignGuiTab) tabMain.getComponentAt(i)).disposeTab();
             }
+        }
+        // unregister story arc handler if in use
+        if (null != getCampaign().getStoryArc()) {
+            MekHQ.unregisterHandler(getCampaign().getStoryArc());
         }
         MekHQ.unregisterHandler(this);
     }
