--- conflicted
+++ resolved
@@ -225,13 +225,7 @@
      * Worker function that sets up the "assign forces to scenario" UI elements.
      */
     private void setAssignForcesUI(GridBagConstraints gbc, boolean reinforcements) {
-<<<<<<< HEAD
         // Get eligible templates depending on reinforcement status
-=======
-        // generate a lance selector with the following parameters:
-        // all forces assigned to the current track that aren't already assigned
-        // elsewhere max number of items that can be selected = current scenario required lances
->>>>>>> 38f273a4
         List<ScenarioForceTemplate> eligibleForceTemplates = reinforcements
             ? currentScenario.getScenarioTemplate().getAllPlayerReinforcementForces()
             : currentScenario.getScenarioTemplate().getAllPrimaryPlayerForces();
@@ -260,17 +254,12 @@
             JLabel selectedForceInfo = new JLabel();
             JList<Force> availableForceList = addAvailableForceList(forcePanel, localGbc, forceTemplate);
 
-<<<<<<< HEAD
             // Add a listener to handle changes to the selected force
-            availableForceList.addListSelectionListener(
-                e -> availableForceSelectorChanged(e, selectedForceInfo, reinforcements));
-=======
             availableForceList
                     .addListSelectionListener(e -> {
                         availableForceSelectorChanged(e, selectedForceInfo, reinforcements);
                         btnCommit.setEnabled(true);
                     });
->>>>>>> 38f273a4
 
             // Store the list in the map for later reference
             availableForceLists.put(forceTemplate.getForceName(), availableForceList);
