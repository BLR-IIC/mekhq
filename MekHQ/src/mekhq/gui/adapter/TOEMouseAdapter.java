--- conflicted
+++ resolved
@@ -1460,12 +1460,6 @@
                 popup.add(menuItem);
             }
         }
-<<<<<<< HEAD
-
-        return Optional.of(popup);
-    }
-=======
->>>>>>> 05495f48
 
         return Optional.of(popup);
     }
