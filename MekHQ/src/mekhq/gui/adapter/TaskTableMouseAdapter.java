--- conflicted
+++ resolved
@@ -1,5 +1,5 @@
 /*
- * Copyright (c) 2017 The MegaMek Team. All rights reserved.
+ * Copyright (c) 2017-2021 - The MegaMek Team. All rights reserved.
  *
  * This file is part of MekHQ.
  *
@@ -10,13 +10,12 @@
  *
  * MekHQ is distributed in the hope that it will be useful,
  * but WITHOUT ANY WARRANTY; without even the implied warranty of
- * MERCHANTABILITY or FITNESS FOR A PARTICULAR PURPOSE.  See the
+ * MERCHANTABILITY or FITNESS FOR A PARTICULAR PURPOSE. See the
  * GNU General Public License for more details.
  *
  * You should have received a copy of the GNU General Public License
- * along with MekHQ.  If not, see <http://www.gnu.org/licenses/>.
+ * along with MekHQ. If not, see <http://www.gnu.org/licenses/>.
  */
-
 package mekhq.gui.adapter;
 
 import java.awt.event.ActionEvent;
@@ -42,28 +41,29 @@
 import mekhq.gui.model.TaskTableModel;
 
 public class TaskTableMouseAdapter extends JPopupMenuAdapter {
-
+    //region Variable Declarations
     private CampaignGUI gui;
     private JTable taskTable;
     private TaskTableModel taskModel;
-
-    protected TaskTableMouseAdapter(CampaignGUI gui, JTable taskTable,
-            TaskTableModel taskModel) {
+    //endregion Variable Declaration
+
+    //region Constructors
+    protected TaskTableMouseAdapter(CampaignGUI gui, JTable taskTable, TaskTableModel taskModel) {
         this.gui = gui;
         this.taskTable = taskTable;
         this.taskModel = taskModel;
     }
+    //endregion Constructors
 
     public static void connect(CampaignGUI gui, JTable taskTable, TaskTableModel taskModel) {
-        new TaskTableMouseAdapter(gui, taskTable, taskModel)
-                .connect(taskTable);
+        new TaskTableMouseAdapter(gui, taskTable, taskModel).connect(taskTable);
     }
 
     @Override
     public void actionPerformed(ActionEvent action) {
         String command = action.getActionCommand();
         IPartWork partWork = taskModel.getTaskAt(taskTable.convertRowIndexToModel(taskTable.getSelectedRow()));
-        if (null == partWork) {
+        if (partWork == null) {
             return;
         }
 
@@ -75,17 +75,18 @@
 
         if (command.equalsIgnoreCase("SCRAP")) {
             for (IPartWork p : parts) {
-            	if (!(p instanceof Part)) {
-            		continue;
-		        }
-                if (null != ((Part)p).checkScrappable()) {
-                    JOptionPane.showMessageDialog(gui.getFrame(), ((Part)p).checkScrappable(), "Cannot scrap part",
+                if (!(p instanceof Part)) {
+                    continue;
+                }
+
+                if (((Part) p).checkScrappable() != null) {
+                    JOptionPane.showMessageDialog(gui.getFrame(), ((Part) p).checkScrappable(), "Cannot scrap part",
                             JOptionPane.ERROR_MESSAGE);
                     return;
                 }
                 Unit u = p.getUnit();
-                gui.getCampaign().addReport(((Part)p).scrap());
-                if (null != u && !u.isRepairable() && !u.hasSalvageableParts()) {
+                gui.getCampaign().addReport(((Part) p).scrap());
+                if ((u != null) && !u.isRepairable() && !u.hasSalvageableParts()) {
                     gui.getCampaign().removeUnit(u.getId());
                 }
                 MekHQ.triggerEvent(new UnitChangedEvent(u));
@@ -106,9 +107,9 @@
         } else if (command.contains("CHANGE_MODE")) {
             String sel = command.split(":")[1];
             for (IPartWork p : parts) {
-                if (p instanceof Part && p.getAllMods(null).getValue() != TargetRoll.AUTOMATIC_SUCCESS) {
-                    ((Part)p).setMode(WorkTime.of(sel));
-                    MekHQ.triggerEvent(new PartModeChangedEvent((Part)p));
+                if ((p instanceof Part) && (p.getAllMods(null).getValue() != TargetRoll.AUTOMATIC_SUCCESS)) {
+                    ((Part) p).setMode(WorkTime.of(sel));
+                    MekHQ.triggerEvent(new PartModeChangedEvent((Part) p));
                 }
             }
         } else if (command.contains("UNASSIGN")) {
@@ -167,43 +168,12 @@
             parts[i] = taskModel.getTaskAt(taskTable.convertRowIndexToModel(rows[i]));
         }
 
-<<<<<<< HEAD
-            JMenuItem menuItem = null;
-            JMenu menu = null;
-            JCheckBoxMenuItem cbMenuItem = null;
-            // Mode (extra time, rush job, ...
-            // dont allow automatic success jobs to change mode
-            // dont allow pod space or pod-mounted equipment to change mode when removing or replacing
-            boolean canChangeMode = true;
-            boolean isScrappable = true;
-            boolean isBeingWorked = false;
-            boolean isFixable = true;
-            for (IPartWork p : parts) {
-                canChangeMode &= p.canChangeWorkMode()
-                        && p.getAllMods(null).getValue() != TargetRoll.AUTOMATIC_SUCCESS;
-                isScrappable &= (p instanceof Part) && !((Part) p).canNeverScrap();
-                isBeingWorked |= (p instanceof Part) && p.isBeingWorkedOn();
-                isFixable &= (null == p.checkFixable());
-            }
-            if (canChangeMode) {
-                menu = new JMenu("Mode");
-                for (WorkTime wt : WorkTime.DEFAULT_TIMES) {
-                    cbMenuItem = new JCheckBoxMenuItem(wt.name);
-                    if (partWork.getMode() == wt) {
-                        cbMenuItem.setSelected(true);
-                    } else {
-                        cbMenuItem.setActionCommand("CHANGE_MODE:" + wt.id);
-                        cbMenuItem.addActionListener(this);
-                    }
-                    cbMenuItem.setEnabled(!isBeingWorked);
-                    menu.add(cbMenuItem);
-=======
-        JMenuItem menuItem = null;
-        JMenu menu = null;
-        JCheckBoxMenuItem cbMenuItem = null;
-        // Mode (extra time, rush job, ...
-        // dont allow automatic success jobs to change mode
-        // dont allow pod space or pod-mounted equipment to change mode when removing or replacing
+        JMenuItem menuItem;
+        JMenu menu;
+        JCheckBoxMenuItem cbMenuItem;
+        // Mode (extra time, rush job, ...)
+        // don't allow automatic success jobs to change mode
+        // don't allow pod space or pod-mounted equipment to change mode when removing or replacing
         boolean canChangeMode = true;
         boolean isScrappable = true;
         boolean isBeingWorked = false;
@@ -211,10 +181,11 @@
         for (IPartWork p : parts) {
             canChangeMode &= p.canChangeWorkMode()
                     && p.getAllMods(null).getValue() != TargetRoll.AUTOMATIC_SUCCESS;
-            isScrappable &= (p instanceof Part) && !((Part)p).canNeverScrap();
-            isBeingWorked |= (p instanceof Part) && ((Part)p).isBeingWorkedOn();
-            isFixable &= (null == p.checkFixable());
-        }
+            isScrappable &= (p instanceof Part) && !((Part) p).canNeverScrap();
+            isBeingWorked |= (p instanceof Part) && p.isBeingWorkedOn();
+            isFixable &= (p.checkFixable() == null);
+        }
+
         if (canChangeMode) {
             menu = new JMenu("Mode");
             for (WorkTime wt : WorkTime.DEFAULT_TIMES) {
@@ -224,13 +195,13 @@
                 } else {
                     cbMenuItem.setActionCommand("CHANGE_MODE:" + wt.id);
                     cbMenuItem.addActionListener(this);
->>>>>>> 9184e75a
                 }
                 cbMenuItem.setEnabled(!isBeingWorked);
                 menu.add(cbMenuItem);
             }
             popup.add(menu);
         }
+
         // Scrap component
         if (isScrappable) {
             menuItem = new JMenuItem("Scrap component");
@@ -240,19 +211,6 @@
             popup.add(menuItem);
         }
 
-<<<<<<< HEAD
-            if (gui.getCampaign().isGM()) {
-                menu = new JMenu("GM Mode");
-                popup.add(menu);
-                // Auto complete task
-
-                menuItem = new JMenuItem("Complete Task");
-                menuItem.setActionCommand("FIX");
-                menuItem.addActionListener(this);
-                menuItem.setEnabled(isFixable);
-                menu.add(menuItem);
-            }
-=======
         if (gui.getCampaign().isGM()) {
             popup.addSeparator();
             menu = new JMenu("GM Mode");
@@ -263,7 +221,6 @@
             menuItem.addActionListener(this);
             menuItem.setEnabled(isFixable);
             menu.add(menuItem);
->>>>>>> 9184e75a
 
             popup.add(menu);
         }
