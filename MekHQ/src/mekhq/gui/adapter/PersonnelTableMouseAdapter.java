/*
 * Copyright (c) 2019-2020 - The MegaMek Team. All Rights Reserved.
 *
 * This file is part of MekHQ.
 *
 * MekHQ is free software: you can redistribute it and/or modify
 * it under the terms of the GNU General Public License as published by
 * the Free Software Foundation, either version 3 of the License, or
 * (at your option) any later version.
 *
 * MekHQ is distributed in the hope that it will be useful,
 * but WITHOUT ANY WARRANTY; without even the implied warranty of
 * MERCHANTABILITY or FITNESS FOR A PARTICULAR PURPOSE. See the
 * GNU General Public License for more details.
 *
 * You should have received a copy of the GNU General Public License
 * along with MekHQ. If not, see <http://www.gnu.org/licenses/>.
 */
package mekhq.gui.adapter;

import java.awt.*;
import java.awt.event.ActionEvent;
import java.awt.event.MouseEvent;
import java.time.LocalDate;
import java.util.*;
import java.util.List;
import java.util.stream.Collectors;
import java.util.stream.Stream;

import javax.swing.*;

import megamek.client.ui.swing.dialog.imageChooser.AbstractIconChooserDialog;
import megamek.client.ui.swing.dialog.imageChooser.PortraitChooserDialog;
import megamek.client.ui.swing.util.MenuScroller;
import megamek.common.*;
import megamek.common.options.IOption;
import megamek.common.options.OptionsConstants;
import megamek.common.options.PilotOptions;
import megamek.common.util.EncodeControl;
import mekhq.MekHQ;
import mekhq.Utilities;
import mekhq.campaign.finances.Money;
import mekhq.campaign.personnel.Award;
import mekhq.campaign.Kill;
import mekhq.campaign.log.LogEntry;
import mekhq.campaign.event.PersonChangedEvent;
import mekhq.campaign.event.PersonLogEvent;
import mekhq.campaign.finances.Transaction;
import mekhq.campaign.personnel.*;
import mekhq.campaign.personnel.enums.*;
import mekhq.campaign.personnel.generator.SingleSpecialAbilityGenerator;
import mekhq.campaign.personnel.ranks.Rank;
import mekhq.campaign.personnel.ranks.Ranks;
import mekhq.campaign.unit.HangarSorter;
import mekhq.campaign.unit.Unit;
import mekhq.gui.CampaignGUI;
import mekhq.gui.PersonnelTab;
import mekhq.gui.dialog.*;
import mekhq.gui.model.PersonnelTableModel;
import mekhq.gui.utilities.JMenuHelpers;
import mekhq.gui.utilities.MultiLineTooltip;
import mekhq.gui.utilities.StaticChecks;

public class PersonnelTableMouseAdapter extends JPopupMenuAdapter {
    private static final String CMD_RANKSYSTEM = "RANKSYSTEM";
    private static final String CMD_RANK = "RANK";
    private static final String CMD_MANEI_DOMINI_RANK = "MD_RANK";
    private static final String CMD_MANEI_DOMINI_CLASS = "MD_CLASS";
    private static final String CMD_PRIMARY_ROLE = "PROLE";
    private static final String CMD_SECONDARY_ROLE = "SROLE";
    private static final String CMD_PRIMARY_DESIGNATOR = "DESIG_PRI";
    private static final String CMD_SECONDARY_DESIGNATOR = "DESIG_SEC";
    private static final String CMD_REMOVE_UNIT = "REMOVE_UNIT";
    private static final String CMD_ADD_PILOT = "ADD_PILOT";
    private static final String CMD_ADD_SOLDIER = "ADD_SOLDIER";
    private static final String CMD_ADD_DRIVER = "ADD_DRIVER"; //$NON-NLS-1$
    private static final String CMD_ADD_VESSEL_PILOT = "ADD_VESSEL_PILOT"; //$NON-NLS-1$
    private static final String CMD_ADD_GUNNER = "ADD_GUNNER"; //$NON-NLS-1$
    private static final String CMD_ADD_CREW = "ADD_CREW"; //$NON-NLS-1$
    private static final String CMD_ADD_NAVIGATOR = "ADD_NAV"; //$NON-NLS-1$
    private static final String CMD_ADD_TECH_OFFICER = "ADD_TECH_OFFICER"; //$NON-NLS-1$
    private static final String CMD_ADD_AWARD = "ADD_AWARD";
    private static final String CMD_RMV_AWARD = "RMV_AWARD";

    private static final String CMD_EDIT_SALARY = "SALARY"; //$NON-NLS-1$
    private static final String CMD_BLOODNAME = "BLOODNAME"; //$NON-NLS-1$
    private static final String CMD_EDIT_INJURIES = "EDIT_INJURIES"; //$NON-NLS-1$
    private static final String CMD_REMOVE_INJURY = "REMOVE_INJURY"; //$NON-NLS-1$
    private static final String CMD_CLEAR_INJURIES = "CLEAR_INJURIES"; //$NON-NLS-1$
    private static final String CMD_CALLSIGN = "CALLSIGN"; //$NON-NLS-1$
    private static final String CMD_DEPENDENT = "DEPENDENT"; //$NON-NLS-1$
    private static final String CMD_COMMANDER = "COMMANDER"; //$NON-NLS-1$
    private static final String CMD_TRYING_TO_CONCEIVE = "TRYING_TO_CONCEIVE";
    private static final String CMD_TRYING_TO_MARRY = "TRYING_TO_MARRY";
    private static final String CMD_FOUNDER = "FOUNDER";
    private static final String CMD_EDIT_PERSONNEL_LOG = "LOG"; //$NON-NLS-1$
    private static final String CMD_ADD_LOG_ENTRY = "ADD_PERSONNEL_LOG_SINGLE"; //$NON-NLS-1$
    private static final String CMD_EDIT_MISSIONS_LOG = "MISSIONS_LOG"; //$NON-NLS-1$
    private static final String CMD_ADD_MISSION_ENTRY = "ADD_MISSION_ENTRY"; //$NON-NLS-1$
    private static final String CMD_EDIT_KILL_LOG = "KILL_LOG"; //$NON-NLS-1$
    private static final String CMD_ADD_KILL = "ADD_KILL"; //$NON-NLS-1$
    private static final String CMD_BUY_EDGE = "EDGE_BUY"; //$NON-NLS-1$
    private static final String CMD_SET_EDGE = "EDGE_SET"; //$NON-NLS-1$
    private static final String CMD_SET_XP = "XP_SET"; //$NON-NLS-1$
    private static final String CMD_ADD_1_XP = "XP_ADD_1"; //$NON-NLS-1$
    private static final String CMD_ADD_XP = "XP_ADD"; //$NON-NLS-1$
    private static final String CMD_EDIT_BIOGRAPHY = "BIOGRAPHY"; //$NON-NLS-1$
    private static final String CMD_RANDOM_PORTRAIT = "RANDOMIZE_PORTRAIT"; //$NON-NLS-1$
    private static final String CMD_EDIT_PORTRAIT = "PORTRAIT"; //$NON-NLS-1$
    private static final String CMD_EDIT_HITS = "EDIT_HITS"; //$NON-NLS-1$
    private static final String CMD_EDIT = "EDIT"; //$NON-NLS-1$
    private static final String CMD_SACK = "SACK"; //$NON-NLS-1$
    private static final String CMD_REMOVE = "REMOVE"; //$NON-NLS-1$
    private static final String CMD_EDGE_TRIGGER = "EDGE"; //$NON-NLS-1$
    private static final String CMD_CHANGE_PRISONER_STATUS = "PRISONER_STATUS"; //$NON-NLS-1$
    private static final String CMD_CHANGE_STATUS = "STATUS"; //$NON-NLS-1$
    private static final String CMD_ACQUIRE_SPECIALIST = "SPECIALIST"; //$NON-NLS-1$
    private static final String CMD_ACQUIRE_WEAPON_SPECIALIST = "WSPECIALIST"; //$NON-NLS-1$
    private static final String CMD_ACQUIRE_RANGEMASTER = "RANGEMASTER"; //$NON-NLS-1$
    private static final String CMD_ACQUIRE_HUMANTRO = "HUMANTRO"; //$NON-NLS-1$
    private static final String CMD_ACQUIRE_ABILITY = "ABILITY";
    private static final String CMD_ACQUIRE_CUSTOM_CHOICE = "CUSTOM_CHOICE";
    private static final String CMD_IMPROVE = "IMPROVE";
    private static final String CMD_ADD_SPOUSE = "SPOUSE";
    private static final String CMD_REMOVE_SPOUSE = "REMOVE_SPOUSE";
    private static final String CMD_ADD_PREGNANCY = "ADD_PREGNANCY";
    private static final String CMD_REMOVE_PREGNANCY = "PREGNANCY_SPOUSE";
    private static final String CMD_ADD_TECH = "ADD_TECH";

    private static final String CMD_IMPRISON = "IMPRISON";
    private static final String CMD_FREE = "FREE";
    private static final String CMD_RECRUIT = "RECRUIT";
    private static final String CMD_RANSOM = "RANSOM";

    private static final String SEPARATOR = "@";
    private static final String HYPHEN = "-";
    private static final String TRUE = String.valueOf(true);
    private static final String FALSE = String.valueOf(false);

    private final CampaignGUI gui;
    private final JTable personnelTable;
    private final PersonnelTableModel personnelModel;
    private final ResourceBundle resourceMap;

    protected PersonnelTableMouseAdapter(CampaignGUI gui, JTable personnelTable,
                                      PersonnelTableModel personnelModel) {
        this.gui = gui;
        this.personnelTable = personnelTable;
        this.personnelModel = personnelModel;
        resourceMap = ResourceBundle.getBundle("mekhq.resources.PersonnelTableMouseAdapter", new EncodeControl()); //$NON-NLS-1$
    }

    public static void connect(CampaignGUI gui, JTable personnelTable,
            PersonnelTableModel personnelModel, JSplitPane splitPersonnel) {
        new PersonnelTableMouseAdapter(gui, personnelTable, personnelModel) {
            @Override
            public void mouseClicked(MouseEvent e) {
                if ((e.getButton() == MouseEvent.BUTTON1) && (e.getClickCount() == 2)) {
                    int width = splitPersonnel.getSize().width;
                    int location = splitPersonnel.getDividerLocation();
                    int size = splitPersonnel.getDividerSize();
                    if ((width - location + size) < PersonnelTab.PERSONNEL_VIEW_WIDTH) {
                        // expand
                        splitPersonnel.resetToPreferredSizes();
                    } else {
                        // collapse
                        splitPersonnel.setDividerLocation(1.0);
                    }
                }
            }
        }.connect(personnelTable);
    }

    // MechWarrior Edge Options
    private static final String OPT_EDGE_MASC_FAILURE = "edge_when_masc_fails"; //$NON-NLS-1$
    private static final String OPT_EDGE_EXPLOSION = "edge_when_explosion"; //$NON-NLS-1$
    private static final String OPT_EDGE_KO = "edge_when_ko"; //$NON-NLS-1$
    private static final String OPT_EDGE_TAC = "edge_when_tac"; //$NON-NLS-1$
    private static final String OPT_EDGE_HEADHIT = "edge_when_headhit"; //$NON-NLS-1$

    // Aero Edge Options
    private static final String OPT_EDGE_WHEN_AERO_ALT_LOSS= "edge_when_aero_alt_loss"; //$NON-NLS-1$
    private static final String OPT_EDGE_WHEN_AERO_EXPLOSION= "edge_when_aero_explosion"; //$NON-NLS-1$
    private static final String OPT_EDGE_WHEN_AERO_KO= "edge_when_aero_ko"; //$NON-NLS-1$
    private static final String OPT_EDGE_WHEN_AERO_LUCKY_CRIT= "edge_when_aero_lucky_crit"; //$NON-NLS-1$
    private static final String OPT_EDGE_WHEN_AERO_NUKE_CRIT= "edge_when_aero_nuke_crit"; //$NON-NLS-1$
    private static final String OPT_EDGE_WHEN_AERO_UNIT_CARGO_LOST= "edge_when_aero_unit_cargo_lost"; //$NON-NLS-1$

    private static final int MAX_POPUP_ITEMS = 20;

    private String makeCommand(String ... parts) {
        return Utilities.combineString(Arrays.asList(parts), SEPARATOR);
    }

    @Override
    public void actionPerformed(ActionEvent action) {
        int row = personnelTable.getSelectedRow();
        if (row < 0) {
            return;
        }
        Person selectedPerson = personnelModel.getPerson(personnelTable.convertRowIndexToModel(row));
        int[] rows = personnelTable.getSelectedRows();
        Person[] people = new Person[rows.length];
        for (int i = 0; i < rows.length; i++) {
            people[i] = personnelModel.getPerson(personnelTable.convertRowIndexToModel(rows[i]));
        }

        String[] data = action.getActionCommand().split(SEPARATOR, -1);
        String command = data[0];

        switch (command) {
            case CMD_RANKSYSTEM: {
                int system = Integer.parseInt(data[1]);
                for (Person person : people) {
                    person.setRankSystem(system);
                }
                break;
            }
            case CMD_RANK: {
                int rank = Integer.parseInt(data[1]);
                int level = 0;
                // Check to see if we added a rank level...
                if (data.length > 2) {
                    level = Integer.parseInt(data[2]);
                }

                for (Person person : people) {
                    gui.getCampaign().changeRank(person, rank, level, true);
                }
                break;
            }
            case CMD_MANEI_DOMINI_RANK: {
                ManeiDominiRank maneiDominiRank = ManeiDominiRank.parseFromString(data[1]);
                for (Person person : people) {
                    person.setManeiDominiRank(maneiDominiRank);
                }
                break;
            }
            case CMD_MANEI_DOMINI_CLASS: {
                try {
                    ManeiDominiClass mdClass = ManeiDominiClass.valueOf(data[1]);
                    for (Person person : people) {
                        person.setManeiDominiClass(mdClass);
                    }
                } catch (Exception e) {
                    MekHQ.getLogger().error("Failed to assign Manei Domini Class", e);
                }
                break;
            }
            case CMD_PRIMARY_DESIGNATOR: {
                try {
                    ROMDesignation romDesignation = ROMDesignation.valueOf(data[1]);
                    for (Person person : people) {
                        person.setPrimaryDesignator(romDesignation);
                    }
                } catch (Exception e) {
                    MekHQ.getLogger().error("Failed to assign ROM designator", e);
                }
                break;
            }
            case CMD_SECONDARY_DESIGNATOR: {
                try {
                    ROMDesignation romDesignation = ROMDesignation.valueOf(data[1]);
                    for (Person person : people) {
                        person.setSecondaryDesignator(romDesignation);
                    }
                } catch (Exception e) {
                    MekHQ.getLogger().error("Failed to assign ROM secondary designator", e);
                }
                break;
            }
            case CMD_PRIMARY_ROLE: {
                int role = Integer.parseInt(data[1]);
                for (Person person : people) {
                    person.setPrimaryRole(role);
                    gui.getCampaign().personUpdated(person);
                    if (gui.getCampaign().getCampaignOptions().usePortraitForType(role)
                            && gui.getCampaign().getCampaignOptions().getAssignPortraitOnRoleChange()
                            && person.getPortrait().hasDefaultFilename()) {
                        gui.getCampaign().assignRandomPortraitFor(person);
                    }
                }
                break;
            }
            case CMD_SECONDARY_ROLE: {
                int secRole = Integer.parseInt(data[1]);
                for (Person person : people) {
                    person.setSecondaryRole(secRole);
                    gui.getCampaign().personUpdated(person);
                }
                break;
            }
            case CMD_REMOVE_UNIT: {
                for (Person person : people) {
                    Unit u = person.getUnit();
                    if (null != u) {
                        u.remove(person, true);
                        u.resetEngineer();
                        u.runDiagnostic(false);
                    }
                    // check for tech unit assignments
                    if (!person.getTechUnits().isEmpty()) {
                        for (Unit unitWeTech : new ArrayList<>(person.getTechUnits())) {
                            unitWeTech.remove(person, true);
                            unitWeTech.resetEngineer();
                            unitWeTech.runDiagnostic(false);
                        }
                        /*
                         * Incase there's still some assignments for this tech,
                         * clear them out. This can happen if the target unit
                         * above is null. The tech will still have the pointer
                         * but to a null unit and it will never go away
                         * otherwise.
                         */
                        person.clearTechUnits();
                    }
                }
                break;
            }
            case CMD_ADD_PILOT: {
                UUID selected = UUID.fromString(data[1]);
                Unit u = gui.getCampaign().getUnit(selected);
                Unit oldUnit = selectedPerson.getUnit();
                boolean useTransfers = false;
                boolean transferLog = !gui.getCampaign().getCampaignOptions().useTransfers();
                if (null != oldUnit) {
                    oldUnit.remove(selectedPerson, transferLog);
                    useTransfers = gui.getCampaign().getCampaignOptions().useTransfers();
                }
                if (null != u) {
                    u.addPilotOrSoldier(selectedPerson, useTransfers);
                    u.resetPilotAndEntity();
                    u.runDiagnostic(false);
                }
                break;
            }
            case CMD_ADD_SOLDIER: {
                UUID selected = UUID.fromString(data[1]);
                Unit u = gui.getCampaign().getUnit(selected);
                if (null != u) {
                    for (Person p : people) {
                        if (u.canTakeMoreGunners()) {
                            Unit oldUnit = p.getUnit();
                            boolean useTransfers = false;
                            boolean transferLog = !gui.getCampaign().getCampaignOptions().useTransfers();
                            if (null != oldUnit) {
                                oldUnit.remove(p, transferLog);
                                useTransfers = gui.getCampaign().getCampaignOptions().useTransfers();
                            }
                            u.addPilotOrSoldier(p, useTransfers);
                        }
                    }

                    u.resetPilotAndEntity();
                    u.runDiagnostic(false);
                }
                break;
            }
            case CMD_ADD_DRIVER: {
                UUID selected = UUID.fromString(data[1]);
                Unit u = gui.getCampaign().getUnit(selected);
                Unit oldUnit = selectedPerson.getUnit();
                boolean useTransfers = false;
                boolean transferLog = !gui.getCampaign().getCampaignOptions().useTransfers();
                if (null != oldUnit) {
                    oldUnit.remove(selectedPerson, transferLog);
                    useTransfers = gui.getCampaign().getCampaignOptions().useTransfers();
                }
                if (null != u) {
                    u.addDriver(selectedPerson, useTransfers);
                    u.resetPilotAndEntity();
                    u.runDiagnostic(false);
                }
                break;
            }
            case CMD_ADD_VESSEL_PILOT: {
                UUID selected = UUID.fromString(data[1]);
                Unit u = gui.getCampaign().getUnit(selected);
                if (null != u) {
                    for (Person p : people) {
                        if (u.canTakeMoreDrivers()) {
                            Unit oldUnit = p.getUnit();
                            boolean useTransfers = false;
                            boolean transferLog = !gui.getCampaign().getCampaignOptions().useTransfers();
                            if (null != oldUnit) {
                                oldUnit.remove(p, transferLog);
                                useTransfers = gui.getCampaign().getCampaignOptions().useTransfers();
                            }
                            u.addDriver(p, useTransfers);
                        }
                    }
                    u.resetPilotAndEntity();
                    u.runDiagnostic(false);
                }
                break;
            }
            case CMD_ADD_GUNNER: {
                UUID selected = UUID.fromString(data[1]);
                Unit u = gui.getCampaign().getUnit(selected);
                if (null != u) {
                    for (Person p : people) {
                        if (u.canTakeMoreGunners()) {
                            Unit oldUnit = p.getUnit();
                            boolean useTransfers = false;
                            boolean transferLog = !gui.getCampaign().getCampaignOptions().useTransfers();
                            if (null != oldUnit) {
                                oldUnit.remove(p, transferLog);
                                useTransfers = gui.getCampaign().getCampaignOptions().useTransfers();
                            }
                            u.addGunner(p, useTransfers);
                        }
                    }

                    u.resetPilotAndEntity();
                    u.runDiagnostic(false);
                }
                break;
            }
            case CMD_ADD_CREW: {
                UUID selected = UUID.fromString(data[1]);
                Unit u = gui.getCampaign().getUnit(selected);
                if (null != u) {
                    for (Person p : people) {
                        if (u.canTakeMoreVesselCrew()) {
                            Unit oldUnit = p.getUnit();
                            boolean useTransfers = false;
                            boolean transferLog = !gui.getCampaign().getCampaignOptions().useTransfers();
                            if (null != oldUnit) {
                                oldUnit.remove(p, transferLog);
                                useTransfers = gui.getCampaign().getCampaignOptions().useTransfers();
                            }
                            u.addVesselCrew(p, useTransfers);
                        }
                    }

                    u.resetPilotAndEntity();
                    u.runDiagnostic(false);
                }
                break;
            }
            case CMD_ADD_NAVIGATOR: {
                UUID selected = UUID.fromString(data[1]);
                Unit u = gui.getCampaign().getUnit(selected);
                if (null != u) {
                    for (Person p : people) {
                        if (u.canTakeNavigator()) {
                            Unit oldUnit = p.getUnit();
                            boolean useTransfers = false;
                            boolean transferLog = !gui.getCampaign().getCampaignOptions().useTransfers();
                            if (null != oldUnit) {
                                oldUnit.remove(p, transferLog);
                                useTransfers = gui.getCampaign().getCampaignOptions().useTransfers();
                            }
                            u.setNavigator(p, useTransfers);
                        }
                    }

                    u.resetPilotAndEntity();
                    u.runDiagnostic(false);
                }
                break;
            }
            case CMD_ADD_TECH_OFFICER: {
                UUID selected = UUID.fromString(data[1]);
                Unit u = gui.getCampaign().getUnit(selected);
                if (null != u) {
                    for (Person p : people) {
                        if (u.canTakeTechOfficer()) {
                            Unit oldUnit = p.getUnit();
                            boolean useTransfers = false;
                            boolean transferLog = !gui.getCampaign().getCampaignOptions().useTransfers();
                            if (null != oldUnit) {
                                oldUnit.remove(p, transferLog);
                                useTransfers = gui.getCampaign().getCampaignOptions().useTransfers();
                            }
                            u.setTechOfficer(p, useTransfers);
                        }
                    }

                    u.resetPilotAndEntity();
                    u.runDiagnostic(false);
                }
                break;
            }
            case CMD_ADD_TECH: {
                UUID selected = UUID.fromString(data[1]);
                Unit u = gui.getCampaign().getUnit(selected);
                if (null != u) {
                    if (u.canTakeTech()) {
                        u.setTech(selectedPerson);
                    }

                    u.resetPilotAndEntity();
                    u.runDiagnostic(false);
                }
                break;
            }
            case CMD_ADD_PREGNANCY: {
                Stream.of(people).filter(p -> p.canProcreate(gui.getCampaign())).forEach(p -> {
                    p.addPregnancy(gui.getCampaign());
                    MekHQ.triggerEvent(new PersonChangedEvent(p));
                });
                break;
            }
            case CMD_REMOVE_PREGNANCY: {
                Stream.of(people).filter(Person::isPregnant).forEach(p -> {
                    p.removePregnancy();
                    MekHQ.triggerEvent(new PersonChangedEvent(p));
                });
                break;
            }
            case CMD_REMOVE_SPOUSE: {
                for (Person person : people) {
                    if (person.getGenealogy().hasSpouse()) {
                        Divorce.valueOf(data[1]).divorce(person, gui.getCampaign());
                    }
                }
                break;
            }
            case CMD_ADD_SPOUSE: {
                Person spouse = gui.getCampaign().getPerson(UUID.fromString(data[1]));
                Marriage.valueOf(data[2]).marry(selectedPerson, spouse, gui.getCampaign());
                break;
            }
            case CMD_ADD_AWARD: {
                for (Person person : people) {
                    person.getAwardController().addAndLogAward(data[1], data[2],
                            gui.getCampaign().getLocalDate());
                }
                break;
            }
            case CMD_RMV_AWARD: {
                for (Person person : people) {
                    try {
                        if (person.getAwardController().hasAward(data[1], data[2])) {
                            person.getAwardController().removeAward(data[1], data[2],
                                    (data.length > 3)
                                            ? MekHQ.getMekHQOptions().parseDisplayFormattedDate(data[3])
                                            : null,
                                    gui.getCampaign().getLocalDate());
                        }
                    } catch (Exception e) {
                        MekHQ.getLogger().error("Could not remove award.", e);
                    }
                }
                break;
            }
            case CMD_IMPROVE: {
                String type = data[1];
                int cost = Integer.parseInt(data[2]);
                int oldExpLevel = selectedPerson.getExperienceLevel(false);
                selectedPerson.improveSkill(type);
                selectedPerson.awardXP(-cost);
                gui.getCampaign().personUpdated(selectedPerson);

                gui.getCampaign().addReport(String.format(resourceMap.getString("improved.format"), selectedPerson.getHyperlinkedName(), type));
                if (gui.getCampaign().getCampaignOptions().getUseAtB()
                        && gui.getCampaign().getCampaignOptions().useAbilities()) {
                    if (selectedPerson.getPrimaryRole() > Person.T_NONE
                            && selectedPerson.getPrimaryRole() <= Person.T_CONV_PILOT
                            && selectedPerson.getExperienceLevel(false) > oldExpLevel
                            && oldExpLevel >= SkillType.EXP_REGULAR) {
                        SingleSpecialAbilityGenerator spaGenerator = new SingleSpecialAbilityGenerator();
                        String spa = spaGenerator.rollSPA(selectedPerson);
                        if (null == spa) {
                            if (gui.getCampaign().getCampaignOptions().useEdge()) {
                                selectedPerson.getOptions().acquireAbility(PilotOptions.EDGE_ADVANTAGES,
                                        "edge", selectedPerson.getEdge() + 1);
                                gui.getCampaign().addReport(String.format(resourceMap.getString("gainedEdge.format"), selectedPerson.getHyperlinkedName()));
                            }
                        } else {
                            gui.getCampaign().addReport(String.format(resourceMap.getString("gained.format"), //$NON-NLS-1$
                                    selectedPerson.getHyperlinkedName(), SpecialAbility.getDisplayName(spa)));
                        }
                    }
                }
                break;
            }
            case CMD_ACQUIRE_ABILITY: {
                String selected = data[1];
                int cost = Integer.parseInt(data[2]);
                selectedPerson.getOptions().acquireAbility(PilotOptions.LVL3_ADVANTAGES,
                        selected, true);
                selectedPerson.awardXP(-cost);
                gui.getCampaign().personUpdated(selectedPerson);
                // TODO: add personnelTab.getCampaign() report
                break;
            }
            case CMD_ACQUIRE_WEAPON_SPECIALIST: {
                String selected = data[1];
                int cost = Integer.parseInt(data[2]);
                selectedPerson.getOptions().acquireAbility(PilotOptions.LVL3_ADVANTAGES,
                        "weapon_specialist", selected);
                selectedPerson.awardXP(-cost);
                gui.getCampaign().personUpdated(selectedPerson);
                // TODO: add campaign report
                break;
            }
            case CMD_ACQUIRE_SPECIALIST: {
                String selected = data[1];
                int cost = Integer.parseInt(data[2]);
                selectedPerson.getOptions().acquireAbility(PilotOptions.LVL3_ADVANTAGES,
                        "specialist", selected);
                selectedPerson.awardXP(-cost);
                gui.getCampaign().personUpdated(selectedPerson);
                // TODO: add campaign report
                break;
            }
            case CMD_ACQUIRE_RANGEMASTER: {
                String selected = data[1];
                int cost = Integer.parseInt(data[2]);
                selectedPerson.getOptions().acquireAbility(PilotOptions.LVL3_ADVANTAGES,
                        "range_master", selected);
                selectedPerson.awardXP(-cost);
                gui.getCampaign().personUpdated(selectedPerson);
                // TODO: add campaign report
                break;
            }
            case CMD_ACQUIRE_HUMANTRO: {
                String selected = data[1];
                int cost = Integer.parseInt(data[2]);
                selectedPerson.getOptions().acquireAbility(PilotOptions.LVL3_ADVANTAGES,
                        "human_tro", selected);
                selectedPerson.awardXP(-cost);
                gui.getCampaign().personUpdated(selectedPerson);
                // TODO: add campaign report
                break;
            }
            case CMD_ACQUIRE_CUSTOM_CHOICE: {
                String selected = data[1];
                int cost = Integer.parseInt(data[2]);
                String ability = data[3];
                selectedPerson.getOptions().acquireAbility(PilotOptions.LVL3_ADVANTAGES,
                        ability, selected);
                selectedPerson.awardXP(-cost);
                gui.getCampaign().personUpdated(selectedPerson);
                // TODO: add campaign report
                break;
            }
            case CMD_CHANGE_STATUS: {
                PersonnelStatus status = PersonnelStatus.valueOf(data[1]);
                for (Person person : people) {
                    if (status.isActive() || (JOptionPane.showConfirmDialog(null,
                            String.format(resourceMap.getString("confirmRetireQ.format"), person.getFullTitle()),
                            status.toString(), JOptionPane.YES_NO_OPTION) == 0)) {
                        person.changeStatus(gui.getCampaign(), status);
                    }
                }
                break;
            }
            case CMD_CHANGE_PRISONER_STATUS: {
                try {
                    PrisonerStatus status = PrisonerStatus.valueOf(data[1]);
                    for (Person person : people) {
                        if (person.getPrisonerStatus() != status) {
                            person.setPrisonerStatus(status);
                        }
                    }
                } catch (Exception e) {
                    MekHQ.getLogger().error("Unknown PrisonerStatus Option. No changes will be made.", e);
                }
                break;
            }
            case CMD_IMPRISON: {
                for (Person person : people) {
                    if (!person.getPrisonerStatus().isPrisoner()) {
                        person.setPrisonerStatus(PrisonerStatus.PRISONER);
                    }
                }
                break;
            }
            case CMD_FREE: {
                // TODO: Warn in particular for "freeing" in deep space, leading to Geneva Conventions violation (#1400 adding Crime to MekHQ)
                // TODO: Record the people into some NPC pool, if still alive
                String title = (people.length == 1) ? people[0].getFullTitle()
                        : String.format(resourceMap.getString("numPrisoners.text"), people.length);
                if (0 == JOptionPane.showConfirmDialog(null,
                        String.format(resourceMap.getString("confirmFree.format"), title),
                        resourceMap.getString("freeQ.text"),
                        JOptionPane.YES_NO_OPTION)) {
                    for (Person person : people) {
                        gui.getCampaign().removePerson(person.getId());
                    }
                }
                break;
            }
            case CMD_RECRUIT: {
                for (Person person : people) {
                    if (person.getPrisonerStatus().isWillingToDefect()) {
                        person.setPrisonerStatus(PrisonerStatus.FREE);
                    }
                }
                break;
            }
            case CMD_RANSOM: {
                // ask the user if they want to sell off their prisoners. If yes, then add a daily report entry, add the money and remove them all.
                Money total = Money.zero();
                total = total.plus(Arrays.stream(people).map(Person::getRansomValue).collect(Collectors.toList()));

                if (0 == JOptionPane.showConfirmDialog(
                        null,
                        String.format(resourceMap.getString("ransomQ.format"), people.length, total.toAmountAndSymbolString()),
                        resourceMap.getString("ransom.text"), //$NON-NLS-1$
                        JOptionPane.YES_NO_OPTION)) {

                    gui.getCampaign().addReport(String.format(resourceMap.getString("ransomReport.format"), people.length, total.toAmountAndSymbolString()));
                    gui.getCampaign().addFunds(total, resourceMap.getString("ransom.text"), Transaction.C_MISC);
                    for (Person person : people) {
                        gui.getCampaign().removePerson(person.getId(), false);
                    }
                }
                break;
            }
            case CMD_EDGE_TRIGGER: {
                String trigger = data[1];
                if (people.length > 1) {
                    boolean status = Boolean.parseBoolean(data[2]);
                    for (Person person : people) {
                        person.setEdgeTrigger(trigger, status);
                        gui.getCampaign().personUpdated(person);
                    }
                } else {
                    selectedPerson.changeEdgeTrigger(trigger);
                    gui.getCampaign().personUpdated(selectedPerson);
                }
                break;
            }
            case CMD_REMOVE: {
                String title = (people.length == 1) ? people[0].getFullTitle()
                        : String.format(resourceMap.getString("numPersonnel.text"), people.length);
                if (0 == JOptionPane.showConfirmDialog(null,
                        String.format(resourceMap.getString("confirmRemove.format"), title),
                        resourceMap.getString("removeQ.text"),
                        JOptionPane.YES_NO_OPTION)) {
                    for (Person person : people) {
                        gui.getCampaign().removePerson(person.getId());
                    }
                }
                break;
            }
            case CMD_SACK: {
                boolean showDialog = false;
                ArrayList<UUID> toRemove = new ArrayList<>();
                for (Person person : people) {
                    if (gui.getCampaign().getRetirementDefectionTracker()
                            .removeFromCampaign(
                                    person,
                                    false,
                                    gui.getCampaign().getCampaignOptions()
                                            .getUseShareSystem() ? person
                                            .getNumShares(gui.getCampaign()
                                                    .getCampaignOptions()
                                                    .getSharesForAll()) : 0,
                                    gui.getCampaign(), null)) {
                        showDialog = true;
                    } else {
                        toRemove.add(person.getId());
                    }
                }
                if (showDialog) {
                    RetirementDefectionDialog rdd = new RetirementDefectionDialog(
                            gui, null, false);
                    rdd.setVisible(true);
                    if (rdd.wasAborted()
                            || !gui.getCampaign().applyRetirement(rdd.totalPayout(),
                            rdd.getUnitAssignments())) {
                        for (Person person : people) {
                            gui.getCampaign().getRetirementDefectionTracker()
                                    .removePayout(person);
                        }
                    } else {
                        for (UUID id : toRemove) {
                            gui.getCampaign().removePerson(id);
                        }
                    }
                } else {
                    String question;
                    if (people.length > 1) {
                        question = resourceMap.getString("confirmRemoveMultiple.text"); //$NON-NLS-1$
                    } else {
                        question = String.format(resourceMap.getString("confirmRemove.format"), people[0].getFullTitle()); //$NON-NLS-1$
                    }
                    if (JOptionPane.YES_OPTION == JOptionPane.showConfirmDialog(
                            null, question, resourceMap.getString("removeQ.text"), //$NON-NLS-1$
                            JOptionPane.YES_NO_OPTION)) {
                        for (Person person : people) {
                            gui.getCampaign().removePerson(person.getId());
                        }
                    }
                }
                break;
            }
            case CMD_EDIT: {
                CustomizePersonDialog npd = new CustomizePersonDialog(
                        gui.getFrame(), true, selectedPerson, gui.getCampaign());
                npd.setVisible(true);
                gui.getCampaign().personUpdated(selectedPerson);
                break;
            }
            case CMD_EDIT_HITS: {
                EditPersonnelHitsDialog ephd = new EditPersonnelHitsDialog(gui.getFrame(), true, selectedPerson);
                ephd.setVisible(true);
                if (0 == selectedPerson.getHits()) {
                    selectedPerson.setDoctorId(null, gui.getCampaign().getCampaignOptions()
                            .getNaturalHealingWaitingPeriod());
                }
                gui.getCampaign().personUpdated(selectedPerson);
                break;
            }
            case CMD_RANDOM_PORTRAIT: {
                for (Person person : people) {
                    gui.getCampaign().assignRandomPortraitFor(person);
                    gui.getCampaign().personUpdated(person);
                }
                break;
            }
            case CMD_EDIT_PORTRAIT: {
                AbstractIconChooserDialog portraitDialog = new PortraitChooserDialog(gui.getFrame(),
                        selectedPerson.getPortrait());
                int result = portraitDialog.showDialog();
                if ((result == JOptionPane.OK_OPTION) && (portraitDialog.getSelectedItem() != null)) {
                    for (Person person : people) {
                        if (!person.getPortrait().equals(portraitDialog.getSelectedItem())) {
                            person.setPortrait(portraitDialog.getSelectedItem());
                            gui.getCampaign().personUpdated(person);
                        }
                    }
                }
                break;
            }
            case CMD_EDIT_BIOGRAPHY: {
                MarkdownEditorDialog tad = new MarkdownEditorDialog(gui.getFrame(), true,
                        resourceMap.getString("editBiography.text"), selectedPerson.getBiography());
                tad.setVisible(true);
                if (tad.wasChanged()) {
                    selectedPerson.setBiography(tad.getText());
                    MekHQ.triggerEvent(new PersonChangedEvent(selectedPerson));
                }
                break;
            }
            case CMD_ADD_1_XP: {
                for (Person person : people) {
                    person.awardXP(1);
                    MekHQ.triggerEvent(new PersonChangedEvent(person));
                }
                break;
            }
            case CMD_ADD_XP: {
                PopupValueChoiceDialog pvcda = new PopupValueChoiceDialog(
                        gui.getFrame(), true, resourceMap.getString("xp.text"), 1, 0);
                pvcda.setVisible(true);

                int ia = pvcda.getValue();
                if (ia <= 0) {
                    // <0 indicates Cancellation
                    // =0 is a No-Op
                    return;
                }

                for (Person person : people) {
                    person.awardXP(ia);
                    MekHQ.triggerEvent(new PersonChangedEvent(person));
                }
                break;
            }
            case CMD_SET_XP: {
                PopupValueChoiceDialog pvcd = new PopupValueChoiceDialog(
                        gui.getFrame(), true, resourceMap.getString("xp.text"), selectedPerson.getXP(), 0);
                pvcd.setVisible(true);
                if (pvcd.getValue() < 0) {
                    return;
                }
                int i = pvcd.getValue();
                for (Person person : people) {
                    person.setXP(i);
                    MekHQ.triggerEvent(new PersonChangedEvent(person));
                }
                break;
            }
            case CMD_BUY_EDGE: {
                int cost = gui.getCampaign().getCampaignOptions().getEdgeCost();
                for (Person person : people) {
                    selectedPerson.awardXP(-cost);
                    person.changeEdge(1);
                    //Make the new edge point available to support personnel, but don't reset until the week ends
                    person.changeCurrentEdge(1);
                    gui.getCampaign().personUpdated(person);
                }
                break;
            }
            case CMD_SET_EDGE: {
                PopupValueChoiceDialog pvcd = new PopupValueChoiceDialog(
                        gui.getFrame(), true, resourceMap.getString("edge.text"), selectedPerson.getEdge(), 0, //$NON-NLS-1$
                        10);
                pvcd.setVisible(true);
                if (pvcd.getValue() < 0) {
                    return;
                }
                int i = pvcd.getValue();
                for (Person person : people) {
                    person.setEdge(i);
                    //Reset currentEdge for support people
                    person.resetCurrentEdge();
                    gui.getCampaign().personUpdated(person);
                }
                break;
            }
            case CMD_ADD_KILL: {
                AddOrEditKillEntryDialog nkd;
                Unit unit = selectedPerson.getUnit();
                if (people.length > 1) {
                    nkd = new AddOrEditKillEntryDialog(gui.getFrame(), true, null,
                            (unit != null) ? unit.getName() : resourceMap.getString("bareHands.text"),
                            gui.getCampaign().getLocalDate());
                } else {
                    nkd = new AddOrEditKillEntryDialog(gui.getFrame(), true, selectedPerson.getId(),
                            (unit != null) ? unit.getName() : resourceMap.getString("bareHands.text"),
                            gui.getCampaign().getLocalDate());
                }
                nkd.setVisible(true);
                if (nkd.getKill().isPresent()) {
                    Kill kill = nkd.getKill().get();
                    if (people.length > 1) {
                        for (Person person : people) {
                            Kill k = kill.clone();
                            k.setPilotId(person.getId());
                            gui.getCampaign().addKill(k);
                            MekHQ.triggerEvent(new PersonLogEvent(person));
                        }
                    } else {
                        gui.getCampaign().addKill(kill);
                        MekHQ.triggerEvent(new PersonLogEvent(selectedPerson));
                    }
                }
                break;
            }
            case CMD_EDIT_KILL_LOG: {
                EditKillLogDialog ekld = new EditKillLogDialog(gui.getFrame(), true, gui.getCampaign(), selectedPerson);
                ekld.setVisible(true);
                MekHQ.triggerEvent(new PersonLogEvent(selectedPerson));
                break;
            }
            case CMD_EDIT_PERSONNEL_LOG: {
                EditPersonnelLogDialog epld = new EditPersonnelLogDialog(gui.getFrame(), true, gui.getCampaign(), selectedPerson);
                epld.setVisible(true);
                MekHQ.triggerEvent(new PersonLogEvent(selectedPerson));
                break;
            }
            case CMD_ADD_LOG_ENTRY: {
                AddOrEditPersonnelEntryDialog addPersonnelLogDialog = new AddOrEditPersonnelEntryDialog(
                        gui.getFrame(), true, gui.getCampaign().getLocalDate());
                addPersonnelLogDialog.setVisible(true);
                Optional<LogEntry> personnelEntry = addPersonnelLogDialog.getEntry();
                if (personnelEntry.isPresent()) {
                    for (Person person : people) {
                        person.addLogEntry(personnelEntry.get().clone());
                        MekHQ.triggerEvent(new PersonLogEvent(selectedPerson));
                    }
                }
                break;
            }
            case CMD_EDIT_MISSIONS_LOG: {
                EditMissionLogDialog emld = new EditMissionLogDialog(gui.getFrame(), true, gui.getCampaign(), selectedPerson);
                emld.setVisible(true);
                MekHQ.triggerEvent(new PersonLogEvent(selectedPerson));
                break;
            }
            case CMD_ADD_MISSION_ENTRY: {
                AddOrEditMissionEntryDialog addMissionDialog = new AddOrEditMissionEntryDialog(
                        gui.getFrame(), true, gui.getCampaign().getLocalDate());
                addMissionDialog.setVisible(true);
                Optional<LogEntry> missionEntry = addMissionDialog.getEntry();
                if (missionEntry.isPresent()) {
                    for (Person person : people) {
                        person.addMissionLogEntry(missionEntry.get().clone());
                        MekHQ.triggerEvent(new PersonLogEvent(selectedPerson));
                    }
                }
                break;
            }
            case CMD_COMMANDER: {
                selectedPerson.setCommander(!selectedPerson.isCommander());
                if (selectedPerson.isCommander()) {
                    for (Person p : gui.getCampaign().getPersonnel()) {
                        if (p.isCommander() && !p.getId().equals(selectedPerson.getId())) {
                            p.setCommander(false);
                            gui.getCampaign().addReport(String.format(resourceMap.getString("removedCommander.format"), p.getHyperlinkedFullTitle())); //$NON-NLS-1$
                            gui.getCampaign().personUpdated(p);
                        }
                    }
                    gui.getCampaign().addReport(String.format(resourceMap.getString("setAsCommander.format"), selectedPerson.getHyperlinkedFullTitle())); //$NON-NLS-1$
                    gui.getCampaign().personUpdated(selectedPerson);
                }
                break;
            }
            case CMD_DEPENDENT: {
                if (people.length > 1) {
                    boolean status = !people[0].isDependent();
                    for (Person person : people) {
                        person.setDependent(status);
                        gui.getCampaign().personUpdated(person);
                    }
                } else {
                    selectedPerson.setDependent(!selectedPerson.isDependent());
                    gui.getCampaign().personUpdated(selectedPerson);
                }
                break;
            }
            case CMD_TRYING_TO_MARRY: {
                if (people.length > 1) {
                    boolean status = !people[0].isTryingToMarry();
                    for (Person person : people) {
                        person.setTryingToMarry(status);
                        gui.getCampaign().personUpdated(person);
                    }
                } else {
                    selectedPerson.setTryingToMarry(!selectedPerson.isTryingToMarry());
                    gui.getCampaign().personUpdated(selectedPerson);
                }
                break;
            }
            case CMD_TRYING_TO_CONCEIVE: {
                if (people.length > 1) {
                    boolean status = !people[0].isTryingToConceive();
                    for (Person person : people) {
                        person.setTryingToConceive(status);
                        gui.getCampaign().personUpdated(person);
                    }
                } else {
                    selectedPerson.setTryingToConceive(!selectedPerson.isTryingToConceive());
                    gui.getCampaign().personUpdated(selectedPerson);
                }
                break;
            }
            case CMD_FOUNDER: {
                if (people.length > 1) {
                    boolean status = !people[0].isFounder();
                    for (Person person : people) {
                        person.setFounder(status);
                        gui.getCampaign().personUpdated(person);
                    }
                } else {
                    selectedPerson.setFounder(!selectedPerson.isFounder());
                    gui.getCampaign().personUpdated(selectedPerson);
                }
                break;
            }
            case CMD_CALLSIGN: {
                String s = (String) JOptionPane.showInputDialog(gui.getFrame(),
                        resourceMap.getString("enterNewCallsign.text"), resourceMap.getString("editCallsign.text"),
                        JOptionPane.PLAIN_MESSAGE, null, null,
                        selectedPerson.getCallsign());
                if (null != s) {
                    selectedPerson.setCallsign(s);
                    gui.getCampaign().personUpdated(selectedPerson);
                }
                break;
            }
            case CMD_CLEAR_INJURIES: {
                for (Person person : people) {
                    person.clearInjuries();
                    Unit u = person.getUnit();
                    if (null != u) {
                        u.resetPilotAndEntity();
                    }
                }
                break;
            }
            case CMD_REMOVE_INJURY: {
                String sel = data[1];
                Injury toRemove = null;
                for (Injury i : selectedPerson.getInjuries()) {
                    if (i.getUUID().toString().equals(sel)) {
                        toRemove = i;
                        break;
                    }
                }
                if (toRemove != null) {
                    selectedPerson.removeInjury(toRemove);
                }
                Unit u = selectedPerson.getUnit();
                if (null != u) {
                    u.resetPilotAndEntity();
                }
                break;
            }
            case CMD_EDIT_INJURIES: {
                EditPersonnelInjuriesDialog epid = new EditPersonnelInjuriesDialog(
                        gui.getFrame(), true, gui.getCampaign(), selectedPerson);
                epid.setVisible(true);
                MekHQ.triggerEvent(new PersonChangedEvent(selectedPerson));
                break;
            }
            case CMD_BLOODNAME: {
                for (Person p : people) {
                    gui.getCampaign().checkBloodnameAdd(p, true);
                }
                break;
            }
            case CMD_EDIT_SALARY: {
                PopupValueChoiceDialog pcvd = new PopupValueChoiceDialog(
                        gui.getFrame(),
                        true,
                        resourceMap.getString("changeSalary.text"), //$NON-NLS-1$
                        selectedPerson.getSalary().getAmount().intValue(),
                        -1,
                        100000);
                pcvd.setVisible(true);
                int salary = pcvd.getValue();
                if (salary < -1) {
                    return;
                }
                for (Person person : people) {
                    person.setSalary(Money.of(salary));
                    MekHQ.triggerEvent(new PersonChangedEvent(person));
                }
                break;
            }
            default:
                break;
        }
    }

    private void loadGMToolsForPerson(Person person) {
        GMToolsDialog gmToolsDialog = new GMToolsDialog(gui.getFrame(), gui, person);
        gmToolsDialog.setVisible(true);
        gui.getCampaign().personUpdated(person);
    }

    private Person[] getSelectedPeople() {
        Person[] selected = new Person[personnelTable.getSelectedRowCount()];
        int[] rows = personnelTable.getSelectedRows();
        for (int i = 0; i < rows.length; i++) {
            Person person = personnelModel.getPerson(personnelTable.convertRowIndexToModel(rows[i]));
            selected[i] = person;
        }
        return selected;
    }

    @Override
    protected Optional<JPopupMenu> createPopupMenu() {
        if (personnelTable.getSelectedRowCount() == 0) {
            return Optional.empty();
        }

        JPopupMenu popup = new JPopupMenu();

        int row = personnelTable.getSelectedRow();
        boolean oneSelected = personnelTable.getSelectedRowCount() == 1;
        Person person = personnelModel.getPerson(personnelTable.convertRowIndexToModel(row));
        JMenuItem menuItem;
        JMenu menu;
        JMenu submenu;
        JCheckBoxMenuItem cbMenuItem;
        Person[] selected = getSelectedPeople();
        // lets fill the pop up menu
        if (StaticChecks.areAllEligible(selected, true)) {
            menu = new JMenu(resourceMap.getString("changeRank.text"));
            Ranks ranks = person.getRanks();
            for (int rankOrder = 0; rankOrder < Ranks.RC_NUM; rankOrder++) {
                Rank rank = ranks.getAllRanks().get(rankOrder);
                int profession = person.getProfession();

                // Empty professions need swapped before the continuation
                while (ranks.isEmptyProfession(profession) && (profession != Ranks.RPROF_MW)) {
                    profession = ranks.getAlternateProfession(profession);
                }

                if (rank.getName(profession).equals(HYPHEN)) {
                    continue;
                }

                // re-route through any profession redirections,
                // starting with the empty profession check
                while (rank.getName(profession).startsWith("--") && (profession != Ranks.RPROF_MW)) {
                    if (rank.getName(profession).equals("--")) {
                        profession = ranks.getAlternateProfession(profession);
                    } else if (rank.getName(profession).startsWith("--")) {
                        profession = ranks.getAlternateProfession(rank.getName(profession));
                    }
                }

                if (rank.getRankLevels(profession) > 0) {
                    submenu = new JMenu(rank.getName(profession));
                    for (int level = 0; level <= rank.getRankLevels(profession); level++) {
                        cbMenuItem = new JCheckBoxMenuItem(rank.getName(profession)
                                + Utilities.getRomanNumeralsFromArabicNumber(level, true));
                        cbMenuItem.setActionCommand(makeCommand(CMD_RANK, String.valueOf(rankOrder), String.valueOf(level)));
                        if ((person.getRankNumeric() == rankOrder) && (person.getRankLevel() == level)) {
                            cbMenuItem.setSelected(true);
                        }
                        cbMenuItem.addActionListener(this);
                        cbMenuItem.setEnabled(true);
                        submenu.add(cbMenuItem);
                    }
                    JMenuHelpers.addMenuIfNonEmpty(menu, submenu, MAX_POPUP_ITEMS);
                } else {
                    cbMenuItem = new JCheckBoxMenuItem(rank.getName(profession));
                    cbMenuItem.setActionCommand(makeCommand(CMD_RANK, String.valueOf(rankOrder)));
                    if (person.getRankNumeric() == rankOrder) {
                        cbMenuItem.setSelected(true);
                    }
                    cbMenuItem.addActionListener(this);
                    cbMenuItem.setEnabled(true);
                    menu.add(cbMenuItem);
                }
            }
            JMenuHelpers.addMenuIfNonEmpty(popup, menu, MAX_POPUP_ITEMS);
        }
        menu = new JMenu(resourceMap.getString("changeRankSystem.text"));
        // First allow them to revert to the campaign system
        cbMenuItem = new JCheckBoxMenuItem(resourceMap.getString("useCampaignRankSystem.text"));
        cbMenuItem.setActionCommand(makeCommand(CMD_RANKSYSTEM, "-1"));
        cbMenuItem.addActionListener(this);
        cbMenuItem.setEnabled(true);
        menu.add(cbMenuItem);
        for (int system = 0; system < Ranks.RS_NUM; system++) {
            if (system == Ranks.RS_CUSTOM) {
                continue;
            }
            final Ranks ranks = Ranks.getRanksFromSystem(system);
            if (ranks == null) {
                continue;
            }
            cbMenuItem = new JCheckBoxMenuItem(ranks.getRankSystemName());
            cbMenuItem.setActionCommand(makeCommand(CMD_RANKSYSTEM, String.valueOf(system)));
            cbMenuItem.addActionListener(this);
            cbMenuItem.setEnabled(true);
            if (system == person.getRanks().getRankSystem()) {
                cbMenuItem.setSelected(true);
            }
            menu.add(cbMenuItem);
        }
        JMenuHelpers.addMenuIfNonEmpty(popup, menu, MAX_POPUP_ITEMS);

        if (StaticChecks.areAllWoB(selected)) {
            // MD Ranks
            menu = new JMenu(resourceMap.getString("changeMDRank.text"));
            for (ManeiDominiRank maneiDominiRank : ManeiDominiRank.values()) {
                cbMenuItem = new JCheckBoxMenuItem(maneiDominiRank.toString());
                cbMenuItem.setActionCommand(makeCommand(CMD_MANEI_DOMINI_RANK, maneiDominiRank.name()));
                cbMenuItem.addActionListener(this);
                if (person.getManeiDominiRank() == maneiDominiRank) {
                    cbMenuItem.setSelected(true);
                }
                menu.add(cbMenuItem);
            }
            JMenuHelpers.addMenuIfNonEmpty(popup, menu, MAX_POPUP_ITEMS);

            // MD Classes
            menu = new JMenu(resourceMap.getString("changeMDClass.text"));
            for (ManeiDominiClass maneiDominiClass : ManeiDominiClass.values()) {
                cbMenuItem = new JCheckBoxMenuItem(maneiDominiClass.toString());
                cbMenuItem.setActionCommand(makeCommand(CMD_MANEI_DOMINI_CLASS, maneiDominiClass.name()));
                cbMenuItem.addActionListener(this);
                if (maneiDominiClass == person.getManeiDominiClass()) {
                    cbMenuItem.setSelected(true);
                }
                menu.add(cbMenuItem);
            }
            JMenuHelpers.addMenuIfNonEmpty(popup, menu, MAX_POPUP_ITEMS);
        }

        if (StaticChecks.areAllWoBOrComstar(selected)) {
            menu = new JMenu(resourceMap.getString("changePrimaryDesignation.text"));
            for (ROMDesignation romDesignation : ROMDesignation.values()) {
                cbMenuItem = new JCheckBoxMenuItem(romDesignation.toString());
                cbMenuItem.setActionCommand(makeCommand(CMD_PRIMARY_DESIGNATOR, romDesignation.name()));
                cbMenuItem.addActionListener(this);
                if (romDesignation == person.getPrimaryDesignator()) {
                    cbMenuItem.setSelected(true);
                }
                menu.add(cbMenuItem);
            }
            JMenuHelpers.addMenuIfNonEmpty(popup, menu, MAX_POPUP_ITEMS);

            menu = new JMenu(resourceMap.getString("changeSecondaryDesignation.text"));
            for (ROMDesignation romDesignation : ROMDesignation.values()) {
                cbMenuItem = new JCheckBoxMenuItem(romDesignation.toString());
                cbMenuItem.setActionCommand(makeCommand(CMD_SECONDARY_DESIGNATOR, romDesignation.name()));
                cbMenuItem.addActionListener(this);
                if (romDesignation == person.getSecondaryDesignator()) {
                    cbMenuItem.setSelected(true);
                }
                menu.add(cbMenuItem);
            }
            JMenuHelpers.addMenuIfNonEmpty(popup, menu, MAX_POPUP_ITEMS);
        }
        menu = new JMenu(resourceMap.getString("changeStatus.text"));
        for (PersonnelStatus status : PersonnelStatus.values()) {
            cbMenuItem = new JCheckBoxMenuItem(status.toString());
            if (person.getStatus() == status) {
                cbMenuItem.setSelected(true);
            }
            cbMenuItem.setActionCommand(makeCommand(CMD_CHANGE_STATUS, status.name()));
            cbMenuItem.addActionListener(this);
            menu.add(cbMenuItem);
        }
        popup.add(menu);

        if (StaticChecks.areAnyFree(selected)) {
            popup.add(newMenuItem(resourceMap.getString("imprison.text"), CMD_IMPRISON));
        } else {
            // If none are free, then we can put the Free option
            popup.add(newMenuItem(resourceMap.getString("free.text"), CMD_FREE));
        }

        if (gui.getCampaign().getCampaignOptions().useAtBPrisonerRansom()
                && StaticChecks.areAllPrisoners(selected)) {
            popup.add(newMenuItem(resourceMap.getString("ransom.text"), CMD_RANSOM));
        }

        if (StaticChecks.areAnyWillingToDefect(selected)) {
            popup.add(newMenuItem(resourceMap.getString("recruit.text"), CMD_RECRUIT));
        }

        menu = new JMenu(resourceMap.getString("changePrimaryRole.text"));
        for (int i = Person.T_MECHWARRIOR; i < Person.T_NUM; i++) {
            if (person.canPerformRole(i) && (person.getSecondaryRole() != i)) {
                cbMenuItem = new JCheckBoxMenuItem(Person.getRoleDesc(
                        i, gui.getCampaign().getFaction().isClan()));
                cbMenuItem.setActionCommand(makeCommand(CMD_PRIMARY_ROLE, String.valueOf(i)));
                if (person.getPrimaryRole() == i) {
                    cbMenuItem.setSelected(true);
                }
                cbMenuItem.addActionListener(this);
                cbMenuItem.setEnabled(true);
                menu.add(cbMenuItem);
            }
        }
        if (menu.getItemCount() > MAX_POPUP_ITEMS) {
            MenuScroller.setScrollerFor(menu, MAX_POPUP_ITEMS);
        }
        popup.add(menu);
        menu = new JMenu(resourceMap.getString("changeSecondaryRole.text")); //$NON-NLS-1$
        for (int i = 0; i < Person.T_NUM; i++) {
            if ((i == Person.T_NONE) || (person.canPerformRole(i) && (person.getPrimaryRole() != i))) {
                // you cant be an astech if you are a tech, or a medic
                // if you are a doctor
                if (person.isTechPrimary() && (i == Person.T_ASTECH)) {
                    continue;
                }
                if ((person.getPrimaryRole() == Person.T_DOCTOR) && (i == Person.T_MEDIC)) {
                    continue;
                }
                cbMenuItem = new JCheckBoxMenuItem(Person.getRoleDesc(
                        i, gui.getCampaign().getFaction().isClan()));
                cbMenuItem.setActionCommand(makeCommand(CMD_SECONDARY_ROLE, String.valueOf(i)));
                if (person.getSecondaryRole() == i) {
                    cbMenuItem.setSelected(true);
                }
                cbMenuItem.addActionListener(this);
                cbMenuItem.setEnabled(true);
                menu.add(cbMenuItem);
            }
        }
        if (menu.getItemCount() > MAX_POPUP_ITEMS) {
            MenuScroller.setScrollerFor(menu, MAX_POPUP_ITEMS);
        }
        popup.add(menu);
        // Bloodnames
        if (StaticChecks.areAllClanEligible(selected)) {
            menuItem = new JMenuItem(resourceMap.getString("giveRandomBloodname.text"));
            menuItem.setActionCommand(CMD_BLOODNAME);
            menuItem.addActionListener(this);
            menuItem.setEnabled(StaticChecks.areAllActive(selected));
            popup.add(menuItem);
        }

        // change salary
        if (gui.getCampaign().getCampaignOptions().payForSalaries()) {
            menuItem = new JMenuItem(resourceMap.getString("setSalary.text")); //$NON-NLS-1$
            menuItem.setActionCommand(CMD_EDIT_SALARY);
            menuItem.addActionListener(this);
            menuItem.setEnabled(StaticChecks.areAllActive(selected));
            popup.add(menuItem);
        }

        if (!person.isDeployed()) {
            // Assign pilot to unit/none
            menu = new JMenu(resourceMap.getString("assignToUnit.text")); //$NON-NLS-1$
            JMenu pilotMenu = new JMenu(resourceMap.getString("assignAsPilot.text")); //$NON-NLS-1$
            JMenu pilotUnitTypeMenu = new JMenu();
            JMenu pilotEntityWeightMenu = new JMenu();
            JMenu driverMenu = new JMenu(resourceMap.getString("assignAsDriver.text")); //$NON-NLS-1$
            JMenu driverUnitTypeMenu = new JMenu();
            JMenu driverEntityWeightMenu = new JMenu();
            JMenu crewMenu = new JMenu(resourceMap.getString("assignAsCrewmember.text")); //$NON-NLS-1$
            JMenu crewUnitTypeMenu = new JMenu();
            JMenu crewEntityWeightMenu = new JMenu();
            JMenu gunnerMenu = new JMenu(resourceMap.getString("assignAsGunner.text")); //$NON-NLS-1$
            JMenu gunnerUnitTypeMenu = new JMenu();
            JMenu gunnerEntityWeightMenu = new JMenu();
            JMenu navMenu = new JMenu(resourceMap.getString("assignAsNavigator.text")); //$NON-NLS-1$
            JMenu navUnitTypeMenu = new JMenu();
            JMenu navEntityWeightMenu = new JMenu();
            JMenu soldierMenu = new JMenu(resourceMap.getString("assignAsSoldier.text")); //$NON-NLS-1$
            JMenu soldierUnitTypeMenu = new JMenu();
            JMenu soldierEntityWeightMenu = new JMenu();
            JMenu techOfficerMenu = new JMenu(resourceMap.getString("assignAsTechOfficer.text")); //$NON-NLS-1$
            JMenu techOfficerUnitTypeMenu = new JMenu();
            JMenu techOfficerEntityWeightMenu = new JMenu();
            JMenu consoleCmdrMenu = new JMenu(resourceMap.getString("assignAsConsoleCmdr.text")); //$NON-NLS-1$
            JMenu consoleCmdrUnitTypeMenu = new JMenu();
            JMenu consoleCmdrEntityWeightMenu = new JMenu();
            JMenu techMenu = new JMenu(resourceMap.getString("assignAsTech.text")); //$NON-NLS-1$
            JMenu techUnitTypeMenu = new JMenu();
            JMenu techEntityWeightMenu = new JMenu();

            int unitType = -1;
            int weightClass = -1;

            if (oneSelected && person.getStatus().isActive() && person.getPrisonerStatus().isFree()) {
                for (Unit unit : HangarSorter.defaultSorting().getUnits(gui.getCampaign().getHangar())) {
                    if (!unit.isAvailable()) {
                        continue;
                    } else if (unit.getEntity().getUnitType() != unitType) {
                        unitType = unit.getEntity().getUnitType();
                        String unitTypeName = UnitType.getTypeName(unitType);
                        weightClass = unit.getEntity().getWeightClass();
                        String weightClassName = unit.getEntity().getWeightClassName();

                        // Add Weight Menus to Unit Type Menus
                        JMenuHelpers.addMenuIfNonEmpty(pilotUnitTypeMenu, pilotEntityWeightMenu, MAX_POPUP_ITEMS);
                        JMenuHelpers.addMenuIfNonEmpty(driverUnitTypeMenu, driverEntityWeightMenu, MAX_POPUP_ITEMS);
                        JMenuHelpers.addMenuIfNonEmpty(crewUnitTypeMenu, crewEntityWeightMenu, MAX_POPUP_ITEMS);
                        JMenuHelpers.addMenuIfNonEmpty(gunnerUnitTypeMenu, gunnerEntityWeightMenu, MAX_POPUP_ITEMS);
                        JMenuHelpers.addMenuIfNonEmpty(navUnitTypeMenu, navEntityWeightMenu, MAX_POPUP_ITEMS);
                        JMenuHelpers.addMenuIfNonEmpty(soldierUnitTypeMenu, soldierEntityWeightMenu, MAX_POPUP_ITEMS);
                        JMenuHelpers.addMenuIfNonEmpty(techOfficerUnitTypeMenu, techOfficerEntityWeightMenu, MAX_POPUP_ITEMS);
                        JMenuHelpers.addMenuIfNonEmpty(consoleCmdrUnitTypeMenu, consoleCmdrEntityWeightMenu, MAX_POPUP_ITEMS);
                        JMenuHelpers.addMenuIfNonEmpty(techUnitTypeMenu, techEntityWeightMenu, MAX_POPUP_ITEMS);

                        // Then add the Unit Type Menus to the Role Menus
                        JMenuHelpers.addMenuIfNonEmpty(pilotMenu, pilotUnitTypeMenu, MAX_POPUP_ITEMS);
                        JMenuHelpers.addMenuIfNonEmpty(driverMenu, driverUnitTypeMenu, MAX_POPUP_ITEMS);
                        JMenuHelpers.addMenuIfNonEmpty(crewMenu, crewUnitTypeMenu, MAX_POPUP_ITEMS);
                        JMenuHelpers.addMenuIfNonEmpty(gunnerMenu, gunnerUnitTypeMenu, MAX_POPUP_ITEMS);
                        JMenuHelpers.addMenuIfNonEmpty(navMenu, navUnitTypeMenu, MAX_POPUP_ITEMS);
                        JMenuHelpers.addMenuIfNonEmpty(soldierMenu, soldierUnitTypeMenu, MAX_POPUP_ITEMS);
                        JMenuHelpers.addMenuIfNonEmpty(techOfficerMenu, techOfficerUnitTypeMenu, MAX_POPUP_ITEMS);
                        JMenuHelpers.addMenuIfNonEmpty(consoleCmdrMenu, consoleCmdrUnitTypeMenu, MAX_POPUP_ITEMS);
                        JMenuHelpers.addMenuIfNonEmpty(techMenu, techUnitTypeMenu, MAX_POPUP_ITEMS);

                        // Create new UnitType and EntityWeight Menus
                        pilotUnitTypeMenu = new JMenu(unitTypeName);
                        pilotEntityWeightMenu = new JMenu(weightClassName);
                        driverUnitTypeMenu = new JMenu(unitTypeName);
                        driverEntityWeightMenu = new JMenu(weightClassName);
                        crewUnitTypeMenu = new JMenu(unitTypeName);
                        crewEntityWeightMenu = new JMenu(weightClassName);
                        gunnerUnitTypeMenu = new JMenu(unitTypeName);
                        gunnerEntityWeightMenu = new JMenu(weightClassName);
                        navUnitTypeMenu = new JMenu(unitTypeName);
                        navEntityWeightMenu = new JMenu(weightClassName);
                        soldierUnitTypeMenu = new JMenu(unitTypeName);
                        soldierEntityWeightMenu = new JMenu(weightClassName);
                        techOfficerUnitTypeMenu = new JMenu(unitTypeName);
                        techOfficerEntityWeightMenu = new JMenu(weightClassName);
                        consoleCmdrUnitTypeMenu = new JMenu(unitTypeName);
                        consoleCmdrEntityWeightMenu = new JMenu(weightClassName);
                        techUnitTypeMenu = new JMenu(unitTypeName);
                        techEntityWeightMenu = new JMenu(weightClassName);
                    } else if (unit.getEntity().getWeightClass() != weightClass) {
                        weightClass = unit.getEntity().getWeightClass();
                        String weightClassName = unit.getEntity().getWeightClassName();

                        JMenuHelpers.addMenuIfNonEmpty(pilotUnitTypeMenu, pilotEntityWeightMenu, MAX_POPUP_ITEMS);
                        JMenuHelpers.addMenuIfNonEmpty(driverUnitTypeMenu, driverEntityWeightMenu, MAX_POPUP_ITEMS);
                        JMenuHelpers.addMenuIfNonEmpty(crewUnitTypeMenu, crewEntityWeightMenu, MAX_POPUP_ITEMS);
                        JMenuHelpers.addMenuIfNonEmpty(gunnerUnitTypeMenu, gunnerEntityWeightMenu, MAX_POPUP_ITEMS);
                        JMenuHelpers.addMenuIfNonEmpty(navUnitTypeMenu, navEntityWeightMenu, MAX_POPUP_ITEMS);
                        JMenuHelpers.addMenuIfNonEmpty(soldierUnitTypeMenu, soldierEntityWeightMenu, MAX_POPUP_ITEMS);
                        JMenuHelpers.addMenuIfNonEmpty(techOfficerUnitTypeMenu, techOfficerEntityWeightMenu, MAX_POPUP_ITEMS);
                        JMenuHelpers.addMenuIfNonEmpty(consoleCmdrUnitTypeMenu, consoleCmdrEntityWeightMenu, MAX_POPUP_ITEMS);
                        JMenuHelpers.addMenuIfNonEmpty(techUnitTypeMenu, techEntityWeightMenu, MAX_POPUP_ITEMS);

                        pilotEntityWeightMenu = new JMenu(weightClassName);
                        driverEntityWeightMenu = new JMenu(weightClassName);
                        crewEntityWeightMenu = new JMenu(weightClassName);
                        gunnerEntityWeightMenu = new JMenu(weightClassName);
                        navEntityWeightMenu = new JMenu(weightClassName);
                        soldierEntityWeightMenu = new JMenu(weightClassName);
                        techOfficerEntityWeightMenu = new JMenu(weightClassName);
                        consoleCmdrEntityWeightMenu = new JMenu(weightClassName);
                        techEntityWeightMenu = new JMenu(weightClassName);
                    }

                    if (unit.usesSoloPilot()) {
                        if (unit.canTakeMoreDrivers() && person.canDrive(unit.getEntity())
                                && person.canGun(unit.getEntity())) {
                            cbMenuItem = new JCheckBoxMenuItem(unit.getName());
                            cbMenuItem.setActionCommand(makeCommand(CMD_ADD_PILOT, unit.getId().toString()));
                            cbMenuItem.addActionListener(this);
                            pilotEntityWeightMenu.add(cbMenuItem);
                        }
                    } else if (unit.usesSoldiers()) {
                        if (unit.canTakeMoreGunners() && person.canGun(unit.getEntity())) {
                            cbMenuItem = new JCheckBoxMenuItem(unit.getName());
                            cbMenuItem.setSelected(unit.equals(person.getUnit()));
                            cbMenuItem.setActionCommand(makeCommand(CMD_ADD_SOLDIER, unit.getId().toString()));
                            cbMenuItem.addActionListener(this);
                            soldierEntityWeightMenu.add(cbMenuItem);
                        }
                    } else {
                        if (unit.canTakeMoreDrivers() && person.canDrive(unit.getEntity())) {
                            cbMenuItem = new JCheckBoxMenuItem(unit.getName());
                            cbMenuItem.setSelected(unit.equals(person.getUnit()));
                            cbMenuItem.setActionCommand(makeCommand(CMD_ADD_DRIVER, unit.getId().toString()));
                            cbMenuItem.addActionListener(this);
                            if (unit.getEntity() instanceof Aero || unit.getEntity() instanceof Mech) {
                                pilotEntityWeightMenu.add(cbMenuItem);
                            } else {
                                driverEntityWeightMenu.add(cbMenuItem);
                            }
                        }
                        if (unit.canTakeMoreGunners() && person.canGun(unit.getEntity())) {
                            cbMenuItem = new JCheckBoxMenuItem(unit.getName());
                            cbMenuItem.setSelected(unit.equals(person.getUnit()));
                            cbMenuItem.setActionCommand(makeCommand(CMD_ADD_GUNNER, unit.getId().toString()));
                            cbMenuItem.addActionListener(this);
                            gunnerEntityWeightMenu.add(cbMenuItem);
                        }
                        if (unit.canTakeMoreVesselCrew()
                                && ((unit.getEntity().isAero() && person.hasSkill(SkillType.S_TECH_VESSEL))
                                || ((unit.getEntity().isSupportVehicle() && person.hasSkill(SkillType.S_TECH_MECHANIC))))) {
                            cbMenuItem = new JCheckBoxMenuItem(unit.getName());
                            cbMenuItem.setSelected(unit.equals(person.getUnit()));
                            cbMenuItem.setActionCommand(makeCommand(CMD_ADD_CREW, unit.getId().toString()));
                            cbMenuItem.addActionListener(this);
                            crewEntityWeightMenu.add(cbMenuItem);
                        }
                        if (unit.canTakeNavigator() && person.hasSkill(SkillType.S_NAV)) {
                            cbMenuItem = new JCheckBoxMenuItem(unit.getName());
                            cbMenuItem.setSelected(unit.equals(person.getUnit()));
                            cbMenuItem.setActionCommand(makeCommand(CMD_ADD_NAVIGATOR, unit.getId().toString()));
                            cbMenuItem.addActionListener(this);
                            navEntityWeightMenu.add(cbMenuItem);
                        }
                        if (unit.canTakeTechOfficer()) {
                            //For a vehicle command console we will require the commander to be a driver or a gunner, but not necessarily both
                            if (unit.getEntity() instanceof Tank) {
                                if (person.canDrive(unit.getEntity()) || person.canGun(unit.getEntity())) {
                                    cbMenuItem = new JCheckBoxMenuItem(unit.getName());
                                    cbMenuItem.setSelected(unit.equals(person.getUnit()));
                                    cbMenuItem.setActionCommand(makeCommand(CMD_ADD_TECH_OFFICER, unit.getId().toString()));
                                    cbMenuItem.addActionListener(this);
                                    consoleCmdrEntityWeightMenu.add(cbMenuItem);
                                }
                            } else if (person.canDrive(unit.getEntity()) && person.canGun(unit.getEntity())) {
                                cbMenuItem = new JCheckBoxMenuItem(unit.getName());
                                cbMenuItem.setSelected(unit.equals(person.getUnit()));
                                cbMenuItem.setActionCommand(makeCommand(CMD_ADD_TECH_OFFICER, unit.getId().toString()));
                                cbMenuItem.addActionListener(this);
                                techOfficerEntityWeightMenu.add(cbMenuItem);
                            }
                        }
                    }
                    if (unit.canTakeTech() && person.canTech(unit.getEntity())
                            && (person.getMaintenanceTimeUsing() + unit.getMaintenanceTime() <= 480)) {
                        cbMenuItem = new JCheckBoxMenuItem(String.format(resourceMap.getString("maintenanceTimeDesc.format"), //$NON-NLS-1$
                                unit.getName(), unit.getMaintenanceTime()));
                        cbMenuItem.setSelected(unit.equals(person.getUnit()));
                        cbMenuItem.setActionCommand(makeCommand(CMD_ADD_TECH, unit.getId().toString()));
                        cbMenuItem.addActionListener(this);
                        techEntityWeightMenu.add(cbMenuItem);
                    }
                }
            } else if (StaticChecks.areAllActive(selected) && StaticChecks.areAllEligible(selected)) {
                for (Unit unit : HangarSorter.defaultSorting().getUnits(gui.getCampaign().getHangar())) {
                    if (!unit.isAvailable()) {
                        continue;
                    } else if (unit.getEntity().getUnitType() != unitType) {
                        unitType = unit.getEntity().getUnitType();
                        String unitTypeName = UnitType.getTypeName(unitType);
                        weightClass = unit.getEntity().getWeightClass();
                        String weightClassName = unit.getEntity().getWeightClassName();

                        // Add Weight Menus to Unit Type Menus
                        JMenuHelpers.addMenuIfNonEmpty(pilotUnitTypeMenu, pilotEntityWeightMenu, MAX_POPUP_ITEMS);
                        JMenuHelpers.addMenuIfNonEmpty(driverUnitTypeMenu, driverEntityWeightMenu, MAX_POPUP_ITEMS);
                        JMenuHelpers.addMenuIfNonEmpty(crewUnitTypeMenu, crewEntityWeightMenu, MAX_POPUP_ITEMS);
                        JMenuHelpers.addMenuIfNonEmpty(gunnerUnitTypeMenu, gunnerEntityWeightMenu, MAX_POPUP_ITEMS);
                        JMenuHelpers.addMenuIfNonEmpty(navUnitTypeMenu, navEntityWeightMenu, MAX_POPUP_ITEMS);
                        JMenuHelpers.addMenuIfNonEmpty(soldierUnitTypeMenu, soldierEntityWeightMenu, MAX_POPUP_ITEMS);

                        // Then add the Unit Type Menus to the Role Menus
                        JMenuHelpers.addMenuIfNonEmpty(pilotMenu, pilotUnitTypeMenu, MAX_POPUP_ITEMS);
                        JMenuHelpers.addMenuIfNonEmpty(driverMenu, driverUnitTypeMenu, MAX_POPUP_ITEMS);
                        JMenuHelpers.addMenuIfNonEmpty(crewMenu, crewUnitTypeMenu, MAX_POPUP_ITEMS);
                        JMenuHelpers.addMenuIfNonEmpty(gunnerMenu, gunnerUnitTypeMenu, MAX_POPUP_ITEMS);
                        JMenuHelpers.addMenuIfNonEmpty(navMenu, navUnitTypeMenu, MAX_POPUP_ITEMS);
                        JMenuHelpers.addMenuIfNonEmpty(soldierMenu, soldierUnitTypeMenu, MAX_POPUP_ITEMS);

                        // Create new UnitType and EntityWeight Menus
                        pilotUnitTypeMenu = new JMenu(unitTypeName);
                        pilotEntityWeightMenu = new JMenu(weightClassName);
                        driverUnitTypeMenu = new JMenu(unitTypeName);
                        driverEntityWeightMenu = new JMenu(weightClassName);
                        crewUnitTypeMenu = new JMenu(unitTypeName);
                        crewEntityWeightMenu = new JMenu(weightClassName);
                        gunnerUnitTypeMenu = new JMenu(unitTypeName);
                        gunnerEntityWeightMenu = new JMenu(weightClassName);
                        navUnitTypeMenu = new JMenu(unitTypeName);
                        navEntityWeightMenu = new JMenu(weightClassName);
                        soldierUnitTypeMenu = new JMenu(unitTypeName);
                        soldierEntityWeightMenu = new JMenu(weightClassName);
                    } else if (unit.getEntity().getWeightClass() != weightClass) {
                        weightClass = unit.getEntity().getWeightClass();
                        String weightClassName = unit.getEntity().getWeightClassName();

                        JMenuHelpers.addMenuIfNonEmpty(pilotUnitTypeMenu, pilotEntityWeightMenu, MAX_POPUP_ITEMS);
                        JMenuHelpers.addMenuIfNonEmpty(driverUnitTypeMenu, driverEntityWeightMenu, MAX_POPUP_ITEMS);
                        JMenuHelpers.addMenuIfNonEmpty(crewUnitTypeMenu, crewEntityWeightMenu, MAX_POPUP_ITEMS);
                        JMenuHelpers.addMenuIfNonEmpty(gunnerUnitTypeMenu, gunnerEntityWeightMenu, MAX_POPUP_ITEMS);
                        JMenuHelpers.addMenuIfNonEmpty(navUnitTypeMenu, navEntityWeightMenu, MAX_POPUP_ITEMS);
                        JMenuHelpers.addMenuIfNonEmpty(soldierUnitTypeMenu, soldierEntityWeightMenu, MAX_POPUP_ITEMS);

                        pilotEntityWeightMenu = new JMenu(weightClassName);
                        driverEntityWeightMenu = new JMenu(weightClassName);
                        crewEntityWeightMenu = new JMenu(weightClassName);
                        gunnerEntityWeightMenu = new JMenu(weightClassName);
                        navEntityWeightMenu = new JMenu(weightClassName);
                        soldierEntityWeightMenu = new JMenu(weightClassName);
                    }

                    if (StaticChecks.areAllInfantry(selected)) {
                        if (!(unit.getEntity() instanceof Infantry) || unit.getEntity() instanceof BattleArmor) {
                            continue;
                        }
                        if (unit.canTakeMoreGunners() && person.canGun(unit.getEntity())) {
                            cbMenuItem = new JCheckBoxMenuItem(unit.getName());
                            cbMenuItem.setSelected(unit.equals(person.getUnit()));
                            cbMenuItem.setActionCommand(makeCommand(CMD_ADD_SOLDIER, unit.getId().toString()));
                            cbMenuItem.addActionListener(this);
                            soldierEntityWeightMenu.add(cbMenuItem);
                        }
                    } else if (StaticChecks.areAllBattleArmor(selected)) {
                        if (!(unit.getEntity() instanceof BattleArmor)) {
                            continue;
                        }
                        if (unit.canTakeMoreGunners() && person.canGun(unit.getEntity())) {
                            cbMenuItem = new JCheckBoxMenuItem(unit.getName());
                            cbMenuItem.setSelected(unit.equals(person.getUnit()));
                            cbMenuItem.setActionCommand(makeCommand(CMD_ADD_SOLDIER, unit.getId().toString()));
                            cbMenuItem.addActionListener(this);
                            soldierEntityWeightMenu.add(cbMenuItem);
                        }
                    } else if (StaticChecks.areAllVeeGunners(selected)) {
                        if (!(unit.getEntity() instanceof Tank)) {
                            continue;
                        }
                        if (unit.canTakeMoreGunners() && person.canGun(unit.getEntity())) {
                            cbMenuItem = new JCheckBoxMenuItem(unit.getName());
                            cbMenuItem.setSelected(unit.equals(person.getUnit()));
                            cbMenuItem.setActionCommand(makeCommand(CMD_ADD_GUNNER, unit.getId().toString()));
                            cbMenuItem.addActionListener(this);
                            gunnerEntityWeightMenu.add(cbMenuItem);
                        }
                    } else if (StaticChecks.areAllVesselGunners(selected)) {
                        if (!(unit.getEntity() instanceof Aero)) {
                            continue;
                        }
                        if (unit.canTakeMoreGunners() && person.canGun(unit.getEntity())) {
                            cbMenuItem = new JCheckBoxMenuItem(unit.getName());
                            cbMenuItem.setSelected(unit.equals(person.getUnit()));
                            cbMenuItem.setActionCommand(makeCommand(CMD_ADD_GUNNER, unit.getId().toString()));
                            cbMenuItem.addActionListener(this);
                            gunnerEntityWeightMenu.add(cbMenuItem);
                        }
                    } else if (StaticChecks.areAllVesselCrew(selected)) {
                        if (!(unit.getEntity() instanceof Aero)) {
                            continue;
                        }
                        if (unit.canTakeMoreVesselCrew()
                                && ((unit.getEntity().isAero() && person.hasSkill(SkillType.S_TECH_VESSEL))
                                || ((unit.getEntity().isSupportVehicle() && person.hasSkill(SkillType.S_TECH_MECHANIC))))) {
                            cbMenuItem = new JCheckBoxMenuItem(unit.getName());
                            cbMenuItem.setSelected(unit.equals(person.getUnit()));
                            cbMenuItem.setActionCommand(makeCommand(CMD_ADD_CREW, unit.getId().toString()));
                            cbMenuItem.addActionListener(this);
                            crewEntityWeightMenu.add(cbMenuItem);
                        }
                    } else if (StaticChecks.areAllVesselPilots(selected)) {
                        if (!(unit.getEntity() instanceof Aero)) {
                            continue;
                        }
                        if (unit.canTakeMoreDrivers() && person.canDrive(unit.getEntity())) {
                            cbMenuItem = new JCheckBoxMenuItem(unit.getName());
                            cbMenuItem.setSelected(unit.equals(person.getUnit()));
                            cbMenuItem.setActionCommand(makeCommand(CMD_ADD_VESSEL_PILOT, unit.getId().toString()));
                            cbMenuItem.addActionListener(this);
                            pilotEntityWeightMenu.add(cbMenuItem);
                        }
                    } else if (StaticChecks.areAllVesselNavigators(selected)) {
                        if (!(unit.getEntity() instanceof Aero)) {
                            continue;
                        }
                        if (unit.canTakeNavigator() && person.hasSkill(SkillType.S_NAV)) {
                            cbMenuItem = new JCheckBoxMenuItem(unit.getName());
                            cbMenuItem.setSelected(unit.equals(person.getUnit()));
                            cbMenuItem.setActionCommand(makeCommand(CMD_ADD_NAVIGATOR, unit.getId().toString()));
                            cbMenuItem.addActionListener(this);
                            navEntityWeightMenu.add(cbMenuItem);
                        }
                    }
                }
            }

            // Add the last grouping of entity weight menus to the last grouping of entity menus
            JMenuHelpers.addMenuIfNonEmpty(pilotUnitTypeMenu, pilotEntityWeightMenu, MAX_POPUP_ITEMS);
            JMenuHelpers.addMenuIfNonEmpty(driverUnitTypeMenu, driverEntityWeightMenu, MAX_POPUP_ITEMS);
            JMenuHelpers.addMenuIfNonEmpty(crewUnitTypeMenu, crewEntityWeightMenu, MAX_POPUP_ITEMS);
            JMenuHelpers.addMenuIfNonEmpty(gunnerUnitTypeMenu, gunnerEntityWeightMenu, MAX_POPUP_ITEMS);
            JMenuHelpers.addMenuIfNonEmpty(navUnitTypeMenu, navEntityWeightMenu, MAX_POPUP_ITEMS);
            JMenuHelpers.addMenuIfNonEmpty(soldierUnitTypeMenu, soldierEntityWeightMenu, MAX_POPUP_ITEMS);
            JMenuHelpers.addMenuIfNonEmpty(techOfficerUnitTypeMenu, techOfficerEntityWeightMenu, MAX_POPUP_ITEMS);
            JMenuHelpers.addMenuIfNonEmpty(consoleCmdrUnitTypeMenu, consoleCmdrEntityWeightMenu, MAX_POPUP_ITEMS);
            JMenuHelpers.addMenuIfNonEmpty(techUnitTypeMenu, techEntityWeightMenu, MAX_POPUP_ITEMS);

            // then add the last grouping of entity menus to the primary menus
            JMenuHelpers.addMenuIfNonEmpty(pilotMenu, pilotUnitTypeMenu, MAX_POPUP_ITEMS);
            JMenuHelpers.addMenuIfNonEmpty(driverMenu, driverUnitTypeMenu, MAX_POPUP_ITEMS);
            JMenuHelpers.addMenuIfNonEmpty(crewMenu, crewUnitTypeMenu, MAX_POPUP_ITEMS);
            JMenuHelpers.addMenuIfNonEmpty(gunnerMenu, gunnerUnitTypeMenu, MAX_POPUP_ITEMS);
            JMenuHelpers.addMenuIfNonEmpty(navMenu, navUnitTypeMenu, MAX_POPUP_ITEMS);
            JMenuHelpers.addMenuIfNonEmpty(soldierMenu, soldierUnitTypeMenu, MAX_POPUP_ITEMS);
            JMenuHelpers.addMenuIfNonEmpty(techOfficerMenu, techOfficerUnitTypeMenu, MAX_POPUP_ITEMS);
            JMenuHelpers.addMenuIfNonEmpty(consoleCmdrMenu, consoleCmdrUnitTypeMenu, MAX_POPUP_ITEMS);
            JMenuHelpers.addMenuIfNonEmpty(techMenu, techUnitTypeMenu, MAX_POPUP_ITEMS);

            // and finally add any non-empty menus to the primary menu
            JMenuHelpers.addMenuIfNonEmpty(menu, pilotMenu, MAX_POPUP_ITEMS);
            JMenuHelpers.addMenuIfNonEmpty(menu, driverMenu, MAX_POPUP_ITEMS);
            JMenuHelpers.addMenuIfNonEmpty(menu, crewMenu, MAX_POPUP_ITEMS);
            JMenuHelpers.addMenuIfNonEmpty(menu, gunnerMenu, MAX_POPUP_ITEMS);
            JMenuHelpers.addMenuIfNonEmpty(menu, navMenu, MAX_POPUP_ITEMS);
            JMenuHelpers.addMenuIfNonEmpty(menu, soldierMenu, MAX_POPUP_ITEMS);
            JMenuHelpers.addMenuIfNonEmpty(menu, techOfficerMenu, MAX_POPUP_ITEMS);
            JMenuHelpers.addMenuIfNonEmpty(menu, consoleCmdrMenu, MAX_POPUP_ITEMS);
            JMenuHelpers.addMenuIfNonEmpty(menu, techMenu, MAX_POPUP_ITEMS);

            // and we always include the None checkbox
            cbMenuItem = new JCheckBoxMenuItem(resourceMap.getString("none.text"));
            cbMenuItem.setActionCommand(makeCommand(CMD_REMOVE_UNIT, "-1"));
            cbMenuItem.addActionListener(this);
            menu.add(cbMenuItem);

            if ((menu.getItemCount() > 1) || (person.getUnit() != null)
                    || !person.getTechUnits().isEmpty()) {
                JMenuHelpers.addMenuIfNonEmpty(popup, menu, MAX_POPUP_ITEMS);
            }
        }

        if (oneSelected && person.getStatus().isActive()) {
            if (gui.getCampaign().getCampaignOptions().useManualMarriages()
                    && person.oldEnoughToMarry(gui.getCampaign()) && !person.getGenealogy().hasSpouse()) {
                menu = new JMenu(resourceMap.getString("chooseSpouse.text"));
                JMenu maleMenu = new JMenu(resourceMap.getString("spouseMenuMale.text"));
                JMenu femaleMenu = new JMenu(resourceMap.getString("spouseMenuFemale.text"));
                JMenu spouseMenu;

                LocalDate today = gui.getCampaign().getLocalDate();

                List<Person> personnel = new ArrayList<>(gui.getCampaign().getPersonnel());
                personnel.sort(Comparator.comparing((Person p) -> p.getAge(today)).thenComparing(Person::getSurname));

                for (Person ps : personnel) {
                    if (person.safeSpouse(ps, gui.getCampaign())) {
                        String pStatus;

                        if (ps.getPrisonerStatus().isBondsman()) {
                            pStatus = String.format(resourceMap.getString("marriageBondsmanDesc.format"),
                                    ps.getFullName(), ps.getAge(today), ps.getRoleDesc());
                        } else if (ps.getPrisonerStatus().isPrisoner()) {
                            pStatus = String.format(resourceMap.getString("marriagePrisonerDesc.format"),
                                    ps.getFullName(), ps.getAge(today), ps.getRoleDesc());
                        } else {
                            pStatus = String.format(resourceMap.getString("marriagePartnerDesc.format"),
                                    ps.getFullName(), ps.getAge(today), ps.getRoleDesc());
                        }

                        spouseMenu = new JMenu(pStatus);

                        for (Marriage style : Marriage.values()) {
                            spouseMenu.add(newMenuItem(style.getDropDownText(),
                                    makeCommand(CMD_ADD_SPOUSE, ps.getId().toString(), style.name())));
                        }

                        if (ps.getGender().isMale()) {
                            maleMenu.add(spouseMenu);
                        } else {
                            femaleMenu.add(spouseMenu);
                        }
                    }
                }

                if (person.getGender().isMale()) {
                    JMenuHelpers.addMenuIfNonEmpty(menu, femaleMenu, MAX_POPUP_ITEMS);
                    JMenuHelpers.addMenuIfNonEmpty(menu, maleMenu, MAX_POPUP_ITEMS);
                } else {
                    JMenuHelpers.addMenuIfNonEmpty(menu, maleMenu, MAX_POPUP_ITEMS);
                    JMenuHelpers.addMenuIfNonEmpty(menu, femaleMenu, MAX_POPUP_ITEMS);
                }

                JMenuHelpers.addMenuIfNonEmpty(popup, menu, MAX_POPUP_ITEMS);
            }

            if (person.getGenealogy().hasSpouse()) {
                menu = new JMenu(resourceMap.getString("removeSpouse.text"));

                for (Divorce divorceType : Divorce.values()) {
                    JMenuItem divorceMenu = new JMenuItem(divorceType.toString());
                    divorceMenu.setActionCommand(makeCommand(CMD_REMOVE_SPOUSE, divorceType.name()));
                    divorceMenu.addActionListener(this);
                    menu.add(divorceMenu);
                }

                JMenuHelpers.addMenuIfNonEmpty(popup, menu, MAX_POPUP_ITEMS);
            }
        }

        //region Awards Menu
        JMenu awardMenu = new JMenu(resourceMap.getString("award.text"));
        List<String> setNames = AwardsFactory.getInstance().getAllSetNames();
        Collections.sort(setNames);
        for (String setName : setNames) {
            JMenu setAwardMenu = new JMenu(setName);

            List<Award> awardsOfSet = AwardsFactory.getInstance().getAllAwardsForSet(setName);
            Collections.sort(awardsOfSet);

            for (Award award : awardsOfSet) {
                if (!award.canBeAwarded(selected)) {
                    continue;
                }

                StringBuilder awardMenuItem = new StringBuilder();
                awardMenuItem.append(String.format("%s", award.getName()));

                if ((award.getXPReward() != 0) || (award.getEdgeReward() != 0)) {
                    awardMenuItem.append(" (");

                    if (award.getXPReward() != 0) {
                        awardMenuItem.append(award.getXPReward()).append(" XP");
                        if (award.getEdgeReward() != 0) {
                            awardMenuItem.append(" & ");
                        }
                    }

                    if (award.getEdgeReward() != 0) {
                        awardMenuItem.append(award.getEdgeReward()).append(" Edge");
                    }

                    awardMenuItem.append(")");
                }

                menuItem = new JMenuItem(awardMenuItem.toString());
                menuItem.setToolTipText(MultiLineTooltip.splitToolTip(award.getDescription()));
                menuItem.setActionCommand(makeCommand(CMD_ADD_AWARD, award.getSet(), award.getName()));
                menuItem.addActionListener(this);
                setAwardMenu.add(menuItem);
            }

            JMenuHelpers.addMenuIfNonEmpty(awardMenu, setAwardMenu, MAX_POPUP_ITEMS);
        }

        if (StaticChecks.doAnyHaveAnAward(selected)) {
            if (awardMenu.getItemCount() > 0) {
                awardMenu.addSeparator();
            }

            JMenu removeAwardMenu = new JMenu(resourceMap.getString("removeAward.text"));

            if (oneSelected) {
                for (Award award : person.getAwardController().getAwards()) {
                    JMenu singleAwardMenu = new JMenu(award.getName());
                    for (String date : award.getFormattedDates()) {
                        JMenuItem specificAwardMenu = new JMenuItem(date);
                        specificAwardMenu.setActionCommand(makeCommand(CMD_RMV_AWARD, award.getSet(), award.getName(), date));
                        specificAwardMenu.addActionListener(this);
                        singleAwardMenu.add(specificAwardMenu);
                    }
                    JMenuHelpers.addMenuIfNonEmpty(removeAwardMenu, singleAwardMenu, MAX_POPUP_ITEMS);
                }
            } else {
                Set<Award> awards = new TreeSet<>((a1, a2) -> {
                    if (a1.getSet().equalsIgnoreCase(a2.getSet())) {
                        return a1.getName().compareToIgnoreCase(a2.getName());
                    } else {
                        return a1.getSet().compareToIgnoreCase(a2.getSet());
                    }
                });
                for (Person p : selected) {
                    awards.addAll(p.getAwardController().getAwards());
                }

                for (Award award : awards) {
                    JMenuItem singleAwardMenu = new JMenuItem(award.getName());
                    singleAwardMenu.setActionCommand(makeCommand(CMD_RMV_AWARD, award.getSet(), award.getName()));
                    singleAwardMenu.addActionListener(this);
                    removeAwardMenu.add(singleAwardMenu);
                }
            }
            JMenuHelpers.addMenuIfNonEmpty(awardMenu, removeAwardMenu, MAX_POPUP_ITEMS);
        }
        popup.add(awardMenu);
        //endregion Awards Menu

        //region Spend XP Menu
        if (oneSelected && person.getStatus().isActive()) {
            menu = new JMenu(resourceMap.getString("spendXP.text"));
            if (gui.getCampaign().getCampaignOptions().useAbilities()) {
                JMenu abMenu = new JMenu(resourceMap.getString("spendOnSpecialAbilities.text"));
                int cost;

                List<SpecialAbility> specialAbilities = new ArrayList<>(SpecialAbility.getAllSpecialAbilities().values());
                specialAbilities.sort(Comparator.comparing(SpecialAbility::getName));

                for (SpecialAbility spa : specialAbilities) {
                    if (null == spa) {
                        continue;
                    }
                    if (!spa.isEligible(person)) {
                        continue;
                    }
                    cost = spa.getCost();
                    String costDesc;
                    if (cost < 0) {
                        costDesc = resourceMap.getString("costNotPossible.text");
                    } else {
                        costDesc = String.format(resourceMap.getString("costValue.format"), cost);
                    }
                    boolean available = (cost >= 0) && (person.getXP() >= cost);
                    if (spa.getName().equals(OptionsConstants.GUNNERY_WEAPON_SPECIALIST)) {
                        Unit u = person.getUnit();
                        if (null != u) {
                            JMenu specialistMenu = new JMenu(resourceMap.getString("weaponSpecialist.text"));
                            TreeSet<String> uniqueWeapons = new TreeSet<>();
                            for (int j = 0; j < u.getEntity().getWeaponList().size(); j++) {
                                Mounted m = u.getEntity().getWeaponList().get(j);
                                uniqueWeapons.add(m.getName());
                            }
                            boolean isSpecialist = person.getOptions().booleanOption(spa.getName());
                            for (String name : uniqueWeapons) {
                                if (!(isSpecialist
                                        && person.getOptions().getOption(spa.getName()).stringValue().equals(name))) {
                                    menuItem = new JMenuItem(String.format(resourceMap.getString("abilityDesc.format"), name, costDesc));
                                    menuItem.setActionCommand(makeCommand(CMD_ACQUIRE_WEAPON_SPECIALIST, name, String.valueOf(cost)));
                                    menuItem.addActionListener(this);
                                    menuItem.setEnabled(available);
                                    specialistMenu.add(menuItem);
                                }
                            }
                            if (specialistMenu.getMenuComponentCount() > 0) {
                                abMenu.add(specialistMenu);
                            }
                        }
                    } else if (spa.getName().equals(OptionsConstants.MISC_HUMAN_TRO)) {
                        JMenu specialistMenu = new JMenu(resourceMap.getString("humantro.text"));
                        List<Object> tros = new ArrayList<>();
                        if (person.getOptions().getOption(OptionsConstants.MISC_HUMAN_TRO).booleanValue()) {
                            Object val = person.getOptions().getOption(OptionsConstants.MISC_HUMAN_TRO).getValue();
                            if (val instanceof Collection<?>) {
                                tros.addAll((Collection<?>) val);
                            } else {
                                tros.add(val);
                            }
                        }
                        menuItem = new JMenuItem(String.format(resourceMap.getString("abilityDesc.format"), resourceMap.getString("humantro_mek.text"), costDesc));
                        if (!tros.contains(Crew.HUMANTRO_MECH)) {
                            menuItem.setActionCommand(makeCommand(CMD_ACQUIRE_HUMANTRO, Crew.HUMANTRO_MECH, String.valueOf(cost)));
                            menuItem.addActionListener(this);
                            menuItem.setEnabled(available);
                            specialistMenu.add(menuItem);
                        }
                        if (!tros.contains(Crew.HUMANTRO_AERO)) {
                            menuItem = new JMenuItem(String.format(resourceMap.getString("abilityDesc.format"), resourceMap.getString("humantro_aero.text"), costDesc));
                            menuItem.setActionCommand(makeCommand(CMD_ACQUIRE_HUMANTRO, Crew.HUMANTRO_AERO, String.valueOf(cost)));
                            menuItem.addActionListener(this);
                            menuItem.setEnabled(available);
                            specialistMenu.add(menuItem);
                        }
                        if (!tros.contains(Crew.HUMANTRO_VEE)) {
                            menuItem = new JMenuItem(String.format(resourceMap.getString("abilityDesc.format"), resourceMap.getString("humantro_vee.text"), costDesc));
                            menuItem.setActionCommand(makeCommand(CMD_ACQUIRE_HUMANTRO, Crew.HUMANTRO_VEE, String.valueOf(cost)));
                            menuItem.addActionListener(this);
                            menuItem.setEnabled(available);
                            specialistMenu.add(menuItem);
                        }
                        if (!tros.contains(Crew.HUMANTRO_BA)) {
                            menuItem = new JMenuItem(String.format(resourceMap.getString("abilityDesc.format"), resourceMap.getString("humantro_ba.text"), costDesc));
                            menuItem.setActionCommand(makeCommand(CMD_ACQUIRE_HUMANTRO, Crew.HUMANTRO_BA, String.valueOf(cost)));
                            menuItem.addActionListener(this);
                            menuItem.setEnabled(available);
                            specialistMenu.add(menuItem);
                        }
                        if (specialistMenu.getMenuComponentCount() > 0) {
                            abMenu.add(specialistMenu);
                        }
                    } else if (spa.getName().equals(OptionsConstants.GUNNERY_SPECIALIST)
                            && !person.getOptions().booleanOption(OptionsConstants.GUNNERY_SPECIALIST)) {
                        JMenu specialistMenu = new JMenu(resourceMap.getString("specialist.text"));
                        menuItem = new JMenuItem(String.format(resourceMap.getString("abilityDesc.format"), resourceMap.getString("laserSpecialist.text"), costDesc));
                        menuItem.setActionCommand(makeCommand(CMD_ACQUIRE_SPECIALIST, Crew.SPECIAL_ENERGY, String.valueOf(cost)));
                        menuItem.addActionListener(this);
                        menuItem.setEnabled(available);
                        specialistMenu.add(menuItem);
                        menuItem = new JMenuItem(String.format(resourceMap.getString("abilityDesc.format"), resourceMap.getString("missileSpecialist.text"), costDesc));
                        menuItem.setActionCommand(makeCommand(CMD_ACQUIRE_SPECIALIST, Crew.SPECIAL_MISSILE, String.valueOf(cost)));
                        menuItem.addActionListener(this);
                        menuItem.setEnabled(available);
                        specialistMenu.add(menuItem);
                        menuItem = new JMenuItem(String.format(resourceMap.getString("abilityDesc.format"), resourceMap.getString("ballisticSpecialist.text"), costDesc));
                        menuItem.setActionCommand(makeCommand(CMD_ACQUIRE_SPECIALIST, Crew.SPECIAL_BALLISTIC, String.valueOf(cost)));
                        menuItem.addActionListener(this);
                        menuItem.setEnabled(available);
                        specialistMenu.add(menuItem);
                        abMenu.add(specialistMenu);
                    } else if (spa.getName().equals(OptionsConstants.GUNNERY_RANGE_MASTER)) {
                        JMenu specialistMenu = new JMenu(resourceMap.getString("rangemaster.text"));
                        List<Object> ranges = new ArrayList<>();
                        if (person.getOptions().getOption(OptionsConstants.GUNNERY_RANGE_MASTER).booleanValue()) {
                            Object val = person.getOptions().getOption(OptionsConstants.GUNNERY_RANGE_MASTER).getValue();
                            if (val instanceof Collection<?>) {
                                ranges.addAll((Collection<?>) val);
                            } else {
                                ranges.add(val);
                            }
                        }
                        if (!ranges.contains(Crew.RANGEMASTER_MEDIUM)) {
                            menuItem = new JMenuItem(String.format(resourceMap.getString("abilityDesc.format"), resourceMap.getString("rangemaster_med.text"), costDesc));
                            menuItem.setActionCommand(makeCommand(CMD_ACQUIRE_RANGEMASTER, Crew.RANGEMASTER_MEDIUM, String.valueOf(cost)));
                            menuItem.addActionListener(this);
                            menuItem.setEnabled(available);
                            specialistMenu.add(menuItem);
                        }
                        if (!ranges.contains(Crew.RANGEMASTER_LONG)) {
                            menuItem = new JMenuItem(String.format(resourceMap.getString("abilityDesc.format"), resourceMap.getString("rangemaster_lng.text"), costDesc));
                            menuItem.setActionCommand(makeCommand(CMD_ACQUIRE_RANGEMASTER, Crew.RANGEMASTER_LONG, String.valueOf(cost)));
                            menuItem.addActionListener(this);
                            menuItem.setEnabled(available);
                            specialistMenu.add(menuItem);
                        }
                        if (!ranges.contains(Crew.RANGEMASTER_EXTREME)) {
                            menuItem = new JMenuItem(String.format(resourceMap.getString("abilityDesc.format"), resourceMap.getString("rangemaster_xtm.text"), costDesc));
                            menuItem.setActionCommand(makeCommand(CMD_ACQUIRE_RANGEMASTER, Crew.RANGEMASTER_EXTREME, String.valueOf(cost)));
                            menuItem.addActionListener(this);
                            menuItem.setEnabled(available);
                            specialistMenu.add(menuItem);
                        }
                        if (specialistMenu.getMenuComponentCount() > 0) {
                            abMenu.add(specialistMenu);
                        }
                    } else if ((person.getOptions().getOption(spa.getName()).getType() == IOption.CHOICE)
                            && !(person.getOptions().getOption(spa.getName()).booleanValue())) {
                        JMenu specialistMenu = new JMenu(spa.getDisplayName());
                        List<String> choices = spa.getChoiceValues();
                        for (String s : choices) {
                            if (s.equalsIgnoreCase("none")) {
                                continue;
                            }
                            menuItem = new JMenuItem(String.format(resourceMap.getString("abilityDesc.format"),
                                    s, costDesc));
                            menuItem.setActionCommand(makeCommand(CMD_ACQUIRE_CUSTOM_CHOICE,
                                    s, String.valueOf(cost), spa.getName()));
                            menuItem.addActionListener(this);
                            menuItem.setEnabled(available);
                            specialistMenu.add(menuItem);
                        }
                        if (specialistMenu.getMenuComponentCount() > 0) {
                            abMenu.add(specialistMenu);
                        }
                    } else if (!person.getOptions().booleanOption(spa.getName())) {
                        menuItem = new JMenuItem(String.format(resourceMap.getString("abilityDesc.format"), spa.getDisplayName(), costDesc));
                        menuItem.setActionCommand(makeCommand(CMD_ACQUIRE_ABILITY, spa.getName(), String.valueOf(cost)));
                        menuItem.addActionListener(this);
                        menuItem.setEnabled(available);
                        abMenu.add(menuItem);
                    }
                }
                JMenuHelpers.addMenuIfNonEmpty(menu, abMenu);
            }

            JMenu currentMenu = new JMenu(resourceMap.getString("spendOnCurrentSkills.text"));
            JMenu newMenu = new JMenu(resourceMap.getString("spendOnNewSkills.text"));
            for (int i = 0; i < SkillType.getSkillList().length; i++) {
                String type = SkillType.getSkillList()[i];
                int cost = person.hasSkill(type) ? person.getSkill(type).getCostToImprove() : SkillType.getType(type).getCost(0);
                if (cost >= 0) {
                    String desc = String.format(resourceMap.getString("skillDesc.format"), type, cost);
                    menuItem = new JMenuItem(desc);
                    menuItem.setActionCommand(makeCommand(CMD_IMPROVE, type, String.valueOf(cost)));
                    menuItem.addActionListener(this);
                    menuItem.setEnabled(person.getXP() >= cost);
                    if (person.hasSkill(type)) {
                        currentMenu.add(menuItem);
                    } else {
                        newMenu.add(menuItem);
                    }
                }
            }
            JMenuHelpers.addMenuIfNonEmpty(menu, currentMenu);
            JMenuHelpers.addMenuIfNonEmpty(menu, newMenu);

            // Edge Purchasing
            if (gui.getCampaign().getCampaignOptions().useEdge()) {
                JMenu edgeMenu = new JMenu(resourceMap.getString("edge.text"));
                int cost = gui.getCampaign().getCampaignOptions().getEdgeCost();

                if ((cost >= 0) && (person.getXP() >= cost)) {
                    menuItem = new JMenuItem(String.format(resourceMap.getString("spendOnEdge.text"), cost));
                    menuItem.setActionCommand(makeCommand(CMD_BUY_EDGE, String.valueOf(cost)));
                    menuItem.addActionListener(this);
                    edgeMenu.add(menuItem);
                }
                JMenuHelpers.addMenuIfNonEmpty(menu, edgeMenu);
            }
            JMenuHelpers.addMenuIfNonEmpty(popup, menu);
            //endregion Spend XP Menu

            //region Edge Triggers
            if (gui.getCampaign().getCampaignOptions().useEdge()) {
                menu = new JMenu(resourceMap.getString("setEdgeTriggers.text"));

                //Start of Edge reroll options
                //MechWarriors
                cbMenuItem = new JCheckBoxMenuItem(resourceMap.getString("edgeTriggerHeadHits.text"));
                cbMenuItem.setSelected(person.getOptions().booleanOption(OPT_EDGE_HEADHIT));
                cbMenuItem.setActionCommand(makeCommand(CMD_EDGE_TRIGGER, OPT_EDGE_HEADHIT));
                if (person.getPrimaryRole() != Person.T_MECHWARRIOR) {
                    cbMenuItem.setForeground(new Color(150, 150, 150));
                }
                cbMenuItem.addActionListener(this);
                menu.add(cbMenuItem);

                cbMenuItem = new JCheckBoxMenuItem(resourceMap.getString("edgeTriggerTAC.text"));
                cbMenuItem.setSelected(person.getOptions().booleanOption(OPT_EDGE_TAC));
                cbMenuItem.setActionCommand(makeCommand(CMD_EDGE_TRIGGER, OPT_EDGE_TAC));
                if (person.getPrimaryRole() != Person.T_MECHWARRIOR) {
                    cbMenuItem.setForeground(new Color(150, 150, 150));
                }
                cbMenuItem.addActionListener(this);
                menu.add(cbMenuItem);

                cbMenuItem = new JCheckBoxMenuItem(resourceMap.getString("edgeTriggerKO.text"));
                cbMenuItem.setSelected(person.getOptions().booleanOption(OPT_EDGE_KO));
                cbMenuItem.setActionCommand(makeCommand(CMD_EDGE_TRIGGER, OPT_EDGE_KO));
                if (person.getPrimaryRole() != Person.T_MECHWARRIOR) {
                    cbMenuItem.setForeground(new Color(150, 150, 150));
                }
                cbMenuItem.addActionListener(this);
                menu.add(cbMenuItem);

                cbMenuItem = new JCheckBoxMenuItem(resourceMap.getString("edgeTriggerExplosion.text"));
                cbMenuItem.setSelected(person.getOptions().booleanOption(OPT_EDGE_EXPLOSION));
                cbMenuItem.setActionCommand(makeCommand(CMD_EDGE_TRIGGER, OPT_EDGE_EXPLOSION));
                if (person.getPrimaryRole() != Person.T_MECHWARRIOR) {
                    cbMenuItem.setForeground(new Color(150, 150, 150));
                }
                cbMenuItem.addActionListener(this);
                menu.add(cbMenuItem);

                cbMenuItem = new JCheckBoxMenuItem(resourceMap.getString("edgeTriggerMASCFailure.text"));
                cbMenuItem.setSelected(person.getOptions().booleanOption(OPT_EDGE_MASC_FAILURE));
                cbMenuItem.setActionCommand(makeCommand(CMD_EDGE_TRIGGER, OPT_EDGE_MASC_FAILURE));
                if (person.getPrimaryRole() != Person.T_MECHWARRIOR) {
                    cbMenuItem.setForeground(new Color(150, 150, 150));
                }
                cbMenuItem.addActionListener(this);
                menu.add(cbMenuItem);

                //Aero pilots and gunners
                cbMenuItem = new JCheckBoxMenuItem(resourceMap.getString("edgeTriggerAeroAltLoss.text"));
                cbMenuItem.setSelected(person.getOptions().booleanOption(OPT_EDGE_WHEN_AERO_ALT_LOSS));
                cbMenuItem.setActionCommand(makeCommand(CMD_EDGE_TRIGGER, OPT_EDGE_WHEN_AERO_ALT_LOSS));
                if (person.getPrimaryRole() != Person.T_SPACE_PILOT
                        && person.getPrimaryRole() != Person.T_SPACE_GUNNER
                        && person.getPrimaryRole() != Person.T_AERO_PILOT) {
                    cbMenuItem.setForeground(new Color(150, 150, 150));
                }
                cbMenuItem.addActionListener(this);
                menu.add(cbMenuItem);

                cbMenuItem = new JCheckBoxMenuItem(resourceMap.getString("edgeTriggerAeroExplosion.text"));
                cbMenuItem.setSelected(person.getOptions().booleanOption(OPT_EDGE_WHEN_AERO_EXPLOSION));
                cbMenuItem.setActionCommand(makeCommand(CMD_EDGE_TRIGGER, OPT_EDGE_WHEN_AERO_EXPLOSION));
                if ((person.getPrimaryRole() != Person.T_SPACE_PILOT)
                        && (person.getPrimaryRole() != Person.T_SPACE_GUNNER)
                        && (person.getPrimaryRole() != Person.T_AERO_PILOT)) {
                    cbMenuItem.setForeground(new Color(150, 150, 150));
                }
                cbMenuItem.addActionListener(this);
                menu.add(cbMenuItem);

                cbMenuItem = new JCheckBoxMenuItem(resourceMap.getString("edgeTriggerAeroKO.text"));
                cbMenuItem.setSelected(person.getOptions().booleanOption(OPT_EDGE_WHEN_AERO_KO));
                cbMenuItem.setActionCommand(makeCommand(CMD_EDGE_TRIGGER, OPT_EDGE_WHEN_AERO_KO));
                if (person.getPrimaryRole() != Person.T_AERO_PILOT) {
                    cbMenuItem.setForeground(new Color(150, 150, 150));
                }
                cbMenuItem.addActionListener(this);
                menu.add(cbMenuItem);

                cbMenuItem = new JCheckBoxMenuItem(resourceMap.getString("edgeTriggerAeroLuckyCrit.text"));
                cbMenuItem.setSelected(person.getOptions().booleanOption(OPT_EDGE_WHEN_AERO_LUCKY_CRIT));
                cbMenuItem.setActionCommand(makeCommand(CMD_EDGE_TRIGGER, OPT_EDGE_WHEN_AERO_LUCKY_CRIT));
                if ((person.getPrimaryRole() != Person.T_SPACE_PILOT)
                        && (person.getPrimaryRole() != Person.T_SPACE_GUNNER)
                        && (person.getPrimaryRole() != Person.T_AERO_PILOT)) {
                    cbMenuItem.setForeground(new Color(150, 150, 150));
                }
                cbMenuItem.addActionListener(this);
                menu.add(cbMenuItem);

                cbMenuItem = new JCheckBoxMenuItem(resourceMap.getString("edgeTriggerAeroNukeCrit.text"));
                cbMenuItem.setSelected(person.getOptions().booleanOption(OPT_EDGE_WHEN_AERO_NUKE_CRIT));
                cbMenuItem.setActionCommand(makeCommand(CMD_EDGE_TRIGGER, OPT_EDGE_WHEN_AERO_NUKE_CRIT));
                if ((person.getPrimaryRole() != Person.T_SPACE_PILOT)
                        && (person.getPrimaryRole() != Person.T_SPACE_GUNNER)) {
                    cbMenuItem.setForeground(new Color(150, 150, 150));
                }
                cbMenuItem.addActionListener(this);
                menu.add(cbMenuItem);

                cbMenuItem = new JCheckBoxMenuItem(resourceMap.getString("edgeTriggerAeroTrnBayCrit.text"));
                cbMenuItem.setSelected(person.getOptions().booleanOption(OPT_EDGE_WHEN_AERO_UNIT_CARGO_LOST));
                cbMenuItem.setActionCommand(makeCommand(CMD_EDGE_TRIGGER, OPT_EDGE_WHEN_AERO_UNIT_CARGO_LOST));
                if ((person.getPrimaryRole() != Person.T_SPACE_PILOT)
                        && (person.getPrimaryRole() != Person.T_SPACE_GUNNER)) {
                    cbMenuItem.setForeground(new Color(150, 150, 150));
                }
                cbMenuItem.addActionListener(this);
                menu.add(cbMenuItem);

                // Support Edge
                if (gui.getCampaign().getCampaignOptions().useSupportEdge()) {
                    //Doctors
                    cbMenuItem = new JCheckBoxMenuItem(resourceMap.getString("edgeTriggerHealCheck.text"));
                    cbMenuItem.setSelected(person.getOptions().booleanOption(PersonnelOptions.EDGE_MEDICAL));
                    cbMenuItem.setActionCommand(makeCommand(CMD_EDGE_TRIGGER, PersonnelOptions.EDGE_MEDICAL));
                    if (person.getPrimaryRole() != Person.T_DOCTOR) {
                        cbMenuItem.setForeground(new Color(150, 150, 150));
                    }
                    cbMenuItem.addActionListener(this);
                    menu.add(cbMenuItem);

                    //Techs
                    cbMenuItem = new JCheckBoxMenuItem(resourceMap.getString("edgeTriggerBreakPart.text"));
                    cbMenuItem.setSelected(person.getOptions().booleanOption(PersonnelOptions.EDGE_REPAIR_BREAK_PART));
                    cbMenuItem.setActionCommand(makeCommand(CMD_EDGE_TRIGGER, PersonnelOptions.EDGE_REPAIR_BREAK_PART));
                    if (!person.isTechPrimary()) {
                        cbMenuItem.setForeground(new Color(150, 150, 150));
                    }
                    cbMenuItem.addActionListener(this);
                    menu.add(cbMenuItem);

                    cbMenuItem = new JCheckBoxMenuItem(resourceMap.getString("edgeTriggerFailedRefit.text"));
                    cbMenuItem.setSelected(person.getOptions().booleanOption(PersonnelOptions.EDGE_REPAIR_FAILED_REFIT));
                    cbMenuItem.setActionCommand(makeCommand(CMD_EDGE_TRIGGER, PersonnelOptions.EDGE_REPAIR_FAILED_REFIT));
                    if (!person.isTechPrimary()) {
                        cbMenuItem.setForeground(new Color(150, 150, 150));
                    }
                    cbMenuItem.addActionListener(this);
                    menu.add(cbMenuItem);

                    //Admins
                    cbMenuItem = new JCheckBoxMenuItem(resourceMap.getString("edgeTriggerAcquireCheck.text"));
                    cbMenuItem.setSelected(person.getOptions().booleanOption(PersonnelOptions.EDGE_ADMIN_ACQUIRE_FAIL));
                    cbMenuItem.setActionCommand(makeCommand(CMD_EDGE_TRIGGER, PersonnelOptions.EDGE_ADMIN_ACQUIRE_FAIL));
                    if (!person.isAdminPrimary()) {
                        cbMenuItem.setForeground(new Color(150, 150, 150));
                    }
                    cbMenuItem.addActionListener(this);
                    menu.add(cbMenuItem);
                }
                JMenuHelpers.addMenuIfNonEmpty(popup, menu);
            }
            //endregion Edge Triggers

            menu = new JMenu(resourceMap.getString("specialFlags.text"));
            cbMenuItem = new JCheckBoxMenuItem(resourceMap.getString("dependent.text"));
            cbMenuItem.setSelected(person.isDependent());
            cbMenuItem.setActionCommand(CMD_DEPENDENT);
            cbMenuItem.addActionListener(this);
            menu.add(cbMenuItem);

            cbMenuItem = new JCheckBoxMenuItem(resourceMap.getString("commander.text"));
            cbMenuItem.setSelected(person.isCommander());
            cbMenuItem.setActionCommand(CMD_COMMANDER);
            cbMenuItem.addActionListener(this);
            menu.add(cbMenuItem);

            cbMenuItem = new JCheckBoxMenuItem(resourceMap.getString("tryingToMarry.text"));
            cbMenuItem.setToolTipText(resourceMap.getString("tryingToMarry.toolTipText"));
            cbMenuItem.setSelected(person.isTryingToMarry());
            cbMenuItem.setActionCommand(CMD_TRYING_TO_MARRY);
            cbMenuItem.addActionListener(this);
            menu.add(cbMenuItem);

            if (gui.getCampaign().getCampaignOptions().useUnofficialProcreation()
                    && person.getGender().isFemale()) {
                cbMenuItem = new JCheckBoxMenuItem(resourceMap.getString("tryingToConceive.text"));
                cbMenuItem.setToolTipText(resourceMap.getString("tryingToConceive.toolTipText"));
                cbMenuItem.setSelected(person.isTryingToConceive());
                cbMenuItem.setActionCommand(CMD_TRYING_TO_CONCEIVE);
                cbMenuItem.addActionListener(this);
                menu.add(cbMenuItem);
            }

            cbMenuItem = new JCheckBoxMenuItem(resourceMap.getString("founder.text"));
            cbMenuItem.setSelected(person.isFounder());
            cbMenuItem.setActionCommand(CMD_FOUNDER);
            cbMenuItem.addActionListener(this);
            menu.add(cbMenuItem);
            popup.add(menu);
        } else if (StaticChecks.areAllActive(selected)) {
            if (gui.getCampaign().getCampaignOptions().useEdge()) {
                menu = new JMenu(resourceMap.getString("setEdgeTriggers.text"));
                submenu = new JMenu(resourceMap.getString("on.text"));

                menuItem = new JMenuItem(resourceMap.getString("edgeTriggerHeadHits.text"));
                menuItem.setActionCommand(makeCommand(CMD_EDGE_TRIGGER, OPT_EDGE_HEADHIT, TRUE));
                menuItem.addActionListener(this);
                submenu.add(menuItem);

                menuItem = new JMenuItem(resourceMap.getString("edgeTriggerTAC.text"));
                menuItem.setActionCommand(makeCommand(CMD_EDGE_TRIGGER, OPT_EDGE_TAC, TRUE));
                menuItem.addActionListener(this);
                submenu.add(menuItem);

                menuItem = new JMenuItem(resourceMap.getString("edgeTriggerKO.text"));
                menuItem.setActionCommand(makeCommand(CMD_EDGE_TRIGGER, OPT_EDGE_KO, TRUE));
                menuItem.addActionListener(this);
                submenu.add(menuItem);

                menuItem = new JMenuItem(resourceMap.getString("edgeTriggerExplosion.text"));
                menuItem.setActionCommand(makeCommand(CMD_EDGE_TRIGGER, OPT_EDGE_EXPLOSION, TRUE));
                menuItem.addActionListener(this);
                submenu.add(menuItem);

                menuItem = new JMenuItem(resourceMap.getString("edgeTriggerMASCFailure.text"));
                menuItem.setActionCommand(makeCommand(CMD_EDGE_TRIGGER, OPT_EDGE_MASC_FAILURE, TRUE));
                menuItem.addActionListener(this);
                submenu.add(menuItem);

                menuItem = new JMenuItem(resourceMap.getString("edgeTriggerAeroAltLoss.text"));
                menuItem.setActionCommand(makeCommand(CMD_EDGE_TRIGGER, OPT_EDGE_WHEN_AERO_ALT_LOSS, TRUE));
                menuItem.addActionListener(this);
                submenu.add(menuItem);

                menuItem = new JMenuItem(resourceMap.getString("edgeTriggerAeroExplosion.text"));
                menuItem.setActionCommand(makeCommand(CMD_EDGE_TRIGGER, OPT_EDGE_WHEN_AERO_EXPLOSION, TRUE));
                menuItem.addActionListener(this);
                submenu.add(menuItem);

                menuItem = new JMenuItem(resourceMap.getString("edgeTriggerAeroKO.text"));
                menuItem.setActionCommand(makeCommand(CMD_EDGE_TRIGGER, OPT_EDGE_WHEN_AERO_KO, TRUE));
                menuItem.addActionListener(this);
                submenu.add(menuItem);

                menuItem = new JMenuItem(resourceMap.getString("edgeTriggerAeroLuckyCrit.text"));
                menuItem.setActionCommand(makeCommand(CMD_EDGE_TRIGGER, OPT_EDGE_WHEN_AERO_LUCKY_CRIT, TRUE));
                menuItem.addActionListener(this);
                submenu.add(menuItem);

                menuItem = new JMenuItem(resourceMap.getString("edgeTriggerAeroNukeCrit.text"));
                menuItem.setActionCommand(makeCommand(CMD_EDGE_TRIGGER, OPT_EDGE_WHEN_AERO_NUKE_CRIT, TRUE));
                menuItem.addActionListener(this);
                submenu.add(menuItem);

                menuItem = new JMenuItem(resourceMap.getString("edgeTriggerAeroTrnBayCrit.text"));
                menuItem.setActionCommand(makeCommand(CMD_EDGE_TRIGGER, OPT_EDGE_WHEN_AERO_UNIT_CARGO_LOST, TRUE));
                menuItem.addActionListener(this);
                submenu.add(menuItem);

                if (gui.getCampaign().getCampaignOptions().useSupportEdge()) {
                    menuItem = new JMenuItem(resourceMap.getString("edgeTriggerHealCheck.text"));
                    menuItem.setActionCommand(makeCommand(CMD_EDGE_TRIGGER, PersonnelOptions.EDGE_MEDICAL, TRUE));
                    menuItem.addActionListener(this);
                    submenu.add(menuItem);

                    menuItem = new JMenuItem(resourceMap.getString("edgeTriggerBreakPart.text"));
                    menuItem.setActionCommand(makeCommand(CMD_EDGE_TRIGGER, PersonnelOptions.EDGE_REPAIR_BREAK_PART, TRUE));
                    menuItem.addActionListener(this);
                    submenu.add(menuItem);

                    menuItem = new JMenuItem(resourceMap.getString("edgeTriggerFailedRefit.text"));
                    menuItem.setActionCommand(makeCommand(CMD_EDGE_TRIGGER, PersonnelOptions.EDGE_REPAIR_FAILED_REFIT, TRUE));
                    menuItem.addActionListener(this);
                    submenu.add(menuItem);

                    menuItem = new JMenuItem(resourceMap.getString("edgeTriggerAcquireCheck.text"));
                    menuItem.setActionCommand(makeCommand(CMD_EDGE_TRIGGER, PersonnelOptions.EDGE_ADMIN_ACQUIRE_FAIL, TRUE));
                    menuItem.addActionListener(this);
                    submenu.add(menuItem);
                }
                JMenuHelpers.addMenuIfNonEmpty(menu, submenu);

                submenu = new JMenu(resourceMap.getString("off.text"));

                menuItem = new JMenuItem(resourceMap.getString("edgeTriggerHeadHits.text"));
                menuItem.setActionCommand(makeCommand(CMD_EDGE_TRIGGER, OPT_EDGE_HEADHIT, FALSE));
                menuItem.addActionListener(this);
                submenu.add(menuItem);

                menuItem = new JMenuItem(resourceMap.getString("edgeTriggerTAC.text"));
                menuItem.setActionCommand(makeCommand(CMD_EDGE_TRIGGER, OPT_EDGE_TAC, FALSE));
                menuItem.addActionListener(this);
                submenu.add(menuItem);

                menuItem = new JMenuItem(resourceMap.getString("edgeTriggerKO.text"));
                menuItem.setActionCommand(makeCommand(CMD_EDGE_TRIGGER, OPT_EDGE_KO, FALSE));
                menuItem.addActionListener(this);
                submenu.add(menuItem);

                menuItem = new JMenuItem(resourceMap.getString("edgeTriggerExplosion.text"));
                menuItem.setActionCommand(makeCommand(CMD_EDGE_TRIGGER, OPT_EDGE_EXPLOSION, FALSE));
                menuItem.addActionListener(this);
                submenu.add(menuItem);

                menuItem = new JMenuItem(resourceMap.getString("edgeTriggerMASCFailure.text"));
                menuItem.setActionCommand(makeCommand(CMD_EDGE_TRIGGER, OPT_EDGE_MASC_FAILURE, FALSE));
                menuItem.addActionListener(this);
                submenu.add(menuItem);

                menuItem = new JMenuItem(resourceMap.getString("edgeTriggerAeroAltLoss.text"));
                menuItem.setActionCommand(makeCommand(CMD_EDGE_TRIGGER, OPT_EDGE_WHEN_AERO_ALT_LOSS, FALSE));
                menuItem.addActionListener(this);
                submenu.add(menuItem);

                menuItem = new JMenuItem(resourceMap.getString("edgeTriggerAeroExplosion.text"));
                menuItem.setActionCommand(makeCommand(CMD_EDGE_TRIGGER, OPT_EDGE_WHEN_AERO_EXPLOSION, FALSE));
                menuItem.addActionListener(this);
                submenu.add(menuItem);

                menuItem = new JMenuItem(resourceMap.getString("edgeTriggerAeroKO.text"));
                menuItem.setActionCommand(makeCommand(CMD_EDGE_TRIGGER, OPT_EDGE_WHEN_AERO_KO, FALSE));
                menuItem.addActionListener(this);
                submenu.add(menuItem);

                menuItem = new JMenuItem(resourceMap.getString("edgeTriggerAeroLuckyCrit.text"));
                menuItem.setActionCommand(makeCommand(CMD_EDGE_TRIGGER, OPT_EDGE_WHEN_AERO_LUCKY_CRIT, FALSE));
                menuItem.addActionListener(this);
                submenu.add(menuItem);

                menuItem = new JMenuItem(resourceMap.getString("edgeTriggerAeroNukeCrit.text"));
                menuItem.setActionCommand(makeCommand(CMD_EDGE_TRIGGER, OPT_EDGE_WHEN_AERO_NUKE_CRIT, FALSE));
                menuItem.addActionListener(this);
                submenu.add(menuItem);

                menuItem = new JMenuItem(resourceMap.getString("edgeTriggerAeroTrnBayCrit.text"));
                menuItem.setActionCommand(makeCommand(CMD_EDGE_TRIGGER, OPT_EDGE_WHEN_AERO_UNIT_CARGO_LOST, FALSE));
                menuItem.addActionListener(this);
                submenu.add(menuItem);

                if (gui.getCampaign().getCampaignOptions().useSupportEdge()) {
                    menuItem = new JMenuItem(resourceMap.getString("edgeTriggerHealCheck.text"));
                    menuItem.setActionCommand(makeCommand(CMD_EDGE_TRIGGER, PersonnelOptions.EDGE_MEDICAL, FALSE));
                    menuItem.addActionListener(this);
                    submenu.add(menuItem);

                    menuItem = new JMenuItem(resourceMap.getString("edgeTriggerBreakPart.text"));
                    menuItem.setActionCommand(makeCommand(CMD_EDGE_TRIGGER, PersonnelOptions.EDGE_REPAIR_BREAK_PART, FALSE));
                    menuItem.addActionListener(this);
                    submenu.add(menuItem);

                    menuItem = new JMenuItem(resourceMap.getString("edgeTriggerFailedRefit.text"));
                    menuItem.setActionCommand(makeCommand(CMD_EDGE_TRIGGER, PersonnelOptions.EDGE_REPAIR_FAILED_REFIT, FALSE));
                    menuItem.addActionListener(this);
                    submenu.add(menuItem);

                    menuItem = new JMenuItem(resourceMap.getString("edgeTriggerAcquireCheck.text"));
                    menuItem.setActionCommand(makeCommand(CMD_EDGE_TRIGGER, PersonnelOptions.EDGE_ADMIN_ACQUIRE_FAIL, FALSE));
                    menuItem.addActionListener(this);
                    submenu.add(menuItem);
                }
                JMenuHelpers.addMenuIfNonEmpty(menu, submenu);
                JMenuHelpers.addMenuIfNonEmpty(popup, menu);
            }

            menu = new JMenu(resourceMap.getString("specialFlags.text"));
            if (StaticChecks.areEitherAllDependentsOrNot(selected)) {
                cbMenuItem = new JCheckBoxMenuItem(resourceMap.getString("dependent.text"));
                cbMenuItem.setSelected(selected[0].isDependent());
                cbMenuItem.setActionCommand(CMD_DEPENDENT);
                cbMenuItem.addActionListener(this);
                menu.add(cbMenuItem);
            }

            if (StaticChecks.areEitherAllTryingToMarryOrNot(selected)) {
                cbMenuItem = new JCheckBoxMenuItem(resourceMap.getString("tryingToMarry.text"));
                cbMenuItem.setToolTipText(resourceMap.getString("tryingToMarry.toolTipText"));
                cbMenuItem.setSelected(selected[0].isTryingToMarry());
                cbMenuItem.setActionCommand(CMD_TRYING_TO_MARRY);
                cbMenuItem.addActionListener(this);
                menu.add(cbMenuItem);
            }

            if (gui.getCampaign().getCampaignOptions().useUnofficialProcreation()
                    && StaticChecks.areAllFemale(selected)
                    && StaticChecks.areEitherAllTryingToConceiveOrNot(selected)) {
                cbMenuItem = new JCheckBoxMenuItem(resourceMap.getString("tryingToConceive.text"));
                cbMenuItem.setToolTipText(resourceMap.getString("tryingToConceive.toolTipText"));
                cbMenuItem.setSelected(selected[0].isTryingToConceive());
                cbMenuItem.setActionCommand(CMD_TRYING_TO_CONCEIVE);
                cbMenuItem.addActionListener(this);
                menu.add(cbMenuItem);
            }

            if (StaticChecks.areEitherAllFoundersOrNot(selected)) {
                cbMenuItem = new JCheckBoxMenuItem(resourceMap.getString("founder.text"));
                cbMenuItem.setSelected(person.isFounder());
                cbMenuItem.setActionCommand(CMD_FOUNDER);
                cbMenuItem.addActionListener(this);
                menu.add(cbMenuItem);
            }
            JMenuHelpers.addMenuIfNonEmpty(popup, menu);
        }

        // generate new appropriate random portrait
        menuItem = new JMenuItem(resourceMap.getString("randomizePortrait.text"));
        menuItem.setActionCommand(CMD_RANDOM_PORTRAIT);
        menuItem.addActionListener(this);
        popup.add(menuItem);

        // change portrait
        menuItem = new JMenuItem(resourceMap.getString(oneSelected ? "changePortrait.text" : "bulkAssignSinglePortrait.text"));
        menuItem.setActionCommand(CMD_EDIT_PORTRAIT);
        menuItem.addActionListener(this);
        popup.add(menuItem);

        if (oneSelected) {
            // change Biography
            menuItem = new JMenuItem(resourceMap.getString("changeBiography.text")); //$NON-NLS-1$
            menuItem.setActionCommand(CMD_EDIT_BIOGRAPHY);
            menuItem.addActionListener(this);
            popup.add(menuItem);

            menuItem = new JMenuItem(resourceMap.getString("changeCallsign.text")); //$NON-NLS-1$
            menuItem.setActionCommand(CMD_CALLSIGN);
            menuItem.addActionListener(this);
            popup.add(menuItem);

            menuItem = new JMenuItem(resourceMap.getString("editPersonnelLog.text")); //$NON-NLS-1$
            menuItem.setActionCommand(CMD_EDIT_PERSONNEL_LOG);
            menuItem.addActionListener(this);
            popup.add(menuItem);
        }

        menuItem = new JMenuItem(resourceMap.getString("addSingleLogEntry.text")); //$NON-NLS-1$
        menuItem.setActionCommand(CMD_ADD_LOG_ENTRY);
        menuItem.addActionListener(this);
        popup.add(menuItem);

        if (oneSelected) {
            // Edit mission log
            menuItem = new JMenuItem(resourceMap.getString("editMissionLog.text")); //$NON-NLS-1$
            menuItem.setActionCommand(CMD_EDIT_MISSIONS_LOG);
            menuItem.addActionListener(this);
            popup.add(menuItem);
        }

        // Add one item to all personnel mission logs
        menuItem = new JMenuItem(resourceMap.getString("addMissionEntry.text")); //$NON-NLS-1$
        menuItem.setActionCommand(CMD_ADD_MISSION_ENTRY);
        menuItem.addActionListener(this);
        popup.add(menuItem);

        if (oneSelected) {
            menuItem = new JMenuItem(resourceMap.getString("editKillLog.text")); //$NON-NLS-1$
            menuItem.setActionCommand(CMD_EDIT_KILL_LOG);
            menuItem.addActionListener(this);
            menuItem.setEnabled(true);
            popup.add(menuItem);
        }
        if (oneSelected || StaticChecks.allHaveSameUnit(selected)) {
            menuItem = new JMenuItem(resourceMap.getString("assignKill.text")); //$NON-NLS-1$
            menuItem.setActionCommand(CMD_ADD_KILL);
            menuItem.addActionListener(this);
            menuItem.setEnabled(true);
            popup.add(menuItem);
        }
        menuItem = new JMenuItem(resourceMap.getString("exportPersonnel.text"));
        menuItem.addActionListener(ev -> gui.miExportPersonActionPerformed(ev));
        menuItem.setEnabled(true);
        popup.add(menuItem);

        if (gui.getCampaign().getCampaignOptions().getUseAtB() && StaticChecks.areAllActive(selected)) {
            menuItem = new JMenuItem(resourceMap.getString("sack.text"));
            menuItem.setActionCommand(CMD_SACK);
            menuItem.addActionListener(this);
            popup.add(menuItem);
        }

        //region GM Menu
        if (gui.getCampaign().isGM()) {
            popup.addSeparator();

            menu = new JMenu(resourceMap.getString("gmMode.text"));

            menuItem = new JMenu(resourceMap.getString("changePrisonerStatus.text"));
            menuItem.add(newCheckboxMenu(
                    PrisonerStatus.FREE.toString(),
                    makeCommand(CMD_CHANGE_PRISONER_STATUS, PrisonerStatus.FREE.name()),
                    (person.getPrisonerStatus() == PrisonerStatus.FREE)));
            menuItem.add(newCheckboxMenu(
                    PrisonerStatus.PRISONER.toString(),
                    makeCommand(CMD_CHANGE_PRISONER_STATUS, PrisonerStatus.PRISONER.name()),
                    (person.getPrisonerStatus() == PrisonerStatus.PRISONER)));
            menuItem.add(newCheckboxMenu(
                    PrisonerStatus.PRISONER_DEFECTOR.toString(),
                    makeCommand(CMD_CHANGE_PRISONER_STATUS, PrisonerStatus.PRISONER_DEFECTOR.name()),
                    (person.getPrisonerStatus() == PrisonerStatus.PRISONER_DEFECTOR)));
            menuItem.add(newCheckboxMenu(
                    PrisonerStatus.BONDSMAN.toString(),
                    makeCommand(CMD_CHANGE_PRISONER_STATUS, PrisonerStatus.BONDSMAN.name()),
                    (person.getPrisonerStatus() == PrisonerStatus.BONDSMAN)));
            menu.add(menuItem);

            menuItem = new JMenuItem(resourceMap.getString("removePerson.text"));
            menuItem.setActionCommand(CMD_REMOVE);
            menuItem.addActionListener(this);
            menu.add(menuItem);

            if (!gui.getCampaign().getCampaignOptions().useAdvancedMedical()) {
                menuItem = new JMenuItem(resourceMap.getString("editHits.text"));
                menuItem.setActionCommand(CMD_EDIT_HITS);
                menuItem.addActionListener(this);
                menu.add(menuItem);
            }

            menuItem = new JMenuItem(resourceMap.getString("add1XP.text"));
            menuItem.setActionCommand(CMD_ADD_1_XP);
            menuItem.addActionListener(this);
            menu.add(menuItem);

            menuItem = new JMenuItem(resourceMap.getString("addXP.text"));
            menuItem.setActionCommand(CMD_ADD_XP);
            menuItem.addActionListener(this);
            menu.add(menuItem);

            menuItem = new JMenuItem(resourceMap.getString("setXP.text"));
            menuItem.setActionCommand(CMD_SET_XP);
            menuItem.addActionListener(this);
            menu.add(menuItem);

            if (gui.getCampaign().getCampaignOptions().useEdge()) {
                menuItem = new JMenuItem(resourceMap.getString("setEdge.text"));
                menuItem.setActionCommand(CMD_SET_EDGE);
                menuItem.addActionListener(this);
                menu.add(menuItem);
            }

            if (oneSelected) {
                menuItem = new JMenuItem(resourceMap.getString("edit.text"));
                menuItem.setActionCommand(CMD_EDIT);
                menuItem.addActionListener(this);
                menu.add(menuItem);

                menuItem = new JMenuItem(resourceMap.getString("loadGMTools.text"));
                menuItem.addActionListener(evt -> loadGMToolsForPerson(person));
                menu.add(menuItem);
            }
            if (gui.getCampaign().getCampaignOptions().useAdvancedMedical()) {
                menuItem = new JMenuItem(resourceMap.getString("removeAllInjuries.text"));
                menuItem.setActionCommand(CMD_CLEAR_INJURIES);
                menuItem.addActionListener(this);
                menu.add(menuItem);

                if (oneSelected) {
                    for (Injury i : person.getInjuries()) {
                        menuItem = new JMenuItem(String.format(resourceMap.getString("removeInjury.format"), i.getName()));
                        menuItem.setActionCommand(makeCommand(CMD_REMOVE_INJURY, i.getUUID().toString()));
                        menuItem.addActionListener(this);
                        menu.add(menuItem);
                    }

                    menuItem = new JMenuItem(resourceMap.getString("editInjuries.text"));
                    menuItem.setActionCommand(CMD_EDIT_INJURIES);
                    menuItem.addActionListener(this);
                    menu.add(menuItem);
                }
            }

            if (oneSelected) {
                if (person.canProcreate(gui.getCampaign())) {
                    menuItem = new JMenuItem(resourceMap.getString("addPregnancy.text"));
                    menuItem.setActionCommand(CMD_ADD_PREGNANCY);
                    menuItem.addActionListener(this);
                    menu.add(menuItem);
                } else if (person.isPregnant()) {
                    menuItem = new JMenuItem(resourceMap.getString("removePregnancy.text"));
                    menuItem.setActionCommand(CMD_REMOVE_PREGNANCY);
                    menuItem.addActionListener(this);
                    menu.add(menuItem);
                }
<<<<<<< HEAD

                if (StaticChecks.anyCanBePregnant(gui.getCampaign(), selected)) {
                    menuItem = new JMenuItem(resourceMap.getString("addPregnancy.text"));
                    menuItem.setActionCommand(CMD_ADD_PREGNANCY);
                    menuItem.addActionListener(this);
                    menu.add(menuItem);
                }

                if (StaticChecks.anyPregnant(selected)) {
                    menuItem = new JMenuItem(resourceMap.getString("removePregnancy.text"));
                    menuItem.setActionCommand(CMD_REMOVE_PREGNANCY);
                    menuItem.addActionListener(this);
                    menu.add(menuItem);
                }
                JMenuHelpers.addMenuIfNonEmpty(popup, menu);
=======
>>>>>>> 9184e75a
            }
            popup.add(menu);
        }
        //endregion GM Menu

        return Optional.of(popup);
    }

    private JMenuItem newMenuItem(String text, String command) {
        return newMenuItem(text, command, true);
    }

    private JMenuItem newMenuItem(String text, String command, boolean enabled) {
        JMenuItem result = new JMenuItem(text);
        result.setActionCommand(command);
        result.addActionListener(this);
        result.setEnabled(enabled);
        return result;
    }

    private JCheckBoxMenuItem newCheckboxMenu(String text, String command, boolean selected) {
        JCheckBoxMenuItem result = new JCheckBoxMenuItem(text);
        result.setSelected(selected);
        result.setActionCommand(command);
        result.addActionListener(this);
        result.setEnabled(true);
        return result;
    }
}<|MERGE_RESOLUTION|>--- conflicted
+++ resolved
@@ -2683,38 +2683,20 @@
                 }
             }
 
-            if (oneSelected) {
-                if (person.canProcreate(gui.getCampaign())) {
-                    menuItem = new JMenuItem(resourceMap.getString("addPregnancy.text"));
-                    menuItem.setActionCommand(CMD_ADD_PREGNANCY);
-                    menuItem.addActionListener(this);
-                    menu.add(menuItem);
-                } else if (person.isPregnant()) {
-                    menuItem = new JMenuItem(resourceMap.getString("removePregnancy.text"));
-                    menuItem.setActionCommand(CMD_REMOVE_PREGNANCY);
-                    menuItem.addActionListener(this);
-                    menu.add(menuItem);
-                }
-<<<<<<< HEAD
-
-                if (StaticChecks.anyCanBePregnant(gui.getCampaign(), selected)) {
-                    menuItem = new JMenuItem(resourceMap.getString("addPregnancy.text"));
-                    menuItem.setActionCommand(CMD_ADD_PREGNANCY);
-                    menuItem.addActionListener(this);
-                    menu.add(menuItem);
-                }
-
-                if (StaticChecks.anyPregnant(selected)) {
-                    menuItem = new JMenuItem(resourceMap.getString("removePregnancy.text"));
-                    menuItem.setActionCommand(CMD_REMOVE_PREGNANCY);
-                    menuItem.addActionListener(this);
-                    menu.add(menuItem);
-                }
-                JMenuHelpers.addMenuIfNonEmpty(popup, menu);
-=======
->>>>>>> 9184e75a
-            }
-            popup.add(menu);
+            if (StaticChecks.anyCanBePregnant(gui.getCampaign(), selected)) {
+                menuItem = new JMenuItem(resourceMap.getString(oneSelected ? "addPregnancy.text" : "addPregnancies.text"));
+                menuItem.setActionCommand(CMD_ADD_PREGNANCY);
+                menuItem.addActionListener(this);
+                menu.add(menuItem);
+            }
+
+            if (StaticChecks.anyPregnant(selected)) {
+                menuItem = new JMenuItem(resourceMap.getString(oneSelected ? "removePregnancy.text" : "removePregnancies.text"));
+                menuItem.setActionCommand(CMD_REMOVE_PREGNANCY);
+                menuItem.addActionListener(this);
+                menu.add(menuItem);
+            }
+            JMenuHelpers.addMenuIfNonEmpty(popup, menu);
         }
         //endregion GM Menu
 
