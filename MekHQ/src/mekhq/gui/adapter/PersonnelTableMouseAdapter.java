/*
 * Copyright (c) 2019 The MegaMek Team. All rights reserved.
 *
 * This file is part of MekHQ.
 *
 * MekHQ is free software: you can redistribute it and/or modify
 * it under the terms of the GNU General Public License as published by
 * the Free Software Foundation, either version 3 of the License, or
 * (at your option) any later version.
 *
 * MekHQ is distributed in the hope that it will be useful,
 * but WITHOUT ANY WARRANTY; without even the implied warranty of
 * MERCHANTABILITY or FITNESS FOR A PARTICULAR PURPOSE.  See the
 * GNU General Public License for more details.
 *
 * You should have received a copy of the GNU General Public License
 * along with MekHQ.  If not, see <http://www.gnu.org/licenses/>.
 */
package mekhq.gui.adapter;

import java.awt.*;
import java.awt.event.ActionEvent;
import java.awt.event.ActionListener;
import java.awt.event.MouseEvent;
import java.time.LocalDate;
import java.util.*;
import java.util.List;
import java.util.stream.Collectors;

import javax.swing.*;
import javax.swing.event.MouseInputAdapter;

import megamek.client.ui.swing.util.MenuScroller;
import megamek.common.*;
import megamek.common.options.IOption;
import megamek.common.options.OptionsConstants;
import megamek.common.options.PilotOptions;
import megamek.common.util.EncodeControl;
import mekhq.MekHQ;
import mekhq.Utilities;
import mekhq.campaign.finances.Money;
import mekhq.campaign.personnel.Award;
import mekhq.campaign.Kill;
import mekhq.campaign.log.LogEntry;
import mekhq.campaign.event.PersonChangedEvent;
import mekhq.campaign.event.PersonLogEvent;
import mekhq.campaign.finances.Transaction;
import mekhq.campaign.personnel.*;
import mekhq.campaign.personnel.enums.PersonnelStatus;
import mekhq.campaign.personnel.generator.SingleSpecialAbilityGenerator;
import mekhq.campaign.unit.Unit;
import mekhq.gui.CampaignGUI;
import mekhq.gui.dialog.*;
import mekhq.gui.model.PersonnelTableModel;
import mekhq.gui.utilities.JMenuHelpers;
import mekhq.gui.utilities.MultiLineTooltip;
import mekhq.gui.utilities.StaticChecks;

public class PersonnelTableMouseAdapter extends MouseInputAdapter implements
        ActionListener {
    private static final String CMD_RANKSYSTEM = "RANKSYSTEM"; //$NON-NLS-1$
    private static final String CMD_RANK = "RANK"; //$NON-NLS-1$
    private static final String CMD_MANEI_DOMINI_RANK = "MD_RANK"; //$NON-NLS-1$
    private static final String CMD_MANEI_DOMINI_CLASS = "MD_CLASS"; //$NON-NLS-1$
    private static final String CMD_PRIMARY_ROLE = "PROLE"; //$NON-NLS-1$
    private static final String CMD_SECONDARY_ROLE = "SROLE"; //$NON-NLS-1$
    private static final String CMD_PRIMARY_DESIGNATOR = "DESIG_PRI"; //$NON-NLS-1$
    private static final String CMD_SECONDARY_DESIGNATOR = "DESIG_SEC"; //$NON-NLS-1$
    private static final String CMD_REMOVE_UNIT = "REMOVE_UNIT"; //$NON-NLS-1$
    private static final String CMD_ADD_PILOT = "ADD_PILOT"; //$NON-NLS-1$
    private static final String CMD_ADD_SOLDIER = "ADD_SOLDIER"; //$NON-NLS-1$
    private static final String CMD_ADD_DRIVER = "ADD_DRIVER"; //$NON-NLS-1$
    private static final String CMD_ADD_VESSEL_PILOT = "ADD_VESSEL_PILOT"; //$NON-NLS-1$
    private static final String CMD_ADD_GUNNER = "ADD_GUNNER"; //$NON-NLS-1$
    private static final String CMD_ADD_CREW = "ADD_CREW"; //$NON-NLS-1$
    private static final String CMD_ADD_NAVIGATOR = "ADD_NAV"; //$NON-NLS-1$
    private static final String CMD_ADD_TECH_OFFICER = "ADD_TECH_OFFICER"; //$NON-NLS-1$
    private static final String CMD_ADD_AWARD = "ADD_AWARD";
    private static final String CMD_RMV_AWARD = "RMV_AWARD";

    private static final String CMD_EDIT_SALARY = "SALARY"; //$NON-NLS-1$
    private static final String CMD_BLOODNAME = "BLOODNAME"; //$NON-NLS-1$
    private static final String CMD_EDIT_INJURIES = "EDIT_INJURIES"; //$NON-NLS-1$
    private static final String CMD_REMOVE_INJURY = "REMOVE_INJURY"; //$NON-NLS-1$
    private static final String CMD_CLEAR_INJURIES = "CLEAR_INJURIES"; //$NON-NLS-1$
    private static final String CMD_CALLSIGN = "CALLSIGN"; //$NON-NLS-1$
    private static final String CMD_DEPENDENT = "DEPENDENT"; //$NON-NLS-1$
    private static final String CMD_COMMANDER = "COMMANDER"; //$NON-NLS-1$
    private static final String CMD_EDIT_PERSONNEL_LOG = "LOG"; //$NON-NLS-1$
    private static final String CMD_ADD_LOG_ENTRY = "ADD_PERSONNEL_LOG_SINGLE"; //$NON-NLS-1$
    private static final String CMD_EDIT_MISSIONS_LOG = "MISSIONS_LOG"; //$NON-NLS-1$
    private static final String CMD_ADD_MISSION_ENTRY = "ADD_MISSION_ENTRY"; //$NON-NLS-1$
    private static final String CMD_EDIT_KILL_LOG = "KILL_LOG"; //$NON-NLS-1$
    private static final String CMD_ADD_KILL = "ADD_KILL"; //$NON-NLS-1$
    private static final String CMD_BUY_EDGE = "EDGE_BUY"; //$NON-NLS-1$
    private static final String CMD_SET_EDGE = "EDGE_SET"; //$NON-NLS-1$
    private static final String CMD_SET_XP = "XP_SET"; //$NON-NLS-1$
    private static final String CMD_ADD_1_XP = "XP_ADD_1"; //$NON-NLS-1$
    private static final String CMD_ADD_XP = "XP_ADD"; //$NON-NLS-1$
    private static final String CMD_EDIT_BIOGRAPHY = "BIOGRAPHY"; //$NON-NLS-1$
    private static final String CMD_RANDOM_PORTRAIT = "RANDOMIZE_PORTRAIT"; //$NON-NLS-1$
    private static final String CMD_EDIT_PORTRAIT = "PORTRAIT"; //$NON-NLS-1$
    private static final String CMD_EDIT_HITS = "EDIT_HITS"; //$NON-NLS-1$
    private static final String CMD_EDIT = "EDIT"; //$NON-NLS-1$
    private static final String CMD_ROLL_MECH = "ROLL_MECH"; //$NON-NLS-1$
    private static final String CMD_SACK = "SACK"; //$NON-NLS-1$
    private static final String CMD_REMOVE = "REMOVE"; //$NON-NLS-1$
    private static final String CMD_EDGE_TRIGGER = "EDGE"; //$NON-NLS-1$
    private static final String CMD_CHANGE_PRISONER_STATUS = "PRISONER_STATUS"; //$NON-NLS-1$
    private static final String CMD_CHANGE_STATUS = "STATUS"; //$NON-NLS-1$
    private static final String CMD_ACQUIRE_SPECIALIST = "SPECIALIST"; //$NON-NLS-1$
    private static final String CMD_ACQUIRE_WEAPON_SPECIALIST = "WSPECIALIST"; //$NON-NLS-1$
    private static final String CMD_ACQUIRE_RANGEMASTER = "RANGEMASTER"; //$NON-NLS-1$
    private static final String CMD_ACQUIRE_HUMANTRO = "HUMANTRO"; //$NON-NLS-1$
    private static final String CMD_ACQUIRE_ABILITY = "ABILITY"; //$NON-NLS-1$
    private static final String CMD_ACQUIRE_CUSTOM_CHOICE = "CUSTOM_CHOICE"; //$NON-NLS-1$
    private static final String CMD_IMPROVE = "IMPROVE"; //$NON-NLS-1$
    private static final String CMD_ADD_SPOUSE = "SPOUSE"; //$NON-NLS-1$
    private static final String CMD_REMOVE_SPOUSE = "REMOVE_SPOUSE"; //$NON-NLS-1$
    private static final String CMD_ADD_PREGNANCY = "ADD_PREGNANCY"; //$NON-NLS-1$
    private static final String CMD_REMOVE_PREGNANCY = "PREGNANCY_SPOUSE"; //$NON-NLS-1$
    private static final String CMD_ADD_TECH = "ADD_TECH"; //$NON-NLS-1$

    private static final String CMD_IMPRISON = "IMPRISON"; //$NON-NLS-1$
    private static final String CMD_FREE = "FREE"; //$NON-NLS-1$
    private static final String CMD_RECRUIT = "RECRUIT"; //$NON-NLS-1$
    private static final String CMD_RANSOM = "RANSOM";

    private static final String SEPARATOR = "@"; //$NON-NLS-1$
    private static final String SPACE = " "; //$NON-NLS-1$
    private static final String HYPHEN = "-"; //$NON-NLS-1$
    private static final String QUESTION_MARK = "?"; //$NON-NLS-1$
    private static final String TRUE = String.valueOf(true);
    private static final String FALSE = String.valueOf(false);

    private CampaignGUI gui;
    private JTable personnelTable;
    private PersonnelTableModel personnelModel;
    private ResourceBundle resourceMap;

    public PersonnelTableMouseAdapter(CampaignGUI gui, JTable personnelTable,
                                      PersonnelTableModel personnelModel) {
        super();
        this.gui = gui;
        this.personnelTable = personnelTable;
        this.personnelModel = personnelModel;
        resourceMap = ResourceBundle.getBundle("mekhq.resources.PersonnelTableMouseAdapter", new EncodeControl()); //$NON-NLS-1$
    }

    //Mechwarrior Edge Options
    private static final String OPT_EDGE_MASC_FAILURE = "edge_when_masc_fails"; //$NON-NLS-1$
    private static final String OPT_EDGE_EXPLOSION = "edge_when_explosion"; //$NON-NLS-1$
    private static final String OPT_EDGE_KO = "edge_when_ko"; //$NON-NLS-1$
    private static final String OPT_EDGE_TAC = "edge_when_tac"; //$NON-NLS-1$
    private static final String OPT_EDGE_HEADHIT = "edge_when_headhit"; //$NON-NLS-1$

    //Aero Edge Options
    private static final String OPT_EDGE_WHEN_AERO_ALT_LOSS= "edge_when_aero_alt_loss"; //$NON-NLS-1$
    private static final String OPT_EDGE_WHEN_AERO_EXPLOSION= "edge_when_aero_explosion"; //$NON-NLS-1$
    private static final String OPT_EDGE_WHEN_AERO_KO= "edge_when_aero_ko"; //$NON-NLS-1$
    private static final String OPT_EDGE_WHEN_AERO_LUCKY_CRIT= "edge_when_aero_lucky_crit"; //$NON-NLS-1$
    private static final String OPT_EDGE_WHEN_AERO_NUKE_CRIT= "edge_when_aero_nuke_crit"; //$NON-NLS-1$
    private static final String OPT_EDGE_WHEN_AERO_UNIT_CARGO_LOST= "edge_when_aero_unit_cargo_lost"; //$NON-NLS-1$

    private static final String OPT_PRISONER_FREE = "free"; //$NON-NLS-1$
    private static final String OPT_PRISONER_IMPRISONED = "imprisoned"; //$NON-NLS-1$
    private static final String OPT_PRISONER_IMPRISONED_DEFECTING = "imprisoned_defecting"; //$NON-NLS-1$
    private static final String OPT_PRISONER_BONDSMAN = "bondsman"; //$NON-NLS-1$

    private static final int MAX_POPUP_ITEMS = 20;

    private String makeCommand(String ... parts) {
        return Utilities.combineString(Arrays.asList(parts), SEPARATOR);
    }

    @Override
    public void actionPerformed(ActionEvent action) {
        final String METHOD_NAME = "actionPerformed(ActionEvent)"; //$NON-NLS-1$

        int row = personnelTable.getSelectedRow();
        if (row < 0) {
            return;
        }
        Person selectedPerson = personnelModel.getPerson(personnelTable
                .convertRowIndexToModel(row));
        int[] rows = personnelTable.getSelectedRows();
        Person[] people = new Person[rows.length];
        for (int i = 0; i < rows.length; i++) {
            people[i] = personnelModel.getPerson(personnelTable
                    .convertRowIndexToModel(rows[i]));
        }

        String[] data = action.getActionCommand().split(SEPARATOR, -1);
        String command = data[0];

        switch(command) {
            case CMD_RANKSYSTEM: {
                int system = Integer.parseInt(data[1]);
                for (Person person : people) {
                    person.setRankSystem(system);
                }
                break;
            }
            case CMD_RANK: {
                int rank = Integer.parseInt(data[1]);
                int level = 0;
                // Check to see if we added a rank level...
                if (data.length > 2) {
                    level = Integer.parseInt(data[2]);
                }

                for (Person person : people) {
                    gui.getCampaign().changeRank(person, rank, level, true);
                }
                break;
            }
            case CMD_MANEI_DOMINI_RANK: {
                int md_rank = Integer.parseInt(data[1]);
                for (Person person : people) {
                    person.setManeiDominiRank(md_rank);
                }
                break;
            }
            case CMD_MANEI_DOMINI_CLASS: {
                int md_class = Integer.parseInt(data[1]);
                for (Person person : people) {
                    person.setManeiDominiClass(md_class);
                }
                break;
            }
            case CMD_PRIMARY_DESIGNATOR: {
                int designation = Integer.parseInt(data[1]);
                for (Person person : people) {
                    person.setPrimaryDesignator(designation);
                }
                break;
            }
            case CMD_SECONDARY_DESIGNATOR: {
                int secDesignation = Integer.parseInt(data[1]);
                for (Person person : people) {
                    person.setSecondaryDesignator(secDesignation);
                }
                break;
            }
            case CMD_PRIMARY_ROLE: {
                int role = Integer.parseInt(data[1]);
                for (Person person : people) {
                    person.setPrimaryRole(role);
                    gui.getCampaign().personUpdated(person);
                    if (gui.getCampaign().getCampaignOptions().usePortraitForType(role)
                            && gui.getCampaign().getCampaignOptions().getAssignPortraitOnRoleChange()
                            && person.getPortraitFileName().equals(Crew.PORTRAIT_NONE)) {
                        gui.getCampaign().assignRandomPortraitFor(person);
                    }
                }
                break;
            }
            case CMD_SECONDARY_ROLE: {
                int secRole = Integer.parseInt(data[1]);
                for (Person person : people) {
                    person.setSecondaryRole(secRole);
                    gui.getCampaign().personUpdated(person);
                }
                break;
            }
            case CMD_REMOVE_UNIT: {
                for (Person person : people) {
                    Unit u = gui.getCampaign().getUnit(person.getUnitId());
                    if (null != u) {
                        u.remove(person, true);
                        u.resetEngineer();
                        u.runDiagnostic(false);
                    }
                    // check for tech unit assignments
                    if (!person.getTechUnitIDs().isEmpty()) {
                        for (UUID id : new ArrayList<>(person.getTechUnitIDs())) {
                            u = gui.getCampaign().getUnit(id);
                            if (null != u) {
                                u.remove(person, true);
                                u.resetEngineer();
                                u.runDiagnostic(false);
                            }
                        }
                        /*
                         * Incase there's still some assignments for this tech,
                         * clear them out. This can happen if the target unit
                         * above is null. The tech will still have the pointer
                         * but to a null unit and it will never go away
                         * otherwise.
                         */
                        person.clearTechUnitIDs();
                    }
                }
                break;
            }
            case CMD_ADD_PILOT: {
                UUID selected = UUID.fromString(data[1]);
                Unit u = gui.getCampaign().getUnit(selected);
                Unit oldUnit = gui.getCampaign().getUnit(selectedPerson.getUnitId());
                boolean useTransfers = false;
                boolean transferLog = !gui.getCampaign().getCampaignOptions().useTransfers();
                if (null != oldUnit) {
                    oldUnit.remove(selectedPerson, transferLog);
                    useTransfers = gui.getCampaign().getCampaignOptions().useTransfers();
                }
                if (null != u) {
                    u.addPilotOrSoldier(selectedPerson, useTransfers);
                    u.resetPilotAndEntity();
                    u.runDiagnostic(false);
                }
                break;
            }
            case CMD_ADD_SOLDIER: {
                UUID selected = UUID.fromString(data[1]);
                Unit u = gui.getCampaign().getUnit(selected);
                if (null != u) {
                    for (Person p : people) {
                        if (u.canTakeMoreGunners()) {
                            Unit oldUnit = gui.getCampaign().getUnit(p.getUnitId());
                            boolean useTransfers = false;
                            boolean transferLog = !gui.getCampaign().getCampaignOptions().useTransfers();
                            if (null != oldUnit) {
                                oldUnit.remove(p, transferLog);
                                useTransfers = gui.getCampaign().getCampaignOptions().useTransfers();
                            }
                            u.addPilotOrSoldier(p, useTransfers);
                        }
                    }

                    u.resetPilotAndEntity();
                    u.runDiagnostic(false);
                }
                break;
            }
            case CMD_ADD_DRIVER: {
                UUID selected = UUID.fromString(data[1]);
                Unit u = gui.getCampaign().getUnit(selected);
                Unit oldUnit = gui.getCampaign().getUnit(selectedPerson.getUnitId());
                boolean useTransfers = false;
                boolean transferLog = !gui.getCampaign().getCampaignOptions().useTransfers();
                if (null != oldUnit) {
                    oldUnit.remove(selectedPerson, transferLog);
                    useTransfers = gui.getCampaign().getCampaignOptions().useTransfers();
                }
                if (null != u) {
                    u.addDriver(selectedPerson, useTransfers);
                    u.resetPilotAndEntity();
                    u.runDiagnostic(false);
                }
                break;
            }
            case CMD_ADD_VESSEL_PILOT: {
                UUID selected = UUID.fromString(data[1]);
                Unit u = gui.getCampaign().getUnit(selected);
                if (null != u) {
                    for (Person p : people) {
                        if (u.canTakeMoreDrivers()) {
                            Unit oldUnit = gui.getCampaign().getUnit(p.getUnitId());
                            boolean useTransfers = false;
                            boolean transferLog = !gui.getCampaign().getCampaignOptions().useTransfers();
                            if (null != oldUnit) {
                                oldUnit.remove(p, transferLog);
                                useTransfers = gui.getCampaign().getCampaignOptions().useTransfers();
                            }
                            u.addDriver(p, useTransfers);
                        }
                    }
                    u.resetPilotAndEntity();
                    u.runDiagnostic(false);
                }
                break;
            }
            case CMD_ADD_GUNNER: {
                UUID selected = UUID.fromString(data[1]);
                Unit u = gui.getCampaign().getUnit(selected);
                if (null != u) {
                    for (Person p : people) {
                        if (u.canTakeMoreGunners()) {
                            Unit oldUnit = gui.getCampaign().getUnit(p.getUnitId());
                            boolean useTransfers = false;
                            boolean transferLog = !gui.getCampaign().getCampaignOptions().useTransfers();
                            if (null != oldUnit) {
                                oldUnit.remove(p, transferLog);
                                useTransfers = gui.getCampaign().getCampaignOptions().useTransfers();
                            }
                            u.addGunner(p, useTransfers);
                        }
                    }

                    u.resetPilotAndEntity();
                    u.runDiagnostic(false);
                }
                break;
            }
            case CMD_ADD_CREW: {
                UUID selected = UUID.fromString(data[1]);
                Unit u = gui.getCampaign().getUnit(selected);
                if (null != u) {
                    for (Person p : people) {
                        if (u.canTakeMoreVesselCrew()) {
                            Unit oldUnit = gui.getCampaign().getUnit(p.getUnitId());
                            boolean useTransfers = false;
                            boolean transferLog = !gui.getCampaign().getCampaignOptions().useTransfers();
                            if (null != oldUnit) {
                                oldUnit.remove(p, transferLog);
                                useTransfers = gui.getCampaign().getCampaignOptions().useTransfers();
                            }
                            u.addVesselCrew(p, useTransfers);
                        }
                    }

                    u.resetPilotAndEntity();
                    u.runDiagnostic(false);
                }
                break;
            }
            case CMD_ADD_NAVIGATOR: {
                UUID selected = UUID.fromString(data[1]);
                Unit u = gui.getCampaign().getUnit(selected);
                if (null != u) {
                    for (Person p : people) {
                        if (u.canTakeNavigator()) {
                            Unit oldUnit = gui.getCampaign().getUnit(p.getUnitId());
                            boolean useTransfers = false;
                            boolean transferLog = !gui.getCampaign().getCampaignOptions().useTransfers();
                            if (null != oldUnit) {
                                oldUnit.remove(p, transferLog);
                                useTransfers = gui.getCampaign().getCampaignOptions().useTransfers();
                            }
                            u.setNavigator(p, useTransfers);
                        }
                    }

                    u.resetPilotAndEntity();
                    u.runDiagnostic(false);
                }
                break;
            }
            case CMD_ADD_TECH_OFFICER: {
                UUID selected = UUID.fromString(data[1]);
                Unit u = gui.getCampaign().getUnit(selected);
                if (null != u) {
                    for (Person p : people) {
                        if (u.canTakeTechOfficer()) {
                            Unit oldUnit = gui.getCampaign().getUnit(p.getUnitId());
                            boolean useTransfers = false;
                            boolean transferLog = !gui.getCampaign().getCampaignOptions().useTransfers();
                            if (null != oldUnit) {
                                oldUnit.remove(p, transferLog);
                                useTransfers = gui.getCampaign().getCampaignOptions().useTransfers();
                            }
                            u.setTechOfficer(p, useTransfers);
                        }
                    }

                    u.resetPilotAndEntity();
                    u.runDiagnostic(false);
                }
                break;
            }
            case CMD_ADD_TECH: {
                UUID selected = UUID.fromString(data[1]);
                Unit u = gui.getCampaign().getUnit(selected);
                if (null != u) {
                    if (u.canTakeTech()) {
                        u.setTech(selectedPerson);
                    }

                    u.resetPilotAndEntity();
                    u.runDiagnostic(false);
                }
                break;
            }
            case CMD_ADD_PREGNANCY: {
                if (selectedPerson.isFemale()) {
                    selectedPerson.addPregnancy();
                    MekHQ.triggerEvent(new PersonChangedEvent(selectedPerson));
                }
                break;
            }
            case CMD_REMOVE_PREGNANCY: {
                if (selectedPerson.isPregnant()) {
                    selectedPerson.removePregnancy();
                    MekHQ.triggerEvent(new PersonChangedEvent(selectedPerson));
                }
                break;
            }
            case CMD_REMOVE_SPOUSE: {
                selectedPerson.divorce(data[1]);
                break;
            }
            case CMD_ADD_SPOUSE: {
                Person spouse = gui.getCampaign().getPerson(UUID.fromString(data[1]));
                selectedPerson.marry(spouse, Integer.parseInt(data[2]));
                break;
            }
            case CMD_ADD_AWARD: {
                selectedPerson.awardController.addAndLogAward(data[1], data[2], gui.getCampaign().getDate());
                break;
            }
            case CMD_RMV_AWARD: {
                selectedPerson.awardController.removeAward(data[1], data[2], data[3]);
                break;
            }
            case CMD_IMPROVE: {
                String type = data[1];
                int cost = Integer.parseInt(data[2]);
                int oldExpLevel = selectedPerson.getExperienceLevel(false);
                selectedPerson.improveSkill(type);
                gui.getCampaign().personUpdated(selectedPerson);
                selectedPerson.setXp(selectedPerson.getXp() - cost);
                MekHQ.triggerEvent(new PersonChangedEvent(selectedPerson));
                gui.getCampaign().addReport(String.format(resourceMap.getString("improved.format"), selectedPerson.getHyperlinkedName(), type)); //$NON-NLS-1$
                if (gui.getCampaign().getCampaignOptions().getUseAtB()
                        && gui.getCampaign().getCampaignOptions().useAbilities()) {
                    if (selectedPerson.getPrimaryRole() > Person.T_NONE
                            && selectedPerson.getPrimaryRole() <= Person.T_CONV_PILOT
                            && selectedPerson.getExperienceLevel(false) > oldExpLevel
                            && oldExpLevel >= SkillType.EXP_REGULAR) {
                        SingleSpecialAbilityGenerator spaGenerator = new SingleSpecialAbilityGenerator();
                        String spa = spaGenerator.rollSPA(selectedPerson);
                        if (null == spa) {
                            if (gui.getCampaign().getCampaignOptions().useEdge()) {
                                selectedPerson.getOptions().acquireAbility(
                                        PilotOptions.EDGE_ADVANTAGES, "edge", //$NON-NLS-1$
                                        selectedPerson.getEdge() + 1);
                                gui.getCampaign().addReport(String.format(resourceMap.getString("gainedEdge.format"), selectedPerson.getHyperlinkedName())); //$NON-NLS-1$
                            }
                        } else {
                            gui.getCampaign().addReport(String.format(resourceMap.getString("gained.format"), //$NON-NLS-1$
                                    selectedPerson.getHyperlinkedName(), SpecialAbility.getDisplayName(spa)));
                        }
                    }
                }
                break;
            }
            case CMD_ACQUIRE_ABILITY: {
                String selected = data[1];
                int cost = Integer.parseInt(data[2]);
                selectedPerson.getOptions().acquireAbility(PilotOptions.LVL3_ADVANTAGES,
                        selected, true);
                gui.getCampaign().personUpdated(selectedPerson);
                selectedPerson.setXp(selectedPerson.getXp() - cost);
                MekHQ.triggerEvent(new PersonChangedEvent(selectedPerson));
                // TODO: add personnelTab.getCampaign() report
                break;
            }
            case CMD_ACQUIRE_WEAPON_SPECIALIST: {
                String selected = data[1];
                int cost = Integer.parseInt(data[2]);
                selectedPerson.getOptions().acquireAbility(PilotOptions.LVL3_ADVANTAGES,
                        "weapon_specialist", selected); //$NON-NLS-1$
                gui.getCampaign().personUpdated(selectedPerson);
                selectedPerson.setXp(selectedPerson.getXp() - cost);
                MekHQ.triggerEvent(new PersonChangedEvent(selectedPerson));
                // TODO: add campaign report
                break;
            }
            case CMD_ACQUIRE_SPECIALIST: {
                String selected = data[1];
                int cost = Integer.parseInt(data[2]);
                selectedPerson.getOptions().acquireAbility(PilotOptions.LVL3_ADVANTAGES,
                        "specialist", selected); //$NON-NLS-1$
                gui.getCampaign().personUpdated(selectedPerson);
                selectedPerson.setXp(selectedPerson.getXp() - cost);
                MekHQ.triggerEvent(new PersonChangedEvent(selectedPerson));
                // TODO: add campaign report
                break;
            }
            case CMD_ACQUIRE_RANGEMASTER: {
                String selected = data[1];
                int cost = Integer.parseInt(data[2]);
                selectedPerson.getOptions().acquireAbility(PilotOptions.LVL3_ADVANTAGES,
                        "range_master", selected); //$NON-NLS-1$
                gui.getCampaign().personUpdated(selectedPerson);
                selectedPerson.setXp(selectedPerson.getXp() - cost);
                MekHQ.triggerEvent(new PersonChangedEvent(selectedPerson));
                // TODO: add campaign report
                break;
            }
            case CMD_ACQUIRE_HUMANTRO: {
                String selected = data[1];
                int cost = Integer.parseInt(data[2]);
                selectedPerson.getOptions().acquireAbility(PilotOptions.LVL3_ADVANTAGES,
                        "human_tro", selected); //$NON-NLS-1$
                gui.getCampaign().personUpdated(selectedPerson);
                selectedPerson.setXp(selectedPerson.getXp() - cost);
                MekHQ.triggerEvent(new PersonChangedEvent(selectedPerson));
                // TODO: add campaign report
                break;
            }
            case CMD_ACQUIRE_CUSTOM_CHOICE: {
                String selected = data[1];
                int cost = Integer.parseInt(data[2]);
                String ability = data[3];
                selectedPerson.getOptions().acquireAbility(PilotOptions.LVL3_ADVANTAGES,
                        ability, selected); //$NON-NLS-1$
                gui.getCampaign().personUpdated(selectedPerson);
                selectedPerson.setXp(selectedPerson.getXp() - cost);
                MekHQ.triggerEvent(new PersonChangedEvent(selectedPerson));
                // TODO: add campaign report
                break;
            }
            case CMD_CHANGE_STATUS: {
                PersonnelStatus status = PersonnelStatus.valueOf(data[1]);
                for (Person person : people) {
                    if ((status == PersonnelStatus.ACTIVE) || (0 == JOptionPane.showConfirmDialog(null,
                            String.format(resourceMap.getString("confirmRetireQ.format"), person.getFullTitle()), //$NON-NLS-1$
                            resourceMap.getString("kiaQ.text"), JOptionPane.YES_NO_OPTION))) { //$NON-NLS-1$
                        gui.getCampaign().changeStatus(person, status);
                    }
                }
                break;
            }
            case CMD_CHANGE_PRISONER_STATUS: {
                String selected = data[1];
                for (Person person : people) {
                    switch (selected) {
                        case OPT_PRISONER_FREE:
                            gui.getCampaign().changePrisonerStatus(person, Person.PRISONER_NOT);
                            break;
                        case OPT_PRISONER_IMPRISONED:
                            gui.getCampaign().changePrisonerStatus(person, Person.PRISONER_YES);
                            break;
                        case OPT_PRISONER_IMPRISONED_DEFECTING:
                            gui.getCampaign().changePrisonerStatus(person, Person.PRISONER_YES);
                            person.setWillingToDefect(true);
                            break;
                        case OPT_PRISONER_BONDSMAN:
                            gui.getCampaign().changePrisonerStatus(person, Person.PRISONER_BONDSMAN);
                            break;
                        default:
                            // U WOT M8?
                            break;
                    }
                }
                break;
            }
            case CMD_IMPRISON: {
                gui.getCampaign().changePrisonerStatus(selectedPerson, Person.PRISONER_YES);
                break;
            }
            case CMD_FREE: {
                // TODO: Warn in particular for "freeing" in deep space, leading to Geneva Conventions violation (#1400 adding Crime to MekHQ)
                // TODO: Record the people into some NPC pool, if still alive
                if (0 == JOptionPane.showConfirmDialog(
                        null,
                        String.format(resourceMap.getString("confirmFree.format"), selectedPerson.getFullTitle()), //$NON-NLS-1$
                        resourceMap.getString("freeQ.text"), //$NON-NLS-1$
                        JOptionPane.YES_NO_OPTION)) {
                    gui.getCampaign().removePerson(selectedPerson.getId());
                }
                break;
            }
            case CMD_RECRUIT: {
                for (Person person : people) {
                    if (StaticChecks.isWillingToDefect(person)) {
                        gui.getCampaign().changePrisonerStatus(person, Person.PRISONER_NOT);
                    }
                }
                break;
            }
            case CMD_RANSOM: {
                // ask the user if they want to sell off their prisoners. If yes, then add a daily report entry, add the money and remove them all.
                Money total = Money.zero();
                total = total.plus(Arrays.stream(people).map(Person::getRansomValue).collect(Collectors.toList()));

                if (0 == JOptionPane.showConfirmDialog(
                        null,
                        String.format(resourceMap.getString("ransomQ.format"), people.length, total.toAmountAndSymbolString()), //$NON-NLS-1$
                        resourceMap.getString("ransom.text"), //$NON-NLS-1$
                        JOptionPane.YES_NO_OPTION)) {

                    gui.getCampaign().addReport(String.format(resourceMap.getString("ransomReport.format"), people.length, total.toAmountAndSymbolString()));
                    gui.getCampaign().addFunds(total, resourceMap.getString("ransom.text"), Transaction.C_MISC);
                    for (Person person : people) {
                        gui.getCampaign().removePerson(person.getId(), false);
                    }
                }
                break;
            }
            case CMD_EDGE_TRIGGER: {
                String trigger = data[1];
                if (people.length > 1) {
                    boolean status = Boolean.parseBoolean(data[2]);
                    for (Person person : people) {
                        person.setEdgeTrigger(trigger, status);
                        gui.getCampaign().personUpdated(person);
                    }
                } else {
                    selectedPerson.changeEdgeTrigger(trigger);
                    gui.getCampaign().personUpdated(selectedPerson);
                }
                break;
            }
            case CMD_REMOVE: {
                String title = String.format(resourceMap.getString("numPersonnel.text"), people.length); //$NON-NLS-1$
                if (people.length == 1) {
                    title = people[0].getFullTitle();
                }
                if (0 == JOptionPane.showConfirmDialog(
                        null,
                        String.format(resourceMap.getString("confirmRemove.format"), title), //$NON-NLS-1$
                        resourceMap.getString("removeQ.text"), //$NON-NLS-1$
                        JOptionPane.YES_NO_OPTION)) {
                    for (Person person : people) {
                        gui.getCampaign().removePerson(person.getId());
                        if (person.hasSpouse()) {
                            person.getSpouse().setSpouseId(null);
                        }
                    }
                }
                break;
            }
            case CMD_SACK: {
                boolean showDialog = false;
                ArrayList<UUID> toRemove = new ArrayList<>();
                for (Person person : people) {
                    if (gui.getCampaign().getRetirementDefectionTracker()
                            .removeFromCampaign(
                                    person,
                                    false,
                                    gui.getCampaign().getCampaignOptions()
                                            .getUseShareSystem() ? person
                                            .getNumShares(gui.getCampaign()
                                                    .getCampaignOptions()
                                                    .getSharesForAll()) : 0,
                                    gui.getCampaign(), null)) {
                        showDialog = true;
                    } else {
                        toRemove.add(person.getId());
                    }
                }
                if (showDialog) {
                    RetirementDefectionDialog rdd = new RetirementDefectionDialog(
                            gui, null, false);
                    rdd.setVisible(true);
                    if (rdd.wasAborted()
                            || !gui.getCampaign().applyRetirement(rdd.totalPayout(),
                            rdd.getUnitAssignments())) {
                        for (Person person : people) {
                            gui.getCampaign().getRetirementDefectionTracker()
                                    .removePayout(person);
                        }
                    } else {
                        for (UUID id : toRemove) {
                            gui.getCampaign().removePerson(id);
                        }
                    }
                } else {
                    String question;
                    if (people.length > 1) {
                        question = resourceMap.getString("confirmRemoveMultiple.text"); //$NON-NLS-1$
                    } else {
                        question = String.format(resourceMap.getString("confirmRemove.format"), people[0].getFullTitle()); //$NON-NLS-1$
                    }
                    if (JOptionPane.YES_OPTION == JOptionPane.showConfirmDialog(
                            null, question, resourceMap.getString("removeQ.text"), //$NON-NLS-1$
                            JOptionPane.YES_NO_OPTION)) {
                        for (Person person : people) {
                            gui.getCampaign().removePerson(person.getId());
                        }
                    }
                }
                break;
            }
            case CMD_EDIT: {
                CustomizePersonDialog npd = new CustomizePersonDialog(
                        gui.getFrame(), true, selectedPerson, gui.getCampaign());
                npd.setVisible(true);
                gui.getCampaign().personUpdated(selectedPerson);
                MekHQ.triggerEvent(new PersonChangedEvent(selectedPerson));
                break;
            }
            case CMD_ROLL_MECH: {
                GMToolsDialog gmToolsDialog = new GMToolsDialog(gui.getFrame(), gui, selectedPerson);
                gmToolsDialog.setVisible(true);
                gui.getCampaign().personUpdated(selectedPerson);
                MekHQ.triggerEvent(new PersonChangedEvent(selectedPerson));
                break;
            }
            case CMD_EDIT_HITS: {
                EditPersonnelHitsDialog ephd = new EditPersonnelHitsDialog(gui.getFrame(), true, selectedPerson);
                ephd.setVisible(true);
                if (0 == selectedPerson.getHits()) {
                    selectedPerson.setDoctorId(null, gui.getCampaign().getCampaignOptions()
                            .getNaturalHealingWaitingPeriod());
                }
                gui.getCampaign().personUpdated(selectedPerson);
                MekHQ.triggerEvent(new PersonChangedEvent(selectedPerson));
                break;
            }
            case CMD_RANDOM_PORTRAIT: {
                for (Person person : people) {
                    gui.getCampaign().assignRandomPortraitFor(person);
                    gui.getCampaign().personUpdated(person);
                    MekHQ.triggerEvent(new PersonChangedEvent(person));
                }
                break;
            }
            case CMD_EDIT_PORTRAIT: {
                ImageChoiceDialog pcd = new ImageChoiceDialog(gui.getFrame(),
                        true, selectedPerson.getPortraitCategory(),
                        selectedPerson.getPortraitFileName(), gui.getIconPackage()
                        .getPortraits());
                pcd.setVisible(true);
                if (pcd.isChanged()) {
                    selectedPerson.setPortraitCategory(pcd.getCategory());
                    selectedPerson.setPortraitFileName(pcd.getFileName());
                    gui.getCampaign().personUpdated(selectedPerson);
                    MekHQ.triggerEvent(new PersonChangedEvent(selectedPerson));
                }
                break;
            }
            case CMD_EDIT_BIOGRAPHY: {
                MarkdownEditorDialog tad = new MarkdownEditorDialog(gui.getFrame(), true,
                        resourceMap.getString("editBiography.text"), selectedPerson.getBiography()); //$NON-NLS-1$
                tad.setVisible(true);
                if (tad.wasChanged()) {
                    selectedPerson.setBiography(tad.getText());
                    MekHQ.triggerEvent(new PersonChangedEvent(selectedPerson));
                }
                break;
            }
            case CMD_ADD_1_XP: {
                for (Person person : people) {
                    person.setXp(person.getXp() + 1);
                    MekHQ.triggerEvent(new PersonChangedEvent(person));
                }
                break;
            }
            case CMD_ADD_XP: {
                PopupValueChoiceDialog pvcda = new PopupValueChoiceDialog(
                        gui.getFrame(), true, resourceMap.getString("xp.text"), 1, 0); //$NON-NLS-1$
                pvcda.setVisible(true);

                int ia = pvcda.getValue();
                if (ia <= 0) {
                    // <0 indicates Cancellation
                    // =0 is a No-Op
                    return;
                }

                for (Person person : people) {
                    person.setXp(person.getXp() + ia);
                    MekHQ.triggerEvent(new PersonChangedEvent(person));
                }
                break;
            }
            case CMD_SET_XP: {
                PopupValueChoiceDialog pvcd = new PopupValueChoiceDialog(
                        gui.getFrame(), true, resourceMap.getString("xp.text"), selectedPerson.getXp(), 0); //$NON-NLS-1$
                pvcd.setVisible(true);
                if (pvcd.getValue() < 0) {
                    return;
                }
                int i = pvcd.getValue();
                for (Person person : people) {
                    person.setXp(i);
                    MekHQ.triggerEvent(new PersonChangedEvent(person));
                }
                break;
            }
            case CMD_BUY_EDGE: {
                int cost = gui.getCampaign().getCampaignOptions().getEdgeCost();
                for (Person person : people) {
                    selectedPerson.setXp(selectedPerson.getXp() - cost);
                    person.setEdge(person.getEdge() + 1);
                    //Make the new edge point available to support personnel, but don't reset until the week ends
                    person.setCurrentEdge(person.getCurrentEdge() + 1);
                    gui.getCampaign().personUpdated(person);
                    MekHQ.triggerEvent(new PersonChangedEvent(person));
                }
                break;
            }
            case CMD_SET_EDGE: {
                PopupValueChoiceDialog pvcd = new PopupValueChoiceDialog(
                        gui.getFrame(), true, resourceMap.getString("edge.text"), selectedPerson.getEdge(), 0, //$NON-NLS-1$
                        10);
                pvcd.setVisible(true);
                if (pvcd.getValue() < 0) {
                    return;
                }
                int i = pvcd.getValue();
                for (Person person : people) {
                    person.setEdge(i);
                    //Reset currentEdge for support people
                    person.resetCurrentEdge();
                    gui.getCampaign().personUpdated(person);
                    MekHQ.triggerEvent(new PersonChangedEvent(person));
                }
                break;
            }
            case CMD_ADD_KILL: {
                AddOrEditKillEntryDialog nkd;
                Unit unit = gui.getCampaign().getUnit(selectedPerson.getUnitId());
                if (people.length > 1) {
                    nkd = new AddOrEditKillEntryDialog(
                            gui.getFrame(),
                            true,
                            null,
                            unit != null ? unit.getName() : resourceMap.getString("bareHands.text"),
                            gui.getCampaign().getDate());
                } else {
                    nkd = new AddOrEditKillEntryDialog(
                            gui.getFrame(),
                            true,
                            selectedPerson.getId(),
                            unit != null ? unit.getName() : resourceMap.getString("bareHands.text"),
                            gui.getCampaign().getDate());
                }
                nkd.setVisible(true);
                if (nkd.getKill().isPresent()) {
                    Kill kill = nkd.getKill().get();
                    if (people.length > 1) {
                        for (Person person : people) {
                            Kill k = kill.clone();
                            k.setPilotId(person.getId());
                            gui.getCampaign().addKill(k);
                            MekHQ.triggerEvent(new PersonLogEvent(person));
                        }
                    } else {
                        gui.getCampaign().addKill(kill);
                        MekHQ.triggerEvent(new PersonLogEvent(selectedPerson));
                    }
                }
                break;
            }
            case CMD_EDIT_KILL_LOG: {
                EditKillLogDialog ekld = new EditKillLogDialog(gui.getFrame(), true, gui.getCampaign(), selectedPerson);
                ekld.setVisible(true);
                MekHQ.triggerEvent(new PersonLogEvent(selectedPerson));
                break;
            }
            case CMD_EDIT_PERSONNEL_LOG: {
                EditPersonnelLogDialog epld = new EditPersonnelLogDialog(gui.getFrame(), true, gui.getCampaign(), selectedPerson);
                epld.setVisible(true);
                MekHQ.triggerEvent(new PersonLogEvent(selectedPerson));
                break;
            }
            case CMD_ADD_LOG_ENTRY: {
                AddOrEditPersonnelEntryDialog addPersonnelLogDialog = new AddOrEditPersonnelEntryDialog(gui.getFrame(), true, gui.getCampaign().getDate()); //$NON-NLS-1$
                addPersonnelLogDialog.setVisible(true);
                Optional<LogEntry> personnelEntry = addPersonnelLogDialog.getEntry();
                if (personnelEntry.isPresent()) {
                    for (Person person : people) {
                        person.addLogEntry(personnelEntry.get().clone());
                        MekHQ.triggerEvent(new PersonLogEvent(selectedPerson));
                    }
                }
                break;
            }
            case CMD_EDIT_MISSIONS_LOG: {
                EditMissionLogDialog emld = new EditMissionLogDialog(gui.getFrame(), true, gui.getCampaign(), selectedPerson);
                emld.setVisible(true);
                MekHQ.triggerEvent(new PersonLogEvent(selectedPerson));
                break;
            }
            case CMD_ADD_MISSION_ENTRY: {
                AddOrEditMissionEntryDialog addMissionDialog = new AddOrEditMissionEntryDialog(gui.getFrame(), true, gui.getCampaign().getDate()); //$NON-NLS-1$
                addMissionDialog.setVisible(true);
                Optional<LogEntry> missionEntry = addMissionDialog.getEntry();
                if (missionEntry.isPresent()) {
                    for (Person person : people) {
                        person.addMissionLogEntry(missionEntry.get().clone());
                        MekHQ.triggerEvent(new PersonLogEvent(selectedPerson));
                    }
                }
                break;
            }
            case CMD_COMMANDER: {
                selectedPerson.setCommander(!selectedPerson.isCommander());
                if (selectedPerson.isCommander()) {
                    for (Person p : gui.getCampaign().getPersonnel()) {
                        if (p.isCommander() && !p.getId().equals(selectedPerson.getId())) {
                            p.setCommander(false);
                            gui.getCampaign().addReport(String.format(resourceMap.getString("removedCommander.format"), p.getHyperlinkedFullTitle())); //$NON-NLS-1$
                            gui.getCampaign().personUpdated(p);
                            MekHQ.triggerEvent(new PersonChangedEvent(p));
                        }
                    }
                    gui.getCampaign().addReport(String.format(resourceMap.getString("setAsCommander.format"), selectedPerson.getHyperlinkedFullTitle())); //$NON-NLS-1$
                    gui.getCampaign().personUpdated(selectedPerson);
                    MekHQ.triggerEvent(new PersonChangedEvent(selectedPerson));
                }
                break;
            }
            case CMD_DEPENDENT: {
                if (people.length > 1) {
                    boolean status = Boolean.parseBoolean(data[1]);
                    for (Person person : people) {
                        person.setDependent(status);
                        gui.getCampaign().personUpdated(person);
                        MekHQ.triggerEvent(new PersonChangedEvent(person));
                    }
                } else {
                    selectedPerson.setDependent(!selectedPerson.isDependent());
                    gui.getCampaign().personUpdated(selectedPerson);
                    MekHQ.triggerEvent(new PersonChangedEvent(selectedPerson));
                }
                break;
            }
            case CMD_CALLSIGN: {
                String s = (String) JOptionPane.showInputDialog(gui.getFrame(),
                        resourceMap.getString("enterNewCallsign.text"), resourceMap.getString("editCallsign.text"), //$NON-NLS-1$ //$NON-NLS-2$
                        JOptionPane.PLAIN_MESSAGE, null, null,
                        selectedPerson.getCallsign());
                if (null != s) {
                    selectedPerson.setCallsign(s);
                    MekHQ.triggerEvent(new PersonChangedEvent(selectedPerson));
                    gui.getCampaign().personUpdated(selectedPerson);
                }
                break;
            }
            case CMD_CLEAR_INJURIES: {
                for (Person person : people) {
                    person.clearInjuries();
                    Unit u = gui.getCampaign().getUnit(person.getUnitId());
                    if (null != u) {
                        u.resetPilotAndEntity();
                    }
                }
                break;
            }
            case CMD_REMOVE_INJURY: {
                String sel = data[1];
                Injury toRemove = null;
                for (Injury i : selectedPerson.getInjuries()) {
                    if (i.getUUID().toString().equals(sel)) {
                        toRemove = i;
                        break;
                    }
                }
                if (toRemove != null) {
                    selectedPerson.removeInjury(toRemove);
                }
                Unit u = gui.getCampaign().getUnit(selectedPerson.getUnitId());
                if (null != u) {
                    u.resetPilotAndEntity();
                }
                break;
            }
            case CMD_EDIT_INJURIES: {
                EditPersonnelInjuriesDialog epid = new EditPersonnelInjuriesDialog(
                        gui.getFrame(), true, gui.getCampaign(), selectedPerson);
                epid.setVisible(true);
                MekHQ.triggerEvent(new PersonChangedEvent(selectedPerson));
                break;
            }
            case CMD_BLOODNAME: {
                for (Person p : people) {
                    if (!p.isClanner()) {
                        continue;
                    }
                    gui.getCampaign()
                            .checkBloodnameAdd(p, p.getPrimaryRole(), true);
                }
                gui.getCampaign().personUpdated(selectedPerson);
                break;
            }
            case CMD_EDIT_SALARY: {
                PopupValueChoiceDialog pcvd = new PopupValueChoiceDialog(
                        gui.getFrame(),
                        true,
                        resourceMap.getString("changeSalary.text"), //$NON-NLS-1$
                        selectedPerson.getSalary().getAmount().intValue(),
                        -1,
                        100000);
                pcvd.setVisible(true);
                int salary = pcvd.getValue();
                if (salary < -1) {
                    return;
                }
                for (Person person : people) {
                    person.setSalary(Money.of(salary));
                    MekHQ.triggerEvent(new PersonChangedEvent(person));
                }
                break;
            }
            default:
                break;
        }
    }

    @Override
    public void mousePressed(MouseEvent e) {
        maybeShowPopup(e);
    }

    @Override
    public void mouseReleased(MouseEvent e) {
        maybeShowPopup(e);
    }

    private Person[] getSelectedPeople() {
        Person[] selected = new Person[personnelTable.getSelectedRowCount()];
        int[] rows = personnelTable.getSelectedRows();
        for (int i = 0; i < rows.length; i++) {
            Person person = personnelModel.getPerson(personnelTable.convertRowIndexToModel(rows[i]));
            selected[i] = person;
        }
        return selected;
    }

    private void maybeShowPopup(MouseEvent e) {
        JPopupMenu popup = new JPopupMenu();

        if (e.isPopupTrigger()) {
            if (personnelTable.getSelectedRowCount() == 0) {
                return;
            }
            int row = personnelTable.getSelectedRow();
            boolean oneSelected = personnelTable.getSelectedRowCount() == 1;
            Person person = personnelModel.getPerson(personnelTable
                    .convertRowIndexToModel(row));
            JMenuItem menuItem;
            JMenu menu;
            JMenu submenu;
            JCheckBoxMenuItem cbMenuItem;
            Person[] selected = getSelectedPeople();
            // **lets fill the pop up menu**//
            if (StaticChecks.areAllEligible(selected)) {
                menu = new JMenu(resourceMap.getString("changeRank.text")); //$NON-NLS-1$
                Ranks ranks = person.getRanks();
                for (int rankOrder = 0; rankOrder < Ranks.RC_NUM; rankOrder++) {
                    Rank rank = ranks.getAllRanks().get(rankOrder);
                    int profession = person.getProfession();

                    // Empty professions need swapped before the
                    // continuation
                    while (ranks.isEmptyProfession(profession)
                            && profession != Ranks.RPROF_MW) {
                        profession = ranks
                                .getAlternateProfession(profession);
                    }

                    if (rank.getName(profession).equals(HYPHEN)) {
                        continue;
                    }

                    // re-route through any profession redirections,
                    // starting with the empty profession check
                    while (rank.getName(profession).startsWith("--") //$NON-NLS-1$
                            && profession != Ranks.RPROF_MW) {
                        if (rank.getName(profession).equals("--")) { //$NON-NLS-1$
                            profession = ranks
                                    .getAlternateProfession(profession);
                        } else if (rank.getName(profession)
                                .startsWith("--")) { //$NON-NLS-1$
                            profession = ranks.getAlternateProfession(rank
                                    .getName(profession));
                        }
                    }

                    if (rank.getRankLevels(profession) > 0) {
                        submenu = new JMenu(rank.getName(profession));
                        for (int level = 0; level <= rank
                                .getRankLevels(profession); level++) {
                            cbMenuItem = new JCheckBoxMenuItem(
                                    rank.getName(profession)
                                            + Utilities.getRomanNumeralsFromArabicNumber(level, true));
                            cbMenuItem.setActionCommand(makeCommand(CMD_RANK, String.valueOf(rankOrder), String.valueOf(level)));
                            if (person.getRankNumeric() == rankOrder
                                    && person.getRankLevel() == level) {
                                cbMenuItem.setSelected(true);
                            }
                            cbMenuItem.addActionListener(this);
                            cbMenuItem.setEnabled(true);
                            submenu.add(cbMenuItem);
                        }
                        if (submenu.getItemCount() > MAX_POPUP_ITEMS) {
                            MenuScroller.setScrollerFor(submenu, MAX_POPUP_ITEMS);
                        }
                        menu.add(submenu);
                    } else {
                        cbMenuItem = new JCheckBoxMenuItem(
                                rank.getName(profession));
                        cbMenuItem.setActionCommand(makeCommand(CMD_RANK, String.valueOf(rankOrder)));
                        if (person.getRankNumeric() == rankOrder) {
                            cbMenuItem.setSelected(true);
                        }
                        cbMenuItem.addActionListener(this);
                        cbMenuItem.setEnabled(true);
                        menu.add(cbMenuItem);
                    }
                }
                if (menu.getItemCount() > MAX_POPUP_ITEMS) {
                    MenuScroller.setScrollerFor(menu, MAX_POPUP_ITEMS);
                }
                popup.add(menu);
            }
            menu = new JMenu(resourceMap.getString("changeRankSystem.text")); //$NON-NLS-1$
            // First allow them to revert to the campaign system
            cbMenuItem = new JCheckBoxMenuItem(resourceMap.getString("useCampaignRankSystem.text")); //$NON-NLS-1$
            cbMenuItem.setActionCommand(makeCommand(CMD_RANKSYSTEM, "-1")); //$NON-NLS-1$
            cbMenuItem.addActionListener(this);
            cbMenuItem.setEnabled(true);
            menu.add(cbMenuItem);
            for (int system = 0; system < Ranks.RS_NUM; system++) {
                if (system == Ranks.RS_CUSTOM) {
                    continue;
                }
                cbMenuItem = new JCheckBoxMenuItem(
                        Ranks.getRankSystemName(system));
                cbMenuItem.setActionCommand(makeCommand(CMD_RANKSYSTEM, String.valueOf(system)));
                cbMenuItem.addActionListener(this);
                cbMenuItem.setEnabled(true);
                if (system == person.getRanks().getRankSystem()) {
                    cbMenuItem.setSelected(true);
                }
                menu.add(cbMenuItem);
            }
            if (menu.getItemCount() > MAX_POPUP_ITEMS) {
                MenuScroller.setScrollerFor(menu, MAX_POPUP_ITEMS);
            }
            popup.add(menu);
            if (StaticChecks.areAllWoB(selected)) {
                // MD Ranks
                menu = new JMenu(resourceMap.getString("changeMDRank.text")); //$NON-NLS-1$
                for (int i = Rank.MD_RANK_NONE; i < Rank.MD_RANK_NUM; i++) {
                    cbMenuItem = new JCheckBoxMenuItem(
                            Rank.getManeiDominiRankName(i));
                    cbMenuItem.setActionCommand(makeCommand(CMD_MANEI_DOMINI_RANK, String.valueOf(i)));
                    cbMenuItem.addActionListener(this);
                    cbMenuItem.setEnabled(true);
                    if (i == person.getManeiDominiRank()) {
                        cbMenuItem.setSelected(true);
                    }
                    menu.add(cbMenuItem);
                }
                if (menu.getItemCount() > MAX_POPUP_ITEMS) {
                    MenuScroller.setScrollerFor(menu, MAX_POPUP_ITEMS);
                }
                popup.add(menu);

                // MD Classes
                menu = new JMenu(resourceMap.getString("changeMDClass.text")); //$NON-NLS-1$
                for (int i = Person.MD_NONE; i < Person.MD_NUM; i++) {
                    cbMenuItem = new JCheckBoxMenuItem(
                            Person.getManeiDominiClassNames(i, Ranks.RS_WOB));
                    cbMenuItem.setActionCommand(makeCommand(CMD_MANEI_DOMINI_CLASS, String.valueOf(i)));
                    cbMenuItem.addActionListener(this);
                    cbMenuItem.setEnabled(true);
                    if (i == person.getManeiDominiClass()) {
                        cbMenuItem.setSelected(true);
                    }
                    menu.add(cbMenuItem);
                }
                if (menu.getItemCount() > MAX_POPUP_ITEMS) {
                    MenuScroller.setScrollerFor(menu, MAX_POPUP_ITEMS);
                }
                popup.add(menu);
            }
            if (StaticChecks.areAllWoBOrComstar(selected)) {
                menu = new JMenu(resourceMap.getString("changePrimaryDesignation.text")); //$NON-NLS-1$
                for (int i = Person.DESIG_NONE; i < Person.DESIG_NUM; i++) {
                    cbMenuItem = new JCheckBoxMenuItem(Person.parseDesignator(i));
                    cbMenuItem.setActionCommand(makeCommand(CMD_PRIMARY_DESIGNATOR, String.valueOf(i)));
                    cbMenuItem.addActionListener(this);
                    cbMenuItem.setEnabled(true);
                    if (i == person.getPrimaryDesignator()) {
                        cbMenuItem.setSelected(true);
                    }
                    menu.add(cbMenuItem);
                }
                if (menu.getItemCount() > MAX_POPUP_ITEMS) {
                    MenuScroller.setScrollerFor(menu, MAX_POPUP_ITEMS);
                }
                popup.add(menu);

                menu = new JMenu(resourceMap.getString("changeSecondaryDesignation.text")); //$NON-NLS-1$
                for (int i = Person.DESIG_NONE; i < Person.DESIG_NUM; i++) {
                    cbMenuItem = new JCheckBoxMenuItem(Person.parseDesignator(i));
                    cbMenuItem.setActionCommand(makeCommand(CMD_SECONDARY_DESIGNATOR, String.valueOf(i)));
                    cbMenuItem.addActionListener(this);
                    cbMenuItem.setEnabled(true);
                    if (i == person.getSecondaryDesignator()) {
                        cbMenuItem.setSelected(true);
                    }
                    menu.add(cbMenuItem);
                }
                if (menu.getItemCount() > MAX_POPUP_ITEMS) {
                    MenuScroller.setScrollerFor(menu, MAX_POPUP_ITEMS);
                }
                popup.add(menu);
            }
            menu = new JMenu(resourceMap.getString("changeStatus.text"));
            for (PersonnelStatus status : PersonnelStatus.values()) {
                cbMenuItem = new JCheckBoxMenuItem(status.getStatusName());
                if (person.getStatus() == status) {
                    cbMenuItem.setSelected(true);
                }
                cbMenuItem.setActionCommand(makeCommand(CMD_CHANGE_STATUS, status.name()));
                cbMenuItem.addActionListener(this);
                menu.add(cbMenuItem);
            }
            popup.add(menu);

            if (oneSelected) {
                popup.add(newMenuItem(resourceMap.getString("imprison.text"), CMD_IMPRISON, person.isFree())); //$NON-NLS-1$
                popup.add(newMenuItem(resourceMap.getString("free.text"), CMD_FREE, !person.isFree())); //$NON-NLS-1$
            }

            if (gui.getCampaign().getCampaignOptions().getUseAtB()
                    && (gui.getCampaign().getCampaignOptions().getUseAtBCapture()
                    || gui.getCampaign().getCampaignOptions().capturePrisoners())
                    && StaticChecks.areAllPrisoners(selected)) {
                popup.add(newMenuItem(resourceMap.getString("ransom.text"), CMD_RANSOM));
            }

            if (gui.getCampaign().getCampaignOptions().getUseAtB()
                    && (gui.getCampaign().getCampaignOptions().getUseAtBCapture()
                    || gui.getCampaign().getCampaignOptions().capturePrisoners())
                    && StaticChecks.areAnyWillingToDefect(selected)) {
                popup.add(newMenuItem(resourceMap.getString("recruit.text"), CMD_RECRUIT));
            }

            menu = new JMenu(resourceMap.getString("changePrimaryRole.text")); //$NON-NLS-1$
            for (int i = Person.T_MECHWARRIOR; i < Person.T_NUM; i++) {
                if (person.canPerformRole(i) && (person.getSecondaryRole() != i)) {
                    cbMenuItem = new JCheckBoxMenuItem(Person.getRoleDesc(
                            i, gui.getCampaign().getFaction().isClan()));
                    cbMenuItem.setActionCommand(makeCommand(CMD_PRIMARY_ROLE, String.valueOf(i)));
                    if (person.getPrimaryRole() == i) {
                        cbMenuItem.setSelected(true);
                    }
                    cbMenuItem.addActionListener(this);
                    cbMenuItem.setEnabled(true);
                    menu.add(cbMenuItem);
                }
            }
            if (menu.getItemCount() > MAX_POPUP_ITEMS) {
                MenuScroller.setScrollerFor(menu, MAX_POPUP_ITEMS);
            }
            popup.add(menu);
            menu = new JMenu(resourceMap.getString("changeSecondaryRole.text")); //$NON-NLS-1$
            for (int i = 0; i < Person.T_NUM; i++) {
                if ((i == Person.T_NONE) || (person.canPerformRole(i) && (person.getPrimaryRole() != i))) {
                    // you cant be an astech if you are a tech, or a medic
                    // if you are a doctor
                    if (person.isTechPrimary() && (i == Person.T_ASTECH)) {
                        continue;
                    }
                    if ((person.getPrimaryRole() == Person.T_DOCTOR) && (i == Person.T_MEDIC)) {
                        continue;
                    }
                    cbMenuItem = new JCheckBoxMenuItem(Person.getRoleDesc(
                            i, gui.getCampaign().getFaction().isClan()));
                    cbMenuItem.setActionCommand(makeCommand(CMD_SECONDARY_ROLE, String.valueOf(i)));
                    if (person.getSecondaryRole() == i) {
                        cbMenuItem.setSelected(true);
                    }
                    cbMenuItem.addActionListener(this);
                    cbMenuItem.setEnabled(true);
                    menu.add(cbMenuItem);
                }
            }
            if (menu.getItemCount() > MAX_POPUP_ITEMS) {
                MenuScroller.setScrollerFor(menu, MAX_POPUP_ITEMS);
            }
            popup.add(menu);
            // Bloodnames
            if (StaticChecks.areAllClanEligible(selected)) {
                menuItem = new JMenuItem(resourceMap.getString("giveRandomBloodname.text")); //$NON-NLS-1$
                menuItem.setActionCommand(CMD_BLOODNAME);
                menuItem.addActionListener(this);
                menuItem.setEnabled(StaticChecks.areAllActive(selected));
                popup.add(menuItem);
            }

            // change salary
            if (gui.getCampaign().getCampaignOptions().payForSalaries()) {
                menuItem = new JMenuItem(resourceMap.getString("setSalary.text")); //$NON-NLS-1$
                menuItem.setActionCommand(CMD_EDIT_SALARY);
                menuItem.addActionListener(this);
                menuItem.setEnabled(StaticChecks.areAllActive(selected));
                popup.add(menuItem);
            }

            if (!person.isDeployed()) {
                // Assign pilot to unit/none
                menu = new JMenu(resourceMap.getString("assignToUnit.text")); //$NON-NLS-1$
                JMenu pilotMenu = new JMenu(resourceMap.getString("assignAsPilot.text")); //$NON-NLS-1$
                JMenu pilotUnitTypeMenu = new JMenu();
                JMenu pilotEntityWeightMenu = new JMenu();
                JMenu driverMenu = new JMenu(resourceMap.getString("assignAsDriver.text")); //$NON-NLS-1$
                JMenu driverUnitTypeMenu = new JMenu();
                JMenu driverEntityWeightMenu = new JMenu();
                JMenu crewMenu = new JMenu(resourceMap.getString("assignAsCrewmember.text")); //$NON-NLS-1$
                JMenu crewUnitTypeMenu = new JMenu();
                JMenu crewEntityWeightMenu = new JMenu();
                JMenu gunnerMenu = new JMenu(resourceMap.getString("assignAsGunner.text")); //$NON-NLS-1$
                JMenu gunnerUnitTypeMenu = new JMenu();
                JMenu gunnerEntityWeightMenu = new JMenu();
                JMenu navMenu = new JMenu(resourceMap.getString("assignAsNavigator.text")); //$NON-NLS-1$
                JMenu navUnitTypeMenu = new JMenu();
                JMenu navEntityWeightMenu = new JMenu();
                JMenu soldierMenu = new JMenu(resourceMap.getString("assignAsSoldier.text")); //$NON-NLS-1$
                JMenu soldierUnitTypeMenu = new JMenu();
                JMenu soldierEntityWeightMenu = new JMenu();
                JMenu techOfficerMenu = new JMenu(resourceMap.getString("assignAsTechOfficer.text")); //$NON-NLS-1$
                JMenu techOfficerUnitTypeMenu = new JMenu();
                JMenu techOfficerEntityWeightMenu = new JMenu();
                JMenu consoleCmdrMenu = new JMenu(resourceMap.getString("assignAsConsoleCmdr.text")); //$NON-NLS-1$
                JMenu consoleCmdrUnitTypeMenu = new JMenu();
                JMenu consoleCmdrEntityWeightMenu = new JMenu();
                JMenu techMenu = new JMenu(resourceMap.getString("assignAsTech.text")); //$NON-NLS-1$
                JMenu techUnitTypeMenu = new JMenu();
                JMenu techEntityWeightMenu = new JMenu();

                int unitType = -1;
                int weightClass = -1;

                if (oneSelected && person.isActive() && person.isFree()) {
                    for (Unit unit : gui.getCampaign().getUnits(true, true, true)) {
                        if (!unit.isAvailable()) {
                            continue;
                        } else if (unit.getEntity().getUnitType() != unitType) {
                            unitType = unit.getEntity().getUnitType();
                            String unitTypeName = UnitType.getTypeName(unitType);
                            weightClass = unit.getEntity().getWeightClass();
                            String weightClassName = unit.getEntity().getWeightClassName();

                            // Add Weight Menus to Unit Type Menus
                            JMenuHelpers.addMenuIfNonEmpty(pilotUnitTypeMenu, pilotEntityWeightMenu, MAX_POPUP_ITEMS);
                            JMenuHelpers.addMenuIfNonEmpty(driverUnitTypeMenu, driverEntityWeightMenu, MAX_POPUP_ITEMS);
                            JMenuHelpers.addMenuIfNonEmpty(crewUnitTypeMenu, crewEntityWeightMenu, MAX_POPUP_ITEMS);
                            JMenuHelpers.addMenuIfNonEmpty(gunnerUnitTypeMenu, gunnerEntityWeightMenu, MAX_POPUP_ITEMS);
                            JMenuHelpers.addMenuIfNonEmpty(navUnitTypeMenu, navEntityWeightMenu, MAX_POPUP_ITEMS);
                            JMenuHelpers.addMenuIfNonEmpty(soldierUnitTypeMenu, soldierEntityWeightMenu, MAX_POPUP_ITEMS);
                            JMenuHelpers.addMenuIfNonEmpty(techOfficerUnitTypeMenu, techOfficerEntityWeightMenu, MAX_POPUP_ITEMS);
                            JMenuHelpers.addMenuIfNonEmpty(consoleCmdrUnitTypeMenu, consoleCmdrEntityWeightMenu, MAX_POPUP_ITEMS);
                            JMenuHelpers.addMenuIfNonEmpty(techUnitTypeMenu, techEntityWeightMenu, MAX_POPUP_ITEMS);

                            // Then add the Unit Type Menus to the Role Menus
                            JMenuHelpers.addMenuIfNonEmpty(pilotMenu, pilotUnitTypeMenu, MAX_POPUP_ITEMS);
                            JMenuHelpers.addMenuIfNonEmpty(driverMenu, driverUnitTypeMenu, MAX_POPUP_ITEMS);
                            JMenuHelpers.addMenuIfNonEmpty(crewMenu, crewUnitTypeMenu, MAX_POPUP_ITEMS);
                            JMenuHelpers.addMenuIfNonEmpty(gunnerMenu, gunnerUnitTypeMenu, MAX_POPUP_ITEMS);
                            JMenuHelpers.addMenuIfNonEmpty(navMenu, navUnitTypeMenu, MAX_POPUP_ITEMS);
                            JMenuHelpers.addMenuIfNonEmpty(soldierMenu, soldierUnitTypeMenu, MAX_POPUP_ITEMS);
                            JMenuHelpers.addMenuIfNonEmpty(techOfficerMenu, techOfficerUnitTypeMenu, MAX_POPUP_ITEMS);
                            JMenuHelpers.addMenuIfNonEmpty(consoleCmdrMenu, consoleCmdrUnitTypeMenu, MAX_POPUP_ITEMS);
                            JMenuHelpers.addMenuIfNonEmpty(techMenu, techUnitTypeMenu, MAX_POPUP_ITEMS);

                            // Create new UnitType and EntityWeight Menus
                            pilotUnitTypeMenu = new JMenu(unitTypeName);
                            pilotEntityWeightMenu = new JMenu(weightClassName);
                            driverUnitTypeMenu = new JMenu(unitTypeName);
                            driverEntityWeightMenu = new JMenu(weightClassName);
                            crewUnitTypeMenu = new JMenu(unitTypeName);
                            crewEntityWeightMenu = new JMenu(weightClassName);
                            gunnerUnitTypeMenu = new JMenu(unitTypeName);
                            gunnerEntityWeightMenu = new JMenu(weightClassName);
                            navUnitTypeMenu = new JMenu(unitTypeName);
                            navEntityWeightMenu = new JMenu(weightClassName);
                            soldierUnitTypeMenu = new JMenu(unitTypeName);
                            soldierEntityWeightMenu = new JMenu(weightClassName);
                            techOfficerUnitTypeMenu = new JMenu(unitTypeName);
                            techOfficerEntityWeightMenu = new JMenu(weightClassName);
                            consoleCmdrUnitTypeMenu = new JMenu(unitTypeName);
                            consoleCmdrEntityWeightMenu = new JMenu(weightClassName);
                            techUnitTypeMenu = new JMenu(unitTypeName);
                            techEntityWeightMenu = new JMenu(weightClassName);
                        } else if (unit.getEntity().getWeightClass() != weightClass) {
                            weightClass = unit.getEntity().getWeightClass();
                            String weightClassName = unit.getEntity().getWeightClassName();

                            JMenuHelpers.addMenuIfNonEmpty(pilotUnitTypeMenu, pilotEntityWeightMenu, MAX_POPUP_ITEMS);
                            JMenuHelpers.addMenuIfNonEmpty(driverUnitTypeMenu, driverEntityWeightMenu, MAX_POPUP_ITEMS);
                            JMenuHelpers.addMenuIfNonEmpty(crewUnitTypeMenu, crewEntityWeightMenu, MAX_POPUP_ITEMS);
                            JMenuHelpers.addMenuIfNonEmpty(gunnerUnitTypeMenu, gunnerEntityWeightMenu, MAX_POPUP_ITEMS);
                            JMenuHelpers.addMenuIfNonEmpty(navUnitTypeMenu, navEntityWeightMenu, MAX_POPUP_ITEMS);
                            JMenuHelpers.addMenuIfNonEmpty(soldierUnitTypeMenu, soldierEntityWeightMenu, MAX_POPUP_ITEMS);
                            JMenuHelpers.addMenuIfNonEmpty(techOfficerUnitTypeMenu, techOfficerEntityWeightMenu, MAX_POPUP_ITEMS);
                            JMenuHelpers.addMenuIfNonEmpty(consoleCmdrUnitTypeMenu, consoleCmdrEntityWeightMenu, MAX_POPUP_ITEMS);
                            JMenuHelpers.addMenuIfNonEmpty(techUnitTypeMenu, techEntityWeightMenu, MAX_POPUP_ITEMS);

                            pilotEntityWeightMenu = new JMenu(weightClassName);
                            driverEntityWeightMenu = new JMenu(weightClassName);
                            crewEntityWeightMenu = new JMenu(weightClassName);
                            gunnerEntityWeightMenu = new JMenu(weightClassName);
                            navEntityWeightMenu = new JMenu(weightClassName);
                            soldierEntityWeightMenu = new JMenu(weightClassName);
                            techOfficerEntityWeightMenu = new JMenu(weightClassName);
                            consoleCmdrEntityWeightMenu = new JMenu(weightClassName);
                            techEntityWeightMenu = new JMenu(weightClassName);
                        }

                        if (unit.usesSoloPilot()) {
                            if (unit.canTakeMoreDrivers() && person.canDrive(unit.getEntity())
                                    && person.canGun(unit.getEntity())) {
                                cbMenuItem = new JCheckBoxMenuItem(unit.getName());
                                cbMenuItem.setActionCommand(makeCommand(CMD_ADD_PILOT, unit.getId().toString()));
                                cbMenuItem.addActionListener(this);
                                pilotEntityWeightMenu.add(cbMenuItem);
                            }
<<<<<<< HEAD
                        } else if (unit.usesSoldiers()) {
                            if (unit.canTakeMoreGunners() && person.canGun(unit.getEntity())) {
                                cbMenuItem = new JCheckBoxMenuItem(unit.getName());
                                cbMenuItem.setSelected(unit.getId().equals(person.getUnitId()));
                                cbMenuItem.setActionCommand(makeCommand(CMD_ADD_SOLDIER, unit.getId().toString()));
                                cbMenuItem.addActionListener(this);
                                soldierEntityWeightMenu.add(cbMenuItem);
                            }
                        } else {
                            if (unit.canTakeMoreDrivers() && person.canDrive(unit.getEntity())) {
                                cbMenuItem = new JCheckBoxMenuItem(unit.getName());
                                cbMenuItem.setSelected(unit.getId().equals(person.getUnitId()));
                                cbMenuItem.setActionCommand(makeCommand(CMD_ADD_DRIVER, unit.getId().toString()));
                                cbMenuItem.addActionListener(this);
                                if (unit.getEntity() instanceof Aero || unit.getEntity() instanceof Mech) {
                                    pilotEntityWeightMenu.add(cbMenuItem);
                                } else {
                                    driverEntityWeightMenu.add(cbMenuItem);
                                }
                            }
                            if (unit.canTakeMoreGunners() && person.canGun(unit.getEntity())) {
                                cbMenuItem = new JCheckBoxMenuItem(unit.getName());
                                cbMenuItem.setSelected(unit.getId().equals(person.getUnitId()));
                                cbMenuItem.setActionCommand(makeCommand(CMD_ADD_GUNNER, unit.getId().toString()));
                                cbMenuItem.addActionListener(this);
                                gunnerEntityWeightMenu.add(cbMenuItem);
                            }
                            if (unit.canTakeMoreVesselCrew()
                                    && ((unit.getEntity().isAero() && person.hasSkill(SkillType.S_TECH_VESSEL))
                                    || ((unit.getEntity().isSupportVehicle() && person.hasSkill(SkillType.S_TECH_MECHANIC))))) {
                                cbMenuItem = new JCheckBoxMenuItem(unit.getName());
                                cbMenuItem.setSelected(unit.getId().equals(person.getUnitId()));
                                cbMenuItem.setActionCommand(makeCommand(CMD_ADD_CREW, unit.getId().toString()));
                                cbMenuItem.addActionListener(this);
                                crewEntityWeightMenu.add(cbMenuItem);
                            }
                            if (unit.canTakeNavigator() && person.hasSkill(SkillType.S_NAV)) {
                                cbMenuItem = new JCheckBoxMenuItem(unit.getName());
                                cbMenuItem.setSelected(unit.getId().equals(person.getUnitId()));
                                cbMenuItem.setActionCommand(makeCommand(CMD_ADD_NAVIGATOR, unit.getId().toString()));
                                cbMenuItem.addActionListener(this);
                                navEntityWeightMenu.add(cbMenuItem);
                            }
                            if (unit.canTakeTechOfficer()) {
                                //For a vehicle command console we will require the commander to be a driver or a gunner, but not necessarily both
                                if (unit.getEntity() instanceof Tank) {
                                    if (person.canDrive(unit.getEntity()) || person.canGun(unit.getEntity())) {
                                        cbMenuItem = new JCheckBoxMenuItem(unit.getName());
                                        cbMenuItem.setSelected(unit.getId().equals(person.getUnitId()));
                                        cbMenuItem.setActionCommand(makeCommand(CMD_ADD_TECH_OFFICER, unit.getId().toString()));
                                        cbMenuItem.addActionListener(this);
                                        consoleCmdrEntityWeightMenu.add(cbMenuItem);
                                    }
                                } else if (person.canDrive(unit.getEntity()) && person.canGun(unit.getEntity())) {
=======
                        }
                        if (unit.canTakeMoreGunners() && person.canGun(unit.getEntity())) {
                            cbMenuItem = new JCheckBoxMenuItem(unit.getName());
                            cbMenuItem.setSelected(unit.getId().equals(person.getUnitId()));
                            cbMenuItem.setActionCommand(makeCommand(CMD_ADD_GUNNER, unit.getId().toString()));
                            cbMenuItem.addActionListener(this);
                            gunnerMenu.add(cbMenuItem);
                        }
                        if (unit.canTakeMoreVesselCrew()
                                && ((unit.getEntity().isAero() && person.hasSkill(SkillType.S_TECH_VESSEL))
                                || ((unit.getEntity().isSupportVehicle() && person.hasSkill(SkillType.S_TECH_MECHANIC))))) {
                            cbMenuItem = new JCheckBoxMenuItem(unit.getName());
                            cbMenuItem.setSelected(unit.getId().equals(person.getUnitId()));
                            cbMenuItem.setActionCommand(makeCommand(CMD_ADD_CREW, unit.getId().toString()));
                            cbMenuItem.addActionListener(this);
                            crewMenu.add(cbMenuItem);
                        }
                        if (unit.canTakeNavigator() && person.hasSkill(SkillType.S_NAV)) {
                            cbMenuItem = new JCheckBoxMenuItem(unit.getName());
                            cbMenuItem.setSelected(unit.getId().equals(person.getUnitId()));
                            cbMenuItem.setActionCommand(makeCommand(CMD_ADD_NAVIGATOR, unit.getId().toString()));
                            cbMenuItem.addActionListener(this);
                            navMenu.add(cbMenuItem);
                        }
                        if (unit.canTakeTechOfficer()) {
                            //For a vehicle command console we will require the commander to be a driver or a gunner, but not necessarily both
                            if (unit.getEntity() instanceof Tank) {
                                if (person.canDrive(unit.getEntity()) || person.canGun(unit.getEntity())) {
>>>>>>> d8f1f702
                                    cbMenuItem = new JCheckBoxMenuItem(unit.getName());
                                    cbMenuItem.setSelected(unit.getId().equals(person.getUnitId()));
                                    cbMenuItem.setActionCommand(makeCommand(CMD_ADD_TECH_OFFICER, unit.getId().toString()));
                                    cbMenuItem.addActionListener(this);
                                    techOfficerEntityWeightMenu.add(cbMenuItem);
                                }
                            }
                        }
<<<<<<< HEAD
                        if (unit.canTakeTech() && person.canTech(unit.getEntity())
                                && (person.getMaintenanceTimeUsing() + unit.getMaintenanceTime() <= 480)) {
                            cbMenuItem = new JCheckBoxMenuItem(String.format(resourceMap.getString("maintenanceTimeDesc.format"), //$NON-NLS-1$
                                    unit.getName(), unit.getMaintenanceTime()));
=======
                    }
                    if (unit.canTakeTech() && person.canTech(unit.getEntity())
                            && (person.getMaintenanceTimeUsing() + unit.getMaintenanceTime() <= 480)) {
                        cbMenuItem = new JCheckBoxMenuItem(String.format(resourceMap.getString("maintenanceTimeDesc.format"), //$NON-NLS-1$
                                unit.getName(), unit.getMaintenanceTime()));
                        cbMenuItem.setSelected(unit.getId().equals(person.getUnitId()));
                        cbMenuItem.setActionCommand(makeCommand(CMD_ADD_TECH, unit.getId().toString()));
                        cbMenuItem.addActionListener(this);
                        techMenu.add(cbMenuItem);
                    }
                }
                if (pilotMenu.getItemCount() > 0) {
                    menu.add(pilotMenu);
                    if (pilotMenu.getItemCount() > MAX_POPUP_ITEMS) {
                        MenuScroller.setScrollerFor(pilotMenu, MAX_POPUP_ITEMS);
                    }
                }
                if (driverMenu.getItemCount() > 0) {
                    menu.add(driverMenu);
                    if (driverMenu.getItemCount() > MAX_POPUP_ITEMS) {
                        MenuScroller.setScrollerFor(driverMenu, MAX_POPUP_ITEMS);
                    }
                }
                if (crewMenu.getItemCount() > 0) {
                    menu.add(crewMenu);
                    if (crewMenu.getItemCount() > MAX_POPUP_ITEMS) {
                        MenuScroller.setScrollerFor(crewMenu, MAX_POPUP_ITEMS);
                    }
                }
                if (navMenu.getItemCount() > 0) {
                    menu.add(navMenu);
                    if (navMenu.getItemCount() > MAX_POPUP_ITEMS) {
                        MenuScroller.setScrollerFor(navMenu, MAX_POPUP_ITEMS);
                    }
                }
                if (gunnerMenu.getItemCount() > 0) {
                    menu.add(gunnerMenu);
                    if (gunnerMenu.getItemCount() > MAX_POPUP_ITEMS) {
                        MenuScroller.setScrollerFor(gunnerMenu, MAX_POPUP_ITEMS);
                    }
                }
                if (soldierMenu.getItemCount() > 0) {
                    menu.add(soldierMenu);
                    if (soldierMenu.getItemCount() > MAX_POPUP_ITEMS) {
                        MenuScroller.setScrollerFor(soldierMenu, MAX_POPUP_ITEMS);
                    }
                }
                if (techOfficerMenu.getItemCount() > 0) {
                    menu.add(techOfficerMenu);
                    if (techOfficerMenu.getItemCount() > MAX_POPUP_ITEMS) {
                        MenuScroller.setScrollerFor(techOfficerMenu, MAX_POPUP_ITEMS);
                    }
                }
                if (consoleCmdrMenu.getItemCount() > 0) {
                    menu.add(consoleCmdrMenu);
                    if (consoleCmdrMenu.getItemCount() > MAX_POPUP_ITEMS) {
                        MenuScroller.setScrollerFor(consoleCmdrMenu, MAX_POPUP_ITEMS);
                    }
                }
                if (techMenu.getItemCount() > 0) {
                    menu.add(techMenu);
                    if (techMenu.getItemCount() > MAX_POPUP_ITEMS) {
                        MenuScroller.setScrollerFor(techMenu, MAX_POPUP_ITEMS);
                    }
                }
                menu.setEnabled(!person.isDeployed());
                popup.add(menu);
            } else if (StaticChecks.areAllActive(selected) && StaticChecks.areAllEligible(selected)) {
                for (Unit unit : gui.getCampaign().getUnits()) {
                    if (!unit.isAvailable()) {
                        continue;
                    }
                    if (StaticChecks.areAllInfantry(selected)) {
                        if (!(unit.getEntity() instanceof Infantry) || unit.getEntity() instanceof BattleArmor) {
                            continue;
                        }
                        if (unit.canTakeMoreGunners() && person.canGun(unit.getEntity())) {
                            cbMenuItem = new JCheckBoxMenuItem(unit.getName());
                            cbMenuItem.setSelected(unit.getId().equals(person.getUnitId()));
                            cbMenuItem.setActionCommand(makeCommand(CMD_ADD_SOLDIER, unit.getId().toString()));
                            cbMenuItem.addActionListener(this);
                            soldierMenu.add(cbMenuItem);
                        }
                    } else if (StaticChecks.areAllBattleArmor(selected)) {
                        if (!(unit.getEntity() instanceof BattleArmor)) {
                            continue;
                        }
                        if (unit.canTakeMoreGunners() && person.canGun(unit.getEntity())) {
                            cbMenuItem = new JCheckBoxMenuItem(unit.getName());
                            cbMenuItem.setSelected(unit.getId().equals(person.getUnitId()));
                            cbMenuItem.setActionCommand(makeCommand(CMD_ADD_SOLDIER, unit.getId().toString()));
                            cbMenuItem.addActionListener(this);
                            soldierMenu.add(cbMenuItem);
                        }
                    } else if (StaticChecks.areAllVeeGunners(selected)) {
                        if (!(unit.getEntity() instanceof Tank)) {
                            continue;
                        }
                        if (unit.canTakeMoreGunners() && person.canGun(unit.getEntity())) {
                            cbMenuItem = new JCheckBoxMenuItem(unit.getName());
                            cbMenuItem.setSelected(unit.getId().equals(person.getUnitId()));
                            cbMenuItem.setActionCommand(makeCommand(CMD_ADD_GUNNER, unit.getId().toString()));
                            cbMenuItem.addActionListener(this);
                            gunnerMenu.add(cbMenuItem);
                        }
                    } else if (StaticChecks.areAllVesselGunners(selected)) {
                        if (!(unit.getEntity() instanceof Aero)) {
                            continue;
                        }
                        if (unit.canTakeMoreGunners() && person.canGun(unit.getEntity())) {
                            cbMenuItem = new JCheckBoxMenuItem(unit.getName());
                            cbMenuItem.setSelected(unit.getId().equals(person.getUnitId()));
                            cbMenuItem.setActionCommand(makeCommand(CMD_ADD_GUNNER, unit.getId().toString()));
                            cbMenuItem.addActionListener(this);
                            gunnerMenu.add(cbMenuItem);
                        }
                    } else if (StaticChecks.areAllVesselCrew(selected)) {
                        if (!(unit.getEntity() instanceof Aero)) {
                            continue;
                        }
                        if (unit.canTakeMoreVesselCrew()
                                && ((unit.getEntity().isAero() && person.hasSkill(SkillType.S_TECH_VESSEL))
                                || ((unit.getEntity().isSupportVehicle() && person.hasSkill(SkillType.S_TECH_MECHANIC))))) {
                            cbMenuItem = new JCheckBoxMenuItem(unit.getName());
                            cbMenuItem.setSelected(unit.getId().equals(person.getUnitId()));
                            cbMenuItem.setActionCommand(makeCommand(CMD_ADD_CREW, unit.getId().toString()));
                            cbMenuItem.addActionListener(this);
                            crewMenu.add(cbMenuItem);
                        }
                    } else if (StaticChecks.areAllVesselPilots(selected)) {
                        if (!(unit.getEntity() instanceof Aero)) {
                            continue;
                        }
                        if (unit.canTakeMoreDrivers() && person.canDrive(unit.getEntity())) {
                            cbMenuItem = new JCheckBoxMenuItem(unit.getName());
>>>>>>> d8f1f702
                            cbMenuItem.setSelected(unit.getId().equals(person.getUnitId()));
                            cbMenuItem.setActionCommand(makeCommand(CMD_ADD_TECH, unit.getId().toString()));
                            cbMenuItem.addActionListener(this);
                            techEntityWeightMenu.add(cbMenuItem);
                        }
                    }
                } else if (StaticChecks.areAllActive(selected) && StaticChecks.areAllEligible(selected)) {
                    for (Unit unit : gui.getCampaign().getUnits( true, true, true)) {
                        if (!unit.isAvailable()) {
                            continue;
                        } else if (unit.getEntity().getUnitType() != unitType) {
                            unitType = unit.getEntity().getUnitType();
                            String unitTypeName = UnitType.getTypeName(unitType);
                            weightClass = unit.getEntity().getWeightClass();
                            String weightClassName = unit.getEntity().getWeightClassName();

                            // Add Weight Menus to Unit Type Menus
                            JMenuHelpers.addMenuIfNonEmpty(pilotUnitTypeMenu, pilotEntityWeightMenu, MAX_POPUP_ITEMS);
                            JMenuHelpers.addMenuIfNonEmpty(driverUnitTypeMenu, driverEntityWeightMenu, MAX_POPUP_ITEMS);
                            JMenuHelpers.addMenuIfNonEmpty(crewUnitTypeMenu, crewEntityWeightMenu, MAX_POPUP_ITEMS);
                            JMenuHelpers.addMenuIfNonEmpty(gunnerUnitTypeMenu, gunnerEntityWeightMenu, MAX_POPUP_ITEMS);
                            JMenuHelpers.addMenuIfNonEmpty(navUnitTypeMenu, navEntityWeightMenu, MAX_POPUP_ITEMS);
                            JMenuHelpers.addMenuIfNonEmpty(soldierUnitTypeMenu, soldierEntityWeightMenu, MAX_POPUP_ITEMS);

                            // Then add the Unit Type Menus to the Role Menus
                            JMenuHelpers.addMenuIfNonEmpty(pilotMenu, pilotUnitTypeMenu, MAX_POPUP_ITEMS);
                            JMenuHelpers.addMenuIfNonEmpty(driverMenu, driverUnitTypeMenu, MAX_POPUP_ITEMS);
                            JMenuHelpers.addMenuIfNonEmpty(crewMenu, crewUnitTypeMenu, MAX_POPUP_ITEMS);
                            JMenuHelpers.addMenuIfNonEmpty(gunnerMenu, gunnerUnitTypeMenu, MAX_POPUP_ITEMS);
                            JMenuHelpers.addMenuIfNonEmpty(navMenu, navUnitTypeMenu, MAX_POPUP_ITEMS);
                            JMenuHelpers.addMenuIfNonEmpty(soldierMenu, soldierUnitTypeMenu, MAX_POPUP_ITEMS);

                            // Create new UnitType and EntityWeight Menus
                            pilotUnitTypeMenu = new JMenu(unitTypeName);
                            pilotEntityWeightMenu = new JMenu(weightClassName);
                            driverUnitTypeMenu = new JMenu(unitTypeName);
                            driverEntityWeightMenu = new JMenu(weightClassName);
                            crewUnitTypeMenu = new JMenu(unitTypeName);
                            crewEntityWeightMenu = new JMenu(weightClassName);
                            gunnerUnitTypeMenu = new JMenu(unitTypeName);
                            gunnerEntityWeightMenu = new JMenu(weightClassName);
                            navUnitTypeMenu = new JMenu(unitTypeName);
                            navEntityWeightMenu = new JMenu(weightClassName);
                            soldierUnitTypeMenu = new JMenu(unitTypeName);
                            soldierEntityWeightMenu = new JMenu(weightClassName);
                        } else if (unit.getEntity().getWeightClass() != weightClass) {
                            weightClass = unit.getEntity().getWeightClass();
                            String weightClassName = unit.getEntity().getWeightClassName();

                            JMenuHelpers.addMenuIfNonEmpty(pilotUnitTypeMenu, pilotEntityWeightMenu, MAX_POPUP_ITEMS);
                            JMenuHelpers.addMenuIfNonEmpty(driverUnitTypeMenu, driverEntityWeightMenu, MAX_POPUP_ITEMS);
                            JMenuHelpers.addMenuIfNonEmpty(crewUnitTypeMenu, crewEntityWeightMenu, MAX_POPUP_ITEMS);
                            JMenuHelpers.addMenuIfNonEmpty(gunnerUnitTypeMenu, gunnerEntityWeightMenu, MAX_POPUP_ITEMS);
                            JMenuHelpers.addMenuIfNonEmpty(navUnitTypeMenu, navEntityWeightMenu, MAX_POPUP_ITEMS);
                            JMenuHelpers.addMenuIfNonEmpty(soldierUnitTypeMenu, soldierEntityWeightMenu, MAX_POPUP_ITEMS);

                            pilotEntityWeightMenu = new JMenu(weightClassName);
                            driverEntityWeightMenu = new JMenu(weightClassName);
                            crewEntityWeightMenu = new JMenu(weightClassName);
                            gunnerEntityWeightMenu = new JMenu(weightClassName);
                            navEntityWeightMenu = new JMenu(weightClassName);
                            soldierEntityWeightMenu = new JMenu(weightClassName);
                        }

                        if (StaticChecks.areAllInfantry(selected)) {
                            if (!(unit.getEntity() instanceof Infantry) || unit.getEntity() instanceof BattleArmor) {
                                continue;
                            }
                            if (unit.canTakeMoreGunners() && person.canGun(unit.getEntity())) {
                                cbMenuItem = new JCheckBoxMenuItem(unit.getName());
                                cbMenuItem.setSelected(unit.getId().equals(person.getUnitId()));
                                cbMenuItem.setActionCommand(makeCommand(CMD_ADD_SOLDIER, unit.getId().toString()));
                                cbMenuItem.addActionListener(this);
                                soldierEntityWeightMenu.add(cbMenuItem);
                            }
                        } else if (StaticChecks.areAllBattleArmor(selected)) {
                            if (!(unit.getEntity() instanceof BattleArmor)) {
                                continue;
                            }
                            if (unit.canTakeMoreGunners() && person.canGun(unit.getEntity())) {
                                cbMenuItem = new JCheckBoxMenuItem(unit.getName());
                                cbMenuItem.setSelected(unit.getId().equals(person.getUnitId()));
                                cbMenuItem.setActionCommand(makeCommand(CMD_ADD_SOLDIER, unit.getId().toString()));
                                cbMenuItem.addActionListener(this);
                                soldierEntityWeightMenu.add(cbMenuItem);
                            }
                        } else if (StaticChecks.areAllVeeGunners(selected)) {
                            if (!(unit.getEntity() instanceof Tank)) {
                                continue;
                            }
                            if (unit.canTakeMoreGunners() && person.canGun(unit.getEntity())) {
                                cbMenuItem = new JCheckBoxMenuItem(unit.getName());
                                cbMenuItem.setSelected(unit.getId().equals(person.getUnitId()));
                                cbMenuItem.setActionCommand(makeCommand(CMD_ADD_GUNNER, unit.getId().toString()));
                                cbMenuItem.addActionListener(this);
                                gunnerEntityWeightMenu.add(cbMenuItem);
                            }
                        } else if (StaticChecks.areAllVesselGunners(selected)) {
                            if (!(unit.getEntity() instanceof Aero)) {
                                continue;
                            }
                            if (unit.canTakeMoreGunners() && person.canGun(unit.getEntity())) {
                                cbMenuItem = new JCheckBoxMenuItem(unit.getName());
                                cbMenuItem.setSelected(unit.getId().equals(person.getUnitId()));
                                cbMenuItem.setActionCommand(makeCommand(CMD_ADD_GUNNER, unit.getId().toString()));
                                cbMenuItem.addActionListener(this);
                                gunnerEntityWeightMenu.add(cbMenuItem);
                            }
                        } else if (StaticChecks.areAllVesselCrew(selected)) {
                            if (!(unit.getEntity() instanceof Aero)) {
                                continue;
                            }
                            if (unit.canTakeMoreVesselCrew()
                                    && ((unit.getEntity().isAero() && person.hasSkill(SkillType.S_TECH_VESSEL))
                                    || ((unit.getEntity().isSupportVehicle() && person.hasSkill(SkillType.S_TECH_MECHANIC))))) {
                                cbMenuItem = new JCheckBoxMenuItem(unit.getName());
                                cbMenuItem.setSelected(unit.getId().equals(person.getUnitId()));
                                cbMenuItem.setActionCommand(makeCommand(CMD_ADD_CREW, unit.getId().toString()));
                                cbMenuItem.addActionListener(this);
                                crewEntityWeightMenu.add(cbMenuItem);
                            }
                        } else if (StaticChecks.areAllVesselPilots(selected)) {
                            if (!(unit.getEntity() instanceof Aero)) {
                                continue;
                            }
                            if (unit.canTakeMoreDrivers() && person.canDrive(unit.getEntity())) {
                                cbMenuItem = new JCheckBoxMenuItem(unit.getName());
                                cbMenuItem.setSelected(unit.getId().equals(person.getUnitId()));
                                cbMenuItem.setActionCommand(makeCommand(CMD_ADD_VESSEL_PILOT, unit.getId().toString()));
                                cbMenuItem.addActionListener(this);
                                pilotEntityWeightMenu.add(cbMenuItem);
                            }
                        } else if (StaticChecks.areAllVesselNavigators(selected)) {
                            if (!(unit.getEntity() instanceof Aero)) {
                                continue;
                            }
                            if (unit.canTakeNavigator() && person.hasSkill(SkillType.S_NAV)) {
                                cbMenuItem = new JCheckBoxMenuItem(unit.getName());
                                cbMenuItem.setSelected(unit.getId().equals(person.getUnitId()));
                                cbMenuItem.setActionCommand(makeCommand(CMD_ADD_NAVIGATOR, unit.getId().toString()));
                                cbMenuItem.addActionListener(this);
                                navEntityWeightMenu.add(cbMenuItem);
                            }
                        }
                    }
                }

                // Add the last grouping of entity weight menus to the last grouping of entity menus
                JMenuHelpers.addMenuIfNonEmpty(pilotUnitTypeMenu, pilotEntityWeightMenu, MAX_POPUP_ITEMS);
                JMenuHelpers.addMenuIfNonEmpty(driverUnitTypeMenu, driverEntityWeightMenu, MAX_POPUP_ITEMS);
                JMenuHelpers.addMenuIfNonEmpty(crewUnitTypeMenu, crewEntityWeightMenu, MAX_POPUP_ITEMS);
                JMenuHelpers.addMenuIfNonEmpty(gunnerUnitTypeMenu, gunnerEntityWeightMenu, MAX_POPUP_ITEMS);
                JMenuHelpers.addMenuIfNonEmpty(navUnitTypeMenu, navEntityWeightMenu, MAX_POPUP_ITEMS);
                JMenuHelpers.addMenuIfNonEmpty(soldierUnitTypeMenu, soldierEntityWeightMenu, MAX_POPUP_ITEMS);
                JMenuHelpers.addMenuIfNonEmpty(techOfficerUnitTypeMenu, techOfficerEntityWeightMenu, MAX_POPUP_ITEMS);
                JMenuHelpers.addMenuIfNonEmpty(consoleCmdrUnitTypeMenu, consoleCmdrEntityWeightMenu, MAX_POPUP_ITEMS);
                JMenuHelpers.addMenuIfNonEmpty(techUnitTypeMenu, techEntityWeightMenu, MAX_POPUP_ITEMS);

                // then add the last grouping of entity menus to the primary menus
                JMenuHelpers.addMenuIfNonEmpty(pilotMenu, pilotUnitTypeMenu, MAX_POPUP_ITEMS);
                JMenuHelpers.addMenuIfNonEmpty(driverMenu, driverUnitTypeMenu, MAX_POPUP_ITEMS);
                JMenuHelpers.addMenuIfNonEmpty(crewMenu, crewUnitTypeMenu, MAX_POPUP_ITEMS);
                JMenuHelpers.addMenuIfNonEmpty(gunnerMenu, gunnerUnitTypeMenu, MAX_POPUP_ITEMS);
                JMenuHelpers.addMenuIfNonEmpty(navMenu, navUnitTypeMenu, MAX_POPUP_ITEMS);
                JMenuHelpers.addMenuIfNonEmpty(soldierMenu, soldierUnitTypeMenu, MAX_POPUP_ITEMS);
                JMenuHelpers.addMenuIfNonEmpty(techOfficerMenu, techOfficerUnitTypeMenu, MAX_POPUP_ITEMS);
                JMenuHelpers.addMenuIfNonEmpty(consoleCmdrMenu, consoleCmdrUnitTypeMenu, MAX_POPUP_ITEMS);
                JMenuHelpers.addMenuIfNonEmpty(techMenu, techUnitTypeMenu, MAX_POPUP_ITEMS);

                // and finally add any non-empty menus to the primary menu
                JMenuHelpers.addMenuIfNonEmpty(menu, pilotMenu, MAX_POPUP_ITEMS);
                JMenuHelpers.addMenuIfNonEmpty(menu, driverMenu, MAX_POPUP_ITEMS);
                JMenuHelpers.addMenuIfNonEmpty(menu, crewMenu, MAX_POPUP_ITEMS);
                JMenuHelpers.addMenuIfNonEmpty(menu, gunnerMenu, MAX_POPUP_ITEMS);
                JMenuHelpers.addMenuIfNonEmpty(menu, navMenu, MAX_POPUP_ITEMS);
                JMenuHelpers.addMenuIfNonEmpty(menu, soldierMenu, MAX_POPUP_ITEMS);
                JMenuHelpers.addMenuIfNonEmpty(menu, techOfficerMenu, MAX_POPUP_ITEMS);
                JMenuHelpers.addMenuIfNonEmpty(menu, consoleCmdrMenu, MAX_POPUP_ITEMS);
                JMenuHelpers.addMenuIfNonEmpty(menu, techMenu, MAX_POPUP_ITEMS);

                // and we always include the None checkbox
                cbMenuItem = new JCheckBoxMenuItem(resourceMap.getString("none.text")); //$NON-NLS-1$
                cbMenuItem.setActionCommand(makeCommand(CMD_REMOVE_UNIT, "-1")); //$NON-NLS-1$
                cbMenuItem.addActionListener(this);
                menu.add(cbMenuItem);
                popup.add(menu);
            }
<<<<<<< HEAD

            if (oneSelected) {
                if (!person.isChild() && (person.isFemale()) && !person.isPregnant()) {
                    menuItem = new JMenuItem(resourceMap.getString("addPregnancy.text")); //$NON-NLS-1$
                    menuItem.setActionCommand(CMD_ADD_PREGNANCY);
                    menuItem.addActionListener(this);
                    menuItem.setEnabled(gui.getCampaign().isGM());
                    popup.add(menuItem);
                }
                if (person.isPregnant()) {
                    menuItem = new JMenuItem(resourceMap.getString("removePregnancy.text")); //$NON-NLS-1$
                    menuItem.setActionCommand(CMD_REMOVE_PREGNANCY);
                    menuItem.addActionListener(this);
                    menuItem.setEnabled(gui.getCampaign().isGM());
                    popup.add(menuItem);
                }
            }
=======
            cbMenuItem = new JCheckBoxMenuItem(resourceMap.getString("none.text")); //$NON-NLS-1$
            cbMenuItem.setActionCommand(makeCommand(CMD_REMOVE_UNIT, "-1")); //$NON-NLS-1$
            cbMenuItem.addActionListener(this);
            menu.add(cbMenuItem);
>>>>>>> d8f1f702

            if (oneSelected && person.isActive()) {
                if (person.oldEnoughToMarry() && (!person.hasSpouse())) {
                    menu = new JMenu(resourceMap.getString("chooseSpouse.text")); //$NON-NLS-1$
                    JMenu maleMenu = new JMenu(resourceMap.getString("spouseMenuMale.text"));
                    JMenu femaleMenu = new JMenu(resourceMap.getString("spouseMenuFemale.text"));
                    JMenu spouseMenu;
                    JMenuItem surnameMenu;
                    String type;

                    LocalDate today = gui.getCampaign().getLocalDate();

                    List<Person> personnel = new ArrayList<>(gui.getCampaign().getPersonnel());
                    personnel.sort(Comparator.comparing((Person p) -> p.getAge(today)).thenComparing(Person::getSurname));

                    for (Person ps : personnel) {
                        if (person.safeSpouse(ps)) {
                            String pStatus;
                            if (ps.isBondsman()) {
<<<<<<< HEAD
                                pStatus = String.format(resourceMap.getString("marriageBondsmanDesc.format"),
                                        ps.getFullName(), ps.getAge(today), ps.getRoleDesc());
                            } else if (ps.isPrisoner()) {
                                pStatus = String.format(resourceMap.getString("marriagePrisonerDesc.format"),
                                        ps.getFullName(), ps.getAge(today), ps.getRoleDesc());
                            } else {
                                pStatus = String.format(resourceMap.getString("marriagePartnerDesc.format"),
=======
                                pStatus = String.format(resourceMap.getString("marriageBondsmanDesc.format"), //$NON-NLS-1$
                                        ps.getFullName(), ps.getAge(today), ps.getRoleDesc());
                            } else if (ps.isPrisoner()) {
                                pStatus = String.format(resourceMap.getString("marriagePrisonerDesc.format"), //$NON-NLS-1$
                                        ps.getFullName(), ps.getAge(today), ps.getRoleDesc());
                            } else {
                                pStatus = String.format(resourceMap.getString("marriagePartnerDesc.format"), //$NON-NLS-1$
>>>>>>> d8f1f702
                                        ps.getFullName(), ps.getAge(today), ps.getRoleDesc());
                            }
                            spouseMenu = new JMenu(pStatus);
                            type = resourceMap.getString("marriageNoNameChange.text");
                            surnameMenu = new JMenuItem(type);
                            surnameMenu.setActionCommand(
                                    makeCommand(CMD_ADD_SPOUSE, ps.getId().toString(), Integer.toString(Person.SURNAME_NO_CHANGE)));
                            surnameMenu.addActionListener(this);
                            spouseMenu.add(surnameMenu);
                            type = resourceMap.getString("marriageRenameSpouse.text"); //$NON-NLS-1$
                            surnameMenu = new JMenuItem(type);
                            surnameMenu.setActionCommand(
                                    makeCommand(CMD_ADD_SPOUSE, ps.getId().toString(), Integer.toString(Person.SURNAME_YOURS)));
                            surnameMenu.addActionListener(this);
                            spouseMenu.add(surnameMenu);
                            type = resourceMap.getString("marriageRenameYourself.text"); //$NON-NLS-1$
                            surnameMenu = new JMenuItem(type);
                            surnameMenu.setActionCommand(
                                    makeCommand(CMD_ADD_SPOUSE, ps.getId().toString(), Integer.toString(Person.SURNAME_SPOUSE)));
                            surnameMenu.addActionListener(this);
                            spouseMenu.add(surnameMenu);
                            type = resourceMap.getString("marriageHyphenateYourself.text"); //$NON-NLS-1$
                            surnameMenu = new JMenuItem(type);
                            surnameMenu.setActionCommand(
                                    makeCommand(CMD_ADD_SPOUSE, ps.getId().toString(), Integer.toString(Person.SURNAME_HYP_YOURS)));
                            surnameMenu.addActionListener(this);
                            spouseMenu.add(surnameMenu);
                            type = resourceMap.getString("marriageBothHyphenateYourself.text"); //$NON-NLS-1$
                            surnameMenu = new JMenuItem(type);
                            surnameMenu.setActionCommand(
                                    makeCommand(CMD_ADD_SPOUSE, ps.getId().toString(), Integer.toString(Person.SURNAME_BOTH_HYP_YOURS)));
                            surnameMenu.addActionListener(this);
                            spouseMenu.add(surnameMenu);
                            type = resourceMap.getString("marriageHyphenateSpouse.text"); //$NON-NLS-1$
                            surnameMenu = new JMenuItem(type);
                            surnameMenu.setActionCommand(
                                    makeCommand(CMD_ADD_SPOUSE, ps.getId().toString(), Integer.toString(Person.SURNAME_HYP_SPOUSE)));
                            surnameMenu.addActionListener(this);
                            spouseMenu.add(surnameMenu);
                            type = resourceMap.getString("marriageBothHyphenateSpouse.text"); //$NON-NLS-1$
                            surnameMenu = new JMenuItem(type);
                            surnameMenu.setActionCommand(
                                    makeCommand(CMD_ADD_SPOUSE, ps.getId().toString(), Integer.toString(Person.SURNAME_BOTH_HYP_SPOUSE)));
                            surnameMenu.addActionListener(this);
                            spouseMenu.add(surnameMenu);
                            type = resourceMap.getString("marriageMale.text"); //$NON-NLS-1$
                            surnameMenu = new JMenuItem(type);
                            surnameMenu.setActionCommand(
                                    makeCommand(CMD_ADD_SPOUSE, ps.getId().toString(), Integer.toString(Person.SURNAME_MALE)));
                            surnameMenu.addActionListener(this);
                            spouseMenu.add(surnameMenu);
                            type = resourceMap.getString("marriageFemale.text"); //$NON-NLS-1$
                            surnameMenu = new JMenuItem(type);
                            surnameMenu.setActionCommand(
                                    makeCommand(CMD_ADD_SPOUSE, ps.getId().toString(), Integer.toString(Person.SURNAME_FEMALE)));
                            surnameMenu.addActionListener(this);
                            spouseMenu.add(surnameMenu);
                            type = resourceMap.getString("marriageRandomWeighted.text"); //$NON-NLS-1$
                            surnameMenu = new JMenuItem(type);
                            surnameMenu.setActionCommand(
                                    makeCommand(CMD_ADD_SPOUSE, ps.getId().toString(), Integer.toString(Person.SURNAME_WEIGHTED)));
                            surnameMenu.addActionListener(this);
                            spouseMenu.add(surnameMenu);

                            if (ps.isMale()) {
                                maleMenu.add(spouseMenu);
                            } else {
                                femaleMenu.add(spouseMenu);
                            }
                        }
                    }

                    if (person.isMale()) {
                        if (femaleMenu.getItemCount() > 0) {
                            menu.add(femaleMenu);
                        }
                        if (maleMenu.getItemCount() > 0) {
                            menu.add(maleMenu);
                        }
                    } else {
                        if (maleMenu.getItemCount() > 0) {
                            menu.add(maleMenu);
                        }
                        if (femaleMenu.getItemCount() > 0) {
                            menu.add(femaleMenu);
                        }
                    }

                    if (menu.getItemCount() > MAX_POPUP_ITEMS) {
                        MenuScroller.setScrollerFor(menu, MAX_POPUP_ITEMS);
                    }
                    popup.add(menu);
                }
                if (person.hasSpouse()) {
                    menu = new JMenu(resourceMap.getString("removeSpouse.text"));
                    JMenuItem divorceMenu;
                    String type;

                    type = resourceMap.getString("removeSpouseKeepSurname.text");
                    divorceMenu = new JMenuItem(type);
                    divorceMenu.setActionCommand(makeCommand(CMD_REMOVE_SPOUSE, Person.OPT_KEEP_SURNAME));
                    divorceMenu.addActionListener(this);
                    menu.add(divorceMenu);

                    type = resourceMap.getString("removeSpouseSpouseChangeSurname.text");
                    divorceMenu = new JMenuItem(type);
                    divorceMenu.setActionCommand(makeCommand(CMD_REMOVE_SPOUSE, Person.OPT_SPOUSE_CHANGE_SURNAME));
                    divorceMenu.addActionListener(this);
                    menu.add(divorceMenu);

                    type = resourceMap.getString("removeSpouseSelectedChangeSurname.text");
                    divorceMenu = new JMenuItem(type);
                    divorceMenu.setActionCommand(makeCommand(CMD_REMOVE_SPOUSE, Person.OPT_SELECTED_CHANGE_SURNAME));
                    divorceMenu.addActionListener(this);
                    menu.add(divorceMenu);

                    type = resourceMap.getString("removeSpouseBothChangeSurname.text");
                    divorceMenu = new JMenuItem(type);
                    divorceMenu.setActionCommand(makeCommand(CMD_REMOVE_SPOUSE, Person.OPT_BOTH_CHANGE_SURNAME));
                    divorceMenu.addActionListener(this);
                    menu.add(divorceMenu);

                    popup.add(menu);
                }

                JMenu awardMenu = new JMenu(resourceMap.getString("award.text"));
                List<String> setNames = AwardsFactory.getInstance().getAllSetNames();
                Collections.sort(setNames);
                for (String setName : setNames) {
                    JMenu setAwardMenu = new JMenu(setName);

                    List<Award> awardsOfSet = AwardsFactory.getInstance().getAllAwardsForSet(setName);
                    Collections.sort(awardsOfSet);

                    for (Award award : awardsOfSet) {

                        if (!award.canBeAwarded(person)) continue;

                        StringBuilder awardMenuItem = new StringBuilder();
                        awardMenuItem.append(String.format("%s", award.getName()));

                        if (award.getXPReward() != 0 || award.getEdgeReward() != 0) {
                            awardMenuItem.append(" (");

                            if (award.getXPReward() != 0) {
                                awardMenuItem.append(award.getXPReward()).append(" XP");
                                if (award.getEdgeReward() != 0)
                                    awardMenuItem.append(" & ");
                            }

                            if (award.getEdgeReward() != 0) {
                                awardMenuItem.append(award.getEdgeReward()).append(" Edge");
                            }

                            awardMenuItem.append(")");
                        }

                        menuItem = new JMenuItem(awardMenuItem.toString());
                        menuItem.setToolTipText(MultiLineTooltip.splitToolTip(award.getDescription()));

                        if (!award.canBeAwarded(person) && !gui.getCampaign().isGM())
                            menuItem.setEnabled(false);

                        menuItem.setActionCommand(makeCommand(CMD_ADD_AWARD, award.getSet(), award.getName()));
                        menuItem.addActionListener(this);

                        setAwardMenu.add(menuItem);
                    }
                    if (setAwardMenu.getItemCount() > MAX_POPUP_ITEMS) {
                        MenuScroller.setScrollerFor(setAwardMenu, MAX_POPUP_ITEMS);
                    }
                    awardMenu.add(setAwardMenu);
                }
                awardMenu.addSeparator();
                JMenu removeAwardMenu = new JMenu(resourceMap.getString("removeAward.text"));

                if (!person.awardController.hasAwards())
                    removeAwardMenu.setEnabled(false);

                for (Award award : person.awardController.getAwards()) {
                    JMenu singleAwardMenu = new JMenu(award.getName());
                    for (String date : award.getFormatedDates()) {
                        JMenuItem specificAwardMenu = new JMenuItem(date);
                        specificAwardMenu.setActionCommand(makeCommand(CMD_RMV_AWARD, award.getSet(), award.getName(), date));
                        specificAwardMenu.addActionListener(this);
                        singleAwardMenu.add(specificAwardMenu);
                    }
                    removeAwardMenu.add(singleAwardMenu);
                }
                awardMenu.add(removeAwardMenu);
                popup.add(awardMenu);

                menu = new JMenu(resourceMap.getString("spendXP.text")); //$NON-NLS-1$
                JMenu currentMenu = new JMenu(resourceMap.getString("spendOnCurrentSkills.text")); //$NON-NLS-1$
                JMenu newMenu = new JMenu(resourceMap.getString("spendOnNewSkills.text")); //$NON-NLS-1$
                for (int i = 0; i < SkillType.getSkillList().length; i++) {
                    String type = SkillType.getSkillList()[i];
                    int cost = person.hasSkill(type) ? person.getSkill(type).getCostToImprove() : SkillType.getType(type).getCost(0);
                    if (cost >= 0) {
                        String desc = String.format(resourceMap.getString("skillDesc.format"), type, cost); //$NON-NLS-1$
                        menuItem = new JMenuItem(desc);
                        menuItem.setActionCommand(makeCommand(CMD_IMPROVE, type, String.valueOf(cost)));
                        menuItem.addActionListener(this);
                        menuItem.setEnabled(person.getXp() >= cost);
                        if (person.hasSkill(type)) {
                            currentMenu.add(menuItem);
                        } else {
                            newMenu.add(menuItem);
                        }
                    }
                }
                menu.add(currentMenu);
                menu.add(newMenu);
                if (gui.getCampaign().getCampaignOptions().useAbilities()) {
                    JMenu abMenu = new JMenu(resourceMap.getString("spendOnSpecialAbilities.text")); //$NON-NLS-1$
                    int cost;

                    List<SpecialAbility> specialAbilities = new ArrayList<>(SpecialAbility.getAllSpecialAbilities().values());
                    specialAbilities.sort(Comparator.comparing(SpecialAbility::getName));

                    for (SpecialAbility spa : specialAbilities) {
                        if (null == spa) {
                            continue;
                        }
                        if (!spa.isEligible(person)) {
                            continue;
                        }
                        cost = spa.getCost();
                        String costDesc;
                        if (cost < 0) {
                            costDesc = resourceMap.getString("costNotPossible.text"); //$NON-NLS-1$
                        } else {
                            costDesc = String.format(resourceMap.getString("costValue.format"), cost); //$NON-NLS-1$
                        }
                        boolean available = (cost >= 0) && (person.getXp() >= cost);
                        if (spa.getName().equals(OptionsConstants.GUNNERY_WEAPON_SPECIALIST)) { //$NON-NLS-1$
                            Unit u = gui.getCampaign().getUnit(person.getUnitId());
                            if (null != u) {
                                JMenu specialistMenu = new JMenu(resourceMap.getString("weaponSpecialist.text")); //$NON-NLS-1$
                                TreeSet<String> uniqueWeapons = new TreeSet<>();
                                for (int j = 0; j < u.getEntity().getWeaponList().size(); j++) {
                                    Mounted m = u.getEntity().getWeaponList().get(j);
                                    uniqueWeapons.add(m.getName());
                                }
                                boolean isSpecialist = person.getOptions().booleanOption(spa.getName());
                                for (String name : uniqueWeapons) {
                                    if (!(isSpecialist
                                            && person.getOptions().getOption(spa.getName()).stringValue().equals(name))) {
                                        menuItem = new JMenuItem(String.format(resourceMap.getString("abilityDesc.format"), name, costDesc)); //$NON-NLS-1$
                                        menuItem.setActionCommand(makeCommand(CMD_ACQUIRE_WEAPON_SPECIALIST, name, String.valueOf(cost)));
                                        menuItem.addActionListener(this);
                                        menuItem.setEnabled(available);
                                        specialistMenu.add(menuItem);
                                    }
                                }
                                if (specialistMenu.getMenuComponentCount() > 0) {
                                    abMenu.add(specialistMenu);
                                }
                            }
                        } else if (spa.getName().equals(OptionsConstants.MISC_HUMAN_TRO)) { //$NON-NLS-1$
                            JMenu specialistMenu = new JMenu(resourceMap.getString("humantro.text")); //$NON-NLS-1$
                            List<Object> tros = new ArrayList<>();
                            if (person.getOptions().getOption(OptionsConstants.MISC_HUMAN_TRO).booleanValue()) {
                                Object val = person.getOptions().getOption(OptionsConstants.MISC_HUMAN_TRO).getValue();
                                if (val instanceof Collection<?>) {
                                    tros.addAll((Collection<?>) val);
                                } else {
                                    tros.add(val);
                                }
                            }
                            menuItem = new JMenuItem(String.format(resourceMap.getString("abilityDesc.format"), resourceMap.getString("humantro_mek.text"), costDesc)); //$NON-NLS-1$ //$NON-NLS-2$
                            if (!tros.contains(Crew.HUMANTRO_MECH)) {
                                menuItem.setActionCommand(makeCommand(CMD_ACQUIRE_HUMANTRO, Crew.HUMANTRO_MECH, String.valueOf(cost)));
                                menuItem.addActionListener(this);
                                menuItem.setEnabled(available);
                                specialistMenu.add(menuItem);
                            }
                            if (!tros.contains(Crew.HUMANTRO_AERO)) {
                                menuItem = new JMenuItem(String.format(resourceMap.getString("abilityDesc.format"), resourceMap.getString("humantro_aero.text"), costDesc)); //$NON-NLS-1$ //$NON-NLS-2$
                                menuItem.setActionCommand(makeCommand(CMD_ACQUIRE_HUMANTRO, Crew.HUMANTRO_AERO, String.valueOf(cost)));
                                menuItem.addActionListener(this);
                                menuItem.setEnabled(available);
                                specialistMenu.add(menuItem);
                            }
                            if (!tros.contains(Crew.HUMANTRO_VEE)) {
                                menuItem = new JMenuItem(String.format(resourceMap.getString("abilityDesc.format"), resourceMap.getString("humantro_vee.text"), costDesc)); //$NON-NLS-1$ //$NON-NLS-2$
                                menuItem.setActionCommand(makeCommand(CMD_ACQUIRE_HUMANTRO, Crew.HUMANTRO_VEE, String.valueOf(cost)));
                                menuItem.addActionListener(this);
                                menuItem.setEnabled(available);
                                specialistMenu.add(menuItem);
                            }
                            if (!tros.contains(Crew.HUMANTRO_BA)) {
                                menuItem = new JMenuItem(String.format(resourceMap.getString("abilityDesc.format"), resourceMap.getString("humantro_ba.text"), costDesc)); //$NON-NLS-1$ //$NON-NLS-2$
                                menuItem.setActionCommand(makeCommand(CMD_ACQUIRE_HUMANTRO, Crew.HUMANTRO_BA, String.valueOf(cost)));
                                menuItem.addActionListener(this);
                                menuItem.setEnabled(available);
                                specialistMenu.add(menuItem);
                            }
                            if (specialistMenu.getMenuComponentCount() > 0) {
                                abMenu.add(specialistMenu);
                            }
                        } else if (spa.getName().equals(OptionsConstants.GUNNERY_SPECIALIST)
                                && !person.getOptions().booleanOption(OptionsConstants.GUNNERY_SPECIALIST)) { //$NON-NLS-1$
                            JMenu specialistMenu = new JMenu(resourceMap.getString("specialist.text")); //$NON-NLS-1$
                            menuItem = new JMenuItem(String.format(resourceMap.getString("abilityDesc.format"), resourceMap.getString("laserSpecialist.text"), costDesc)); //$NON-NLS-1$ //$NON-NLS-2$
                            menuItem.setActionCommand(makeCommand(CMD_ACQUIRE_SPECIALIST, Crew.SPECIAL_ENERGY, String.valueOf(cost)));
                            menuItem.addActionListener(this);
                            menuItem.setEnabled(available);
                            specialistMenu.add(menuItem);
                            menuItem = new JMenuItem(String.format(resourceMap.getString("abilityDesc.format"), resourceMap.getString("missileSpecialist.text"), costDesc)); //$NON-NLS-1$ //$NON-NLS-2$
                            menuItem.setActionCommand(makeCommand(CMD_ACQUIRE_SPECIALIST, Crew.SPECIAL_MISSILE, String.valueOf(cost)));
                            menuItem.addActionListener(this);
                            menuItem.setEnabled(available);
                            specialistMenu.add(menuItem);
                            menuItem = new JMenuItem(String.format(resourceMap.getString("abilityDesc.format"), resourceMap.getString("ballisticSpecialist.text"), costDesc)); //$NON-NLS-1$ //$NON-NLS-2$
                            menuItem.setActionCommand(makeCommand(CMD_ACQUIRE_SPECIALIST, Crew.SPECIAL_BALLISTIC, String.valueOf(cost)));
                            menuItem.addActionListener(this);
                            menuItem.setEnabled(available);
                            specialistMenu.add(menuItem);
                            abMenu.add(specialistMenu);
                        } else if (spa.getName().equals(OptionsConstants.GUNNERY_RANGE_MASTER)) { //$NON-NLS-1$
                            JMenu specialistMenu = new JMenu(resourceMap.getString("rangemaster.text")); //$NON-NLS-1$
                            List<Object> ranges = new ArrayList<>();
                            if (person.getOptions().getOption(OptionsConstants.GUNNERY_RANGE_MASTER).booleanValue()) {
                                Object val = person.getOptions().getOption(OptionsConstants.GUNNERY_RANGE_MASTER).getValue();
                                if (val instanceof Collection<?>) {
                                    ranges.addAll((Collection<?>) val);
                                } else {
                                    ranges.add(val);
                                }
                            }
                            if (!ranges.contains(Crew.RANGEMASTER_MEDIUM)) {
                                menuItem = new JMenuItem(String.format(resourceMap.getString("abilityDesc.format"), resourceMap.getString("rangemaster_med.text"), costDesc)); //$NON-NLS-1$ //$NON-NLS-2$
                                menuItem.setActionCommand(makeCommand(CMD_ACQUIRE_RANGEMASTER, Crew.RANGEMASTER_MEDIUM, String.valueOf(cost)));
                                menuItem.addActionListener(this);
                                menuItem.setEnabled(available);
                                specialistMenu.add(menuItem);
                            }
                            if (!ranges.contains(Crew.RANGEMASTER_LONG)) {
                                menuItem = new JMenuItem(String.format(resourceMap.getString("abilityDesc.format"), resourceMap.getString("rangemaster_lng.text"), costDesc)); //$NON-NLS-1$ //$NON-NLS-2$
                                menuItem.setActionCommand(makeCommand(CMD_ACQUIRE_RANGEMASTER, Crew.RANGEMASTER_LONG, String.valueOf(cost)));
                                menuItem.addActionListener(this);
                                menuItem.setEnabled(available);
                                specialistMenu.add(menuItem);
                            }
                            if (!ranges.contains(Crew.RANGEMASTER_EXTREME)) {
                                menuItem = new JMenuItem(String.format(resourceMap.getString("abilityDesc.format"), resourceMap.getString("rangemaster_xtm.text"), costDesc)); //$NON-NLS-1$ //$NON-NLS-2$
                                menuItem.setActionCommand(makeCommand(CMD_ACQUIRE_RANGEMASTER, Crew.RANGEMASTER_EXTREME, String.valueOf(cost)));
                                menuItem.addActionListener(this);
                                menuItem.setEnabled(available);
                                specialistMenu.add(menuItem);
                            }
                            if (specialistMenu.getMenuComponentCount() > 0) {
                                abMenu.add(specialistMenu);
                            }
                        } else if ((person.getOptions().getOption(spa.getName()).getType() == IOption.CHOICE)
                                && !(person.getOptions().getOption(spa.getName()).booleanValue())) {
                            JMenu specialistMenu = new JMenu(spa.getDisplayName());
                            List<String> choices = spa.getChoiceValues();
                            for (String s : choices) {
                                if (s.equalsIgnoreCase("none")) {
                                    continue;
                                }
                                menuItem = new JMenuItem(String.format(resourceMap.getString("abilityDesc.format"),
                                        s, costDesc));
                                menuItem.setActionCommand(makeCommand(CMD_ACQUIRE_CUSTOM_CHOICE,
                                        s, String.valueOf(cost), spa.getName()));
                                menuItem.addActionListener(this);
                                menuItem.setEnabled(available);
                                specialistMenu.add(menuItem);
                            }
                            if (specialistMenu.getMenuComponentCount() > 0) {
                                abMenu.add(specialistMenu);
                            }
                        } else if (!person.getOptions().booleanOption(spa.getName())) {
                            menuItem = new JMenuItem(String.format(resourceMap.getString("abilityDesc.format"), spa.getDisplayName(), costDesc)); //$NON-NLS-1$
                            menuItem.setActionCommand(makeCommand(CMD_ACQUIRE_ABILITY, spa.getName(), String.valueOf(cost)));
                            menuItem.addActionListener(this);
                            menuItem.setEnabled(available);
                            abMenu.add(menuItem);
                        }
                    }
                    if (abMenu.getItemCount() > MAX_POPUP_ITEMS) {
                        MenuScroller.setScrollerFor(abMenu, MAX_POPUP_ITEMS);
                    }
                    menu.add(abMenu);
                }
                menu.add(currentMenu);
                menu.add(newMenu);
                if (gui.getCampaign().getCampaignOptions().useEdge()) {
                    JMenu edgeMenu = new JMenu(resourceMap.getString("edge.text")); //$NON-NLS-1$
                    int cost = gui.getCampaign().getCampaignOptions().getEdgeCost();
                    boolean available = (cost >= 0) && (person.getXp() >= cost);

                    menuItem = new JMenuItem(String.format(resourceMap.getString("spendOnEdge.text"), cost)); //$NON-NLS-1$
                    menuItem.setActionCommand(makeCommand(CMD_BUY_EDGE, String.valueOf(cost)));
                    menuItem.addActionListener(this);
                    menuItem.setEnabled(available);
                    edgeMenu.add(menuItem);
                    menu.add(edgeMenu);
                }
                popup.add(menu);
            }
            if (oneSelected && person.isActive()) {
                if (gui.getCampaign().getCampaignOptions().useEdge()) {
                    menu = new JMenu(resourceMap.getString("setEdgeTriggers.text")); //$NON-NLS-1$
                    //Start of Edge reroll options
                    //Mechwarriors
                    cbMenuItem = new JCheckBoxMenuItem(resourceMap.getString("edgeTriggerHeadHits.text")); //$NON-NLS-1$
                    cbMenuItem.setSelected(person.getOptions()
                            .booleanOption(OPT_EDGE_HEADHIT));
                    cbMenuItem.setActionCommand(makeCommand(CMD_EDGE_TRIGGER, OPT_EDGE_HEADHIT));
                    if (person.getPrimaryRole() != Person.T_MECHWARRIOR) {
                        cbMenuItem.setForeground(new Color(150, 150, 150));
                    }
                    cbMenuItem.addActionListener(this);
                    menu.add(cbMenuItem);
                    cbMenuItem = new JCheckBoxMenuItem(
                            resourceMap.getString("edgeTriggerTAC.text")); //$NON-NLS-1$
                    cbMenuItem.setSelected(person.getOptions()
                            .booleanOption(OPT_EDGE_TAC));
                    cbMenuItem.setActionCommand(makeCommand(CMD_EDGE_TRIGGER, OPT_EDGE_TAC));
                    if (person.getPrimaryRole() != Person.T_MECHWARRIOR) {
                        cbMenuItem.setForeground(new Color(150, 150, 150));
                    }
                    cbMenuItem.addActionListener(this);
                    menu.add(cbMenuItem);
                    cbMenuItem = new JCheckBoxMenuItem(resourceMap.getString("edgeTriggerKO.text")); //$NON-NLS-1$
                    cbMenuItem.setSelected(person.getOptions()
                            .booleanOption(OPT_EDGE_KO));
                    cbMenuItem.setActionCommand(makeCommand(CMD_EDGE_TRIGGER, OPT_EDGE_KO));
                    if (person.getPrimaryRole() != Person.T_MECHWARRIOR) {
                        cbMenuItem.setForeground(new Color(150, 150, 150));
                    }
                    cbMenuItem.addActionListener(this);
                    menu.add(cbMenuItem);
                    cbMenuItem = new JCheckBoxMenuItem(resourceMap.getString("edgeTriggerExplosion.text")); //$NON-NLS-1$
                    cbMenuItem.setSelected(person.getOptions()
                            .booleanOption(OPT_EDGE_EXPLOSION));
                    cbMenuItem.setActionCommand(makeCommand(CMD_EDGE_TRIGGER, OPT_EDGE_EXPLOSION));
                    if (person.getPrimaryRole() != Person.T_MECHWARRIOR) {
                        cbMenuItem.setForeground(new Color(150, 150, 150));
                    }
                    cbMenuItem.addActionListener(this);
                    menu.add(cbMenuItem);
                    cbMenuItem = new JCheckBoxMenuItem(resourceMap.getString("edgeTriggerMASCFailure.text")); //$NON-NLS-1$
                    cbMenuItem.setSelected(person.getOptions()
                            .booleanOption(OPT_EDGE_MASC_FAILURE));
                    cbMenuItem.setActionCommand(makeCommand(CMD_EDGE_TRIGGER, OPT_EDGE_MASC_FAILURE));
                    if (person.getPrimaryRole() != Person.T_MECHWARRIOR) {
                        cbMenuItem.setForeground(new Color(150, 150, 150));
                    }
                    cbMenuItem.addActionListener(this);
                    menu.add(cbMenuItem);
                    //Aero pilots and gunners
                    cbMenuItem = new JCheckBoxMenuItem(resourceMap.getString("edgeTriggerAeroAltLoss.text")); //$NON-NLS-1$
                    cbMenuItem.setSelected(person.getOptions()
                            .booleanOption(OPT_EDGE_WHEN_AERO_ALT_LOSS));
                    cbMenuItem.setActionCommand(makeCommand(CMD_EDGE_TRIGGER, OPT_EDGE_WHEN_AERO_ALT_LOSS));
                    if (person.getPrimaryRole() != Person.T_SPACE_PILOT
                            && person.getPrimaryRole() != Person.T_SPACE_GUNNER
                            && person.getPrimaryRole() != Person.T_AERO_PILOT) {
                        cbMenuItem.setForeground(new Color(150, 150, 150));
                    }
                    cbMenuItem.addActionListener(this);
                    menu.add(cbMenuItem);
                    cbMenuItem = new JCheckBoxMenuItem(
                            resourceMap.getString("edgeTriggerAeroExplosion.text")); //$NON-NLS-1$
                    cbMenuItem.setSelected(person.getOptions()
                            .booleanOption(OPT_EDGE_WHEN_AERO_EXPLOSION));
                    cbMenuItem.setActionCommand(makeCommand(CMD_EDGE_TRIGGER, OPT_EDGE_WHEN_AERO_EXPLOSION));
                    if (person.getPrimaryRole() != Person.T_SPACE_PILOT
                            && person.getPrimaryRole() != Person.T_SPACE_GUNNER
                            && person.getPrimaryRole() != Person.T_AERO_PILOT) {
                        cbMenuItem.setForeground(new Color(150, 150, 150));
                    }
                    cbMenuItem.addActionListener(this);
                    menu.add(cbMenuItem);
                    cbMenuItem = new JCheckBoxMenuItem(resourceMap.getString("edgeTriggerAeroKO.text")); //$NON-NLS-1$
                    cbMenuItem.setSelected(person.getOptions()
                            .booleanOption(OPT_EDGE_WHEN_AERO_KO));
                    cbMenuItem.setActionCommand(makeCommand(CMD_EDGE_TRIGGER, OPT_EDGE_WHEN_AERO_KO));
                    if (person.getPrimaryRole() != Person.T_AERO_PILOT) {
                        cbMenuItem.setForeground(new Color(150, 150, 150));
                    }
                    cbMenuItem.addActionListener(this);
                    menu.add(cbMenuItem);
                    cbMenuItem = new JCheckBoxMenuItem(resourceMap.getString("edgeTriggerAeroLuckyCrit.text")); //$NON-NLS-1$
                    cbMenuItem.setSelected(person.getOptions()
                            .booleanOption(OPT_EDGE_WHEN_AERO_LUCKY_CRIT));
                    cbMenuItem.setActionCommand(makeCommand(CMD_EDGE_TRIGGER, OPT_EDGE_WHEN_AERO_LUCKY_CRIT));
                    if (person.getPrimaryRole() != Person.T_SPACE_PILOT
                            && person.getPrimaryRole() != Person.T_SPACE_GUNNER
                            && person.getPrimaryRole() != Person.T_AERO_PILOT) {
                        cbMenuItem.setForeground(new Color(150, 150, 150));
                    }
                    cbMenuItem.addActionListener(this);
                    menu.add(cbMenuItem);
                    cbMenuItem = new JCheckBoxMenuItem(resourceMap.getString("edgeTriggerAeroNukeCrit.text")); //$NON-NLS-1$
                    cbMenuItem.setSelected(person.getOptions()
                            .booleanOption(OPT_EDGE_WHEN_AERO_NUKE_CRIT));
                    cbMenuItem.setActionCommand(makeCommand(CMD_EDGE_TRIGGER, OPT_EDGE_WHEN_AERO_NUKE_CRIT));
                    if (person.getPrimaryRole() != Person.T_SPACE_PILOT
                            && person.getPrimaryRole() != Person.T_SPACE_GUNNER) {
                        cbMenuItem.setForeground(new Color(150, 150, 150));
                    }
                    cbMenuItem.addActionListener(this);
                    menu.add(cbMenuItem);
                    cbMenuItem = new JCheckBoxMenuItem(resourceMap.getString("edgeTriggerAeroTrnBayCrit.text")); //$NON-NLS-1$
                    cbMenuItem.setSelected(person.getOptions()
                            .booleanOption(OPT_EDGE_WHEN_AERO_UNIT_CARGO_LOST));
                    cbMenuItem.setActionCommand(makeCommand(CMD_EDGE_TRIGGER, OPT_EDGE_WHEN_AERO_UNIT_CARGO_LOST));
                    if (person.getPrimaryRole() != Person.T_SPACE_PILOT
                            && person.getPrimaryRole() != Person.T_SPACE_GUNNER) {
                        cbMenuItem.setForeground(new Color(150, 150, 150));
                    }
                    cbMenuItem.addActionListener(this);
                    menu.add(cbMenuItem);
                    // Support Edge
                    if (gui.getCampaign().getCampaignOptions().useSupportEdge()) {
                        //Doctors
                        cbMenuItem = new JCheckBoxMenuItem(
                                resourceMap.getString("edgeTriggerHealCheck.text")); //$NON-NLS-1$
                        cbMenuItem.setSelected(person.getOptions()
                                .booleanOption(PersonnelOptions.EDGE_MEDICAL));
                        cbMenuItem.setActionCommand(makeCommand(CMD_EDGE_TRIGGER, PersonnelOptions.EDGE_MEDICAL));
                        if (person.getPrimaryRole() != Person.T_DOCTOR) {
                            cbMenuItem.setForeground(new Color(150, 150, 150));
                        }
                        cbMenuItem.addActionListener(this);
                        menu.add(cbMenuItem);
                        //Techs
                        cbMenuItem = new JCheckBoxMenuItem(
                                resourceMap.getString("edgeTriggerBreakPart.text")); //$NON-NLS-1$
                        cbMenuItem.setSelected(person.getOptions()
                                .booleanOption(PersonnelOptions.EDGE_REPAIR_BREAK_PART));
                        cbMenuItem.setActionCommand(makeCommand(CMD_EDGE_TRIGGER, PersonnelOptions.EDGE_REPAIR_BREAK_PART));
                        if (person.getPrimaryRole() != Person.T_SPACE_CREW
                                && person.getPrimaryRole() != Person.T_MECH_TECH
                                && person.getPrimaryRole() != Person.T_MECHANIC
                                && person.getPrimaryRole() != Person.T_AERO_TECH
                                && person.getPrimaryRole() != Person.T_BA_TECH) {
                            cbMenuItem.setForeground(new Color(150, 150, 150));
                        }
                        cbMenuItem.addActionListener(this);
                        menu.add(cbMenuItem);
                        cbMenuItem = new JCheckBoxMenuItem(
                                resourceMap.getString("edgeTriggerFailedRefit.text")); //$NON-NLS-1$
                        cbMenuItem.setSelected(person.getOptions()
                                .booleanOption(PersonnelOptions.EDGE_REPAIR_FAILED_REFIT));
                        cbMenuItem.setActionCommand(makeCommand(CMD_EDGE_TRIGGER, PersonnelOptions.EDGE_REPAIR_FAILED_REFIT));
                        if (person.getPrimaryRole() != Person.T_SPACE_CREW
                                && person.getPrimaryRole() != Person.T_MECH_TECH
                                && person.getPrimaryRole() != Person.T_MECHANIC
                                && person.getPrimaryRole() != Person.T_AERO_TECH
                                && person.getPrimaryRole() != Person.T_BA_TECH) {
                            cbMenuItem.setForeground(new Color(150, 150, 150));
                        }
                        cbMenuItem.addActionListener(this);
                        menu.add(cbMenuItem);
                        //Admins
                        cbMenuItem = new JCheckBoxMenuItem(
                                resourceMap.getString("edgeTriggerAcquireCheck.text")); //$NON-NLS-1$
                        cbMenuItem.setSelected(person.getOptions()
                                .booleanOption(PersonnelOptions.EDGE_ADMIN_ACQUIRE_FAIL));
                        cbMenuItem.setActionCommand(makeCommand(CMD_EDGE_TRIGGER, PersonnelOptions.EDGE_ADMIN_ACQUIRE_FAIL));
                        if (person.getPrimaryRole() != Person.T_ADMIN_COM
                                && person.getPrimaryRole() != Person.T_ADMIN_LOG
                                && person.getPrimaryRole() != Person.T_ADMIN_TRA
                                && person.getPrimaryRole() != Person.T_ADMIN_HR) {
                            cbMenuItem.setForeground(new Color(150, 150, 150));
                        }
                        cbMenuItem.addActionListener(this);
                        menu.add(cbMenuItem);
                    }

                    popup.add(menu);
                }
                menu = new JMenu(resourceMap.getString("specialFlags.text")); //$NON-NLS-1$
                cbMenuItem = new JCheckBoxMenuItem(resourceMap.getString("dependent.text")); //$NON-NLS-1$
                cbMenuItem.setSelected(person.isDependent());
                cbMenuItem.setActionCommand(CMD_DEPENDENT);
                cbMenuItem.addActionListener(this);
                menu.add(cbMenuItem);
                cbMenuItem = new JCheckBoxMenuItem(resourceMap.getString("commander.text")); //$NON-NLS-1$
                cbMenuItem.setSelected(person.isCommander());
                cbMenuItem.setActionCommand(CMD_COMMANDER);
                cbMenuItem.addActionListener(this);
                menu.add(cbMenuItem);
                popup.add(menu);
            } else if (StaticChecks.areAllActive(selected)) {
                if (gui.getCampaign().getCampaignOptions().useEdge()) {
                    menu = new JMenu(resourceMap.getString("setEdgeTriggers.text")); //$NON-NLS-1$
                    submenu = new JMenu(resourceMap.getString("on.text")); //$NON-NLS-1$
                    menuItem = new JMenuItem(resourceMap.getString("edgeTriggerHeadHits.text")); //$NON-NLS-1$
                    menuItem.setActionCommand(makeCommand(CMD_EDGE_TRIGGER, OPT_EDGE_HEADHIT, TRUE));
                    menuItem.addActionListener(this);
                    submenu.add(menuItem);
                    menuItem = new JMenuItem(resourceMap.getString("edgeTriggerTAC.text")); //$NON-NLS-1$
                    menuItem.setActionCommand(makeCommand(CMD_EDGE_TRIGGER, OPT_EDGE_TAC, TRUE));
                    menuItem.addActionListener(this);
                    submenu.add(menuItem);
                    menuItem = new JMenuItem(resourceMap.getString("edgeTriggerKO.text")); //$NON-NLS-1$
                    menuItem.setActionCommand(makeCommand(CMD_EDGE_TRIGGER, OPT_EDGE_KO, TRUE));
                    menuItem.addActionListener(this);
                    submenu.add(menuItem);
                    menuItem = new JMenuItem(resourceMap.getString("edgeTriggerExplosion.text")); //$NON-NLS-1$
                    menuItem.setActionCommand(makeCommand(CMD_EDGE_TRIGGER, OPT_EDGE_EXPLOSION, TRUE));
                    menuItem.addActionListener(this);
                    submenu.add(menuItem);
                    menuItem = new JMenuItem(resourceMap.getString("edgeTriggerMASCFailure.text")); //$NON-NLS-1$
                    menuItem.setActionCommand(makeCommand(CMD_EDGE_TRIGGER, OPT_EDGE_MASC_FAILURE, TRUE));
                    menuItem.addActionListener(this);
                    submenu.add(menuItem);
                    menuItem = new JMenuItem(resourceMap.getString("edgeTriggerAeroAltLoss.text")); //$NON-NLS-1$
                    menuItem.setActionCommand(makeCommand(CMD_EDGE_TRIGGER, OPT_EDGE_WHEN_AERO_ALT_LOSS, TRUE));
                    menuItem.addActionListener(this);
                    submenu.add(menuItem);
                    menuItem = new JMenuItem(resourceMap.getString("edgeTriggerAeroExplosion.text")); //$NON-NLS-1$
                    menuItem.setActionCommand(makeCommand(CMD_EDGE_TRIGGER, OPT_EDGE_WHEN_AERO_EXPLOSION, TRUE));
                    menuItem.addActionListener(this);
                    submenu.add(menuItem);
                    menuItem = new JMenuItem(resourceMap.getString("edgeTriggerAeroKO.text")); //$NON-NLS-1$
                    menuItem.setActionCommand(makeCommand(CMD_EDGE_TRIGGER, OPT_EDGE_WHEN_AERO_KO, TRUE));
                    menuItem.addActionListener(this);
                    submenu.add(menuItem);
                    menuItem = new JMenuItem(resourceMap.getString("edgeTriggerAeroLuckyCrit.text")); //$NON-NLS-1$
                    menuItem.setActionCommand(makeCommand(CMD_EDGE_TRIGGER, OPT_EDGE_WHEN_AERO_LUCKY_CRIT, TRUE));
                    menuItem.addActionListener(this);
                    submenu.add(menuItem);
                    menuItem = new JMenuItem(resourceMap.getString("edgeTriggerAeroNukeCrit.text")); //$NON-NLS-1$
                    menuItem.setActionCommand(makeCommand(CMD_EDGE_TRIGGER, OPT_EDGE_WHEN_AERO_NUKE_CRIT, TRUE));
                    menuItem.addActionListener(this);
                    submenu.add(menuItem);
                    menuItem = new JMenuItem(resourceMap.getString("edgeTriggerAeroTrnBayCrit.text")); //$NON-NLS-1$
                    menuItem.setActionCommand(makeCommand(CMD_EDGE_TRIGGER, OPT_EDGE_WHEN_AERO_UNIT_CARGO_LOST, TRUE));
                    menuItem.addActionListener(this);
                    submenu.add(menuItem);
                    if (gui.getCampaign().getCampaignOptions().useSupportEdge()) {
                        menuItem = new JMenuItem(resourceMap.getString("edgeTriggerHealCheck.text")); //$NON-NLS-1$
                        menuItem.setActionCommand(makeCommand(CMD_EDGE_TRIGGER, PersonnelOptions.EDGE_MEDICAL, TRUE));
                        menuItem.addActionListener(this);
                        submenu.add(menuItem);
                        menuItem = new JMenuItem(resourceMap.getString("edgeTriggerBreakPart.text")); //$NON-NLS-1$
                        menuItem.setActionCommand(makeCommand(CMD_EDGE_TRIGGER, PersonnelOptions.EDGE_REPAIR_BREAK_PART, TRUE));
                        menuItem.addActionListener(this);
                        submenu.add(menuItem);
                        menuItem = new JMenuItem(resourceMap.getString("edgeTriggerFailedRefit.text")); //$NON-NLS-1$
                        menuItem.setActionCommand(makeCommand(CMD_EDGE_TRIGGER, PersonnelOptions.EDGE_REPAIR_FAILED_REFIT, TRUE));
                        menuItem.addActionListener(this);
                        submenu.add(menuItem);
                        menuItem = new JMenuItem(resourceMap.getString("edgeTriggerAcquireCheck.text")); //$NON-NLS-1$
                        menuItem.setActionCommand(makeCommand(CMD_EDGE_TRIGGER, PersonnelOptions.EDGE_ADMIN_ACQUIRE_FAIL, TRUE));
                        menuItem.addActionListener(this);
                        submenu.add(menuItem);
                    }
                    menu.add(submenu);
                    submenu = new JMenu(resourceMap.getString("off.text")); //$NON-NLS-1$
                    menuItem = new JMenuItem(resourceMap.getString("edgeTriggerHeadHits.text")); //$NON-NLS-1$
                    menuItem.setActionCommand(makeCommand(CMD_EDGE_TRIGGER, OPT_EDGE_HEADHIT, FALSE));
                    menuItem.addActionListener(this);
                    submenu.add(menuItem);
                    menuItem = new JMenuItem(resourceMap.getString("edgeTriggerTAC.text")); //$NON-NLS-1$
                    menuItem.setActionCommand(makeCommand(CMD_EDGE_TRIGGER, OPT_EDGE_TAC, FALSE));
                    menuItem.addActionListener(this);
                    submenu.add(menuItem);
                    menuItem = new JMenuItem(resourceMap.getString("edgeTriggerKO.text")); //$NON-NLS-1$
                    menuItem.setActionCommand(makeCommand(CMD_EDGE_TRIGGER, OPT_EDGE_KO, FALSE));
                    menuItem.addActionListener(this);
                    submenu.add(menuItem);
                    menuItem = new JMenuItem(resourceMap.getString("edgeTriggerExplosion.text")); //$NON-NLS-1$
                    menuItem.setActionCommand(makeCommand(CMD_EDGE_TRIGGER, OPT_EDGE_EXPLOSION, FALSE));
                    menuItem.addActionListener(this);
                    submenu.add(menuItem);
                    menuItem = new JMenuItem(resourceMap.getString("edgeTriggerMASCFailure.text")); //$NON-NLS-1$
                    menuItem.setActionCommand(makeCommand(CMD_EDGE_TRIGGER, OPT_EDGE_MASC_FAILURE, FALSE));
                    menuItem.addActionListener(this);
                    submenu.add(menuItem);
                    menuItem = new JMenuItem(resourceMap.getString("edgeTriggerAeroAltLoss.text")); //$NON-NLS-1$
                    menuItem.setActionCommand(makeCommand(CMD_EDGE_TRIGGER, OPT_EDGE_WHEN_AERO_ALT_LOSS, FALSE));
                    menuItem.addActionListener(this);
                    submenu.add(menuItem);
                    menuItem = new JMenuItem(resourceMap.getString("edgeTriggerAeroExplosion.text")); //$NON-NLS-1$
                    menuItem.setActionCommand(makeCommand(CMD_EDGE_TRIGGER, OPT_EDGE_WHEN_AERO_EXPLOSION, FALSE));
                    menuItem.addActionListener(this);
                    submenu.add(menuItem);
                    menuItem = new JMenuItem(resourceMap.getString("edgeTriggerAeroKO.text")); //$NON-NLS-1$
                    menuItem.setActionCommand(makeCommand(CMD_EDGE_TRIGGER, OPT_EDGE_WHEN_AERO_KO, FALSE));
                    menuItem.addActionListener(this);
                    submenu.add(menuItem);
                    menuItem = new JMenuItem(resourceMap.getString("edgeTriggerAeroLuckyCrit.text")); //$NON-NLS-1$
                    menuItem.setActionCommand(makeCommand(CMD_EDGE_TRIGGER, OPT_EDGE_WHEN_AERO_LUCKY_CRIT, FALSE));
                    menuItem.addActionListener(this);
                    submenu.add(menuItem);
                    menuItem = new JMenuItem(resourceMap.getString("edgeTriggerAeroNukeCrit.text")); //$NON-NLS-1$
                    menuItem.setActionCommand(makeCommand(CMD_EDGE_TRIGGER, OPT_EDGE_WHEN_AERO_NUKE_CRIT, FALSE));
                    menuItem.addActionListener(this);
                    submenu.add(menuItem);
                    menuItem = new JMenuItem(resourceMap.getString("edgeTriggerAeroTrnBayCrit.text")); //$NON-NLS-1$
                    menuItem.setActionCommand(makeCommand(CMD_EDGE_TRIGGER, OPT_EDGE_WHEN_AERO_UNIT_CARGO_LOST, FALSE));
                    menuItem.addActionListener(this);
                    submenu.add(menuItem);
                    if (gui.getCampaign().getCampaignOptions().useSupportEdge()) {
                        menuItem = new JMenuItem(resourceMap.getString("edgeTriggerHealCheck.text")); //$NON-NLS-1$
                        menuItem.setActionCommand(makeCommand(CMD_EDGE_TRIGGER, PersonnelOptions.EDGE_MEDICAL, FALSE));
                        menuItem.addActionListener(this);
                        submenu.add(menuItem);
                        menuItem = new JMenuItem(resourceMap.getString("edgeTriggerBreakPart.text")); //$NON-NLS-1$
                        menuItem.setActionCommand(makeCommand(CMD_EDGE_TRIGGER, PersonnelOptions.EDGE_REPAIR_BREAK_PART, FALSE));
                        menuItem.addActionListener(this);
                        submenu.add(menuItem);
                        menuItem = new JMenuItem(resourceMap.getString("edgeTriggerFailedRefit.text")); //$NON-NLS-1$
                        menuItem.setActionCommand(makeCommand(CMD_EDGE_TRIGGER, PersonnelOptions.EDGE_REPAIR_FAILED_REFIT, FALSE));
                        menuItem.addActionListener(this);
                        submenu.add(menuItem);
                        menuItem = new JMenuItem(resourceMap.getString("edgeTriggerAcquireCheck.text")); //$NON-NLS-1$
                        menuItem.setActionCommand(makeCommand(CMD_EDGE_TRIGGER, PersonnelOptions.EDGE_ADMIN_ACQUIRE_FAIL, FALSE));
                        menuItem.addActionListener(this);
                        submenu.add(menuItem);
                    }
                    menu.add(submenu);
                    popup.add(menu);
                }
                menu = new JMenu(resourceMap.getString("specialFlags.text")); //$NON-NLS-1$
                submenu = new JMenu(resourceMap.getString("dependent.text")); //$NON-NLS-1$
                menuItem = new JMenuItem(resourceMap.getString("yes.text")); //$NON-NLS-1$
                menuItem.setActionCommand(makeCommand(CMD_DEPENDENT, TRUE));
                menuItem.addActionListener(this);
                submenu.add(menuItem);
                menuItem = new JMenuItem(resourceMap.getString("no.text")); //$NON-NLS-1$
                menuItem.setActionCommand(makeCommand(CMD_DEPENDENT, FALSE));
                menuItem.addActionListener(this);
                submenu.add(menuItem);
                menu.add(submenu);
                popup.add(menu);
            }
            // generate new appropriate random portrait
            menuItem = new JMenuItem(resourceMap.getString("randomizePortrait.text")); //$NON-NLS-1$
            menuItem.setActionCommand(CMD_RANDOM_PORTRAIT);
            menuItem.addActionListener(this);
            menuItem.setEnabled(true);
            popup.add(menuItem);
            if (oneSelected) {
                // change portrait
                menuItem = new JMenuItem(resourceMap.getString("changePortrait.text")); //$NON-NLS-1$
                menuItem.setActionCommand(CMD_EDIT_PORTRAIT);
                menuItem.addActionListener(this);
                menuItem.setEnabled(true);
                popup.add(menuItem);
                // change Biography
                menuItem = new JMenuItem(resourceMap.getString("changeBiography.text")); //$NON-NLS-1$
                menuItem.setActionCommand(CMD_EDIT_BIOGRAPHY);
                menuItem.addActionListener(this);
                menuItem.setEnabled(true);
                popup.add(menuItem);
                menuItem = new JMenuItem(resourceMap.getString("changeCallsign.text")); //$NON-NLS-1$
                menuItem.setActionCommand(CMD_CALLSIGN);
                menuItem.addActionListener(this);
                menuItem.setEnabled(true);
                popup.add(menuItem);
                menuItem = new JMenuItem(resourceMap.getString("editPersonnelLog.text")); //$NON-NLS-1$
                menuItem.setActionCommand(CMD_EDIT_PERSONNEL_LOG);
                menuItem.addActionListener(this);
                menuItem.setEnabled(true);
                popup.add(menuItem);

            }
            menuItem = new JMenuItem(resourceMap.getString("addSingleLogEntry.text")); //$NON-NLS-1$
            menuItem.setActionCommand(CMD_ADD_LOG_ENTRY);
            menuItem.addActionListener(this);
            menuItem.setEnabled(true);
            popup.add(menuItem);
            if (oneSelected) {
                // Edit mission log
                menuItem = new JMenuItem(resourceMap.getString("editMissionLog.text")); //$NON-NLS-1$
                menuItem.setActionCommand(CMD_EDIT_MISSIONS_LOG);
                menuItem.addActionListener(this);
                menuItem.setEnabled(true);
                popup.add(menuItem);
            }
            // Add one item to all personnel mission logs
            menuItem = new JMenuItem(resourceMap.getString("addMissionEntry.text")); //$NON-NLS-1$
            menuItem.setActionCommand(CMD_ADD_MISSION_ENTRY);
            menuItem.addActionListener(this);
            menuItem.setEnabled(true);
            popup.add(menuItem);
            if (oneSelected) {
                menuItem = new JMenuItem(resourceMap.getString("editKillLog.text")); //$NON-NLS-1$
                menuItem.setActionCommand(CMD_EDIT_KILL_LOG);
                menuItem.addActionListener(this);
                menuItem.setEnabled(true);
                popup.add(menuItem);
            }
            if (oneSelected || StaticChecks.allHaveSameUnit(selected)) {
                menuItem = new JMenuItem(resourceMap.getString("assignKill.text")); //$NON-NLS-1$
                menuItem.setActionCommand(CMD_ADD_KILL);
                menuItem.addActionListener(this);
                menuItem.setEnabled(true);
                popup.add(menuItem);
            }
            menuItem = new JMenuItem(resourceMap.getString("exportPersonnel.text")); //$NON-NLS-1$
            menuItem.addActionListener(ev -> gui.miExportPersonActionPerformed(ev));
            menuItem.setEnabled(true);
            popup.add(menuItem);

            if (gui.getCampaign().getCampaignOptions().getUseAtB()
                    && StaticChecks.areAllActive(selected)) {
                menuItem = new JMenuItem(resourceMap.getString("sack.text")); //$NON-NLS-1$
                menuItem.setActionCommand(CMD_SACK);
                menuItem.addActionListener(this);
                popup.add(menuItem);
            }

            //region GM Menu
            if (gui.getCampaign().isGM()) {
                popup.addSeparator();

                menu = new JMenu(resourceMap.getString("gmMode.text")); //$NON-NLS-1$

                menuItem = new JMenu(resourceMap.getString("changePrisonerStatus.text")); //$NON-NLS-1$
                menuItem.add(newCheckboxMenu(
                        Person.getPrisonerStatusName(Person.PRISONER_NOT),
                        makeCommand(CMD_CHANGE_PRISONER_STATUS, OPT_PRISONER_FREE),
                        person.getPrisonerStatus() == Person.PRISONER_NOT));
                menuItem.add(newCheckboxMenu(
                        Person.getPrisonerStatusName(Person.PRISONER_YES),
                        makeCommand(CMD_CHANGE_PRISONER_STATUS, OPT_PRISONER_IMPRISONED),
                        (person.getPrisonerStatus() == Person.PRISONER_YES) && !person.isWillingToDefect()));
                menuItem.add(newCheckboxMenu(
                        resourceMap.getString("prisonerWillingToDefect.text"), //$NON-NLS-1$
                        makeCommand(CMD_CHANGE_PRISONER_STATUS, OPT_PRISONER_IMPRISONED_DEFECTING),
                        (person.getPrisonerStatus() == Person.PRISONER_YES) && person.isWillingToDefect()));
                menuItem.add(newCheckboxMenu(
                        Person.getPrisonerStatusName(Person.PRISONER_BONDSMAN),
                        makeCommand(CMD_CHANGE_PRISONER_STATUS, OPT_PRISONER_BONDSMAN),
                        person.getPrisonerStatus() == Person.PRISONER_BONDSMAN));
                menu.add(menuItem);

                menuItem = new JMenuItem(resourceMap.getString("removePerson.text")); //$NON-NLS-1$
                menuItem.setActionCommand(CMD_REMOVE);
                menuItem.addActionListener(this);
                menu.add(menuItem);

                if (!gui.getCampaign().getCampaignOptions().useAdvancedMedical()) {
                    menuItem = new JMenuItem(resourceMap.getString("editHits.text")); //$NON-NLS-1$
                    menuItem.setActionCommand(CMD_EDIT_HITS);
                    menuItem.addActionListener(this);
                    menu.add(menuItem);
                }

                menuItem = new JMenuItem(resourceMap.getString("add1XP.text")); //$NON-NLS-1$
                menuItem.setActionCommand(CMD_ADD_1_XP);
                menuItem.addActionListener(this);
                menu.add(menuItem);

                menuItem = new JMenuItem(resourceMap.getString("addXP.text")); //$NON-NLS-1$
                menuItem.setActionCommand(CMD_ADD_XP);
                menuItem.addActionListener(this);
                menu.add(menuItem);

                menuItem = new JMenuItem(resourceMap.getString("setXP.text")); //$NON-NLS-1$
                menuItem.setActionCommand(CMD_SET_XP);
                menuItem.addActionListener(this);
                menu.add(menuItem);

                if (gui.getCampaign().getCampaignOptions().useEdge()) {
                    menuItem = new JMenuItem(resourceMap.getString("setEdge.text")); //$NON-NLS-1$
                    menuItem.setActionCommand(CMD_SET_EDGE);
                    menuItem.addActionListener(this);
                    menu.add(menuItem);
                }

                if (oneSelected) {
                    menuItem = new JMenuItem(resourceMap.getString("edit.text")); //$NON-NLS-1$
                    menuItem.setActionCommand(CMD_EDIT);
                    menuItem.addActionListener(this);
                    menu.add(menuItem);

                    if (person.getUnitId() == null) {
                        menuItem = new JMenuItem(resourceMap.getString("rollForUnit.text")); //$NON-NLS-1$
                        menuItem.setActionCommand(CMD_ROLL_MECH);
                        menuItem.addActionListener(this);
                        menu.add(menuItem);
                    }
                }
                if (gui.getCampaign().getCampaignOptions().useAdvancedMedical()) {
                    menuItem = new JMenuItem(resourceMap.getString("removeAllInjuries.text")); //$NON-NLS-1$
                    menuItem.setActionCommand(CMD_CLEAR_INJURIES);
                    menuItem.addActionListener(this);
                    menu.add(menuItem);

                    if (oneSelected) {
                        for (Injury i : person.getInjuries()) {
                            menuItem = new JMenuItem(String.format(resourceMap.getString("removeInjury.format"), i.getName())); //$NON-NLS-1$
                            menuItem.setActionCommand(makeCommand(CMD_REMOVE_INJURY, i.getUUID().toString()));
                            menuItem.addActionListener(this);
                            menu.add(menuItem);
                        }

                        menuItem = new JMenuItem(resourceMap.getString("editInjuries.text")); //$NON-NLS-1$
                        menuItem.setActionCommand(CMD_EDIT_INJURIES);
                        menuItem.addActionListener(this);
                        menu.add(menuItem);
                    }
                }

                if (oneSelected) {
                    if (person.canProcreate()) {
                        menuItem = new JMenuItem(resourceMap.getString("addPregnancy.text"));
                        menuItem.setActionCommand(CMD_ADD_PREGNANCY);
                        menuItem.addActionListener(this);
                        menu.add(menuItem);
                    } else if (person.isPregnant()) {
                        menuItem = new JMenuItem(resourceMap.getString("removePregnancy.text"));
                        menuItem.setActionCommand(CMD_REMOVE_PREGNANCY);
                        menuItem.addActionListener(this);
                        menu.add(menuItem);
                    }
                }
                popup.add(menu);
            }
            //endregion GM Menu

            popup.show(e.getComponent(), e.getX(), e.getY());
        }
    }

    private JMenuItem newMenuItem(String text, String command) {
        return newMenuItem(text, command, true);
    }

    private JMenuItem newMenuItem(String text, String command, boolean enabled) {
        JMenuItem result = new JMenuItem(text);
        result.setActionCommand(command);
        result.addActionListener(this);
        result.setEnabled(enabled);
        return result;
    }

    private JCheckBoxMenuItem newCheckboxMenu(String text, String command, boolean selected) {
        JCheckBoxMenuItem result = new JCheckBoxMenuItem(text);
        result.setSelected(selected);
        result.setActionCommand(command);
        result.addActionListener(this);
        result.setEnabled(true);
        return result;
    }
}<|MERGE_RESOLUTION|>--- conflicted
+++ resolved
@@ -1495,7 +1495,6 @@
                                 cbMenuItem.addActionListener(this);
                                 pilotEntityWeightMenu.add(cbMenuItem);
                             }
-<<<<<<< HEAD
                         } else if (unit.usesSoldiers()) {
                             if (unit.canTakeMoreGunners() && person.canGun(unit.getEntity())) {
                                 cbMenuItem = new JCheckBoxMenuItem(unit.getName());
@@ -1550,36 +1549,6 @@
                                         consoleCmdrEntityWeightMenu.add(cbMenuItem);
                                     }
                                 } else if (person.canDrive(unit.getEntity()) && person.canGun(unit.getEntity())) {
-=======
-                        }
-                        if (unit.canTakeMoreGunners() && person.canGun(unit.getEntity())) {
-                            cbMenuItem = new JCheckBoxMenuItem(unit.getName());
-                            cbMenuItem.setSelected(unit.getId().equals(person.getUnitId()));
-                            cbMenuItem.setActionCommand(makeCommand(CMD_ADD_GUNNER, unit.getId().toString()));
-                            cbMenuItem.addActionListener(this);
-                            gunnerMenu.add(cbMenuItem);
-                        }
-                        if (unit.canTakeMoreVesselCrew()
-                                && ((unit.getEntity().isAero() && person.hasSkill(SkillType.S_TECH_VESSEL))
-                                || ((unit.getEntity().isSupportVehicle() && person.hasSkill(SkillType.S_TECH_MECHANIC))))) {
-                            cbMenuItem = new JCheckBoxMenuItem(unit.getName());
-                            cbMenuItem.setSelected(unit.getId().equals(person.getUnitId()));
-                            cbMenuItem.setActionCommand(makeCommand(CMD_ADD_CREW, unit.getId().toString()));
-                            cbMenuItem.addActionListener(this);
-                            crewMenu.add(cbMenuItem);
-                        }
-                        if (unit.canTakeNavigator() && person.hasSkill(SkillType.S_NAV)) {
-                            cbMenuItem = new JCheckBoxMenuItem(unit.getName());
-                            cbMenuItem.setSelected(unit.getId().equals(person.getUnitId()));
-                            cbMenuItem.setActionCommand(makeCommand(CMD_ADD_NAVIGATOR, unit.getId().toString()));
-                            cbMenuItem.addActionListener(this);
-                            navMenu.add(cbMenuItem);
-                        }
-                        if (unit.canTakeTechOfficer()) {
-                            //For a vehicle command console we will require the commander to be a driver or a gunner, but not necessarily both
-                            if (unit.getEntity() instanceof Tank) {
-                                if (person.canDrive(unit.getEntity()) || person.canGun(unit.getEntity())) {
->>>>>>> d8f1f702
                                     cbMenuItem = new JCheckBoxMenuItem(unit.getName());
                                     cbMenuItem.setSelected(unit.getId().equals(person.getUnitId()));
                                     cbMenuItem.setActionCommand(makeCommand(CMD_ADD_TECH_OFFICER, unit.getId().toString()));
@@ -1588,148 +1557,10 @@
                                 }
                             }
                         }
-<<<<<<< HEAD
                         if (unit.canTakeTech() && person.canTech(unit.getEntity())
                                 && (person.getMaintenanceTimeUsing() + unit.getMaintenanceTime() <= 480)) {
                             cbMenuItem = new JCheckBoxMenuItem(String.format(resourceMap.getString("maintenanceTimeDesc.format"), //$NON-NLS-1$
                                     unit.getName(), unit.getMaintenanceTime()));
-=======
-                    }
-                    if (unit.canTakeTech() && person.canTech(unit.getEntity())
-                            && (person.getMaintenanceTimeUsing() + unit.getMaintenanceTime() <= 480)) {
-                        cbMenuItem = new JCheckBoxMenuItem(String.format(resourceMap.getString("maintenanceTimeDesc.format"), //$NON-NLS-1$
-                                unit.getName(), unit.getMaintenanceTime()));
-                        cbMenuItem.setSelected(unit.getId().equals(person.getUnitId()));
-                        cbMenuItem.setActionCommand(makeCommand(CMD_ADD_TECH, unit.getId().toString()));
-                        cbMenuItem.addActionListener(this);
-                        techMenu.add(cbMenuItem);
-                    }
-                }
-                if (pilotMenu.getItemCount() > 0) {
-                    menu.add(pilotMenu);
-                    if (pilotMenu.getItemCount() > MAX_POPUP_ITEMS) {
-                        MenuScroller.setScrollerFor(pilotMenu, MAX_POPUP_ITEMS);
-                    }
-                }
-                if (driverMenu.getItemCount() > 0) {
-                    menu.add(driverMenu);
-                    if (driverMenu.getItemCount() > MAX_POPUP_ITEMS) {
-                        MenuScroller.setScrollerFor(driverMenu, MAX_POPUP_ITEMS);
-                    }
-                }
-                if (crewMenu.getItemCount() > 0) {
-                    menu.add(crewMenu);
-                    if (crewMenu.getItemCount() > MAX_POPUP_ITEMS) {
-                        MenuScroller.setScrollerFor(crewMenu, MAX_POPUP_ITEMS);
-                    }
-                }
-                if (navMenu.getItemCount() > 0) {
-                    menu.add(navMenu);
-                    if (navMenu.getItemCount() > MAX_POPUP_ITEMS) {
-                        MenuScroller.setScrollerFor(navMenu, MAX_POPUP_ITEMS);
-                    }
-                }
-                if (gunnerMenu.getItemCount() > 0) {
-                    menu.add(gunnerMenu);
-                    if (gunnerMenu.getItemCount() > MAX_POPUP_ITEMS) {
-                        MenuScroller.setScrollerFor(gunnerMenu, MAX_POPUP_ITEMS);
-                    }
-                }
-                if (soldierMenu.getItemCount() > 0) {
-                    menu.add(soldierMenu);
-                    if (soldierMenu.getItemCount() > MAX_POPUP_ITEMS) {
-                        MenuScroller.setScrollerFor(soldierMenu, MAX_POPUP_ITEMS);
-                    }
-                }
-                if (techOfficerMenu.getItemCount() > 0) {
-                    menu.add(techOfficerMenu);
-                    if (techOfficerMenu.getItemCount() > MAX_POPUP_ITEMS) {
-                        MenuScroller.setScrollerFor(techOfficerMenu, MAX_POPUP_ITEMS);
-                    }
-                }
-                if (consoleCmdrMenu.getItemCount() > 0) {
-                    menu.add(consoleCmdrMenu);
-                    if (consoleCmdrMenu.getItemCount() > MAX_POPUP_ITEMS) {
-                        MenuScroller.setScrollerFor(consoleCmdrMenu, MAX_POPUP_ITEMS);
-                    }
-                }
-                if (techMenu.getItemCount() > 0) {
-                    menu.add(techMenu);
-                    if (techMenu.getItemCount() > MAX_POPUP_ITEMS) {
-                        MenuScroller.setScrollerFor(techMenu, MAX_POPUP_ITEMS);
-                    }
-                }
-                menu.setEnabled(!person.isDeployed());
-                popup.add(menu);
-            } else if (StaticChecks.areAllActive(selected) && StaticChecks.areAllEligible(selected)) {
-                for (Unit unit : gui.getCampaign().getUnits()) {
-                    if (!unit.isAvailable()) {
-                        continue;
-                    }
-                    if (StaticChecks.areAllInfantry(selected)) {
-                        if (!(unit.getEntity() instanceof Infantry) || unit.getEntity() instanceof BattleArmor) {
-                            continue;
-                        }
-                        if (unit.canTakeMoreGunners() && person.canGun(unit.getEntity())) {
-                            cbMenuItem = new JCheckBoxMenuItem(unit.getName());
-                            cbMenuItem.setSelected(unit.getId().equals(person.getUnitId()));
-                            cbMenuItem.setActionCommand(makeCommand(CMD_ADD_SOLDIER, unit.getId().toString()));
-                            cbMenuItem.addActionListener(this);
-                            soldierMenu.add(cbMenuItem);
-                        }
-                    } else if (StaticChecks.areAllBattleArmor(selected)) {
-                        if (!(unit.getEntity() instanceof BattleArmor)) {
-                            continue;
-                        }
-                        if (unit.canTakeMoreGunners() && person.canGun(unit.getEntity())) {
-                            cbMenuItem = new JCheckBoxMenuItem(unit.getName());
-                            cbMenuItem.setSelected(unit.getId().equals(person.getUnitId()));
-                            cbMenuItem.setActionCommand(makeCommand(CMD_ADD_SOLDIER, unit.getId().toString()));
-                            cbMenuItem.addActionListener(this);
-                            soldierMenu.add(cbMenuItem);
-                        }
-                    } else if (StaticChecks.areAllVeeGunners(selected)) {
-                        if (!(unit.getEntity() instanceof Tank)) {
-                            continue;
-                        }
-                        if (unit.canTakeMoreGunners() && person.canGun(unit.getEntity())) {
-                            cbMenuItem = new JCheckBoxMenuItem(unit.getName());
-                            cbMenuItem.setSelected(unit.getId().equals(person.getUnitId()));
-                            cbMenuItem.setActionCommand(makeCommand(CMD_ADD_GUNNER, unit.getId().toString()));
-                            cbMenuItem.addActionListener(this);
-                            gunnerMenu.add(cbMenuItem);
-                        }
-                    } else if (StaticChecks.areAllVesselGunners(selected)) {
-                        if (!(unit.getEntity() instanceof Aero)) {
-                            continue;
-                        }
-                        if (unit.canTakeMoreGunners() && person.canGun(unit.getEntity())) {
-                            cbMenuItem = new JCheckBoxMenuItem(unit.getName());
-                            cbMenuItem.setSelected(unit.getId().equals(person.getUnitId()));
-                            cbMenuItem.setActionCommand(makeCommand(CMD_ADD_GUNNER, unit.getId().toString()));
-                            cbMenuItem.addActionListener(this);
-                            gunnerMenu.add(cbMenuItem);
-                        }
-                    } else if (StaticChecks.areAllVesselCrew(selected)) {
-                        if (!(unit.getEntity() instanceof Aero)) {
-                            continue;
-                        }
-                        if (unit.canTakeMoreVesselCrew()
-                                && ((unit.getEntity().isAero() && person.hasSkill(SkillType.S_TECH_VESSEL))
-                                || ((unit.getEntity().isSupportVehicle() && person.hasSkill(SkillType.S_TECH_MECHANIC))))) {
-                            cbMenuItem = new JCheckBoxMenuItem(unit.getName());
-                            cbMenuItem.setSelected(unit.getId().equals(person.getUnitId()));
-                            cbMenuItem.setActionCommand(makeCommand(CMD_ADD_CREW, unit.getId().toString()));
-                            cbMenuItem.addActionListener(this);
-                            crewMenu.add(cbMenuItem);
-                        }
-                    } else if (StaticChecks.areAllVesselPilots(selected)) {
-                        if (!(unit.getEntity() instanceof Aero)) {
-                            continue;
-                        }
-                        if (unit.canTakeMoreDrivers() && person.canDrive(unit.getEntity())) {
-                            cbMenuItem = new JCheckBoxMenuItem(unit.getName());
->>>>>>> d8f1f702
                             cbMenuItem.setSelected(unit.getId().equals(person.getUnitId()));
                             cbMenuItem.setActionCommand(makeCommand(CMD_ADD_TECH, unit.getId().toString()));
                             cbMenuItem.addActionListener(this);
@@ -1917,30 +1748,6 @@
                 menu.add(cbMenuItem);
                 popup.add(menu);
             }
-<<<<<<< HEAD
-
-            if (oneSelected) {
-                if (!person.isChild() && (person.isFemale()) && !person.isPregnant()) {
-                    menuItem = new JMenuItem(resourceMap.getString("addPregnancy.text")); //$NON-NLS-1$
-                    menuItem.setActionCommand(CMD_ADD_PREGNANCY);
-                    menuItem.addActionListener(this);
-                    menuItem.setEnabled(gui.getCampaign().isGM());
-                    popup.add(menuItem);
-                }
-                if (person.isPregnant()) {
-                    menuItem = new JMenuItem(resourceMap.getString("removePregnancy.text")); //$NON-NLS-1$
-                    menuItem.setActionCommand(CMD_REMOVE_PREGNANCY);
-                    menuItem.addActionListener(this);
-                    menuItem.setEnabled(gui.getCampaign().isGM());
-                    popup.add(menuItem);
-                }
-            }
-=======
-            cbMenuItem = new JCheckBoxMenuItem(resourceMap.getString("none.text")); //$NON-NLS-1$
-            cbMenuItem.setActionCommand(makeCommand(CMD_REMOVE_UNIT, "-1")); //$NON-NLS-1$
-            cbMenuItem.addActionListener(this);
-            menu.add(cbMenuItem);
->>>>>>> d8f1f702
 
             if (oneSelected && person.isActive()) {
                 if (person.oldEnoughToMarry() && (!person.hasSpouse())) {
@@ -1960,7 +1767,6 @@
                         if (person.safeSpouse(ps)) {
                             String pStatus;
                             if (ps.isBondsman()) {
-<<<<<<< HEAD
                                 pStatus = String.format(resourceMap.getString("marriageBondsmanDesc.format"),
                                         ps.getFullName(), ps.getAge(today), ps.getRoleDesc());
                             } else if (ps.isPrisoner()) {
@@ -1968,15 +1774,6 @@
                                         ps.getFullName(), ps.getAge(today), ps.getRoleDesc());
                             } else {
                                 pStatus = String.format(resourceMap.getString("marriagePartnerDesc.format"),
-=======
-                                pStatus = String.format(resourceMap.getString("marriageBondsmanDesc.format"), //$NON-NLS-1$
-                                        ps.getFullName(), ps.getAge(today), ps.getRoleDesc());
-                            } else if (ps.isPrisoner()) {
-                                pStatus = String.format(resourceMap.getString("marriagePrisonerDesc.format"), //$NON-NLS-1$
-                                        ps.getFullName(), ps.getAge(today), ps.getRoleDesc());
-                            } else {
-                                pStatus = String.format(resourceMap.getString("marriagePartnerDesc.format"), //$NON-NLS-1$
->>>>>>> d8f1f702
                                         ps.getFullName(), ps.getAge(today), ps.getRoleDesc());
                             }
                             spouseMenu = new JMenu(pStatus);
