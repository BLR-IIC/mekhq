/*
 * Copyright (c) 2019-2020 - The MegaMek Team. All Rights Reserved.
 *
 * This file is part of MekHQ.
 *
 * MekHQ is free software: you can redistribute it and/or modify
 * it under the terms of the GNU General Public License as published by
 * the Free Software Foundation, either version 3 of the License, or
 * (at your option) any later version.
 *
 * MekHQ is distributed in the hope that it will be useful,
 * but WITHOUT ANY WARRANTY; without even the implied warranty of
 * MERCHANTABILITY or FITNESS FOR A PARTICULAR PURPOSE. See the
 * GNU General Public License for more details.
 *
 * You should have received a copy of the GNU General Public License
 * along with MekHQ. If not, see <http://www.gnu.org/licenses/>.
 */
package mekhq.gui.adapter;

import java.awt.*;
import java.awt.event.ActionEvent;
import java.awt.event.MouseEvent;
import java.time.LocalDate;
import java.util.*;
import java.util.List;
import java.util.stream.Collectors;

import javax.swing.*;

import megamek.client.ui.swing.dialog.imageChooser.AbstractIconChooserDialog;
import megamek.client.ui.swing.dialog.imageChooser.PortraitChooserDialog;
import megamek.client.ui.swing.util.MenuScroller;
import megamek.common.*;
import megamek.common.options.IOption;
import megamek.common.options.OptionsConstants;
import megamek.common.options.PilotOptions;
import megamek.common.util.EncodeControl;
import mekhq.MekHQ;
import mekhq.Utilities;
import mekhq.campaign.finances.Money;
import mekhq.campaign.personnel.Award;
import mekhq.campaign.Kill;
import mekhq.campaign.log.LogEntry;
import mekhq.campaign.event.PersonChangedEvent;
import mekhq.campaign.event.PersonLogEvent;
import mekhq.campaign.finances.Transaction;
import mekhq.campaign.personnel.*;
import mekhq.campaign.personnel.enums.*;
import mekhq.campaign.personnel.generator.SingleSpecialAbilityGenerator;
import mekhq.campaign.personnel.ranks.Rank;
import mekhq.campaign.personnel.ranks.Ranks;
import mekhq.campaign.unit.HangarSorter;
import mekhq.campaign.unit.Unit;
import mekhq.gui.CampaignGUI;
import mekhq.gui.PersonnelTab;
import mekhq.gui.dialog.*;
import mekhq.gui.model.PersonnelTableModel;
import mekhq.gui.utilities.JMenuHelpers;
import mekhq.gui.utilities.MultiLineTooltip;
import mekhq.gui.utilities.StaticChecks;

public class PersonnelTableMouseAdapter extends JPopupMenuAdapter {
    private static final String CMD_RANKSYSTEM = "RANKSYSTEM";
    private static final String CMD_RANK = "RANK";
    private static final String CMD_MANEI_DOMINI_RANK = "MD_RANK";
    private static final String CMD_MANEI_DOMINI_CLASS = "MD_CLASS";
    private static final String CMD_PRIMARY_ROLE = "PROLE";
    private static final String CMD_SECONDARY_ROLE = "SROLE";
    private static final String CMD_PRIMARY_DESIGNATOR = "DESIG_PRI";
    private static final String CMD_SECONDARY_DESIGNATOR = "DESIG_SEC";
    private static final String CMD_REMOVE_UNIT = "REMOVE_UNIT";
    private static final String CMD_ADD_PILOT = "ADD_PILOT";
    private static final String CMD_ADD_SOLDIER = "ADD_SOLDIER";
    private static final String CMD_ADD_DRIVER = "ADD_DRIVER"; //$NON-NLS-1$
    private static final String CMD_ADD_VESSEL_PILOT = "ADD_VESSEL_PILOT"; //$NON-NLS-1$
    private static final String CMD_ADD_GUNNER = "ADD_GUNNER"; //$NON-NLS-1$
    private static final String CMD_ADD_CREW = "ADD_CREW"; //$NON-NLS-1$
    private static final String CMD_ADD_NAVIGATOR = "ADD_NAV"; //$NON-NLS-1$
    private static final String CMD_ADD_TECH_OFFICER = "ADD_TECH_OFFICER"; //$NON-NLS-1$
    private static final String CMD_ADD_AWARD = "ADD_AWARD";
    private static final String CMD_RMV_AWARD = "RMV_AWARD";

    private static final String CMD_EDIT_SALARY = "SALARY"; //$NON-NLS-1$
    private static final String CMD_BLOODNAME = "BLOODNAME"; //$NON-NLS-1$
    private static final String CMD_EDIT_INJURIES = "EDIT_INJURIES"; //$NON-NLS-1$
    private static final String CMD_REMOVE_INJURY = "REMOVE_INJURY"; //$NON-NLS-1$
    private static final String CMD_CLEAR_INJURIES = "CLEAR_INJURIES"; //$NON-NLS-1$
    private static final String CMD_CALLSIGN = "CALLSIGN"; //$NON-NLS-1$
    private static final String CMD_DEPENDENT = "DEPENDENT"; //$NON-NLS-1$
    private static final String CMD_COMMANDER = "COMMANDER"; //$NON-NLS-1$
    private static final String CMD_TRYING_TO_CONCEIVE = "TRYING_TO_CONCEIVE";
    private static final String CMD_TRYING_TO_MARRY = "TRYING_TO_MARRY";
    private static final String CMD_FOUNDER = "FOUNDER";
    private static final String CMD_EDIT_PERSONNEL_LOG = "LOG"; //$NON-NLS-1$
    private static final String CMD_ADD_LOG_ENTRY = "ADD_PERSONNEL_LOG_SINGLE"; //$NON-NLS-1$
    private static final String CMD_EDIT_MISSIONS_LOG = "MISSIONS_LOG"; //$NON-NLS-1$
    private static final String CMD_ADD_MISSION_ENTRY = "ADD_MISSION_ENTRY"; //$NON-NLS-1$
    private static final String CMD_EDIT_KILL_LOG = "KILL_LOG"; //$NON-NLS-1$
    private static final String CMD_ADD_KILL = "ADD_KILL"; //$NON-NLS-1$
    private static final String CMD_BUY_EDGE = "EDGE_BUY"; //$NON-NLS-1$
    private static final String CMD_SET_EDGE = "EDGE_SET"; //$NON-NLS-1$
    private static final String CMD_SET_XP = "XP_SET"; //$NON-NLS-1$
    private static final String CMD_ADD_1_XP = "XP_ADD_1"; //$NON-NLS-1$
    private static final String CMD_ADD_XP = "XP_ADD"; //$NON-NLS-1$
    private static final String CMD_EDIT_BIOGRAPHY = "BIOGRAPHY"; //$NON-NLS-1$
    private static final String CMD_RANDOM_PORTRAIT = "RANDOMIZE_PORTRAIT"; //$NON-NLS-1$
    private static final String CMD_EDIT_PORTRAIT = "PORTRAIT"; //$NON-NLS-1$
    private static final String CMD_EDIT_HITS = "EDIT_HITS"; //$NON-NLS-1$
    private static final String CMD_EDIT = "EDIT"; //$NON-NLS-1$
    private static final String CMD_SACK = "SACK"; //$NON-NLS-1$
    private static final String CMD_REMOVE = "REMOVE"; //$NON-NLS-1$
    private static final String CMD_EDGE_TRIGGER = "EDGE"; //$NON-NLS-1$
    private static final String CMD_CHANGE_PRISONER_STATUS = "PRISONER_STATUS"; //$NON-NLS-1$
    private static final String CMD_CHANGE_STATUS = "STATUS"; //$NON-NLS-1$
    private static final String CMD_ACQUIRE_SPECIALIST = "SPECIALIST"; //$NON-NLS-1$
    private static final String CMD_ACQUIRE_WEAPON_SPECIALIST = "WSPECIALIST"; //$NON-NLS-1$
    private static final String CMD_ACQUIRE_RANGEMASTER = "RANGEMASTER"; //$NON-NLS-1$
    private static final String CMD_ACQUIRE_HUMANTRO = "HUMANTRO"; //$NON-NLS-1$
    private static final String CMD_ACQUIRE_ABILITY = "ABILITY"; //$NON-NLS-1$
    private static final String CMD_ACQUIRE_CUSTOM_CHOICE = "CUSTOM_CHOICE"; //$NON-NLS-1$
    private static final String CMD_IMPROVE = "IMPROVE"; //$NON-NLS-1$
    private static final String CMD_ADD_SPOUSE = "SPOUSE"; //$NON-NLS-1$
    private static final String CMD_REMOVE_SPOUSE = "REMOVE_SPOUSE"; //$NON-NLS-1$
    private static final String CMD_ADD_PREGNANCY = "ADD_PREGNANCY"; //$NON-NLS-1$
    private static final String CMD_REMOVE_PREGNANCY = "PREGNANCY_SPOUSE"; //$NON-NLS-1$
    private static final String CMD_ADD_TECH = "ADD_TECH"; //$NON-NLS-1$

    private static final String CMD_IMPRISON = "IMPRISON"; //$NON-NLS-1$
    private static final String CMD_FREE = "FREE"; //$NON-NLS-1$
    private static final String CMD_RECRUIT = "RECRUIT"; //$NON-NLS-1$
    private static final String CMD_RANSOM = "RANSOM";

    private static final String SEPARATOR = "@"; //$NON-NLS-1$
    private static final String HYPHEN = "-"; //$NON-NLS-1$
    private static final String TRUE = String.valueOf(true);
    private static final String FALSE = String.valueOf(false);

    private final CampaignGUI gui;
    private final JTable personnelTable;
    private final PersonnelTableModel personnelModel;
    private final ResourceBundle resourceMap;

    protected PersonnelTableMouseAdapter(CampaignGUI gui, JTable personnelTable,
                                      PersonnelTableModel personnelModel) {
        this.gui = gui;
        this.personnelTable = personnelTable;
        this.personnelModel = personnelModel;
        resourceMap = ResourceBundle.getBundle("mekhq.resources.PersonnelTableMouseAdapter", new EncodeControl()); //$NON-NLS-1$
    }

    public static void connect(CampaignGUI gui, JTable personnelTable,
            PersonnelTableModel personnelModel, JSplitPane splitPersonnel) {
        new PersonnelTableMouseAdapter(gui, personnelTable, personnelModel) {
            @Override
            public void mouseClicked(MouseEvent e) {
                if ((e.getButton() == MouseEvent.BUTTON1) && (e.getClickCount() == 2)) {
                    int width = splitPersonnel.getSize().width;
                    int location = splitPersonnel.getDividerLocation();
                    int size = splitPersonnel.getDividerSize();
                    if ((width - location + size) < PersonnelTab.PERSONNEL_VIEW_WIDTH) {
                        // expand
                        splitPersonnel.resetToPreferredSizes();
                    } else {
                        // collapse
                        splitPersonnel.setDividerLocation(1.0);
                    }
                }
            }
        }.connect(personnelTable);
    }

    // MechWarrior Edge Options
    private static final String OPT_EDGE_MASC_FAILURE = "edge_when_masc_fails"; //$NON-NLS-1$
    private static final String OPT_EDGE_EXPLOSION = "edge_when_explosion"; //$NON-NLS-1$
    private static final String OPT_EDGE_KO = "edge_when_ko"; //$NON-NLS-1$
    private static final String OPT_EDGE_TAC = "edge_when_tac"; //$NON-NLS-1$
    private static final String OPT_EDGE_HEADHIT = "edge_when_headhit"; //$NON-NLS-1$

    // Aero Edge Options
    private static final String OPT_EDGE_WHEN_AERO_ALT_LOSS= "edge_when_aero_alt_loss"; //$NON-NLS-1$
    private static final String OPT_EDGE_WHEN_AERO_EXPLOSION= "edge_when_aero_explosion"; //$NON-NLS-1$
    private static final String OPT_EDGE_WHEN_AERO_KO= "edge_when_aero_ko"; //$NON-NLS-1$
    private static final String OPT_EDGE_WHEN_AERO_LUCKY_CRIT= "edge_when_aero_lucky_crit"; //$NON-NLS-1$
    private static final String OPT_EDGE_WHEN_AERO_NUKE_CRIT= "edge_when_aero_nuke_crit"; //$NON-NLS-1$
    private static final String OPT_EDGE_WHEN_AERO_UNIT_CARGO_LOST= "edge_when_aero_unit_cargo_lost"; //$NON-NLS-1$

    private static final int MAX_POPUP_ITEMS = 20;

    private String makeCommand(String ... parts) {
        return Utilities.combineString(Arrays.asList(parts), SEPARATOR);
    }

    @Override
    public void actionPerformed(ActionEvent action) {
        int row = personnelTable.getSelectedRow();
        if (row < 0) {
            return;
        }
        Person selectedPerson = personnelModel.getPerson(personnelTable.convertRowIndexToModel(row));
        int[] rows = personnelTable.getSelectedRows();
        Person[] people = new Person[rows.length];
        for (int i = 0; i < rows.length; i++) {
            people[i] = personnelModel.getPerson(personnelTable.convertRowIndexToModel(rows[i]));
        }

        String[] data = action.getActionCommand().split(SEPARATOR, -1);
        String command = data[0];

        switch (command) {
            case CMD_RANKSYSTEM: {
                int system = Integer.parseInt(data[1]);
                for (Person person : people) {
                    person.setRankSystem(system);
                }
                break;
            }
            case CMD_RANK: {
                int rank = Integer.parseInt(data[1]);
                int level = 0;
                // Check to see if we added a rank level...
                if (data.length > 2) {
                    level = Integer.parseInt(data[2]);
                }

                for (Person person : people) {
                    gui.getCampaign().changeRank(person, rank, level, true);
                }
                break;
            }
            case CMD_MANEI_DOMINI_RANK: {
                ManeiDominiRank maneiDominiRank = ManeiDominiRank.parseFromString(data[1]);
                for (Person person : people) {
                    person.setManeiDominiRank(maneiDominiRank);
                }
                break;
            }
            case CMD_MANEI_DOMINI_CLASS: {
                try {
                    ManeiDominiClass mdClass = ManeiDominiClass.valueOf(data[1]);
                    for (Person person : people) {
                        person.setManeiDominiClass(mdClass);
                    }
                } catch (Exception e) {
                    MekHQ.getLogger().error("Failed to assign Manei Domini Class", e);
                }
                break;
            }
            case CMD_PRIMARY_DESIGNATOR: {
                try {
                    ROMDesignation romDesignation = ROMDesignation.valueOf(data[1]);
                    for (Person person : people) {
                        person.setPrimaryDesignator(romDesignation);
                    }
                } catch (Exception e) {
                    MekHQ.getLogger().error("Failed to assign ROM designator", e);
                }
                break;
            }
            case CMD_SECONDARY_DESIGNATOR: {
                try {
                    ROMDesignation romDesignation = ROMDesignation.valueOf(data[1]);
                    for (Person person : people) {
                        person.setSecondaryDesignator(romDesignation);
                    }
                } catch (Exception e) {
                    MekHQ.getLogger().error("Failed to assign ROM secondary designator", e);
                }
                break;
            }
            case CMD_PRIMARY_ROLE: {
                int role = Integer.parseInt(data[1]);
                for (Person person : people) {
                    person.setPrimaryRole(role);
                    gui.getCampaign().personUpdated(person);
                    if (gui.getCampaign().getCampaignOptions().usePortraitForType(role)
                            && gui.getCampaign().getCampaignOptions().getAssignPortraitOnRoleChange()
                            && person.getPortrait().hasDefaultFilename()) {
                        gui.getCampaign().assignRandomPortraitFor(person);
                    }
                }
                break;
            }
            case CMD_SECONDARY_ROLE: {
                int secRole = Integer.parseInt(data[1]);
                for (Person person : people) {
                    person.setSecondaryRole(secRole);
                    gui.getCampaign().personUpdated(person);
                }
                break;
            }
            case CMD_REMOVE_UNIT: {
                for (Person person : people) {
                    Unit u = person.getUnit();
                    if (null != u) {
                        u.remove(person, true);
                        u.resetEngineer();
                        u.runDiagnostic(false);
                    }
                    // check for tech unit assignments
                    if (!person.getTechUnits().isEmpty()) {
                        for (Unit unitWeTech : new ArrayList<>(person.getTechUnits())) {
                            unitWeTech.remove(person, true);
                            unitWeTech.resetEngineer();
                            unitWeTech.runDiagnostic(false);
                        }
                        /*
                         * Incase there's still some assignments for this tech,
                         * clear them out. This can happen if the target unit
                         * above is null. The tech will still have the pointer
                         * but to a null unit and it will never go away
                         * otherwise.
                         */
                        person.clearTechUnits();
                    }
                }
                break;
            }
            case CMD_ADD_PILOT: {
                UUID selected = UUID.fromString(data[1]);
                Unit u = gui.getCampaign().getUnit(selected);
                Unit oldUnit = selectedPerson.getUnit();
                boolean useTransfers = false;
                boolean transferLog = !gui.getCampaign().getCampaignOptions().useTransfers();
                if (null != oldUnit) {
                    oldUnit.remove(selectedPerson, transferLog);
                    useTransfers = gui.getCampaign().getCampaignOptions().useTransfers();
                }
                if (null != u) {
                    u.addPilotOrSoldier(selectedPerson, useTransfers);
                    u.resetPilotAndEntity();
                    u.runDiagnostic(false);
                }
                break;
            }
            case CMD_ADD_SOLDIER: {
                UUID selected = UUID.fromString(data[1]);
                Unit u = gui.getCampaign().getUnit(selected);
                if (null != u) {
                    for (Person p : people) {
                        if (u.canTakeMoreGunners()) {
                            Unit oldUnit = p.getUnit();
                            boolean useTransfers = false;
                            boolean transferLog = !gui.getCampaign().getCampaignOptions().useTransfers();
                            if (null != oldUnit) {
                                oldUnit.remove(p, transferLog);
                                useTransfers = gui.getCampaign().getCampaignOptions().useTransfers();
                            }
                            u.addPilotOrSoldier(p, useTransfers);
                        }
                    }

                    u.resetPilotAndEntity();
                    u.runDiagnostic(false);
                }
                break;
            }
            case CMD_ADD_DRIVER: {
                UUID selected = UUID.fromString(data[1]);
                Unit u = gui.getCampaign().getUnit(selected);
                Unit oldUnit = selectedPerson.getUnit();
                boolean useTransfers = false;
                boolean transferLog = !gui.getCampaign().getCampaignOptions().useTransfers();
                if (null != oldUnit) {
                    oldUnit.remove(selectedPerson, transferLog);
                    useTransfers = gui.getCampaign().getCampaignOptions().useTransfers();
                }
                if (null != u) {
                    u.addDriver(selectedPerson, useTransfers);
                    u.resetPilotAndEntity();
                    u.runDiagnostic(false);
                }
                break;
            }
            case CMD_ADD_VESSEL_PILOT: {
                UUID selected = UUID.fromString(data[1]);
                Unit u = gui.getCampaign().getUnit(selected);
                if (null != u) {
                    for (Person p : people) {
                        if (u.canTakeMoreDrivers()) {
                            Unit oldUnit = p.getUnit();
                            boolean useTransfers = false;
                            boolean transferLog = !gui.getCampaign().getCampaignOptions().useTransfers();
                            if (null != oldUnit) {
                                oldUnit.remove(p, transferLog);
                                useTransfers = gui.getCampaign().getCampaignOptions().useTransfers();
                            }
                            u.addDriver(p, useTransfers);
                        }
                    }
                    u.resetPilotAndEntity();
                    u.runDiagnostic(false);
                }
                break;
            }
            case CMD_ADD_GUNNER: {
                UUID selected = UUID.fromString(data[1]);
                Unit u = gui.getCampaign().getUnit(selected);
                if (null != u) {
                    for (Person p : people) {
                        if (u.canTakeMoreGunners()) {
                            Unit oldUnit = p.getUnit();
                            boolean useTransfers = false;
                            boolean transferLog = !gui.getCampaign().getCampaignOptions().useTransfers();
                            if (null != oldUnit) {
                                oldUnit.remove(p, transferLog);
                                useTransfers = gui.getCampaign().getCampaignOptions().useTransfers();
                            }
                            u.addGunner(p, useTransfers);
                        }
                    }

                    u.resetPilotAndEntity();
                    u.runDiagnostic(false);
                }
                break;
            }
            case CMD_ADD_CREW: {
                UUID selected = UUID.fromString(data[1]);
                Unit u = gui.getCampaign().getUnit(selected);
                if (null != u) {
                    for (Person p : people) {
                        if (u.canTakeMoreVesselCrew()) {
                            Unit oldUnit = p.getUnit();
                            boolean useTransfers = false;
                            boolean transferLog = !gui.getCampaign().getCampaignOptions().useTransfers();
                            if (null != oldUnit) {
                                oldUnit.remove(p, transferLog);
                                useTransfers = gui.getCampaign().getCampaignOptions().useTransfers();
                            }
                            u.addVesselCrew(p, useTransfers);
                        }
                    }

                    u.resetPilotAndEntity();
                    u.runDiagnostic(false);
                }
                break;
            }
            case CMD_ADD_NAVIGATOR: {
                UUID selected = UUID.fromString(data[1]);
                Unit u = gui.getCampaign().getUnit(selected);
                if (null != u) {
                    for (Person p : people) {
                        if (u.canTakeNavigator()) {
                            Unit oldUnit = p.getUnit();
                            boolean useTransfers = false;
                            boolean transferLog = !gui.getCampaign().getCampaignOptions().useTransfers();
                            if (null != oldUnit) {
                                oldUnit.remove(p, transferLog);
                                useTransfers = gui.getCampaign().getCampaignOptions().useTransfers();
                            }
                            u.setNavigator(p, useTransfers);
                        }
                    }

                    u.resetPilotAndEntity();
                    u.runDiagnostic(false);
                }
                break;
            }
            case CMD_ADD_TECH_OFFICER: {
                UUID selected = UUID.fromString(data[1]);
                Unit u = gui.getCampaign().getUnit(selected);
                if (null != u) {
                    for (Person p : people) {
                        if (u.canTakeTechOfficer()) {
                            Unit oldUnit = p.getUnit();
                            boolean useTransfers = false;
                            boolean transferLog = !gui.getCampaign().getCampaignOptions().useTransfers();
                            if (null != oldUnit) {
                                oldUnit.remove(p, transferLog);
                                useTransfers = gui.getCampaign().getCampaignOptions().useTransfers();
                            }
                            u.setTechOfficer(p, useTransfers);
                        }
                    }

                    u.resetPilotAndEntity();
                    u.runDiagnostic(false);
                }
                break;
            }
            case CMD_ADD_TECH: {
                UUID selected = UUID.fromString(data[1]);
                Unit u = gui.getCampaign().getUnit(selected);
                if (null != u) {
                    if (u.canTakeTech()) {
                        u.setTech(selectedPerson);
                    }

                    u.resetPilotAndEntity();
                    u.runDiagnostic(false);
                }
                break;
            }
            case CMD_ADD_PREGNANCY: {
                if (selectedPerson.getGender().isFemale()) {
                    selectedPerson.addPregnancy(gui.getCampaign(), gui.getCampaign().getLocalDate());
                    MekHQ.triggerEvent(new PersonChangedEvent(selectedPerson));
                }
                break;
            }
            case CMD_REMOVE_PREGNANCY: {
                if (selectedPerson.isPregnant()) {
                    selectedPerson.removePregnancy();
                    MekHQ.triggerEvent(new PersonChangedEvent(selectedPerson));
                }
                break;
            }
            case CMD_REMOVE_SPOUSE: {
                for (Person person : people) {
                    if (person.getGenealogy().hasSpouse()) {
                        Divorce.valueOf(data[1]).divorce(person, gui.getCampaign());
                    }
                }
                break;
            }
            case CMD_ADD_SPOUSE: {
                Person spouse = gui.getCampaign().getPerson(UUID.fromString(data[1]));
                Marriage.valueOf(data[2]).marry(gui.getCampaign(), selectedPerson, spouse,
                        gui.getCampaign().getLocalDate());
                break;
            }
            case CMD_ADD_AWARD: {
                for (Person person : people) {
                    person.getAwardController().addAndLogAward(data[1], data[2],
                            gui.getCampaign().getLocalDate());
                }
                break;
            }
            case CMD_RMV_AWARD: {
                for (Person person : people) {
                    try {
                        if (person.getAwardController().hasAward(data[1], data[2])) {
                            person.getAwardController().removeAward(data[1], data[2],
                                    (data.length > 3)
                                            ? MekHQ.getMekHQOptions().parseDisplayFormattedDate(data[3])
                                            : null,
                                    gui.getCampaign().getLocalDate());
                        }
                    } catch (Exception e) {
                        MekHQ.getLogger().error("Could not remove award.", e);
                    }
                }
                break;
            }
            case CMD_IMPROVE: {
                String type = data[1];
                int cost = Integer.parseInt(data[2]);
                int oldExpLevel = selectedPerson.getExperienceLevel(false);
                selectedPerson.improveSkill(type);
                selectedPerson.awardXP(-cost);
                gui.getCampaign().personUpdated(selectedPerson);

                gui.getCampaign().addReport(String.format(resourceMap.getString("improved.format"), selectedPerson.getHyperlinkedName(), type));
                if (gui.getCampaign().getCampaignOptions().getUseAtB()
                        && gui.getCampaign().getCampaignOptions().useAbilities()) {
                    if (selectedPerson.getPrimaryRole() > Person.T_NONE
                            && selectedPerson.getPrimaryRole() <= Person.T_CONV_PILOT
                            && selectedPerson.getExperienceLevel(false) > oldExpLevel
                            && oldExpLevel >= SkillType.EXP_REGULAR) {
                        SingleSpecialAbilityGenerator spaGenerator = new SingleSpecialAbilityGenerator();
                        String spa = spaGenerator.rollSPA(selectedPerson);
                        if (null == spa) {
                            if (gui.getCampaign().getCampaignOptions().useEdge()) {
                                selectedPerson.getOptions().acquireAbility(PilotOptions.EDGE_ADVANTAGES,
                                        "edge", selectedPerson.getEdge() + 1);
                                gui.getCampaign().addReport(String.format(resourceMap.getString("gainedEdge.format"), selectedPerson.getHyperlinkedName()));
                            }
                        } else {
                            gui.getCampaign().addReport(String.format(resourceMap.getString("gained.format"), //$NON-NLS-1$
                                    selectedPerson.getHyperlinkedName(), SpecialAbility.getDisplayName(spa)));
                        }
                    }
                }
                break;
            }
            case CMD_ACQUIRE_ABILITY: {
                String selected = data[1];
                int cost = Integer.parseInt(data[2]);
                selectedPerson.getOptions().acquireAbility(PilotOptions.LVL3_ADVANTAGES,
                        selected, true);
                selectedPerson.awardXP(-cost);
                gui.getCampaign().personUpdated(selectedPerson);
                // TODO: add personnelTab.getCampaign() report
                break;
            }
            case CMD_ACQUIRE_WEAPON_SPECIALIST: {
                String selected = data[1];
                int cost = Integer.parseInt(data[2]);
                selectedPerson.getOptions().acquireAbility(PilotOptions.LVL3_ADVANTAGES,
                        "weapon_specialist", selected);
                selectedPerson.awardXP(-cost);
                gui.getCampaign().personUpdated(selectedPerson);
                // TODO: add campaign report
                break;
            }
            case CMD_ACQUIRE_SPECIALIST: {
                String selected = data[1];
                int cost = Integer.parseInt(data[2]);
                selectedPerson.getOptions().acquireAbility(PilotOptions.LVL3_ADVANTAGES,
                        "specialist", selected);
                selectedPerson.awardXP(-cost);
                gui.getCampaign().personUpdated(selectedPerson);
                // TODO: add campaign report
                break;
            }
            case CMD_ACQUIRE_RANGEMASTER: {
                String selected = data[1];
                int cost = Integer.parseInt(data[2]);
                selectedPerson.getOptions().acquireAbility(PilotOptions.LVL3_ADVANTAGES,
                        "range_master", selected);
                selectedPerson.awardXP(-cost);
                gui.getCampaign().personUpdated(selectedPerson);
                // TODO: add campaign report
                break;
            }
            case CMD_ACQUIRE_HUMANTRO: {
                String selected = data[1];
                int cost = Integer.parseInt(data[2]);
                selectedPerson.getOptions().acquireAbility(PilotOptions.LVL3_ADVANTAGES,
                        "human_tro", selected);
                selectedPerson.awardXP(-cost);
                gui.getCampaign().personUpdated(selectedPerson);
                // TODO: add campaign report
                break;
            }
            case CMD_ACQUIRE_CUSTOM_CHOICE: {
                String selected = data[1];
                int cost = Integer.parseInt(data[2]);
                String ability = data[3];
                selectedPerson.getOptions().acquireAbility(PilotOptions.LVL3_ADVANTAGES,
                        ability, selected);
                selectedPerson.awardXP(-cost);
                gui.getCampaign().personUpdated(selectedPerson);
                // TODO: add campaign report
                break;
            }
            case CMD_CHANGE_STATUS: {
                PersonnelStatus status = PersonnelStatus.valueOf(data[1]);
                for (Person person : people) {
                    if (status.isActive() || (JOptionPane.showConfirmDialog(null,
                            String.format(resourceMap.getString("confirmRetireQ.format"), person.getFullTitle()),
                            status.toString(), JOptionPane.YES_NO_OPTION) == 0)) {
                        person.changeStatus(gui.getCampaign(), status, gui.getCampaign().getLocalDate());
                    }
                }
                break;
            }
            case CMD_CHANGE_PRISONER_STATUS: {
                try {
                    PrisonerStatus status = PrisonerStatus.valueOf(data[1]);
                    for (Person person : people) {
                        if (person.getPrisonerStatus() != status) {
                            person.setPrisonerStatus(status);
                        }
                    }
                } catch (Exception e) {
                    MekHQ.getLogger().error("Unknown PrisonerStatus Option. No changes will be made.", e);
                }
                break;
            }
            case CMD_IMPRISON: {
                for (Person person : people) {
                    if (!person.getPrisonerStatus().isPrisoner()) {
                        person.setPrisonerStatus(PrisonerStatus.PRISONER);
                    }
                }
                break;
            }
            case CMD_FREE: {
                // TODO: Warn in particular for "freeing" in deep space, leading to Geneva Conventions violation (#1400 adding Crime to MekHQ)
                // TODO: Record the people into some NPC pool, if still alive
                String title = (people.length == 1) ? people[0].getFullTitle()
                        : String.format(resourceMap.getString("numPrisoners.text"), people.length);
                if (0 == JOptionPane.showConfirmDialog(null,
                        String.format(resourceMap.getString("confirmFree.format"), title),
                        resourceMap.getString("freeQ.text"),
                        JOptionPane.YES_NO_OPTION)) {
                    for (Person person : people) {
                        gui.getCampaign().removePerson(person.getId());
                    }
                }
                break;
            }
            case CMD_RECRUIT: {
                for (Person person : people) {
                    if (person.getPrisonerStatus().isWillingToDefect()) {
                        person.setPrisonerStatus(PrisonerStatus.FREE);
                    }
                }
                break;
            }
            case CMD_RANSOM: {
                // ask the user if they want to sell off their prisoners. If yes, then add a daily report entry, add the money and remove them all.
                Money total = Money.zero();
                total = total.plus(Arrays.stream(people).map(Person::getRansomValue).collect(Collectors.toList()));

                if (0 == JOptionPane.showConfirmDialog(
                        null,
                        String.format(resourceMap.getString("ransomQ.format"), people.length, total.toAmountAndSymbolString()),
                        resourceMap.getString("ransom.text"), //$NON-NLS-1$
                        JOptionPane.YES_NO_OPTION)) {

                    gui.getCampaign().addReport(String.format(resourceMap.getString("ransomReport.format"), people.length, total.toAmountAndSymbolString()));
                    gui.getCampaign().addFunds(total, resourceMap.getString("ransom.text"), Transaction.C_MISC);
                    for (Person person : people) {
                        gui.getCampaign().removePerson(person.getId(), false);
                    }
                }
                break;
            }
            case CMD_EDGE_TRIGGER: {
                String trigger = data[1];
                if (people.length > 1) {
                    boolean status = Boolean.parseBoolean(data[2]);
                    for (Person person : people) {
                        person.setEdgeTrigger(trigger, status);
                        gui.getCampaign().personUpdated(person);
                    }
                } else {
                    selectedPerson.changeEdgeTrigger(trigger);
                    gui.getCampaign().personUpdated(selectedPerson);
                }
                break;
            }
            case CMD_REMOVE: {
                String title = (people.length == 1) ? people[0].getFullTitle()
                        : String.format(resourceMap.getString("numPersonnel.text"), people.length);
                if (0 == JOptionPane.showConfirmDialog(null,
                        String.format(resourceMap.getString("confirmRemove.format"), title),
                        resourceMap.getString("removeQ.text"),
                        JOptionPane.YES_NO_OPTION)) {
                    for (Person person : people) {
                        gui.getCampaign().removePerson(person.getId());
                    }
                }
                break;
            }
            case CMD_SACK: {
                boolean showDialog = false;
                ArrayList<UUID> toRemove = new ArrayList<>();
                for (Person person : people) {
                    if (gui.getCampaign().getRetirementDefectionTracker()
                            .removeFromCampaign(
                                    person,
                                    false,
                                    gui.getCampaign().getCampaignOptions()
                                            .getUseShareSystem() ? person
                                            .getNumShares(gui.getCampaign()
                                                    .getCampaignOptions()
                                                    .getSharesForAll()) : 0,
                                    gui.getCampaign(), null)) {
                        showDialog = true;
                    } else {
                        toRemove.add(person.getId());
                    }
                }
                if (showDialog) {
                    RetirementDefectionDialog rdd = new RetirementDefectionDialog(
                            gui, null, false);
                    rdd.setVisible(true);
                    if (rdd.wasAborted()
                            || !gui.getCampaign().applyRetirement(rdd.totalPayout(),
                            rdd.getUnitAssignments())) {
                        for (Person person : people) {
                            gui.getCampaign().getRetirementDefectionTracker()
                                    .removePayout(person);
                        }
                    } else {
                        for (UUID id : toRemove) {
                            gui.getCampaign().removePerson(id);
                        }
                    }
                } else {
                    String question;
                    if (people.length > 1) {
                        question = resourceMap.getString("confirmRemoveMultiple.text"); //$NON-NLS-1$
                    } else {
                        question = String.format(resourceMap.getString("confirmRemove.format"), people[0].getFullTitle()); //$NON-NLS-1$
                    }
                    if (JOptionPane.YES_OPTION == JOptionPane.showConfirmDialog(
                            null, question, resourceMap.getString("removeQ.text"), //$NON-NLS-1$
                            JOptionPane.YES_NO_OPTION)) {
                        for (Person person : people) {
                            gui.getCampaign().removePerson(person.getId());
                        }
                    }
                }
                break;
            }
            case CMD_EDIT: {
                CustomizePersonDialog npd = new CustomizePersonDialog(
                        gui.getFrame(), true, selectedPerson, gui.getCampaign());
                npd.setVisible(true);
                gui.getCampaign().personUpdated(selectedPerson);
                break;
            }
            case CMD_EDIT_HITS: {
                EditPersonnelHitsDialog ephd = new EditPersonnelHitsDialog(gui.getFrame(), true, selectedPerson);
                ephd.setVisible(true);
                if (0 == selectedPerson.getHits()) {
                    selectedPerson.setDoctorId(null, gui.getCampaign().getCampaignOptions()
                            .getNaturalHealingWaitingPeriod());
                }
                gui.getCampaign().personUpdated(selectedPerson);
                break;
            }
            case CMD_RANDOM_PORTRAIT: {
                for (Person person : people) {
                    gui.getCampaign().assignRandomPortraitFor(person);
                    gui.getCampaign().personUpdated(person);
                }
                break;
            }
            case CMD_EDIT_PORTRAIT: {
                AbstractIconChooserDialog portraitDialog = new PortraitChooserDialog(gui.getFrame(),
                        selectedPerson.getPortrait());
                int result = portraitDialog.showDialog();
                if ((result == JOptionPane.OK_OPTION) && (portraitDialog.getSelectedItem() != null)) {
                    for (Person person : people) {
                        if (!person.getPortrait().equals(portraitDialog.getSelectedItem())) {
                            person.setPortrait(portraitDialog.getSelectedItem());
                            gui.getCampaign().personUpdated(person);
                        }
                    }
                }
                break;
            }
            case CMD_EDIT_BIOGRAPHY: {
                MarkdownEditorDialog tad = new MarkdownEditorDialog(gui.getFrame(), true,
                        resourceMap.getString("editBiography.text"), selectedPerson.getBiography());
                tad.setVisible(true);
                if (tad.wasChanged()) {
                    selectedPerson.setBiography(tad.getText());
                    MekHQ.triggerEvent(new PersonChangedEvent(selectedPerson));
                }
                break;
            }
            case CMD_ADD_1_XP: {
                for (Person person : people) {
                    person.awardXP(1);
                    MekHQ.triggerEvent(new PersonChangedEvent(person));
                }
                break;
            }
            case CMD_ADD_XP: {
                PopupValueChoiceDialog pvcda = new PopupValueChoiceDialog(
                        gui.getFrame(), true, resourceMap.getString("xp.text"), 1, 0);
                pvcda.setVisible(true);

                int ia = pvcda.getValue();
                if (ia <= 0) {
                    // <0 indicates Cancellation
                    // =0 is a No-Op
                    return;
                }

                for (Person person : people) {
                    person.awardXP(ia);
                    MekHQ.triggerEvent(new PersonChangedEvent(person));
                }
                break;
            }
            case CMD_SET_XP: {
                PopupValueChoiceDialog pvcd = new PopupValueChoiceDialog(
                        gui.getFrame(), true, resourceMap.getString("xp.text"), selectedPerson.getXP(), 0);
                pvcd.setVisible(true);
                if (pvcd.getValue() < 0) {
                    return;
                }
                int i = pvcd.getValue();
                for (Person person : people) {
                    person.setXP(i);
                    MekHQ.triggerEvent(new PersonChangedEvent(person));
                }
                break;
            }
            case CMD_BUY_EDGE: {
                int cost = gui.getCampaign().getCampaignOptions().getEdgeCost();
                for (Person person : people) {
                    selectedPerson.awardXP(-cost);
                    person.changeEdge(1);
                    //Make the new edge point available to support personnel, but don't reset until the week ends
                    person.changeCurrentEdge(1);
                    gui.getCampaign().personUpdated(person);
                }
                break;
            }
            case CMD_SET_EDGE: {
                PopupValueChoiceDialog pvcd = new PopupValueChoiceDialog(
                        gui.getFrame(), true, resourceMap.getString("edge.text"), selectedPerson.getEdge(), 0, //$NON-NLS-1$
                        10);
                pvcd.setVisible(true);
                if (pvcd.getValue() < 0) {
                    return;
                }
                int i = pvcd.getValue();
                for (Person person : people) {
                    person.setEdge(i);
                    //Reset currentEdge for support people
                    person.resetCurrentEdge();
                    gui.getCampaign().personUpdated(person);
                }
                break;
            }
            case CMD_ADD_KILL: {
                AddOrEditKillEntryDialog nkd;
                Unit unit = selectedPerson.getUnit();
                if (people.length > 1) {
                    nkd = new AddOrEditKillEntryDialog(gui.getFrame(), true, null,
                            (unit != null) ? unit.getName() : resourceMap.getString("bareHands.text"),
                            gui.getCampaign().getLocalDate());
                } else {
                    nkd = new AddOrEditKillEntryDialog(gui.getFrame(), true, selectedPerson.getId(),
                            (unit != null) ? unit.getName() : resourceMap.getString("bareHands.text"),
                            gui.getCampaign().getLocalDate());
                }
                nkd.setVisible(true);
                if (nkd.getKill().isPresent()) {
                    Kill kill = nkd.getKill().get();
                    if (people.length > 1) {
                        for (Person person : people) {
                            Kill k = kill.clone();
                            k.setPilotId(person.getId());
                            gui.getCampaign().addKill(k);
                            MekHQ.triggerEvent(new PersonLogEvent(person));
                        }
                    } else {
                        gui.getCampaign().addKill(kill);
                        MekHQ.triggerEvent(new PersonLogEvent(selectedPerson));
                    }
                }
                break;
            }
            case CMD_EDIT_KILL_LOG: {
                EditKillLogDialog ekld = new EditKillLogDialog(gui.getFrame(), true, gui.getCampaign(), selectedPerson);
                ekld.setVisible(true);
                MekHQ.triggerEvent(new PersonLogEvent(selectedPerson));
                break;
            }
            case CMD_EDIT_PERSONNEL_LOG: {
                EditPersonnelLogDialog epld = new EditPersonnelLogDialog(gui.getFrame(), true, gui.getCampaign(), selectedPerson);
                epld.setVisible(true);
                MekHQ.triggerEvent(new PersonLogEvent(selectedPerson));
                break;
            }
            case CMD_ADD_LOG_ENTRY: {
                AddOrEditPersonnelEntryDialog addPersonnelLogDialog = new AddOrEditPersonnelEntryDialog(
                        gui.getFrame(), true, gui.getCampaign().getLocalDate());
                addPersonnelLogDialog.setVisible(true);
                Optional<LogEntry> personnelEntry = addPersonnelLogDialog.getEntry();
                if (personnelEntry.isPresent()) {
                    for (Person person : people) {
                        person.addLogEntry(personnelEntry.get().clone());
                        MekHQ.triggerEvent(new PersonLogEvent(selectedPerson));
                    }
                }
                break;
            }
            case CMD_EDIT_MISSIONS_LOG: {
                EditMissionLogDialog emld = new EditMissionLogDialog(gui.getFrame(), true, gui.getCampaign(), selectedPerson);
                emld.setVisible(true);
                MekHQ.triggerEvent(new PersonLogEvent(selectedPerson));
                break;
            }
            case CMD_ADD_MISSION_ENTRY: {
                AddOrEditMissionEntryDialog addMissionDialog = new AddOrEditMissionEntryDialog(
                        gui.getFrame(), true, gui.getCampaign().getLocalDate());
                addMissionDialog.setVisible(true);
                Optional<LogEntry> missionEntry = addMissionDialog.getEntry();
                if (missionEntry.isPresent()) {
                    for (Person person : people) {
                        person.addMissionLogEntry(missionEntry.get().clone());
                        MekHQ.triggerEvent(new PersonLogEvent(selectedPerson));
                    }
                }
                break;
            }
            case CMD_COMMANDER: {
                selectedPerson.setCommander(!selectedPerson.isCommander());
                if (selectedPerson.isCommander()) {
                    for (Person p : gui.getCampaign().getPersonnel()) {
                        if (p.isCommander() && !p.getId().equals(selectedPerson.getId())) {
                            p.setCommander(false);
                            gui.getCampaign().addReport(String.format(resourceMap.getString("removedCommander.format"), p.getHyperlinkedFullTitle())); //$NON-NLS-1$
                            gui.getCampaign().personUpdated(p);
                        }
                    }
                    gui.getCampaign().addReport(String.format(resourceMap.getString("setAsCommander.format"), selectedPerson.getHyperlinkedFullTitle())); //$NON-NLS-1$
                    gui.getCampaign().personUpdated(selectedPerson);
                }
                break;
            }
            case CMD_DEPENDENT: {
                if (people.length > 1) {
                    boolean status = !people[0].isDependent();
                    for (Person person : people) {
                        person.setDependent(status);
                        gui.getCampaign().personUpdated(person);
                    }
                } else {
                    selectedPerson.setDependent(!selectedPerson.isDependent());
                    gui.getCampaign().personUpdated(selectedPerson);
                }
                break;
            }
            case CMD_TRYING_TO_MARRY: {
                if (people.length > 1) {
                    boolean status = !people[0].isTryingToMarry();
                    for (Person person : people) {
                        person.setTryingToMarry(status);
                        gui.getCampaign().personUpdated(person);
                    }
                } else {
                    selectedPerson.setTryingToMarry(!selectedPerson.isTryingToMarry());
                    gui.getCampaign().personUpdated(selectedPerson);
                }
                break;
            }
            case CMD_TRYING_TO_CONCEIVE: {
                if (people.length > 1) {
                    boolean status = !people[0].isTryingToConceive();
                    for (Person person : people) {
                        person.setTryingToConceive(status);
                        gui.getCampaign().personUpdated(person);
                    }
                } else {
                    selectedPerson.setTryingToConceive(!selectedPerson.isTryingToConceive());
                    gui.getCampaign().personUpdated(selectedPerson);
                }
                break;
            }
            case CMD_FOUNDER: {
                if (people.length > 1) {
                    boolean status = !people[0].isFounder();
                    for (Person person : people) {
                        person.setFounder(status);
                        gui.getCampaign().personUpdated(person);
                    }
                } else {
                    selectedPerson.setFounder(!selectedPerson.isFounder());
                    gui.getCampaign().personUpdated(selectedPerson);
                }
                break;
            }
            case CMD_CALLSIGN: {
                String s = (String) JOptionPane.showInputDialog(gui.getFrame(),
                        resourceMap.getString("enterNewCallsign.text"), resourceMap.getString("editCallsign.text"),
                        JOptionPane.PLAIN_MESSAGE, null, null,
                        selectedPerson.getCallsign());
                if (null != s) {
                    selectedPerson.setCallsign(s);
                    gui.getCampaign().personUpdated(selectedPerson);
                }
                break;
            }
            case CMD_CLEAR_INJURIES: {
                for (Person person : people) {
                    person.clearInjuries();
                    Unit u = person.getUnit();
                    if (null != u) {
                        u.resetPilotAndEntity();
                    }
                }
                break;
            }
            case CMD_REMOVE_INJURY: {
                String sel = data[1];
                Injury toRemove = null;
                for (Injury i : selectedPerson.getInjuries()) {
                    if (i.getUUID().toString().equals(sel)) {
                        toRemove = i;
                        break;
                    }
                }
                if (toRemove != null) {
                    selectedPerson.removeInjury(toRemove);
                }
                Unit u = selectedPerson.getUnit();
                if (null != u) {
                    u.resetPilotAndEntity();
                }
                break;
            }
            case CMD_EDIT_INJURIES: {
                EditPersonnelInjuriesDialog epid = new EditPersonnelInjuriesDialog(
                        gui.getFrame(), true, gui.getCampaign(), selectedPerson);
                epid.setVisible(true);
                MekHQ.triggerEvent(new PersonChangedEvent(selectedPerson));
                break;
            }
            case CMD_BLOODNAME: {
                for (Person p : people) {
                    gui.getCampaign().checkBloodnameAdd(p, true);
                }
                break;
            }
            case CMD_EDIT_SALARY: {
                PopupValueChoiceDialog pcvd = new PopupValueChoiceDialog(
                        gui.getFrame(),
                        true,
                        resourceMap.getString("changeSalary.text"), //$NON-NLS-1$
                        selectedPerson.getSalary().getAmount().intValue(),
                        -1,
                        100000);
                pcvd.setVisible(true);
                int salary = pcvd.getValue();
                if (salary < -1) {
                    return;
                }
                for (Person person : people) {
                    person.setSalary(Money.of(salary));
                    MekHQ.triggerEvent(new PersonChangedEvent(person));
                }
                break;
            }
            default:
                break;
        }
    }

    private void loadGMToolsForPerson(Person person) {
        GMToolsDialog gmToolsDialog = new GMToolsDialog(gui.getFrame(), gui, person);
        gmToolsDialog.setVisible(true);
        gui.getCampaign().personUpdated(person);
    }

    private Person[] getSelectedPeople() {
        Person[] selected = new Person[personnelTable.getSelectedRowCount()];
        int[] rows = personnelTable.getSelectedRows();
        for (int i = 0; i < rows.length; i++) {
            Person person = personnelModel.getPerson(personnelTable.convertRowIndexToModel(rows[i]));
            selected[i] = person;
        }
        return selected;
    }

    @Override
    protected Optional<JPopupMenu> createPopupMenu() {
        if (personnelTable.getSelectedRowCount() == 0) {
            return Optional.empty();
        }

        JPopupMenu popup = new JPopupMenu();

        int row = personnelTable.getSelectedRow();
        boolean oneSelected = personnelTable.getSelectedRowCount() == 1;
        Person person = personnelModel.getPerson(personnelTable.convertRowIndexToModel(row));
        JMenuItem menuItem;
        JMenu menu;
        JMenu submenu;
        JCheckBoxMenuItem cbMenuItem;
        Person[] selected = getSelectedPeople();
        // lets fill the pop up menu
        if (StaticChecks.areAllEligible(selected, true)) {
            menu = new JMenu(resourceMap.getString("changeRank.text"));
            Ranks ranks = person.getRanks();
            for (int rankOrder = 0; rankOrder < Ranks.RC_NUM; rankOrder++) {
                Rank rank = ranks.getAllRanks().get(rankOrder);
                int profession = person.getProfession();

                // Empty professions need swapped before the continuation
                while (ranks.isEmptyProfession(profession) && (profession != Ranks.RPROF_MW)) {
                    profession = ranks.getAlternateProfession(profession);
                }

                if (rank.getName(profession).equals(HYPHEN)) {
                    continue;
                }

                // re-route through any profession redirections,
                // starting with the empty profession check
                while (rank.getName(profession).startsWith("--") && (profession != Ranks.RPROF_MW)) {
                    if (rank.getName(profession).equals("--")) {
                        profession = ranks.getAlternateProfession(profession);
                    } else if (rank.getName(profession).startsWith("--")) {
                        profession = ranks.getAlternateProfession(rank.getName(profession));
                    }
                }

                if (rank.getRankLevels(profession) > 0) {
                    submenu = new JMenu(rank.getName(profession));
                    for (int level = 0; level <= rank.getRankLevels(profession); level++) {
                        cbMenuItem = new JCheckBoxMenuItem(rank.getName(profession)
                                + Utilities.getRomanNumeralsFromArabicNumber(level, true));
                        cbMenuItem.setActionCommand(makeCommand(CMD_RANK, String.valueOf(rankOrder), String.valueOf(level)));
                        if ((person.getRankNumeric() == rankOrder) && (person.getRankLevel() == level)) {
                            cbMenuItem.setSelected(true);
                        }
                        cbMenuItem.addActionListener(this);
                        cbMenuItem.setEnabled(true);
                        submenu.add(cbMenuItem);
                    }
                    JMenuHelpers.addMenuIfNonEmpty(menu, submenu, MAX_POPUP_ITEMS);
                } else {
                    cbMenuItem = new JCheckBoxMenuItem(rank.getName(profession));
                    cbMenuItem.setActionCommand(makeCommand(CMD_RANK, String.valueOf(rankOrder)));
                    if (person.getRankNumeric() == rankOrder) {
                        cbMenuItem.setSelected(true);
                    }
                    cbMenuItem.addActionListener(this);
                    cbMenuItem.setEnabled(true);
                    menu.add(cbMenuItem);
                }
            }
            JMenuHelpers.addMenuIfNonEmpty(popup, menu, MAX_POPUP_ITEMS);
        }
        menu = new JMenu(resourceMap.getString("changeRankSystem.text"));
        // First allow them to revert to the campaign system
        cbMenuItem = new JCheckBoxMenuItem(resourceMap.getString("useCampaignRankSystem.text"));
        cbMenuItem.setActionCommand(makeCommand(CMD_RANKSYSTEM, "-1"));
        cbMenuItem.addActionListener(this);
        cbMenuItem.setEnabled(true);
        menu.add(cbMenuItem);
        for (int system = 0; system < Ranks.RS_NUM; system++) {
            if (system == Ranks.RS_CUSTOM) {
                continue;
            }
            final Ranks ranks = Ranks.getRanksFromSystem(system);
            if (ranks == null) {
                continue;
            }
            cbMenuItem = new JCheckBoxMenuItem(ranks.getRankSystemName());
            cbMenuItem.setActionCommand(makeCommand(CMD_RANKSYSTEM, String.valueOf(system)));
            cbMenuItem.addActionListener(this);
            cbMenuItem.setEnabled(true);
            if (system == person.getRanks().getRankSystem()) {
                cbMenuItem.setSelected(true);
            }
            menu.add(cbMenuItem);
        }
        JMenuHelpers.addMenuIfNonEmpty(popup, menu, MAX_POPUP_ITEMS);

        if (StaticChecks.areAllWoB(selected)) {
            // MD Ranks
            menu = new JMenu(resourceMap.getString("changeMDRank.text"));
            for (ManeiDominiRank maneiDominiRank : ManeiDominiRank.values()) {
                cbMenuItem = new JCheckBoxMenuItem(maneiDominiRank.toString());
                cbMenuItem.setActionCommand(makeCommand(CMD_MANEI_DOMINI_RANK, maneiDominiRank.name()));
                cbMenuItem.addActionListener(this);
                if (person.getManeiDominiRank() == maneiDominiRank) {
                    cbMenuItem.setSelected(true);
                }
                menu.add(cbMenuItem);
            }
            JMenuHelpers.addMenuIfNonEmpty(popup, menu, MAX_POPUP_ITEMS);

            // MD Classes
            menu = new JMenu(resourceMap.getString("changeMDClass.text"));
            for (ManeiDominiClass maneiDominiClass : ManeiDominiClass.values()) {
                cbMenuItem = new JCheckBoxMenuItem(maneiDominiClass.toString());
                cbMenuItem.setActionCommand(makeCommand(CMD_MANEI_DOMINI_CLASS, maneiDominiClass.name()));
                cbMenuItem.addActionListener(this);
                if (maneiDominiClass == person.getManeiDominiClass()) {
                    cbMenuItem.setSelected(true);
                }
                menu.add(cbMenuItem);
            }
            JMenuHelpers.addMenuIfNonEmpty(popup, menu, MAX_POPUP_ITEMS);
        }

        if (StaticChecks.areAllWoBOrComstar(selected)) {
            menu = new JMenu(resourceMap.getString("changePrimaryDesignation.text"));
            for (ROMDesignation romDesignation : ROMDesignation.values()) {
                cbMenuItem = new JCheckBoxMenuItem(romDesignation.toString());
                cbMenuItem.setActionCommand(makeCommand(CMD_PRIMARY_DESIGNATOR, romDesignation.name()));
                cbMenuItem.addActionListener(this);
                if (romDesignation == person.getPrimaryDesignator()) {
                    cbMenuItem.setSelected(true);
                }
                menu.add(cbMenuItem);
            }
            JMenuHelpers.addMenuIfNonEmpty(popup, menu, MAX_POPUP_ITEMS);

            menu = new JMenu(resourceMap.getString("changeSecondaryDesignation.text"));
            for (ROMDesignation romDesignation : ROMDesignation.values()) {
                cbMenuItem = new JCheckBoxMenuItem(romDesignation.toString());
                cbMenuItem.setActionCommand(makeCommand(CMD_SECONDARY_DESIGNATOR, romDesignation.name()));
                cbMenuItem.addActionListener(this);
                if (romDesignation == person.getSecondaryDesignator()) {
                    cbMenuItem.setSelected(true);
                }
                menu.add(cbMenuItem);
            }
            JMenuHelpers.addMenuIfNonEmpty(popup, menu, MAX_POPUP_ITEMS);
        }
        menu = new JMenu(resourceMap.getString("changeStatus.text"));
        for (PersonnelStatus status : PersonnelStatus.values()) {
            cbMenuItem = new JCheckBoxMenuItem(status.toString());
            if (person.getStatus() == status) {
                cbMenuItem.setSelected(true);
            }
            cbMenuItem.setActionCommand(makeCommand(CMD_CHANGE_STATUS, status.name()));
            cbMenuItem.addActionListener(this);
            menu.add(cbMenuItem);
        }
        popup.add(menu);

        if (StaticChecks.areAnyFree(selected)) {
            popup.add(newMenuItem(resourceMap.getString("imprison.text"), CMD_IMPRISON));
        } else {
            // If none are free, then we can put the Free option
            popup.add(newMenuItem(resourceMap.getString("free.text"), CMD_FREE));
        }

        if (gui.getCampaign().getCampaignOptions().useAtBPrisonerRansom()
                && StaticChecks.areAllPrisoners(selected)) {
            popup.add(newMenuItem(resourceMap.getString("ransom.text"), CMD_RANSOM));
        }

        if (StaticChecks.areAnyWillingToDefect(selected)) {
            popup.add(newMenuItem(resourceMap.getString("recruit.text"), CMD_RECRUIT));
        }

        menu = new JMenu(resourceMap.getString("changePrimaryRole.text"));
        for (int i = Person.T_MECHWARRIOR; i < Person.T_NUM; i++) {
            if (person.canPerformRole(i) && (person.getSecondaryRole() != i)) {
                cbMenuItem = new JCheckBoxMenuItem(Person.getRoleDesc(
                        i, gui.getCampaign().getFaction().isClan()));
                cbMenuItem.setActionCommand(makeCommand(CMD_PRIMARY_ROLE, String.valueOf(i)));
                if (person.getPrimaryRole() == i) {
                    cbMenuItem.setSelected(true);
                }
                cbMenuItem.addActionListener(this);
                cbMenuItem.setEnabled(true);
                menu.add(cbMenuItem);
            }
        }
        if (menu.getItemCount() > MAX_POPUP_ITEMS) {
            MenuScroller.setScrollerFor(menu, MAX_POPUP_ITEMS);
        }
        popup.add(menu);
        menu = new JMenu(resourceMap.getString("changeSecondaryRole.text")); //$NON-NLS-1$
        for (int i = 0; i < Person.T_NUM; i++) {
            if ((i == Person.T_NONE) || (person.canPerformRole(i) && (person.getPrimaryRole() != i))) {
                // you cant be an astech if you are a tech, or a medic
                // if you are a doctor
                if (person.isTechPrimary() && (i == Person.T_ASTECH)) {
                    continue;
                }
                if ((person.getPrimaryRole() == Person.T_DOCTOR) && (i == Person.T_MEDIC)) {
                    continue;
                }
                cbMenuItem = new JCheckBoxMenuItem(Person.getRoleDesc(
                        i, gui.getCampaign().getFaction().isClan()));
                cbMenuItem.setActionCommand(makeCommand(CMD_SECONDARY_ROLE, String.valueOf(i)));
                if (person.getSecondaryRole() == i) {
                    cbMenuItem.setSelected(true);
                }
                cbMenuItem.addActionListener(this);
                cbMenuItem.setEnabled(true);
                menu.add(cbMenuItem);
            }
        }
        if (menu.getItemCount() > MAX_POPUP_ITEMS) {
            MenuScroller.setScrollerFor(menu, MAX_POPUP_ITEMS);
        }
        popup.add(menu);
        // Bloodnames
        if (StaticChecks.areAllClanEligible(selected)) {
            menuItem = new JMenuItem(resourceMap.getString("giveRandomBloodname.text"));
            menuItem.setActionCommand(CMD_BLOODNAME);
            menuItem.addActionListener(this);
            menuItem.setEnabled(StaticChecks.areAllActive(selected));
            popup.add(menuItem);
        }

        // change salary
        if (gui.getCampaign().getCampaignOptions().payForSalaries()) {
            menuItem = new JMenuItem(resourceMap.getString("setSalary.text")); //$NON-NLS-1$
            menuItem.setActionCommand(CMD_EDIT_SALARY);
            menuItem.addActionListener(this);
            menuItem.setEnabled(StaticChecks.areAllActive(selected));
            popup.add(menuItem);
        }

        if (!person.isDeployed()) {
            // Assign pilot to unit/none
            menu = new JMenu(resourceMap.getString("assignToUnit.text")); //$NON-NLS-1$
            JMenu pilotMenu = new JMenu(resourceMap.getString("assignAsPilot.text")); //$NON-NLS-1$
            JMenu pilotUnitTypeMenu = new JMenu();
            JMenu pilotEntityWeightMenu = new JMenu();
            JMenu driverMenu = new JMenu(resourceMap.getString("assignAsDriver.text")); //$NON-NLS-1$
            JMenu driverUnitTypeMenu = new JMenu();
            JMenu driverEntityWeightMenu = new JMenu();
            JMenu crewMenu = new JMenu(resourceMap.getString("assignAsCrewmember.text")); //$NON-NLS-1$
            JMenu crewUnitTypeMenu = new JMenu();
            JMenu crewEntityWeightMenu = new JMenu();
            JMenu gunnerMenu = new JMenu(resourceMap.getString("assignAsGunner.text")); //$NON-NLS-1$
            JMenu gunnerUnitTypeMenu = new JMenu();
            JMenu gunnerEntityWeightMenu = new JMenu();
            JMenu navMenu = new JMenu(resourceMap.getString("assignAsNavigator.text")); //$NON-NLS-1$
            JMenu navUnitTypeMenu = new JMenu();
            JMenu navEntityWeightMenu = new JMenu();
            JMenu soldierMenu = new JMenu(resourceMap.getString("assignAsSoldier.text")); //$NON-NLS-1$
            JMenu soldierUnitTypeMenu = new JMenu();
            JMenu soldierEntityWeightMenu = new JMenu();
            JMenu techOfficerMenu = new JMenu(resourceMap.getString("assignAsTechOfficer.text")); //$NON-NLS-1$
            JMenu techOfficerUnitTypeMenu = new JMenu();
            JMenu techOfficerEntityWeightMenu = new JMenu();
            JMenu consoleCmdrMenu = new JMenu(resourceMap.getString("assignAsConsoleCmdr.text")); //$NON-NLS-1$
            JMenu consoleCmdrUnitTypeMenu = new JMenu();
            JMenu consoleCmdrEntityWeightMenu = new JMenu();
            JMenu techMenu = new JMenu(resourceMap.getString("assignAsTech.text")); //$NON-NLS-1$
            JMenu techUnitTypeMenu = new JMenu();
            JMenu techEntityWeightMenu = new JMenu();

            int unitType = -1;
            int weightClass = -1;

            if (oneSelected && person.getStatus().isActive() && person.getPrisonerStatus().isFree()) {
                for (Unit unit : HangarSorter.defaultSorting().getUnits(gui.getCampaign().getHangar())) {
                    if (!unit.isAvailable()) {
                        continue;
                    } else if (unit.getEntity().getUnitType() != unitType) {
                        unitType = unit.getEntity().getUnitType();
                        String unitTypeName = UnitType.getTypeName(unitType);
                        weightClass = unit.getEntity().getWeightClass();
                        String weightClassName = unit.getEntity().getWeightClassName();

                        // Add Weight Menus to Unit Type Menus
                        JMenuHelpers.addMenuIfNonEmpty(pilotUnitTypeMenu, pilotEntityWeightMenu, MAX_POPUP_ITEMS);
                        JMenuHelpers.addMenuIfNonEmpty(driverUnitTypeMenu, driverEntityWeightMenu, MAX_POPUP_ITEMS);
                        JMenuHelpers.addMenuIfNonEmpty(crewUnitTypeMenu, crewEntityWeightMenu, MAX_POPUP_ITEMS);
                        JMenuHelpers.addMenuIfNonEmpty(gunnerUnitTypeMenu, gunnerEntityWeightMenu, MAX_POPUP_ITEMS);
                        JMenuHelpers.addMenuIfNonEmpty(navUnitTypeMenu, navEntityWeightMenu, MAX_POPUP_ITEMS);
                        JMenuHelpers.addMenuIfNonEmpty(soldierUnitTypeMenu, soldierEntityWeightMenu, MAX_POPUP_ITEMS);
                        JMenuHelpers.addMenuIfNonEmpty(techOfficerUnitTypeMenu, techOfficerEntityWeightMenu, MAX_POPUP_ITEMS);
                        JMenuHelpers.addMenuIfNonEmpty(consoleCmdrUnitTypeMenu, consoleCmdrEntityWeightMenu, MAX_POPUP_ITEMS);
                        JMenuHelpers.addMenuIfNonEmpty(techUnitTypeMenu, techEntityWeightMenu, MAX_POPUP_ITEMS);

                        // Then add the Unit Type Menus to the Role Menus
                        JMenuHelpers.addMenuIfNonEmpty(pilotMenu, pilotUnitTypeMenu, MAX_POPUP_ITEMS);
                        JMenuHelpers.addMenuIfNonEmpty(driverMenu, driverUnitTypeMenu, MAX_POPUP_ITEMS);
                        JMenuHelpers.addMenuIfNonEmpty(crewMenu, crewUnitTypeMenu, MAX_POPUP_ITEMS);
                        JMenuHelpers.addMenuIfNonEmpty(gunnerMenu, gunnerUnitTypeMenu, MAX_POPUP_ITEMS);
                        JMenuHelpers.addMenuIfNonEmpty(navMenu, navUnitTypeMenu, MAX_POPUP_ITEMS);
                        JMenuHelpers.addMenuIfNonEmpty(soldierMenu, soldierUnitTypeMenu, MAX_POPUP_ITEMS);
                        JMenuHelpers.addMenuIfNonEmpty(techOfficerMenu, techOfficerUnitTypeMenu, MAX_POPUP_ITEMS);
                        JMenuHelpers.addMenuIfNonEmpty(consoleCmdrMenu, consoleCmdrUnitTypeMenu, MAX_POPUP_ITEMS);
                        JMenuHelpers.addMenuIfNonEmpty(techMenu, techUnitTypeMenu, MAX_POPUP_ITEMS);

                        // Create new UnitType and EntityWeight Menus
                        pilotUnitTypeMenu = new JMenu(unitTypeName);
                        pilotEntityWeightMenu = new JMenu(weightClassName);
                        driverUnitTypeMenu = new JMenu(unitTypeName);
                        driverEntityWeightMenu = new JMenu(weightClassName);
                        crewUnitTypeMenu = new JMenu(unitTypeName);
                        crewEntityWeightMenu = new JMenu(weightClassName);
                        gunnerUnitTypeMenu = new JMenu(unitTypeName);
                        gunnerEntityWeightMenu = new JMenu(weightClassName);
                        navUnitTypeMenu = new JMenu(unitTypeName);
                        navEntityWeightMenu = new JMenu(weightClassName);
                        soldierUnitTypeMenu = new JMenu(unitTypeName);
                        soldierEntityWeightMenu = new JMenu(weightClassName);
                        techOfficerUnitTypeMenu = new JMenu(unitTypeName);
                        techOfficerEntityWeightMenu = new JMenu(weightClassName);
                        consoleCmdrUnitTypeMenu = new JMenu(unitTypeName);
                        consoleCmdrEntityWeightMenu = new JMenu(weightClassName);
                        techUnitTypeMenu = new JMenu(unitTypeName);
                        techEntityWeightMenu = new JMenu(weightClassName);
                    } else if (unit.getEntity().getWeightClass() != weightClass) {
                        weightClass = unit.getEntity().getWeightClass();
                        String weightClassName = unit.getEntity().getWeightClassName();

                        JMenuHelpers.addMenuIfNonEmpty(pilotUnitTypeMenu, pilotEntityWeightMenu, MAX_POPUP_ITEMS);
                        JMenuHelpers.addMenuIfNonEmpty(driverUnitTypeMenu, driverEntityWeightMenu, MAX_POPUP_ITEMS);
                        JMenuHelpers.addMenuIfNonEmpty(crewUnitTypeMenu, crewEntityWeightMenu, MAX_POPUP_ITEMS);
                        JMenuHelpers.addMenuIfNonEmpty(gunnerUnitTypeMenu, gunnerEntityWeightMenu, MAX_POPUP_ITEMS);
                        JMenuHelpers.addMenuIfNonEmpty(navUnitTypeMenu, navEntityWeightMenu, MAX_POPUP_ITEMS);
                        JMenuHelpers.addMenuIfNonEmpty(soldierUnitTypeMenu, soldierEntityWeightMenu, MAX_POPUP_ITEMS);
                        JMenuHelpers.addMenuIfNonEmpty(techOfficerUnitTypeMenu, techOfficerEntityWeightMenu, MAX_POPUP_ITEMS);
                        JMenuHelpers.addMenuIfNonEmpty(consoleCmdrUnitTypeMenu, consoleCmdrEntityWeightMenu, MAX_POPUP_ITEMS);
                        JMenuHelpers.addMenuIfNonEmpty(techUnitTypeMenu, techEntityWeightMenu, MAX_POPUP_ITEMS);

                        pilotEntityWeightMenu = new JMenu(weightClassName);
                        driverEntityWeightMenu = new JMenu(weightClassName);
                        crewEntityWeightMenu = new JMenu(weightClassName);
                        gunnerEntityWeightMenu = new JMenu(weightClassName);
                        navEntityWeightMenu = new JMenu(weightClassName);
                        soldierEntityWeightMenu = new JMenu(weightClassName);
                        techOfficerEntityWeightMenu = new JMenu(weightClassName);
                        consoleCmdrEntityWeightMenu = new JMenu(weightClassName);
                        techEntityWeightMenu = new JMenu(weightClassName);
                    }

                    if (unit.usesSoloPilot()) {
                        if (unit.canTakeMoreDrivers() && person.canDrive(unit.getEntity())
                                && person.canGun(unit.getEntity())) {
                            cbMenuItem = new JCheckBoxMenuItem(unit.getName());
                            cbMenuItem.setActionCommand(makeCommand(CMD_ADD_PILOT, unit.getId().toString()));
                            cbMenuItem.addActionListener(this);
                            pilotEntityWeightMenu.add(cbMenuItem);
                        }
                    } else if (unit.usesSoldiers()) {
                        if (unit.canTakeMoreGunners() && person.canGun(unit.getEntity())) {
                            cbMenuItem = new JCheckBoxMenuItem(unit.getName());
                            cbMenuItem.setSelected(unit.equals(person.getUnit()));
                            cbMenuItem.setActionCommand(makeCommand(CMD_ADD_SOLDIER, unit.getId().toString()));
                            cbMenuItem.addActionListener(this);
                            soldierEntityWeightMenu.add(cbMenuItem);
                        }
                    } else {
                        if (unit.canTakeMoreDrivers() && person.canDrive(unit.getEntity())) {
                            cbMenuItem = new JCheckBoxMenuItem(unit.getName());
                            cbMenuItem.setSelected(unit.equals(person.getUnit()));
                            cbMenuItem.setActionCommand(makeCommand(CMD_ADD_DRIVER, unit.getId().toString()));
                            cbMenuItem.addActionListener(this);
                            if (unit.getEntity() instanceof Aero || unit.getEntity() instanceof Mech) {
                                pilotEntityWeightMenu.add(cbMenuItem);
                            } else {
                                driverEntityWeightMenu.add(cbMenuItem);
                            }
                        }
                        if (unit.canTakeMoreGunners() && person.canGun(unit.getEntity())) {
                            cbMenuItem = new JCheckBoxMenuItem(unit.getName());
                            cbMenuItem.setSelected(unit.equals(person.getUnit()));
                            cbMenuItem.setActionCommand(makeCommand(CMD_ADD_GUNNER, unit.getId().toString()));
                            cbMenuItem.addActionListener(this);
                            gunnerEntityWeightMenu.add(cbMenuItem);
                        }
                        if (unit.canTakeMoreVesselCrew()
                                && ((unit.getEntity().isAero() && person.hasSkill(SkillType.S_TECH_VESSEL))
                                || ((unit.getEntity().isSupportVehicle() && person.hasSkill(SkillType.S_TECH_MECHANIC))))) {
                            cbMenuItem = new JCheckBoxMenuItem(unit.getName());
                            cbMenuItem.setSelected(unit.equals(person.getUnit()));
                            cbMenuItem.setActionCommand(makeCommand(CMD_ADD_CREW, unit.getId().toString()));
                            cbMenuItem.addActionListener(this);
                            crewEntityWeightMenu.add(cbMenuItem);
                        }
                        if (unit.canTakeNavigator() && person.hasSkill(SkillType.S_NAV)) {
                            cbMenuItem = new JCheckBoxMenuItem(unit.getName());
                            cbMenuItem.setSelected(unit.equals(person.getUnit()));
                            cbMenuItem.setActionCommand(makeCommand(CMD_ADD_NAVIGATOR, unit.getId().toString()));
                            cbMenuItem.addActionListener(this);
                            navEntityWeightMenu.add(cbMenuItem);
                        }
                        if (unit.canTakeTechOfficer()) {
                            //For a vehicle command console we will require the commander to be a driver or a gunner, but not necessarily both
                            if (unit.getEntity() instanceof Tank) {
                                if (person.canDrive(unit.getEntity()) || person.canGun(unit.getEntity())) {
                                    cbMenuItem = new JCheckBoxMenuItem(unit.getName());
                                    cbMenuItem.setSelected(unit.equals(person.getUnit()));
                                    cbMenuItem.setActionCommand(makeCommand(CMD_ADD_TECH_OFFICER, unit.getId().toString()));
                                    cbMenuItem.addActionListener(this);
                                    consoleCmdrEntityWeightMenu.add(cbMenuItem);
                                }
                            } else if (person.canDrive(unit.getEntity()) && person.canGun(unit.getEntity())) {
                                cbMenuItem = new JCheckBoxMenuItem(unit.getName());
                                cbMenuItem.setSelected(unit.equals(person.getUnit()));
                                cbMenuItem.setActionCommand(makeCommand(CMD_ADD_TECH_OFFICER, unit.getId().toString()));
                                cbMenuItem.addActionListener(this);
                                techOfficerEntityWeightMenu.add(cbMenuItem);
                            }
                        }
                    }
                    if (unit.canTakeTech() && person.canTech(unit.getEntity())
                            && (person.getMaintenanceTimeUsing() + unit.getMaintenanceTime() <= 480)) {
                        cbMenuItem = new JCheckBoxMenuItem(String.format(resourceMap.getString("maintenanceTimeDesc.format"), //$NON-NLS-1$
                                unit.getName(), unit.getMaintenanceTime()));
                        cbMenuItem.setSelected(unit.equals(person.getUnit()));
                        cbMenuItem.setActionCommand(makeCommand(CMD_ADD_TECH, unit.getId().toString()));
                        cbMenuItem.addActionListener(this);
                        techEntityWeightMenu.add(cbMenuItem);
                    }
                }
<<<<<<< HEAD

                // Add the last grouping of entity weight menus to the last grouping of entity menus
                JMenuHelpers.addMenuIfNonEmpty(pilotUnitTypeMenu, pilotEntityWeightMenu, MAX_POPUP_ITEMS);
                JMenuHelpers.addMenuIfNonEmpty(driverUnitTypeMenu, driverEntityWeightMenu, MAX_POPUP_ITEMS);
                JMenuHelpers.addMenuIfNonEmpty(crewUnitTypeMenu, crewEntityWeightMenu, MAX_POPUP_ITEMS);
                JMenuHelpers.addMenuIfNonEmpty(gunnerUnitTypeMenu, gunnerEntityWeightMenu, MAX_POPUP_ITEMS);
                JMenuHelpers.addMenuIfNonEmpty(navUnitTypeMenu, navEntityWeightMenu, MAX_POPUP_ITEMS);
                JMenuHelpers.addMenuIfNonEmpty(soldierUnitTypeMenu, soldierEntityWeightMenu, MAX_POPUP_ITEMS);
                JMenuHelpers.addMenuIfNonEmpty(techOfficerUnitTypeMenu, techOfficerEntityWeightMenu, MAX_POPUP_ITEMS);
                JMenuHelpers.addMenuIfNonEmpty(consoleCmdrUnitTypeMenu, consoleCmdrEntityWeightMenu, MAX_POPUP_ITEMS);
                JMenuHelpers.addMenuIfNonEmpty(techUnitTypeMenu, techEntityWeightMenu, MAX_POPUP_ITEMS);

                // then add the last grouping of entity menus to the primary menus
                JMenuHelpers.addMenuIfNonEmpty(pilotMenu, pilotUnitTypeMenu, MAX_POPUP_ITEMS);
                JMenuHelpers.addMenuIfNonEmpty(driverMenu, driverUnitTypeMenu, MAX_POPUP_ITEMS);
                JMenuHelpers.addMenuIfNonEmpty(crewMenu, crewUnitTypeMenu, MAX_POPUP_ITEMS);
                JMenuHelpers.addMenuIfNonEmpty(gunnerMenu, gunnerUnitTypeMenu, MAX_POPUP_ITEMS);
                JMenuHelpers.addMenuIfNonEmpty(navMenu, navUnitTypeMenu, MAX_POPUP_ITEMS);
                JMenuHelpers.addMenuIfNonEmpty(soldierMenu, soldierUnitTypeMenu, MAX_POPUP_ITEMS);
                JMenuHelpers.addMenuIfNonEmpty(techOfficerMenu, techOfficerUnitTypeMenu, MAX_POPUP_ITEMS);
                JMenuHelpers.addMenuIfNonEmpty(consoleCmdrMenu, consoleCmdrUnitTypeMenu, MAX_POPUP_ITEMS);
                JMenuHelpers.addMenuIfNonEmpty(techMenu, techUnitTypeMenu, MAX_POPUP_ITEMS);

                // and finally add any non-empty menus to the primary menu
                JMenuHelpers.addMenuIfNonEmpty(menu, pilotMenu, MAX_POPUP_ITEMS);
                JMenuHelpers.addMenuIfNonEmpty(menu, driverMenu, MAX_POPUP_ITEMS);
                JMenuHelpers.addMenuIfNonEmpty(menu, crewMenu, MAX_POPUP_ITEMS);
                JMenuHelpers.addMenuIfNonEmpty(menu, gunnerMenu, MAX_POPUP_ITEMS);
                JMenuHelpers.addMenuIfNonEmpty(menu, navMenu, MAX_POPUP_ITEMS);
                JMenuHelpers.addMenuIfNonEmpty(menu, soldierMenu, MAX_POPUP_ITEMS);
                JMenuHelpers.addMenuIfNonEmpty(menu, techOfficerMenu, MAX_POPUP_ITEMS);
                JMenuHelpers.addMenuIfNonEmpty(menu, consoleCmdrMenu, MAX_POPUP_ITEMS);
                JMenuHelpers.addMenuIfNonEmpty(menu, techMenu, MAX_POPUP_ITEMS);

                // and we always include the None checkbox
                cbMenuItem = new JCheckBoxMenuItem(resourceMap.getString("none.text"));
                cbMenuItem.setActionCommand(makeCommand(CMD_REMOVE_UNIT, "-1"));
                cbMenuItem.addActionListener(this);
                menu.add(cbMenuItem);

                if ((menu.getItemCount() > 1) || (person.getUnit() != null)
                        || !person.getTechUnits().isEmpty()) {
                    JMenuHelpers.addMenuIfNonEmpty(popup, menu, MAX_POPUP_ITEMS);
                }
            }

            if (oneSelected && person.getStatus().isActive()) {
                if (gui.getCampaign().getCampaignOptions().useManualMarriages()
                        && person.oldEnoughToMarry(gui.getCampaign(), gui.getCampaign().getLocalDate())
                        && !person.getGenealogy().hasSpouse()) {
                    menu = new JMenu(resourceMap.getString("chooseSpouse.text"));
                    JMenu maleMenu = new JMenu(resourceMap.getString("spouseMenuMale.text"));
                    JMenu femaleMenu = new JMenu(resourceMap.getString("spouseMenuFemale.text"));
                    JMenu spouseMenu;

                    LocalDate today = gui.getCampaign().getLocalDate();

                    List<Person> personnel = new ArrayList<>(gui.getCampaign().getPersonnel());
                    personnel.sort(Comparator.comparing((Person p) -> p.getAge(today)).thenComparing(Person::getSurname));

                    for (Person ps : personnel) {
                        if (person.safeSpouse(gui.getCampaign(), ps, gui.getCampaign().getLocalDate())) {
                            String pStatus;

                            if (ps.getPrisonerStatus().isBondsman()) {
                                pStatus = String.format(resourceMap.getString("marriageBondsmanDesc.format"),
                                        ps.getFullName(), ps.getAge(today), ps.getRoleDesc());
                            } else if (ps.getPrisonerStatus().isPrisoner()) {
                                pStatus = String.format(resourceMap.getString("marriagePrisonerDesc.format"),
                                        ps.getFullName(), ps.getAge(today), ps.getRoleDesc());
                            } else {
                                pStatus = String.format(resourceMap.getString("marriagePartnerDesc.format"),
                                        ps.getFullName(), ps.getAge(today), ps.getRoleDesc());
                            }

                            spouseMenu = new JMenu(pStatus);

                            for (Marriage style : Marriage.values()) {
                                spouseMenu.add(newMenuItem(style.getDropDownText(),
                                        makeCommand(CMD_ADD_SPOUSE, ps.getId().toString(), style.name())));
                            }

                            if (ps.getGender().isMale()) {
                                maleMenu.add(spouseMenu);
                            } else {
                                femaleMenu.add(spouseMenu);
                            }
=======
            } else if (StaticChecks.areAllActive(selected) && StaticChecks.areAllEligible(selected)) {
                for (Unit unit : HangarSorter.defaultSorting().getUnits(gui.getCampaign().getHangar())) {
                    if (!unit.isAvailable()) {
                        continue;
                    } else if (unit.getEntity().getUnitType() != unitType) {
                        unitType = unit.getEntity().getUnitType();
                        String unitTypeName = UnitType.getTypeName(unitType);
                        weightClass = unit.getEntity().getWeightClass();
                        String weightClassName = unit.getEntity().getWeightClassName();

                        // Add Weight Menus to Unit Type Menus
                        JMenuHelpers.addMenuIfNonEmpty(pilotUnitTypeMenu, pilotEntityWeightMenu, MAX_POPUP_ITEMS);
                        JMenuHelpers.addMenuIfNonEmpty(driverUnitTypeMenu, driverEntityWeightMenu, MAX_POPUP_ITEMS);
                        JMenuHelpers.addMenuIfNonEmpty(crewUnitTypeMenu, crewEntityWeightMenu, MAX_POPUP_ITEMS);
                        JMenuHelpers.addMenuIfNonEmpty(gunnerUnitTypeMenu, gunnerEntityWeightMenu, MAX_POPUP_ITEMS);
                        JMenuHelpers.addMenuIfNonEmpty(navUnitTypeMenu, navEntityWeightMenu, MAX_POPUP_ITEMS);
                        JMenuHelpers.addMenuIfNonEmpty(soldierUnitTypeMenu, soldierEntityWeightMenu, MAX_POPUP_ITEMS);

                        // Then add the Unit Type Menus to the Role Menus
                        JMenuHelpers.addMenuIfNonEmpty(pilotMenu, pilotUnitTypeMenu, MAX_POPUP_ITEMS);
                        JMenuHelpers.addMenuIfNonEmpty(driverMenu, driverUnitTypeMenu, MAX_POPUP_ITEMS);
                        JMenuHelpers.addMenuIfNonEmpty(crewMenu, crewUnitTypeMenu, MAX_POPUP_ITEMS);
                        JMenuHelpers.addMenuIfNonEmpty(gunnerMenu, gunnerUnitTypeMenu, MAX_POPUP_ITEMS);
                        JMenuHelpers.addMenuIfNonEmpty(navMenu, navUnitTypeMenu, MAX_POPUP_ITEMS);
                        JMenuHelpers.addMenuIfNonEmpty(soldierMenu, soldierUnitTypeMenu, MAX_POPUP_ITEMS);

                        // Create new UnitType and EntityWeight Menus
                        pilotUnitTypeMenu = new JMenu(unitTypeName);
                        pilotEntityWeightMenu = new JMenu(weightClassName);
                        driverUnitTypeMenu = new JMenu(unitTypeName);
                        driverEntityWeightMenu = new JMenu(weightClassName);
                        crewUnitTypeMenu = new JMenu(unitTypeName);
                        crewEntityWeightMenu = new JMenu(weightClassName);
                        gunnerUnitTypeMenu = new JMenu(unitTypeName);
                        gunnerEntityWeightMenu = new JMenu(weightClassName);
                        navUnitTypeMenu = new JMenu(unitTypeName);
                        navEntityWeightMenu = new JMenu(weightClassName);
                        soldierUnitTypeMenu = new JMenu(unitTypeName);
                        soldierEntityWeightMenu = new JMenu(weightClassName);
                    } else if (unit.getEntity().getWeightClass() != weightClass) {
                        weightClass = unit.getEntity().getWeightClass();
                        String weightClassName = unit.getEntity().getWeightClassName();

                        JMenuHelpers.addMenuIfNonEmpty(pilotUnitTypeMenu, pilotEntityWeightMenu, MAX_POPUP_ITEMS);
                        JMenuHelpers.addMenuIfNonEmpty(driverUnitTypeMenu, driverEntityWeightMenu, MAX_POPUP_ITEMS);
                        JMenuHelpers.addMenuIfNonEmpty(crewUnitTypeMenu, crewEntityWeightMenu, MAX_POPUP_ITEMS);
                        JMenuHelpers.addMenuIfNonEmpty(gunnerUnitTypeMenu, gunnerEntityWeightMenu, MAX_POPUP_ITEMS);
                        JMenuHelpers.addMenuIfNonEmpty(navUnitTypeMenu, navEntityWeightMenu, MAX_POPUP_ITEMS);
                        JMenuHelpers.addMenuIfNonEmpty(soldierUnitTypeMenu, soldierEntityWeightMenu, MAX_POPUP_ITEMS);

                        pilotEntityWeightMenu = new JMenu(weightClassName);
                        driverEntityWeightMenu = new JMenu(weightClassName);
                        crewEntityWeightMenu = new JMenu(weightClassName);
                        gunnerEntityWeightMenu = new JMenu(weightClassName);
                        navEntityWeightMenu = new JMenu(weightClassName);
                        soldierEntityWeightMenu = new JMenu(weightClassName);
                    }

                    if (StaticChecks.areAllInfantry(selected)) {
                        if (!(unit.getEntity() instanceof Infantry) || unit.getEntity() instanceof BattleArmor) {
                            continue;
                        }
                        if (unit.canTakeMoreGunners() && person.canGun(unit.getEntity())) {
                            cbMenuItem = new JCheckBoxMenuItem(unit.getName());
                            cbMenuItem.setSelected(unit.equals(person.getUnit()));
                            cbMenuItem.setActionCommand(makeCommand(CMD_ADD_SOLDIER, unit.getId().toString()));
                            cbMenuItem.addActionListener(this);
                            soldierEntityWeightMenu.add(cbMenuItem);
                        }
                    } else if (StaticChecks.areAllBattleArmor(selected)) {
                        if (!(unit.getEntity() instanceof BattleArmor)) {
                            continue;
                        }
                        if (unit.canTakeMoreGunners() && person.canGun(unit.getEntity())) {
                            cbMenuItem = new JCheckBoxMenuItem(unit.getName());
                            cbMenuItem.setSelected(unit.equals(person.getUnit()));
                            cbMenuItem.setActionCommand(makeCommand(CMD_ADD_SOLDIER, unit.getId().toString()));
                            cbMenuItem.addActionListener(this);
                            soldierEntityWeightMenu.add(cbMenuItem);
                        }
                    } else if (StaticChecks.areAllVeeGunners(selected)) {
                        if (!(unit.getEntity() instanceof Tank)) {
                            continue;
                        }
                        if (unit.canTakeMoreGunners() && person.canGun(unit.getEntity())) {
                            cbMenuItem = new JCheckBoxMenuItem(unit.getName());
                            cbMenuItem.setSelected(unit.equals(person.getUnit()));
                            cbMenuItem.setActionCommand(makeCommand(CMD_ADD_GUNNER, unit.getId().toString()));
                            cbMenuItem.addActionListener(this);
                            gunnerEntityWeightMenu.add(cbMenuItem);
                        }
                    } else if (StaticChecks.areAllVesselGunners(selected)) {
                        if (!(unit.getEntity() instanceof Aero)) {
                            continue;
                        }
                        if (unit.canTakeMoreGunners() && person.canGun(unit.getEntity())) {
                            cbMenuItem = new JCheckBoxMenuItem(unit.getName());
                            cbMenuItem.setSelected(unit.equals(person.getUnit()));
                            cbMenuItem.setActionCommand(makeCommand(CMD_ADD_GUNNER, unit.getId().toString()));
                            cbMenuItem.addActionListener(this);
                            gunnerEntityWeightMenu.add(cbMenuItem);
                        }
                    } else if (StaticChecks.areAllVesselCrew(selected)) {
                        if (!(unit.getEntity() instanceof Aero)) {
                            continue;
                        }
                        if (unit.canTakeMoreVesselCrew()
                                && ((unit.getEntity().isAero() && person.hasSkill(SkillType.S_TECH_VESSEL))
                                || ((unit.getEntity().isSupportVehicle() && person.hasSkill(SkillType.S_TECH_MECHANIC))))) {
                            cbMenuItem = new JCheckBoxMenuItem(unit.getName());
                            cbMenuItem.setSelected(unit.equals(person.getUnit()));
                            cbMenuItem.setActionCommand(makeCommand(CMD_ADD_CREW, unit.getId().toString()));
                            cbMenuItem.addActionListener(this);
                            crewEntityWeightMenu.add(cbMenuItem);
                        }
                    } else if (StaticChecks.areAllVesselPilots(selected)) {
                        if (!(unit.getEntity() instanceof Aero)) {
                            continue;
                        }
                        if (unit.canTakeMoreDrivers() && person.canDrive(unit.getEntity())) {
                            cbMenuItem = new JCheckBoxMenuItem(unit.getName());
                            cbMenuItem.setSelected(unit.equals(person.getUnit()));
                            cbMenuItem.setActionCommand(makeCommand(CMD_ADD_VESSEL_PILOT, unit.getId().toString()));
                            cbMenuItem.addActionListener(this);
                            pilotEntityWeightMenu.add(cbMenuItem);
                        }
                    } else if (StaticChecks.areAllVesselNavigators(selected)) {
                        if (!(unit.getEntity() instanceof Aero)) {
                            continue;
                        }
                        if (unit.canTakeNavigator() && person.hasSkill(SkillType.S_NAV)) {
                            cbMenuItem = new JCheckBoxMenuItem(unit.getName());
                            cbMenuItem.setSelected(unit.equals(person.getUnit()));
                            cbMenuItem.setActionCommand(makeCommand(CMD_ADD_NAVIGATOR, unit.getId().toString()));
                            cbMenuItem.addActionListener(this);
                            navEntityWeightMenu.add(cbMenuItem);
>>>>>>> 977c3254
                        }
                    }
                }
            }

            // Add the last grouping of entity weight menus to the last grouping of entity menus
            JMenuHelpers.addMenuIfNonEmpty(pilotUnitTypeMenu, pilotEntityWeightMenu, MAX_POPUP_ITEMS);
            JMenuHelpers.addMenuIfNonEmpty(driverUnitTypeMenu, driverEntityWeightMenu, MAX_POPUP_ITEMS);
            JMenuHelpers.addMenuIfNonEmpty(crewUnitTypeMenu, crewEntityWeightMenu, MAX_POPUP_ITEMS);
            JMenuHelpers.addMenuIfNonEmpty(gunnerUnitTypeMenu, gunnerEntityWeightMenu, MAX_POPUP_ITEMS);
            JMenuHelpers.addMenuIfNonEmpty(navUnitTypeMenu, navEntityWeightMenu, MAX_POPUP_ITEMS);
            JMenuHelpers.addMenuIfNonEmpty(soldierUnitTypeMenu, soldierEntityWeightMenu, MAX_POPUP_ITEMS);
            JMenuHelpers.addMenuIfNonEmpty(techOfficerUnitTypeMenu, techOfficerEntityWeightMenu, MAX_POPUP_ITEMS);
            JMenuHelpers.addMenuIfNonEmpty(consoleCmdrUnitTypeMenu, consoleCmdrEntityWeightMenu, MAX_POPUP_ITEMS);
            JMenuHelpers.addMenuIfNonEmpty(techUnitTypeMenu, techEntityWeightMenu, MAX_POPUP_ITEMS);

            // then add the last grouping of entity menus to the primary menus
            JMenuHelpers.addMenuIfNonEmpty(pilotMenu, pilotUnitTypeMenu, MAX_POPUP_ITEMS);
            JMenuHelpers.addMenuIfNonEmpty(driverMenu, driverUnitTypeMenu, MAX_POPUP_ITEMS);
            JMenuHelpers.addMenuIfNonEmpty(crewMenu, crewUnitTypeMenu, MAX_POPUP_ITEMS);
            JMenuHelpers.addMenuIfNonEmpty(gunnerMenu, gunnerUnitTypeMenu, MAX_POPUP_ITEMS);
            JMenuHelpers.addMenuIfNonEmpty(navMenu, navUnitTypeMenu, MAX_POPUP_ITEMS);
            JMenuHelpers.addMenuIfNonEmpty(soldierMenu, soldierUnitTypeMenu, MAX_POPUP_ITEMS);
            JMenuHelpers.addMenuIfNonEmpty(techOfficerMenu, techOfficerUnitTypeMenu, MAX_POPUP_ITEMS);
            JMenuHelpers.addMenuIfNonEmpty(consoleCmdrMenu, consoleCmdrUnitTypeMenu, MAX_POPUP_ITEMS);
            JMenuHelpers.addMenuIfNonEmpty(techMenu, techUnitTypeMenu, MAX_POPUP_ITEMS);

            // and finally add any non-empty menus to the primary menu
            JMenuHelpers.addMenuIfNonEmpty(menu, pilotMenu, MAX_POPUP_ITEMS);
            JMenuHelpers.addMenuIfNonEmpty(menu, driverMenu, MAX_POPUP_ITEMS);
            JMenuHelpers.addMenuIfNonEmpty(menu, crewMenu, MAX_POPUP_ITEMS);
            JMenuHelpers.addMenuIfNonEmpty(menu, gunnerMenu, MAX_POPUP_ITEMS);
            JMenuHelpers.addMenuIfNonEmpty(menu, navMenu, MAX_POPUP_ITEMS);
            JMenuHelpers.addMenuIfNonEmpty(menu, soldierMenu, MAX_POPUP_ITEMS);
            JMenuHelpers.addMenuIfNonEmpty(menu, techOfficerMenu, MAX_POPUP_ITEMS);
            JMenuHelpers.addMenuIfNonEmpty(menu, consoleCmdrMenu, MAX_POPUP_ITEMS);
            JMenuHelpers.addMenuIfNonEmpty(menu, techMenu, MAX_POPUP_ITEMS);

            // and we always include the None checkbox
            cbMenuItem = new JCheckBoxMenuItem(resourceMap.getString("none.text"));
            cbMenuItem.setActionCommand(makeCommand(CMD_REMOVE_UNIT, "-1"));
            cbMenuItem.addActionListener(this);
            menu.add(cbMenuItem);

            if ((menu.getItemCount() > 1) || (person.getUnit() != null)
                    || !person.getTechUnits().isEmpty()) {
                JMenuHelpers.addMenuIfNonEmpty(popup, menu, MAX_POPUP_ITEMS);
            }
        }

        if (oneSelected && person.getStatus().isActive()) {
            if (gui.getCampaign().getCampaignOptions().useManualMarriages()
                    && person.oldEnoughToMarry(gui.getCampaign()) && !person.getGenealogy().hasSpouse()) {
                menu = new JMenu(resourceMap.getString("chooseSpouse.text"));
                JMenu maleMenu = new JMenu(resourceMap.getString("spouseMenuMale.text"));
                JMenu femaleMenu = new JMenu(resourceMap.getString("spouseMenuFemale.text"));
                JMenu spouseMenu;

                LocalDate today = gui.getCampaign().getLocalDate();

                List<Person> personnel = new ArrayList<>(gui.getCampaign().getPersonnel());
                personnel.sort(Comparator.comparing((Person p) -> p.getAge(today)).thenComparing(Person::getSurname));

                for (Person ps : personnel) {
                    if (person.safeSpouse(ps, gui.getCampaign())) {
                        String pStatus;

                        if (ps.getPrisonerStatus().isBondsman()) {
                            pStatus = String.format(resourceMap.getString("marriageBondsmanDesc.format"),
                                    ps.getFullName(), ps.getAge(today), ps.getRoleDesc());
                        } else if (ps.getPrisonerStatus().isPrisoner()) {
                            pStatus = String.format(resourceMap.getString("marriagePrisonerDesc.format"),
                                    ps.getFullName(), ps.getAge(today), ps.getRoleDesc());
                        } else {
                            pStatus = String.format(resourceMap.getString("marriagePartnerDesc.format"),
                                    ps.getFullName(), ps.getAge(today), ps.getRoleDesc());
                        }

                        spouseMenu = new JMenu(pStatus);

                        for (Marriage style : Marriage.values()) {
                            spouseMenu.add(newMenuItem(style.getDropDownText(),
                                    makeCommand(CMD_ADD_SPOUSE, ps.getId().toString(), style.name())));
                        }

                        if (ps.getGender().isMale()) {
                            maleMenu.add(spouseMenu);
                        } else {
                            femaleMenu.add(spouseMenu);
                        }
                    }
                }

                if (person.getGender().isMale()) {
                    JMenuHelpers.addMenuIfNonEmpty(menu, femaleMenu, MAX_POPUP_ITEMS);
                    JMenuHelpers.addMenuIfNonEmpty(menu, maleMenu, MAX_POPUP_ITEMS);
                } else {
                    JMenuHelpers.addMenuIfNonEmpty(menu, maleMenu, MAX_POPUP_ITEMS);
                    JMenuHelpers.addMenuIfNonEmpty(menu, femaleMenu, MAX_POPUP_ITEMS);
                }

                JMenuHelpers.addMenuIfNonEmpty(popup, menu, MAX_POPUP_ITEMS);
            }

            if (person.getGenealogy().hasSpouse()) {
                menu = new JMenu(resourceMap.getString("removeSpouse.text"));

                for (Divorce divorceType : Divorce.values()) {
                    JMenuItem divorceMenu = new JMenuItem(divorceType.toString());
                    divorceMenu.setActionCommand(makeCommand(CMD_REMOVE_SPOUSE, divorceType.name()));
                    divorceMenu.addActionListener(this);
                    menu.add(divorceMenu);
                }

                JMenuHelpers.addMenuIfNonEmpty(popup, menu, MAX_POPUP_ITEMS);
            }
        }

        //region Awards Menu
        JMenu awardMenu = new JMenu(resourceMap.getString("award.text"));
        List<String> setNames = AwardsFactory.getInstance().getAllSetNames();
        Collections.sort(setNames);
        for (String setName : setNames) {
            JMenu setAwardMenu = new JMenu(setName);

            List<Award> awardsOfSet = AwardsFactory.getInstance().getAllAwardsForSet(setName);
            Collections.sort(awardsOfSet);

            for (Award award : awardsOfSet) {
                if (!award.canBeAwarded(selected)) {
                    continue;
                }

                StringBuilder awardMenuItem = new StringBuilder();
                awardMenuItem.append(String.format("%s", award.getName()));

                if ((award.getXPReward() != 0) || (award.getEdgeReward() != 0)) {
                    awardMenuItem.append(" (");

                    if (award.getXPReward() != 0) {
                        awardMenuItem.append(award.getXPReward()).append(" XP");
                        if (award.getEdgeReward() != 0) {
                            awardMenuItem.append(" & ");
                        }
                    }

                    if (award.getEdgeReward() != 0) {
                        awardMenuItem.append(award.getEdgeReward()).append(" Edge");
                    }

                    awardMenuItem.append(")");
                }

                menuItem = new JMenuItem(awardMenuItem.toString());
                menuItem.setToolTipText(MultiLineTooltip.splitToolTip(award.getDescription()));
                menuItem.setActionCommand(makeCommand(CMD_ADD_AWARD, award.getSet(), award.getName()));
                menuItem.addActionListener(this);
                setAwardMenu.add(menuItem);
            }

            JMenuHelpers.addMenuIfNonEmpty(awardMenu, setAwardMenu, MAX_POPUP_ITEMS);
        }

        if (StaticChecks.doAnyHaveAnAward(selected)) {
            if (awardMenu.getItemCount() > 0) {
                awardMenu.addSeparator();
            }

            JMenu removeAwardMenu = new JMenu(resourceMap.getString("removeAward.text"));

            if (oneSelected) {
                for (Award award : person.getAwardController().getAwards()) {
                    JMenu singleAwardMenu = new JMenu(award.getName());
                    for (String date : award.getFormattedDates()) {
                        JMenuItem specificAwardMenu = new JMenuItem(date);
                        specificAwardMenu.setActionCommand(makeCommand(CMD_RMV_AWARD, award.getSet(), award.getName(), date));
                        specificAwardMenu.addActionListener(this);
                        singleAwardMenu.add(specificAwardMenu);
                    }
                    JMenuHelpers.addMenuIfNonEmpty(removeAwardMenu, singleAwardMenu, MAX_POPUP_ITEMS);
                }
            } else {
                Set<Award> awards = new TreeSet<>((a1, a2) -> {
                    if (a1.getSet().equalsIgnoreCase(a2.getSet())) {
                        return a1.getName().compareToIgnoreCase(a2.getName());
                    } else {
                        return a1.getSet().compareToIgnoreCase(a2.getSet());
                    }
                });
                for (Person p : selected) {
                    awards.addAll(p.getAwardController().getAwards());
                }

                for (Award award : awards) {
                    JMenuItem singleAwardMenu = new JMenuItem(award.getName());
                    singleAwardMenu.setActionCommand(makeCommand(CMD_RMV_AWARD, award.getSet(), award.getName()));
                    singleAwardMenu.addActionListener(this);
                    removeAwardMenu.add(singleAwardMenu);
                }
            }
            JMenuHelpers.addMenuIfNonEmpty(awardMenu, removeAwardMenu, MAX_POPUP_ITEMS);
        }
        popup.add(awardMenu);
        //endregion Awards Menu

        //region Spend XP Menu
        if (oneSelected && person.getStatus().isActive()) {
            menu = new JMenu(resourceMap.getString("spendXP.text"));
            if (gui.getCampaign().getCampaignOptions().useAbilities()) {
                JMenu abMenu = new JMenu(resourceMap.getString("spendOnSpecialAbilities.text"));
                int cost;

                List<SpecialAbility> specialAbilities = new ArrayList<>(SpecialAbility.getAllSpecialAbilities().values());
                specialAbilities.sort(Comparator.comparing(SpecialAbility::getName));

                for (SpecialAbility spa : specialAbilities) {
                    if (null == spa) {
                        continue;
                    }
                    if (!spa.isEligible(person)) {
                        continue;
                    }
                    cost = spa.getCost();
                    String costDesc;
                    if (cost < 0) {
                        costDesc = resourceMap.getString("costNotPossible.text");
                    } else {
                        costDesc = String.format(resourceMap.getString("costValue.format"), cost);
                    }
                    boolean available = (cost >= 0) && (person.getXP() >= cost);
                    if (spa.getName().equals(OptionsConstants.GUNNERY_WEAPON_SPECIALIST)) {
                        Unit u = person.getUnit();
                        if (null != u) {
                            JMenu specialistMenu = new JMenu(resourceMap.getString("weaponSpecialist.text"));
                            TreeSet<String> uniqueWeapons = new TreeSet<>();
                            for (int j = 0; j < u.getEntity().getWeaponList().size(); j++) {
                                Mounted m = u.getEntity().getWeaponList().get(j);
                                uniqueWeapons.add(m.getName());
                            }
                            boolean isSpecialist = person.getOptions().booleanOption(spa.getName());
                            for (String name : uniqueWeapons) {
                                if (!(isSpecialist
                                        && person.getOptions().getOption(spa.getName()).stringValue().equals(name))) {
                                    menuItem = new JMenuItem(String.format(resourceMap.getString("abilityDesc.format"), name, costDesc));
                                    menuItem.setActionCommand(makeCommand(CMD_ACQUIRE_WEAPON_SPECIALIST, name, String.valueOf(cost)));
                                    menuItem.addActionListener(this);
                                    menuItem.setEnabled(available);
                                    specialistMenu.add(menuItem);
                                }
                            }
                            if (specialistMenu.getMenuComponentCount() > 0) {
                                abMenu.add(specialistMenu);
                            }
                        }
                    } else if (spa.getName().equals(OptionsConstants.MISC_HUMAN_TRO)) {
                        JMenu specialistMenu = new JMenu(resourceMap.getString("humantro.text"));
                        List<Object> tros = new ArrayList<>();
                        if (person.getOptions().getOption(OptionsConstants.MISC_HUMAN_TRO).booleanValue()) {
                            Object val = person.getOptions().getOption(OptionsConstants.MISC_HUMAN_TRO).getValue();
                            if (val instanceof Collection<?>) {
                                tros.addAll((Collection<?>) val);
                            } else {
                                tros.add(val);
                            }
                        }
                        menuItem = new JMenuItem(String.format(resourceMap.getString("abilityDesc.format"), resourceMap.getString("humantro_mek.text"), costDesc));
                        if (!tros.contains(Crew.HUMANTRO_MECH)) {
                            menuItem.setActionCommand(makeCommand(CMD_ACQUIRE_HUMANTRO, Crew.HUMANTRO_MECH, String.valueOf(cost)));
                            menuItem.addActionListener(this);
                            menuItem.setEnabled(available);
                            specialistMenu.add(menuItem);
                        }
                        if (!tros.contains(Crew.HUMANTRO_AERO)) {
                            menuItem = new JMenuItem(String.format(resourceMap.getString("abilityDesc.format"), resourceMap.getString("humantro_aero.text"), costDesc));
                            menuItem.setActionCommand(makeCommand(CMD_ACQUIRE_HUMANTRO, Crew.HUMANTRO_AERO, String.valueOf(cost)));
                            menuItem.addActionListener(this);
                            menuItem.setEnabled(available);
                            specialistMenu.add(menuItem);
                        }
                        if (!tros.contains(Crew.HUMANTRO_VEE)) {
                            menuItem = new JMenuItem(String.format(resourceMap.getString("abilityDesc.format"), resourceMap.getString("humantro_vee.text"), costDesc));
                            menuItem.setActionCommand(makeCommand(CMD_ACQUIRE_HUMANTRO, Crew.HUMANTRO_VEE, String.valueOf(cost)));
                            menuItem.addActionListener(this);
                            menuItem.setEnabled(available);
                            specialistMenu.add(menuItem);
                        }
                        if (!tros.contains(Crew.HUMANTRO_BA)) {
                            menuItem = new JMenuItem(String.format(resourceMap.getString("abilityDesc.format"), resourceMap.getString("humantro_ba.text"), costDesc));
                            menuItem.setActionCommand(makeCommand(CMD_ACQUIRE_HUMANTRO, Crew.HUMANTRO_BA, String.valueOf(cost)));
                            menuItem.addActionListener(this);
                            menuItem.setEnabled(available);
                            specialistMenu.add(menuItem);
                        }
                        if (specialistMenu.getMenuComponentCount() > 0) {
                            abMenu.add(specialistMenu);
                        }
                    } else if (spa.getName().equals(OptionsConstants.GUNNERY_SPECIALIST)
                            && !person.getOptions().booleanOption(OptionsConstants.GUNNERY_SPECIALIST)) {
                        JMenu specialistMenu = new JMenu(resourceMap.getString("specialist.text"));
                        menuItem = new JMenuItem(String.format(resourceMap.getString("abilityDesc.format"), resourceMap.getString("laserSpecialist.text"), costDesc));
                        menuItem.setActionCommand(makeCommand(CMD_ACQUIRE_SPECIALIST, Crew.SPECIAL_ENERGY, String.valueOf(cost)));
                        menuItem.addActionListener(this);
                        menuItem.setEnabled(available);
                        specialistMenu.add(menuItem);
                        menuItem = new JMenuItem(String.format(resourceMap.getString("abilityDesc.format"), resourceMap.getString("missileSpecialist.text"), costDesc));
                        menuItem.setActionCommand(makeCommand(CMD_ACQUIRE_SPECIALIST, Crew.SPECIAL_MISSILE, String.valueOf(cost)));
                        menuItem.addActionListener(this);
                        menuItem.setEnabled(available);
                        specialistMenu.add(menuItem);
                        menuItem = new JMenuItem(String.format(resourceMap.getString("abilityDesc.format"), resourceMap.getString("ballisticSpecialist.text"), costDesc));
                        menuItem.setActionCommand(makeCommand(CMD_ACQUIRE_SPECIALIST, Crew.SPECIAL_BALLISTIC, String.valueOf(cost)));
                        menuItem.addActionListener(this);
                        menuItem.setEnabled(available);
                        specialistMenu.add(menuItem);
                        abMenu.add(specialistMenu);
                    } else if (spa.getName().equals(OptionsConstants.GUNNERY_RANGE_MASTER)) {
                        JMenu specialistMenu = new JMenu(resourceMap.getString("rangemaster.text"));
                        List<Object> ranges = new ArrayList<>();
                        if (person.getOptions().getOption(OptionsConstants.GUNNERY_RANGE_MASTER).booleanValue()) {
                            Object val = person.getOptions().getOption(OptionsConstants.GUNNERY_RANGE_MASTER).getValue();
                            if (val instanceof Collection<?>) {
                                ranges.addAll((Collection<?>) val);
                            } else {
                                ranges.add(val);
                            }
                        }
                        if (!ranges.contains(Crew.RANGEMASTER_MEDIUM)) {
                            menuItem = new JMenuItem(String.format(resourceMap.getString("abilityDesc.format"), resourceMap.getString("rangemaster_med.text"), costDesc));
                            menuItem.setActionCommand(makeCommand(CMD_ACQUIRE_RANGEMASTER, Crew.RANGEMASTER_MEDIUM, String.valueOf(cost)));
                            menuItem.addActionListener(this);
                            menuItem.setEnabled(available);
                            specialistMenu.add(menuItem);
                        }
                        if (!ranges.contains(Crew.RANGEMASTER_LONG)) {
                            menuItem = new JMenuItem(String.format(resourceMap.getString("abilityDesc.format"), resourceMap.getString("rangemaster_lng.text"), costDesc));
                            menuItem.setActionCommand(makeCommand(CMD_ACQUIRE_RANGEMASTER, Crew.RANGEMASTER_LONG, String.valueOf(cost)));
                            menuItem.addActionListener(this);
                            menuItem.setEnabled(available);
                            specialistMenu.add(menuItem);
                        }
                        if (!ranges.contains(Crew.RANGEMASTER_EXTREME)) {
                            menuItem = new JMenuItem(String.format(resourceMap.getString("abilityDesc.format"), resourceMap.getString("rangemaster_xtm.text"), costDesc));
                            menuItem.setActionCommand(makeCommand(CMD_ACQUIRE_RANGEMASTER, Crew.RANGEMASTER_EXTREME, String.valueOf(cost)));
                            menuItem.addActionListener(this);
                            menuItem.setEnabled(available);
                            specialistMenu.add(menuItem);
                        }
                        if (specialistMenu.getMenuComponentCount() > 0) {
                            abMenu.add(specialistMenu);
                        }
                    } else if ((person.getOptions().getOption(spa.getName()).getType() == IOption.CHOICE)
                            && !(person.getOptions().getOption(spa.getName()).booleanValue())) {
                        JMenu specialistMenu = new JMenu(spa.getDisplayName());
                        List<String> choices = spa.getChoiceValues();
                        for (String s : choices) {
                            if (s.equalsIgnoreCase("none")) {
                                continue;
                            }
                            menuItem = new JMenuItem(String.format(resourceMap.getString("abilityDesc.format"),
                                    s, costDesc));
                            menuItem.setActionCommand(makeCommand(CMD_ACQUIRE_CUSTOM_CHOICE,
                                    s, String.valueOf(cost), spa.getName()));
                            menuItem.addActionListener(this);
                            menuItem.setEnabled(available);
                            specialistMenu.add(menuItem);
                        }
                        if (specialistMenu.getMenuComponentCount() > 0) {
                            abMenu.add(specialistMenu);
                        }
                    } else if (!person.getOptions().booleanOption(spa.getName())) {
                        menuItem = new JMenuItem(String.format(resourceMap.getString("abilityDesc.format"), spa.getDisplayName(), costDesc));
                        menuItem.setActionCommand(makeCommand(CMD_ACQUIRE_ABILITY, spa.getName(), String.valueOf(cost)));
                        menuItem.addActionListener(this);
                        menuItem.setEnabled(available);
                        abMenu.add(menuItem);
                    }
                }
                JMenuHelpers.addMenuIfNonEmpty(menu, abMenu);
            }

            JMenu currentMenu = new JMenu(resourceMap.getString("spendOnCurrentSkills.text"));
            JMenu newMenu = new JMenu(resourceMap.getString("spendOnNewSkills.text"));
            for (int i = 0; i < SkillType.getSkillList().length; i++) {
                String type = SkillType.getSkillList()[i];
                int cost = person.hasSkill(type) ? person.getSkill(type).getCostToImprove() : SkillType.getType(type).getCost(0);
                if (cost >= 0) {
                    String desc = String.format(resourceMap.getString("skillDesc.format"), type, cost);
                    menuItem = new JMenuItem(desc);
                    menuItem.setActionCommand(makeCommand(CMD_IMPROVE, type, String.valueOf(cost)));
                    menuItem.addActionListener(this);
                    menuItem.setEnabled(person.getXP() >= cost);
                    if (person.hasSkill(type)) {
                        currentMenu.add(menuItem);
                    } else {
                        newMenu.add(menuItem);
                    }
                }
            }
            JMenuHelpers.addMenuIfNonEmpty(menu, currentMenu);
            JMenuHelpers.addMenuIfNonEmpty(menu, newMenu);

            // Edge Purchasing
            if (gui.getCampaign().getCampaignOptions().useEdge()) {
                JMenu edgeMenu = new JMenu(resourceMap.getString("edge.text"));
                int cost = gui.getCampaign().getCampaignOptions().getEdgeCost();

                if ((cost >= 0) && (person.getXP() >= cost)) {
                    menuItem = new JMenuItem(String.format(resourceMap.getString("spendOnEdge.text"), cost));
                    menuItem.setActionCommand(makeCommand(CMD_BUY_EDGE, String.valueOf(cost)));
                    menuItem.addActionListener(this);
                    edgeMenu.add(menuItem);
                }
                JMenuHelpers.addMenuIfNonEmpty(menu, edgeMenu);
            }
            JMenuHelpers.addMenuIfNonEmpty(popup, menu);
            //endregion Spend XP Menu

            //region Edge Triggers
            if (gui.getCampaign().getCampaignOptions().useEdge()) {
                menu = new JMenu(resourceMap.getString("setEdgeTriggers.text"));

                //Start of Edge reroll options
                //MechWarriors
                cbMenuItem = new JCheckBoxMenuItem(resourceMap.getString("edgeTriggerHeadHits.text"));
                cbMenuItem.setSelected(person.getOptions().booleanOption(OPT_EDGE_HEADHIT));
                cbMenuItem.setActionCommand(makeCommand(CMD_EDGE_TRIGGER, OPT_EDGE_HEADHIT));
                if (person.getPrimaryRole() != Person.T_MECHWARRIOR) {
                    cbMenuItem.setForeground(new Color(150, 150, 150));
                }
                cbMenuItem.addActionListener(this);
                menu.add(cbMenuItem);

                cbMenuItem = new JCheckBoxMenuItem(resourceMap.getString("edgeTriggerTAC.text"));
                cbMenuItem.setSelected(person.getOptions().booleanOption(OPT_EDGE_TAC));
                cbMenuItem.setActionCommand(makeCommand(CMD_EDGE_TRIGGER, OPT_EDGE_TAC));
                if (person.getPrimaryRole() != Person.T_MECHWARRIOR) {
                    cbMenuItem.setForeground(new Color(150, 150, 150));
                }
                cbMenuItem.addActionListener(this);
                menu.add(cbMenuItem);

                cbMenuItem = new JCheckBoxMenuItem(resourceMap.getString("edgeTriggerKO.text"));
                cbMenuItem.setSelected(person.getOptions().booleanOption(OPT_EDGE_KO));
                cbMenuItem.setActionCommand(makeCommand(CMD_EDGE_TRIGGER, OPT_EDGE_KO));
                if (person.getPrimaryRole() != Person.T_MECHWARRIOR) {
                    cbMenuItem.setForeground(new Color(150, 150, 150));
                }
                cbMenuItem.addActionListener(this);
                menu.add(cbMenuItem);

                cbMenuItem = new JCheckBoxMenuItem(resourceMap.getString("edgeTriggerExplosion.text"));
                cbMenuItem.setSelected(person.getOptions().booleanOption(OPT_EDGE_EXPLOSION));
                cbMenuItem.setActionCommand(makeCommand(CMD_EDGE_TRIGGER, OPT_EDGE_EXPLOSION));
                if (person.getPrimaryRole() != Person.T_MECHWARRIOR) {
                    cbMenuItem.setForeground(new Color(150, 150, 150));
                }
                cbMenuItem.addActionListener(this);
                menu.add(cbMenuItem);

                cbMenuItem = new JCheckBoxMenuItem(resourceMap.getString("edgeTriggerMASCFailure.text"));
                cbMenuItem.setSelected(person.getOptions().booleanOption(OPT_EDGE_MASC_FAILURE));
                cbMenuItem.setActionCommand(makeCommand(CMD_EDGE_TRIGGER, OPT_EDGE_MASC_FAILURE));
                if (person.getPrimaryRole() != Person.T_MECHWARRIOR) {
                    cbMenuItem.setForeground(new Color(150, 150, 150));
                }
                cbMenuItem.addActionListener(this);
                menu.add(cbMenuItem);

                //Aero pilots and gunners
                cbMenuItem = new JCheckBoxMenuItem(resourceMap.getString("edgeTriggerAeroAltLoss.text"));
                cbMenuItem.setSelected(person.getOptions().booleanOption(OPT_EDGE_WHEN_AERO_ALT_LOSS));
                cbMenuItem.setActionCommand(makeCommand(CMD_EDGE_TRIGGER, OPT_EDGE_WHEN_AERO_ALT_LOSS));
                if (person.getPrimaryRole() != Person.T_SPACE_PILOT
                        && person.getPrimaryRole() != Person.T_SPACE_GUNNER
                        && person.getPrimaryRole() != Person.T_AERO_PILOT) {
                    cbMenuItem.setForeground(new Color(150, 150, 150));
                }
                cbMenuItem.addActionListener(this);
                menu.add(cbMenuItem);

                cbMenuItem = new JCheckBoxMenuItem(resourceMap.getString("edgeTriggerAeroExplosion.text"));
                cbMenuItem.setSelected(person.getOptions().booleanOption(OPT_EDGE_WHEN_AERO_EXPLOSION));
                cbMenuItem.setActionCommand(makeCommand(CMD_EDGE_TRIGGER, OPT_EDGE_WHEN_AERO_EXPLOSION));
                if ((person.getPrimaryRole() != Person.T_SPACE_PILOT)
                        && (person.getPrimaryRole() != Person.T_SPACE_GUNNER)
                        && (person.getPrimaryRole() != Person.T_AERO_PILOT)) {
                    cbMenuItem.setForeground(new Color(150, 150, 150));
                }
                cbMenuItem.addActionListener(this);
                menu.add(cbMenuItem);

                cbMenuItem = new JCheckBoxMenuItem(resourceMap.getString("edgeTriggerAeroKO.text"));
                cbMenuItem.setSelected(person.getOptions().booleanOption(OPT_EDGE_WHEN_AERO_KO));
                cbMenuItem.setActionCommand(makeCommand(CMD_EDGE_TRIGGER, OPT_EDGE_WHEN_AERO_KO));
                if (person.getPrimaryRole() != Person.T_AERO_PILOT) {
                    cbMenuItem.setForeground(new Color(150, 150, 150));
                }
                cbMenuItem.addActionListener(this);
                menu.add(cbMenuItem);

                cbMenuItem = new JCheckBoxMenuItem(resourceMap.getString("edgeTriggerAeroLuckyCrit.text"));
                cbMenuItem.setSelected(person.getOptions().booleanOption(OPT_EDGE_WHEN_AERO_LUCKY_CRIT));
                cbMenuItem.setActionCommand(makeCommand(CMD_EDGE_TRIGGER, OPT_EDGE_WHEN_AERO_LUCKY_CRIT));
                if ((person.getPrimaryRole() != Person.T_SPACE_PILOT)
                        && (person.getPrimaryRole() != Person.T_SPACE_GUNNER)
                        && (person.getPrimaryRole() != Person.T_AERO_PILOT)) {
                    cbMenuItem.setForeground(new Color(150, 150, 150));
                }
                cbMenuItem.addActionListener(this);
                menu.add(cbMenuItem);

                cbMenuItem = new JCheckBoxMenuItem(resourceMap.getString("edgeTriggerAeroNukeCrit.text"));
                cbMenuItem.setSelected(person.getOptions().booleanOption(OPT_EDGE_WHEN_AERO_NUKE_CRIT));
                cbMenuItem.setActionCommand(makeCommand(CMD_EDGE_TRIGGER, OPT_EDGE_WHEN_AERO_NUKE_CRIT));
                if ((person.getPrimaryRole() != Person.T_SPACE_PILOT)
                        && (person.getPrimaryRole() != Person.T_SPACE_GUNNER)) {
                    cbMenuItem.setForeground(new Color(150, 150, 150));
                }
                cbMenuItem.addActionListener(this);
                menu.add(cbMenuItem);

                cbMenuItem = new JCheckBoxMenuItem(resourceMap.getString("edgeTriggerAeroTrnBayCrit.text"));
                cbMenuItem.setSelected(person.getOptions().booleanOption(OPT_EDGE_WHEN_AERO_UNIT_CARGO_LOST));
                cbMenuItem.setActionCommand(makeCommand(CMD_EDGE_TRIGGER, OPT_EDGE_WHEN_AERO_UNIT_CARGO_LOST));
                if ((person.getPrimaryRole() != Person.T_SPACE_PILOT)
                        && (person.getPrimaryRole() != Person.T_SPACE_GUNNER)) {
                    cbMenuItem.setForeground(new Color(150, 150, 150));
                }
                cbMenuItem.addActionListener(this);
                menu.add(cbMenuItem);

                // Support Edge
                if (gui.getCampaign().getCampaignOptions().useSupportEdge()) {
                    //Doctors
                    cbMenuItem = new JCheckBoxMenuItem(resourceMap.getString("edgeTriggerHealCheck.text"));
                    cbMenuItem.setSelected(person.getOptions().booleanOption(PersonnelOptions.EDGE_MEDICAL));
                    cbMenuItem.setActionCommand(makeCommand(CMD_EDGE_TRIGGER, PersonnelOptions.EDGE_MEDICAL));
                    if (person.getPrimaryRole() != Person.T_DOCTOR) {
                        cbMenuItem.setForeground(new Color(150, 150, 150));
                    }
                    cbMenuItem.addActionListener(this);
                    menu.add(cbMenuItem);

                    //Techs
                    cbMenuItem = new JCheckBoxMenuItem(resourceMap.getString("edgeTriggerBreakPart.text"));
                    cbMenuItem.setSelected(person.getOptions().booleanOption(PersonnelOptions.EDGE_REPAIR_BREAK_PART));
                    cbMenuItem.setActionCommand(makeCommand(CMD_EDGE_TRIGGER, PersonnelOptions.EDGE_REPAIR_BREAK_PART));
                    if (!person.isTechPrimary()) {
                        cbMenuItem.setForeground(new Color(150, 150, 150));
                    }
                    cbMenuItem.addActionListener(this);
                    menu.add(cbMenuItem);

                    cbMenuItem = new JCheckBoxMenuItem(resourceMap.getString("edgeTriggerFailedRefit.text"));
                    cbMenuItem.setSelected(person.getOptions().booleanOption(PersonnelOptions.EDGE_REPAIR_FAILED_REFIT));
                    cbMenuItem.setActionCommand(makeCommand(CMD_EDGE_TRIGGER, PersonnelOptions.EDGE_REPAIR_FAILED_REFIT));
                    if (!person.isTechPrimary()) {
                        cbMenuItem.setForeground(new Color(150, 150, 150));
                    }
                    cbMenuItem.addActionListener(this);
                    menu.add(cbMenuItem);

                    //Admins
                    cbMenuItem = new JCheckBoxMenuItem(resourceMap.getString("edgeTriggerAcquireCheck.text"));
                    cbMenuItem.setSelected(person.getOptions().booleanOption(PersonnelOptions.EDGE_ADMIN_ACQUIRE_FAIL));
                    cbMenuItem.setActionCommand(makeCommand(CMD_EDGE_TRIGGER, PersonnelOptions.EDGE_ADMIN_ACQUIRE_FAIL));
                    if (!person.isAdminPrimary()) {
                        cbMenuItem.setForeground(new Color(150, 150, 150));
                    }
                    cbMenuItem.addActionListener(this);
                    menu.add(cbMenuItem);
                }
                JMenuHelpers.addMenuIfNonEmpty(popup, menu);
            }
            //endregion Edge Triggers

            menu = new JMenu(resourceMap.getString("specialFlags.text"));
            cbMenuItem = new JCheckBoxMenuItem(resourceMap.getString("dependent.text"));
            cbMenuItem.setSelected(person.isDependent());
            cbMenuItem.setActionCommand(CMD_DEPENDENT);
            cbMenuItem.addActionListener(this);
            menu.add(cbMenuItem);

            cbMenuItem = new JCheckBoxMenuItem(resourceMap.getString("commander.text"));
            cbMenuItem.setSelected(person.isCommander());
            cbMenuItem.setActionCommand(CMD_COMMANDER);
            cbMenuItem.addActionListener(this);
            menu.add(cbMenuItem);

            cbMenuItem = new JCheckBoxMenuItem(resourceMap.getString("tryingToMarry.text"));
            cbMenuItem.setToolTipText(resourceMap.getString("tryingToMarry.toolTipText"));
            cbMenuItem.setSelected(person.isTryingToMarry());
            cbMenuItem.setActionCommand(CMD_TRYING_TO_MARRY);
            cbMenuItem.addActionListener(this);
            menu.add(cbMenuItem);

            if (gui.getCampaign().getCampaignOptions().useUnofficialProcreation()
                    && person.getGender().isFemale()) {
                cbMenuItem = new JCheckBoxMenuItem(resourceMap.getString("tryingToConceive.text"));
                cbMenuItem.setToolTipText(resourceMap.getString("tryingToConceive.toolTipText"));
                cbMenuItem.setSelected(person.isTryingToConceive());
                cbMenuItem.setActionCommand(CMD_TRYING_TO_CONCEIVE);
                cbMenuItem.addActionListener(this);
                menu.add(cbMenuItem);
            }

            cbMenuItem = new JCheckBoxMenuItem(resourceMap.getString("founder.text"));
            cbMenuItem.setSelected(person.isFounder());
            cbMenuItem.setActionCommand(CMD_FOUNDER);
            cbMenuItem.addActionListener(this);
            menu.add(cbMenuItem);
            popup.add(menu);
        } else if (StaticChecks.areAllActive(selected)) {
            if (gui.getCampaign().getCampaignOptions().useEdge()) {
                menu = new JMenu(resourceMap.getString("setEdgeTriggers.text"));
                submenu = new JMenu(resourceMap.getString("on.text"));

                menuItem = new JMenuItem(resourceMap.getString("edgeTriggerHeadHits.text"));
                menuItem.setActionCommand(makeCommand(CMD_EDGE_TRIGGER, OPT_EDGE_HEADHIT, TRUE));
                menuItem.addActionListener(this);
                submenu.add(menuItem);

                menuItem = new JMenuItem(resourceMap.getString("edgeTriggerTAC.text"));
                menuItem.setActionCommand(makeCommand(CMD_EDGE_TRIGGER, OPT_EDGE_TAC, TRUE));
                menuItem.addActionListener(this);
                submenu.add(menuItem);

                menuItem = new JMenuItem(resourceMap.getString("edgeTriggerKO.text"));
                menuItem.setActionCommand(makeCommand(CMD_EDGE_TRIGGER, OPT_EDGE_KO, TRUE));
                menuItem.addActionListener(this);
                submenu.add(menuItem);

                menuItem = new JMenuItem(resourceMap.getString("edgeTriggerExplosion.text"));
                menuItem.setActionCommand(makeCommand(CMD_EDGE_TRIGGER, OPT_EDGE_EXPLOSION, TRUE));
                menuItem.addActionListener(this);
                submenu.add(menuItem);

                menuItem = new JMenuItem(resourceMap.getString("edgeTriggerMASCFailure.text"));
                menuItem.setActionCommand(makeCommand(CMD_EDGE_TRIGGER, OPT_EDGE_MASC_FAILURE, TRUE));
                menuItem.addActionListener(this);
                submenu.add(menuItem);

                menuItem = new JMenuItem(resourceMap.getString("edgeTriggerAeroAltLoss.text"));
                menuItem.setActionCommand(makeCommand(CMD_EDGE_TRIGGER, OPT_EDGE_WHEN_AERO_ALT_LOSS, TRUE));
                menuItem.addActionListener(this);
                submenu.add(menuItem);

                menuItem = new JMenuItem(resourceMap.getString("edgeTriggerAeroExplosion.text"));
                menuItem.setActionCommand(makeCommand(CMD_EDGE_TRIGGER, OPT_EDGE_WHEN_AERO_EXPLOSION, TRUE));
                menuItem.addActionListener(this);
                submenu.add(menuItem);

                menuItem = new JMenuItem(resourceMap.getString("edgeTriggerAeroKO.text"));
                menuItem.setActionCommand(makeCommand(CMD_EDGE_TRIGGER, OPT_EDGE_WHEN_AERO_KO, TRUE));
                menuItem.addActionListener(this);
                submenu.add(menuItem);

                menuItem = new JMenuItem(resourceMap.getString("edgeTriggerAeroLuckyCrit.text"));
                menuItem.setActionCommand(makeCommand(CMD_EDGE_TRIGGER, OPT_EDGE_WHEN_AERO_LUCKY_CRIT, TRUE));
                menuItem.addActionListener(this);
                submenu.add(menuItem);

                menuItem = new JMenuItem(resourceMap.getString("edgeTriggerAeroNukeCrit.text"));
                menuItem.setActionCommand(makeCommand(CMD_EDGE_TRIGGER, OPT_EDGE_WHEN_AERO_NUKE_CRIT, TRUE));
                menuItem.addActionListener(this);
                submenu.add(menuItem);

                menuItem = new JMenuItem(resourceMap.getString("edgeTriggerAeroTrnBayCrit.text"));
                menuItem.setActionCommand(makeCommand(CMD_EDGE_TRIGGER, OPT_EDGE_WHEN_AERO_UNIT_CARGO_LOST, TRUE));
                menuItem.addActionListener(this);
                submenu.add(menuItem);

                if (gui.getCampaign().getCampaignOptions().useSupportEdge()) {
                    menuItem = new JMenuItem(resourceMap.getString("edgeTriggerHealCheck.text"));
                    menuItem.setActionCommand(makeCommand(CMD_EDGE_TRIGGER, PersonnelOptions.EDGE_MEDICAL, TRUE));
                    menuItem.addActionListener(this);
                    submenu.add(menuItem);

                    menuItem = new JMenuItem(resourceMap.getString("edgeTriggerBreakPart.text"));
                    menuItem.setActionCommand(makeCommand(CMD_EDGE_TRIGGER, PersonnelOptions.EDGE_REPAIR_BREAK_PART, TRUE));
                    menuItem.addActionListener(this);
                    submenu.add(menuItem);

                    menuItem = new JMenuItem(resourceMap.getString("edgeTriggerFailedRefit.text"));
                    menuItem.setActionCommand(makeCommand(CMD_EDGE_TRIGGER, PersonnelOptions.EDGE_REPAIR_FAILED_REFIT, TRUE));
                    menuItem.addActionListener(this);
                    submenu.add(menuItem);

                    menuItem = new JMenuItem(resourceMap.getString("edgeTriggerAcquireCheck.text"));
                    menuItem.setActionCommand(makeCommand(CMD_EDGE_TRIGGER, PersonnelOptions.EDGE_ADMIN_ACQUIRE_FAIL, TRUE));
                    menuItem.addActionListener(this);
                    submenu.add(menuItem);
                }
                JMenuHelpers.addMenuIfNonEmpty(menu, submenu);

                submenu = new JMenu(resourceMap.getString("off.text"));

                menuItem = new JMenuItem(resourceMap.getString("edgeTriggerHeadHits.text"));
                menuItem.setActionCommand(makeCommand(CMD_EDGE_TRIGGER, OPT_EDGE_HEADHIT, FALSE));
                menuItem.addActionListener(this);
                submenu.add(menuItem);

                menuItem = new JMenuItem(resourceMap.getString("edgeTriggerTAC.text"));
                menuItem.setActionCommand(makeCommand(CMD_EDGE_TRIGGER, OPT_EDGE_TAC, FALSE));
                menuItem.addActionListener(this);
                submenu.add(menuItem);

                menuItem = new JMenuItem(resourceMap.getString("edgeTriggerKO.text"));
                menuItem.setActionCommand(makeCommand(CMD_EDGE_TRIGGER, OPT_EDGE_KO, FALSE));
                menuItem.addActionListener(this);
                submenu.add(menuItem);

                menuItem = new JMenuItem(resourceMap.getString("edgeTriggerExplosion.text"));
                menuItem.setActionCommand(makeCommand(CMD_EDGE_TRIGGER, OPT_EDGE_EXPLOSION, FALSE));
                menuItem.addActionListener(this);
                submenu.add(menuItem);

                menuItem = new JMenuItem(resourceMap.getString("edgeTriggerMASCFailure.text"));
                menuItem.setActionCommand(makeCommand(CMD_EDGE_TRIGGER, OPT_EDGE_MASC_FAILURE, FALSE));
                menuItem.addActionListener(this);
                submenu.add(menuItem);

                menuItem = new JMenuItem(resourceMap.getString("edgeTriggerAeroAltLoss.text"));
                menuItem.setActionCommand(makeCommand(CMD_EDGE_TRIGGER, OPT_EDGE_WHEN_AERO_ALT_LOSS, FALSE));
                menuItem.addActionListener(this);
                submenu.add(menuItem);

                menuItem = new JMenuItem(resourceMap.getString("edgeTriggerAeroExplosion.text"));
                menuItem.setActionCommand(makeCommand(CMD_EDGE_TRIGGER, OPT_EDGE_WHEN_AERO_EXPLOSION, FALSE));
                menuItem.addActionListener(this);
                submenu.add(menuItem);

                menuItem = new JMenuItem(resourceMap.getString("edgeTriggerAeroKO.text"));
                menuItem.setActionCommand(makeCommand(CMD_EDGE_TRIGGER, OPT_EDGE_WHEN_AERO_KO, FALSE));
                menuItem.addActionListener(this);
                submenu.add(menuItem);

                menuItem = new JMenuItem(resourceMap.getString("edgeTriggerAeroLuckyCrit.text"));
                menuItem.setActionCommand(makeCommand(CMD_EDGE_TRIGGER, OPT_EDGE_WHEN_AERO_LUCKY_CRIT, FALSE));
                menuItem.addActionListener(this);
                submenu.add(menuItem);

                menuItem = new JMenuItem(resourceMap.getString("edgeTriggerAeroNukeCrit.text"));
                menuItem.setActionCommand(makeCommand(CMD_EDGE_TRIGGER, OPT_EDGE_WHEN_AERO_NUKE_CRIT, FALSE));
                menuItem.addActionListener(this);
                submenu.add(menuItem);

                menuItem = new JMenuItem(resourceMap.getString("edgeTriggerAeroTrnBayCrit.text"));
                menuItem.setActionCommand(makeCommand(CMD_EDGE_TRIGGER, OPT_EDGE_WHEN_AERO_UNIT_CARGO_LOST, FALSE));
                menuItem.addActionListener(this);
                submenu.add(menuItem);

                if (gui.getCampaign().getCampaignOptions().useSupportEdge()) {
                    menuItem = new JMenuItem(resourceMap.getString("edgeTriggerHealCheck.text"));
                    menuItem.setActionCommand(makeCommand(CMD_EDGE_TRIGGER, PersonnelOptions.EDGE_MEDICAL, FALSE));
                    menuItem.addActionListener(this);
                    submenu.add(menuItem);

                    menuItem = new JMenuItem(resourceMap.getString("edgeTriggerBreakPart.text"));
                    menuItem.setActionCommand(makeCommand(CMD_EDGE_TRIGGER, PersonnelOptions.EDGE_REPAIR_BREAK_PART, FALSE));
                    menuItem.addActionListener(this);
                    submenu.add(menuItem);

                    menuItem = new JMenuItem(resourceMap.getString("edgeTriggerFailedRefit.text"));
                    menuItem.setActionCommand(makeCommand(CMD_EDGE_TRIGGER, PersonnelOptions.EDGE_REPAIR_FAILED_REFIT, FALSE));
                    menuItem.addActionListener(this);
                    submenu.add(menuItem);

                    menuItem = new JMenuItem(resourceMap.getString("edgeTriggerAcquireCheck.text"));
                    menuItem.setActionCommand(makeCommand(CMD_EDGE_TRIGGER, PersonnelOptions.EDGE_ADMIN_ACQUIRE_FAIL, FALSE));
                    menuItem.addActionListener(this);
                    submenu.add(menuItem);
                }
                JMenuHelpers.addMenuIfNonEmpty(menu, submenu);
                JMenuHelpers.addMenuIfNonEmpty(popup, menu);
            }

            menu = new JMenu(resourceMap.getString("specialFlags.text"));
            if (StaticChecks.areEitherAllDependentsOrNot(selected)) {
                cbMenuItem = new JCheckBoxMenuItem(resourceMap.getString("dependent.text"));
                cbMenuItem.setSelected(selected[0].isDependent());
                cbMenuItem.setActionCommand(CMD_DEPENDENT);
                cbMenuItem.addActionListener(this);
                menu.add(cbMenuItem);
            }

            if (StaticChecks.areEitherAllTryingToMarryOrNot(selected)) {
                cbMenuItem = new JCheckBoxMenuItem(resourceMap.getString("tryingToMarry.text"));
                cbMenuItem.setToolTipText(resourceMap.getString("tryingToMarry.toolTipText"));
                cbMenuItem.setSelected(selected[0].isTryingToMarry());
                cbMenuItem.setActionCommand(CMD_TRYING_TO_MARRY);
                cbMenuItem.addActionListener(this);
                menu.add(cbMenuItem);
            }

            if (gui.getCampaign().getCampaignOptions().useUnofficialProcreation()
                    && StaticChecks.areAllFemale(selected)
                    && StaticChecks.areEitherAllTryingToConceiveOrNot(selected)) {
                cbMenuItem = new JCheckBoxMenuItem(resourceMap.getString("tryingToConceive.text"));
                cbMenuItem.setToolTipText(resourceMap.getString("tryingToConceive.toolTipText"));
                cbMenuItem.setSelected(selected[0].isTryingToConceive());
                cbMenuItem.setActionCommand(CMD_TRYING_TO_CONCEIVE);
                cbMenuItem.addActionListener(this);
                menu.add(cbMenuItem);
            }

            if (StaticChecks.areEitherAllFoundersOrNot(selected)) {
                cbMenuItem = new JCheckBoxMenuItem(resourceMap.getString("founder.text"));
                cbMenuItem.setSelected(person.isFounder());
                cbMenuItem.setActionCommand(CMD_FOUNDER);
                cbMenuItem.addActionListener(this);
                menu.add(cbMenuItem);
            }
            JMenuHelpers.addMenuIfNonEmpty(popup, menu);
        }

        // generate new appropriate random portrait
        menuItem = new JMenuItem(resourceMap.getString("randomizePortrait.text"));
        menuItem.setActionCommand(CMD_RANDOM_PORTRAIT);
        menuItem.addActionListener(this);
        popup.add(menuItem);

        // change portrait
        menuItem = new JMenuItem(resourceMap.getString(oneSelected ? "changePortrait.text" : "bulkAssignSinglePortrait.text"));
        menuItem.setActionCommand(CMD_EDIT_PORTRAIT);
        menuItem.addActionListener(this);
        popup.add(menuItem);

        if (oneSelected) {
            // change Biography
            menuItem = new JMenuItem(resourceMap.getString("changeBiography.text")); //$NON-NLS-1$
            menuItem.setActionCommand(CMD_EDIT_BIOGRAPHY);
            menuItem.addActionListener(this);
            popup.add(menuItem);

            menuItem = new JMenuItem(resourceMap.getString("changeCallsign.text")); //$NON-NLS-1$
            menuItem.setActionCommand(CMD_CALLSIGN);
            menuItem.addActionListener(this);
            popup.add(menuItem);

            menuItem = new JMenuItem(resourceMap.getString("editPersonnelLog.text")); //$NON-NLS-1$
            menuItem.setActionCommand(CMD_EDIT_PERSONNEL_LOG);
            menuItem.addActionListener(this);
            popup.add(menuItem);
        }

        menuItem = new JMenuItem(resourceMap.getString("addSingleLogEntry.text")); //$NON-NLS-1$
        menuItem.setActionCommand(CMD_ADD_LOG_ENTRY);
        menuItem.addActionListener(this);
        popup.add(menuItem);

        if (oneSelected) {
            // Edit mission log
            menuItem = new JMenuItem(resourceMap.getString("editMissionLog.text")); //$NON-NLS-1$
            menuItem.setActionCommand(CMD_EDIT_MISSIONS_LOG);
            menuItem.addActionListener(this);
            popup.add(menuItem);
        }

        // Add one item to all personnel mission logs
        menuItem = new JMenuItem(resourceMap.getString("addMissionEntry.text")); //$NON-NLS-1$
        menuItem.setActionCommand(CMD_ADD_MISSION_ENTRY);
        menuItem.addActionListener(this);
        popup.add(menuItem);

        if (oneSelected) {
            menuItem = new JMenuItem(resourceMap.getString("editKillLog.text")); //$NON-NLS-1$
            menuItem.setActionCommand(CMD_EDIT_KILL_LOG);
            menuItem.addActionListener(this);
            menuItem.setEnabled(true);
            popup.add(menuItem);
        }
        if (oneSelected || StaticChecks.allHaveSameUnit(selected)) {
            menuItem = new JMenuItem(resourceMap.getString("assignKill.text")); //$NON-NLS-1$
            menuItem.setActionCommand(CMD_ADD_KILL);
            menuItem.addActionListener(this);
            menuItem.setEnabled(true);
            popup.add(menuItem);
        }
        menuItem = new JMenuItem(resourceMap.getString("exportPersonnel.text"));
        menuItem.addActionListener(ev -> gui.miExportPersonActionPerformed(ev));
        menuItem.setEnabled(true);
        popup.add(menuItem);

        if (gui.getCampaign().getCampaignOptions().getUseAtB() && StaticChecks.areAllActive(selected)) {
            menuItem = new JMenuItem(resourceMap.getString("sack.text"));
            menuItem.setActionCommand(CMD_SACK);
            menuItem.addActionListener(this);
            popup.add(menuItem);
        }

        //region GM Menu
        if (gui.getCampaign().isGM()) {
            popup.addSeparator();

            menu = new JMenu(resourceMap.getString("gmMode.text"));

            menuItem = new JMenu(resourceMap.getString("changePrisonerStatus.text"));
            menuItem.add(newCheckboxMenu(
                    PrisonerStatus.FREE.toString(),
                    makeCommand(CMD_CHANGE_PRISONER_STATUS, PrisonerStatus.FREE.name()),
                    (person.getPrisonerStatus() == PrisonerStatus.FREE)));
            menuItem.add(newCheckboxMenu(
                    PrisonerStatus.PRISONER.toString(),
                    makeCommand(CMD_CHANGE_PRISONER_STATUS, PrisonerStatus.PRISONER.name()),
                    (person.getPrisonerStatus() == PrisonerStatus.PRISONER)));
            menuItem.add(newCheckboxMenu(
                    PrisonerStatus.PRISONER_DEFECTOR.toString(),
                    makeCommand(CMD_CHANGE_PRISONER_STATUS, PrisonerStatus.PRISONER_DEFECTOR.name()),
                    (person.getPrisonerStatus() == PrisonerStatus.PRISONER_DEFECTOR)));
            menuItem.add(newCheckboxMenu(
                    PrisonerStatus.BONDSMAN.toString(),
                    makeCommand(CMD_CHANGE_PRISONER_STATUS, PrisonerStatus.BONDSMAN.name()),
                    (person.getPrisonerStatus() == PrisonerStatus.BONDSMAN)));
            menu.add(menuItem);

            menuItem = new JMenuItem(resourceMap.getString("removePerson.text"));
            menuItem.setActionCommand(CMD_REMOVE);
            menuItem.addActionListener(this);
            menu.add(menuItem);

            if (!gui.getCampaign().getCampaignOptions().useAdvancedMedical()) {
                menuItem = new JMenuItem(resourceMap.getString("editHits.text"));
                menuItem.setActionCommand(CMD_EDIT_HITS);
                menuItem.addActionListener(this);
                menu.add(menuItem);
            }

            menuItem = new JMenuItem(resourceMap.getString("add1XP.text"));
            menuItem.setActionCommand(CMD_ADD_1_XP);
            menuItem.addActionListener(this);
            menu.add(menuItem);

            menuItem = new JMenuItem(resourceMap.getString("addXP.text"));
            menuItem.setActionCommand(CMD_ADD_XP);
            menuItem.addActionListener(this);
            menu.add(menuItem);

            menuItem = new JMenuItem(resourceMap.getString("setXP.text"));
            menuItem.setActionCommand(CMD_SET_XP);
            menuItem.addActionListener(this);
            menu.add(menuItem);

            if (gui.getCampaign().getCampaignOptions().useEdge()) {
                menuItem = new JMenuItem(resourceMap.getString("setEdge.text"));
                menuItem.setActionCommand(CMD_SET_EDGE);
                menuItem.addActionListener(this);
                menu.add(menuItem);
            }

            if (oneSelected) {
                menuItem = new JMenuItem(resourceMap.getString("edit.text"));
                menuItem.setActionCommand(CMD_EDIT);
                menuItem.addActionListener(this);
                menu.add(menuItem);

                menuItem = new JMenuItem(resourceMap.getString("loadGMTools.text"));
                menuItem.addActionListener(evt -> loadGMToolsForPerson(person));
                menu.add(menuItem);
            }
            if (gui.getCampaign().getCampaignOptions().useAdvancedMedical()) {
                menuItem = new JMenuItem(resourceMap.getString("removeAllInjuries.text"));
                menuItem.setActionCommand(CMD_CLEAR_INJURIES);
                menuItem.addActionListener(this);
                menu.add(menuItem);

                if (oneSelected) {
                    for (Injury i : person.getInjuries()) {
                        menuItem = new JMenuItem(String.format(resourceMap.getString("removeInjury.format"), i.getName()));
                        menuItem.setActionCommand(makeCommand(CMD_REMOVE_INJURY, i.getUUID().toString()));
                        menuItem.addActionListener(this);
                        menu.add(menuItem);
                    }

                    menuItem = new JMenuItem(resourceMap.getString("editInjuries.text"));
                    menuItem.setActionCommand(CMD_EDIT_INJURIES);
                    menuItem.addActionListener(this);
                    menu.add(menuItem);
                }
            }

            if (oneSelected) {
                if (person.canProcreate(gui.getCampaign())) {
                    menuItem = new JMenuItem(resourceMap.getString("addPregnancy.text"));
                    menuItem.setActionCommand(CMD_ADD_PREGNANCY);
                    menuItem.addActionListener(this);
                    menu.add(menuItem);
                } else if (person.isPregnant()) {
                    menuItem = new JMenuItem(resourceMap.getString("removePregnancy.text"));
                    menuItem.setActionCommand(CMD_REMOVE_PREGNANCY);
                    menuItem.addActionListener(this);
                    menu.add(menuItem);
                }
<<<<<<< HEAD

                if (oneSelected) {
                    if (person.canProcreate(gui.getCampaign().getLocalDate())) {
                        menuItem = new JMenuItem(resourceMap.getString("addPregnancy.text"));
                        menuItem.setActionCommand(CMD_ADD_PREGNANCY);
                        menuItem.addActionListener(this);
                        menu.add(menuItem);
                    } else if (person.isPregnant()) {
                        menuItem = new JMenuItem(resourceMap.getString("removePregnancy.text"));
                        menuItem.setActionCommand(CMD_REMOVE_PREGNANCY);
                        menuItem.addActionListener(this);
                        menu.add(menuItem);
                    }
                }
                popup.add(menu);
=======
>>>>>>> 977c3254
            }
            popup.add(menu);
        }
        //endregion GM Menu

        return Optional.of(popup);
    }

    private JMenuItem newMenuItem(String text, String command) {
        return newMenuItem(text, command, true);
    }

    private JMenuItem newMenuItem(String text, String command, boolean enabled) {
        JMenuItem result = new JMenuItem(text);
        result.setActionCommand(command);
        result.addActionListener(this);
        result.setEnabled(enabled);
        return result;
    }

    private JCheckBoxMenuItem newCheckboxMenu(String text, String command, boolean selected) {
        JCheckBoxMenuItem result = new JCheckBoxMenuItem(text);
        result.setSelected(selected);
        result.setActionCommand(command);
        result.addActionListener(this);
        result.setEnabled(true);
        return result;
    }
}<|MERGE_RESOLUTION|>--- conflicted
+++ resolved
@@ -1566,95 +1566,6 @@
                         techEntityWeightMenu.add(cbMenuItem);
                     }
                 }
-<<<<<<< HEAD
-
-                // Add the last grouping of entity weight menus to the last grouping of entity menus
-                JMenuHelpers.addMenuIfNonEmpty(pilotUnitTypeMenu, pilotEntityWeightMenu, MAX_POPUP_ITEMS);
-                JMenuHelpers.addMenuIfNonEmpty(driverUnitTypeMenu, driverEntityWeightMenu, MAX_POPUP_ITEMS);
-                JMenuHelpers.addMenuIfNonEmpty(crewUnitTypeMenu, crewEntityWeightMenu, MAX_POPUP_ITEMS);
-                JMenuHelpers.addMenuIfNonEmpty(gunnerUnitTypeMenu, gunnerEntityWeightMenu, MAX_POPUP_ITEMS);
-                JMenuHelpers.addMenuIfNonEmpty(navUnitTypeMenu, navEntityWeightMenu, MAX_POPUP_ITEMS);
-                JMenuHelpers.addMenuIfNonEmpty(soldierUnitTypeMenu, soldierEntityWeightMenu, MAX_POPUP_ITEMS);
-                JMenuHelpers.addMenuIfNonEmpty(techOfficerUnitTypeMenu, techOfficerEntityWeightMenu, MAX_POPUP_ITEMS);
-                JMenuHelpers.addMenuIfNonEmpty(consoleCmdrUnitTypeMenu, consoleCmdrEntityWeightMenu, MAX_POPUP_ITEMS);
-                JMenuHelpers.addMenuIfNonEmpty(techUnitTypeMenu, techEntityWeightMenu, MAX_POPUP_ITEMS);
-
-                // then add the last grouping of entity menus to the primary menus
-                JMenuHelpers.addMenuIfNonEmpty(pilotMenu, pilotUnitTypeMenu, MAX_POPUP_ITEMS);
-                JMenuHelpers.addMenuIfNonEmpty(driverMenu, driverUnitTypeMenu, MAX_POPUP_ITEMS);
-                JMenuHelpers.addMenuIfNonEmpty(crewMenu, crewUnitTypeMenu, MAX_POPUP_ITEMS);
-                JMenuHelpers.addMenuIfNonEmpty(gunnerMenu, gunnerUnitTypeMenu, MAX_POPUP_ITEMS);
-                JMenuHelpers.addMenuIfNonEmpty(navMenu, navUnitTypeMenu, MAX_POPUP_ITEMS);
-                JMenuHelpers.addMenuIfNonEmpty(soldierMenu, soldierUnitTypeMenu, MAX_POPUP_ITEMS);
-                JMenuHelpers.addMenuIfNonEmpty(techOfficerMenu, techOfficerUnitTypeMenu, MAX_POPUP_ITEMS);
-                JMenuHelpers.addMenuIfNonEmpty(consoleCmdrMenu, consoleCmdrUnitTypeMenu, MAX_POPUP_ITEMS);
-                JMenuHelpers.addMenuIfNonEmpty(techMenu, techUnitTypeMenu, MAX_POPUP_ITEMS);
-
-                // and finally add any non-empty menus to the primary menu
-                JMenuHelpers.addMenuIfNonEmpty(menu, pilotMenu, MAX_POPUP_ITEMS);
-                JMenuHelpers.addMenuIfNonEmpty(menu, driverMenu, MAX_POPUP_ITEMS);
-                JMenuHelpers.addMenuIfNonEmpty(menu, crewMenu, MAX_POPUP_ITEMS);
-                JMenuHelpers.addMenuIfNonEmpty(menu, gunnerMenu, MAX_POPUP_ITEMS);
-                JMenuHelpers.addMenuIfNonEmpty(menu, navMenu, MAX_POPUP_ITEMS);
-                JMenuHelpers.addMenuIfNonEmpty(menu, soldierMenu, MAX_POPUP_ITEMS);
-                JMenuHelpers.addMenuIfNonEmpty(menu, techOfficerMenu, MAX_POPUP_ITEMS);
-                JMenuHelpers.addMenuIfNonEmpty(menu, consoleCmdrMenu, MAX_POPUP_ITEMS);
-                JMenuHelpers.addMenuIfNonEmpty(menu, techMenu, MAX_POPUP_ITEMS);
-
-                // and we always include the None checkbox
-                cbMenuItem = new JCheckBoxMenuItem(resourceMap.getString("none.text"));
-                cbMenuItem.setActionCommand(makeCommand(CMD_REMOVE_UNIT, "-1"));
-                cbMenuItem.addActionListener(this);
-                menu.add(cbMenuItem);
-
-                if ((menu.getItemCount() > 1) || (person.getUnit() != null)
-                        || !person.getTechUnits().isEmpty()) {
-                    JMenuHelpers.addMenuIfNonEmpty(popup, menu, MAX_POPUP_ITEMS);
-                }
-            }
-
-            if (oneSelected && person.getStatus().isActive()) {
-                if (gui.getCampaign().getCampaignOptions().useManualMarriages()
-                        && person.oldEnoughToMarry(gui.getCampaign(), gui.getCampaign().getLocalDate())
-                        && !person.getGenealogy().hasSpouse()) {
-                    menu = new JMenu(resourceMap.getString("chooseSpouse.text"));
-                    JMenu maleMenu = new JMenu(resourceMap.getString("spouseMenuMale.text"));
-                    JMenu femaleMenu = new JMenu(resourceMap.getString("spouseMenuFemale.text"));
-                    JMenu spouseMenu;
-
-                    LocalDate today = gui.getCampaign().getLocalDate();
-
-                    List<Person> personnel = new ArrayList<>(gui.getCampaign().getPersonnel());
-                    personnel.sort(Comparator.comparing((Person p) -> p.getAge(today)).thenComparing(Person::getSurname));
-
-                    for (Person ps : personnel) {
-                        if (person.safeSpouse(gui.getCampaign(), ps, gui.getCampaign().getLocalDate())) {
-                            String pStatus;
-
-                            if (ps.getPrisonerStatus().isBondsman()) {
-                                pStatus = String.format(resourceMap.getString("marriageBondsmanDesc.format"),
-                                        ps.getFullName(), ps.getAge(today), ps.getRoleDesc());
-                            } else if (ps.getPrisonerStatus().isPrisoner()) {
-                                pStatus = String.format(resourceMap.getString("marriagePrisonerDesc.format"),
-                                        ps.getFullName(), ps.getAge(today), ps.getRoleDesc());
-                            } else {
-                                pStatus = String.format(resourceMap.getString("marriagePartnerDesc.format"),
-                                        ps.getFullName(), ps.getAge(today), ps.getRoleDesc());
-                            }
-
-                            spouseMenu = new JMenu(pStatus);
-
-                            for (Marriage style : Marriage.values()) {
-                                spouseMenu.add(newMenuItem(style.getDropDownText(),
-                                        makeCommand(CMD_ADD_SPOUSE, ps.getId().toString(), style.name())));
-                            }
-
-                            if (ps.getGender().isMale()) {
-                                maleMenu.add(spouseMenu);
-                            } else {
-                                femaleMenu.add(spouseMenu);
-                            }
-=======
             } else if (StaticChecks.areAllActive(selected) && StaticChecks.areAllEligible(selected)) {
                 for (Unit unit : HangarSorter.defaultSorting().getUnits(gui.getCampaign().getHangar())) {
                     if (!unit.isAvailable()) {
@@ -1791,7 +1702,6 @@
                             cbMenuItem.setActionCommand(makeCommand(CMD_ADD_NAVIGATOR, unit.getId().toString()));
                             cbMenuItem.addActionListener(this);
                             navEntityWeightMenu.add(cbMenuItem);
->>>>>>> 977c3254
                         }
                     }
                 }
@@ -1844,7 +1754,8 @@
 
         if (oneSelected && person.getStatus().isActive()) {
             if (gui.getCampaign().getCampaignOptions().useManualMarriages()
-                    && person.oldEnoughToMarry(gui.getCampaign()) && !person.getGenealogy().hasSpouse()) {
+                    && person.oldEnoughToMarry(gui.getCampaign(), gui.getCampaign().getLocalDate())
+                    && !person.getGenealogy().hasSpouse()) {
                 menu = new JMenu(resourceMap.getString("chooseSpouse.text"));
                 JMenu maleMenu = new JMenu(resourceMap.getString("spouseMenuMale.text"));
                 JMenu femaleMenu = new JMenu(resourceMap.getString("spouseMenuFemale.text"));
@@ -1856,7 +1767,7 @@
                 personnel.sort(Comparator.comparing((Person p) -> p.getAge(today)).thenComparing(Person::getSurname));
 
                 for (Person ps : personnel) {
-                    if (person.safeSpouse(ps, gui.getCampaign())) {
+                    if (person.safeSpouse(gui.getCampaign(), ps, gui.getCampaign().getLocalDate())) {
                         String pStatus;
 
                         if (ps.getPrisonerStatus().isBondsman()) {
@@ -2774,7 +2685,7 @@
             }
 
             if (oneSelected) {
-                if (person.canProcreate(gui.getCampaign())) {
+                if (person.canProcreate(gui.getCampaign().getLocalDate())) {
                     menuItem = new JMenuItem(resourceMap.getString("addPregnancy.text"));
                     menuItem.setActionCommand(CMD_ADD_PREGNANCY);
                     menuItem.addActionListener(this);
@@ -2785,24 +2696,6 @@
                     menuItem.addActionListener(this);
                     menu.add(menuItem);
                 }
-<<<<<<< HEAD
-
-                if (oneSelected) {
-                    if (person.canProcreate(gui.getCampaign().getLocalDate())) {
-                        menuItem = new JMenuItem(resourceMap.getString("addPregnancy.text"));
-                        menuItem.setActionCommand(CMD_ADD_PREGNANCY);
-                        menuItem.addActionListener(this);
-                        menu.add(menuItem);
-                    } else if (person.isPregnant()) {
-                        menuItem = new JMenuItem(resourceMap.getString("removePregnancy.text"));
-                        menuItem.setActionCommand(CMD_REMOVE_PREGNANCY);
-                        menuItem.addActionListener(this);
-                        menu.add(menuItem);
-                    }
-                }
-                popup.add(menu);
-=======
->>>>>>> 977c3254
             }
             popup.add(menu);
         }
