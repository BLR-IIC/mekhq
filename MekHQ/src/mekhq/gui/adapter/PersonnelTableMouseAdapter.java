/*
 * Copyright (c) 2019 The MegaMek Team. All rights reserved.
 *
 * This file is part of MekHQ.
 *
 * MekHQ is free software: you can redistribute it and/or modify
 * it under the terms of the GNU General Public License as published by
 * the Free Software Foundation, either version 3 of the License, or
 * (at your option) any later version.
 *
 * MekHQ is distributed in the hope that it will be useful,
 * but WITHOUT ANY WARRANTY; without even the implied warranty of
 * MERCHANTABILITY or FITNESS FOR A PARTICULAR PURPOSE.  See the
 * GNU General Public License for more details.
 *
 * You should have received a copy of the GNU General Public License
 * along with MekHQ.  If not, see <http://www.gnu.org/licenses/>.
 */

package mekhq.gui.adapter;

import java.awt.*;
import java.awt.event.ActionEvent;
import java.awt.event.ActionListener;
import java.awt.event.MouseEvent;
import java.time.LocalDate;
import java.util.*;
import java.util.List;
import java.util.stream.Collectors;

import javax.swing.*;
import javax.swing.event.MouseInputAdapter;

import megamek.client.ui.swing.util.MenuScroller;
import megamek.common.Aero;
import megamek.common.BattleArmor;
import megamek.common.Crew;
import megamek.common.Infantry;
import megamek.common.Mech;
import megamek.common.Mounted;
import megamek.common.Tank;
import megamek.common.options.IOption;
import megamek.common.options.OptionsConstants;
import megamek.common.options.PilotOptions;
import megamek.common.util.EncodeControl;
import mekhq.MekHQ;
import mekhq.Utilities;
import mekhq.campaign.finances.Money;
import mekhq.campaign.personnel.Award;
import mekhq.campaign.Kill;
import mekhq.campaign.log.LogEntry;
import mekhq.campaign.event.PersonChangedEvent;
import mekhq.campaign.event.PersonLogEvent;
import mekhq.campaign.finances.Transaction;
import mekhq.campaign.personnel.*;
import mekhq.campaign.personnel.enums.PersonnelStatus;
import mekhq.campaign.personnel.generator.SingleSpecialAbilityGenerator;
import mekhq.campaign.unit.Unit;
import mekhq.gui.CampaignGUI;
import mekhq.gui.dialog.*;
import mekhq.gui.model.PersonnelTableModel;
import mekhq.gui.utilities.JMenuHelpers;
import mekhq.gui.utilities.MultiLineTooltip;
import mekhq.gui.utilities.StaticChecks;

public class PersonnelTableMouseAdapter extends MouseInputAdapter implements
        ActionListener {
    private static final String CMD_RANKSYSTEM = "RANKSYSTEM"; //$NON-NLS-1$
    private static final String CMD_RANK = "RANK"; //$NON-NLS-1$
    private static final String CMD_MANEI_DOMINI_RANK = "MD_RANK"; //$NON-NLS-1$
    private static final String CMD_MANEI_DOMINI_CLASS = "MD_CLASS"; //$NON-NLS-1$
    private static final String CMD_PRIMARY_ROLE = "PROLE"; //$NON-NLS-1$
    private static final String CMD_SECONDARY_ROLE = "SROLE"; //$NON-NLS-1$
    private static final String CMD_PRIMARY_DESIGNATOR = "DESIG_PRI"; //$NON-NLS-1$
    private static final String CMD_SECONDARY_DESIGNATOR = "DESIG_SEC"; //$NON-NLS-1$
    private static final String CMD_REMOVE_UNIT = "REMOVE_UNIT"; //$NON-NLS-1$
    private static final String CMD_ADD_PILOT = "ADD_PILOT"; //$NON-NLS-1$
    private static final String CMD_ADD_SOLDIER = "ADD_SOLDIER"; //$NON-NLS-1$
    private static final String CMD_ADD_DRIVER = "ADD_DRIVER"; //$NON-NLS-1$
    private static final String CMD_ADD_VESSEL_PILOT = "ADD_VESSEL_PILOT"; //$NON-NLS-1$
    private static final String CMD_ADD_GUNNER = "ADD_GUNNER"; //$NON-NLS-1$
    private static final String CMD_ADD_CREW = "ADD_CREW"; //$NON-NLS-1$
    private static final String CMD_ADD_NAVIGATOR = "ADD_NAV"; //$NON-NLS-1$
    private static final String CMD_ADD_TECH_OFFICER = "ADD_TECH_OFFICER"; //$NON-NLS-1$
    private static final String CMD_ADD_AWARD = "ADD_AWARD";
    private static final String CMD_RMV_AWARD = "RMV_AWARD";

    private static final String CMD_EDIT_SALARY = "SALARY"; //$NON-NLS-1$
    private static final String CMD_BLOODNAME = "BLOODNAME"; //$NON-NLS-1$
    private static final String CMD_EDIT_INJURIES = "EDIT_INJURIES"; //$NON-NLS-1$
    private static final String CMD_REMOVE_INJURY = "REMOVE_INJURY"; //$NON-NLS-1$
    private static final String CMD_CLEAR_INJURIES = "CLEAR_INJURIES"; //$NON-NLS-1$
    private static final String CMD_CALLSIGN = "CALLSIGN"; //$NON-NLS-1$
    private static final String CMD_DEPENDENT = "DEPENDENT"; //$NON-NLS-1$
    private static final String CMD_COMMANDER = "COMMANDER"; //$NON-NLS-1$
    private static final String CMD_EDIT_PERSONNEL_LOG = "LOG"; //$NON-NLS-1$
    private static final String CMD_ADD_LOG_ENTRY = "ADD_PERSONNEL_LOG_SINGLE"; //$NON-NLS-1$
    private static final String CMD_EDIT_MISSIONS_LOG = "MISSIONS_LOG"; //$NON-NLS-1$
    private static final String CMD_ADD_MISSION_ENTRY = "ADD_MISSION_ENTRY"; //$NON-NLS-1$
    private static final String CMD_EDIT_KILL_LOG = "KILL_LOG"; //$NON-NLS-1$
    private static final String CMD_ADD_KILL = "ADD_KILL"; //$NON-NLS-1$
    private static final String CMD_BUY_EDGE = "EDGE_BUY"; //$NON-NLS-1$
    private static final String CMD_SET_EDGE = "EDGE_SET"; //$NON-NLS-1$
    private static final String CMD_SET_XP = "XP_SET"; //$NON-NLS-1$
    private static final String CMD_ADD_1_XP = "XP_ADD_1"; //$NON-NLS-1$
    private static final String CMD_ADD_XP = "XP_ADD"; //$NON-NLS-1$
    private static final String CMD_EDIT_BIOGRAPHY = "BIOGRAPHY"; //$NON-NLS-1$
    private static final String CMD_RANDOM_PORTRAIT = "RANDOMIZE_PORTRAIT"; //$NON-NLS-1$
    private static final String CMD_EDIT_PORTRAIT = "PORTRAIT"; //$NON-NLS-1$
    private static final String CMD_EDIT_HITS = "EDIT_HITS"; //$NON-NLS-1$
    private static final String CMD_EDIT = "EDIT"; //$NON-NLS-1$
    private static final String CMD_ROLL_MECH = "ROLL_MECH"; //$NON-NLS-1$
    private static final String CMD_SACK = "SACK"; //$NON-NLS-1$
    private static final String CMD_REMOVE = "REMOVE"; //$NON-NLS-1$
    private static final String CMD_EDGE_TRIGGER = "EDGE"; //$NON-NLS-1$
    private static final String CMD_CHANGE_PRISONER_STATUS = "PRISONER_STATUS"; //$NON-NLS-1$
    private static final String CMD_CHANGE_STATUS = "STATUS"; //$NON-NLS-1$
    private static final String CMD_ACQUIRE_SPECIALIST = "SPECIALIST"; //$NON-NLS-1$
    private static final String CMD_ACQUIRE_WEAPON_SPECIALIST = "WSPECIALIST"; //$NON-NLS-1$
    private static final String CMD_ACQUIRE_RANGEMASTER = "RANGEMASTER"; //$NON-NLS-1$
    private static final String CMD_ACQUIRE_HUMANTRO = "HUMANTRO"; //$NON-NLS-1$
    private static final String CMD_ACQUIRE_ABILITY = "ABILITY"; //$NON-NLS-1$
    private static final String CMD_ACQUIRE_CUSTOM_CHOICE = "CUSTOM_CHOICE"; //$NON-NLS-1$
    private static final String CMD_IMPROVE = "IMPROVE"; //$NON-NLS-1$
    private static final String CMD_ADD_SPOUSE = "SPOUSE"; //$NON-NLS-1$
    private static final String CMD_REMOVE_SPOUSE = "REMOVE_SPOUSE"; //$NON-NLS-1$
    private static final String CMD_ADD_PREGNANCY = "ADD_PREGNANCY"; //$NON-NLS-1$
    private static final String CMD_REMOVE_PREGNANCY = "PREGNANCY_SPOUSE"; //$NON-NLS-1$
    private static final String CMD_ADD_TECH = "ADD_TECH"; //$NON-NLS-1$

    private static final String CMD_IMPRISON = "IMPRISON"; //$NON-NLS-1$
    private static final String CMD_FREE = "FREE"; //$NON-NLS-1$
    private static final String CMD_RECRUIT = "RECRUIT"; //$NON-NLS-1$
    private static final String CMD_RANSOM = "RANSOM";

    private static final String SEPARATOR = "@"; //$NON-NLS-1$
    private static final String SPACE = " "; //$NON-NLS-1$
    private static final String HYPHEN = "-"; //$NON-NLS-1$
    private static final String QUESTION_MARK = "?"; //$NON-NLS-1$
    private static final String TRUE = String.valueOf(true);
    private static final String FALSE = String.valueOf(false);

    private CampaignGUI gui;
    private JTable personnelTable;
    private PersonnelTableModel personnelModel;
    private ResourceBundle resourceMap;

    public PersonnelTableMouseAdapter(CampaignGUI gui, JTable personnelTable,
            PersonnelTableModel personnelModel) {
        super();
        this.gui = gui;
        this.personnelTable = personnelTable;
        this.personnelModel = personnelModel;
        resourceMap = ResourceBundle.getBundle("mekhq.resources.PersonnelTableMouseAdapter", new EncodeControl()); //$NON-NLS-1$
    }

    //Mechwarrior Edge Options
    private static final String OPT_EDGE_MASC_FAILURE = "edge_when_masc_fails"; //$NON-NLS-1$
    private static final String OPT_EDGE_EXPLOSION = "edge_when_explosion"; //$NON-NLS-1$
    private static final String OPT_EDGE_KO = "edge_when_ko"; //$NON-NLS-1$
    private static final String OPT_EDGE_TAC = "edge_when_tac"; //$NON-NLS-1$
    private static final String OPT_EDGE_HEADHIT = "edge_when_headhit"; //$NON-NLS-1$

    //Aero Edge Options
    private static final String OPT_EDGE_WHEN_AERO_ALT_LOSS= "edge_when_aero_alt_loss"; //$NON-NLS-1$
    private static final String OPT_EDGE_WHEN_AERO_EXPLOSION= "edge_when_aero_explosion"; //$NON-NLS-1$
    private static final String OPT_EDGE_WHEN_AERO_KO= "edge_when_aero_ko"; //$NON-NLS-1$
    private static final String OPT_EDGE_WHEN_AERO_LUCKY_CRIT= "edge_when_aero_lucky_crit"; //$NON-NLS-1$
    private static final String OPT_EDGE_WHEN_AERO_NUKE_CRIT= "edge_when_aero_nuke_crit"; //$NON-NLS-1$
    private static final String OPT_EDGE_WHEN_AERO_UNIT_CARGO_LOST= "edge_when_aero_unit_cargo_lost"; //$NON-NLS-1$

    private static final String OPT_PRISONER_FREE = "free"; //$NON-NLS-1$
    private static final String OPT_PRISONER_IMPRISONED = "imprisoned"; //$NON-NLS-1$
    private static final String OPT_PRISONER_IMPRISONED_DEFECTING = "imprisoned_defecting"; //$NON-NLS-1$
    private static final String OPT_PRISONER_BONDSMAN = "bondsman"; //$NON-NLS-1$

    private static final int MAX_POPUP_ITEMS = 20;

    private String makeCommand(String ... parts) {
        return Utilities.combineString(Arrays.asList(parts), SEPARATOR);
    }

    @Override
    public void actionPerformed(ActionEvent action) {
        final String METHOD_NAME = "actionPerformed(ActionEvent)"; //$NON-NLS-1$

        int row = personnelTable.getSelectedRow();
        if (row < 0) {
            return;
        }
        Person selectedPerson = personnelModel.getPerson(personnelTable
                .convertRowIndexToModel(row));
        int[] rows = personnelTable.getSelectedRows();
        Person[] people = new Person[rows.length];
        for (int i = 0; i < rows.length; i++) {
            people[i] = personnelModel.getPerson(personnelTable
                    .convertRowIndexToModel(rows[i]));
        }

        String[] data = action.getActionCommand().split(SEPARATOR, -1);
        String command = data[0];

        switch(command) {
            case CMD_RANKSYSTEM: {
                int system = Integer.parseInt(data[1]);
                for (Person person : people) {
                    person.setRankSystem(system);
                }
                break;
            }
            case CMD_RANK: {
                int rank = Integer.parseInt(data[1]);
                int level = 0;
                // Check to see if we added a rank level...
                if (data.length > 2) {
                    level = Integer.parseInt(data[2]);
                }

                for (Person person : people) {
                    gui.getCampaign().changeRank(person, rank, level, true);
                }
                break;
            }
            case CMD_MANEI_DOMINI_RANK: {
                int md_rank = Integer.parseInt(data[1]);
                for (Person person : people) {
                    person.setManeiDominiRank(md_rank);
                }
                break;
            }
            case CMD_MANEI_DOMINI_CLASS: {
                int md_class = Integer.parseInt(data[1]);
                for (Person person : people) {
                    person.setManeiDominiClass(md_class);
                }
                break;
            }
            case CMD_PRIMARY_DESIGNATOR: {
                int designation = Integer.parseInt(data[1]);
                for (Person person : people) {
                    person.setPrimaryDesignator(designation);
                }
                break;
            }
            case CMD_SECONDARY_DESIGNATOR: {
                int secDesignation = Integer.parseInt(data[1]);
                for (Person person : people) {
                    person.setSecondaryDesignator(secDesignation);
                }
                break;
            }
            case CMD_PRIMARY_ROLE: {
                int role = Integer.parseInt(data[1]);
                for (Person person : people) {
                    person.setPrimaryRole(role);
                    gui.getCampaign().personUpdated(person);
                    if (gui.getCampaign().getCampaignOptions().usePortraitForType(role)
                            && gui.getCampaign().getCampaignOptions().getAssignPortraitOnRoleChange()
                            && person.getPortraitFileName().equals(Crew.PORTRAIT_NONE)) {
                        gui.getCampaign().assignRandomPortraitFor(person);
                    }
                }
                break;
            }
            case CMD_SECONDARY_ROLE: {
                int secRole = Integer.parseInt(data[1]);
                for (Person person : people) {
                    person.setSecondaryRole(secRole);
                    gui.getCampaign().personUpdated(person);
                }
                break;
            }
            case CMD_REMOVE_UNIT: {
                for (Person person : people) {
                    Unit u = gui.getCampaign().getUnit(person.getUnitId());
                    if (null != u) {
                        u.remove(person, true);
                        u.resetEngineer();
                        u.runDiagnostic(false);
                    }
                    // check for tech unit assignments
                    if (!person.getTechUnitIDs().isEmpty()) {
                        for (UUID id : new ArrayList<>(person.getTechUnitIDs())) {
                            u = gui.getCampaign().getUnit(id);
                            if (null != u) {
                                u.remove(person, true);
                                u.resetEngineer();
                                u.runDiagnostic(false);
                            }
                        }
                        /*
                         * Incase there's still some assignments for this tech,
                         * clear them out. This can happen if the target unit
                         * above is null. The tech will still have the pointer
                         * but to a null unit and it will never go away
                         * otherwise.
                         */
                        person.clearTechUnitIDs();
                    }
                }
                break;
            }
            case CMD_ADD_PILOT: {
                UUID selected = UUID.fromString(data[1]);
                Unit u = gui.getCampaign().getUnit(selected);
                Unit oldUnit = gui.getCampaign().getUnit(selectedPerson.getUnitId());
                boolean useTransfers = false;
                boolean transferLog = !gui.getCampaign().getCampaignOptions().useTransfers();
                if (null != oldUnit) {
                    oldUnit.remove(selectedPerson, transferLog);
                    useTransfers = gui.getCampaign().getCampaignOptions().useTransfers();
                }
                if (null != u) {
                    u.addPilotOrSoldier(selectedPerson, useTransfers);
                    u.resetPilotAndEntity();
                    u.runDiagnostic(false);
                }
                break;
            }
            case CMD_ADD_SOLDIER: {
                UUID selected = UUID.fromString(data[1]);
                Unit u = gui.getCampaign().getUnit(selected);
                if (null != u) {
                    for (Person p : people) {
                        if (u.canTakeMoreGunners()) {
                            Unit oldUnit = gui.getCampaign().getUnit(p.getUnitId());
                            boolean useTransfers = false;
                            boolean transferLog = !gui.getCampaign().getCampaignOptions().useTransfers();
                            if (null != oldUnit) {
                                oldUnit.remove(p, transferLog);
                                useTransfers = gui.getCampaign().getCampaignOptions().useTransfers();
                            }
                            u.addPilotOrSoldier(p, useTransfers);
                        }
                    }

                    u.resetPilotAndEntity();
                    u.runDiagnostic(false);
                }
                break;
            }
            case CMD_ADD_DRIVER: {
                UUID selected = UUID.fromString(data[1]);
                Unit u = gui.getCampaign().getUnit(selected);
                Unit oldUnit = gui.getCampaign().getUnit(selectedPerson.getUnitId());
                boolean useTransfers = false;
                boolean transferLog = !gui.getCampaign().getCampaignOptions().useTransfers();
                if (null != oldUnit) {
                    oldUnit.remove(selectedPerson, transferLog);
                    useTransfers = gui.getCampaign().getCampaignOptions().useTransfers();
                }
                if (null != u) {
                    u.addDriver(selectedPerson, useTransfers);
                    u.resetPilotAndEntity();
                    u.runDiagnostic(false);
                }
                break;
            }
            case CMD_ADD_VESSEL_PILOT: {
                UUID selected = UUID.fromString(data[1]);
                Unit u = gui.getCampaign().getUnit(selected);
                if (null != u) {
                    for (Person p : people) {
                        if (u.canTakeMoreDrivers()) {
                            Unit oldUnit = gui.getCampaign().getUnit(p.getUnitId());
                            boolean useTransfers = false;
                            boolean transferLog = !gui.getCampaign().getCampaignOptions().useTransfers();
                            if (null != oldUnit) {
                                oldUnit.remove(p, transferLog);
                                useTransfers = gui.getCampaign().getCampaignOptions().useTransfers();
                            }
                            u.addDriver(p, useTransfers);
                        }
                    }
                    u.resetPilotAndEntity();
                    u.runDiagnostic(false);
                }
                break;
            }
            case CMD_ADD_GUNNER: {
                UUID selected = UUID.fromString(data[1]);
                Unit u = gui.getCampaign().getUnit(selected);
                if (null != u) {
                    for (Person p : people) {
                        if (u.canTakeMoreGunners()) {
                            Unit oldUnit = gui.getCampaign().getUnit(p.getUnitId());
                            boolean useTransfers = false;
                            boolean transferLog = !gui.getCampaign().getCampaignOptions().useTransfers();
                            if (null != oldUnit) {
                                oldUnit.remove(p, transferLog);
                                useTransfers = gui.getCampaign().getCampaignOptions().useTransfers();
                            }
                            u.addGunner(p, useTransfers);
                        }
                    }

                    u.resetPilotAndEntity();
                    u.runDiagnostic(false);
                }
                break;
            }
            case CMD_ADD_CREW: {
                UUID selected = UUID.fromString(data[1]);
                Unit u = gui.getCampaign().getUnit(selected);
                if (null != u) {
                    for (Person p : people) {
                        if (u.canTakeMoreVesselCrew()) {
                            Unit oldUnit = gui.getCampaign().getUnit(p.getUnitId());
                            boolean useTransfers = false;
                            boolean transferLog = !gui.getCampaign().getCampaignOptions().useTransfers();
                            if (null != oldUnit) {
                                oldUnit.remove(p, transferLog);
                                useTransfers = gui.getCampaign().getCampaignOptions().useTransfers();
                            }
                            u.addVesselCrew(p, useTransfers);
                        }
                    }

                    u.resetPilotAndEntity();
                    u.runDiagnostic(false);
                }
                break;
            }
            case CMD_ADD_NAVIGATOR: {
                UUID selected = UUID.fromString(data[1]);
                Unit u = gui.getCampaign().getUnit(selected);
                if (null != u) {
                    for (Person p : people) {
                        if (u.canTakeNavigator()) {
                            Unit oldUnit = gui.getCampaign().getUnit(p.getUnitId());
                            boolean useTransfers = false;
                            boolean transferLog = !gui.getCampaign().getCampaignOptions().useTransfers();
                            if (null != oldUnit) {
                                oldUnit.remove(p, transferLog);
                                useTransfers = gui.getCampaign().getCampaignOptions().useTransfers();
                            }
                            u.setNavigator(p, useTransfers);
                        }
                    }

                    u.resetPilotAndEntity();
                    u.runDiagnostic(false);
                }
                break;
            }
            case CMD_ADD_TECH_OFFICER: {
                UUID selected = UUID.fromString(data[1]);
                Unit u = gui.getCampaign().getUnit(selected);
                if (null != u) {
                    for (Person p : people) {
                        if (u.canTakeTechOfficer()) {
                            Unit oldUnit = gui.getCampaign().getUnit(p.getUnitId());
                            boolean useTransfers = false;
                            boolean transferLog = !gui.getCampaign().getCampaignOptions().useTransfers();
                            if (null != oldUnit) {
                                oldUnit.remove(p, transferLog);
                                useTransfers = gui.getCampaign().getCampaignOptions().useTransfers();
                            }
                            u.setTechOfficer(p, useTransfers);
                        }
                    }

                    u.resetPilotAndEntity();
                    u.runDiagnostic(false);
                }
                break;
            }
            case CMD_ADD_TECH: {
                UUID selected = UUID.fromString(data[1]);
                Unit u = gui.getCampaign().getUnit(selected);
                if (null != u) {
                    if (u.canTakeTech()) {
                        u.setTech(selectedPerson);
                    }

                    u.resetPilotAndEntity();
                    u.runDiagnostic(false);
                }
                break;
            }
            case CMD_ADD_PREGNANCY: {
                if (selectedPerson.isFemale()) {
                    selectedPerson.addPregnancy();
                    MekHQ.triggerEvent(new PersonChangedEvent(selectedPerson));
                }
                break;
            }
            case CMD_REMOVE_PREGNANCY: {
                if (selectedPerson.isPregnant()) {
                    selectedPerson.removePregnancy();
                    MekHQ.triggerEvent(new PersonChangedEvent(selectedPerson));
                }
                break;
            }
            case CMD_REMOVE_SPOUSE: {
                selectedPerson.divorce(data[1]);
                break;
            }
            case CMD_ADD_SPOUSE: {
                Person spouse = gui.getCampaign().getPerson(UUID.fromString(data[1]));
                selectedPerson.marry(spouse, Integer.parseInt(data[2]));
                break;
            }
            case CMD_ADD_AWARD: {
                for (Person person : people) {
                    person.awardController.addAndLogAward(data[1], data[2], gui.getCampaign().getDate());
                }
                break;
            }
            case CMD_RMV_AWARD: {
                for (Person person : people) {
                    if (person.awardController.hasAward(data[1], data[2])) {
                        person.awardController.removeAward(data[1], data[2],
                                (data.length > 3) ? data[3] : null, gui.getCampaign().getDate());
                    }
                }
                break;
            }
            case CMD_IMPROVE: {
                String type = data[1];
                int cost = Integer.parseInt(data[2]);
                int oldExpLevel = selectedPerson.getExperienceLevel(false);
                selectedPerson.improveSkill(type);
                gui.getCampaign().personUpdated(selectedPerson);
                selectedPerson.setXp(selectedPerson.getXp() - cost);
                MekHQ.triggerEvent(new PersonChangedEvent(selectedPerson));
                gui.getCampaign().addReport(String.format(resourceMap.getString("improved.format"), selectedPerson.getHyperlinkedName(), type)); //$NON-NLS-1$
                if (gui.getCampaign().getCampaignOptions().getUseAtB()
                        && gui.getCampaign().getCampaignOptions().useAbilities()) {
                    if (selectedPerson.getPrimaryRole() > Person.T_NONE
                            && selectedPerson.getPrimaryRole() <= Person.T_CONV_PILOT
                            && selectedPerson.getExperienceLevel(false) > oldExpLevel
                            && oldExpLevel >= SkillType.EXP_REGULAR) {
                        SingleSpecialAbilityGenerator spaGenerator = new SingleSpecialAbilityGenerator();
                        String spa = spaGenerator.rollSPA(selectedPerson);
                        if (null == spa) {
                            if (gui.getCampaign().getCampaignOptions().useEdge()) {
                                selectedPerson.getOptions().acquireAbility(
                                        PilotOptions.EDGE_ADVANTAGES, "edge", //$NON-NLS-1$
                                        selectedPerson.getEdge() + 1);
                                gui.getCampaign().addReport(String.format(resourceMap.getString("gainedEdge.format"), selectedPerson.getHyperlinkedName())); //$NON-NLS-1$
                            }
                        } else {
                            gui.getCampaign().addReport(String.format(resourceMap.getString("gained.format"), //$NON-NLS-1$
                                    selectedPerson.getHyperlinkedName(), SpecialAbility.getDisplayName(spa)));
                        }
                    }
                }
                break;
            }
            case CMD_ACQUIRE_ABILITY: {
                String selected = data[1];
                int cost = Integer.parseInt(data[2]);
                selectedPerson.getOptions().acquireAbility(PilotOptions.LVL3_ADVANTAGES,
                        selected, true);
                gui.getCampaign().personUpdated(selectedPerson);
                selectedPerson.setXp(selectedPerson.getXp() - cost);
                MekHQ.triggerEvent(new PersonChangedEvent(selectedPerson));
                // TODO: add personnelTab.getCampaign() report
                break;
            }
            case CMD_ACQUIRE_WEAPON_SPECIALIST: {
                String selected = data[1];
                int cost = Integer.parseInt(data[2]);
                selectedPerson.getOptions().acquireAbility(PilotOptions.LVL3_ADVANTAGES,
                        "weapon_specialist", selected); //$NON-NLS-1$
                gui.getCampaign().personUpdated(selectedPerson);
                selectedPerson.setXp(selectedPerson.getXp() - cost);
                MekHQ.triggerEvent(new PersonChangedEvent(selectedPerson));
                // TODO: add campaign report
                break;
            }
            case CMD_ACQUIRE_SPECIALIST: {
                String selected = data[1];
                int cost = Integer.parseInt(data[2]);
                selectedPerson.getOptions().acquireAbility(PilotOptions.LVL3_ADVANTAGES,
                        "specialist", selected); //$NON-NLS-1$
                gui.getCampaign().personUpdated(selectedPerson);
                selectedPerson.setXp(selectedPerson.getXp() - cost);
                MekHQ.triggerEvent(new PersonChangedEvent(selectedPerson));
                // TODO: add campaign report
                break;
            }
            case CMD_ACQUIRE_RANGEMASTER: {
                String selected = data[1];
                int cost = Integer.parseInt(data[2]);
                selectedPerson.getOptions().acquireAbility(PilotOptions.LVL3_ADVANTAGES,
                        "range_master", selected); //$NON-NLS-1$
                gui.getCampaign().personUpdated(selectedPerson);
                selectedPerson.setXp(selectedPerson.getXp() - cost);
                MekHQ.triggerEvent(new PersonChangedEvent(selectedPerson));
                // TODO: add campaign report
                break;
            }
            case CMD_ACQUIRE_HUMANTRO: {
                String selected = data[1];
                int cost = Integer.parseInt(data[2]);
                selectedPerson.getOptions().acquireAbility(PilotOptions.LVL3_ADVANTAGES,
                        "human_tro", selected); //$NON-NLS-1$
                gui.getCampaign().personUpdated(selectedPerson);
                selectedPerson.setXp(selectedPerson.getXp() - cost);
                MekHQ.triggerEvent(new PersonChangedEvent(selectedPerson));
                // TODO: add campaign report
                break;
            }
            case CMD_ACQUIRE_CUSTOM_CHOICE: {
                String selected = data[1];
                int cost = Integer.parseInt(data[2]);
                String ability = data[3];
                selectedPerson.getOptions().acquireAbility(PilotOptions.LVL3_ADVANTAGES,
                        ability, selected); //$NON-NLS-1$
                gui.getCampaign().personUpdated(selectedPerson);
                selectedPerson.setXp(selectedPerson.getXp() - cost);
                MekHQ.triggerEvent(new PersonChangedEvent(selectedPerson));
                // TODO: add campaign report
                break;
            }
            case CMD_CHANGE_STATUS: {
                PersonnelStatus status = PersonnelStatus.valueOf(data[1]);
                for (Person person : people) {
                    if ((status == PersonnelStatus.ACTIVE) || (0 == JOptionPane.showConfirmDialog(null,
                            String.format(resourceMap.getString("confirmRetireQ.format"), person.getFullTitle()), //$NON-NLS-1$
                            resourceMap.getString("kiaQ.text"), JOptionPane.YES_NO_OPTION))) { //$NON-NLS-1$
                        gui.getCampaign().changeStatus(person, status);
                    }
                }
                break;
            }
            case CMD_CHANGE_PRISONER_STATUS: {
                String selected = data[1];
                for (Person person : people) {
                    switch (selected) {
                        case OPT_PRISONER_FREE:
                            gui.getCampaign().changePrisonerStatus(person, Person.PRISONER_NOT);
                            break;
                        case OPT_PRISONER_IMPRISONED:
                            gui.getCampaign().changePrisonerStatus(person, Person.PRISONER_YES);
                            break;
                        case OPT_PRISONER_IMPRISONED_DEFECTING:
                            gui.getCampaign().changePrisonerStatus(person, Person.PRISONER_YES);
                            person.setWillingToDefect(true);
                            break;
                        case OPT_PRISONER_BONDSMAN:
                            gui.getCampaign().changePrisonerStatus(person, Person.PRISONER_BONDSMAN);
                            break;
                        default:
                            // U WOT M8?
                            break;
                    }
                }
                break;
            }
            case CMD_IMPRISON: {
                gui.getCampaign().changePrisonerStatus(selectedPerson, Person.PRISONER_YES);
                break;
            }
            case CMD_FREE: {
                // TODO: Warn in particular for "freeing" in deep space, leading to Geneva Conventions violation (#1400 adding Crime to MekHQ)
                // TODO: Record the people into some NPC pool, if still alive
                if (0 == JOptionPane.showConfirmDialog(
                        null,
                        String.format(resourceMap.getString("confirmFree.format"), selectedPerson.getFullTitle()), //$NON-NLS-1$
                        resourceMap.getString("freeQ.text"), //$NON-NLS-1$
                        JOptionPane.YES_NO_OPTION)) {
                    gui.getCampaign().removePerson(selectedPerson.getId());
                }
                break;
            }
            case CMD_RECRUIT: {
                for (Person person : people) {
                    if (StaticChecks.isWillingToDefect(person)) {
                        gui.getCampaign().changePrisonerStatus(person, Person.PRISONER_NOT);
                    }
                }
                break;
            }
            case CMD_RANSOM: {
                // ask the user if they want to sell off their prisoners. If yes, then add a daily report entry, add the money and remove them all.
                Money total = Money.zero();
                total = total.plus(Arrays.stream(people).map(Person::getRansomValue).collect(Collectors.toList()));

                if (0 == JOptionPane.showConfirmDialog(
                        null,
                        String.format(resourceMap.getString("ransomQ.format"), people.length, total.toAmountAndSymbolString()), //$NON-NLS-1$
                        resourceMap.getString("ransom.text"), //$NON-NLS-1$
                        JOptionPane.YES_NO_OPTION)) {

                    gui.getCampaign().addReport(String.format(resourceMap.getString("ransomReport.format"), people.length, total.toAmountAndSymbolString()));
                    gui.getCampaign().addFunds(total, resourceMap.getString("ransom.text"), Transaction.C_MISC);
                    for (Person person : people) {
                        gui.getCampaign().removePerson(person.getId(), false);
                    }
                }
                break;
            }
            case CMD_EDGE_TRIGGER: {
                String trigger = data[1];
                if (people.length > 1) {
                    boolean status = Boolean.parseBoolean(data[2]);
                    for (Person person : people) {
                        person.setEdgeTrigger(trigger, status);
                        gui.getCampaign().personUpdated(person);
                    }
                } else {
                    selectedPerson.changeEdgeTrigger(trigger);
                    gui.getCampaign().personUpdated(selectedPerson);
                }
                break;
            }
            case CMD_REMOVE: {
                String title = String.format(resourceMap.getString("numPersonnel.text"), people.length); //$NON-NLS-1$
                if (people.length == 1) {
                    title = people[0].getFullTitle();
                }
                if (0 == JOptionPane.showConfirmDialog(
                        null,
                        String.format(resourceMap.getString("confirmRemove.format"), title), //$NON-NLS-1$
                        resourceMap.getString("removeQ.text"), //$NON-NLS-1$
                        JOptionPane.YES_NO_OPTION)) {
                    for (Person person : people) {
                        gui.getCampaign().removePerson(person.getId());
                        if (person.hasSpouse()) {
                            person.getSpouse().setSpouseId(null);
                        }
                    }
                }
                break;
            }
            case CMD_SACK: {
                boolean showDialog = false;
                ArrayList<UUID> toRemove = new ArrayList<>();
                for (Person person : people) {
                    if (gui.getCampaign().getRetirementDefectionTracker()
                            .removeFromCampaign(
                                    person,
                                    false,
                                    gui.getCampaign().getCampaignOptions()
                                            .getUseShareSystem() ? person
                                            .getNumShares(gui.getCampaign()
                                                    .getCampaignOptions()
                                                    .getSharesForAll()) : 0,
                                    gui.getCampaign(), null)) {
                        showDialog = true;
                    } else {
                        toRemove.add(person.getId());
                    }
                }
                if (showDialog) {
                    RetirementDefectionDialog rdd = new RetirementDefectionDialog(
                            gui, null, false);
                    rdd.setVisible(true);
                    if (rdd.wasAborted()
                            || !gui.getCampaign().applyRetirement(rdd.totalPayout(),
                            rdd.getUnitAssignments())) {
                        for (Person person : people) {
                            gui.getCampaign().getRetirementDefectionTracker()
                                    .removePayout(person);
                        }
                    } else {
                        for (UUID id : toRemove) {
                            gui.getCampaign().removePerson(id);
                        }
                    }
                } else {
                    String question;
                    if (people.length > 1) {
                        question = resourceMap.getString("confirmRemoveMultiple.text"); //$NON-NLS-1$
                    } else {
                        question = String.format(resourceMap.getString("confirmRemove.format"), people[0].getFullTitle()); //$NON-NLS-1$
                    }
                    if (JOptionPane.YES_OPTION == JOptionPane.showConfirmDialog(
                            null, question, resourceMap.getString("removeQ.text"), //$NON-NLS-1$
                            JOptionPane.YES_NO_OPTION)) {
                        for (Person person : people) {
                            gui.getCampaign().removePerson(person.getId());
                        }
                    }
                }
                break;
            }
            case CMD_EDIT: {
                CustomizePersonDialog npd = new CustomizePersonDialog(
                        gui.getFrame(), true, selectedPerson, gui.getCampaign());
                npd.setVisible(true);
                gui.getCampaign().personUpdated(selectedPerson);
                MekHQ.triggerEvent(new PersonChangedEvent(selectedPerson));
                break;
            }
            case CMD_ROLL_MECH: {
                GMToolsDialog gmToolsDialog = new GMToolsDialog(gui.getFrame(), gui, selectedPerson);
                gmToolsDialog.setVisible(true);
                gui.getCampaign().personUpdated(selectedPerson);
                MekHQ.triggerEvent(new PersonChangedEvent(selectedPerson));
                break;
            }
            case CMD_EDIT_HITS: {
                EditPersonnelHitsDialog ephd = new EditPersonnelHitsDialog(gui.getFrame(), true, selectedPerson);
                ephd.setVisible(true);
                if (0 == selectedPerson.getHits()) {
                    selectedPerson.setDoctorId(null, gui.getCampaign().getCampaignOptions()
                            .getNaturalHealingWaitingPeriod());
                }
                gui.getCampaign().personUpdated(selectedPerson);
                MekHQ.triggerEvent(new PersonChangedEvent(selectedPerson));
                break;
            }
            case CMD_RANDOM_PORTRAIT: {
                for (Person person : people) {
                    gui.getCampaign().assignRandomPortraitFor(person);
                    gui.getCampaign().personUpdated(person);
                    MekHQ.triggerEvent(new PersonChangedEvent(person));
                }
                break;
            }
            case CMD_EDIT_PORTRAIT: {
                ImageChoiceDialog pcd = new ImageChoiceDialog(gui.getFrame(),
                        true, selectedPerson.getPortraitCategory(),
                        selectedPerson.getPortraitFileName(), gui.getIconPackage()
                        .getPortraits());
                pcd.setVisible(true);
                if (pcd.isChanged()) {
                    selectedPerson.setPortraitCategory(pcd.getCategory());
                    selectedPerson.setPortraitFileName(pcd.getFileName());
                    gui.getCampaign().personUpdated(selectedPerson);
                    MekHQ.triggerEvent(new PersonChangedEvent(selectedPerson));
                }
                break;
            }
            case CMD_EDIT_BIOGRAPHY: {
                MarkdownEditorDialog tad = new MarkdownEditorDialog(gui.getFrame(), true,
                        resourceMap.getString("editBiography.text"), selectedPerson.getBiography()); //$NON-NLS-1$
                tad.setVisible(true);
                if (tad.wasChanged()) {
                    selectedPerson.setBiography(tad.getText());
                    MekHQ.triggerEvent(new PersonChangedEvent(selectedPerson));
                }
                break;
            }
            case CMD_ADD_1_XP: {
                for (Person person : people) {
                    person.setXp(person.getXp() + 1);
                    MekHQ.triggerEvent(new PersonChangedEvent(person));
                }
                break;
            }
            case CMD_ADD_XP: {
                PopupValueChoiceDialog pvcda = new PopupValueChoiceDialog(
                        gui.getFrame(), true, resourceMap.getString("xp.text"), 1, 0); //$NON-NLS-1$
                pvcda.setVisible(true);

                int ia = pvcda.getValue();
                if (ia <= 0) {
                    // <0 indicates Cancellation
                    // =0 is a No-Op
                    return;
                }

                for (Person person : people) {
                    person.setXp(person.getXp() + ia);
                    MekHQ.triggerEvent(new PersonChangedEvent(person));
                }
                break;
            }
            case CMD_SET_XP: {
                PopupValueChoiceDialog pvcd = new PopupValueChoiceDialog(
                        gui.getFrame(), true, resourceMap.getString("xp.text"), selectedPerson.getXp(), 0); //$NON-NLS-1$
                pvcd.setVisible(true);
                if (pvcd.getValue() < 0) {
                    return;
                }
                int i = pvcd.getValue();
                for (Person person : people) {
                    person.setXp(i);
                    MekHQ.triggerEvent(new PersonChangedEvent(person));
                }
                break;
            }
            case CMD_BUY_EDGE: {
                int cost = gui.getCampaign().getCampaignOptions().getEdgeCost();
                for (Person person : people) {
                    selectedPerson.setXp(selectedPerson.getXp() - cost);
                    person.setEdge(person.getEdge() + 1);
                    //Make the new edge point available to support personnel, but don't reset until the week ends
                    person.setCurrentEdge(person.getCurrentEdge() + 1);
                    gui.getCampaign().personUpdated(person);
                    MekHQ.triggerEvent(new PersonChangedEvent(person));
                }
                break;
            }
            case CMD_SET_EDGE: {
                PopupValueChoiceDialog pvcd = new PopupValueChoiceDialog(
                        gui.getFrame(), true, resourceMap.getString("edge.text"), selectedPerson.getEdge(), 0, //$NON-NLS-1$
                        10);
                pvcd.setVisible(true);
                if (pvcd.getValue() < 0) {
                    return;
                }
                int i = pvcd.getValue();
                for (Person person : people) {
                    person.setEdge(i);
                    //Reset currentEdge for support people
                    person.resetCurrentEdge();
                    gui.getCampaign().personUpdated(person);
                    MekHQ.triggerEvent(new PersonChangedEvent(person));
                }
                break;
            }
            case CMD_ADD_KILL: {
                AddOrEditKillEntryDialog nkd;
                Unit unit = gui.getCampaign().getUnit(selectedPerson.getUnitId());
                if (people.length > 1) {
                    nkd = new AddOrEditKillEntryDialog(
                            gui.getFrame(),
                            true,
                            null,
                            unit != null ? unit.getName() : resourceMap.getString("bareHands.text"),
                            gui.getCampaign().getDate());
                } else {
                    nkd = new AddOrEditKillEntryDialog(
                            gui.getFrame(),
                            true,
                            selectedPerson.getId(),
                            unit != null ? unit.getName() : resourceMap.getString("bareHands.text"),
                            gui.getCampaign().getDate());
                }
                nkd.setVisible(true);
                if (nkd.getKill().isPresent()) {
                    Kill kill = nkd.getKill().get();
                    if (people.length > 1) {
                        for (Person person : people) {
                            Kill k = kill.clone();
                            k.setPilotId(person.getId());
                            gui.getCampaign().addKill(k);
                            MekHQ.triggerEvent(new PersonLogEvent(person));
                        }
                    } else {
                        gui.getCampaign().addKill(kill);
                        MekHQ.triggerEvent(new PersonLogEvent(selectedPerson));
                    }
                }
                break;
            }
            case CMD_EDIT_KILL_LOG: {
                EditKillLogDialog ekld = new EditKillLogDialog(gui.getFrame(), true, gui.getCampaign(), selectedPerson);
                ekld.setVisible(true);
                MekHQ.triggerEvent(new PersonLogEvent(selectedPerson));
                break;
            }
            case CMD_EDIT_PERSONNEL_LOG: {
                EditPersonnelLogDialog epld = new EditPersonnelLogDialog(gui.getFrame(), true, gui.getCampaign(), selectedPerson);
                epld.setVisible(true);
                MekHQ.triggerEvent(new PersonLogEvent(selectedPerson));
                break;
            }
            case CMD_ADD_LOG_ENTRY: {
                AddOrEditPersonnelEntryDialog addPersonnelLogDialog = new AddOrEditPersonnelEntryDialog(gui.getFrame(), true, gui.getCampaign().getDate()); //$NON-NLS-1$
                addPersonnelLogDialog.setVisible(true);
                Optional<LogEntry> personnelEntry = addPersonnelLogDialog.getEntry();
                if (personnelEntry.isPresent()) {
                    for (Person person : people) {
                        person.addLogEntry(personnelEntry.get().clone());
                        MekHQ.triggerEvent(new PersonLogEvent(selectedPerson));
                    }
                }
                break;
            }
            case CMD_EDIT_MISSIONS_LOG: {
                EditMissionLogDialog emld = new EditMissionLogDialog(gui.getFrame(), true, gui.getCampaign(), selectedPerson);
                emld.setVisible(true);
                MekHQ.triggerEvent(new PersonLogEvent(selectedPerson));
                break;
            }
            case CMD_ADD_MISSION_ENTRY: {
                AddOrEditMissionEntryDialog addMissionDialog = new AddOrEditMissionEntryDialog(gui.getFrame(), true, gui.getCampaign().getDate()); //$NON-NLS-1$
                addMissionDialog.setVisible(true);
                Optional<LogEntry> missionEntry = addMissionDialog.getEntry();
                if (missionEntry.isPresent()) {
                    for (Person person : people) {
                        person.addMissionLogEntry(missionEntry.get().clone());
                        MekHQ.triggerEvent(new PersonLogEvent(selectedPerson));
                    }
                }
                break;
            }
            case CMD_COMMANDER: {
                selectedPerson.setCommander(!selectedPerson.isCommander());
                if (selectedPerson.isCommander()) {
                    for (Person p : gui.getCampaign().getPersonnel()) {
                        if (p.isCommander() && !p.getId().equals(selectedPerson.getId())) {
                            p.setCommander(false);
                            gui.getCampaign().addReport(String.format(resourceMap.getString("removedCommander.format"), p.getHyperlinkedFullTitle())); //$NON-NLS-1$
                            gui.getCampaign().personUpdated(p);
                            MekHQ.triggerEvent(new PersonChangedEvent(p));
                        }
                    }
                    gui.getCampaign().addReport(String.format(resourceMap.getString("setAsCommander.format"), selectedPerson.getHyperlinkedFullTitle())); //$NON-NLS-1$
                    gui.getCampaign().personUpdated(selectedPerson);
                    MekHQ.triggerEvent(new PersonChangedEvent(selectedPerson));
                }
                break;
            }
            case CMD_DEPENDENT: {
                if (people.length > 1) {
                    boolean status = Boolean.parseBoolean(data[1]);
                    for (Person person : people) {
                        person.setDependent(status);
                        gui.getCampaign().personUpdated(person);
                        MekHQ.triggerEvent(new PersonChangedEvent(person));
                    }
                } else {
                    selectedPerson.setDependent(!selectedPerson.isDependent());
                    gui.getCampaign().personUpdated(selectedPerson);
                    MekHQ.triggerEvent(new PersonChangedEvent(selectedPerson));
                }
                break;
            }
            case CMD_CALLSIGN: {
                String s = (String) JOptionPane.showInputDialog(gui.getFrame(),
                        resourceMap.getString("enterNewCallsign.text"), resourceMap.getString("editCallsign.text"), //$NON-NLS-1$ //$NON-NLS-2$
                        JOptionPane.PLAIN_MESSAGE, null, null,
                        selectedPerson.getCallsign());
                if (null != s) {
                    selectedPerson.setCallsign(s);
                    MekHQ.triggerEvent(new PersonChangedEvent(selectedPerson));
                    gui.getCampaign().personUpdated(selectedPerson);
                }
                break;
            }
            case CMD_CLEAR_INJURIES: {
                for (Person person : people) {
                    person.clearInjuries();
                    Unit u = gui.getCampaign().getUnit(person.getUnitId());
                    if (null != u) {
                        u.resetPilotAndEntity();
                    }
                }
                break;
            }
            case CMD_REMOVE_INJURY: {
                String sel = data[1];
                Injury toRemove = null;
                for (Injury i : selectedPerson.getInjuries()) {
                    if (i.getUUID().toString().equals(sel)) {
                        toRemove = i;
                        break;
                    }
                }
                if (toRemove != null) {
                    selectedPerson.removeInjury(toRemove);
                }
                Unit u = gui.getCampaign().getUnit(selectedPerson.getUnitId());
                if (null != u) {
                    u.resetPilotAndEntity();
                }
                break;
            }
            case CMD_EDIT_INJURIES: {
                EditPersonnelInjuriesDialog epid = new EditPersonnelInjuriesDialog(
                        gui.getFrame(), true, gui.getCampaign(), selectedPerson);
                epid.setVisible(true);
                MekHQ.triggerEvent(new PersonChangedEvent(selectedPerson));
                break;
            }
            case CMD_BLOODNAME: {
                for (Person p : people) {
                    if (!p.isClanner()) {
                        continue;
                    }
                    gui.getCampaign()
                            .checkBloodnameAdd(p, p.getPrimaryRole(), true);
                }
                gui.getCampaign().personUpdated(selectedPerson);
                break;
            }
            case CMD_EDIT_SALARY: {
                PopupValueChoiceDialog pcvd = new PopupValueChoiceDialog(
                        gui.getFrame(),
                        true,
                        resourceMap.getString("changeSalary.text"), //$NON-NLS-1$
                        selectedPerson.getSalary().getAmount().intValue(),
                        -1,
                        100000);
                pcvd.setVisible(true);
                int salary = pcvd.getValue();
                if (salary < -1) {
                    return;
                }
                for (Person person : people) {
                    person.setSalary(Money.of(salary));
                    MekHQ.triggerEvent(new PersonChangedEvent(person));
                }
                break;
            }
        default:
            break;
        }
    }

    @Override
    public void mousePressed(MouseEvent e) {
        maybeShowPopup(e);
    }

    @Override
    public void mouseReleased(MouseEvent e) {
        maybeShowPopup(e);
    }

    private Person[] getSelectedPeople() {
        Person[] selected = new Person[personnelTable.getSelectedRowCount()];
        int[] rows = personnelTable.getSelectedRows();
        for (int i = 0; i < rows.length; i++) {
            Person person = personnelModel.getPerson(personnelTable.convertRowIndexToModel(rows[i]));
            selected[i] = person;
        }
        return selected;
    }

    private void maybeShowPopup(MouseEvent e) {
        JPopupMenu popup = new JPopupMenu();

        if (e.isPopupTrigger()) {
            if (personnelTable.getSelectedRowCount() == 0) {
                return;
            }
            int row = personnelTable.getSelectedRow();
            boolean oneSelected = personnelTable.getSelectedRowCount() == 1;
            Person person = personnelModel.getPerson(personnelTable
                    .convertRowIndexToModel(row));
            JMenuItem menuItem;
            JMenu menu;
            JMenu submenu;
            JCheckBoxMenuItem cbMenuItem;
            Person[] selected = getSelectedPeople();
            // **lets fill the pop up menu**//
            if (StaticChecks.areAllEligible(selected)) {
                menu = new JMenu(resourceMap.getString("changeRank.text")); //$NON-NLS-1$
                Ranks ranks = person.getRanks();
                for (int rankOrder = 0; rankOrder < Ranks.RC_NUM; rankOrder++) {
                    Rank rank = ranks.getAllRanks().get(rankOrder);
                    int profession = person.getProfession();

                    // Empty professions need swapped before the
                    // continuation
                    while (ranks.isEmptyProfession(profession)
                            && profession != Ranks.RPROF_MW) {
                        profession = ranks
                                .getAlternateProfession(profession);
                    }

                    if (rank.getName(profession).equals(HYPHEN)) {
                        continue;
                    }

                    // re-route through any profession redirections,
                    // starting with the empty profession check
                    while (rank.getName(profession).startsWith("--") //$NON-NLS-1$
                            && profession != Ranks.RPROF_MW) {
                        if (rank.getName(profession).equals("--")) { //$NON-NLS-1$
                            profession = ranks
                                    .getAlternateProfession(profession);
                        } else if (rank.getName(profession)
                                .startsWith("--")) { //$NON-NLS-1$
                            profession = ranks.getAlternateProfession(rank
                                    .getName(profession));
                        }
                    }

                    if (rank.getRankLevels(profession) > 0) {
                        submenu = new JMenu(rank.getName(profession));
                        for (int level = 0; level <= rank
                                .getRankLevels(profession); level++) {
                            cbMenuItem = new JCheckBoxMenuItem(
                                    rank.getName(profession)
                                            + Utilities.getRomanNumeralsFromArabicNumber(level, true));
                            cbMenuItem.setActionCommand(makeCommand(CMD_RANK, String.valueOf(rankOrder), String.valueOf(level)));
                            if (person.getRankNumeric() == rankOrder
                                    && person.getRankLevel() == level) {
                                cbMenuItem.setSelected(true);
                            }
                            cbMenuItem.addActionListener(this);
                            cbMenuItem.setEnabled(true);
                            submenu.add(cbMenuItem);
                        }
                        if (submenu.getItemCount() > MAX_POPUP_ITEMS) {
                            MenuScroller.setScrollerFor(submenu, MAX_POPUP_ITEMS);
                        }
                        menu.add(submenu);
                    } else {
                        cbMenuItem = new JCheckBoxMenuItem(
                                rank.getName(profession));
                        cbMenuItem.setActionCommand(makeCommand(CMD_RANK, String.valueOf(rankOrder)));
                        if (person.getRankNumeric() == rankOrder) {
                            cbMenuItem.setSelected(true);
                        }
                        cbMenuItem.addActionListener(this);
                        cbMenuItem.setEnabled(true);
                        menu.add(cbMenuItem);
                    }
                }
                if (menu.getItemCount() > MAX_POPUP_ITEMS) {
                    MenuScroller.setScrollerFor(menu, MAX_POPUP_ITEMS);
                }
                popup.add(menu);
            }
            menu = new JMenu(resourceMap.getString("changeRankSystem.text")); //$NON-NLS-1$
            // First allow them to revert to the campaign system
            cbMenuItem = new JCheckBoxMenuItem(resourceMap.getString("useCampaignRankSystem.text")); //$NON-NLS-1$
            cbMenuItem.setActionCommand(makeCommand(CMD_RANKSYSTEM, "-1")); //$NON-NLS-1$
            cbMenuItem.addActionListener(this);
            cbMenuItem.setEnabled(true);
            menu.add(cbMenuItem);
            for (int system = 0; system < Ranks.RS_NUM; system++) {
                if (system == Ranks.RS_CUSTOM) {
                    continue;
                }
                cbMenuItem = new JCheckBoxMenuItem(
                        Ranks.getRankSystemName(system));
                cbMenuItem.setActionCommand(makeCommand(CMD_RANKSYSTEM, String.valueOf(system)));
                cbMenuItem.addActionListener(this);
                cbMenuItem.setEnabled(true);
                if (system == person.getRanks().getRankSystem()) {
                    cbMenuItem.setSelected(true);
                }
                menu.add(cbMenuItem);
            }
            if (menu.getItemCount() > MAX_POPUP_ITEMS) {
                MenuScroller.setScrollerFor(menu, MAX_POPUP_ITEMS);
            }
            popup.add(menu);
            if (StaticChecks.areAllWoB(selected)) {
                // MD Ranks
                menu = new JMenu(resourceMap.getString("changeMDRank.text")); //$NON-NLS-1$
                for (int i = Rank.MD_RANK_NONE; i < Rank.MD_RANK_NUM; i++) {
                    cbMenuItem = new JCheckBoxMenuItem(
                            Rank.getManeiDominiRankName(i));
                    cbMenuItem.setActionCommand(makeCommand(CMD_MANEI_DOMINI_RANK, String.valueOf(i)));
                    cbMenuItem.addActionListener(this);
                    cbMenuItem.setEnabled(true);
                    if (i == person.getManeiDominiRank()) {
                        cbMenuItem.setSelected(true);
                    }
                    menu.add(cbMenuItem);
                }
                if (menu.getItemCount() > MAX_POPUP_ITEMS) {
                    MenuScroller.setScrollerFor(menu, MAX_POPUP_ITEMS);
                }
                popup.add(menu);

                // MD Classes
                menu = new JMenu(resourceMap.getString("changeMDClass.text")); //$NON-NLS-1$
                for (int i = Person.MD_NONE; i < Person.MD_NUM; i++) {
                    cbMenuItem = new JCheckBoxMenuItem(
                            Person.getManeiDominiClassNames(i, Ranks.RS_WOB));
                    cbMenuItem.setActionCommand(makeCommand(CMD_MANEI_DOMINI_CLASS, String.valueOf(i)));
                    cbMenuItem.addActionListener(this);
                    cbMenuItem.setEnabled(true);
                    if (i == person.getManeiDominiClass()) {
                        cbMenuItem.setSelected(true);
                    }
                    menu.add(cbMenuItem);
                }
                if (menu.getItemCount() > MAX_POPUP_ITEMS) {
                    MenuScroller.setScrollerFor(menu, MAX_POPUP_ITEMS);
                }
                popup.add(menu);
            }
            if (StaticChecks.areAllWoBOrComstar(selected)) {
                menu = new JMenu(resourceMap.getString("changePrimaryDesignation.text")); //$NON-NLS-1$
                for (int i = Person.DESIG_NONE; i < Person.DESIG_NUM; i++) {
                    cbMenuItem = new JCheckBoxMenuItem(Person.parseDesignator(i));
                    cbMenuItem.setActionCommand(makeCommand(CMD_PRIMARY_DESIGNATOR, String.valueOf(i)));
                    cbMenuItem.addActionListener(this);
                    cbMenuItem.setEnabled(true);
                    if (i == person.getPrimaryDesignator()) {
                        cbMenuItem.setSelected(true);
                    }
                    menu.add(cbMenuItem);
                }
                if (menu.getItemCount() > MAX_POPUP_ITEMS) {
                    MenuScroller.setScrollerFor(menu, MAX_POPUP_ITEMS);
                }
                popup.add(menu);

                menu = new JMenu(resourceMap.getString("changeSecondaryDesignation.text")); //$NON-NLS-1$
                for (int i = Person.DESIG_NONE; i < Person.DESIG_NUM; i++) {
                    cbMenuItem = new JCheckBoxMenuItem(Person.parseDesignator(i));
                    cbMenuItem.setActionCommand(makeCommand(CMD_SECONDARY_DESIGNATOR, String.valueOf(i)));
                    cbMenuItem.addActionListener(this);
                    cbMenuItem.setEnabled(true);
                    if (i == person.getSecondaryDesignator()) {
                        cbMenuItem.setSelected(true);
                    }
                    menu.add(cbMenuItem);
                }
                if (menu.getItemCount() > MAX_POPUP_ITEMS) {
                    MenuScroller.setScrollerFor(menu, MAX_POPUP_ITEMS);
                }
                popup.add(menu);
            }
            menu = new JMenu(resourceMap.getString("changeStatus.text"));
            for (PersonnelStatus status : PersonnelStatus.values()) {
                cbMenuItem = new JCheckBoxMenuItem(status.getStatusName());
                if (person.getStatus() == status) {
                    cbMenuItem.setSelected(true);
                }
                cbMenuItem.setActionCommand(makeCommand(CMD_CHANGE_STATUS, status.name()));
                cbMenuItem.addActionListener(this);
                menu.add(cbMenuItem);
            }
            popup.add(menu);

            if (oneSelected) {
                popup.add(newMenuItem(resourceMap.getString("imprison.text"), CMD_IMPRISON, person.isFree())); //$NON-NLS-1$
                popup.add(newMenuItem(resourceMap.getString("free.text"), CMD_FREE, !person.isFree())); //$NON-NLS-1$
            }

            if (gui.getCampaign().getCampaignOptions().getUseAtB()
                    && (gui.getCampaign().getCampaignOptions().getUseAtBCapture()
                    || gui.getCampaign().getCampaignOptions().capturePrisoners())
                    && StaticChecks.areAllPrisoners(selected)) {
                popup.add(newMenuItem(resourceMap.getString("ransom.text"), CMD_RANSOM));
            }

            if (gui.getCampaign().getCampaignOptions().getUseAtB()
                    && (gui.getCampaign().getCampaignOptions().getUseAtBCapture()
                    || gui.getCampaign().getCampaignOptions().capturePrisoners())
                    && StaticChecks.areAnyWillingToDefect(selected)) {
                popup.add(newMenuItem(resourceMap.getString("recruit.text"), CMD_RECRUIT));
            }

            menu = new JMenu(resourceMap.getString("changePrimaryRole.text")); //$NON-NLS-1$
            for (int i = Person.T_MECHWARRIOR; i < Person.T_NUM; i++) {
                if (person.canPerformRole(i) && (person.getSecondaryRole() != i)) {
                    cbMenuItem = new JCheckBoxMenuItem(Person.getRoleDesc(
                            i, gui.getCampaign().getFaction().isClan()));
                    cbMenuItem.setActionCommand(makeCommand(CMD_PRIMARY_ROLE, String.valueOf(i)));
                    if (person.getPrimaryRole() == i) {
                        cbMenuItem.setSelected(true);
                    }
                    cbMenuItem.addActionListener(this);
                    cbMenuItem.setEnabled(true);
                    menu.add(cbMenuItem);
                }
            }
            if (menu.getItemCount() > MAX_POPUP_ITEMS) {
                MenuScroller.setScrollerFor(menu, MAX_POPUP_ITEMS);
            }
            popup.add(menu);
            menu = new JMenu(resourceMap.getString("changeSecondaryRole.text")); //$NON-NLS-1$
            for (int i = 0; i < Person.T_NUM; i++) {
                if ((i == Person.T_NONE) || (person.canPerformRole(i) && (person.getPrimaryRole() != i))) {
                    // you cant be an astech if you are a tech, or a medic
                    // if you are a doctor
                    if (person.isTechPrimary() && (i == Person.T_ASTECH)) {
                        continue;
                    }
                    if ((person.getPrimaryRole() == Person.T_DOCTOR) && (i == Person.T_MEDIC)) {
                        continue;
                    }
                    cbMenuItem = new JCheckBoxMenuItem(Person.getRoleDesc(
                            i, gui.getCampaign().getFaction().isClan()));
                    cbMenuItem.setActionCommand(makeCommand(CMD_SECONDARY_ROLE, String.valueOf(i)));
                    if (person.getSecondaryRole() == i) {
                        cbMenuItem.setSelected(true);
                    }
                    cbMenuItem.addActionListener(this);
                    cbMenuItem.setEnabled(true);
                    menu.add(cbMenuItem);
                }
            }
            if (menu.getItemCount() > MAX_POPUP_ITEMS) {
                MenuScroller.setScrollerFor(menu, MAX_POPUP_ITEMS);
            }
            popup.add(menu);
            // Bloodnames
            if (StaticChecks.areAllClanEligible(selected)) {
                menuItem = new JMenuItem(resourceMap.getString("giveRandomBloodname.text")); //$NON-NLS-1$
                menuItem.setActionCommand(CMD_BLOODNAME);
                menuItem.addActionListener(this);
                menuItem.setEnabled(StaticChecks.areAllActive(selected));
                popup.add(menuItem);
            }
            // change salary
            if (gui.getCampaign().getCampaignOptions().payForSalaries()) {
                menuItem = new JMenuItem(resourceMap.getString("setSalary.text")); //$NON-NLS-1$
                menuItem.setActionCommand(CMD_EDIT_SALARY);
                menuItem.addActionListener(this);
                menuItem.setEnabled(StaticChecks.areAllActive(selected));
                popup.add(menuItem);
            }
            // switch pilot
            menu = new JMenu(resourceMap.getString("assignToUnit.text")); //$NON-NLS-1$
            JMenu pilotMenu = new JMenu(resourceMap.getString("assignAsPilot.text")); //$NON-NLS-1$
            JMenu crewMenu = new JMenu(resourceMap.getString("assignAsCrewmember.text")); //$NON-NLS-1$
            JMenu driverMenu = new JMenu(resourceMap.getString("assignAsDriver.text")); //$NON-NLS-1$
            JMenu gunnerMenu = new JMenu(resourceMap.getString("assignAsGunner.text")); //$NON-NLS-1$
            JMenu soldierMenu = new JMenu(resourceMap.getString("assignAsSoldier.text")); //$NON-NLS-1$
            JMenu techMenu = new JMenu(resourceMap.getString("assignAsTech.text")); //$NON-NLS-1$
            JMenu navMenu = new JMenu(resourceMap.getString("assignAsNavigator.text")); //$NON-NLS-1$
            JMenu techOfficerMenu = new JMenu(resourceMap.getString("assignAsTechOfficer.text")); //$NON-NLS-1$
            JMenu consoleCmdrMenu = new JMenu(resourceMap.getString("assignAsConsoleCmdr.text")); //$NON-NLS-1$
            /*
             * if(!person.isAssigned()) { cbMenuItem.setSelected(true); }
             */
            if (oneSelected && person.isActive() && !(person.isPrisoner() || person.isBondsman())) {
                for (Unit unit : gui.getCampaign().getUnits()) {
                    if (!unit.isAvailable()) {
                        continue;
                    }
                    if (unit.usesSoloPilot()) {
                        if (unit.canTakeMoreDrivers() && person.canDrive(unit.getEntity())
                                && person.canGun(unit.getEntity())) {
                            cbMenuItem = new JCheckBoxMenuItem(unit.getName());
                            cbMenuItem.setActionCommand(makeCommand(CMD_ADD_PILOT, unit.getId().toString()));
                            cbMenuItem.addActionListener(this);
                            pilotMenu.add(cbMenuItem);
                        }
                    } else if (unit.usesSoldiers()) {
                        if (unit.canTakeMoreGunners() && person.canGun(unit.getEntity())) {
                            cbMenuItem = new JCheckBoxMenuItem(unit.getName());
                            cbMenuItem.setSelected(unit.getId().equals(person.getUnitId()));
                            cbMenuItem.setActionCommand(makeCommand(CMD_ADD_SOLDIER, unit.getId().toString()));
                            cbMenuItem.addActionListener(this);
                            soldierMenu.add(cbMenuItem);
                        }
                    } else {
                        if (unit.canTakeMoreDrivers() && person.canDrive(unit.getEntity())) {
                            cbMenuItem = new JCheckBoxMenuItem(unit.getName());
                            cbMenuItem.setSelected(unit.getId().equals(person.getUnitId()));
                            cbMenuItem.setActionCommand(makeCommand(CMD_ADD_DRIVER, unit.getId().toString()));
                            cbMenuItem.addActionListener(this);
                            if (unit.getEntity() instanceof Aero || unit.getEntity() instanceof Mech) {
                                pilotMenu.add(cbMenuItem);
                            } else {
                                driverMenu.add(cbMenuItem);
                            }
                        }
                        if (unit.canTakeMoreGunners() && person.canGun(unit.getEntity())) {
                            cbMenuItem = new JCheckBoxMenuItem(unit.getName());
                            cbMenuItem.setSelected(unit.getId().equals(person.getUnitId()));
                            cbMenuItem.setActionCommand(makeCommand(CMD_ADD_GUNNER, unit.getId().toString()));
                            cbMenuItem.addActionListener(this);
                            gunnerMenu.add(cbMenuItem);
                        }
                        if (unit.canTakeMoreVesselCrew()
                                && ((unit.getEntity().isAero() && person.hasSkill(SkillType.S_TECH_VESSEL))
                                || ((unit.getEntity().isSupportVehicle() && person.hasSkill(SkillType.S_TECH_MECHANIC))))) {
                            cbMenuItem = new JCheckBoxMenuItem(unit.getName());
                            cbMenuItem.setSelected(unit.getId().equals(person.getUnitId()));
                            cbMenuItem.setActionCommand(makeCommand(CMD_ADD_CREW, unit.getId().toString()));
                            cbMenuItem.addActionListener(this);
                            crewMenu.add(cbMenuItem);
                        }
                        if (unit.canTakeNavigator() && person.hasSkill(SkillType.S_NAV)) {
                            cbMenuItem = new JCheckBoxMenuItem(unit.getName());
                            cbMenuItem.setSelected(unit.getId().equals(person.getUnitId()));
                            cbMenuItem.setActionCommand(makeCommand(CMD_ADD_NAVIGATOR, unit.getId().toString()));
                            cbMenuItem.addActionListener(this);
                            navMenu.add(cbMenuItem);
                        }
                        if (unit.canTakeTechOfficer()) {
                            //For a vehicle command console we will require the commander to be a driver or a gunner, but not necessarily both
                            if (unit.getEntity() instanceof Tank) {
                                if (person.canDrive(unit.getEntity()) || person.canGun(unit.getEntity())) {
                                    cbMenuItem = new JCheckBoxMenuItem(unit.getName());
                                    cbMenuItem.setSelected(unit.getId().equals(person.getUnitId()));
                                    cbMenuItem.setActionCommand(makeCommand(CMD_ADD_TECH_OFFICER, unit.getId().toString()));
                                    cbMenuItem.addActionListener(this);
                                    consoleCmdrMenu.add(cbMenuItem);
                                }
                            } else if (person.canDrive(unit.getEntity()) && person.canGun(unit.getEntity())) {
                                cbMenuItem = new JCheckBoxMenuItem(unit.getName());
                                cbMenuItem.setSelected(unit.getId().equals(person.getUnitId()));
                                cbMenuItem.setActionCommand(makeCommand(CMD_ADD_TECH_OFFICER, unit.getId().toString()));
                                cbMenuItem.addActionListener(this);
                                techOfficerMenu.add(cbMenuItem);
                            }
                        }
                    }
                    if (unit.canTakeTech() && person.canTech(unit.getEntity())
                            && (person.getMaintenanceTimeUsing() + unit.getMaintenanceTime() <= 480)) {
                        cbMenuItem = new JCheckBoxMenuItem(String.format(resourceMap.getString("maintenanceTimeDesc.format"), //$NON-NLS-1$
                                unit.getName(), unit.getMaintenanceTime()));
                        cbMenuItem.setSelected(unit.getId().equals(person.getUnitId()));
                        cbMenuItem.setActionCommand(makeCommand(CMD_ADD_TECH, unit.getId().toString()));
                        cbMenuItem.addActionListener(this);
                        techMenu.add(cbMenuItem);
                    }
                }
                if (pilotMenu.getItemCount() > 0) {
                    menu.add(pilotMenu);
                    if (pilotMenu.getItemCount() > MAX_POPUP_ITEMS) {
                        MenuScroller.setScrollerFor(pilotMenu, MAX_POPUP_ITEMS);
                    }
                }
                if (driverMenu.getItemCount() > 0) {
                    menu.add(driverMenu);
                    if (driverMenu.getItemCount() > MAX_POPUP_ITEMS) {
                        MenuScroller.setScrollerFor(driverMenu, MAX_POPUP_ITEMS);
                    }
                }
                if (crewMenu.getItemCount() > 0) {
                    menu.add(crewMenu);
                    if (crewMenu.getItemCount() > MAX_POPUP_ITEMS) {
                        MenuScroller.setScrollerFor(crewMenu, MAX_POPUP_ITEMS);
                    }
                }
                if (navMenu.getItemCount() > 0) {
                    menu.add(navMenu);
                    if (navMenu.getItemCount() > MAX_POPUP_ITEMS) {
                        MenuScroller.setScrollerFor(navMenu, MAX_POPUP_ITEMS);
                    }
                }
                if (gunnerMenu.getItemCount() > 0) {
                    menu.add(gunnerMenu);
                    if (gunnerMenu.getItemCount() > MAX_POPUP_ITEMS) {
                        MenuScroller.setScrollerFor(gunnerMenu, MAX_POPUP_ITEMS);
                    }
                }
                if (soldierMenu.getItemCount() > 0) {
                    menu.add(soldierMenu);
                    if (soldierMenu.getItemCount() > MAX_POPUP_ITEMS) {
                        MenuScroller.setScrollerFor(soldierMenu, MAX_POPUP_ITEMS);
                    }
                }
                if (techOfficerMenu.getItemCount() > 0) {
                    menu.add(techOfficerMenu);
                    if (techOfficerMenu.getItemCount() > MAX_POPUP_ITEMS) {
                        MenuScroller.setScrollerFor(techOfficerMenu, MAX_POPUP_ITEMS);
                    }
                }
                if (consoleCmdrMenu.getItemCount() > 0) {
                    menu.add(consoleCmdrMenu);
                    if (consoleCmdrMenu.getItemCount() > MAX_POPUP_ITEMS) {
                        MenuScroller.setScrollerFor(consoleCmdrMenu, MAX_POPUP_ITEMS);
                    }
                }
                if (techMenu.getItemCount() > 0) {
                    menu.add(techMenu);
                    if (techMenu.getItemCount() > MAX_POPUP_ITEMS) {
                        MenuScroller.setScrollerFor(techMenu, MAX_POPUP_ITEMS);
                    }
                }
                menu.setEnabled(!person.isDeployed());
                popup.add(menu);
            } else if (StaticChecks.areAllActive(selected) && StaticChecks.areAllEligible(selected)) {
                for (Unit unit : gui.getCampaign().getUnits()) {
                    if (!unit.isAvailable()) {
                        continue;
                    }
                    if (StaticChecks.areAllInfantry(selected)) {
                        if (!(unit.getEntity() instanceof Infantry) || unit.getEntity() instanceof BattleArmor) {
                            continue;
                        }
                        if (unit.canTakeMoreGunners() && person.canGun(unit.getEntity())) {
                            cbMenuItem = new JCheckBoxMenuItem(unit.getName());
                            cbMenuItem.setSelected(unit.getId().equals(person.getUnitId()));
                            cbMenuItem.setActionCommand(makeCommand(CMD_ADD_SOLDIER, unit.getId().toString()));
                            cbMenuItem.addActionListener(this);
                            soldierMenu.add(cbMenuItem);
                        }
                    } else if (StaticChecks.areAllBattleArmor(selected)) {
                        if (!(unit.getEntity() instanceof BattleArmor)) {
                            continue;
                        }
                        if (unit.canTakeMoreGunners() && person.canGun(unit.getEntity())) {
                            cbMenuItem = new JCheckBoxMenuItem(unit.getName());
                            cbMenuItem.setSelected(unit.getId().equals(person.getUnitId()));
                            cbMenuItem.setActionCommand(makeCommand(CMD_ADD_SOLDIER, unit.getId().toString()));
                            cbMenuItem.addActionListener(this);
                            soldierMenu.add(cbMenuItem);
                        }
                    } else if (StaticChecks.areAllVeeGunners(selected)) {
                        if (!(unit.getEntity() instanceof Tank)) {
                            continue;
                        }
                        if (unit.canTakeMoreGunners() && person.canGun(unit.getEntity())) {
                            cbMenuItem = new JCheckBoxMenuItem(unit.getName());
                            cbMenuItem.setSelected(unit.getId().equals(person.getUnitId()));
                            cbMenuItem.setActionCommand(makeCommand(CMD_ADD_GUNNER, unit.getId().toString()));
                            cbMenuItem.addActionListener(this);
                            gunnerMenu.add(cbMenuItem);
                        }
                    } else if (StaticChecks.areAllVesselGunners(selected)) {
                        if (!(unit.getEntity() instanceof Aero)) {
                            continue;
                        }
                        if (unit.canTakeMoreGunners() && person.canGun(unit.getEntity())) {
                            cbMenuItem = new JCheckBoxMenuItem(unit.getName());
                            cbMenuItem.setSelected(unit.getId().equals(person.getUnitId()));
                            cbMenuItem.setActionCommand(makeCommand(CMD_ADD_GUNNER, unit.getId().toString()));
                            cbMenuItem.addActionListener(this);
                            gunnerMenu.add(cbMenuItem);
                        }
                    } else if (StaticChecks.areAllVesselCrew(selected)) {
                        if (!(unit.getEntity() instanceof Aero)) {
                            continue;
                        }
                        if (unit.canTakeMoreVesselCrew()
                                && ((unit.getEntity().isAero() && person.hasSkill(SkillType.S_TECH_VESSEL))
                                || ((unit.getEntity().isSupportVehicle() && person.hasSkill(SkillType.S_TECH_MECHANIC))))) {
                            cbMenuItem = new JCheckBoxMenuItem(unit.getName());
                            cbMenuItem.setSelected(unit.getId().equals(person.getUnitId()));
                            cbMenuItem.setActionCommand(makeCommand(CMD_ADD_CREW, unit.getId().toString()));
                            cbMenuItem.addActionListener(this);
                            crewMenu.add(cbMenuItem);
                        }
                    } else if (StaticChecks.areAllVesselPilots(selected)) {
                        if (!(unit.getEntity() instanceof Aero)) {
                            continue;
                        }
                        if (unit.canTakeMoreDrivers() && person.canDrive(unit.getEntity())) {
                            cbMenuItem = new JCheckBoxMenuItem(unit.getName());
                            cbMenuItem.setSelected(unit.getId().equals(person.getUnitId()));
                            cbMenuItem.setActionCommand(makeCommand(CMD_ADD_VESSEL_PILOT, unit.getId().toString()));
                            cbMenuItem.addActionListener(this);
                            pilotMenu.add(cbMenuItem);
                        }
                    } else if (StaticChecks.areAllVesselNavigators(selected)) {
                        if (!(unit.getEntity() instanceof Aero)) {
                            continue;
                        }
                        if (unit.canTakeNavigator() && person.hasSkill(SkillType.S_NAV)) {
                            cbMenuItem = new JCheckBoxMenuItem(unit.getName());
                            cbMenuItem.setSelected(unit.getId().equals(person.getUnitId()));
                            cbMenuItem.setActionCommand(makeCommand(CMD_ADD_NAVIGATOR, unit.getId().toString()));
                            cbMenuItem.addActionListener(this);
                            navMenu.add(cbMenuItem);
                        }
                    }
                }
                if (soldierMenu.getItemCount() > 0) {
                    menu.add(soldierMenu);
                    if (soldierMenu.getItemCount() > MAX_POPUP_ITEMS) {
                        MenuScroller.setScrollerFor(soldierMenu, MAX_POPUP_ITEMS);
                    }
                }
                if (pilotMenu.getItemCount() > 0) {
                    menu.add(pilotMenu);
                    if (pilotMenu.getItemCount() > MAX_POPUP_ITEMS) {
                        MenuScroller.setScrollerFor(pilotMenu, MAX_POPUP_ITEMS);
                    }
                }
                if (driverMenu.getItemCount() > 0) {
                    menu.add(driverMenu);
                    if (driverMenu.getItemCount() > MAX_POPUP_ITEMS) {
                        MenuScroller.setScrollerFor(driverMenu, MAX_POPUP_ITEMS);
                    }
                }
                if (crewMenu.getItemCount() > 0) {
                    menu.add(crewMenu);
                    if (crewMenu.getItemCount() > MAX_POPUP_ITEMS) {
                        MenuScroller.setScrollerFor(crewMenu, MAX_POPUP_ITEMS);
                    }
                }
                if (navMenu.getItemCount() > 0) {
                    menu.add(navMenu);
                    if (navMenu.getItemCount() > MAX_POPUP_ITEMS) {
                        MenuScroller.setScrollerFor(navMenu, MAX_POPUP_ITEMS);
                    }
                }
                if (gunnerMenu.getItemCount() > 0) {
                    menu.add(gunnerMenu);
                    if (gunnerMenu.getItemCount() > MAX_POPUP_ITEMS) {
                        MenuScroller.setScrollerFor(gunnerMenu, MAX_POPUP_ITEMS);
                    }
                }
                if (soldierMenu.getItemCount() > 0) {
                    menu.add(soldierMenu);
                    if (soldierMenu.getItemCount() > MAX_POPUP_ITEMS) {
                        MenuScroller.setScrollerFor(soldierMenu, MAX_POPUP_ITEMS);
                    }
                }
                menu.setEnabled(!person.isDeployed());
                popup.add(menu);
            }
            cbMenuItem = new JCheckBoxMenuItem(resourceMap.getString("none.text")); //$NON-NLS-1$
            cbMenuItem.setActionCommand(makeCommand(CMD_REMOVE_UNIT, "-1")); //$NON-NLS-1$
            cbMenuItem.addActionListener(this);
            menu.add(cbMenuItem);
<<<<<<< HEAD
            if (oneSelected) {
                if (!person.isChild() && (person.isFemale()) && !person.isPregnant()) {
                    menuItem = new JMenuItem(resourceMap.getString("addPregnancy.text")); //$NON-NLS-1$
                    menuItem.setActionCommand(CMD_ADD_PREGNANCY);
                    menuItem.addActionListener(this);
                    menuItem.setEnabled(gui.getCampaign().isGM());
                    popup.add(menuItem);
                }
                if (person.isPregnant()) {
                    menuItem = new JMenuItem(resourceMap.getString("removePregnancy.text")); //$NON-NLS-1$
                    menuItem.setActionCommand(CMD_REMOVE_PREGNANCY);
                    menuItem.addActionListener(this);
                    menuItem.setEnabled(gui.getCampaign().isGM());
                    popup.add(menuItem);
                }
            }
=======
>>>>>>> d8f1f702

            if (oneSelected && person.isActive()) {
                if (person.oldEnoughToMarry() && (!person.hasSpouse())) {
                    menu = new JMenu(resourceMap.getString("chooseSpouse.text")); //$NON-NLS-1$
                    JMenu maleMenu = new JMenu(resourceMap.getString("spouseMenuMale.text"));
                    JMenu femaleMenu = new JMenu(resourceMap.getString("spouseMenuFemale.text"));
                    JMenu spouseMenu;
                    JMenuItem surnameMenu;
                    String type;

                    LocalDate today = gui.getCampaign().getLocalDate();

                    List<Person> personnel = new ArrayList<>(gui.getCampaign().getPersonnel());
                    personnel.sort(Comparator.comparing((Person p) -> p.getAge(today)).thenComparing(Person::getSurname));

                    for (Person ps : personnel) {
                        if (person.safeSpouse(ps)) {
                            String pStatus;
                            if (ps.isBondsman()) {
                                pStatus = String.format(resourceMap.getString("marriageBondsmanDesc.format"), //$NON-NLS-1$
                                        ps.getFullName(), ps.getAge(today), ps.getRoleDesc());
                            } else if (ps.isPrisoner()) {
                                pStatus = String.format(resourceMap.getString("marriagePrisonerDesc.format"), //$NON-NLS-1$
                                        ps.getFullName(), ps.getAge(today), ps.getRoleDesc());
                            } else {
                                pStatus = String.format(resourceMap.getString("marriagePartnerDesc.format"), //$NON-NLS-1$
                                        ps.getFullName(), ps.getAge(today), ps.getRoleDesc());
                            }
                            spouseMenu = new JMenu(pStatus);
                            type = resourceMap.getString("marriageNoNameChange.text"); //$NON-NLS-1$
                            surnameMenu = new JMenuItem(type);
                            surnameMenu.setActionCommand(
                                    makeCommand(CMD_ADD_SPOUSE, ps.getId().toString(), Integer.toString(Person.SURNAME_NO_CHANGE)));
                            surnameMenu.addActionListener(this);
                            spouseMenu.add(surnameMenu);
                            type = resourceMap.getString("marriageRenameSpouse.text"); //$NON-NLS-1$
                            surnameMenu = new JMenuItem(type);
                            surnameMenu.setActionCommand(
                                    makeCommand(CMD_ADD_SPOUSE, ps.getId().toString(), Integer.toString(Person.SURNAME_YOURS)));
                            surnameMenu.addActionListener(this);
                            spouseMenu.add(surnameMenu);
                            type = resourceMap.getString("marriageRenameYourself.text"); //$NON-NLS-1$
                            surnameMenu = new JMenuItem(type);
                            surnameMenu.setActionCommand(
                                    makeCommand(CMD_ADD_SPOUSE, ps.getId().toString(), Integer.toString(Person.SURNAME_SPOUSE)));
                            surnameMenu.addActionListener(this);
                            spouseMenu.add(surnameMenu);
                            type = resourceMap.getString("marriageHyphenateYourself.text"); //$NON-NLS-1$
                            surnameMenu = new JMenuItem(type);
                            surnameMenu.setActionCommand(
                                    makeCommand(CMD_ADD_SPOUSE, ps.getId().toString(), Integer.toString(Person.SURNAME_HYP_YOURS)));
                            surnameMenu.addActionListener(this);
                            spouseMenu.add(surnameMenu);
                            type = resourceMap.getString("marriageBothHyphenateYourself.text"); //$NON-NLS-1$
                            surnameMenu = new JMenuItem(type);
                            surnameMenu.setActionCommand(
                                    makeCommand(CMD_ADD_SPOUSE, ps.getId().toString(), Integer.toString(Person.SURNAME_BOTH_HYP_YOURS)));
                            surnameMenu.addActionListener(this);
                            spouseMenu.add(surnameMenu);
                            type = resourceMap.getString("marriageHyphenateSpouse.text"); //$NON-NLS-1$
                            surnameMenu = new JMenuItem(type);
                            surnameMenu.setActionCommand(
                                    makeCommand(CMD_ADD_SPOUSE, ps.getId().toString(), Integer.toString(Person.SURNAME_HYP_SPOUSE)));
                            surnameMenu.addActionListener(this);
                            spouseMenu.add(surnameMenu);
                            type = resourceMap.getString("marriageBothHyphenateSpouse.text"); //$NON-NLS-1$
                            surnameMenu = new JMenuItem(type);
                            surnameMenu.setActionCommand(
                                    makeCommand(CMD_ADD_SPOUSE, ps.getId().toString(), Integer.toString(Person.SURNAME_BOTH_HYP_SPOUSE)));
                            surnameMenu.addActionListener(this);
                            spouseMenu.add(surnameMenu);
                            type = resourceMap.getString("marriageMale.text"); //$NON-NLS-1$
                            surnameMenu = new JMenuItem(type);
                            surnameMenu.setActionCommand(
                                    makeCommand(CMD_ADD_SPOUSE, ps.getId().toString(), Integer.toString(Person.SURNAME_MALE)));
                            surnameMenu.addActionListener(this);
                            spouseMenu.add(surnameMenu);
                            type = resourceMap.getString("marriageFemale.text"); //$NON-NLS-1$
                            surnameMenu = new JMenuItem(type);
                            surnameMenu.setActionCommand(
                                    makeCommand(CMD_ADD_SPOUSE, ps.getId().toString(), Integer.toString(Person.SURNAME_FEMALE)));
                            surnameMenu.addActionListener(this);
                            spouseMenu.add(surnameMenu);
                            type = resourceMap.getString("marriageRandomWeighted.text"); //$NON-NLS-1$
                            surnameMenu = new JMenuItem(type);
                            surnameMenu.setActionCommand(
                                    makeCommand(CMD_ADD_SPOUSE, ps.getId().toString(), Integer.toString(Person.SURNAME_WEIGHTED)));
                            surnameMenu.addActionListener(this);
                            spouseMenu.add(surnameMenu);

                            if (ps.isMale()) {
                                maleMenu.add(spouseMenu);
                            } else {
                                femaleMenu.add(spouseMenu);
                            }
                        }
                    }

                    if (person.isMale()) {
                        if (femaleMenu.getItemCount() > 0) {
                            menu.add(femaleMenu);
                        }
                        if (maleMenu.getItemCount() > 0) {
                            menu.add(maleMenu);
                        }
                    } else {
                        if (maleMenu.getItemCount() > 0) {
                            menu.add(maleMenu);
                        }
                        if (femaleMenu.getItemCount() > 0) {
                            menu.add(femaleMenu);
                        }
                    }

                    if (menu.getItemCount() > MAX_POPUP_ITEMS) {
                        MenuScroller.setScrollerFor(menu, MAX_POPUP_ITEMS);
                    }
                    popup.add(menu);
                }
                if (person.hasSpouse()) {
                    menu = new JMenu(resourceMap.getString("removeSpouse.text"));
                    JMenuItem divorceMenu;
                    String type;

                    type = resourceMap.getString("removeSpouseKeepSurname.text");
                    divorceMenu = new JMenuItem(type);
                    divorceMenu.setActionCommand(makeCommand(CMD_REMOVE_SPOUSE, Person.OPT_KEEP_SURNAME));
                    divorceMenu.addActionListener(this);
                    menu.add(divorceMenu);

                    type = resourceMap.getString("removeSpouseSpouseChangeSurname.text");
                    divorceMenu = new JMenuItem(type);
                    divorceMenu.setActionCommand(makeCommand(CMD_REMOVE_SPOUSE, Person.OPT_SPOUSE_CHANGE_SURNAME));
                    divorceMenu.addActionListener(this);
                    menu.add(divorceMenu);

                    type = resourceMap.getString("removeSpouseSelectedChangeSurname.text");
                    divorceMenu = new JMenuItem(type);
                    divorceMenu.setActionCommand(makeCommand(CMD_REMOVE_SPOUSE, Person.OPT_SELECTED_CHANGE_SURNAME));
                    divorceMenu.addActionListener(this);
                    menu.add(divorceMenu);

                    type = resourceMap.getString("removeSpouseBothChangeSurname.text");
                    divorceMenu = new JMenuItem(type);
                    divorceMenu.setActionCommand(makeCommand(CMD_REMOVE_SPOUSE, Person.OPT_BOTH_CHANGE_SURNAME));
                    divorceMenu.addActionListener(this);
                    menu.add(divorceMenu);

                    popup.add(menu);
                }
            }

<<<<<<< HEAD
            //region Awards Menu
            JMenu awardMenu = new JMenu(resourceMap.getString("award.text"));
            List<String> setNames = AwardsFactory.getInstance().getAllSetNames();
            Collections.sort(setNames);
            for (String setName : setNames) {
                JMenu setAwardMenu = new JMenu(setName);

                List<Award> awardsOfSet = AwardsFactory.getInstance().getAllAwardsForSet(setName);
                Collections.sort(awardsOfSet);
=======
                JMenu awardMenu = new JMenu(resourceMap.getString("award.text"));
                List<String> setNames = AwardsFactory.getInstance().getAllSetNames();
                Collections.sort(setNames);
                for (String setName : setNames) {
                    JMenu setAwardMenu = new JMenu(setName);

                    List<Award> awardsOfSet = AwardsFactory.getInstance().getAllAwardsForSet(setName);
                    Collections.sort(awardsOfSet);

                    for (Award award : awardsOfSet) {

                        if (!award.canBeAwarded(person)) continue;
>>>>>>> d8f1f702

                for (Award award : awardsOfSet) {
                    if (!award.canBeAwarded(selected)) {
                        continue;
                    }

<<<<<<< HEAD
                    StringBuilder awardMenuItem = new StringBuilder();
                    awardMenuItem.append(String.format("%s", award.getName()));

                    if ((award.getXPReward() != 0) || (award.getEdgeReward() != 0)) {
                        awardMenuItem.append(" (");

                        if (award.getXPReward() != 0) {
                            awardMenuItem.append(award.getXPReward()).append(" XP");
                            if (award.getEdgeReward() != 0) {
                                awardMenuItem.append(" & ");
=======
                        if (award.getXPReward() != 0 || award.getEdgeReward() != 0) {
                            awardMenuItem.append(" (");

                            if (award.getXPReward() != 0) {
                                awardMenuItem.append(award.getXPReward()).append(" XP");
                                if (award.getEdgeReward() != 0)
                                    awardMenuItem.append(" & ");
                            }

                            if (award.getEdgeReward() != 0) {
                                awardMenuItem.append(award.getEdgeReward()).append(" Edge");
>>>>>>> d8f1f702
                            }
                        }

                        if (award.getEdgeReward() != 0) {
                            awardMenuItem.append(award.getEdgeReward()).append(" Edge");
                        }

                        awardMenuItem.append(")");
                    }

<<<<<<< HEAD
                    menuItem = new JMenuItem(awardMenuItem.toString());
                    menuItem.setToolTipText(MultiLineTooltip.splitToolTip(award.getDescription()));
                    menuItem.setActionCommand(makeCommand(CMD_ADD_AWARD, award.getSet(), award.getName()));
                    menuItem.addActionListener(this);
                    setAwardMenu.add(menuItem);
                }
=======
                        if (!award.canBeAwarded(person) && !gui.getCampaign().isGM())
                            menuItem.setEnabled(false);
>>>>>>> d8f1f702

                JMenuHelpers.addMenuIfNonEmpty(awardMenu, setAwardMenu, MAX_POPUP_ITEMS);
            }

            if (StaticChecks.doAnyHaveAnAward(selected)) {
                if (awardMenu.getItemCount() > 0) {
                    awardMenu.addSeparator();
                }

<<<<<<< HEAD
                JMenu removeAwardMenu = new JMenu(resourceMap.getString("removeAward.text"));

                if (oneSelected) {
                    for (Award award : person.awardController.getAwards()) {
                        JMenu singleAwardMenu = new JMenu(award.getName());
                        for (String date : award.getFormatedDates()) {
                            JMenuItem specificAwardMenu = new JMenuItem(date);
                            specificAwardMenu.setActionCommand(makeCommand(CMD_RMV_AWARD, award.getSet(), award.getName(), date));
                            specificAwardMenu.addActionListener(this);
                            singleAwardMenu.add(specificAwardMenu);
                        }
                        JMenuHelpers.addMenuIfNonEmpty(removeAwardMenu, singleAwardMenu, MAX_POPUP_ITEMS);
                    }
                } else {
                    Set<Award> awards = new TreeSet<>((a1, a2) -> {
                        if (a1.getSet().equalsIgnoreCase(a2.getSet())) {
                            return a1.getName().compareToIgnoreCase(a2.getName());
=======
                if (!person.awardController.hasAwards())
                    removeAwardMenu.setEnabled(false);

                for (Award award : person.awardController.getAwards()) {
                    JMenu singleAwardMenu = new JMenu(award.getName());
                    for (String date : award.getFormatedDates()) {
                        JMenuItem specificAwardMenu = new JMenuItem(date);
                        specificAwardMenu.setActionCommand(makeCommand(CMD_RMV_AWARD, award.getSet(), award.getName(), date));
                        specificAwardMenu.addActionListener(this);
                        singleAwardMenu.add(specificAwardMenu);
                    }
                    removeAwardMenu.add(singleAwardMenu);
                }
                awardMenu.add(removeAwardMenu);
                popup.add(awardMenu);

                menu = new JMenu(resourceMap.getString("spendXP.text")); //$NON-NLS-1$
                JMenu currentMenu = new JMenu(resourceMap.getString("spendOnCurrentSkills.text")); //$NON-NLS-1$
                JMenu newMenu = new JMenu(resourceMap.getString("spendOnNewSkills.text")); //$NON-NLS-1$
                for (int i = 0; i < SkillType.getSkillList().length; i++) {
                    String type = SkillType.getSkillList()[i];
                    int cost = person.hasSkill(type) ? person.getSkill(type).getCostToImprove() : SkillType.getType(type).getCost(0);
                    if (cost >= 0) {
                        String desc = String.format(resourceMap.getString("skillDesc.format"), type, cost); //$NON-NLS-1$
                        menuItem = new JMenuItem(desc);
                        menuItem.setActionCommand(makeCommand(CMD_IMPROVE, type, String.valueOf(cost)));
                        menuItem.addActionListener(this);
                        menuItem.setEnabled(person.getXp() >= cost);
                        if (person.hasSkill(type)) {
                            currentMenu.add(menuItem);
>>>>>>> d8f1f702
                        } else {
                            return a1.getSet().compareToIgnoreCase(a2.getSet());
                        }
                    });
                    for (Person p : selected) {
                        awards.addAll(p.awardController.getAwards());
                    }

                    for (Award award : awards) {
                        JMenuItem singleAwardMenu = new JMenuItem(award.getName());
                        singleAwardMenu.setActionCommand(makeCommand(CMD_RMV_AWARD, award.getSet(), award.getName()));
                        singleAwardMenu.addActionListener(this);
                        removeAwardMenu.add(singleAwardMenu);
                    }
                }
                JMenuHelpers.addMenuIfNonEmpty(awardMenu, removeAwardMenu, MAX_POPUP_ITEMS);
            }
            popup.add(awardMenu);
            //endregion Awards Menu

            if (oneSelected && person.isActive()) {
                menu = new JMenu(resourceMap.getString("spendXP.text")); //$NON-NLS-1$
                if (gui.getCampaign().getCampaignOptions().useAbilities()) {
                    JMenu abMenu = new JMenu(resourceMap.getString("spendOnSpecialAbilities.text")); //$NON-NLS-1$
                    int cost;

                    List<SpecialAbility> specialAbilities = new ArrayList<>(SpecialAbility.getAllSpecialAbilities().values());
                    specialAbilities.sort(Comparator.comparing(SpecialAbility::getName));

                    for (SpecialAbility spa : specialAbilities) {
                        if (null == spa) {
                            continue;
                        }
                        if (!spa.isEligible(person)) {
                            continue;
                        }
                        cost = spa.getCost();
                        String costDesc;
                        if (cost < 0) {
                            costDesc = resourceMap.getString("costNotPossible.text"); //$NON-NLS-1$
                        } else {
                            costDesc = String.format(resourceMap.getString("costValue.format"), cost); //$NON-NLS-1$
                        }
                        boolean available = (cost >= 0) && (person.getXp() >= cost);
                        if (spa.getName().equals(OptionsConstants.GUNNERY_WEAPON_SPECIALIST)) { //$NON-NLS-1$
                            Unit u = gui.getCampaign().getUnit(person.getUnitId());
                            if (null != u) {
                                JMenu specialistMenu = new JMenu(resourceMap.getString("weaponSpecialist.text")); //$NON-NLS-1$
                                TreeSet<String> uniqueWeapons = new TreeSet<>();
                                for (int j = 0; j < u.getEntity().getWeaponList().size(); j++) {
                                    Mounted m = u.getEntity().getWeaponList().get(j);
                                    uniqueWeapons.add(m.getName());
                                }
                                boolean isSpecialist = person.getOptions().booleanOption(spa.getName());
                                for (String name : uniqueWeapons) {
                                    if (!(isSpecialist
                                            && person.getOptions().getOption(spa.getName()).stringValue().equals(name))) {
                                        menuItem = new JMenuItem(String.format(resourceMap.getString("abilityDesc.format"), name, costDesc)); //$NON-NLS-1$
                                        menuItem.setActionCommand(makeCommand(CMD_ACQUIRE_WEAPON_SPECIALIST, name, String.valueOf(cost)));
                                        menuItem.addActionListener(this);
                                        menuItem.setEnabled(available);
                                        specialistMenu.add(menuItem);
                                    }
                                }
                                if (specialistMenu.getMenuComponentCount() > 0) {
                                    abMenu.add(specialistMenu);
                                }
                            }
                        } else if (spa.getName().equals(OptionsConstants.MISC_HUMAN_TRO)) { //$NON-NLS-1$
                            JMenu specialistMenu = new JMenu(resourceMap.getString("humantro.text")); //$NON-NLS-1$
                            List<Object> tros = new ArrayList<>();
                            if (person.getOptions().getOption(OptionsConstants.MISC_HUMAN_TRO).booleanValue()) {
                                Object val = person.getOptions().getOption(OptionsConstants.MISC_HUMAN_TRO).getValue();
                                if (val instanceof Collection<?>) {
                                    tros.addAll((Collection<?>) val);
                                } else {
                                    tros.add(val);
                                }
                            }
                            menuItem = new JMenuItem(String.format(resourceMap.getString("abilityDesc.format"), resourceMap.getString("humantro_mek.text"), costDesc)); //$NON-NLS-1$ //$NON-NLS-2$
                            if (!tros.contains(Crew.HUMANTRO_MECH)) {
                                menuItem.setActionCommand(makeCommand(CMD_ACQUIRE_HUMANTRO, Crew.HUMANTRO_MECH, String.valueOf(cost)));
                                menuItem.addActionListener(this);
                                menuItem.setEnabled(available);
                                specialistMenu.add(menuItem);
                            }
                            if (!tros.contains(Crew.HUMANTRO_AERO)) {
                                menuItem = new JMenuItem(String.format(resourceMap.getString("abilityDesc.format"), resourceMap.getString("humantro_aero.text"), costDesc)); //$NON-NLS-1$ //$NON-NLS-2$
                                menuItem.setActionCommand(makeCommand(CMD_ACQUIRE_HUMANTRO, Crew.HUMANTRO_AERO, String.valueOf(cost)));
                                menuItem.addActionListener(this);
                                menuItem.setEnabled(available);
                                specialistMenu.add(menuItem);
                            }
                            if (!tros.contains(Crew.HUMANTRO_VEE)) {
                                menuItem = new JMenuItem(String.format(resourceMap.getString("abilityDesc.format"), resourceMap.getString("humantro_vee.text"), costDesc)); //$NON-NLS-1$ //$NON-NLS-2$
                                menuItem.setActionCommand(makeCommand(CMD_ACQUIRE_HUMANTRO, Crew.HUMANTRO_VEE, String.valueOf(cost)));
                                menuItem.addActionListener(this);
                                menuItem.setEnabled(available);
                                specialistMenu.add(menuItem);
                            }
                            if (!tros.contains(Crew.HUMANTRO_BA)) {
                                menuItem = new JMenuItem(String.format(resourceMap.getString("abilityDesc.format"), resourceMap.getString("humantro_ba.text"), costDesc)); //$NON-NLS-1$ //$NON-NLS-2$
                                menuItem.setActionCommand(makeCommand(CMD_ACQUIRE_HUMANTRO, Crew.HUMANTRO_BA, String.valueOf(cost)));
                                menuItem.addActionListener(this);
                                menuItem.setEnabled(available);
                                specialistMenu.add(menuItem);
                            }
                            if (specialistMenu.getMenuComponentCount() > 0) {
                                abMenu.add(specialistMenu);
                            }
                        } else if (spa.getName().equals(OptionsConstants.GUNNERY_SPECIALIST)
                                && !person.getOptions().booleanOption(OptionsConstants.GUNNERY_SPECIALIST)) { //$NON-NLS-1$
                            JMenu specialistMenu = new JMenu(resourceMap.getString("specialist.text")); //$NON-NLS-1$
                            menuItem = new JMenuItem(String.format(resourceMap.getString("abilityDesc.format"), resourceMap.getString("laserSpecialist.text"), costDesc)); //$NON-NLS-1$ //$NON-NLS-2$
                            menuItem.setActionCommand(makeCommand(CMD_ACQUIRE_SPECIALIST, Crew.SPECIAL_ENERGY, String.valueOf(cost)));
                            menuItem.addActionListener(this);
                            menuItem.setEnabled(available);
                            specialistMenu.add(menuItem);
                            menuItem = new JMenuItem(String.format(resourceMap.getString("abilityDesc.format"), resourceMap.getString("missileSpecialist.text"), costDesc)); //$NON-NLS-1$ //$NON-NLS-2$
                            menuItem.setActionCommand(makeCommand(CMD_ACQUIRE_SPECIALIST, Crew.SPECIAL_MISSILE, String.valueOf(cost)));
                            menuItem.addActionListener(this);
                            menuItem.setEnabled(available);
                            specialistMenu.add(menuItem);
                            menuItem = new JMenuItem(String.format(resourceMap.getString("abilityDesc.format"), resourceMap.getString("ballisticSpecialist.text"), costDesc)); //$NON-NLS-1$ //$NON-NLS-2$
                            menuItem.setActionCommand(makeCommand(CMD_ACQUIRE_SPECIALIST, Crew.SPECIAL_BALLISTIC, String.valueOf(cost)));
                            menuItem.addActionListener(this);
                            menuItem.setEnabled(available);
                            specialistMenu.add(menuItem);
                            abMenu.add(specialistMenu);
                        } else if (spa.getName().equals(OptionsConstants.GUNNERY_RANGE_MASTER)) { //$NON-NLS-1$
                            JMenu specialistMenu = new JMenu(resourceMap.getString("rangemaster.text")); //$NON-NLS-1$
                            List<Object> ranges = new ArrayList<>();
                            if (person.getOptions().getOption(OptionsConstants.GUNNERY_RANGE_MASTER).booleanValue()) {
                                Object val = person.getOptions().getOption(OptionsConstants.GUNNERY_RANGE_MASTER).getValue();
                                if (val instanceof Collection<?>) {
                                    ranges.addAll((Collection<?>) val);
                                } else {
                                    ranges.add(val);
                                }
                            }
                            if (!ranges.contains(Crew.RANGEMASTER_MEDIUM)) {
                                menuItem = new JMenuItem(String.format(resourceMap.getString("abilityDesc.format"), resourceMap.getString("rangemaster_med.text"), costDesc)); //$NON-NLS-1$ //$NON-NLS-2$
                                menuItem.setActionCommand(makeCommand(CMD_ACQUIRE_RANGEMASTER, Crew.RANGEMASTER_MEDIUM, String.valueOf(cost)));
                                menuItem.addActionListener(this);
                                menuItem.setEnabled(available);
                                specialistMenu.add(menuItem);
                            }
                            if (!ranges.contains(Crew.RANGEMASTER_LONG)) {
                                menuItem = new JMenuItem(String.format(resourceMap.getString("abilityDesc.format"), resourceMap.getString("rangemaster_lng.text"), costDesc)); //$NON-NLS-1$ //$NON-NLS-2$
                                menuItem.setActionCommand(makeCommand(CMD_ACQUIRE_RANGEMASTER, Crew.RANGEMASTER_LONG, String.valueOf(cost)));
                                menuItem.addActionListener(this);
                                menuItem.setEnabled(available);
                                specialistMenu.add(menuItem);
                            }
                            if (!ranges.contains(Crew.RANGEMASTER_EXTREME)) {
                                menuItem = new JMenuItem(String.format(resourceMap.getString("abilityDesc.format"), resourceMap.getString("rangemaster_xtm.text"), costDesc)); //$NON-NLS-1$ //$NON-NLS-2$
                                menuItem.setActionCommand(makeCommand(CMD_ACQUIRE_RANGEMASTER, Crew.RANGEMASTER_EXTREME, String.valueOf(cost)));
                                menuItem.addActionListener(this);
                                menuItem.setEnabled(available);
                                specialistMenu.add(menuItem);
                            }
                            if (specialistMenu.getMenuComponentCount() > 0) {
                                abMenu.add(specialistMenu);
                            }
                        } else if ((person.getOptions().getOption(spa.getName()).getType() == IOption.CHOICE)
                                && !(person.getOptions().getOption(spa.getName()).booleanValue())) {
                            JMenu specialistMenu = new JMenu(spa.getDisplayName());
                            List<String> choices = spa.getChoiceValues();
                            for (String s : choices) {
                                if (s.equalsIgnoreCase("none")) {
                                    continue;
                                }
                                menuItem = new JMenuItem(String.format(resourceMap.getString("abilityDesc.format"),
                                        s, costDesc));
                                menuItem.setActionCommand(makeCommand(CMD_ACQUIRE_CUSTOM_CHOICE,
                                        s, String.valueOf(cost), spa.getName()));
                                menuItem.addActionListener(this);
                                menuItem.setEnabled(available);
                                specialistMenu.add(menuItem);
                            }
                            if (specialistMenu.getMenuComponentCount() > 0) {
                                abMenu.add(specialistMenu);
                            }
                        } else if (!person.getOptions().booleanOption(spa.getName())) {
                            menuItem = new JMenuItem(String.format(resourceMap.getString("abilityDesc.format"), spa.getDisplayName(), costDesc)); //$NON-NLS-1$
                            menuItem.setActionCommand(makeCommand(CMD_ACQUIRE_ABILITY, spa.getName(), String.valueOf(cost)));
                            menuItem.addActionListener(this);
                            menuItem.setEnabled(available);
                            abMenu.add(menuItem);
                        }
                    }
                    JMenuHelpers.addMenuIfNonEmpty(menu, abMenu, MAX_POPUP_ITEMS);
                }

                JMenu currentMenu = new JMenu(resourceMap.getString("spendOnCurrentSkills.text")); //$NON-NLS-1$
                JMenu newMenu = new JMenu(resourceMap.getString("spendOnNewSkills.text")); //$NON-NLS-1$
                for (int i = 0; i < SkillType.getSkillList().length; i++) {
                    String type = SkillType.getSkillList()[i];
                    int cost = person.hasSkill(type) ? person.getSkill(type).getCostToImprove() : SkillType.getType(type).getCost(0);
                    if (cost >= 0) {
                        String desc = String.format(resourceMap.getString("skillDesc.format"), type, cost); //$NON-NLS-1$
                        menuItem = new JMenuItem(desc);
                        menuItem.setActionCommand(makeCommand(CMD_IMPROVE, type, String.valueOf(cost)));
                        menuItem.addActionListener(this);
                        menuItem.setEnabled(person.getXp() >= cost);
                        if (person.hasSkill(type)) {
                            currentMenu.add(menuItem);
                        } else {
                            newMenu.add(menuItem);
                        }
                    }
                }
                JMenuHelpers.addMenuIfNonEmpty(menu, currentMenu, MAX_POPUP_ITEMS);
                JMenuHelpers.addMenuIfNonEmpty(menu, newMenu, MAX_POPUP_ITEMS);
            }

            if (oneSelected && person.isActive()) {
                // Edge
                if (gui.getCampaign().getCampaignOptions().useEdge()) {
                    JMenu edgeMenu = new JMenu(resourceMap.getString("edge.text")); //$NON-NLS-1$
                    int cost = gui.getCampaign().getCampaignOptions().getEdgeCost();
                    boolean available = (cost >= 0) && (person.getXp() >= cost);

                    menuItem = new JMenuItem(String.format(resourceMap.getString("spendOnEdge.text"), cost)); //$NON-NLS-1$
                    menuItem.setActionCommand(makeCommand(CMD_BUY_EDGE, String.valueOf(cost)));
                    menuItem.addActionListener(this);
                    menuItem.setEnabled(available);
                    edgeMenu.add(menuItem);
                    menu.add(edgeMenu);
                    popup.add(menu);

                    // Edge Triggers
                    menu = new JMenu(resourceMap.getString("setEdgeTriggers.text")); //$NON-NLS-1$
                    //Start of Edge reroll options
                    //MechWarriors
                    cbMenuItem = new JCheckBoxMenuItem(resourceMap.getString("edgeTriggerHeadHits.text")); //$NON-NLS-1$
                    cbMenuItem.setSelected(person.getOptions()
                            .booleanOption(OPT_EDGE_HEADHIT));
                    cbMenuItem.setActionCommand(makeCommand(CMD_EDGE_TRIGGER, OPT_EDGE_HEADHIT));
                    if (person.getPrimaryRole() != Person.T_MECHWARRIOR) {
                        cbMenuItem.setForeground(new Color(150, 150, 150));
                    }
                    cbMenuItem.addActionListener(this);
                    menu.add(cbMenuItem);
                    cbMenuItem = new JCheckBoxMenuItem(
                            resourceMap.getString("edgeTriggerTAC.text")); //$NON-NLS-1$
                    cbMenuItem.setSelected(person.getOptions()
                            .booleanOption(OPT_EDGE_TAC));
                    cbMenuItem.setActionCommand(makeCommand(CMD_EDGE_TRIGGER, OPT_EDGE_TAC));
                    if (person.getPrimaryRole() != Person.T_MECHWARRIOR) {
                        cbMenuItem.setForeground(new Color(150, 150, 150));
                    }
                    cbMenuItem.addActionListener(this);
                    menu.add(cbMenuItem);
                    cbMenuItem = new JCheckBoxMenuItem(resourceMap.getString("edgeTriggerKO.text")); //$NON-NLS-1$
                    cbMenuItem.setSelected(person.getOptions()
                            .booleanOption(OPT_EDGE_KO));
                    cbMenuItem.setActionCommand(makeCommand(CMD_EDGE_TRIGGER, OPT_EDGE_KO));
                    if (person.getPrimaryRole() != Person.T_MECHWARRIOR) {
                        cbMenuItem.setForeground(new Color(150, 150, 150));
                    }
                    cbMenuItem.addActionListener(this);
                    menu.add(cbMenuItem);
                    cbMenuItem = new JCheckBoxMenuItem(resourceMap.getString("edgeTriggerExplosion.text")); //$NON-NLS-1$
                    cbMenuItem.setSelected(person.getOptions()
                            .booleanOption(OPT_EDGE_EXPLOSION));
                    cbMenuItem.setActionCommand(makeCommand(CMD_EDGE_TRIGGER, OPT_EDGE_EXPLOSION));
                    if (person.getPrimaryRole() != Person.T_MECHWARRIOR) {
                        cbMenuItem.setForeground(new Color(150, 150, 150));
                    }
                    cbMenuItem.addActionListener(this);
                    menu.add(cbMenuItem);
                    cbMenuItem = new JCheckBoxMenuItem(resourceMap.getString("edgeTriggerMASCFailure.text")); //$NON-NLS-1$
                    cbMenuItem.setSelected(person.getOptions()
                            .booleanOption(OPT_EDGE_MASC_FAILURE));
                    cbMenuItem.setActionCommand(makeCommand(CMD_EDGE_TRIGGER, OPT_EDGE_MASC_FAILURE));
                    if (person.getPrimaryRole() != Person.T_MECHWARRIOR) {
                        cbMenuItem.setForeground(new Color(150, 150, 150));
                    }
                    cbMenuItem.addActionListener(this);
                    menu.add(cbMenuItem);
                    //Aero pilots and gunners
                    cbMenuItem = new JCheckBoxMenuItem(resourceMap.getString("edgeTriggerAeroAltLoss.text")); //$NON-NLS-1$
                    cbMenuItem.setSelected(person.getOptions()
                            .booleanOption(OPT_EDGE_WHEN_AERO_ALT_LOSS));
                    cbMenuItem.setActionCommand(makeCommand(CMD_EDGE_TRIGGER, OPT_EDGE_WHEN_AERO_ALT_LOSS));
                    if (person.getPrimaryRole() != Person.T_SPACE_PILOT
                            && person.getPrimaryRole() != Person.T_SPACE_GUNNER
                            && person.getPrimaryRole() != Person.T_AERO_PILOT) {
                        cbMenuItem.setForeground(new Color(150, 150, 150));
                    }
                    cbMenuItem.addActionListener(this);
                    menu.add(cbMenuItem);
                    cbMenuItem = new JCheckBoxMenuItem(
                            resourceMap.getString("edgeTriggerAeroExplosion.text")); //$NON-NLS-1$
                    cbMenuItem.setSelected(person.getOptions()
                            .booleanOption(OPT_EDGE_WHEN_AERO_EXPLOSION));
                    cbMenuItem.setActionCommand(makeCommand(CMD_EDGE_TRIGGER, OPT_EDGE_WHEN_AERO_EXPLOSION));
                    if (person.getPrimaryRole() != Person.T_SPACE_PILOT
                            && person.getPrimaryRole() != Person.T_SPACE_GUNNER
                            && person.getPrimaryRole() != Person.T_AERO_PILOT) {
                        cbMenuItem.setForeground(new Color(150, 150, 150));
                    }
                    cbMenuItem.addActionListener(this);
                    menu.add(cbMenuItem);
                    cbMenuItem = new JCheckBoxMenuItem(resourceMap.getString("edgeTriggerAeroKO.text")); //$NON-NLS-1$
                    cbMenuItem.setSelected(person.getOptions()
                            .booleanOption(OPT_EDGE_WHEN_AERO_KO));
                    cbMenuItem.setActionCommand(makeCommand(CMD_EDGE_TRIGGER, OPT_EDGE_WHEN_AERO_KO));
                    if (person.getPrimaryRole() != Person.T_AERO_PILOT) {
                        cbMenuItem.setForeground(new Color(150, 150, 150));
                    }
                    cbMenuItem.addActionListener(this);
                    menu.add(cbMenuItem);
                    cbMenuItem = new JCheckBoxMenuItem(resourceMap.getString("edgeTriggerAeroLuckyCrit.text")); //$NON-NLS-1$
                    cbMenuItem.setSelected(person.getOptions()
                            .booleanOption(OPT_EDGE_WHEN_AERO_LUCKY_CRIT));
                    cbMenuItem.setActionCommand(makeCommand(CMD_EDGE_TRIGGER, OPT_EDGE_WHEN_AERO_LUCKY_CRIT));
                    if (person.getPrimaryRole() != Person.T_SPACE_PILOT
                            && person.getPrimaryRole() != Person.T_SPACE_GUNNER
                            && person.getPrimaryRole() != Person.T_AERO_PILOT) {
                        cbMenuItem.setForeground(new Color(150, 150, 150));
                    }
                    cbMenuItem.addActionListener(this);
                    menu.add(cbMenuItem);
                    cbMenuItem = new JCheckBoxMenuItem(resourceMap.getString("edgeTriggerAeroNukeCrit.text")); //$NON-NLS-1$
                    cbMenuItem.setSelected(person.getOptions()
                            .booleanOption(OPT_EDGE_WHEN_AERO_NUKE_CRIT));
                    cbMenuItem.setActionCommand(makeCommand(CMD_EDGE_TRIGGER, OPT_EDGE_WHEN_AERO_NUKE_CRIT));
                    if (person.getPrimaryRole() != Person.T_SPACE_PILOT
                            && person.getPrimaryRole() != Person.T_SPACE_GUNNER) {
                        cbMenuItem.setForeground(new Color(150, 150, 150));
                    }
                    cbMenuItem.addActionListener(this);
                    menu.add(cbMenuItem);
                    cbMenuItem = new JCheckBoxMenuItem(resourceMap.getString("edgeTriggerAeroTrnBayCrit.text")); //$NON-NLS-1$
                    cbMenuItem.setSelected(person.getOptions()
                            .booleanOption(OPT_EDGE_WHEN_AERO_UNIT_CARGO_LOST));
                    cbMenuItem.setActionCommand(makeCommand(CMD_EDGE_TRIGGER, OPT_EDGE_WHEN_AERO_UNIT_CARGO_LOST));
                    if (person.getPrimaryRole() != Person.T_SPACE_PILOT
                            && person.getPrimaryRole() != Person.T_SPACE_GUNNER) {
                        cbMenuItem.setForeground(new Color(150, 150, 150));
                    }
                    cbMenuItem.addActionListener(this);
                    menu.add(cbMenuItem);
                    // Support Edge
                    if (gui.getCampaign().getCampaignOptions().useSupportEdge()) {
                        //Doctors
                        cbMenuItem = new JCheckBoxMenuItem(
                                resourceMap.getString("edgeTriggerHealCheck.text")); //$NON-NLS-1$
                        cbMenuItem.setSelected(person.getOptions()
                                .booleanOption(PersonnelOptions.EDGE_MEDICAL));
                        cbMenuItem.setActionCommand(makeCommand(CMD_EDGE_TRIGGER, PersonnelOptions.EDGE_MEDICAL));
                        if (person.getPrimaryRole() != Person.T_DOCTOR) {
                            cbMenuItem.setForeground(new Color(150, 150, 150));
                        }
                        cbMenuItem.addActionListener(this);
                        menu.add(cbMenuItem);
                        //Techs
                        cbMenuItem = new JCheckBoxMenuItem(
                                resourceMap.getString("edgeTriggerBreakPart.text")); //$NON-NLS-1$
                        cbMenuItem.setSelected(person.getOptions()
                                .booleanOption(PersonnelOptions.EDGE_REPAIR_BREAK_PART));
                        cbMenuItem.setActionCommand(makeCommand(CMD_EDGE_TRIGGER, PersonnelOptions.EDGE_REPAIR_BREAK_PART));
                        if (person.getPrimaryRole() != Person.T_SPACE_CREW
                                && person.getPrimaryRole() != Person.T_MECH_TECH
                                && person.getPrimaryRole() != Person.T_MECHANIC
                                && person.getPrimaryRole() != Person.T_AERO_TECH
                                && person.getPrimaryRole() != Person.T_BA_TECH) {
                            cbMenuItem.setForeground(new Color(150, 150, 150));
                        }
                        cbMenuItem.addActionListener(this);
                        menu.add(cbMenuItem);
                        cbMenuItem = new JCheckBoxMenuItem(
                                resourceMap.getString("edgeTriggerFailedRefit.text")); //$NON-NLS-1$
                        cbMenuItem.setSelected(person.getOptions()
                                .booleanOption(PersonnelOptions.EDGE_REPAIR_FAILED_REFIT));
                        cbMenuItem.setActionCommand(makeCommand(CMD_EDGE_TRIGGER, PersonnelOptions.EDGE_REPAIR_FAILED_REFIT));
                        if (person.getPrimaryRole() != Person.T_SPACE_CREW
                                && person.getPrimaryRole() != Person.T_MECH_TECH
                                && person.getPrimaryRole() != Person.T_MECHANIC
                                && person.getPrimaryRole() != Person.T_AERO_TECH
                                && person.getPrimaryRole() != Person.T_BA_TECH) {
                            cbMenuItem.setForeground(new Color(150, 150, 150));
                        }
                        cbMenuItem.addActionListener(this);
                        menu.add(cbMenuItem);
                        //Admins
                        cbMenuItem = new JCheckBoxMenuItem(
                                resourceMap.getString("edgeTriggerAcquireCheck.text")); //$NON-NLS-1$
                        cbMenuItem.setSelected(person.getOptions()
                                .booleanOption(PersonnelOptions.EDGE_ADMIN_ACQUIRE_FAIL));
                        cbMenuItem.setActionCommand(makeCommand(CMD_EDGE_TRIGGER, PersonnelOptions.EDGE_ADMIN_ACQUIRE_FAIL));
                        if (person.getPrimaryRole() != Person.T_ADMIN_COM
                                && person.getPrimaryRole() != Person.T_ADMIN_LOG
                                && person.getPrimaryRole() != Person.T_ADMIN_TRA
                                && person.getPrimaryRole() != Person.T_ADMIN_HR) {
                            cbMenuItem.setForeground(new Color(150, 150, 150));
                        }
                        cbMenuItem.addActionListener(this);
                        menu.add(cbMenuItem);
                    }

                    popup.add(menu);
                }

                menu = new JMenu(resourceMap.getString("specialFlags.text")); //$NON-NLS-1$
                cbMenuItem = new JCheckBoxMenuItem(resourceMap.getString("dependent.text")); //$NON-NLS-1$
                cbMenuItem.setSelected(person.isDependent());
                cbMenuItem.setActionCommand(CMD_DEPENDENT);
                cbMenuItem.addActionListener(this);
                menu.add(cbMenuItem);
                cbMenuItem = new JCheckBoxMenuItem(resourceMap.getString("commander.text")); //$NON-NLS-1$
                cbMenuItem.setSelected(person.isCommander());
                cbMenuItem.setActionCommand(CMD_COMMANDER);
                cbMenuItem.addActionListener(this);
                menu.add(cbMenuItem);
                popup.add(menu);
            } else if (StaticChecks.areAllActive(selected)) {
                if (gui.getCampaign().getCampaignOptions().useEdge()) {
                    menu = new JMenu(resourceMap.getString("setEdgeTriggers.text")); //$NON-NLS-1$
                    submenu = new JMenu(resourceMap.getString("on.text")); //$NON-NLS-1$
                    menuItem = new JMenuItem(resourceMap.getString("edgeTriggerHeadHits.text")); //$NON-NLS-1$
                    menuItem.setActionCommand(makeCommand(CMD_EDGE_TRIGGER, OPT_EDGE_HEADHIT, TRUE));
                    menuItem.addActionListener(this);
                    submenu.add(menuItem);
                    menuItem = new JMenuItem(resourceMap.getString("edgeTriggerTAC.text")); //$NON-NLS-1$
                    menuItem.setActionCommand(makeCommand(CMD_EDGE_TRIGGER, OPT_EDGE_TAC, TRUE));
                    menuItem.addActionListener(this);
                    submenu.add(menuItem);
                    menuItem = new JMenuItem(resourceMap.getString("edgeTriggerKO.text")); //$NON-NLS-1$
                    menuItem.setActionCommand(makeCommand(CMD_EDGE_TRIGGER, OPT_EDGE_KO, TRUE));
                    menuItem.addActionListener(this);
                    submenu.add(menuItem);
                    menuItem = new JMenuItem(resourceMap.getString("edgeTriggerExplosion.text")); //$NON-NLS-1$
                    menuItem.setActionCommand(makeCommand(CMD_EDGE_TRIGGER, OPT_EDGE_EXPLOSION, TRUE));
                    menuItem.addActionListener(this);
                    submenu.add(menuItem);
                    menuItem = new JMenuItem(resourceMap.getString("edgeTriggerMASCFailure.text")); //$NON-NLS-1$
                    menuItem.setActionCommand(makeCommand(CMD_EDGE_TRIGGER, OPT_EDGE_MASC_FAILURE, TRUE));
                    menuItem.addActionListener(this);
                    submenu.add(menuItem);
                    menuItem = new JMenuItem(resourceMap.getString("edgeTriggerAeroAltLoss.text")); //$NON-NLS-1$
                    menuItem.setActionCommand(makeCommand(CMD_EDGE_TRIGGER, OPT_EDGE_WHEN_AERO_ALT_LOSS, TRUE));
                    menuItem.addActionListener(this);
                    submenu.add(menuItem);
                    menuItem = new JMenuItem(resourceMap.getString("edgeTriggerAeroExplosion.text")); //$NON-NLS-1$
                    menuItem.setActionCommand(makeCommand(CMD_EDGE_TRIGGER, OPT_EDGE_WHEN_AERO_EXPLOSION, TRUE));
                    menuItem.addActionListener(this);
                    submenu.add(menuItem);
                    menuItem = new JMenuItem(resourceMap.getString("edgeTriggerAeroKO.text")); //$NON-NLS-1$
                    menuItem.setActionCommand(makeCommand(CMD_EDGE_TRIGGER, OPT_EDGE_WHEN_AERO_KO, TRUE));
                    menuItem.addActionListener(this);
                    submenu.add(menuItem);
                    menuItem = new JMenuItem(resourceMap.getString("edgeTriggerAeroLuckyCrit.text")); //$NON-NLS-1$
                    menuItem.setActionCommand(makeCommand(CMD_EDGE_TRIGGER, OPT_EDGE_WHEN_AERO_LUCKY_CRIT, TRUE));
                    menuItem.addActionListener(this);
                    submenu.add(menuItem);
                    menuItem = new JMenuItem(resourceMap.getString("edgeTriggerAeroNukeCrit.text")); //$NON-NLS-1$
                    menuItem.setActionCommand(makeCommand(CMD_EDGE_TRIGGER, OPT_EDGE_WHEN_AERO_NUKE_CRIT, TRUE));
                    menuItem.addActionListener(this);
                    submenu.add(menuItem);
                    menuItem = new JMenuItem(resourceMap.getString("edgeTriggerAeroTrnBayCrit.text")); //$NON-NLS-1$
                    menuItem.setActionCommand(makeCommand(CMD_EDGE_TRIGGER, OPT_EDGE_WHEN_AERO_UNIT_CARGO_LOST, TRUE));
                    menuItem.addActionListener(this);
                    submenu.add(menuItem);
                    if (gui.getCampaign().getCampaignOptions().useSupportEdge()) {
                        menuItem = new JMenuItem(resourceMap.getString("edgeTriggerHealCheck.text")); //$NON-NLS-1$
                        menuItem.setActionCommand(makeCommand(CMD_EDGE_TRIGGER, PersonnelOptions.EDGE_MEDICAL, TRUE));
                        menuItem.addActionListener(this);
                        submenu.add(menuItem);
                        menuItem = new JMenuItem(resourceMap.getString("edgeTriggerBreakPart.text")); //$NON-NLS-1$
                        menuItem.setActionCommand(makeCommand(CMD_EDGE_TRIGGER, PersonnelOptions.EDGE_REPAIR_BREAK_PART, TRUE));
                        menuItem.addActionListener(this);
                        submenu.add(menuItem);
                        menuItem = new JMenuItem(resourceMap.getString("edgeTriggerFailedRefit.text")); //$NON-NLS-1$
                        menuItem.setActionCommand(makeCommand(CMD_EDGE_TRIGGER, PersonnelOptions.EDGE_REPAIR_FAILED_REFIT, TRUE));
                        menuItem.addActionListener(this);
                        submenu.add(menuItem);
                        menuItem = new JMenuItem(resourceMap.getString("edgeTriggerAcquireCheck.text")); //$NON-NLS-1$
                        menuItem.setActionCommand(makeCommand(CMD_EDGE_TRIGGER, PersonnelOptions.EDGE_ADMIN_ACQUIRE_FAIL, TRUE));
                        menuItem.addActionListener(this);
                        submenu.add(menuItem);
                    }
                    menu.add(submenu);
                    submenu = new JMenu(resourceMap.getString("off.text")); //$NON-NLS-1$
                    menuItem = new JMenuItem(resourceMap.getString("edgeTriggerHeadHits.text")); //$NON-NLS-1$
                    menuItem.setActionCommand(makeCommand(CMD_EDGE_TRIGGER, OPT_EDGE_HEADHIT, FALSE));
                    menuItem.addActionListener(this);
                    submenu.add(menuItem);
                    menuItem = new JMenuItem(resourceMap.getString("edgeTriggerTAC.text")); //$NON-NLS-1$
                    menuItem.setActionCommand(makeCommand(CMD_EDGE_TRIGGER, OPT_EDGE_TAC, FALSE));
                    menuItem.addActionListener(this);
                    submenu.add(menuItem);
                    menuItem = new JMenuItem(resourceMap.getString("edgeTriggerKO.text")); //$NON-NLS-1$
                    menuItem.setActionCommand(makeCommand(CMD_EDGE_TRIGGER, OPT_EDGE_KO, FALSE));
                    menuItem.addActionListener(this);
                    submenu.add(menuItem);
                    menuItem = new JMenuItem(resourceMap.getString("edgeTriggerExplosion.text")); //$NON-NLS-1$
                    menuItem.setActionCommand(makeCommand(CMD_EDGE_TRIGGER, OPT_EDGE_EXPLOSION, FALSE));
                    menuItem.addActionListener(this);
                    submenu.add(menuItem);
                    menuItem = new JMenuItem(resourceMap.getString("edgeTriggerMASCFailure.text")); //$NON-NLS-1$
                    menuItem.setActionCommand(makeCommand(CMD_EDGE_TRIGGER, OPT_EDGE_MASC_FAILURE, FALSE));
                    menuItem.addActionListener(this);
                    submenu.add(menuItem);
                    menuItem = new JMenuItem(resourceMap.getString("edgeTriggerAeroAltLoss.text")); //$NON-NLS-1$
                    menuItem.setActionCommand(makeCommand(CMD_EDGE_TRIGGER, OPT_EDGE_WHEN_AERO_ALT_LOSS, FALSE));
                    menuItem.addActionListener(this);
                    submenu.add(menuItem);
                    menuItem = new JMenuItem(resourceMap.getString("edgeTriggerAeroExplosion.text")); //$NON-NLS-1$
                    menuItem.setActionCommand(makeCommand(CMD_EDGE_TRIGGER, OPT_EDGE_WHEN_AERO_EXPLOSION, FALSE));
                    menuItem.addActionListener(this);
                    submenu.add(menuItem);
                    menuItem = new JMenuItem(resourceMap.getString("edgeTriggerAeroKO.text")); //$NON-NLS-1$
                    menuItem.setActionCommand(makeCommand(CMD_EDGE_TRIGGER, OPT_EDGE_WHEN_AERO_KO, FALSE));
                    menuItem.addActionListener(this);
                    submenu.add(menuItem);
                    menuItem = new JMenuItem(resourceMap.getString("edgeTriggerAeroLuckyCrit.text")); //$NON-NLS-1$
                    menuItem.setActionCommand(makeCommand(CMD_EDGE_TRIGGER, OPT_EDGE_WHEN_AERO_LUCKY_CRIT, FALSE));
                    menuItem.addActionListener(this);
                    submenu.add(menuItem);
                    menuItem = new JMenuItem(resourceMap.getString("edgeTriggerAeroNukeCrit.text")); //$NON-NLS-1$
                    menuItem.setActionCommand(makeCommand(CMD_EDGE_TRIGGER, OPT_EDGE_WHEN_AERO_NUKE_CRIT, FALSE));
                    menuItem.addActionListener(this);
                    submenu.add(menuItem);
                    menuItem = new JMenuItem(resourceMap.getString("edgeTriggerAeroTrnBayCrit.text")); //$NON-NLS-1$
                    menuItem.setActionCommand(makeCommand(CMD_EDGE_TRIGGER, OPT_EDGE_WHEN_AERO_UNIT_CARGO_LOST, FALSE));
                    menuItem.addActionListener(this);
                    submenu.add(menuItem);
                    if (gui.getCampaign().getCampaignOptions().useSupportEdge()) {
                        menuItem = new JMenuItem(resourceMap.getString("edgeTriggerHealCheck.text")); //$NON-NLS-1$
                        menuItem.setActionCommand(makeCommand(CMD_EDGE_TRIGGER, PersonnelOptions.EDGE_MEDICAL, FALSE));
                        menuItem.addActionListener(this);
                        submenu.add(menuItem);
                        menuItem = new JMenuItem(resourceMap.getString("edgeTriggerBreakPart.text")); //$NON-NLS-1$
                        menuItem.setActionCommand(makeCommand(CMD_EDGE_TRIGGER, PersonnelOptions.EDGE_REPAIR_BREAK_PART, FALSE));
                        menuItem.addActionListener(this);
                        submenu.add(menuItem);
                        menuItem = new JMenuItem(resourceMap.getString("edgeTriggerFailedRefit.text")); //$NON-NLS-1$
                        menuItem.setActionCommand(makeCommand(CMD_EDGE_TRIGGER, PersonnelOptions.EDGE_REPAIR_FAILED_REFIT, FALSE));
                        menuItem.addActionListener(this);
                        submenu.add(menuItem);
                        menuItem = new JMenuItem(resourceMap.getString("edgeTriggerAcquireCheck.text")); //$NON-NLS-1$
                        menuItem.setActionCommand(makeCommand(CMD_EDGE_TRIGGER, PersonnelOptions.EDGE_ADMIN_ACQUIRE_FAIL, FALSE));
                        menuItem.addActionListener(this);
                        submenu.add(menuItem);
                    }
                    menu.add(submenu);
                    popup.add(menu);
                }

                menu = new JMenu(resourceMap.getString("specialFlags.text")); //$NON-NLS-1$
                submenu = new JMenu(resourceMap.getString("dependent.text")); //$NON-NLS-1$
                menuItem = new JMenuItem(resourceMap.getString("yes.text")); //$NON-NLS-1$
                menuItem.setActionCommand(makeCommand(CMD_DEPENDENT, TRUE));
                menuItem.addActionListener(this);
                submenu.add(menuItem);
                menuItem = new JMenuItem(resourceMap.getString("no.text")); //$NON-NLS-1$
                menuItem.setActionCommand(makeCommand(CMD_DEPENDENT, FALSE));
                menuItem.addActionListener(this);
                submenu.add(menuItem);
                menu.add(submenu);
                popup.add(menu);
            }
            // generate new appropriate random portrait
            menuItem = new JMenuItem(resourceMap.getString("randomizePortrait.text")); //$NON-NLS-1$
            menuItem.setActionCommand(CMD_RANDOM_PORTRAIT);
            menuItem.addActionListener(this);
            menuItem.setEnabled(true);
            popup.add(menuItem);
            if (oneSelected) {
                // change portrait
                menuItem = new JMenuItem(resourceMap.getString("changePortrait.text")); //$NON-NLS-1$
                menuItem.setActionCommand(CMD_EDIT_PORTRAIT);
                menuItem.addActionListener(this);
                menuItem.setEnabled(true);
                popup.add(menuItem);
                // change Biography
                menuItem = new JMenuItem(resourceMap.getString("changeBiography.text")); //$NON-NLS-1$
                menuItem.setActionCommand(CMD_EDIT_BIOGRAPHY);
                menuItem.addActionListener(this);
                menuItem.setEnabled(true);
                popup.add(menuItem);
                menuItem = new JMenuItem(resourceMap.getString("changeCallsign.text")); //$NON-NLS-1$
                menuItem.setActionCommand(CMD_CALLSIGN);
                menuItem.addActionListener(this);
                menuItem.setEnabled(true);
                popup.add(menuItem);
                menuItem = new JMenuItem(resourceMap.getString("editPersonnelLog.text")); //$NON-NLS-1$
                menuItem.setActionCommand(CMD_EDIT_PERSONNEL_LOG);
                menuItem.addActionListener(this);
                menuItem.setEnabled(true);
                popup.add(menuItem);

            }
            menuItem = new JMenuItem(resourceMap.getString("addSingleLogEntry.text")); //$NON-NLS-1$
            menuItem.setActionCommand(CMD_ADD_LOG_ENTRY);
            menuItem.addActionListener(this);
            menuItem.setEnabled(true);
            popup.add(menuItem);
            if (oneSelected) {
                // Edit mission log
                menuItem = new JMenuItem(resourceMap.getString("editMissionLog.text")); //$NON-NLS-1$
                menuItem.setActionCommand(CMD_EDIT_MISSIONS_LOG);
                menuItem.addActionListener(this);
                menuItem.setEnabled(true);
                popup.add(menuItem);
            }
            // Add one item to all personnel mission logs
            menuItem = new JMenuItem(resourceMap.getString("addMissionEntry.text")); //$NON-NLS-1$
            menuItem.setActionCommand(CMD_ADD_MISSION_ENTRY);
            menuItem.addActionListener(this);
            menuItem.setEnabled(true);
            popup.add(menuItem);
            if (oneSelected) {
                menuItem = new JMenuItem(resourceMap.getString("editKillLog.text")); //$NON-NLS-1$
                menuItem.setActionCommand(CMD_EDIT_KILL_LOG);
                menuItem.addActionListener(this);
                menuItem.setEnabled(true);
                popup.add(menuItem);
            }
            if (oneSelected || StaticChecks.allHaveSameUnit(selected)) {
                menuItem = new JMenuItem(resourceMap.getString("assignKill.text")); //$NON-NLS-1$
                menuItem.setActionCommand(CMD_ADD_KILL);
                menuItem.addActionListener(this);
                menuItem.setEnabled(true);
                popup.add(menuItem);
            }
            menuItem = new JMenuItem(resourceMap.getString("exportPersonnel.text")); //$NON-NLS-1$
            menuItem.addActionListener(ev -> gui.miExportPersonActionPerformed(ev));
            menuItem.setEnabled(true);
            popup.add(menuItem);

            if (gui.getCampaign().getCampaignOptions().getUseAtB()
                    && StaticChecks.areAllActive(selected)) {
                menuItem = new JMenuItem(resourceMap.getString("sack.text")); //$NON-NLS-1$
                menuItem.setActionCommand(CMD_SACK);
                menuItem.addActionListener(this);
                popup.add(menuItem);
            }

            //region GM Menu
            if (gui.getCampaign().isGM()) {
                popup.addSeparator();

                menu = new JMenu(resourceMap.getString("gmMode.text")); //$NON-NLS-1$

                menuItem = new JMenu(resourceMap.getString("changePrisonerStatus.text")); //$NON-NLS-1$
                menuItem.add(newCheckboxMenu(
                        Person.getPrisonerStatusName(Person.PRISONER_NOT),
                        makeCommand(CMD_CHANGE_PRISONER_STATUS, OPT_PRISONER_FREE),
                        person.getPrisonerStatus() == Person.PRISONER_NOT));
                menuItem.add(newCheckboxMenu(
                        Person.getPrisonerStatusName(Person.PRISONER_YES),
                        makeCommand(CMD_CHANGE_PRISONER_STATUS, OPT_PRISONER_IMPRISONED),
                        (person.getPrisonerStatus() == Person.PRISONER_YES) && !person.isWillingToDefect()));
                menuItem.add(newCheckboxMenu(
                        resourceMap.getString("prisonerWillingToDefect.text"), //$NON-NLS-1$
                        makeCommand(CMD_CHANGE_PRISONER_STATUS, OPT_PRISONER_IMPRISONED_DEFECTING),
                        (person.getPrisonerStatus() == Person.PRISONER_YES) && person.isWillingToDefect()));
                menuItem.add(newCheckboxMenu(
                        Person.getPrisonerStatusName(Person.PRISONER_BONDSMAN),
                        makeCommand(CMD_CHANGE_PRISONER_STATUS, OPT_PRISONER_BONDSMAN),
                        person.getPrisonerStatus() == Person.PRISONER_BONDSMAN));
                menu.add(menuItem);

                menuItem = new JMenuItem(resourceMap.getString("removePerson.text")); //$NON-NLS-1$
                menuItem.setActionCommand(CMD_REMOVE);
                menuItem.addActionListener(this);
                menu.add(menuItem);

                if (!gui.getCampaign().getCampaignOptions().useAdvancedMedical()) {
                    menuItem = new JMenuItem(resourceMap.getString("editHits.text")); //$NON-NLS-1$
                    menuItem.setActionCommand(CMD_EDIT_HITS);
                    menuItem.addActionListener(this);
                    menu.add(menuItem);
                }

                menuItem = new JMenuItem(resourceMap.getString("add1XP.text")); //$NON-NLS-1$
                menuItem.setActionCommand(CMD_ADD_1_XP);
                menuItem.addActionListener(this);
                menu.add(menuItem);

                menuItem = new JMenuItem(resourceMap.getString("addXP.text")); //$NON-NLS-1$
                menuItem.setActionCommand(CMD_ADD_XP);
                menuItem.addActionListener(this);
                menu.add(menuItem);

                menuItem = new JMenuItem(resourceMap.getString("setXP.text")); //$NON-NLS-1$
                menuItem.setActionCommand(CMD_SET_XP);
                menuItem.addActionListener(this);
                menu.add(menuItem);

                if (gui.getCampaign().getCampaignOptions().useEdge()) {
                    menuItem = new JMenuItem(resourceMap.getString("setEdge.text")); //$NON-NLS-1$
                    menuItem.setActionCommand(CMD_SET_EDGE);
                    menuItem.addActionListener(this);
                    menu.add(menuItem);
                }

                if (oneSelected) {
                    menuItem = new JMenuItem(resourceMap.getString("edit.text")); //$NON-NLS-1$
                    menuItem.setActionCommand(CMD_EDIT);
                    menuItem.addActionListener(this);
                    menu.add(menuItem);

                    if (person.getUnitId() == null) {
                        menuItem = new JMenuItem(resourceMap.getString("rollForUnit.text")); //$NON-NLS-1$
                        menuItem.setActionCommand(CMD_ROLL_MECH);
                        menuItem.addActionListener(this);
                        menu.add(menuItem);
                    }
                }
                if (gui.getCampaign().getCampaignOptions().useAdvancedMedical()) {
                    menuItem = new JMenuItem(resourceMap.getString("removeAllInjuries.text")); //$NON-NLS-1$
                    menuItem.setActionCommand(CMD_CLEAR_INJURIES);
                    menuItem.addActionListener(this);
                    menu.add(menuItem);

                    if (oneSelected) {
                        for (Injury i : person.getInjuries()) {
                            menuItem = new JMenuItem(String.format(resourceMap.getString("removeInjury.format"), i.getName())); //$NON-NLS-1$
                            menuItem.setActionCommand(makeCommand(CMD_REMOVE_INJURY, i.getUUID().toString()));
                            menuItem.addActionListener(this);
                            menu.add(menuItem);
                        }

                        menuItem = new JMenuItem(resourceMap.getString("editInjuries.text")); //$NON-NLS-1$
                        menuItem.setActionCommand(CMD_EDIT_INJURIES);
                        menuItem.addActionListener(this);
                        menu.add(menuItem);
                    }
                }

                if (oneSelected) {
                    if (person.canProcreate()) {
                        menuItem = new JMenuItem(resourceMap.getString("addPregnancy.text"));
                        menuItem.setActionCommand(CMD_ADD_PREGNANCY);
                        menuItem.addActionListener(this);
                        menu.add(menuItem);
                    } else if (person.isPregnant()) {
                        menuItem = new JMenuItem(resourceMap.getString("removePregnancy.text"));
                        menuItem.setActionCommand(CMD_REMOVE_PREGNANCY);
                        menuItem.addActionListener(this);
                        menu.add(menuItem);
                    }
                }
                popup.add(menu);
            }
            //endregion GM Menu

            popup.show(e.getComponent(), e.getX(), e.getY());
        }
    }

    private JMenuItem newMenuItem(String text, String command) {
        return newMenuItem(text, command, true);
    }

    private JMenuItem newMenuItem(String text, String command, boolean enabled) {
        JMenuItem result = new JMenuItem(text);
        result.setActionCommand(command);
        result.addActionListener(this);
        result.setEnabled(enabled);
        return result;
    }

    private JCheckBoxMenuItem newCheckboxMenu(String text, String command, boolean selected) {
        JCheckBoxMenuItem result = new JCheckBoxMenuItem(text);
        result.setSelected(selected);
        result.setActionCommand(command);
        result.addActionListener(this);
        result.setEnabled(true);
        return result;
    }
}<|MERGE_RESOLUTION|>--- conflicted
+++ resolved
@@ -1679,25 +1679,6 @@
             cbMenuItem.setActionCommand(makeCommand(CMD_REMOVE_UNIT, "-1")); //$NON-NLS-1$
             cbMenuItem.addActionListener(this);
             menu.add(cbMenuItem);
-<<<<<<< HEAD
-            if (oneSelected) {
-                if (!person.isChild() && (person.isFemale()) && !person.isPregnant()) {
-                    menuItem = new JMenuItem(resourceMap.getString("addPregnancy.text")); //$NON-NLS-1$
-                    menuItem.setActionCommand(CMD_ADD_PREGNANCY);
-                    menuItem.addActionListener(this);
-                    menuItem.setEnabled(gui.getCampaign().isGM());
-                    popup.add(menuItem);
-                }
-                if (person.isPregnant()) {
-                    menuItem = new JMenuItem(resourceMap.getString("removePregnancy.text")); //$NON-NLS-1$
-                    menuItem.setActionCommand(CMD_REMOVE_PREGNANCY);
-                    menuItem.addActionListener(this);
-                    menuItem.setEnabled(gui.getCampaign().isGM());
-                    popup.add(menuItem);
-                }
-            }
-=======
->>>>>>> d8f1f702
 
             if (oneSelected && person.isActive()) {
                 if (person.oldEnoughToMarry() && (!person.hasSpouse())) {
@@ -1850,7 +1831,6 @@
                 }
             }
 
-<<<<<<< HEAD
             //region Awards Menu
             JMenu awardMenu = new JMenu(resourceMap.getString("award.text"));
             List<String> setNames = AwardsFactory.getInstance().getAllSetNames();
@@ -1860,27 +1840,12 @@
 
                 List<Award> awardsOfSet = AwardsFactory.getInstance().getAllAwardsForSet(setName);
                 Collections.sort(awardsOfSet);
-=======
-                JMenu awardMenu = new JMenu(resourceMap.getString("award.text"));
-                List<String> setNames = AwardsFactory.getInstance().getAllSetNames();
-                Collections.sort(setNames);
-                for (String setName : setNames) {
-                    JMenu setAwardMenu = new JMenu(setName);
-
-                    List<Award> awardsOfSet = AwardsFactory.getInstance().getAllAwardsForSet(setName);
-                    Collections.sort(awardsOfSet);
-
-                    for (Award award : awardsOfSet) {
-
-                        if (!award.canBeAwarded(person)) continue;
->>>>>>> d8f1f702
 
                 for (Award award : awardsOfSet) {
                     if (!award.canBeAwarded(selected)) {
                         continue;
                     }
 
-<<<<<<< HEAD
                     StringBuilder awardMenuItem = new StringBuilder();
                     awardMenuItem.append(String.format("%s", award.getName()));
 
@@ -1891,19 +1856,6 @@
                             awardMenuItem.append(award.getXPReward()).append(" XP");
                             if (award.getEdgeReward() != 0) {
                                 awardMenuItem.append(" & ");
-=======
-                        if (award.getXPReward() != 0 || award.getEdgeReward() != 0) {
-                            awardMenuItem.append(" (");
-
-                            if (award.getXPReward() != 0) {
-                                awardMenuItem.append(award.getXPReward()).append(" XP");
-                                if (award.getEdgeReward() != 0)
-                                    awardMenuItem.append(" & ");
-                            }
-
-                            if (award.getEdgeReward() != 0) {
-                                awardMenuItem.append(award.getEdgeReward()).append(" Edge");
->>>>>>> d8f1f702
                             }
                         }
 
@@ -1914,17 +1866,12 @@
                         awardMenuItem.append(")");
                     }
 
-<<<<<<< HEAD
                     menuItem = new JMenuItem(awardMenuItem.toString());
                     menuItem.setToolTipText(MultiLineTooltip.splitToolTip(award.getDescription()));
                     menuItem.setActionCommand(makeCommand(CMD_ADD_AWARD, award.getSet(), award.getName()));
                     menuItem.addActionListener(this);
                     setAwardMenu.add(menuItem);
                 }
-=======
-                        if (!award.canBeAwarded(person) && !gui.getCampaign().isGM())
-                            menuItem.setEnabled(false);
->>>>>>> d8f1f702
 
                 JMenuHelpers.addMenuIfNonEmpty(awardMenu, setAwardMenu, MAX_POPUP_ITEMS);
             }
@@ -1934,7 +1881,6 @@
                     awardMenu.addSeparator();
                 }
 
-<<<<<<< HEAD
                 JMenu removeAwardMenu = new JMenu(resourceMap.getString("removeAward.text"));
 
                 if (oneSelected) {
@@ -1952,38 +1898,6 @@
                     Set<Award> awards = new TreeSet<>((a1, a2) -> {
                         if (a1.getSet().equalsIgnoreCase(a2.getSet())) {
                             return a1.getName().compareToIgnoreCase(a2.getName());
-=======
-                if (!person.awardController.hasAwards())
-                    removeAwardMenu.setEnabled(false);
-
-                for (Award award : person.awardController.getAwards()) {
-                    JMenu singleAwardMenu = new JMenu(award.getName());
-                    for (String date : award.getFormatedDates()) {
-                        JMenuItem specificAwardMenu = new JMenuItem(date);
-                        specificAwardMenu.setActionCommand(makeCommand(CMD_RMV_AWARD, award.getSet(), award.getName(), date));
-                        specificAwardMenu.addActionListener(this);
-                        singleAwardMenu.add(specificAwardMenu);
-                    }
-                    removeAwardMenu.add(singleAwardMenu);
-                }
-                awardMenu.add(removeAwardMenu);
-                popup.add(awardMenu);
-
-                menu = new JMenu(resourceMap.getString("spendXP.text")); //$NON-NLS-1$
-                JMenu currentMenu = new JMenu(resourceMap.getString("spendOnCurrentSkills.text")); //$NON-NLS-1$
-                JMenu newMenu = new JMenu(resourceMap.getString("spendOnNewSkills.text")); //$NON-NLS-1$
-                for (int i = 0; i < SkillType.getSkillList().length; i++) {
-                    String type = SkillType.getSkillList()[i];
-                    int cost = person.hasSkill(type) ? person.getSkill(type).getCostToImprove() : SkillType.getType(type).getCost(0);
-                    if (cost >= 0) {
-                        String desc = String.format(resourceMap.getString("skillDesc.format"), type, cost); //$NON-NLS-1$
-                        menuItem = new JMenuItem(desc);
-                        menuItem.setActionCommand(makeCommand(CMD_IMPROVE, type, String.valueOf(cost)));
-                        menuItem.addActionListener(this);
-                        menuItem.setEnabled(person.getXp() >= cost);
-                        if (person.hasSkill(type)) {
-                            currentMenu.add(menuItem);
->>>>>>> d8f1f702
                         } else {
                             return a1.getSet().compareToIgnoreCase(a2.getSet());
                         }
