--- conflicted
+++ resolved
@@ -1842,74 +1842,11 @@
                             }
 
                             spouseMenu = new JMenu(pStatus);
-<<<<<<< HEAD
 
                             for (MarriageSurnameStyle style : MarriageSurnameStyle.values()) {
                                 spouseMenu.add(newMenuItem(style.getDropDownText(),
                                         makeCommand(CMD_ADD_SPOUSE, ps.getId().toString(), style.name())));
                             }
-=======
-                            type = resourceMap.getString("marriageNoNameChange.text");
-                            surnameMenu = new JMenuItem(type);
-                            surnameMenu.setActionCommand(
-                                    makeCommand(CMD_ADD_SPOUSE, ps.getId().toString(), Integer.toString(Person.SURNAME_NO_CHANGE)));
-                            surnameMenu.addActionListener(this);
-                            spouseMenu.add(surnameMenu);
-                            type = resourceMap.getString("marriageRenameSpouse.text"); //$NON-NLS-1$
-                            surnameMenu = new JMenuItem(type);
-                            surnameMenu.setActionCommand(
-                                    makeCommand(CMD_ADD_SPOUSE, ps.getId().toString(), Integer.toString(Person.SURNAME_YOURS)));
-                            surnameMenu.addActionListener(this);
-                            spouseMenu.add(surnameMenu);
-                            type = resourceMap.getString("marriageRenameYourself.text"); //$NON-NLS-1$
-                            surnameMenu = new JMenuItem(type);
-                            surnameMenu.setActionCommand(
-                                    makeCommand(CMD_ADD_SPOUSE, ps.getId().toString(), Integer.toString(Person.SURNAME_SPOUSE)));
-                            surnameMenu.addActionListener(this);
-                            spouseMenu.add(surnameMenu);
-                            type = resourceMap.getString("marriageHyphenateYourself.text"); //$NON-NLS-1$
-                            surnameMenu = new JMenuItem(type);
-                            surnameMenu.setActionCommand(
-                                    makeCommand(CMD_ADD_SPOUSE, ps.getId().toString(), Integer.toString(Person.SURNAME_HYP_YOURS)));
-                            surnameMenu.addActionListener(this);
-                            spouseMenu.add(surnameMenu);
-                            type = resourceMap.getString("marriageBothHyphenateYourself.text"); //$NON-NLS-1$
-                            surnameMenu = new JMenuItem(type);
-                            surnameMenu.setActionCommand(
-                                    makeCommand(CMD_ADD_SPOUSE, ps.getId().toString(), Integer.toString(Person.SURNAME_BOTH_HYP_YOURS)));
-                            surnameMenu.addActionListener(this);
-                            spouseMenu.add(surnameMenu);
-                            type = resourceMap.getString("marriageHyphenateSpouse.text"); //$NON-NLS-1$
-                            surnameMenu = new JMenuItem(type);
-                            surnameMenu.setActionCommand(
-                                    makeCommand(CMD_ADD_SPOUSE, ps.getId().toString(), Integer.toString(Person.SURNAME_HYP_SPOUSE)));
-                            surnameMenu.addActionListener(this);
-                            spouseMenu.add(surnameMenu);
-                            type = resourceMap.getString("marriageBothHyphenateSpouse.text"); //$NON-NLS-1$
-                            surnameMenu = new JMenuItem(type);
-                            surnameMenu.setActionCommand(
-                                    makeCommand(CMD_ADD_SPOUSE, ps.getId().toString(), Integer.toString(Person.SURNAME_BOTH_HYP_SPOUSE)));
-                            surnameMenu.addActionListener(this);
-                            spouseMenu.add(surnameMenu);
-                            type = resourceMap.getString("marriageMale.text"); //$NON-NLS-1$
-                            surnameMenu = new JMenuItem(type);
-                            surnameMenu.setActionCommand(
-                                    makeCommand(CMD_ADD_SPOUSE, ps.getId().toString(), Integer.toString(Person.SURNAME_MALE)));
-                            surnameMenu.addActionListener(this);
-                            spouseMenu.add(surnameMenu);
-                            type = resourceMap.getString("marriageFemale.text"); //$NON-NLS-1$
-                            surnameMenu = new JMenuItem(type);
-                            surnameMenu.setActionCommand(
-                                    makeCommand(CMD_ADD_SPOUSE, ps.getId().toString(), Integer.toString(Person.SURNAME_FEMALE)));
-                            surnameMenu.addActionListener(this);
-                            spouseMenu.add(surnameMenu);
-                            type = resourceMap.getString("marriageRandomWeighted.text"); //$NON-NLS-1$
-                            surnameMenu = new JMenuItem(type);
-                            surnameMenu.setActionCommand(
-                                    makeCommand(CMD_ADD_SPOUSE, ps.getId().toString(), Integer.toString(Person.SURNAME_WEIGHTED)));
-                            surnameMenu.addActionListener(this);
-                            spouseMenu.add(surnameMenu);
->>>>>>> e46b7986
 
                             if (ps.isMale()) {
                                 maleMenu.add(spouseMenu);
