--- conflicted
+++ resolved
@@ -1,5 +1,5 @@
 /*
- * Copyright (c) 2014, 2020 - The MegaMek Team. All Rights Reserved.
+ * Copyright (c) 2014-2021 - The MegaMek Team. All Rights Reserved.
  *
  * This file is part of MekHQ.
  *
@@ -46,12 +46,9 @@
 import mekhq.gui.HangarTab;
 import mekhq.gui.MekLabTab;
 import mekhq.gui.dialog.*;
-<<<<<<< HEAD
-import mekhq.gui.menus.AssignUnitToPersonMenu;
-=======
 import mekhq.gui.dialog.reportDialogs.MaintenanceReportDialog;
 import mekhq.gui.dialog.reportDialogs.MonthlyUnitCostReportDialog;
->>>>>>> 0a92602b
+import mekhq.gui.menus.AssignUnitToPersonMenu;
 import mekhq.gui.model.UnitTableModel;
 import mekhq.gui.utilities.JMenuHelpers;
 import mekhq.gui.utilities.StaticChecks;
@@ -172,46 +169,10 @@
         }
         Unit selectedUnit = units[0];
 
-<<<<<<< HEAD
         if (command.equals(COMMAND_MAINTENANCE_REPORT)) { // Single Unit only
-            gui.showMaintenanceReport(selectedUnit.getId());
-        } else if (command.equals(COMMAND_SUPPLY_COST)) { // Single Unit only
-            gui.showUnitCostReport(selectedUnit.getId());
-=======
-        if (command.equals(COMMAND_REMOVE_ALL_PERSONNEL)) {
-            for (Unit unit : units) {
-                if (unit.isDeployed()) {
-                    continue;
-                }
-
-                for (Person p : unit.getCrew()) {
-                    unit.remove(p, true);
-                }
-
-                unit.removeTech();
-
-                Person engineer = unit.getEngineer();
-
-                if (null != engineer) {
-                    unit.remove(engineer, true);
-                }
-            }
-        } else if (command.equals(COMMAND_MAINTENANCE_REPORT)) { // Single Unit only
             new MaintenanceReportDialog(gui.getFrame(), selectedUnit).setVisible(true);
         } else if (command.equals(COMMAND_SUPPLY_COST)) { // Single Unit only
             new MonthlyUnitCostReportDialog(gui.getFrame(), selectedUnit).setVisible(true);
-        } else if (command.contains(COMMAND_ASSIGN_TECH)) {
-            Person tech = gui.getCampaign().getPerson(UUID.fromString(command.split(":")[1]));
-            if (tech != null) {
-                // remove any existing techs
-                for (Unit u : units) {
-                    if (u.getTech() != null) {
-                        u.remove(u.getTech(), true);
-                    }
-                    u.setTech(tech);
-                }
-            }
->>>>>>> 0a92602b
         } else if (command.equals(COMMAND_SET_QUALITY)) {
             int q;
             Object[] possibilities = { "F", "E", "D", "C", "B", "A" }; // TODO : this probably shouldn't be inline
