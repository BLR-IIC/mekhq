/*
 * Copyright (c) 2017, 2020 - The MegaMek Team. All rights reserved.
 *
 * This file is part of MekHQ.
 *
 * MekHQ is free software: you can redistribute it and/or modify
 * it under the terms of the GNU General Public License as published by
 * the Free Software Foundation, either version 3 of the License, or
 * (at your option) any later version.
 *
 * MekHQ is distributed in the hope that it will be useful,
 * but WITHOUT ANY WARRANTY; without even the implied warranty of
 * MERCHANTABILITY or FITNESS FOR A PARTICULAR PURPOSE.  See the
 * GNU General Public License for more details.
 *
 * You should have received a copy of the GNU General Public License
 * along with MekHQ.  If not, see <http://www.gnu.org/licenses/>.
 */
package mekhq.gui;

import java.awt.event.KeyEvent;
import java.util.ResourceBundle;

import megamek.common.util.EncodeControl;

/**
 * Identifies the standard tabs and provides a factory method.
 *
 * @author Neoancient
 *
 * The mnemonics used in this are included in the list at {@link CampaignGUI#initMenu()},
 * and they MUST be unique on that list
 */
public enum GuiTabType {
<<<<<<< HEAD
    TOE(0, "panOrganization.TabConstraints.tabTitle"), //$NON-NLS-1$
    BRIEFING(1, "panBriefing.TabConstraints.tabTitle"), //$NON-NLS-1$
    MAP(2, "panMap.TabConstraints.tabTitle"), //$NON-NLS-1$
    PERSONNEL(3, "panPersonnel.TabConstraints.tabTitle"), //$NON-NLS-1$
    HANGAR(4, "panHangar.TabConstraints.tabTitle"), //$NON-NLS-1$
    WAREHOUSE(5, "panSupplies.TabConstraints.tabTitle"), //$NON-NLS-1$
    REPAIR(6, "panRepairBay.TabConstraints.tabTitle"), //$NON-NLS-1$
    INFIRMARY(7, "panInfirmary.TabConstraints.tabTitle"), //$NON-NLS-1$
    MEKLAB(8, "panMekLab.TabConstraints.tabTitle"), //$NON-NLS-1$
    FINANCES(9, "panFinances.TabConstraints.tabTitle"), //$NON-NLS-1$
    OVERVIEW(10, "panOverview.TabConstraints.tabTitle"), //$NON-NLS-1$
    CUSTOM(11, null),
    STRATCON(12, "panStratcon.TabConstraints.tabTitle");
=======
    //region Enum Declaration
    COMMAND(0,  "panCommand.TabConstraints.tabTitle", KeyEvent.VK_O),
    TOE(1,  "panOrganization.TabConstraints.tabTitle", KeyEvent.VK_T),
    BRIEFING(2, "panBriefing.TabConstraints.tabTitle", KeyEvent.VK_B),
    MAP(3, "panMap.TabConstraints.tabTitle", KeyEvent.VK_S),
    PERSONNEL(4, "panPersonnel.TabConstraints.tabTitle", KeyEvent.VK_P),
    HANGAR(5, "panHangar.TabConstraints.tabTitle", KeyEvent.VK_H),
    WAREHOUSE(6, "panSupplies.TabConstraints.tabTitle", KeyEvent.VK_W),
    REPAIR(7, "panRepairBay.TabConstraints.tabTitle", KeyEvent.VK_R),
    INFIRMARY(8, "panInfirmary.TabConstraints.tabTitle", KeyEvent.VK_I),
    MEKLAB(9, "panMekLab.TabConstraints.tabTitle", KeyEvent.VK_L),
    FINANCES(10, "panFinances.TabConstraints.tabTitle", KeyEvent.VK_N),
    CUSTOM(11, "panCustom.TabConstraints.tabTitle", KeyEvent.VK_UNDEFINED);
    //endregion Enum Declaration
>>>>>>> 26cf38a7

    //region Variable Declarations
    private final int defaultPos;
    private final String name;
    private final int mnemonic;
    //endregion Variable Declarations

    public int getDefaultPos() {
        return defaultPos;
    }

    public String getTabName() {
        return name;
    }

    public int getMnemonic() {
        return mnemonic;
    }

    GuiTabType(int defaultPos, String resKey, int mnemonic) {
        this.defaultPos = defaultPos;

        ResourceBundle resources = ResourceBundle.getBundle(
                "mekhq.resources.CampaignGUI", new EncodeControl());

        name = (resKey == null) ? "Custom" : resources.getString(resKey);

        this.mnemonic = mnemonic;
    }

    public CampaignGuiTab createTab(CampaignGUI gui) {
        switch (this) {
<<<<<<< HEAD
        case TOE:
            return new TOETab(gui, name);
        case BRIEFING:
            return new BriefingTab(gui, name);
        case MAP:
            return new MapTab(gui, name);
        case PERSONNEL:
            return new PersonnelTab(gui, name);
        case HANGAR:
            return new HangarTab(gui, name);
        case WAREHOUSE:
            return new WarehouseTab(gui, name);
        case REPAIR:
            return new RepairTab(gui, name);
        case INFIRMARY:
            return new InfirmaryTab(gui, name);
        case MEKLAB:
            return new MekLabTab(gui, name);
        case FINANCES:
            return new FinancesTab(gui, name);
        case OVERVIEW:
            return new OverviewTab(gui, name);
        case STRATCON:
            return new StratconTab(gui, name);
        default:
            return null;

=======
            case COMMAND:
                return new CommandCenterTab(gui, name);
            case TOE:
                return new TOETab(gui, name);
            case BRIEFING:
                return new BriefingTab(gui, name);
            case MAP:
                return new MapTab(gui, name);
            case PERSONNEL:
                return new PersonnelTab(gui, name);
            case HANGAR:
                return new HangarTab(gui, name);
            case WAREHOUSE:
                return new WarehouseTab(gui, name);
            case REPAIR:
                return new RepairTab(gui, name);
            case INFIRMARY:
                return new InfirmaryTab(gui, name);
            case MEKLAB:
                return new MekLabTab(gui, name);
            case FINANCES:
                return new FinancesTab(gui, name);
            default:
                return null;
>>>>>>> 26cf38a7
        }
    }
}<|MERGE_RESOLUTION|>--- conflicted
+++ resolved
@@ -32,21 +32,6 @@
  * and they MUST be unique on that list
  */
 public enum GuiTabType {
-<<<<<<< HEAD
-    TOE(0, "panOrganization.TabConstraints.tabTitle"), //$NON-NLS-1$
-    BRIEFING(1, "panBriefing.TabConstraints.tabTitle"), //$NON-NLS-1$
-    MAP(2, "panMap.TabConstraints.tabTitle"), //$NON-NLS-1$
-    PERSONNEL(3, "panPersonnel.TabConstraints.tabTitle"), //$NON-NLS-1$
-    HANGAR(4, "panHangar.TabConstraints.tabTitle"), //$NON-NLS-1$
-    WAREHOUSE(5, "panSupplies.TabConstraints.tabTitle"), //$NON-NLS-1$
-    REPAIR(6, "panRepairBay.TabConstraints.tabTitle"), //$NON-NLS-1$
-    INFIRMARY(7, "panInfirmary.TabConstraints.tabTitle"), //$NON-NLS-1$
-    MEKLAB(8, "panMekLab.TabConstraints.tabTitle"), //$NON-NLS-1$
-    FINANCES(9, "panFinances.TabConstraints.tabTitle"), //$NON-NLS-1$
-    OVERVIEW(10, "panOverview.TabConstraints.tabTitle"), //$NON-NLS-1$
-    CUSTOM(11, null),
-    STRATCON(12, "panStratcon.TabConstraints.tabTitle");
-=======
     //region Enum Declaration
     COMMAND(0,  "panCommand.TabConstraints.tabTitle", KeyEvent.VK_O),
     TOE(1,  "panOrganization.TabConstraints.tabTitle", KeyEvent.VK_T),
@@ -59,9 +44,9 @@
     INFIRMARY(8, "panInfirmary.TabConstraints.tabTitle", KeyEvent.VK_I),
     MEKLAB(9, "panMekLab.TabConstraints.tabTitle", KeyEvent.VK_L),
     FINANCES(10, "panFinances.TabConstraints.tabTitle", KeyEvent.VK_N),
-    CUSTOM(11, "panCustom.TabConstraints.tabTitle", KeyEvent.VK_UNDEFINED);
+    CUSTOM(11, "panCustom.TabConstraints.tabTitle", KeyEvent.VK_UNDEFINED),
+    STRATCON(12, "panStratcon.TabConstraints.tabTitle", KeyEvent.VK_C);
     //endregion Enum Declaration
->>>>>>> 26cf38a7
 
     //region Variable Declarations
     private final int defaultPos;
@@ -94,35 +79,6 @@
 
     public CampaignGuiTab createTab(CampaignGUI gui) {
         switch (this) {
-<<<<<<< HEAD
-        case TOE:
-            return new TOETab(gui, name);
-        case BRIEFING:
-            return new BriefingTab(gui, name);
-        case MAP:
-            return new MapTab(gui, name);
-        case PERSONNEL:
-            return new PersonnelTab(gui, name);
-        case HANGAR:
-            return new HangarTab(gui, name);
-        case WAREHOUSE:
-            return new WarehouseTab(gui, name);
-        case REPAIR:
-            return new RepairTab(gui, name);
-        case INFIRMARY:
-            return new InfirmaryTab(gui, name);
-        case MEKLAB:
-            return new MekLabTab(gui, name);
-        case FINANCES:
-            return new FinancesTab(gui, name);
-        case OVERVIEW:
-            return new OverviewTab(gui, name);
-        case STRATCON:
-            return new StratconTab(gui, name);
-        default:
-            return null;
-
-=======
             case COMMAND:
                 return new CommandCenterTab(gui, name);
             case TOE:
@@ -145,9 +101,10 @@
                 return new MekLabTab(gui, name);
             case FINANCES:
                 return new FinancesTab(gui, name);
+            case STRATCON:
+                return new StratconTab(gui, name);
             default:
                 return null;
->>>>>>> 26cf38a7
         }
     }
 }