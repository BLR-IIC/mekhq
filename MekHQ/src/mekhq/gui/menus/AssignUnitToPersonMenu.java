--- conflicted
+++ resolved
@@ -143,55 +143,6 @@
             return;
         }
 
-<<<<<<< HEAD
-                    if (!filteredPersonnel.isEmpty()) {
-                        // Create the SkillType Submenus
-                        final JScrollableMenu eliteMenu = new JScrollableMenu("eliteMenu", SkillType.ELITE_NM);
-                        final JScrollableMenu veteranMenu = new JScrollableMenu("veteranMenu", SkillType.VETERAN_NM);
-                        final JScrollableMenu regularMenu = new JScrollableMenu("regularMenu", SkillType.REGULAR_NM);
-                        final JScrollableMenu greenMenu = new JScrollableMenu("greenMenu", SkillType.GREEN_NM);
-                        final JScrollableMenu ultraGreenMenu = new JScrollableMenu("ultraGreenMenu", SkillType.ULTRA_GREEN_NM);
-
-                        // Add the person to the proper menu
-                        for (final Person person : filteredPersonnel) {
-                            final JScrollableMenu subMenu;
-                            final int experienceLevel;
-                            if (isMech) {
-                                experienceLevel = person.getExperienceLevel(campaign, !person.getPrimaryRole().isMechWarriorGrouping());
-                            } else if (isProtoMech) {
-                                experienceLevel = person.getExperienceLevel(campaign, !person.getPrimaryRole().isProtoMechPilot());
-                            } else if (isSmallCraftOrJumpShip) {
-                                experienceLevel = person.getExperienceLevel(campaign, !person.getPrimaryRole().isVesselPilot());
-                            } else if (isConventionalAircraft) {
-                                experienceLevel = person.getExperienceLevel(campaign, !person.getPrimaryRole().isConventionalAirGrouping());
-                            } else if (isAero) {
-                                experienceLevel = person.getExperienceLevel(campaign, !person.getPrimaryRole().isAerospaceGrouping());
-                            } else if (isVTOL) {
-                                experienceLevel = person.getExperienceLevel(campaign, !person.getPrimaryRole().isVTOLPilot());
-                            } else { // won't happen
-                                experienceLevel = -1;
-                            }
-                            switch (experienceLevel) {
-                                case SkillType.EXP_ELITE:
-                                    subMenu = eliteMenu;
-                                    break;
-                                case SkillType.EXP_VETERAN:
-                                    subMenu = veteranMenu;
-                                    break;
-                                case SkillType.EXP_REGULAR:
-                                    subMenu = regularMenu;
-                                    break;
-                                case SkillType.EXP_GREEN:
-                                    subMenu = greenMenu;
-                                    break;
-                                case SkillType.EXP_ULTRA_GREEN:
-                                    subMenu = ultraGreenMenu;
-                                    break;
-                                default:
-                                    subMenu = null;
-                                    break;
-                            }
-=======
         // The order of this if statement is required to properly filter based on the unit type
         if (isMech) {
             personnel = personnel.stream()
@@ -236,7 +187,6 @@
             MekHQ.getLogger().error("Unhandled entity type of " + units[0].getEntity().getClass().toString());
             return;
         }
->>>>>>> 9994bd44
 
         if (personnel.isEmpty()) {
             return;
@@ -253,63 +203,6 @@
                             .filter(person -> person.getPrimaryRole().isMechWarriorGrouping()
                                     || person.getSecondaryRole().isMechWarriorGrouping())
                             .collect(Collectors.toList());
-<<<<<<< HEAD
-                    if (!filteredPersonnel.isEmpty()) {
-                        // Create the SkillType Submenus
-                        final JScrollableMenu eliteMenu = new JScrollableMenu("eliteMenu", SkillType.ELITE_NM);
-                        final JScrollableMenu veteranMenu = new JScrollableMenu("veteranMenu", SkillType.VETERAN_NM);
-                        final JScrollableMenu regularMenu = new JScrollableMenu("regularMenu", SkillType.REGULAR_NM);
-                        final JScrollableMenu greenMenu = new JScrollableMenu("greenMenu", SkillType.GREEN_NM);
-                        final JScrollableMenu ultraGreenMenu = new JScrollableMenu("ultraGreenMenu", SkillType.ULTRA_GREEN_NM);
-
-                        // Add the person to the proper menu
-                        for (final Person person : filteredPersonnel) {
-                            final JScrollableMenu subMenu;
-                            switch (person.getExperienceLevel(campaign, isNaval
-                                    ? !person.getPrimaryRole().isNavalVehicleDriver() : !person.getPrimaryRole().isGroundVehicleDriver())) {
-                                case SkillType.EXP_ELITE:
-                                    subMenu = eliteMenu;
-                                    break;
-                                case SkillType.EXP_VETERAN:
-                                    subMenu = veteranMenu;
-                                    break;
-                                case SkillType.EXP_REGULAR:
-                                    subMenu = regularMenu;
-                                    break;
-                                case SkillType.EXP_GREEN:
-                                    subMenu = greenMenu;
-                                    break;
-                                case SkillType.EXP_ULTRA_GREEN:
-                                    subMenu = ultraGreenMenu;
-                                    break;
-                                default:
-                                    subMenu = null;
-                                    break;
-                            }
-
-                            if (subMenu != null) {
-                                final JMenuItem miDriver = new JMenuItem(person.getFullTitle());
-                                miDriver.setName("miDriver");
-                                miDriver.addActionListener(evt -> {
-                                    final Unit oldUnit = person.getUnit();
-                                    boolean useTransfers = false;
-                                    if (oldUnit != null) {
-                                        oldUnit.remove(person, !campaign.getCampaignOptions().useTransfers());
-                                        useTransfers = campaign.getCampaignOptions().useTransfers();
-                                    }
-                                    units[0].addDriver(person, useTransfers);
-                                });
-                                subMenu.add(miDriver);
-                            }
-                        }
-
-                        driverMenu.add(eliteMenu);
-                        driverMenu.add(veteranMenu);
-                        driverMenu.add(regularMenu);
-                        driverMenu.add(greenMenu);
-                        driverMenu.add(ultraGreenMenu);
-                    }
-=======
                 } else if (isProtoMech) {
                     filteredPersonnel = personnel.stream()
                             .filter(person -> person.hasRole(PersonnelRole.PROTOMECH_PILOT))
@@ -335,7 +228,6 @@
                 } else {
                     MekHQ.getLogger().warning("Attempting to assign pilot to unknown unit type of " + units[0].getEntity().getClass());
                     filteredPersonnel = new ArrayList<>();
->>>>>>> 9994bd44
                 }
 
 
@@ -350,27 +242,22 @@
                     // Add the person to the proper menu
                     for (final Person person : filteredPersonnel) {
                         final JScrollableMenu subMenu;
-<<<<<<< HEAD
-                        switch (person.getExperienceLevel(campaign, isSmallCraftOrJumpShip
-                                ? !person.getPrimaryRole().isVesselGunner() : !person.getPrimaryRole().isVehicleGunner())) {
-=======
                         final int experienceLevel;
                         if (isMech) {
-                            experienceLevel = person.getExperienceLevel(!person.getPrimaryRole().isMechWarriorGrouping());
+                            experienceLevel = person.getExperienceLevel(campaign, !person.getPrimaryRole().isMechWarriorGrouping());
                         } else if (isProtoMech) {
-                            experienceLevel = person.getExperienceLevel(!person.getPrimaryRole().isProtoMechPilot());
+                            experienceLevel = person.getExperienceLevel(campaign, !person.getPrimaryRole().isProtoMechPilot());
                         } else if (isSmallCraftOrJumpShip) {
-                            experienceLevel = person.getExperienceLevel(!person.getPrimaryRole().isVesselPilot());
+                            experienceLevel = person.getExperienceLevel(campaign, !person.getPrimaryRole().isVesselPilot());
                         } else if (isConventionalAircraft) {
-                            experienceLevel = person.getExperienceLevel(!person.getPrimaryRole().isConventionalAirGrouping());
+                            experienceLevel = person.getExperienceLevel(campaign, !person.getPrimaryRole().isConventionalAirGrouping());
                         } else if (isAero) {
-                            experienceLevel = person.getExperienceLevel(!person.getPrimaryRole().isAerospaceGrouping());
+                            experienceLevel = person.getExperienceLevel(campaign, !person.getPrimaryRole().isAerospaceGrouping());
                         } else { // it's a VTOL
-                            experienceLevel = person.getExperienceLevel(!person.getPrimaryRole().isVTOLPilot());
+                            experienceLevel = person.getExperienceLevel(campaign, !person.getPrimaryRole().isVTOLPilot());
                         }
 
                         switch (experienceLevel) {
->>>>>>> 9994bd44
                             case SkillType.EXP_ELITE:
                                 subMenu = eliteMenu;
                                 break;
@@ -433,13 +320,8 @@
                     // Add the person to the proper menu
                     for (final Person person : filteredPersonnel) {
                         final JScrollableMenu subMenu;
-<<<<<<< HEAD
-                        switch (person.getExperienceLevel(campaign, isAero
-                                ? !person.getPrimaryRole().isVesselCrew() : !person.getPrimaryRole().isVehicleCrew())) {
-=======
-                        switch (person.getExperienceLevel(isNaval
+                        switch (person.getExperienceLevel(campaign, isNaval
                                 ? !person.getPrimaryRole().isNavalVehicleDriver() : !person.getPrimaryRole().isGroundVehicleDriver())) {
->>>>>>> 9994bd44
                             case SkillType.EXP_ELITE:
                                 subMenu = eliteMenu;
                                 break;
@@ -502,7 +384,7 @@
                 // Add the person to the proper menu
                 for (final Person person : filteredPersonnel) {
                     final JScrollableMenu subMenu;
-                    switch (person.getExperienceLevel(isSmallCraftOrJumpShip
+                    switch (person.getExperienceLevel(campaign, isSmallCraftOrJumpShip
                             ? !person.getPrimaryRole().isVesselGunner() : !person.getPrimaryRole().isVehicleGunner())) {
                         case SkillType.EXP_ELITE:
                             subMenu = eliteMenu;
@@ -564,7 +446,7 @@
                 // Add the person to the proper menu
                 for (final Person person : filteredPersonnel) {
                     final JScrollableMenu subMenu;
-                    switch (person.getExperienceLevel(isAero
+                    switch (person.getExperienceLevel(campaign, isAero
                             ? !person.getPrimaryRole().isVesselCrew() : !person.getPrimaryRole().isVehicleCrew())) {
                         case SkillType.EXP_ELITE:
                             subMenu = eliteMenu;
@@ -602,32 +484,6 @@
                     }
                 }
 
-<<<<<<< HEAD
-                    // Add the person to the proper menu
-                    for (final Person person : filteredPersonnel) {
-                        final JScrollableMenu subMenu;
-                        switch (person.getExperienceLevel(campaign, isConventionalInfantry
-                                ? !person.getPrimaryRole().isSoldier() : !person.getPrimaryRole().isBattleArmour())) {
-                            case SkillType.EXP_ELITE:
-                                subMenu = eliteMenu;
-                                break;
-                            case SkillType.EXP_VETERAN:
-                                subMenu = veteranMenu;
-                                break;
-                            case SkillType.EXP_REGULAR:
-                                subMenu = regularMenu;
-                                break;
-                            case SkillType.EXP_GREEN:
-                                subMenu = greenMenu;
-                                break;
-                            case SkillType.EXP_ULTRA_GREEN:
-                                subMenu = ultraGreenMenu;
-                                break;
-                            default:
-                                subMenu = null;
-                                break;
-                        }
-=======
                 crewmemberMenu.add(eliteMenu);
                 crewmemberMenu.add(veteranMenu);
                 crewmemberMenu.add(regularMenu);
@@ -635,7 +491,6 @@
                 crewmemberMenu.add(ultraGreenMenu);
             }
         }
->>>>>>> 9994bd44
 
         // Tech Officer and Console Commander Menu, currently combined as required by the current setup
         // TODO : Our implementation for Console Commanders in MekHQ makes this a necessity, but
@@ -678,52 +533,12 @@
             }
         }
 
-<<<<<<< HEAD
-            // Navigator Menu
-            if (units[0].canTakeNavigator()) {
-                // Navigator personnel filter
-                filteredPersonnel = personnel.stream()
-                        .filter(person -> person.hasRole(PersonnelRole.VESSEL_NAVIGATOR))
-                        .collect(Collectors.toList());
-                if (!filteredPersonnel.isEmpty()) {
-                    // Create the SkillType Submenus
-                    final JScrollableMenu eliteMenu = new JScrollableMenu("eliteMenu", SkillType.ELITE_NM);
-                    final JScrollableMenu veteranMenu = new JScrollableMenu("veteranMenu", SkillType.VETERAN_NM);
-                    final JScrollableMenu regularMenu = new JScrollableMenu("regularMenu", SkillType.REGULAR_NM);
-                    final JScrollableMenu greenMenu = new JScrollableMenu("greenMenu", SkillType.GREEN_NM);
-                    final JScrollableMenu ultraGreenMenu = new JScrollableMenu("ultraGreenMenu", SkillType.ULTRA_GREEN_NM);
-
-                    // Add the person to the proper menu
-                    for (final Person person : filteredPersonnel) {
-                        final JScrollableMenu subMenu;
-                        switch (person.getExperienceLevel(campaign, !person.getPrimaryRole().isVesselNavigator())) {
-                            case SkillType.EXP_ELITE:
-                                subMenu = eliteMenu;
-                                break;
-                            case SkillType.EXP_VETERAN:
-                                subMenu = veteranMenu;
-                                break;
-                            case SkillType.EXP_REGULAR:
-                                subMenu = regularMenu;
-                                break;
-                            case SkillType.EXP_GREEN:
-                                subMenu = greenMenu;
-                                break;
-                            case SkillType.EXP_ULTRA_GREEN:
-                                subMenu = ultraGreenMenu;
-                                break;
-                            default:
-                                subMenu = null;
-                                break;
-                        }
-=======
         // Soldier Menu
         if (units[0].usesSoldiers() && canTakeMoreGunners) {
             filteredPersonnel = personnel.stream()
                     .filter(person -> person.hasRole(isConventionalInfantry
                             ? PersonnelRole.SOLDIER : PersonnelRole.BATTLE_ARMOUR))
                     .collect(Collectors.toList());
->>>>>>> 9994bd44
 
             if (!filteredPersonnel.isEmpty()) {
                 // Create the SkillType Submenus
@@ -736,7 +551,7 @@
                 // Add the person to the proper menu
                 for (final Person person : filteredPersonnel) {
                     final JScrollableMenu subMenu;
-                    switch (person.getExperienceLevel(isConventionalInfantry
+                    switch (person.getExperienceLevel(campaign, isConventionalInfantry
                             ? !person.getPrimaryRole().isSoldier() : !person.getPrimaryRole().isBattleArmour())) {
                         case SkillType.EXP_ELITE:
                             subMenu = eliteMenu;
@@ -799,7 +614,7 @@
                 // Add the person to the proper menu
                 for (final Person person : filteredPersonnel) {
                     final JScrollableMenu subMenu;
-                    switch (person.getExperienceLevel(!person.getPrimaryRole().isVesselNavigator())) {
+                    switch (person.getExperienceLevel(campaign, !person.getPrimaryRole().isVesselNavigator())) {
                         case SkillType.EXP_ELITE:
                             subMenu = eliteMenu;
                             break;
