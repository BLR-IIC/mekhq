/*
 * Copyright (C) 2021-2025 The MegaMek Team. All Rights Reserved.
 *
 * This file is part of MekHQ.
 *
 * MekHQ is free software: you can redistribute it and/or modify
 * it under the terms of the GNU General Public License (GPL),
 * version 3 or (at your option) any later version,
 * as published by the Free Software Foundation.
 *
 * MekHQ is distributed in the hope that it will be useful,
 * but WITHOUT ANY WARRANTY; without even the implied warranty
 * of MERCHANTABILITY or FITNESS FOR A PARTICULAR PURPOSE.
 * See the GNU General Public License for more details.
 *
 * A copy of the GPL should have been included with this project;
 * if not, see <https://www.gnu.org/licenses/>.
 *
 * NOTICE: The MegaMek organization is a non-profit group of volunteers
 * creating free software for the BattleTech community.
 *
 * MechWarrior, BattleMech, `Mech and AeroTech are registered trademarks
 * of The Topps Company, Inc. All Rights Reserved.
 *
 * Catalyst Game Labs and the Catalyst Game Labs logo are trademarks of
 * InMediaRes Productions, LLC.
 *
 * MechWarrior Copyright Microsoft Corporation. MekHQ was created under
 * Microsoft's "Game Content Usage Rules"
 * <https://www.xbox.com/en-US/developers/rules> and it is not endorsed by or
 * affiliated with Microsoft.
 */
package mekhq.gui.menus;

import java.util.stream.Stream;
import javax.swing.JMenuItem;

import megamek.codeUtilities.StringUtility;
import megamek.common.enums.SkillLevel;
import mekhq.campaign.Campaign;
import mekhq.campaign.personnel.Person;
import mekhq.campaign.personnel.skills.SkillModifierData;
import mekhq.campaign.unit.Unit;
import mekhq.gui.baseComponents.JScrollableMenu;

/**
 * This is a standard menu that takes either a unit or multiple units, and allows the user to assign or remove a tech
 * from them.
 */
public class AssignUnitToTechMenu extends JScrollableMenu {
    // region Constructors

    /**
     * @param campaign the campaign the unit is a part of
     * @param units    the units in question
     */
    public AssignUnitToTechMenu(final Campaign campaign, final Unit... units) {
        super("AssignUnitToTechMenu");
        initialize(campaign, units);
    }
    // endregion Constructors

    // region Initialization
    private void initialize(final Campaign campaign, final Unit... units) {
        // Default Return for Illegal Assignment
        // 1) No Units to assign
        // 2) Any self crewed units
        if ((units.length == 0) || Stream.of(units).anyMatch(Unit::isSelfCrewed)) {
            return;
        }

        // Initialize Menu
        setText(resources.getString("AssignUnitToTechMenu.title"));

        // Initial Parsing Values
        final int maintenanceTime = Stream.of(units).mapToInt(Unit::getMaintenanceTime).sum();
        final String skillName = units[0].determineUnitTechSkillType();
        final boolean assign = (maintenanceTime < Person.PRIMARY_ROLE_SUPPORT_TIME) &&
                                     !StringUtility.isNullOrBlank(skillName) &&
                                     Stream.of(units)
                                           .allMatch(unit -> skillName.equalsIgnoreCase(unit.determineUnitTechSkillType()));

        if (assign) {
            // Person Assignment Menus
            final JScrollableMenu legendaryMenu = new JScrollableMenu("legendaryMenu", SkillLevel.LEGENDARY.toString());
            final JScrollableMenu heroicMenu = new JScrollableMenu("heroicMenu", SkillLevel.HEROIC.toString());
            final JScrollableMenu eliteMenu = new JScrollableMenu("eliteMenu", SkillLevel.ELITE.toString());
            final JScrollableMenu veteranMenu = new JScrollableMenu("veteranMenu", SkillLevel.VETERAN.toString());
            final JScrollableMenu regularMenu = new JScrollableMenu("regularMenu", SkillLevel.REGULAR.toString());
            final JScrollableMenu greenMenu = new JScrollableMenu("greenMenu", SkillLevel.GREEN.toString());
            final JScrollableMenu ultraGreenMenu = new JScrollableMenu("ultraGreenMenu",
                  SkillLevel.ULTRA_GREEN.toString());

            // Boolean Parsing Values
            final boolean allShareTech = Stream.of(units)
                                               .allMatch(unit -> (units[0].getTech() == null) ?
                                                                       (unit.getTech() == null) :
                                                                       units[0].getTech().equals(unit.getTech()));

            for (final Person tech : campaign.getTechs()) {
                if (allShareTech && tech.equals(units[0].getTech())) {
                    continue;
                }

<<<<<<< HEAD
                if (tech.hasSkill(skillName)) {
=======
                if (tech.hasSkill(skillName) &&
                          ((tech.getMaintenanceTimeUsing() + maintenanceTime) <= Person.PRIMARY_ROLE_SUPPORT_TIME)) {
                    SkillModifierData skillModifierData = tech.getSkillModifierData();

>>>>>>> 594cb6cb
                    final SkillLevel skillLevel = (tech.getSkillForWorkingOn(units[0]) == null) ?
                                                        SkillLevel.NONE :
                                                        tech.getSkillForWorkingOn(units[0])
                                                              .getSkillLevel(skillModifierData);

                    final JScrollableMenu subMenu = switch (skillLevel) {
                        case LEGENDARY -> legendaryMenu;
                        case HEROIC -> heroicMenu;
                        case ELITE -> eliteMenu;
                        case VETERAN -> veteranMenu;
                        case REGULAR -> regularMenu;
                        case GREEN -> greenMenu;
                        case ULTRA_GREEN -> ultraGreenMenu;
                        default -> null;
                    };

                    if (subMenu != null) {
                        int dailyTime = tech.getDailyAvailableTechTime(campaign.getCampaignOptions()
                                                                             .isTechsUseAdministration());
                        int dailyTimeUsing = tech.getMaintenanceTimeUsing();
                        int available = dailyTime - dailyTimeUsing;

                        final JMenuItem miAssignTech = new JMenuItem(String.format(resources.getString(
                              "miAssignTech.text"), tech.getFullTitle(), available));
                        miAssignTech.setName("miAssignTech");
                        miAssignTech.addActionListener(evt -> {
                            for (final Unit unit : units) {
                                if (tech.equals(unit.getTech())) {
                                    continue;
                                } else if (unit.getTech() != null) {
                                    unit.remove(unit.getTech(), true);
                                }
                                unit.setTech(tech);
                            }
                        });
                        subMenu.add(miAssignTech);
                    }
                }
            }

            add(legendaryMenu);
            add(heroicMenu);
            add(eliteMenu);
            add(veteranMenu);
            add(regularMenu);
            add(greenMenu);
            add(ultraGreenMenu);
        }

        // And finally add the ability to simply unassign, provided at least one unit
        // has a tech
        if (Stream.of(units).anyMatch(unit -> unit.getTech() != null)) {
            final JMenuItem miUnassignTech = new JMenuItem(resources.getString("miUnassignTech.text"));
            miUnassignTech.setName("miUnassignTech");
            miUnassignTech.addActionListener(evt -> Stream.of(units)
                                                          .forEach(unit -> unit.remove(unit.getTech(), true)));
            add(miUnassignTech);
        }
    }
    // endregion Initialization
}<|MERGE_RESOLUTION|>--- conflicted
+++ resolved
@@ -102,14 +102,9 @@
                     continue;
                 }
 
-<<<<<<< HEAD
                 if (tech.hasSkill(skillName)) {
-=======
-                if (tech.hasSkill(skillName) &&
-                          ((tech.getMaintenanceTimeUsing() + maintenanceTime) <= Person.PRIMARY_ROLE_SUPPORT_TIME)) {
                     SkillModifierData skillModifierData = tech.getSkillModifierData();
 
->>>>>>> 594cb6cb
                     final SkillLevel skillLevel = (tech.getSkillForWorkingOn(units[0]) == null) ?
                                                         SkillLevel.NONE :
                                                         tech.getSkillForWorkingOn(units[0])
