--- conflicted
+++ resolved
@@ -6994,6 +6994,25 @@
         for (int i = 0; i < spnBaseSalary.length; i++) {
             spnBaseSalary[i].setValue(options.getRoleBaseSalaries()[i].getAmount().doubleValue());
         }
+      
+        // Awards
+        comboAwardBonusStyle.setSelectedItem(options.getAwardBonusStyle());
+        chkEnableAutoAwards.setSelected(options.isEnableAutoAwards());
+        chkIssuePosthumousAwards.setSelected(options.isIssuePosthumousAwards());
+        chkIssueBestAwardOnly.setSelected(options.isIssueBestAwardOnly());
+        chkIgnoreStandardSet.setSelected(options.isIgnoreStandardSet());
+        spnAwardTierSize.setValue(options.getAwardTierSize());
+        chkEnableContractAwards.setSelected(options.isEnableContractAwards());
+        chkEnableFactionHunterAwards.setSelected(options.isEnableFactionHunterAwards());
+        chkEnableInjuryAwards.setSelected(options.isEnableInjuryAwards());
+        chkEnableIndividualKillAwards.setSelected(options.isEnableIndividualKillAwards());
+        chkEnableFormationKillAwards.setSelected(options.isEnableFormationKillAwards());
+        chkEnableRankAwards.setSelected(options.isEnableRankAwards());
+        chkEnableScenarioAwards.setSelected(options.isEnableScenarioAwards());
+        chkEnableSkillAwards.setSelected(options.isEnableSkillAwards());
+        chkEnableTheatreOfWarAwards.setSelected(options.isEnableTheatreOfWarAwards());
+        chkEnableTimeAwards.setSelected(options.isEnableTimeAwards());
+        chkEnableMiscAwards.setSelected(options.isEnableMiscAwards());
         //endregion Personnel Tab
 
         //region Life Paths Tab
@@ -7135,32 +7154,7 @@
             spnAgeRangeRandomDeathMaleValues.get(ageRange).setValue(options.getAgeRangeRandomDeathMaleValues().get(ageRange));
             spnAgeRangeRandomDeathFemaleValues.get(ageRange).setValue(options.getAgeRangeRandomDeathFemaleValues().get(ageRange));
         }
-
-<<<<<<< HEAD
-        // Education
-        // TODO add Education options
         //endregion Life Paths Tab
-=======
-        // Awards
-        comboAwardBonusStyle.setSelectedItem(options.getAwardBonusStyle());
-        chkEnableAutoAwards.setSelected(options.isEnableAutoAwards());
-        chkIssuePosthumousAwards.setSelected(options.isIssuePosthumousAwards());
-        chkIssueBestAwardOnly.setSelected(options.isIssueBestAwardOnly());
-        chkIgnoreStandardSet.setSelected(options.isIgnoreStandardSet());
-        spnAwardTierSize.setValue(options.getAwardTierSize());
-        chkEnableContractAwards.setSelected(options.isEnableContractAwards());
-        chkEnableFactionHunterAwards.setSelected(options.isEnableFactionHunterAwards());
-        chkEnableInjuryAwards.setSelected(options.isEnableInjuryAwards());
-        chkEnableIndividualKillAwards.setSelected(options.isEnableIndividualKillAwards());
-        chkEnableFormationKillAwards.setSelected(options.isEnableFormationKillAwards());
-        chkEnableRankAwards.setSelected(options.isEnableRankAwards());
-        chkEnableScenarioAwards.setSelected(options.isEnableScenarioAwards());
-        chkEnableSkillAwards.setSelected(options.isEnableSkillAwards());
-        chkEnableTheatreOfWarAwards.setSelected(options.isEnableTheatreOfWarAwards());
-        chkEnableTimeAwards.setSelected(options.isEnableTimeAwards());
-        chkEnableMiscAwards.setSelected(options.isEnableMiscAwards());
-        //endregion Personnel Tab
->>>>>>> 67624106
 
         //region Finances Tab
         payForPartsBox.setSelected(options.isPayForParts());
@@ -7621,6 +7615,25 @@
             for (final PersonnelRole personnelRole : PersonnelRole.values()) {
                 options.setRoleBaseSalary(personnelRole, (double) spnBaseSalary[personnelRole.ordinal()].getValue());
             }
+          
+            // Awards
+            options.setEnableAutoAwards(chkEnableAutoAwards.isSelected());
+            options.setAwardBonusStyle(comboAwardBonusStyle.getSelectedItem());
+            options.setIssuePosthumousAwards(chkIssuePosthumousAwards.isSelected());
+            options.setIssueBestAwardOnly(chkIssueBestAwardOnly.isSelected());
+            options.setIgnoreStandardSet(chkIgnoreStandardSet.isSelected());
+            options.setAwardTierSize((int) spnAwardTierSize.getValue());
+            options.setEnableContractAwards(chkEnableContractAwards.isSelected());
+            options.setEnableFactionHunterAwards(chkEnableFactionHunterAwards.isSelected());
+            options.setEnableInjuryAwards(chkEnableInjuryAwards.isSelected());
+            options.setEnableIndividualKillAwards(chkEnableIndividualKillAwards.isSelected());
+            options.setEnableFormationKillAwards(chkEnableFormationKillAwards.isSelected());
+            options.setEnableRankAwards(chkEnableRankAwards.isSelected());
+            options.setEnableScenarioAwards(chkEnableScenarioAwards.isSelected());
+            options.setEnableSkillAwards(chkEnableSkillAwards.isSelected());
+            options.setEnableTheatreOfWarAwards(chkEnableTheatreOfWarAwards.isSelected());
+            options.setEnableTimeAwards(chkEnableTimeAwards.isSelected());
+            options.setEnableMiscAwards(chkEnableMiscAwards.isSelected());
             //endregion Personnel Tab
 
             //region Life Paths Tab
@@ -7691,7 +7704,6 @@
             options.setPercentageRandomProcreationRelationshipChance((Double) spnPercentageRandomProcreationRelationshipChance.getValue() / 100.0);
             options.setPercentageRandomProcreationRelationshiplessChance((Double) spnPercentageRandomProcreationRelationshiplessChance.getValue() / 100.0);
 
-<<<<<<< HEAD
             // Education
             options.setUseEducationModule(chkUseEducationModule.isSelected());
             options.setEduEnableAutoAwardsIntegration(chkEduEnableAutoAwardsIntegration.isSelected());
@@ -7718,26 +7730,6 @@
             options.setFallbackMerchant((Integer) spnFallbackMerchant.getValue());
             options.setFallbackTechnician((Integer) spnFallbackTechnician.getValue());
             options.setFallbackLabor((Integer) spnFallbackLabor.getValue());
-=======
-            // Awards
-            options.setEnableAutoAwards(chkEnableAutoAwards.isSelected());
-            options.setAwardBonusStyle(comboAwardBonusStyle.getSelectedItem());
-            options.setIssuePosthumousAwards(chkIssuePosthumousAwards.isSelected());
-            options.setIssueBestAwardOnly(chkIssueBestAwardOnly.isSelected());
-            options.setIgnoreStandardSet(chkIgnoreStandardSet.isSelected());
-            options.setAwardTierSize((int) spnAwardTierSize.getValue());
-            options.setEnableContractAwards(chkEnableContractAwards.isSelected());
-            options.setEnableFactionHunterAwards(chkEnableFactionHunterAwards.isSelected());
-            options.setEnableInjuryAwards(chkEnableInjuryAwards.isSelected());
-            options.setEnableIndividualKillAwards(chkEnableIndividualKillAwards.isSelected());
-            options.setEnableFormationKillAwards(chkEnableFormationKillAwards.isSelected());
-            options.setEnableRankAwards(chkEnableRankAwards.isSelected());
-            options.setEnableScenarioAwards(chkEnableScenarioAwards.isSelected());
-            options.setEnableSkillAwards(chkEnableSkillAwards.isSelected());
-            options.setEnableTheatreOfWarAwards(chkEnableTheatreOfWarAwards.isSelected());
-            options.setEnableTimeAwards(chkEnableTimeAwards.isSelected());
-            options.setEnableMiscAwards(chkEnableMiscAwards.isSelected());
->>>>>>> 67624106
 
             // Death
             options.setKeepMarriedNameUponSpouseDeath(chkKeepMarriedNameUponSpouseDeath.isSelected());
