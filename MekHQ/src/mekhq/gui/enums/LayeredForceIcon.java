--- conflicted
+++ resolved
@@ -1,9 +1,5 @@
 /*
-<<<<<<< HEAD
- * Copyright (c) 2020-2021 - The MegaMek Team. All Rights Reserved
-=======
  * Copyright (c) 2020-2021 - The MegaMek Team. All Rights Reserved.
->>>>>>> a537a40e
  *
  * This file is part of MekHQ.
  *
@@ -32,23 +28,6 @@
 
 public enum LayeredForceIcon {
     //region Enum Declarations
-<<<<<<< HEAD
-    TYPE("LayeredForceIcon.types.text", "Pieces/Type/", "tableTypes", ListSelectionModel.SINGLE_SELECTION),
-    FORMATION("LayeredForceIcon.formations.text", "Pieces/Formations/", "tableFormations", ListSelectionModel.SINGLE_SELECTION),
-    ADJUSTMENT("LayeredForceIcon.adjustments.text", "Pieces/Adjustments/", "tableAdjustments", ListSelectionModel.MULTIPLE_INTERVAL_SELECTION),
-    ALPHANUMERIC("LayeredForceIcon.alphanumerics.text", "Pieces/Alphanumerics/", "tableAlphanumerics", ListSelectionModel.SINGLE_SELECTION),
-    SPECIAL_MODIFIER("LayeredForceIcon.special.text", "Pieces/Special Modifiers/", "tableSpecialModifiers", ListSelectionModel.MULTIPLE_INTERVAL_SELECTION),
-    BACKGROUND("LayeredForceIcon.backgrounds.text", "Pieces/Backgrounds/", "tableBackgrounds", ListSelectionModel.MULTIPLE_INTERVAL_SELECTION),
-    FRAME("LayeredForceIcon.frame.text", "Pieces/Frames/", "tableFrames", ListSelectionModel.SINGLE_SELECTION),
-    LOGO("LayeredForceIcon.logos.text", "Pieces/Logos/", "tableLogos", ListSelectionModel.SINGLE_SELECTION);
-    //endregion Enum Declarations
-
-    //region Variable Declarations
-    private final String name; // The name of the tab
-    private final String layerPath; // The String containing the individual layer's path
-    private final String tableName; // The String used in JTable::setName for accessibility purposes
-    private final int listSelectionModel; // The int used to determine how the selection
-=======
     TYPE("LayeredForceIcon.TYPE.text", "LayeredForceIcon.TYPE.toolTipText",
             MekHqConstants.LAYERED_FORCE_ICON_TYPE_PATH, "tableTypes", ListSelectionModel.SINGLE_SELECTION),
     FORMATION("LayeredForceIcon.FORMATION.text", "LayeredForceIcon.FORMATION.toolTipText",
@@ -73,34 +52,24 @@
     private final String layerPath;
     private final String tableName;
     private final int listSelectionModel;
->>>>>>> a537a40e
-
     private final ResourceBundle resources = ResourceBundle.getBundle("mekhq.resources.GUI", new EncodeControl());
     //endregion Variable Declarations
 
     //region Constructors
-<<<<<<< HEAD
-    LayeredForceIcon(String name, String layerPath, String tableName, int listSelectionModel) {
-        this.name = resources.getString(name);
-=======
     LayeredForceIcon(final String name, final String toolTipText, final String layerPath,
                      final String tableName, final int listSelectionModel) {
         this.name = resources.getString(name);
         this.toolTipText = resources.getString(toolTipText);
->>>>>>> a537a40e
         this.layerPath = layerPath;
         this.tableName = tableName;
         this.listSelectionModel = listSelectionModel;
     }
     //endregion Constructors
-<<<<<<< HEAD
-=======
 
     //region Getters
     public String getToolTipText() {
         return toolTipText;
     }
->>>>>>> a537a40e
 
     //region Getters
     public String getLayerPath() {
@@ -115,8 +84,6 @@
         return listSelectionModel;
     }
     //endregion Getters
-<<<<<<< HEAD
-=======
 
     //region Boolean Comparison Methods
     public boolean isType() {
@@ -151,7 +118,6 @@
         return this == LOGO;
     }
     //endregion Boolean Comparison Methods
->>>>>>> a537a40e
 
     /**
      * @return the layered force icon enum values in the order they are drawn in
