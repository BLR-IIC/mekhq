/*
 * Copyright (c) 2020-2021 - The MegaMek Team. All Rights Reserved.
 *
 * This file is part of MekHQ.
 *
 * MekHQ is free software: you can redistribute it and/or modify
 * it under the terms of the GNU General Public License as published by
 * the Free Software Foundation, either version 3 of the License, or
 * (at your option) any later version.
 *
 * MekHQ is distributed in the hope that it will be useful,
 * but WITHOUT ANY WARRANTY; without even the implied warranty of
 * MERCHANTABILITY or FITNESS FOR A PARTICULAR PURPOSE. See the
 * GNU General Public License for more details.
 *
 * You should have received a copy of the GNU General Public License
 * along with MekHQ. If not, see <http://www.gnu.org/licenses/>.
 */
package mekhq.gui.enums;

import megamek.common.util.EncodeControl;

import java.util.List;
import java.util.ResourceBundle;

public enum PersonnelFilterStyle {
    //region Enum Declarations
    STANDARD("PersonnelFilterStyle.STANDARD.text", "PersonnelFilterStyle.STANDARD.toolTipText"),
    INDIVIDUAL_ROLE("PersonnelFilterStyle.INDIVIDUAL_ROLE.text", "PersonnelFilterStyle.INDIVIDUAL_ROLE.toolTipText"),
    ALL("PersonnelFilterStyle.ALL.text", "PersonnelFilterStyle.ALL.toolTipText");
    //endregion Enum Declarations

    //region Variable Declarations
    private final String name;
    private final String toolTipText;

    private final ResourceBundle resources = ResourceBundle.getBundle("mekhq.resources.GUI", new EncodeControl());
    //endregion Variable Declarations

    //region Constructors
    PersonnelFilterStyle(final String name, final String toolTipText) {
        this.name = resources.getString(name);
        this.toolTipText = resources.getString(toolTipText);
    }
    //endregion Constructors

    //region Getters
    public String getToolTipText() {
        return toolTipText;
    }
    //endregion Getters

<<<<<<< HEAD
    public List<PersonnelFilter> getFilters(boolean standard) {
=======
    //region Boolean Comparison Methods
    public boolean isStandard() {
        return this == STANDARD;
    }

    public boolean isIndividualRole() {
        return this == INDIVIDUAL_ROLE;
    }

    public boolean isAll() {
        return this == ALL;
    }
    //endregion Boolean Comparison Methods

    public List<PersonnelFilter> getFilters(final boolean standard) {
>>>>>>> a537a40e
        switch (this) {
            case INDIVIDUAL_ROLE:
                return standard ? PersonnelFilter.getIndividualRolesStandardPersonnelFilters()
                        : PersonnelFilter.getIndividualRolesExpandedPersonnelFilters();
            case ALL:
                return standard ? PersonnelFilter.getAllStandardFilters()
                        : PersonnelFilter.getAllIndividualRoleFilters();
            default:
            case STANDARD:
                return standard ? PersonnelFilter.getStandardPersonnelFilters()
                        : PersonnelFilter.getExpandedPersonnelFilters();
        }
    }

    @Override
    public String toString() {
        return name;
    }
}<|MERGE_RESOLUTION|>--- conflicted
+++ resolved
@@ -50,9 +50,6 @@
     }
     //endregion Getters
 
-<<<<<<< HEAD
-    public List<PersonnelFilter> getFilters(boolean standard) {
-=======
     //region Boolean Comparison Methods
     public boolean isStandard() {
         return this == STANDARD;
@@ -68,7 +65,6 @@
     //endregion Boolean Comparison Methods
 
     public List<PersonnelFilter> getFilters(final boolean standard) {
->>>>>>> a537a40e
         switch (this) {
             case INDIVIDUAL_ROLE:
                 return standard ? PersonnelFilter.getIndividualRolesStandardPersonnelFilters()
