--- conflicted
+++ resolved
@@ -908,20 +908,13 @@
             case AGE, BIRTHDAY, RECRUITMENT_DATE, LAST_RANK_CHANGE_DATE, DUE_DATE, RETIREMENT_DATE, DEATH_DATE ->
                 new DateStringComparator();
             case SKILL_LEVEL -> new LevelSorter();
-<<<<<<< HEAD
-            case MEK, GROUND_VEHICLE, NAVAL_VEHICLE, VTOL, AEROSPACE, CONVENTIONAL_AIRCRAFT, VESSEL, BATTLE_ARMOUR, SMALL_ARMS, ANTI_MEK,
-                 ARTILLERY, TACTICS, STRATEGY, LEADERSHIP, TECH_MEK, TECH_AERO, TECH_MECHANIC, TECH_BA, TECH_VESSEL, MEDICAL,
-                 ADMINISTRATION, NEGOTIATION, SCROUNGE -> new BonusSorter();
-            case INJURIES, KILLS, XP, TOUGHNESS, EDGE, SPA_COUNT, IMPLANT_COUNT, LOYALTY, INTELLIGENCE -> new IntegerStringSorter();
-=======
             case MEK, GROUND_VEHICLE, NAVAL_VEHICLE, VTOL, AEROSPACE, CONVENTIONAL_AIRCRAFT, VESSEL, BATTLE_ARMOUR,
                     SMALL_ARMS, ANTI_MEK,
                     ARTILLERY, TACTICS, STRATEGY, LEADERSHIP, TECH_MEK, TECH_AERO, TECH_MECHANIC, TECH_BA, TECH_VESSEL,
                     MEDICAL,
                     ADMINISTRATION, NEGOTIATION, SCROUNGE ->
                 new BonusSorter();
-            case INJURIES, KILLS, XP, TOUGHNESS, EDGE, SPA_COUNT, IMPLANT_COUNT, LOYALTY -> new IntegerStringSorter();
->>>>>>> c6d0ada9
+            case INJURIES, KILLS, XP, TOUGHNESS, EDGE, SPA_COUNT, IMPLANT_COUNT, LOYALTY, INTELLIGENCE -> new IntegerStringSorter();
             case SALARY -> new FormattedNumberSorter();
             default -> new NaturalOrderComparator();
         };
