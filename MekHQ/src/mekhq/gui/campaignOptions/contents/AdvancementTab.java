/*
 * Copyright (C) 2024-2025 The MegaMek Team. All Rights Reserved.
 *
 * This file is part of MekHQ.
 *
 * MekHQ is free software: you can redistribute it and/or modify
 * it under the terms of the GNU General Public License (GPL),
 * version 3 or (at your option) any later version,
 * as published by the Free Software Foundation.
 *
 * MekHQ is distributed in the hope that it will be useful,
 * but WITHOUT ANY WARRANTY; without even the implied warranty
 * of MERCHANTABILITY or FITNESS FOR A PARTICULAR PURPOSE.
 * See the GNU General Public License for more details.
 *
 * A copy of the GPL should have been included with this project;
 * if not, see <https://www.gnu.org/licenses/>.
 *
 * NOTICE: The MegaMek organization is a non-profit group of volunteers
 * creating free software for the BattleTech community.
 *
 * MechWarrior, BattleMech, `Mech and AeroTech are registered trademarks
 * of The Topps Company, Inc. All Rights Reserved.
 *
 * Catalyst Game Labs and the Catalyst Game Labs logo are trademarks of
 * InMediaRes Productions, LLC.
 */
package mekhq.gui.campaignOptions.contents;

import static mekhq.gui.campaignOptions.CampaignOptionsUtilities.createParentPanel;
import static mekhq.gui.campaignOptions.CampaignOptionsUtilities.getImageDirectory;

import java.awt.GridBagConstraints;
import java.util.List;
import java.util.Map;
import javax.swing.JCheckBox;
import javax.swing.JLabel;
import javax.swing.JPanel;
import javax.swing.JSpinner;
import javax.swing.SpinnerNumberModel;

import megamek.common.annotations.Nullable;
import mekhq.campaign.Campaign;
import mekhq.campaign.CampaignOptions;
<<<<<<< HEAD
import mekhq.campaign.RandomSkillPreferences;
=======
>>>>>>> c32cf7b7
import mekhq.campaign.personnel.enums.PersonnelRole;
import mekhq.campaign.personnel.enums.Phenotype;
import mekhq.campaign.personnel.skills.RandomSkillPreferences;
import mekhq.campaign.personnel.skills.SkillType;
import mekhq.gui.campaignOptions.components.CampaignOptionsCheckBox;
import mekhq.gui.campaignOptions.components.CampaignOptionsGridBagConstraints;
import mekhq.gui.campaignOptions.components.CampaignOptionsHeaderPanel;
import mekhq.gui.campaignOptions.components.CampaignOptionsLabel;
import mekhq.gui.campaignOptions.components.CampaignOptionsSpinner;
import mekhq.gui.campaignOptions.components.CampaignOptionsStandardPanel;

/**
 * The {@code AdvancementTab} class is responsible for rendering and managing two primary tabs in the campaign options
 * interface: the Experience Awards (XP Awards) tab and the Skill Randomization tab. These tabs allow for customization
 * of experience point distribution, randomization preferences, and skill probabilities in the campaign.
 *
 * <p>This class provides methods to initialize the UI components, load current settings
 * from the campaign options, and update the options based on user input.</p>
 */
public class AdvancementTab {
    private final Campaign campaign;
    private final CampaignOptions campaignOptions;
    private final RandomSkillPreferences randomSkillPreferences;

    //start XP Awards Tab
    private JLabel lblXpCostMultiplier;
    private JSpinner spnXpCostMultiplier;

    private JPanel pnlTasks;
    private JLabel lblTaskXP;
    private JSpinner spnTaskXP;
    private JLabel lblNTasksXP;
    private JSpinner spnNTasksXP;
    private JLabel lblSuccessXP;
    private JSpinner spnSuccessXP;
    private JLabel lblMistakeXP;
    private JSpinner spnMistakeXP;

    private JPanel pnlScenarios;
    private JLabel lblScenarioXP;
    private JSpinner spnScenarioXP;
    private JLabel lblKillXP;
    private JSpinner spnKillXP;
    private JLabel lblKills;
    private JSpinner spnKills;

    private JPanel pnlMissions;
    private JLabel lblVocationalXP;
    private JSpinner spnVocationalXP;
    private JLabel lblVocationalXPFrequency;
    private JSpinner spnVocationalXPFrequency;
    private JLabel lblVocationalXPTargetNumber;
    private JSpinner spnVocationalXPTargetNumber;
    private JLabel lblMissionXpFail;
    private JSpinner spnMissionXpFail;
    private JLabel lblMissionXpSuccess;
    private JSpinner spnMissionXpSuccess;
    private JLabel lblMissionXpOutstandingSuccess;
    private JSpinner spnMissionXpOutstandingSuccess;

    private JPanel pnlAdministrators;
    private JLabel lblContractNegotiationXP;
    private JSpinner spnContractNegotiationXP;
    private JLabel lblAdminWeeklyXP;
    private JSpinner spnAdminWeeklyXP;
    private JLabel lblAdminWeeklyXPPeriod;
    private JSpinner spnAdminWeeklyXPPeriod;
    //end XP Awards Tab

    //start Skill Randomization Tab
    private JCheckBox chkExtraRandomness;
    private JCheckBox chkComingOfAgeSPAs;

    private JPanel pnlPhenotype;
    private JLabel[] phenotypeLabels;
    private JSpinner[] phenotypeSpinners;

    private JPanel pnlRandomAbilities;
    private JLabel lblAbilityUltraGreen;
    private JSpinner spnAbilityUltraGreen;
    private JLabel lblAbilityGreen;
    private JSpinner spnAbilityGreen;
    private JLabel lblAbilityReg;
    private JSpinner spnAbilityReg;
    private JLabel lblAbilityVet;
    private JSpinner spnAbilityVet;
    private JLabel lblAbilityElite;
    private JSpinner spnAbilityElite;
    private JLabel lblAbilityHeroic;
    private JSpinner spnAbilityHeroic;
    private JLabel lblAbilityLegendary;
    private JSpinner spnAbilityLegendary;

    private JPanel pnlSkillGroups;

    private JPanel pnlCommandSkills;
    private JLabel lblCommandSkillsUltraGreen;
    private JSpinner spnCommandSkillsUltraGreen;
    private JLabel lblCommandSkillsGreen;
    private JSpinner spnCommandSkillsGreen;
    private JLabel lblCommandSkillsReg;
    private JSpinner spnCommandSkillsReg;
    private JLabel lblCommandSkillsVet;
    private JSpinner spnCommandSkillsVet;
    private JLabel lblCommandSkillsElite;
    private JSpinner spnCommandSkillsElite;
    private JLabel lblCommandSkillsHeroic;
    private JSpinner spnCommandSkillsHeroic;
    private JLabel lblCommandSkillsLegendary;
    private JSpinner spnCommandSkillsLegendary;

    private JPanel pnlSmallArms;
    private JLabel lblCombatSA;
    private JSpinner spnCombatSA;
    private JLabel lblSupportSA;
    private JSpinner spnSupportSA;

    private JPanel pnlArtillery;
    private JLabel lblArtyProb;
    private JSpinner spnArtyProb;
    private JLabel lblArtyBonus;
    private JSpinner spnArtyBonus;

    private JPanel pnlSecondarySkills;
    private JLabel lblAntiMekSkill;
    private JSpinner spnAntiMekSkill;
    private JLabel lblSecondProb;
    private JSpinner spnSecondProb;
    private JLabel lblSecondBonus;
    private JSpinner spnSecondBonus;
    private JLabel lblRoleplaySkillsModifier;
    private JSpinner spnRoleplaySkillsModifier;

<<<<<<< HEAD
    private JPanel pnlRoleplaySkills;
    private JLabel lblRoleplaySkillsUltraGreen;
    private JSpinner spnRoleplaySkillsUltraGreen;
    private JLabel lblRoleplaySkillsGreen;
    private JSpinner spnRoleplaySkillsGreen;
    private JLabel lblRoleplaySkillsReg;
    private JSpinner spnRoleplaySkillsReg;
    private JLabel lblRoleplaySkillsVet;
    private JSpinner spnRoleplaySkillsVet;
    private JLabel lblRoleplaySkillsElite;
    private JSpinner spnRoleplaySkillsElite;
    private JLabel lblRoleplaySkillsHeroic;
    private JSpinner spnRoleplaySkillsHeroic;
    private JLabel lblRoleplaySkillsLegendary;
    private JSpinner spnRoleplaySkillsLegendary;
=======
    private JPanel pnlATOWAttributes;
    private JCheckBox chkUseAttributes;
    private JCheckBox chkRandomizeAttributes;
    private JCheckBox chkRandomizeTraits;
>>>>>>> c32cf7b7
    //end Skill Randomization Tab

    //start Recruitment Bonus Tab
    private JPanel pnlRecruitmentBonusesCombat;
    private JLabel[] lblRecruitmentBonusCombat;
    private JSpinner[] spnRecruitmentBonusCombat;

    private JPanel pnlRecruitmentBonusesSupport;
    private JLabel[] lblRecruitmentBonusSupport;
    private JSpinner[] spnRecruitmentBonusSupport;
    //end Recruitment Bonus Tab

    /**
     * Constructs an {@code AdvancementTab} object for rendering and managing campaign advancement configurations.
     *
     * @param campaign The {@code Campaign} instance from which the campaign options and random skill preferences are
     *                 retrieved.
     */
    public AdvancementTab(Campaign campaign) {
        this.campaign = campaign;
        this.randomSkillPreferences = campaign.getRandomSkillPreferences();
        this.campaignOptions = campaign.getCampaignOptions();

        initialize();
        loadValuesFromCampaignOptions();
    }

    /**
     * Initializes the UI components for the XP Awards and Skill Randomization tabs. This includes setting up the
     * labels, panels, and spinners for each of the categories within the respective tabs.
     */
    private void initialize() {
        initializeXPAwardsTab();
        initializeSkillRandomizationTab();
    }

    /**
     * Initializes the XP Awards tab by setting up the UI components, such as labels, panels, and spinners, for various
     * experience-related options within the campaign.
     */
    private void initializeXPAwardsTab() {
        lblXpCostMultiplier = new JLabel();
        spnXpCostMultiplier = new JSpinner();

        pnlTasks = new JPanel();
        lblTaskXP = new JLabel();
        spnTaskXP = new JSpinner();
        lblNTasksXP = new JLabel();
        spnNTasksXP = new JSpinner();
        lblSuccessXP = new JLabel();
        spnSuccessXP = new JSpinner();
        lblMistakeXP = new JLabel();
        spnMistakeXP = new JSpinner();

        pnlScenarios = new JPanel();
        lblScenarioXP = new JLabel();
        spnScenarioXP = new JSpinner();
        lblKillXP = new JLabel();
        spnKillXP = new JSpinner();
        lblKills = new JLabel();
        spnKills = new JSpinner();

        pnlMissions = new JPanel();
        lblVocationalXP = new JLabel();
        spnVocationalXP = new JSpinner();
        lblVocationalXPFrequency = new JLabel();
        spnVocationalXPFrequency = new JSpinner();
        lblVocationalXPTargetNumber = new JLabel();
        spnVocationalXPTargetNumber = new JSpinner();
        lblMissionXpFail = new JLabel();
        spnMissionXpFail = new JSpinner();
        lblMissionXpSuccess = new JLabel();
        spnMissionXpSuccess = new JSpinner();
        lblMissionXpOutstandingSuccess = new JLabel();
        spnMissionXpOutstandingSuccess = new JSpinner();

        pnlAdministrators = new JPanel();
        lblContractNegotiationXP = new JLabel();
        spnContractNegotiationXP = new JSpinner();
        lblAdminWeeklyXP = new JLabel();
        spnAdminWeeklyXP = new JSpinner();
        lblAdminWeeklyXPPeriod = new JLabel();
        spnAdminWeeklyXPPeriod = new JSpinner();
    }

    /**
     * Creates and returns the Experience Awards (XP Awards) tab panel. This tab allows users to configure experience
     * awards for tasks, scenarios, missions, and administrators, as well as set the overall XP cost multiplier.
     *
     * @return A {@code JPanel} containing the configuration options for XP Awards in the campaign.
     */
    public JPanel xpAwardsTab() {
        // Header
        JPanel headerPanel = new CampaignOptionsHeaderPanel("XpAwardsTab",
              getImageDirectory() + "logo_clan_steel_viper.png");

        // Contents
        lblXpCostMultiplier = new CampaignOptionsLabel("XpCostMultiplier");
        spnXpCostMultiplier = new CampaignOptionsSpinner("XpCostMultiplier", 1, 0, 5, 0.05);

        pnlTasks = createTasksPanel();
        pnlScenarios = createScenariosPanel();
        pnlAdministrators = createAdministratorsPanel();
        pnlMissions = createMissionsPanel();

        // Layout the Panel
        final JPanel panel = new CampaignOptionsStandardPanel("XpAwardsTab", true);
        final GridBagConstraints layout = new CampaignOptionsGridBagConstraints(panel);
        layout.gridwidth = 5;
        layout.gridx = 0;
        layout.gridy = 0;
        panel.add(headerPanel, layout);

        layout.gridy++;
        layout.gridwidth = 1;
        panel.add(lblXpCostMultiplier, layout);
        layout.gridx++;
        panel.add(spnXpCostMultiplier, layout);

        layout.gridx = 0;
        layout.gridy++;
        layout.gridwidth = 3;
        panel.add(pnlTasks, layout);
        layout.gridx += 3;
        layout.gridwidth = 1;
        panel.add(pnlMissions, layout);

        layout.gridx = 0;
        layout.gridy++;
        layout.gridwidth = 3;
        panel.add(pnlScenarios, layout);
        layout.gridx += 3;
        layout.gridwidth = 1;
        panel.add(pnlAdministrators, layout);

        // Create Parent Panel and return
        return createParentPanel(panel, "XpAwardsTab");
    }

    /**
     * Creates and returns the Tasks panel, which allows users to configure settings for task-related experience awards,
     * such as successful task completions or mistakes.
     *
     * @return A {@code JPanel} containing configuration options for task-related experience awards.
     */
    private JPanel createTasksPanel() {
        // Contents
        lblTaskXP = new CampaignOptionsLabel("TaskXP");
        spnTaskXP = new CampaignOptionsSpinner("TaskXP", 0, 0, 20, 1);

        lblNTasksXP = new CampaignOptionsLabel("NTasksXP");
        spnNTasksXP = new CampaignOptionsSpinner("NTasksXP", 0, 0, 100, 1);

        lblSuccessXP = new CampaignOptionsLabel("SuccessXP");
        spnSuccessXP = new CampaignOptionsSpinner("SuccessXP", 0, 0, 20, 1);

        lblMistakeXP = new CampaignOptionsLabel("MistakeXP");
        spnMistakeXP = new CampaignOptionsSpinner("MistakeXP", 0, 0, 20, 1);

        // Layout the Panel
        final JPanel panel = new CampaignOptionsStandardPanel("TasksPanel", true, "TasksPanel");
        final GridBagConstraints layout = new CampaignOptionsGridBagConstraints(panel);
        layout.gridwidth = 1;
        layout.gridx = 0;
        layout.gridy = 0;
        panel.add(spnTaskXP, layout);
        layout.gridx++;
        panel.add(lblTaskXP, layout);
        layout.gridx++;
        panel.add(spnNTasksXP, layout);
        layout.gridx++;
        panel.add(lblNTasksXP, layout);

        layout.gridx = 0;
        layout.gridy++;
        panel.add(spnSuccessXP, layout);
        layout.gridx++;
        layout.gridwidth = 2;
        panel.add(lblSuccessXP, layout);

        layout.gridx = 0;
        layout.gridy++;
        layout.gridwidth = 1;
        panel.add(spnMistakeXP, layout);
        layout.gridx++;
        layout.gridwidth = 2;
        panel.add(lblMistakeXP, layout);

        return panel;
    }

    /**
     * Creates and returns the Scenarios panel, which allows users to configure settings for experience awards related
     * to scenarios, kills, and kill thresholds.
     *
     * @return A {@code JPanel} containing configuration options for scenario-related experience awards.
     */
    private JPanel createScenariosPanel() {
        // Contents
        lblScenarioXP = new CampaignOptionsLabel("ScenarioXP");
        spnScenarioXP = new CampaignOptionsSpinner("ScenarioXP", 0, 0, 20, 1);
        lblKillXP = new CampaignOptionsLabel("KillXP");
        spnKillXP = new CampaignOptionsSpinner("KillXP", 0, 0, 20, 1);

        lblKills = new CampaignOptionsLabel("Kills");
        spnKills = new CampaignOptionsSpinner("Kills", 0, 0, 100, 1);

        // Layout the Panel
        final JPanel panel = new CampaignOptionsStandardPanel("ScenariosPanel", true, "ScenariosPanel");
        final GridBagConstraints layout = new CampaignOptionsGridBagConstraints(panel);
        layout.gridwidth = 1;
        layout.gridx = 0;
        layout.gridy = 0;
        panel.add(spnScenarioXP, layout);
        layout.gridx++;
        layout.gridwidth = 2;
        panel.add(lblScenarioXP, layout);

        layout.gridx = 0;
        layout.gridy++;
        layout.gridwidth = 1;
        panel.add(spnKillXP, layout);
        layout.gridx++;
        panel.add(lblKillXP, layout);
        layout.gridx++;
        panel.add(spnKills, layout);
        layout.gridx++;
        panel.add(lblKills, layout);

        return panel;
    }

    /**
     * Creates and returns the Missions panel, which allows users to configure settings related to mission performance
     * and idle time experience bonuses in the campaign.
     *
     * @return A {@code JPanel} containing configuration options for mission-related experience settings.
     */
    private JPanel createMissionsPanel() {
        // Contents
        lblVocationalXP = new CampaignOptionsLabel("VocationalXP");
        spnVocationalXP = new CampaignOptionsSpinner("VocationalXP", 0, 0, 20, 1);
        lblVocationalXPFrequency = new CampaignOptionsLabel("VocationalXPFrequency");
        spnVocationalXPFrequency = new CampaignOptionsSpinner("VocationalXPFrequency", 0, 0, 12, 1);
        lblVocationalXPTargetNumber = new CampaignOptionsLabel("VocationalXPTargetNumber");
        spnVocationalXPTargetNumber = new CampaignOptionsSpinner("VocationalXPTargetNumber", 2, 0, 12, 1);

        lblMissionXpFail = new CampaignOptionsLabel("MissionXpFail");
        spnMissionXpFail = new CampaignOptionsSpinner("MissionXpFail", 1, 0, 20, 1);

        lblMissionXpSuccess = new CampaignOptionsLabel("MissionXpSuccess");
        spnMissionXpSuccess = new CampaignOptionsSpinner("MissionXpSuccess", 1, 0, 20, 1);

        lblMissionXpOutstandingSuccess = new CampaignOptionsLabel("MissionXpOutstandingSuccess");
        spnMissionXpOutstandingSuccess = new CampaignOptionsSpinner("MissionXpOutstandingSuccess", 1, 0, 20, 1);

        // Layout the Panel
        final JPanel panel = new CampaignOptionsStandardPanel("MissionsPanel", true, "MissionsPanel");
        final GridBagConstraints layout = new CampaignOptionsGridBagConstraints(panel);
        layout.gridwidth = 1;
        layout.gridx = 0;
        layout.gridy = 0;
        panel.add(spnVocationalXP, layout);
        layout.gridx++;
        panel.add(lblVocationalXP, layout);
        layout.gridx++;
        panel.add(spnVocationalXPFrequency, layout);
        layout.gridx++;
        panel.add(lblVocationalXPFrequency, layout);

        layout.gridx = 0;
        layout.gridy++;
        layout.gridwidth = 2;
        panel.add(lblVocationalXPTargetNumber, layout);
        layout.gridx += 2;
        layout.gridwidth = 1;
        panel.add(spnVocationalXPTargetNumber, layout);

        layout.gridx = 0;
        layout.gridy++;
        panel.add(spnMissionXpFail, layout);
        layout.gridx++;
        panel.add(lblMissionXpFail, layout);

        layout.gridx = 0;
        layout.gridy++;
        panel.add(spnMissionXpSuccess, layout);
        layout.gridx++;
        panel.add(lblMissionXpSuccess, layout);

        layout.gridx = 0;
        layout.gridy++;
        panel.add(spnMissionXpOutstandingSuccess, layout);
        layout.gridx++;
        layout.gridwidth = 2;
        panel.add(lblMissionXpOutstandingSuccess, layout);

        return panel;
    }

    /**
     * Creates and returns the Administrators panel, which allows users to configure settings for contract negotiation
     * experience points and weekly experience points for administrators.
     *
     * @return A {@code JPanel} containing configuration options for administrator experience settings.
     */
    private JPanel createAdministratorsPanel() {
        // Contents
        lblAdminWeeklyXP = new CampaignOptionsLabel("AdminWeeklyXP");
        spnAdminWeeklyXP = new CampaignOptionsSpinner("AdminWeeklyXP", 0, 0, 20, 1);
        lblAdminWeeklyXPPeriod = new CampaignOptionsLabel("AdminWeeklyXPPeriod");
        spnAdminWeeklyXPPeriod = new CampaignOptionsSpinner("AdminWeeklyXPPeriod", 1, 1, 52, 1);

        lblContractNegotiationXP = new CampaignOptionsLabel("ContractNegotiationXP");
        spnContractNegotiationXP = new CampaignOptionsSpinner("ContractNegotiationXP", 0, 0, 20, 1);

        // Layout the Panel
        final JPanel panel = new CampaignOptionsStandardPanel("AdministratorsXpPanel", true, "AdministratorsXpPanel");
        final GridBagConstraints layout = new CampaignOptionsGridBagConstraints(panel);
        layout.gridwidth = 1;
        layout.gridx = 0;
        layout.gridy = 0;
        panel.add(spnAdminWeeklyXP, layout);
        layout.gridx++;
        panel.add(lblAdminWeeklyXP, layout);
        layout.gridx++;
        panel.add(spnAdminWeeklyXPPeriod, layout);
        layout.gridx++;
        panel.add(lblAdminWeeklyXPPeriod, layout);

        layout.gridx = 0;
        layout.gridy++;
        panel.add(spnContractNegotiationXP, layout);
        layout.gridx++;
        layout.gridwidth = 2;
        panel.add(lblContractNegotiationXP, layout);

        return panel;
    }

    /**
     * Initializes the Skill Randomization tab by setting up the UI components, including phenotype configurations,
     * random abilities, skill groups, and other randomization settings.
     */
    private void initializeSkillRandomizationTab() {
        chkExtraRandomness = new JCheckBox();
        chkUseAttributes = new JCheckBox();
        chkRandomizeAttributes = new JCheckBox();

        pnlATOWAttributes = new JPanel();
        chkRandomizeTraits = new JCheckBox();
        chkComingOfAgeSPAs = new JCheckBox();

        pnlPhenotype = new JPanel();
        phenotypeLabels = new JLabel[] {}; // This will be initialized properly later
        phenotypeSpinners = new JSpinner[] {}; // This will be initialized properly later

        pnlSkillGroups = new JPanel();

        pnlCommandSkills = new JPanel();
        lblCommandSkillsUltraGreen = new JLabel();
        spnCommandSkillsUltraGreen = new JSpinner();
        lblCommandSkillsGreen = new JLabel();
        spnCommandSkillsGreen = new JSpinner();
        lblCommandSkillsReg = new JLabel();
        spnCommandSkillsReg = new JSpinner();
        lblCommandSkillsVet = new JLabel();
        spnCommandSkillsVet = new JSpinner();
        lblCommandSkillsElite = new JLabel();
        spnCommandSkillsElite = new JSpinner();
        lblCommandSkillsHeroic = new JLabel();
        spnCommandSkillsHeroic = new JSpinner();
        lblCommandSkillsLegendary = new JLabel();
        spnCommandSkillsLegendary = new JSpinner();

        pnlSmallArms = new JPanel();
        lblCombatSA = new JLabel();
        spnCombatSA = new JSpinner();
        lblSupportSA = new JLabel();
        spnSupportSA = new JSpinner();

        pnlArtillery = new JPanel();
        lblArtyProb = new JLabel();
        spnArtyProb = new JSpinner();
        lblArtyBonus = new JLabel();
        spnArtyBonus = new JSpinner();

        pnlSecondarySkills = new JPanel();
        lblAntiMekSkill = new JLabel();
        spnAntiMekSkill = new JSpinner();
        lblSecondProb = new JLabel();
        spnSecondProb = new JSpinner();
        lblSecondBonus = new JLabel();
        spnSecondBonus = new JSpinner();

<<<<<<< HEAD
        pnlRoleplaySkills = new JPanel();
        lblRoleplaySkillsUltraGreen = new JLabel();
        spnRoleplaySkillsUltraGreen = new JSpinner();
        lblRoleplaySkillsGreen = new JLabel();
        spnRoleplaySkillsGreen = new JSpinner();
        lblRoleplaySkillsReg = new JLabel();
        spnRoleplaySkillsReg = new JSpinner();
        lblRoleplaySkillsVet = new JLabel();
        spnRoleplaySkillsVet = new JSpinner();
        lblRoleplaySkillsElite = new JLabel();
        spnRoleplaySkillsElite = new JSpinner();
        lblRoleplaySkillsHeroic = new JLabel();
        spnRoleplaySkillsHeroic = new JSpinner();
        lblRoleplaySkillsLegendary = new JLabel();
        spnRoleplaySkillsLegendary = new JSpinner();
=======
        lblRoleplaySkillsModifier = new JLabel();
        spnRoleplaySkillsModifier = new JSpinner();
>>>>>>> c32cf7b7

        pnlRandomAbilities = new JPanel();
        lblAbilityGreen = new JLabel();
        spnAbilityGreen = new JSpinner();
        lblAbilityUltraGreen = new JLabel();
        spnAbilityUltraGreen = new JSpinner();
        lblAbilityReg = new JLabel();
        spnAbilityReg = new JSpinner();
        lblAbilityVet = new JLabel();
        spnAbilityVet = new JSpinner();
        lblAbilityElite = new JLabel();
        spnAbilityElite = new JSpinner();
        lblAbilityHeroic = new JLabel();
        spnAbilityHeroic = new JSpinner();
        lblAbilityLegendary = new JLabel();
        spnAbilityHeroic = new JSpinner();

        pnlRecruitmentBonusesCombat = new JPanel();
        lblRecruitmentBonusCombat = new JLabel[] {}; // This will be initialized properly later
        spnRecruitmentBonusCombat = new JSpinner[] {}; // This will be initialized properly later

        pnlRecruitmentBonusesSupport = new JPanel();
        lblRecruitmentBonusSupport = new JLabel[] {}; // This will be initialized properly later
        spnRecruitmentBonusSupport = new JSpinner[] {}; // This will be initialized properly later
    }

    /**
     * Creates and returns the Skill Randomization tab panel. This tab allows users to configure settings related to
     * skill randomization, including phenotype probabilities and skill bonuses for different experience levels and
     * skill groups.
     *
     * @return A {@code JPanel} containing the configuration options for skill randomization.
     */
    public JPanel skillRandomizationTab() {
        // Header
        JPanel headerPanel = new CampaignOptionsHeaderPanel("SkillRandomizationTab",
              getImageDirectory() + "logo_republic_of_the_sphere.png");

        // Contents
        chkExtraRandomness = new CampaignOptionsCheckBox("ExtraRandomness");
        chkComingOfAgeSPAs = new CampaignOptionsCheckBox("ComingOfAgeAbilities");

        pnlPhenotype = createPhenotypePanel();
        pnlRandomAbilities = createAbilityPanel();
        pnlSkillGroups = createSkillGroupPanel();

        // Layout the Panel
        final JPanel panel = new CampaignOptionsStandardPanel("SkillRandomizationTab", true);
        final GridBagConstraints layout = new CampaignOptionsGridBagConstraints(panel);
        layout.gridwidth = 5;
        layout.gridx = 0;
        layout.gridy = 0;
        panel.add(headerPanel, layout);

        layout.gridy++;
        layout.gridwidth = 1;
        panel.add(chkExtraRandomness, layout);

        layout.gridy++;
        panel.add(chkComingOfAgeSPAs, layout);

        layout.gridx = 0;
        layout.gridy++;
        panel.add(pnlPhenotype, layout);
        layout.gridx++;
        panel.add(pnlRandomAbilities, layout);

        layout.gridx = 0;
        layout.gridy++;
        layout.gridwidth = 2;
        panel.add(pnlSkillGroups, layout);

        // Create Parent Panel and return
        return createParentPanel(panel, "XpAwardsTab");
    }

    /**
     * Creates and returns the ATOW panel, which allows users to configure settings for attribute and traits
     * probabilities.
     *
     * @return A {@code JPanel} containing configuration options for phenotype probabilities.
     */
    private JPanel createATOWAttributesPanel() {
        // Contents
        chkUseAttributes = new CampaignOptionsCheckBox("UseAttributes");
        chkRandomizeAttributes = new CampaignOptionsCheckBox("RandomizeAttributes");
        chkRandomizeTraits = new CampaignOptionsCheckBox("RandomizeTraits");

        final JPanel panel = new CampaignOptionsStandardPanel("ATOWAttributesPanel", true, "ATOWAttributesPanel");
        final GridBagConstraints layout = new CampaignOptionsGridBagConstraints(panel);
        layout.gridwidth = 1;
        layout.gridx = 0;
        layout.gridy = 0;

        layout.gridy++;
        panel.add(chkUseAttributes, layout);

        layout.gridx++;
        panel.add(chkRandomizeTraits, layout);

        layout.gridx = 0;
        layout.gridy++;
        panel.add(chkRandomizeAttributes, layout);

        return panel;
    }

    /**
     * Creates and returns the Phenotype panel, which allows users to configure settings for phenotype probabilities in
     * the campaign. Each phenotype is assigned a spinner to adjust its probability.
     *
     * @return A {@code JPanel} containing configuration options for phenotype probabilities.
     */
    private JPanel createPhenotypePanel() {
        // Contents
        List<Phenotype> phenotypes = Phenotype.getExternalPhenotypes();
        phenotypeLabels = new JLabel[phenotypes.size()];
        phenotypeSpinners = new JSpinner[phenotypes.size()];

        final JPanel panel = new CampaignOptionsStandardPanel("PhenotypesPanel", true, "PhenotypesPanel");
        final GridBagConstraints layout = new CampaignOptionsGridBagConstraints(panel);
        layout.gridwidth = 1;
        layout.gridx = -1;
        layout.gridy = 0;

        for (int i = 0; i < phenotypes.size(); i++) {
            phenotypeLabels[i] = new CampaignOptionsLabel(phenotypes.get(i).getLabel());
            phenotypeSpinners[i] = new CampaignOptionsSpinner(phenotypes.get(i).getLabel(), 0, 0, 100, 1);

            layout.gridx++;
            panel.add(phenotypeLabels[i], layout);
            layout.gridx++;
            panel.add(phenotypeSpinners[i], layout);

            if (i == (phenotypes.size() / 3)) {
                layout.gridx = -1;
                layout.gridy++;
            }
        }

        return panel;
    }

    /**
     * Creates and returns the Ability panel, which allows users to configure settings for bonuses to special abilities
     * at different experience levels, such as green, regular, veteran, and elite.
     *
     * @return A {@code JPanel} containing configuration options for special ability bonuses.
     */
    private JPanel createAbilityPanel() {
        // Contents
        lblAbilityUltraGreen = new CampaignOptionsLabel("AbilityUltraGreen");
        spnAbilityUltraGreen = new CampaignOptionsSpinner("AbilityUltraGreen", 0, -12, 12, 1);

        lblAbilityGreen = new CampaignOptionsLabel("AbilityGreen");
        spnAbilityGreen = new CampaignOptionsSpinner("AbilityGreen", 0, -12, 12, 1);

        lblAbilityReg = new CampaignOptionsLabel("AbilityRegular");
        spnAbilityReg = new CampaignOptionsSpinner("AbilityRegular", 0, -12, 12, 1);

        lblAbilityVet = new CampaignOptionsLabel("AbilityVeteran");
        spnAbilityVet = new CampaignOptionsSpinner("AbilityVeteran", 0, -12, 12, 1);

        lblAbilityElite = new CampaignOptionsLabel("AbilityElite");
        spnAbilityElite = new CampaignOptionsSpinner("AbilityElite", 0, -12, 12, 1);

        lblAbilityHeroic = new CampaignOptionsLabel("AbilityHeroic");
        spnAbilityHeroic = new CampaignOptionsSpinner("AbilityHeroic", 0, -12, 12, 1);

        lblAbilityLegendary = new CampaignOptionsLabel("AbilityLegendary");
        spnAbilityLegendary = new CampaignOptionsSpinner("AbilityLegendary", 0, -12, 12, 1);

        // Layout the Panel
        final JPanel panel = new CampaignOptionsStandardPanel("AbilityPanel", true, "AbilityPanel");
        final GridBagConstraints layout = new CampaignOptionsGridBagConstraints(panel);
        layout.gridwidth = 1;
        layout.gridx = 0;
        layout.gridy = 0;
        panel.add(lblAbilityUltraGreen, layout);
        layout.gridx++;
        panel.add(spnAbilityUltraGreen, layout);
        layout.gridx++;
        panel.add(lblAbilityGreen, layout);
        layout.gridx++;
        panel.add(spnAbilityGreen, layout);

        layout.gridx = 0;
        layout.gridy++;
        panel.add(lblAbilityReg, layout);
        layout.gridx++;
        panel.add(spnAbilityReg, layout);
        layout.gridx++;
        panel.add(lblAbilityVet, layout);
        layout.gridx++;
        panel.add(spnAbilityVet, layout);

        layout.gridx = 0;
        layout.gridy++;
        panel.add(lblAbilityElite, layout);
        layout.gridx++;
        panel.add(spnAbilityElite, layout);
        layout.gridx++;
        panel.add(lblAbilityHeroic, layout);
        layout.gridx++;
        panel.add(spnAbilityHeroic, layout);

        layout.gridx = 0;
        layout.gridy++;
        panel.add(lblAbilityLegendary, layout);
        layout.gridx++;
        panel.add(spnAbilityLegendary, layout);

        return panel;
    }

    /**
     * Creates and returns the Skill Groups panel, which groups together related panels for configuring various
     * skill-related options, including tactics, small arms, secondary skills, and artillery.
     *
     * @return A {@code JPanel} containing grouped configuration options for skills.
     */
    private JPanel createSkillGroupPanel() {
        // Contents
        pnlCommandSkills = createCommandSkillsPanel();
        pnlArtillery = createArtilleryPanel();
        pnlSmallArms = createSmallArmsPanel();
        pnlSecondarySkills = createSecondarySkillPanel();
        pnlATOWAttributes = createATOWAttributesPanel();

        // Layout the Panel
        final JPanel panel = new CampaignOptionsStandardPanel("SkillGroupsPanel");
        final GridBagConstraints layout = new CampaignOptionsGridBagConstraints(panel);
        layout.gridwidth = 1;
        layout.gridx = 0;
        layout.gridy = 0;
        panel.add(pnlCommandSkills, layout);
        layout.gridx++;
        panel.add(pnlSecondarySkills, layout);

        layout.gridx = 0;
        layout.gridy++;
        panel.add(pnlArtillery, layout);
        layout.gridx++;
        panel.add(pnlSmallArms, layout);

        layout.gridx = 0;
        layout.gridy++;
        panel.add(pnlATOWAttributes, layout);

        return panel;
    }

    /**
     * Creates and returns the Command Skills panel, which allows users to configure settings for Command Skill
     * modifiers for different skill levels, such as green, regular, veteran, and elite.
     *
     * @return A {@code JPanel} containing configuration options for Command Skill modifiers.
     */
    private JPanel createCommandSkillsPanel() {
        // Contents
        lblCommandSkillsUltraGreen = new CampaignOptionsLabel("CommandSkillsUltraGreen");
        spnCommandSkillsUltraGreen = new CampaignOptionsSpinner("CommandSkillsUltraGreen", 0, -12, 12, 1);

        lblCommandSkillsGreen = new CampaignOptionsLabel("CommandSkillsGreen");
        spnCommandSkillsGreen = new CampaignOptionsSpinner("CommandSkillsGreen", 0, -12, 12, 1);

        lblCommandSkillsReg = new CampaignOptionsLabel("CommandSkillsRegular");
        spnCommandSkillsReg = new CampaignOptionsSpinner("CommandSkillsRegular", 0, -12, 12, 1);

        lblCommandSkillsVet = new CampaignOptionsLabel("CommandSkillsVeteran");
        spnCommandSkillsVet = new CampaignOptionsSpinner("CommandSkillsVeteran", 0, -12, 12, 1);

        lblCommandSkillsElite = new CampaignOptionsLabel("CommandSkillsElite");
        spnCommandSkillsElite = new CampaignOptionsSpinner("CommandSkillsElite", 0, -12, 12, 1);

        lblCommandSkillsHeroic = new CampaignOptionsLabel("CommandSkillsHeroic");
        spnCommandSkillsHeroic = new CampaignOptionsSpinner("CommandSkillsHeroic", 0, -12, 12, 1);

        lblCommandSkillsLegendary = new CampaignOptionsLabel("CommandSkillsLegendary");
        spnCommandSkillsLegendary = new CampaignOptionsSpinner("CommandSkillsLegendary", 0, -12, 12, 1);

        // Layout the Panel
        final JPanel panel = new CampaignOptionsStandardPanel("CommandSkillsPanel", true, "CommandSkillsPanel");
        final GridBagConstraints layout = new CampaignOptionsGridBagConstraints(panel);
        layout.gridwidth = 1;
        layout.gridx = 0;
        layout.gridy = 0;
        panel.add(lblCommandSkillsUltraGreen, layout);
        layout.gridx++;
        panel.add(spnCommandSkillsUltraGreen, layout);
        layout.gridx++;
        panel.add(lblCommandSkillsGreen, layout);
        layout.gridx++;
        panel.add(spnCommandSkillsGreen, layout);

        layout.gridx = 0;
        layout.gridy++;
        panel.add(lblCommandSkillsReg, layout);
        layout.gridx++;
        panel.add(spnCommandSkillsReg, layout);
        layout.gridx++;
        panel.add(lblCommandSkillsVet, layout);
        layout.gridx++;
        panel.add(spnCommandSkillsVet, layout);

        layout.gridx = 0;
        layout.gridy++;
        panel.add(lblCommandSkillsElite, layout);
        layout.gridx++;
        panel.add(spnCommandSkillsElite, layout);
        layout.gridx++;
        panel.add(lblCommandSkillsHeroic, layout);
        layout.gridx++;
        panel.add(spnCommandSkillsHeroic, layout);

        layout.gridx = 0;
        layout.gridy++;
        panel.add(lblCommandSkillsLegendary, layout);
        layout.gridx++;
        panel.add(spnCommandSkillsLegendary, layout);

        return panel;
    }

    /**
     * @deprecated unused.
     */
    @Deprecated(since = "0.50.05", forRemoval = true)
    private JPanel createRoleplaySkillsPanel() {
        // Contents
        lblRoleplaySkillsModifier = new CampaignOptionsLabel("RoleplaySkillsModifier");
        spnRoleplaySkillsModifier = new CampaignOptionsSpinner("RoleplaySkillsModifier", 0, -12, 12, 1);

        lblRoleplaySkillsHeroic = new CampaignOptionsLabel("RoleplaySkillsHeroic");
        spnRoleplaySkillsHeroic = new CampaignOptionsSpinner("RoleplaySkillsHeroic", 0, -12, 12, 1);

        lblRoleplaySkillsLegendary = new CampaignOptionsLabel("RoleplaySkillsLegendary");
        spnRoleplaySkillsLegendary = new CampaignOptionsSpinner("RoleplaySkillsLegendary", 0, -12, 12, 1);

        // Layout the Panel
        final JPanel panel = new CampaignOptionsStandardPanel("RoleplaySkillsPanel", true, "RoleplaySkillsPanel");
        final GridBagConstraints layout = new CampaignOptionsGridBagConstraints(panel);
        layout.gridwidth = 1;
        layout.gridx = 0;
        layout.gridy = 0;
        panel.add(lblRoleplaySkillsModifier, layout);
        layout.gridx++;
<<<<<<< HEAD
        panel.add(spnRoleplaySkillsElite, layout);
        layout.gridx++;
        panel.add(lblRoleplaySkillsHeroic, layout);
        layout.gridx++;
        panel.add(spnRoleplaySkillsHeroic, layout);

        layout.gridx = 0;
        layout.gridy++;
        panel.add(lblRoleplaySkillsLegendary, layout);
        layout.gridx++;
        panel.add(spnRoleplaySkillsLegendary, layout);
=======
        panel.add(spnRoleplaySkillsModifier, layout);
>>>>>>> c32cf7b7

        return panel;
    }

    /**
     * Creates and returns the Small Arms panel, which allows users to configure settings for combat and non-combat
     * small arms bonuses.
     *
     * @return A {@code JPanel} containing configuration options for small arms skill bonuses.
     */
    private JPanel createSmallArmsPanel() {
        // Contents
        lblCombatSA = new CampaignOptionsLabel("CombatSmallArms");
        spnCombatSA = new CampaignOptionsSpinner("CombatSmallArms", 0, -12, 12, 1);

        lblSupportSA = new CampaignOptionsLabel("NonCombatSmallArms");
        spnSupportSA = new CampaignOptionsSpinner("NonCombatSmallArms", 0, -12, 12, 1);

        // Layout the Panel
        final JPanel panel = new CampaignOptionsStandardPanel("SmallArmsPanel", true, "SmallArmsPanel");
        final GridBagConstraints layout = new CampaignOptionsGridBagConstraints(panel);
        layout.gridwidth = 1;
        layout.gridx = 0;
        layout.gridy = 0;
        panel.add(lblCombatSA, layout);
        layout.gridx++;
        panel.add(spnCombatSA, layout);
        layout.gridx++;
        panel.add(lblSupportSA, layout);
        layout.gridx++;
        panel.add(spnSupportSA, layout);

        return panel;
    }

    /**
     * Creates and returns the Artillery panel, which allows users to configure settings for artillery-specific skills,
     * including the chance for an artillery skill and the bonus associated with it.
     *
     * @return A {@code JPanel} containing configuration options for artillery-related skills.
     */
    private JPanel createArtilleryPanel() {
        // Contents
        lblArtyProb = new CampaignOptionsLabel("ArtilleryChance");
        spnArtyProb = new CampaignOptionsSpinner("ArtilleryChance", 0, 0, 100, 1);

        lblArtyBonus = new CampaignOptionsLabel("ArtilleryBonus");
        spnArtyBonus = new CampaignOptionsSpinner("ArtilleryBonus", 0, -12, 12, 1);

        // Layout the Panel
        final JPanel panel = new CampaignOptionsStandardPanel("ArtilleryPanel", true, "ArtilleryPanel");
        final GridBagConstraints layout = new CampaignOptionsGridBagConstraints(panel);
        layout.gridwidth = 1;
        layout.gridx = 0;
        layout.gridy = 0;
        panel.add(lblArtyProb, layout);
        layout.gridx++;
        panel.add(spnArtyProb, layout);
        layout.gridx++;
        panel.add(lblArtyBonus, layout);
        layout.gridx++;
        panel.add(spnArtyBonus, layout);

        return panel;
    }

    /**
     * Creates and returns the Secondary Skill panel, which allows users to configure settings related to special
     * secondary skills such as Anti-Mek, secondary skill probability, and secondary skill bonuses.
     *
     * @return A {@code JPanel} containing configuration options for secondary skills.
     */
    private JPanel createSecondarySkillPanel() {
        // Contents
        lblAntiMekSkill = new CampaignOptionsLabel("AntiMekChance");
        spnAntiMekSkill = new CampaignOptionsSpinner("AntiMekChance", 0, 0, 100, 1);

        lblSecondProb = new CampaignOptionsLabel("SecondarySkillChance");
        spnSecondProb = new CampaignOptionsSpinner("SecondarySkillChance", 0, 0, 100, 1);

        lblSecondBonus = new CampaignOptionsLabel("SecondarySkillBonus");
        spnSecondBonus = new CampaignOptionsSpinner("SecondarySkillBonus", 0, -12, 12, 1);

        lblRoleplaySkillsModifier = new CampaignOptionsLabel("RoleplaySkillsModifier");
        spnRoleplaySkillsModifier = new CampaignOptionsSpinner("RoleplaySkillsModifier", 0, -12, 12, 1);

        // Layout the Panel
        final JPanel panel = new CampaignOptionsStandardPanel("SecondarySkillPanel", true, "SecondarySkillPanel");
        final GridBagConstraints layout = new CampaignOptionsGridBagConstraints(panel);
        layout.gridwidth = 1;
        layout.gridx = 0;
        layout.gridy = 0;
        panel.add(lblAntiMekSkill, layout);
        layout.gridx++;
        panel.add(spnAntiMekSkill, layout);
        layout.gridx++;
        panel.add(lblRoleplaySkillsModifier, layout);
        layout.gridx++;
        panel.add(spnRoleplaySkillsModifier, layout);

        layout.gridx = 0;
        layout.gridy++;
        panel.add(lblSecondProb, layout);
        layout.gridx++;
        panel.add(spnSecondProb, layout);
        layout.gridx++;
        panel.add(lblSecondBonus, layout);
        layout.gridx++;
        panel.add(spnSecondBonus, layout);

        return panel;
    }

    /**
     * Constructs and returns the panel containing recruitment bonus controls grouped by combat and support roles.
     *
     * <p>Includes the header and separately laid-out subpanels for combat and support personnel roles.</p>
     *
     * @return the fully configured {@link JPanel} for recruitment bonus settings
     */
    public JPanel recruitmentBonusesTab() {
        // Header
        JPanel headerPanel = new CampaignOptionsHeaderPanel("RecruitmentBonusesTab",
              getImageDirectory() + "logo_calderon_protectorate.png",
              true);

        // Contents
        pnlRecruitmentBonusesCombat = createRecruitmentBonusesCombatPanel();
        pnlRecruitmentBonusesSupport = createRecruitmentBonusesSupportPanel();

        // Layout the Panel
        final JPanel panel = new CampaignOptionsStandardPanel("RecruitmentBonusesTab", true);
        final GridBagConstraints layout = new CampaignOptionsGridBagConstraints(panel);
        layout.gridwidth = 5;
        layout.gridx = 0;
        layout.gridy = 0;
        panel.add(headerPanel, layout);

        layout.gridx = 0;
        layout.gridy++;
        panel.add(pnlRecruitmentBonusesCombat, layout);
        layout.gridy++;
        panel.add(pnlRecruitmentBonusesSupport, layout);

        // Create Parent Panel and return
        return createParentPanel(panel, "RecruitmentBonusesTab");
    }

    /**
     * Creates and initializes a panel for setting recruitment bonuses for combat personnel roles.
     *
     * <p>This method arranges labels and spinner controls for all combat-specific personnel roles
     * in a grid layout. Each row contains up to four roles, where each role is represented by a label and a
     * corresponding numeric spinner control for input.</p>
     *
     * @return a configured {@link JPanel} specifically for defining recruitment bonuses for combat roles
     */
    private JPanel createRecruitmentBonusesCombatPanel() {
        // Contents
        List<PersonnelRole> roles = PersonnelRole.getCombatRoles();
        lblRecruitmentBonusCombat = new JLabel[roles.size()];
        spnRecruitmentBonusCombat = new JSpinner[roles.size()];

        final JPanel panel = new CampaignOptionsStandardPanel("RecruitmentBonusesCombatPanel",
              true,
              "RecruitmentBonusesCombatPanel");
        final GridBagConstraints layout = new CampaignOptionsGridBagConstraints(panel);
        layout.gridwidth = 1;

        int columnsPerRow = 4;

        for (int i = 0; i < roles.size(); i++) {
            int currentColumn = i % columnsPerRow;
            int currentRow = i / columnsPerRow;

            layout.gridx = currentColumn * 2;
            layout.gridy = currentRow;

            lblRecruitmentBonusCombat[i] = new JLabel(roles.get(i).getLabel(false));
            spnRecruitmentBonusCombat[i] = new JSpinner(new SpinnerNumberModel(0, -12, 12, 1));

            panel.add(lblRecruitmentBonusCombat[i], layout);

            layout.gridx = currentColumn * 2 + 1;
            panel.add(spnRecruitmentBonusCombat[i], layout);
        }

        return panel;
    }

    /**
     * Creates and initializes a panel for setting recruitment bonuses for support (non-combat) personnel roles.
     *
     * <p>This method arranges labels and spinner controls for all support-specific personnel roles
     * in a grid layout. Each row contains up to four roles, where each role is represented by a label and a
     * corresponding numeric spinner control for input.</p>
     *
     * @return a configured {@link JPanel} specifically for defining recruitment bonuses for support roles
     */
    private JPanel createRecruitmentBonusesSupportPanel() {
        // Contents
        List<PersonnelRole> roles = PersonnelRole.getSupportRoles();
        lblRecruitmentBonusSupport = new JLabel[roles.size()];
        spnRecruitmentBonusSupport = new JSpinner[roles.size()];

        final JPanel panel = new CampaignOptionsStandardPanel("RecruitmentBonusesSupportPanel",
              true,
              "RecruitmentBonusesSupportPanel");
        final GridBagConstraints layout = new CampaignOptionsGridBagConstraints(panel);
        layout.gridwidth = 1;

        int columnsPerRow = 4;

        for (int i = 0; i < roles.size(); i++) {
            int currentColumn = i % columnsPerRow;
            int currentRow = i / columnsPerRow;

            layout.gridx = currentColumn * 2;
            layout.gridy = currentRow;

            lblRecruitmentBonusSupport[i] = new JLabel(roles.get(i).getLabel(false));
            spnRecruitmentBonusSupport[i] = new JSpinner(new SpinnerNumberModel(0, -12, 12, 1));

            panel.add(lblRecruitmentBonusSupport[i], layout);

            layout.gridx = currentColumn * 2 + 1;
            panel.add(spnRecruitmentBonusSupport[i], layout);
        }

        return panel;
    }

    /**
     * Loads the current values for XP Awards and Skill Randomization settings into the UI components from the campaign
     * options and random skill preferences.
     */
    public void loadValuesFromCampaignOptions() {
        loadValuesFromCampaignOptions(null, null);
    }

    /**
     * Loads the current values for XP Awards and Skill Randomization settings into the UI components from the given
     * {@code CampaignOptions} and {@code RandomSkillPreferences} objects.
     *
     * @param presetCampaignOptions        Optional {@code CampaignOptions} object to load values from; if {@code null},
     *                                     values are loaded from the current campaign options.
     * @param presetRandomSkillPreferences Optional {@code RandomSkillPreferences} object to load values from; if
     *                                     {@code null}, values are loaded from the current skill preferences.
     */
    public void loadValuesFromCampaignOptions(@Nullable CampaignOptions presetCampaignOptions,
          @Nullable RandomSkillPreferences presetRandomSkillPreferences) {
        CampaignOptions options = presetCampaignOptions;
        if (presetCampaignOptions == null) {
            options = this.campaignOptions;
        }

        RandomSkillPreferences skillPreferences = presetRandomSkillPreferences;
        if (skillPreferences == null) {
            skillPreferences = this.randomSkillPreferences;
        }

        //start XP Awards Tab
        spnXpCostMultiplier.setValue(options.getXpCostMultiplier());
        spnTaskXP.setValue(options.getTaskXP());
        spnNTasksXP.setValue(options.getNTasksXP());
        spnSuccessXP.setValue(options.getSuccessXP());
        spnMistakeXP.setValue(options.getMistakeXP());
        spnScenarioXP.setValue(options.getScenarioXP());
        spnKillXP.setValue(options.getKillXPAward());
        spnKills.setValue(options.getKillsForXP());
        spnVocationalXP.setValue(options.getVocationalXP());
        spnVocationalXPFrequency.setValue(options.getVocationalXPCheckFrequency());
        spnVocationalXPTargetNumber.setValue(options.getVocationalXPTargetNumber());
        spnMissionXpFail.setValue(options.getMissionXpFail());
        spnMissionXpSuccess.setValue(options.getMissionXpSuccess());
        spnMissionXpOutstandingSuccess.setValue(options.getMissionXpOutstandingSuccess());
        spnContractNegotiationXP.setValue(options.getContractNegotiationXP());
        spnAdminWeeklyXP.setValue(options.getAdminXP());
        spnAdminWeeklyXPPeriod.setValue(options.getAdminXPPeriod());

        //start Skill Randomization Tab
        chkExtraRandomness.setSelected(skillPreferences.randomizeSkill());
        chkUseAttributes.setSelected(skillPreferences.isUseAttributes());
        chkRandomizeAttributes.setSelected(skillPreferences.isRandomizeAttributes());
        chkRandomizeTraits.setSelected(skillPreferences.isRandomizeTraits());
        chkComingOfAgeSPAs.setSelected(options.isRewardComingOfAgeAbilities());
        final int[] phenotypeProbabilities = options.getPhenotypeProbabilities();
        for (int i = 0; i < phenotypeSpinners.length; i++) {
            phenotypeSpinners[i].setValue(phenotypeProbabilities[i]);
        }

        spnAbilityUltraGreen.setValue(skillPreferences.getSpecialAbilityBonus(SkillType.EXP_ULTRA_GREEN));
        spnAbilityGreen.setValue(skillPreferences.getSpecialAbilityBonus(SkillType.EXP_GREEN));
        spnAbilityReg.setValue(skillPreferences.getSpecialAbilityBonus(SkillType.EXP_REGULAR));
        spnAbilityVet.setValue(skillPreferences.getSpecialAbilityBonus(SkillType.EXP_VETERAN));
        spnAbilityElite.setValue(skillPreferences.getSpecialAbilityBonus(SkillType.EXP_ELITE));
        try {
            spnAbilityHeroic.setValue(skillPreferences.getSpecialAbilityBonus(SkillType.EXP_HEROIC));
            spnAbilityLegendary.setValue(skillPreferences.getSpecialAbilityBonus(SkillType.EXP_LEGENDARY));
        } catch (NullPointerException e) {
            // This is expected for campaigns <50.05. In those cases, we're just going to use the default values.
        }

        spnCommandSkillsUltraGreen.setValue(skillPreferences.getCommandSkillsModifier(SkillType.EXP_ULTRA_GREEN));
        spnCommandSkillsGreen.setValue(skillPreferences.getCommandSkillsModifier(SkillType.EXP_GREEN));
        spnCommandSkillsReg.setValue(skillPreferences.getCommandSkillsModifier(SkillType.EXP_REGULAR));
        spnCommandSkillsVet.setValue(skillPreferences.getCommandSkillsModifier(SkillType.EXP_VETERAN));
        spnCommandSkillsElite.setValue(skillPreferences.getCommandSkillsModifier(SkillType.EXP_ELITE));
<<<<<<< HEAD
        try {
            spnCommandSkillsHeroic.setValue(skillPreferences.getCommandSkillsModifier(SkillType.EXP_HEROIC));
            spnCommandSkillsLegendary.setValue(skillPreferences.getCommandSkillsModifier(SkillType.EXP_LEGENDARY));
        } catch (NullPointerException e) {
            // This is expected for campaigns <50.05. In those cases, we're just going to use the default values.
        }

        spnRoleplaySkillsUltraGreen.setValue(skillPreferences.getRoleplaySkillsModifier(SkillType.EXP_ULTRA_GREEN));
        spnRoleplaySkillsGreen.setValue(skillPreferences.getRoleplaySkillsModifier(SkillType.EXP_GREEN));
        spnRoleplaySkillsReg.setValue(skillPreferences.getRoleplaySkillsModifier(SkillType.EXP_REGULAR));
        spnRoleplaySkillsVet.setValue(skillPreferences.getRoleplaySkillsModifier(SkillType.EXP_VETERAN));
        spnRoleplaySkillsElite.setValue(skillPreferences.getRoleplaySkillsModifier(SkillType.EXP_ELITE));
        try {
            spnRoleplaySkillsHeroic.setValue(skillPreferences.getRoleplaySkillsModifier(SkillType.EXP_HEROIC));
            spnRoleplaySkillsLegendary.setValue(skillPreferences.getRoleplaySkillsModifier(SkillType.EXP_LEGENDARY));
        } catch (NullPointerException e) {
            // This is expected for campaigns <50.05. In those cases, we're just going to use the default values.
        }

=======
        spnRoleplaySkillsModifier.setValue(skillPreferences.getRoleplaySkillModifier());
>>>>>>> c32cf7b7
        spnCombatSA.setValue(skillPreferences.getCombatSmallArmsBonus());
        spnSupportSA.setValue(skillPreferences.getSupportSmallArmsBonus());
        spnArtyProb.setValue(skillPreferences.getArtilleryProb());
        spnArtyBonus.setValue(skillPreferences.getArtilleryBonus());
        spnAntiMekSkill.setValue(skillPreferences.getAntiMekProb());
        spnSecondProb.setValue(skillPreferences.getSecondSkillProb());
        spnSecondBonus.setValue(skillPreferences.getSecondSkillBonus());

        //start Recruitment Bonuses Tab
        final Map<PersonnelRole, Integer> recruitmentBonuses = skillPreferences.getRecruitmentBonuses();

        final List<PersonnelRole> combatRoles = PersonnelRole.getCombatRoles();
        for (int i = 0; i < spnRecruitmentBonusCombat.length; i++) {
            PersonnelRole role = combatRoles.get(i);
            spnRecruitmentBonusCombat[i].setValue(recruitmentBonuses.getOrDefault(role, 0));
        }

        final List<PersonnelRole> supportRoles = PersonnelRole.getSupportRoles();
        for (int i = 0; i < spnRecruitmentBonusSupport.length; i++) {
            PersonnelRole role = supportRoles.get(i);
            spnRecruitmentBonusSupport[i].setValue(recruitmentBonuses.getOrDefault(role, 0));
        }
    }

    /**
     * Applies the current values from the XP Awards and Skill Randomization tabs to the specified
     * {@code CampaignOptions} and {@code RandomSkillPreferences}.
     *
     * @param presetCampaignOptions        Optional {@code CampaignOptions} object to set values to; if {@code null},
     *                                     values are applied to the current campaign options.
     * @param presetRandomSkillPreferences Optional {@code RandomSkillPreferences} object to set values to; if
     *                                     {@code null}, values are applied to the current skill preferences.
     */
    public void applyCampaignOptionsToCampaign(@Nullable CampaignOptions presetCampaignOptions,
          @Nullable RandomSkillPreferences presetRandomSkillPreferences) {
        CampaignOptions options = presetCampaignOptions;
        if (presetCampaignOptions == null) {
            options = this.campaignOptions;
        }

        RandomSkillPreferences skillPreferences = presetRandomSkillPreferences;
        if (skillPreferences == null) {
            skillPreferences = this.randomSkillPreferences;
        }

        //start XP Awards Tab
        options.setXpCostMultiplier((double) spnXpCostMultiplier.getValue());
        options.setTaskXP((int) spnTaskXP.getValue());
        options.setNTasksXP((int) spnNTasksXP.getValue());
        options.setSuccessXP((int) spnSuccessXP.getValue());
        options.setMistakeXP((int) spnMistakeXP.getValue());
        options.setScenarioXP((int) spnScenarioXP.getValue());
        options.setKillXPAward((int) spnKillXP.getValue());
        options.setKillsForXP((int) spnKills.getValue());
        options.setVocationalXP((int) spnVocationalXP.getValue());
        options.setVocationalXPCheckFrequency((int) spnVocationalXPFrequency.getValue());
        options.setVocationalXPTargetNumber((int) spnVocationalXPTargetNumber.getValue());
        options.setMissionXpFail((int) spnMissionXpFail.getValue());
        options.setMissionXpSuccess((int) spnMissionXpSuccess.getValue());
        options.setMissionXpOutstandingSuccess((int) spnMissionXpOutstandingSuccess.getValue());
        options.setContractNegotiationXP((int) spnContractNegotiationXP.getValue());
        options.setAdminXP((int) spnAdminWeeklyXP.getValue());
        options.setAdminXPPeriod((int) spnAdminWeeklyXPPeriod.getValue());
        options.setRewardComingOfAgeAbilities(chkComingOfAgeSPAs.isSelected());

        //start Skill Randomization Tab
        skillPreferences.setRandomizeSkill(chkExtraRandomness.isSelected());
        skillPreferences.setUseAttributes(chkUseAttributes.isSelected());
        skillPreferences.setRandomizeAttributes(chkRandomizeAttributes.isSelected());
        skillPreferences.setRandomizeTraits(chkRandomizeTraits.isSelected());
        for (int i = 0; i < phenotypeSpinners.length; i++) {
            options.setPhenotypeProbability(i, (int) phenotypeSpinners[i].getValue());
        }

        skillPreferences.setAntiMekProb((int) spnAntiMekSkill.getValue());
        skillPreferences.setArtilleryProb((int) spnArtyProb.getValue());
        skillPreferences.setArtilleryBonus((int) spnArtyBonus.getValue());
        skillPreferences.setSecondSkillProb((int) spnSecondProb.getValue());
        skillPreferences.setSecondSkillBonus((int) spnSecondBonus.getValue());

        skillPreferences.setCommandSkillsMod(SkillType.EXP_ULTRA_GREEN, (int) spnCommandSkillsUltraGreen.getValue());
        skillPreferences.setCommandSkillsMod(SkillType.EXP_GREEN, (int) spnCommandSkillsGreen.getValue());
        skillPreferences.setCommandSkillsMod(SkillType.EXP_REGULAR, (int) spnCommandSkillsReg.getValue());
        skillPreferences.setCommandSkillsMod(SkillType.EXP_VETERAN, (int) spnCommandSkillsVet.getValue());
        skillPreferences.setCommandSkillsMod(SkillType.EXP_ELITE, (int) spnCommandSkillsElite.getValue());
<<<<<<< HEAD
        skillPreferences.setCommandSkillsMod(SkillType.EXP_HEROIC, (int) spnCommandSkillsHeroic.getValue());
        skillPreferences.setCommandSkillsMod(SkillType.EXP_LEGENDARY, (int) spnCommandSkillsLegendary.getValue());

        skillPreferences.setRoleplaySkillsModifier(SkillType.EXP_ULTRA_GREEN,
              (int) spnRoleplaySkillsUltraGreen.getValue());
        skillPreferences.setRoleplaySkillsModifier(SkillType.EXP_GREEN, (int) spnRoleplaySkillsGreen.getValue());
        skillPreferences.setRoleplaySkillsModifier(SkillType.EXP_REGULAR, (int) spnRoleplaySkillsReg.getValue());
        skillPreferences.setRoleplaySkillsModifier(SkillType.EXP_VETERAN, (int) spnRoleplaySkillsVet.getValue());
        skillPreferences.setRoleplaySkillsModifier(SkillType.EXP_ELITE, (int) spnRoleplaySkillsElite.getValue());
=======
        skillPreferences.setRoleplaySkillModifier((int) spnRoleplaySkillsModifier.getValue());
>>>>>>> c32cf7b7
        skillPreferences.setCombatSmallArmsBonus((int) spnCombatSA.getValue());
        skillPreferences.setSupportSmallArmsBonus((int) spnSupportSA.getValue());

        skillPreferences.setSpecialAbilityBonus(SkillType.EXP_ULTRA_GREEN, (int) spnAbilityUltraGreen.getValue());
        skillPreferences.setSpecialAbilityBonus(SkillType.EXP_GREEN, (int) spnAbilityGreen.getValue());
        skillPreferences.setSpecialAbilityBonus(SkillType.EXP_REGULAR, (int) spnAbilityReg.getValue());
        skillPreferences.setSpecialAbilityBonus(SkillType.EXP_VETERAN, (int) spnAbilityVet.getValue());
        skillPreferences.setSpecialAbilityBonus(SkillType.EXP_ELITE, (int) spnAbilityElite.getValue());
        skillPreferences.setSpecialAbilityBonus(SkillType.EXP_HEROIC, (int) spnAbilityHeroic.getValue());
        skillPreferences.setSpecialAbilityBonus(SkillType.EXP_LEGENDARY, (int) spnAbilityLegendary.getValue());

        //start Recruitment Bonuses
        final List<PersonnelRole> supportRoles = PersonnelRole.getSupportRoles();
        final List<PersonnelRole> combatRoles = PersonnelRole.getCombatRoles();

        for (int i = 0; i < spnRecruitmentBonusCombat.length; i++) {
            PersonnelRole role = combatRoles.get(i);
            skillPreferences.addRecruitmentBonus(role, (int) spnRecruitmentBonusCombat[i].getValue());
        }

        for (int i = 0; i < spnRecruitmentBonusSupport.length; i++) {
            PersonnelRole role = supportRoles.get(i);
            skillPreferences.addRecruitmentBonus(role, (int) spnRecruitmentBonusSupport[i].getValue());
        }

        // Finishing Touches
        // This must be the last item, after all other tabs, no matter what.
        if (presetRandomSkillPreferences == null) {
            campaign.setRandomSkillPreferences(randomSkillPreferences);
        }
    }
}<|MERGE_RESOLUTION|>--- conflicted
+++ resolved
@@ -42,10 +42,6 @@
 import megamek.common.annotations.Nullable;
 import mekhq.campaign.Campaign;
 import mekhq.campaign.CampaignOptions;
-<<<<<<< HEAD
-import mekhq.campaign.RandomSkillPreferences;
-=======
->>>>>>> c32cf7b7
 import mekhq.campaign.personnel.enums.PersonnelRole;
 import mekhq.campaign.personnel.enums.Phenotype;
 import mekhq.campaign.personnel.skills.RandomSkillPreferences;
@@ -179,28 +175,10 @@
     private JLabel lblRoleplaySkillsModifier;
     private JSpinner spnRoleplaySkillsModifier;
 
-<<<<<<< HEAD
-    private JPanel pnlRoleplaySkills;
-    private JLabel lblRoleplaySkillsUltraGreen;
-    private JSpinner spnRoleplaySkillsUltraGreen;
-    private JLabel lblRoleplaySkillsGreen;
-    private JSpinner spnRoleplaySkillsGreen;
-    private JLabel lblRoleplaySkillsReg;
-    private JSpinner spnRoleplaySkillsReg;
-    private JLabel lblRoleplaySkillsVet;
-    private JSpinner spnRoleplaySkillsVet;
-    private JLabel lblRoleplaySkillsElite;
-    private JSpinner spnRoleplaySkillsElite;
-    private JLabel lblRoleplaySkillsHeroic;
-    private JSpinner spnRoleplaySkillsHeroic;
-    private JLabel lblRoleplaySkillsLegendary;
-    private JSpinner spnRoleplaySkillsLegendary;
-=======
     private JPanel pnlATOWAttributes;
     private JCheckBox chkUseAttributes;
     private JCheckBox chkRandomizeAttributes;
     private JCheckBox chkRandomizeTraits;
->>>>>>> c32cf7b7
     //end Skill Randomization Tab
 
     //start Recruitment Bonus Tab
@@ -596,26 +574,8 @@
         lblSecondBonus = new JLabel();
         spnSecondBonus = new JSpinner();
 
-<<<<<<< HEAD
-        pnlRoleplaySkills = new JPanel();
-        lblRoleplaySkillsUltraGreen = new JLabel();
-        spnRoleplaySkillsUltraGreen = new JSpinner();
-        lblRoleplaySkillsGreen = new JLabel();
-        spnRoleplaySkillsGreen = new JSpinner();
-        lblRoleplaySkillsReg = new JLabel();
-        spnRoleplaySkillsReg = new JSpinner();
-        lblRoleplaySkillsVet = new JLabel();
-        spnRoleplaySkillsVet = new JSpinner();
-        lblRoleplaySkillsElite = new JLabel();
-        spnRoleplaySkillsElite = new JSpinner();
-        lblRoleplaySkillsHeroic = new JLabel();
-        spnRoleplaySkillsHeroic = new JSpinner();
-        lblRoleplaySkillsLegendary = new JLabel();
-        spnRoleplaySkillsLegendary = new JSpinner();
-=======
         lblRoleplaySkillsModifier = new JLabel();
         spnRoleplaySkillsModifier = new JSpinner();
->>>>>>> c32cf7b7
 
         pnlRandomAbilities = new JPanel();
         lblAbilityGreen = new JLabel();
@@ -963,21 +923,7 @@
         layout.gridy = 0;
         panel.add(lblRoleplaySkillsModifier, layout);
         layout.gridx++;
-<<<<<<< HEAD
-        panel.add(spnRoleplaySkillsElite, layout);
-        layout.gridx++;
-        panel.add(lblRoleplaySkillsHeroic, layout);
-        layout.gridx++;
-        panel.add(spnRoleplaySkillsHeroic, layout);
-
-        layout.gridx = 0;
-        layout.gridy++;
-        panel.add(lblRoleplaySkillsLegendary, layout);
-        layout.gridx++;
-        panel.add(spnRoleplaySkillsLegendary, layout);
-=======
         panel.add(spnRoleplaySkillsModifier, layout);
->>>>>>> c32cf7b7
 
         return panel;
     }
@@ -1286,29 +1232,13 @@
         spnCommandSkillsReg.setValue(skillPreferences.getCommandSkillsModifier(SkillType.EXP_REGULAR));
         spnCommandSkillsVet.setValue(skillPreferences.getCommandSkillsModifier(SkillType.EXP_VETERAN));
         spnCommandSkillsElite.setValue(skillPreferences.getCommandSkillsModifier(SkillType.EXP_ELITE));
-<<<<<<< HEAD
         try {
             spnCommandSkillsHeroic.setValue(skillPreferences.getCommandSkillsModifier(SkillType.EXP_HEROIC));
             spnCommandSkillsLegendary.setValue(skillPreferences.getCommandSkillsModifier(SkillType.EXP_LEGENDARY));
         } catch (NullPointerException e) {
             // This is expected for campaigns <50.05. In those cases, we're just going to use the default values.
         }
-
-        spnRoleplaySkillsUltraGreen.setValue(skillPreferences.getRoleplaySkillsModifier(SkillType.EXP_ULTRA_GREEN));
-        spnRoleplaySkillsGreen.setValue(skillPreferences.getRoleplaySkillsModifier(SkillType.EXP_GREEN));
-        spnRoleplaySkillsReg.setValue(skillPreferences.getRoleplaySkillsModifier(SkillType.EXP_REGULAR));
-        spnRoleplaySkillsVet.setValue(skillPreferences.getRoleplaySkillsModifier(SkillType.EXP_VETERAN));
-        spnRoleplaySkillsElite.setValue(skillPreferences.getRoleplaySkillsModifier(SkillType.EXP_ELITE));
-        try {
-            spnRoleplaySkillsHeroic.setValue(skillPreferences.getRoleplaySkillsModifier(SkillType.EXP_HEROIC));
-            spnRoleplaySkillsLegendary.setValue(skillPreferences.getRoleplaySkillsModifier(SkillType.EXP_LEGENDARY));
-        } catch (NullPointerException e) {
-            // This is expected for campaigns <50.05. In those cases, we're just going to use the default values.
-        }
-
-=======
         spnRoleplaySkillsModifier.setValue(skillPreferences.getRoleplaySkillModifier());
->>>>>>> c32cf7b7
         spnCombatSA.setValue(skillPreferences.getCombatSmallArmsBonus());
         spnSupportSA.setValue(skillPreferences.getSupportSmallArmsBonus());
         spnArtyProb.setValue(skillPreferences.getArtilleryProb());
@@ -1394,19 +1324,10 @@
         skillPreferences.setCommandSkillsMod(SkillType.EXP_REGULAR, (int) spnCommandSkillsReg.getValue());
         skillPreferences.setCommandSkillsMod(SkillType.EXP_VETERAN, (int) spnCommandSkillsVet.getValue());
         skillPreferences.setCommandSkillsMod(SkillType.EXP_ELITE, (int) spnCommandSkillsElite.getValue());
-<<<<<<< HEAD
         skillPreferences.setCommandSkillsMod(SkillType.EXP_HEROIC, (int) spnCommandSkillsHeroic.getValue());
         skillPreferences.setCommandSkillsMod(SkillType.EXP_LEGENDARY, (int) spnCommandSkillsLegendary.getValue());
 
-        skillPreferences.setRoleplaySkillsModifier(SkillType.EXP_ULTRA_GREEN,
-              (int) spnRoleplaySkillsUltraGreen.getValue());
-        skillPreferences.setRoleplaySkillsModifier(SkillType.EXP_GREEN, (int) spnRoleplaySkillsGreen.getValue());
-        skillPreferences.setRoleplaySkillsModifier(SkillType.EXP_REGULAR, (int) spnRoleplaySkillsReg.getValue());
-        skillPreferences.setRoleplaySkillsModifier(SkillType.EXP_VETERAN, (int) spnRoleplaySkillsVet.getValue());
-        skillPreferences.setRoleplaySkillsModifier(SkillType.EXP_ELITE, (int) spnRoleplaySkillsElite.getValue());
-=======
         skillPreferences.setRoleplaySkillModifier((int) spnRoleplaySkillsModifier.getValue());
->>>>>>> c32cf7b7
         skillPreferences.setCombatSmallArmsBonus((int) spnCombatSA.getValue());
         skillPreferences.setSupportSmallArmsBonus((int) spnSupportSA.getValue());
 
