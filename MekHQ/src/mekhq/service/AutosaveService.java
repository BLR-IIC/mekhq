/*
 * AutosaveService.java
 *
<<<<<<< HEAD
 * Copyright (c) 2019 - The MekHQ Team. All Rights Reserved.
=======
 * Copyright (c) 2019 - The MegaMek Team. All Rights Reserved.
>>>>>>> d0dec824
 *
 * This file is part of MekHQ.
 *
 * MekHQ is free software: you can redistribute it and/or modify
 * it under the terms of the GNU General Public License as published by
 * the Free Software Foundation, either version 3 of the License, or
 * (at your option) any later version.
 *
 * MekHQ is distributed in the hope that it will be useful,
 * but WITHOUT ANY WARRANTY; without even the implied warranty of
 * MERCHANTABILITY or FITNESS FOR A PARTICULAR PURPOSE. See the
 * GNU General Public License for more details.
 *
 * You should have received a copy of the GNU General Public License
 * along with MekHQ. If not, see <http://www.gnu.org/licenses/>.
 */
package mekhq.service;

import megamek.common.util.StringUtil;
import mekhq.MekHQ;
import mekhq.MekHqConstants;
import mekhq.campaign.Campaign;

import java.io.File;
import java.io.FileOutputStream;
import java.io.OutputStreamWriter;
import java.io.PrintWriter;
import java.nio.charset.StandardCharsets;
import java.nio.file.Paths;
import java.time.DayOfWeek;
import java.time.LocalDate;
import java.time.format.DateTimeFormatter;
import java.util.*;
import java.util.stream.Collectors;
import java.util.zip.GZIPOutputStream;

public class AutosaveService implements IAutosaveService {
    public AutosaveService() {

    }

    @Override
    public void requestDayAdvanceAutosave(Campaign campaign) {
        assert campaign != null;

        LocalDate today = campaign.getLocalDate();

        if (MekHQ.getMekHQOptions().getAutosaveDailyValue()) {
            this.performAutosave(campaign);
        } else if (MekHQ.getMekHQOptions().getAutosaveWeeklyValue() && (today.getDayOfWeek() == DayOfWeek.SUNDAY)) {
            this.performAutosave(campaign);
        } else if (MekHQ.getMekHQOptions().getAutosaveMonthlyValue() && (today.getDayOfMonth() == today.lengthOfMonth())) {
            this.performAutosave(campaign);
        } else if (MekHQ.getMekHQOptions().getAutosaveYearlyValue() && (today.getDayOfYear() == today.lengthOfYear())) {
            this.performAutosave(campaign);
        }
    }

    @Override
    public void requestBeforeMissionAutosave(Campaign campaign) {
        assert campaign != null;

        if (MekHQ.getMekHQOptions().getAutosaveBeforeMissionsValue()) {
            this.performAutosave(campaign);
        }
    }

    private void performAutosave(Campaign campaign) {
        try {
            String fileName = this.getAutosaveFilename(campaign);
            if (!StringUtil.isNullOrEmpty(fileName)) {
                try (FileOutputStream fos = new FileOutputStream(fileName);
                     GZIPOutputStream output = new GZIPOutputStream(fos)) {
                    PrintWriter writer = new PrintWriter(new OutputStreamWriter(output, StandardCharsets.UTF_8));
                    campaign.writeToXml(writer);
                    writer.flush();
                    writer.close();
                }
            } else {
                MekHQ.getLogger().error(this,
                        "Unable to perform an autosave because of a null or empty file name");
            }
        } catch (Exception ex) {
            MekHQ.getLogger().error(getClass(), "performAutosave", ex);
        }
    }

    private String getAutosaveFilename(Campaign campaign) {
        // Get all autosave files in ascending order of date creation
        String savesDirectoryPath = MekHQ.getCampaignsDirectory().getValue();
        File folder = new File(savesDirectoryPath);
        File[] files = folder.listFiles();
        if (files != null) {
            List<File> autosaveFiles = Arrays.stream(files)
                    .filter(f -> f.getName().startsWith("Autosave-"))
                    .sorted(Comparator.comparing(File::lastModified))
                    .collect(Collectors.toList());

            // Delete older autosave files if needed
            int maxNumberAutosaves = MekHQ.getMekHQOptions().getMaximumNumberOfAutosavesValue();

            int index = 0;
            while (autosaveFiles.size() >= maxNumberAutosaves && autosaveFiles.size() > index) {
                if (autosaveFiles.get(index).delete()) {
                    autosaveFiles.remove(index);
                } else {
                    MekHQ.getLogger().error(this,
                            "Unable to delete file " + autosaveFiles.get(index).getName());
                    index++;
                }
            }

            // Find a unique name for this autosave
            String fileName = null;

            boolean repeatedName = true;
            index = 1;
            while (repeatedName) {
                fileName = String.format(
                        "Autosave-%d-%s-%s.cpnx.gz",
                        index++,
                        campaign.getName(),
                        campaign.getLocalDate().format(DateTimeFormatter.ofPattern(
                                MekHqConstants.FILENAME_DATE_FORMAT)));

                repeatedName = false;
                for (File file : autosaveFiles) {
                    if (file.getName().compareToIgnoreCase(fileName) == 0) {
                        repeatedName = true;
                        break;
                    }
                }
            }
            return Paths.get(savesDirectoryPath, fileName).toString();
        }

        return null;
    }
}<|MERGE_RESOLUTION|>--- conflicted
+++ resolved
@@ -1,11 +1,7 @@
 /*
  * AutosaveService.java
  *
-<<<<<<< HEAD
- * Copyright (c) 2019 - The MekHQ Team. All Rights Reserved.
-=======
  * Copyright (c) 2019 - The MegaMek Team. All Rights Reserved.
->>>>>>> d0dec824
  *
  * This file is part of MekHQ.
  *
