/*
 * MekHQ.java
 *
 * Copyright (c) 2009 Jay Lawson <jaylawson39 at yahoo.com>. All rights reserved.
 * Copyright (c) 2020 - The MegaMek Team. All Rights Reserved.
 *
 * This file is part of MekHQ.
 *
 * MekHQ is free software: you can redistribute it and/or modify
 * it under the terms of the GNU General Public License as published by
 * the Free Software Foundation, either version 3 of the License, or
 * (at your option) any later version.
 *
 * MekHQ is distributed in the hope that it will be useful,
 * but WITHOUT ANY WARRANTY; without even the implied warranty of
 * MERCHANTABILITY or FITNESS FOR A PARTICULAR PURPOSE. See the
 * GNU General Public License for more details.
 *
 * You should have received a copy of the GNU General Public License
 * along with MekHQ. If not, see <http://www.gnu.org/licenses/>.
 */
package mekhq;

import megamek.MegaMek;
import megamek.client.Client;
import megamek.client.generator.RandomNameGenerator;
import megamek.client.generator.RandomUnitGenerator;
import megamek.client.ui.preferences.MMPreferences;
import megamek.client.ui.preferences.PreferencesNode;
import megamek.client.ui.swing.ButtonOrderPreferences;
import megamek.client.ui.swing.gameConnectionDialogs.ConnectDialog;
import megamek.client.ui.swing.gameConnectionDialogs.HostDialog;
import megamek.common.event.*;
import megamek.common.preference.PreferenceManager;
import megamek.server.Server;
import megameklab.com.MegaMekLab;
import mekhq.campaign.Campaign;
import mekhq.campaign.CampaignController;
import mekhq.campaign.ResolveScenarioTracker;
import mekhq.campaign.event.ScenarioResolvedEvent;
import mekhq.campaign.handler.XPHandler;
import mekhq.campaign.mission.AtBContract;
import mekhq.campaign.mission.AtBScenario;
import mekhq.campaign.mission.Scenario;
import mekhq.campaign.stratcon.StratconRulesManager;
import mekhq.campaign.unit.Unit;
import mekhq.gui.CampaignGUI;
import mekhq.gui.StartUpGUI;
import mekhq.gui.dialog.ResolveScenarioWizardDialog;
import mekhq.gui.dialog.RetirementDefectionDialog;
import mekhq.gui.preferences.StringPreference;
import mekhq.gui.utilities.ObservableString;
import mekhq.service.AutosaveService;
import mekhq.service.IAutosaveService;
import org.apache.logging.log4j.LogManager;

import javax.swing.*;
import javax.swing.text.DefaultEditorKit;
import java.awt.*;
import java.awt.event.KeyEvent;
import java.beans.PropertyChangeEvent;
import java.beans.PropertyChangeListener;
import java.io.*;
import java.text.NumberFormat;
import java.time.LocalDate;
import java.util.Date;
import java.util.List;

/**
 * The main class of the application.
 */
public class MekHQ implements GameListener {
    public static final String PREFERENCES_FILE = "mmconf/mekhq.preferences";
    public static final String DEFAULT_LOG_FILE_NAME = "mekhqlog.txt";

    private static final EventBus EVENT_BUS = new EventBus();

    private static ObservableString selectedTheme;

    private static MMPreferences preferences = null;
    private static MekHQOptions mekHQOptions = new MekHQOptions();

    // Directory options
    private static ObservableString personnelDirectory;
    private static ObservableString partsDirectory;
    private static ObservableString planetsDirectory;
    private static ObservableString starMapsDirectory;
    private static ObservableString unitsDirectory;
    private static ObservableString campaignsDirectory;
    private static ObservableString scenarioTemplatesDirectory;
    private static ObservableString financesDirectory;

    // stuff related to MM games
    private Server myServer = null;
    private GameThread gameThread = null;
    private Scenario currentScenario = null;
    private Client client = null;

    // the actual campaign - this is where the good stuff is
    private CampaignController campaignController;
    private CampaignGUI campaignGUI;

    private IconPackage iconPackage = new IconPackage();

    private final IAutosaveService autosaveService;

    public static MMPreferences getPreferences() {
        if (preferences == null) {
            preferences = new MMPreferences();
        }

        return preferences;
    }

    public static MekHQOptions getMekHQOptions() {
        return mekHQOptions;
    }

    public static ObservableString getSelectedTheme() {
        return selectedTheme;
    }

    public static ObservableString getPersonnelDirectory() {
        return personnelDirectory;
    }

    public static ObservableString getPartsDirectory() {
        return partsDirectory;
    }

    public static ObservableString getPlanetsDirectory() {
        return planetsDirectory;
    }

    public static ObservableString getStarMapsDirectory() {
        return starMapsDirectory;
    }

    public static ObservableString getUnitsDirectory() {
        return unitsDirectory;
    }

    public static ObservableString getCampaignsDirectory() {
        return campaignsDirectory;
    }

    public static ObservableString getScenarioTemplatesDirectory() {
        return scenarioTemplatesDirectory;
    }

    public static ObservableString getFinancesDirectory() {
        return financesDirectory;
    }

    protected static MekHQ getInstance() {
        return new MekHQ();
    }

    private MekHQ() {
        this.autosaveService = new AutosaveService();
    }

    /**
     * At startup create and show the main frame of the application.
     */
    protected void startup() {
        UIManager.installLookAndFeel("Flat Light", "com.formdev.flatlaf.FlatLightLaf");
        UIManager.installLookAndFeel("Flat IntelliJ", "com.formdev.flatlaf.FlatIntelliJLaf");
        UIManager.installLookAndFeel("Flat Dark", "com.formdev.flatlaf.FlatDarkLaf");
        UIManager.installLookAndFeel("Flat Darcula", "com.formdev.flatlaf.FlatDarculaLaf");

        MegaMek.showInfo();
        MegaMekLab.showInfo();
        showInfo();

        // Setup user preferences
        MegaMek.getPreferences().loadFromFile(MegaMek.PREFERENCES_FILE);
        getPreferences().loadFromFile(PREFERENCES_FILE);
        setUserPreferences();
        ButtonOrderPreferences.getInstance().setButtonPriorities();

        initEventHandlers();
        // create a start up frame and display it
        StartUpGUI sud = new StartUpGUI(this);
        sud.setVisible(true);
    }

    private void setUserPreferences() {
        PreferencesNode preferences = getPreferences().forClass(MekHQ.class);

        selectedTheme = new ObservableString("selectedTheme", UIManager.getLookAndFeel().getClass().getName());
        selectedTheme.addPropertyChangeListener(new MekHqPropertyChangedListener());
        preferences.manage(new StringPreference(selectedTheme));

        personnelDirectory = new ObservableString("personnelDirectory", ".");
        preferences.manage(new StringPreference(personnelDirectory));

        partsDirectory = new ObservableString("partsDirectory", ".");
        preferences.manage(new StringPreference(partsDirectory));

        planetsDirectory = new ObservableString("planetsDirectory", ".");
        preferences.manage(new StringPreference(planetsDirectory));

        starMapsDirectory = new ObservableString("starMapsDirectory", ".");
        preferences.manage(new StringPreference(starMapsDirectory));

        unitsDirectory = new ObservableString("unitsDirectory", ".");
        preferences.manage(new StringPreference(unitsDirectory));

        campaignsDirectory = new ObservableString("campaignsDirectory", "./campaigns");
        preferences.manage(new StringPreference(campaignsDirectory));

        scenarioTemplatesDirectory = new ObservableString("scenarioTemplatesDirectory", ".");
        preferences.manage(new StringPreference(scenarioTemplatesDirectory));

        financesDirectory = new ObservableString("financesDirectory", ".");
        preferences.manage(new StringPreference(financesDirectory));
    }

    public void exit() {
        int savePrompt = JOptionPane.showConfirmDialog(null, "Do you want to save the game before quitting MekHQ?",
                "Save First?", JOptionPane.YES_NO_CANCEL_OPTION, JOptionPane.QUESTION_MESSAGE);
        if ((savePrompt == JOptionPane.CANCEL_OPTION) || (savePrompt == JOptionPane.CLOSED_OPTION)) {
            return;
        } else if ((savePrompt == JOptionPane.YES_OPTION) && !getCampaigngui().saveCampaign(null)) {
            // When the user did not actually save the game, don't close MHQ
            return;
        }

        // Actually close MHQ
        if (campaignGUI != null) {
            campaignGUI.getFrame().dispose();
        }
        MegaMek.getPreferences().saveToFile(MegaMek.PREFERENCES_FILE);
        getPreferences().saveToFile(PREFERENCES_FILE);
        System.exit(0);
    }

    public void showNewView() {
        campaignGUI = new CampaignGUI(this);
    }

    /**
     * Main method launching the application.
     */
    public static void main(String[] args) {
        System.setProperty("apple.laf.useScreenMenuBar", "true");
        System.setProperty("com.apple.mrj.application.apple.menu.about.name", "MekHQ");

        String logFileNameMHQ = PreferenceManager.getClientPreferences().getLogDirectory() + File.separator
                + DEFAULT_LOG_FILE_NAME;
        // redirect output to log file
        redirectOutput(logFileNameMHQ); // Deprecated call required for MegaMek usage

        SwingUtilities.invokeLater(() -> MekHQ.getInstance().startup());
    }

    private void showInfo() {
        final long TIMESTAMP = new File(PreferenceManager.getClientPreferences().getLogDirectory()
                + File.separator + "timestamp").lastModified();
        // echo some useful stuff
<<<<<<< HEAD
        final ResourceBundle resourceMap = ResourceBundle.getBundle("mekhq.resources.MekHQ",
                MekHQ.getMekHQOptions().getLocale(), new EncodeControl());

        StringBuilder msg = new StringBuilder();
        msg.append("\t").append(resourceMap.getString("Application.name")).append(" ")
                .append(MekHqConstants.VERSION);
=======
        String msg = "Starting MekHQ v" + MekHqConstants.VERSION;
>>>>>>> f8f4f0fc
        if (TIMESTAMP > 0) {
            msg += "\n\tCompiled on " + new Date(TIMESTAMP);
        }
        msg += "\n\tToday is " + LocalDate.now()
                + "\n\tJava Vendor: " + System.getProperty("java.vendor")
                + "\n\tJava Version: " + System.getProperty("java.version")
                + "\n\tPlatform: " + System.getProperty("os.name") + " " + System.getProperty("os.version")
                + " (" + System.getProperty("os.arch") + ")"
                + "\n\tTotal memory available to MegaMek: "
                + NumberFormat.getInstance().format(Runtime.getRuntime().maxMemory()) + " GB";
        LogManager.getLogger().info(msg);
    }

    /**
     * This function redirects the standard error and output streams to the given
     * File name.
     */
    @Deprecated // March 12th, 2020. This is no longer used by MekHQ, but is required to hide
                // MegaMek's output to the console for dev builds
    private static void redirectOutput(String logFilename) {
        try {
            System.out.println("Redirecting output to mekhqlog.txt");
            File logDir = new File("logs");
            if (!logDir.exists()) {
                if (!logDir.mkdir()) {
                    LogManager.getLogger().error("Failed to create directory " + logDir + ", and therefore redirect the logs.");
                    return;
                }
            }

            // Note: these are not closed on purpose
            OutputStream os = new FileOutputStream(logFilename, true);
            BufferedOutputStream bos = new BufferedOutputStream(os, 64);
            PrintStream ps = new PrintStream(bos);
            System.setOut(ps);
            System.setErr(ps);
        } catch (Exception e) {
            LogManager.getLogger().error("Unable to redirect output to mekhqlog.txt", e);
        }
    }

    public Server getMyServer() {
        return myServer;
    }

    public Campaign getCampaign() {
        return campaignController.getLocalCampaign();
    }

    public void setCampaign(Campaign c) {
        campaignController = new CampaignController(c);
    }

    public CampaignController getCampaignController() {
        return campaignController;
    }

    /**
     * @return the campaigngui
     */
    public CampaignGUI getCampaigngui() {
        return campaignGUI;
    }

    /**
     * @param campaigngui the campaigngui to set
     */
    public void setCampaigngui(CampaignGUI campaigngui) {
        this.campaignGUI = campaigngui;
    }

    public void joinGame(Scenario scenario, List<Unit> meks) {
        ConnectDialog joinGameDialog = new ConnectDialog(campaignGUI.getFrame(), campaignGUI.getCampaign().getName());
        joinGameDialog.setVisible(true);

        if (!joinGameDialog.dataValidation("MegaMek.ConnectDialog.title")) {
            return;
        }

        final String playerName = joinGameDialog.getPlayerName();
        final String serverAddress = joinGameDialog.getServerAddress();
        final int port = joinGameDialog.getPort();
        joinGameDialog.dispose();

        try {
            client = new Client(playerName, serverAddress, port);
        } catch (Exception e) {
            LogManager.getLogger().error("Failed to connect to server properly", e);
            return;
        }

        client.getGame().addGameListener(this);
        currentScenario = scenario;

        // Start the game thread
        gameThread = new GameThread(playerName, client, this, meks, false);
        gameThread.start();
    }

    public void startHost(Scenario scenario, boolean loadSavegame, List<Unit> meks) {
        HostDialog hostDialog = new HostDialog(campaignGUI.getFrame(), getCampaign().getName());
        hostDialog.setVisible(true);

        if (!hostDialog.dataValidation("MegaMek.HostGameAlert.title")) {
            stopHost();
            return;
        }

        this.autosaveService.requestBeforeMissionAutosave(getCampaign());

        final String playerName = hostDialog.getPlayerName();
        final String password = hostDialog.getServerPass();
        final int port = hostDialog.getPort();
        final boolean register = hostDialog.isRegister();
        final String metaserver = register ? hostDialog.getMetaserver() : "";

        // Force cleanup of the current modal, since we are (possibly) about to display
        // a new one and MacOS
        // seems to struggle with that (see https://github.com/MegaMek/mekhq/issues/953)
        hostDialog.dispose();

        try {
            myServer = new Server(password, port, register, metaserver);
            if (loadSavegame) {
                FileDialog f = new FileDialog(campaignGUI.getFrame(), "Load Savegame");
                f.setDirectory(System.getProperty("user.dir") + "/savegames");
                f.setVisible(true);
                if (null != f.getFile()) {
                    getMyServer().loadGame(new File(f.getDirectory(), f.getFile()));
                } else {
                    stopHost();
                    return; // exceptions as flow control? no thanks.
                }
            }
        } catch (FileNotFoundException ex) {
            // The dialog was cancelled or the file not found
            // Return to the UI
            stopHost();
            return;
        } catch (Exception ex) {
            LogManager.getLogger().error("Failed to start up server", ex);
            stopHost();
            return;
        }

        client = new Client(playerName, "127.0.0.1", port);

        client.getGame().addGameListener(this);
        currentScenario = scenario;

        // Start the game thread
        if (getCampaign().getCampaignOptions().getUseAtB() && (scenario instanceof AtBScenario)) {
            gameThread = new AtBGameThread(playerName, password, client, this, meks, (AtBScenario) scenario);
        } else {
            gameThread = new GameThread(playerName, password, client, this, meks);
        }
        gameThread.start();
    }

    // Stop & send the close game event to the Server
    public synchronized void stopHost() {
        if (getMyServer() != null) {
            getMyServer().die();
            myServer = null;
        }
        currentScenario = null;
    }

    @Override
    public void gameBoardChanged(GameBoardChangeEvent e) {

    }

    @Override
    public void gameBoardNew(GameBoardNewEvent e) {

    }

    @Override
    public void gameEnd(GameEndEvent e) {

    }

    @Override
    public void gameEntityChange(GameEntityChangeEvent e) {

    }

    @Override
    public void gameEntityNew(GameEntityNewEvent e) {

    }

    @Override
    public void gameEntityNewOffboard(GameEntityNewOffboardEvent e) {

    }

    @Override
    public void gameEntityRemove(GameEntityRemoveEvent e) {

    }

    @Override
    public void gameMapQuery(GameMapQueryEvent e) {

    }

    @Override
    public void gameNewAction(GameNewActionEvent e) {

    }

    @Override
    public void gamePhaseChange(GamePhaseChangeEvent e) {

    }

    @Override
    public void gameVictory(GameVictoryEvent gve) {
        // Prevent double run
        if (gameThread.stopRequested()) {
            return;
        }

        try {
            boolean control = JOptionPane.showConfirmDialog(campaignGUI.getFrame(),
                    "Did your side control the battlefield at the end of the scenario?", "Control of Battlefield?",
                    JOptionPane.YES_NO_OPTION, JOptionPane.QUESTION_MESSAGE) == JOptionPane.YES_OPTION;
            ResolveScenarioTracker tracker = new ResolveScenarioTracker(currentScenario, getCampaign(), control);
            tracker.setClient(gameThread.getClient());
            tracker.setEvent(gve);
            tracker.processGame();
            ResolveScenarioWizardDialog resolveDialog = new ResolveScenarioWizardDialog(campaignGUI.getFrame(), true,
                    tracker);
            resolveDialog.setVisible(true);
            if (campaignGUI.getCampaign().getCampaignOptions().getUseAtB()
                    && (campaignGUI.getCampaign().getMission(currentScenario.getMissionId()) instanceof AtBContract)
                    && (campaignGUI.getCampaign().getRetirementDefectionTracker().getRetirees().size() > 0)) {
                RetirementDefectionDialog rdd = new RetirementDefectionDialog(campaignGUI,
                        (AtBContract) campaignGUI.getCampaign().getMission(currentScenario.getMissionId()), false);
                rdd.setVisible(true);
                if (!rdd.wasAborted()) {
                    getCampaign().applyRetirement(rdd.totalPayout(), rdd.getUnitAssignments());
                }
            }
            gameThread.requestStop();
            // MegaMek dumps these in the deployment phase to free memory
            if (getCampaign().getCampaignOptions().getUseAtB()) {
                RandomUnitGenerator.getInstance();
                RandomNameGenerator.getInstance();
            }
            MekHQ.triggerEvent(new ScenarioResolvedEvent(currentScenario));

        } catch (Exception e) {
            LogManager.getLogger().error(e);
        }
    }

    @Override
    public void gamePlayerChange(GamePlayerChangeEvent e) {

    }

    @Override
    public void gamePlayerChat(GamePlayerChatEvent e) {

    }

    @Override
    public void gamePlayerConnected(GamePlayerConnectedEvent e) {

    }

    @Override
    public void gamePlayerDisconnected(GamePlayerDisconnectedEvent e) {

    }

    @Override
    public void gameReport(GameReportEvent e) {

    }

    @Override
    public void gameSettingsChange(GameSettingsChangeEvent e) {

    }

    @Override
    public void gameTurnChange(GameTurnChangeEvent e) {

    }

    @Override
    public void gameClientFeedbackRequest(GameCFREvent e) {
    }

    public IconPackage getIconPackage() {
        return iconPackage;
    }

    /**
     * Helper function that calculates the maximum screen width available locally.
     *
     * @return Maximum screen width.
     */
    public double calculateMaxScreenWidth() {
        GraphicsEnvironment ge = GraphicsEnvironment.getLocalGraphicsEnvironment();
        GraphicsDevice[] gs = ge.getScreenDevices();
        double maxWidth = 0;
        for (GraphicsDevice g : gs) {
            Rectangle b = g.getDefaultConfiguration().getBounds();
            if (b.getWidth() > maxWidth) { // Update the max size found on this monitor
                maxWidth = b.getWidth();
            }
        }

        return maxWidth;
    }

    /*
     * Access methods for event bus.
     */
    static public void registerHandler(Object handler) {
        EVENT_BUS.register(handler);
    }

    static public boolean triggerEvent(MMEvent event) {
        return EVENT_BUS.trigger(event);
    }

    static public void unregisterHandler(Object handler) {
        EVENT_BUS.unregister(handler);
    }

    // TODO: This needs to be way more flexible, but it will do for now.
    private void initEventHandlers() {
        EVENT_BUS.register(new XPHandler());

        StratconRulesManager srm = new StratconRulesManager();
        srm.startup();
        EVENT_BUS.register(srm);
    }

    private static void setLookAndFeel(String themeName) {
        Runnable runnable = () -> {
            try {
                UIManager.setLookAndFeel(themeName);
                if (System.getProperty("os.name", "").startsWith("Mac OS X")) {
                    // Ensure OSX key bindings are used for copy, paste etc
                    addOSXKeyStrokes((InputMap) UIManager.get("EditorPane.focusInputMap"));
                    addOSXKeyStrokes((InputMap) UIManager.get("FormattedTextField.focusInputMap"));
                    addOSXKeyStrokes((InputMap) UIManager.get("TextField.focusInputMap"));
                    addOSXKeyStrokes((InputMap) UIManager.get("TextPane.focusInputMap"));
                    addOSXKeyStrokes((InputMap) UIManager.get("TextArea.focusInputMap"));
                }
                for (Frame frame : Frame.getFrames()) {
                    SwingUtilities.updateComponentTreeUI(frame);
                }
                for (Window window : Window.getWindows()) {
                    SwingUtilities.updateComponentTreeUI(window);
                }
            } catch (ClassNotFoundException | InstantiationException | IllegalAccessException
                    | UnsupportedLookAndFeelException e) {
                LogManager.getLogger().error(e);
            }
        };
        SwingUtilities.invokeLater(runnable);
    }

    private static class MekHqPropertyChangedListener implements PropertyChangeListener {
        @Override
        public void propertyChange(PropertyChangeEvent evt) {
            if (evt.getSource().equals(selectedTheme)) {
                setLookAndFeel((String) evt.getNewValue());
            }
        }
    }

    private static void addOSXKeyStrokes(InputMap inputMap) {
        inputMap.put(KeyStroke.getKeyStroke(KeyEvent.VK_C, KeyEvent.META_DOWN_MASK), DefaultEditorKit.copyAction);
        inputMap.put(KeyStroke.getKeyStroke(KeyEvent.VK_X, KeyEvent.META_DOWN_MASK), DefaultEditorKit.cutAction);
        inputMap.put(KeyStroke.getKeyStroke(KeyEvent.VK_V, KeyEvent.META_DOWN_MASK), DefaultEditorKit.pasteAction);
        inputMap.put(KeyStroke.getKeyStroke(KeyEvent.VK_A, KeyEvent.META_DOWN_MASK), DefaultEditorKit.selectAllAction);
    }
}<|MERGE_RESOLUTION|>--- conflicted
+++ resolved
@@ -259,16 +259,7 @@
         final long TIMESTAMP = new File(PreferenceManager.getClientPreferences().getLogDirectory()
                 + File.separator + "timestamp").lastModified();
         // echo some useful stuff
-<<<<<<< HEAD
-        final ResourceBundle resourceMap = ResourceBundle.getBundle("mekhq.resources.MekHQ",
-                MekHQ.getMekHQOptions().getLocale(), new EncodeControl());
-
-        StringBuilder msg = new StringBuilder();
-        msg.append("\t").append(resourceMap.getString("Application.name")).append(" ")
-                .append(MekHqConstants.VERSION);
-=======
         String msg = "Starting MekHQ v" + MekHqConstants.VERSION;
->>>>>>> f8f4f0fc
         if (TIMESTAMP > 0) {
             msg += "\n\tCompiled on " + new Date(TIMESTAMP);
         }
