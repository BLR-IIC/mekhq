title.text=Campaign Options
panGeneral.TabConstraints.tabTitle=General
lblName.text=Name:
lblDate.text=Date:
lblFaction.text=Faction:
lblFactionNames.text=Faction:
lblGender.text=Percent Female:
btnOkay.text=Confirm
btnSave.text=Confirm and Save as Preset
btnLoad.text=Load a Preset
btnCancel.text=Cancel
lblCamo.text=Camo:
panRepair.TabConstraints.tabTitle=Repair and Maintenance
panSupplies.TabConstraints.tabTitle=Supplies and Acquisition
panTech.TabConstraints.tabTitle=Tech Limits
panPersonnelMarket.TabConstraints.tabTitle=Personnel Market
panNameGen.TabConstraints.tabTitle=Name and Portrait Generation
panRank.TabConstraints.tabTitle=Rank System
panXP.TabConstraints.tabTitle=Experience
panSkill.TabConstraints.tabTitle=Skills
panRandomSkill.TabConstraints.tabTitle=Skill Randomization
panFinances.TabConstraints.tabTitle=Finances
panMercenary.TabConstraints.tabTitle=Mercenary
panMercenary.IntOpsPayment.title=Base contract payment on percentage of TO&E unit value (Campaign Operations)
panMercenary.IntOpsPayment.tooltip=Base contract payment on percentage of TO&E unit value (Campaign Operations)
panMercenary.FMMRPayment.title=Base contract payment on personnel payroll (FM:Mr)
panMercenary.FMMRPayment.tooltip=Base contract payment on personnel payroll (FM:Mr)
panAtB.TabConstraints.tabTitle=Against the Bot
misc.TabConstraints.tabTitle=Miscellaneous
useEraModsCheckBox.text=Use era mods for repair rolls
useEraModsCheckBox.toolTipText=Use faction-specific era mods for repair rolls
assignedTechFirstCheckBox.text=Place tech assigned to unit at the top of the list for repairs
assignedTechFirstCheckBox.toolTipText=In the repair bay, if the unit has an assigned technician,\nthat technician is placed at the top of the list of available technicians.
resetToFirstTechCheckBox.text=After repair reset to the technician at the top of the list
resetToFirstTechCheckBox.toolTipText=After any repair/salvage task, always selects the technician at the top of the list\n(Can be combined with option to place tech assigned to unit at top of list)
useDamageMargin.text=Damage/destroy parts by margin of failure
useDamageMargin.toolTipText=Instead of destroying/damaging parts only by elite techs, parts are damaged/destroyed when the tech roll\nfails by a given margin.
useAeroSystemHits.text=(Proposed Errata) Damage/destroy Aero system parts by number of hits taken
useAeroSystemHits.toolTipText=Changes repair/replacement time and difficulty of Aero large and small craft systems (Avionics, FCS, etc)
checkMaintenance.text=Make maintenance checks
checkMaintenance.toolTipText=If checked, each unit will make a parts-specific maintenance check at the end of each maintenance cycle
useQualityMaintenance.text=Use quality modifiers in maintenance checks
useQualityMaintenance.toolTipText=If checked, quality modifiers will be added to maintenance checks (WARNING: this will lead to unstable quality ratings over time)
reverseQualityNames.text=Reverse quality names
reverseQualityNames.toolTipText=If checked, quality name reporting will be reversed so that A is the best and F is the worst
useUnofficialMaintenance.text=Only damage parts that are already at worst quality (Unofficial)
useUnofficialMaintenance.toolTipText=When this option is checked and you are using quality maintenance,\nthe MOF rolls for damaging parts only happen for parts that are\nalready rated at the lowest level.
logMaintenance.text=Log maintenance rolls in log file
logMaintenance.toolTipText=If checked, details of each maintenance check will be added to mekhqlog.txt
spnMaintenanceBonus.toolTipText=When checking by parts, Strat Ops applies a -1 bonus to the maintenance check target - you can change this modifier with this value
useFactionModifiersCheckBox.text=Use faction modifiers for availability
useFactionModifiersCheckBox.toolTipText=Enables a non canon faction modifier which :\n* Decreases clan tech availability if player plays a non clan faction\n* Decreases high tech items availability for periphery factions\n
clanPriceModifierLabel.text=Clan tech price modifier
clanPriceModifierJFormattedTextField.toolTipText=Non canon modifier which :\n* Multiplies buy/sell price of Clan units by the specified number\n* Multiplies buy/sell price of Clan components by the specified number\n
usedPartsValueLabel.text=Value of used parts
usedPartsValueJFormattedTextField.toolTipText=multiplier for value of used parts
disallowPlanetaryAcquisitionClanCrossover.text=No Clan/Inner Sphere supply sharing
disallowPlanetaryAcquisitionClanCrossover.toolTipText=If checked, Inner Sphere factions will not be able to find supplies on Clan-controlled worlds, and vice versa.
damagedPartsValueLabel.text=Value of damaged parts
damagedPartsValueJFormattedTextField.toolTipText=multiplier for value of used parts
useEasierRefitCheckBox.toolTipText=Enables a non canon faction modifier which :\n* Decreases decreases refit/customization difficulty by 1\n* Multiplies refit/customization time by 0.5
useEasierRefitCheckBox.text=Use easier refit
useUnitRatingCheckBox.text=Use Unit Rating
repairSystemComboBox.toolTipText=Repair system
repairSystemComboBoxLabel.text=Repair System
repairSystem.WarchestCustom.lightDamageModifier=0.05
repairSystem.WarchestCustom.heavyDamageModifier=0.10
repairSystem.WarchestCustom.cripplingDamageModifier=0.25
usePlanetaryAcquisitions.text=Use Planet-based Acquisition System (overrides default delivery times)
usePlanetaryAcquisitions.toolTipText=<html>Supplies will be searched for on specific planets up to a certain jump radius away, starting on current planet.<br> To find a given part, an availability roll must first succeed to identify a contact and then parts may be rolled for until a failure. <br> Planetary socio-industrial ratings can affect the target roll. <br> All delivery times are based on the number of recharges necessary (7 days), the in-system transit time at both points, and 1d6 extra days per jump.</html>
usePlanetaryAcquisitionsVerbose.text=Use verbose reporting for planet-based acquisitions.
usePlanetaryAcquisitionsVerbose.toolTipText=If checked, you will see all the details of the planetary search. Usually TMI, but good for testing and understanding how it works.
chkUseFinances.text=Use Finances
useFactionForNamesBox.text=Use chosen faction for assigned names
useFactionForNamesBox.toolTipText=Automatically assigns random name generator based on overall faction selection
#Personnel Tab
panPersonnel.TabConstraints.tabTitle=Personnel
useTacticsBox.text=Use Tactics Skill as Commander Initiative Bonus
useTacticsBox.toolTipText=Give each pilot a tactics skill that can be added to initiative using the commander initiative option in MegaMek
useInitBonusBox.text=Use Individual Initiative Bonus
useInitBonusBox.toolTipText=Give each pilot an individual initiative bonus
useToughnessBox.text=Use Toughness
useToughnessBox.toolTipText=Give each pilot a toughness bonus to KO checks
useArtilleryBox.text=Use Artillery Skill
useArtilleryBox.toolTipText=Give each pilot an artillery skill which is separate from the gunnery skill
useAbilitiesBox.text=Allow Special Abilities
useAbilitiesBox.toolTipText=Allow personnel to have special abilities
useEdgeBox.text=Use Edge
useEdgeBox.toolTipText=Allow personnel to have edge
useSupportEdgeBox.text=Use Edge for Non-Combat Personnel
useSupportEdgeBox.toolTipText=Allow non-combat personnel to use edge
useImplantsBox.text=Allow Implants
useImplantsBox.toolTipText=Allow personnel to have implants (e.g. Manei Domini)
chkCapturePrisoners.text=Capture Prisoners in Scenarios
chkCapturePrisoners.toolTipText=If checked, you will have the opportunity to capture prisoners when resolving scenarios
prisonerStatus.text=Default Prisoner Status
prisonerStatus.Prisoner=Prisoner
prisonerStatus.Bondsman=Bondsman
altQualityAveragingCheckBox.text=Use higher-precision skill level averaging
altQualityAveragingCheckBox.toolTipText=Where quality is determined by two skills, attempt to average by number (e.g. 8/4), \nrather than product (e.g. Regular/Green), for more precision.
useAdvancedMedicalBox.text=Use Advanced Medical Rules (Unofficial)
useAdvancedMedicalBox.toolTipText=Use the Advanced Medical Rules created by Jayof9s \n(See Advanced_Medical.doc in the docs folder)
useDylansRandomXpBox.text=Use Dylan's Random XP (Unofficial)
useDylansRandomXpBox.toolTipText=Use Dylan's optional random XP on creation of a new person. \n(20% chance each of 0, 1, 2, 3, and randomized between 1 and 8 XP)
healWaitingPeriod.text=Days to wait between healing checks by doctors
naturalHealWaitingPeriod.text=Days to wait for natural healing
minimumHitsForVees.text=Minimum number of hits for wounded crews and infantry
useRandomHitsForVees.text=Randomize the number of hits received by crews and infantry
useRandomHitsForVees.toolTipText=If checked, the number of hits that crews and infantry receive will be randomly selected between the minimum value and 5.
useTougherHealing.text=Tougher Healing
useTougherHealing.toolTipText=The healing check will be penalized for every additional hit above 2.
useTransfers.text=Log Saver - Use Reassign instead of Remove/Assign
useTimeInService.text=Track Time In Service
useTimeInRank.text=Track Time In Rank
trackTotalEarnings.text=Track Total Earnings
trackTotalEarnings.toolTipText=This tracks the total amount earned by personnel. The tracking is only done when this option is enabled, and it is not backfilled.
showOriginFaction.text=Show Origin Faction
randomizeOrigin.text=Randomize Origin
randomizeDependentsOrigin.text=Randomize Origin for Dependents
originSearchRadius.text=Random Origin Search Radius
#family
FamilyTab.text=Family Options
minimumMarriageAge.text=Minimum age for marriages
minimumMarriageAge.toolTipText=This is the minimum age that is allowed for a person to be married.
checkMutualAncestorsDepth.text=Minimum distance of relation for marriage to be possible
checkMutualAncestorsDepth.toolTipText=This is the distance of relation that is used to determine if two people can marry
useRandomMarriages.text=Use random marriages (Unofficial)
useRandomMarriages.toolTipText=This is an unofficial addition that enables random marriages between fitting members of your force.
chanceRandomMarriages.text=Percent chance of a fitting person finding a spouse per day
chanceRandomMarriages.toolTipText=This is the percent chance that a fitting member of your force will marry another fitting member of your force of the opposite sex.
marriageAgeRange.text=Age Range for Random Marriages
marriageAgeRange.toolTipText=This plus/minus the age forms the possible range of ages for spouses in the forming of a random marriage.
randomMarriageSurnameWeights.text=Random Marriage Surname Weights
randomMarriageSurnameWeights.toolTipText=These are the weights used in determining the surname change, if any, when a random marriage occurs. \nThey will be the percent chance if the values for the weights all add up to 100.
useRandomSameSexMarriages.text=Use random same sex marriages (Unofficial)
useRandomSameSexMarriages.toolTipText=This is an unofficial addition that enables random marriages between fitting same sex members of your force.
chanceRandomSameSexMarriages.text=Percent chance of a fitting person finding a same sex spouse per day
chanceRandomSameSexMarriages.toolTipText=This is the percent chance that a fitting member of your force will marry another fitting member of your force of the same sex
useUnofficialProcreation.text=Use procreation (Unofficial)
useUnofficialProcreation.toolTipText=This is an unofficial addition that enables procreation between members of your force in a relationship
chanceProcreation.text=Percent chance of a fitting female procreating per day
chanceProcreation.toolTipText=This is the percent chance per day that a female member of your force in a relationship will have a baby when not deployed.
useUnofficialProcreationNoRelationship.text=Use procreation without a relationship (Unofficial)
useUnofficialProcreationNoRelationship.toolTipText=This is an unofficial addition that enables procreation for female members of your force not in a relationship
chanceProcreationNoRelationship.text=Percent chance of a fitting female procreating per day (no relationship)
chanceProcreationNoRelationship.toolTipText=This is the percent chance per day that a female member of your force not in a relationship will have a baby when not deployed.
displayTrueDueDate.text=Display true due date
displayTrueDueDate.toolTipText=This displays the actual date the baby will be delivered on the mother's personnel sheet instead of an estimated due date.
<<<<<<< HEAD
logConception.text=Log Conception and Birth in Personnel and Medical Logs:
babySurnameStyle.text=Baby Surname Style:
babySurnameStyle.toolTipText=This is the style for how a baby's surname will be selected.
=======
logConception.text=Log Conception and Birth in Personnel and Medical Logs
babySurnameStyle.text=Which parent's surname should the baby take
babySurnameStyle.toolTipText=This is the parent whose surname a baby will take. If Father is selected and there is no father, the baby will take the mother's surname.
babySurnameStyle.Mother=Mother
babySurnameStyle.Father=Father
>>>>>>> 0a62aaac
useParentage.text=Display children in the person panel
displayFamilyLevel.text=The level of relation to be displayed
displayFamilyLevel.toolTipText=This setting is the relation to the selected person that MekHQ will display up to, including the previous levels \n(higher levels require more processing when loading a person)
displayFamilyLevel.ParentsChildren=Parents, Siblings, and Children
displayFamilyLevel.GrandparentsGrandchildren=Grandparents and Grandchildren
displayFamilyLevel.AuntsUnclesCousins=Aunts, Uncles, and Cousins
useRandomDeaths.text=Use random deaths from old age (Unofficial and Unimplemented)
useRandomDeaths.toolTipText=This is an unofficial addition that enables random deaths from old age
keepMarriedNameUponSpouseDeath.text=Keep married name upon spouse death
#salary
SalaryTab.text=Salary
#end Personnel Tab
useQuirksBox.text=Use Quirk
useQuirksBox.toolTipText=Allow units to have StratOps quirks
payForPartsBox.text=Pay For Parts
payForPartsBox.toolTipText=Pay the c-bill cost of any replacement parts
payForRepairsBox.text=Pay For Repairs
payForRepairsBox.toolTipText=CamOps p46 Repairs cost 20% of a parts list price. This is for equipment repairs only and does not count armor repairs.\nThis is reimbursed by Battle Loss Compensation.
payForUnitsBox.text=Pay For New Units
payForUnitsBox.toolTipText=Pay the c-bill cost for any new units (Meks, vees, etc.)
payForSalariesBox.text=Pay for personnel salaries
payForSalariesBox.toolTipText=Pay the monthly salaries of all personnel
payForRecruitmentBox.text=Pay for personnel recruitment
payForRecruitmentBox.toolTipText=Pay two months salary to recruit personnel (FMMr)
useLoanLimitsBox.text=Limit loan parameters by unit rating
useLoanLimitsBox.toolTipText=Put limits on interest, collateral, and length as per IntOps Beta
payForOverheadBox.text=Pay for overhead expenses
payForOverheadBox.toolTipText=Pay overhead expenses as per FM: Mercs Revised (5% of monthly personnel salaries)
payForMaintainBox.text=Pay for unit maintenance
payForMaintainBox.toolTipText=Pay weekly unit maintenance costs as per FM: Mercs Revised
payForTransportBox.text=Pay for Transportation
payForTransportBox.toolTipText=Pay for excess transportation needs\n(costs are a total hack at the moment, FYI)
usePeacetimeCostBox.text=Use Campaign Operations Peacetime Operating Costs
usePeacetimeCostBox.toolTipText=Includes salaries, spare parts, fuel, and peacetime ammo consumption. 75% added to base contract amount when using CamOps rating.
useExtendedPartsModifierBox.text=Use the expanded spare parts modifiers (CO p14).
showPeacetimeCostBox.text=Breakdown peacetime costs to core costs.
showPeacetimeCostBox.toolTipText=Displays a breakdown of peacetime costs in the daily log.
yearlyFinancesToCSVExportBox.text=Yearly Finance Table CSV Export
yearlyFinancesToCSVExportBox.toolTipText=This writes the finances table to a CSV file on the first day of the year, right before the table is carried over to the next year.
sellUnitsBox.text=Allow selling of units
sellUnitsBox.toolTipText=Units can be sold for C-bills
sellPartsBox.text=Allow selling of parts
sellPartsBox.toolTipText=Parts can be sold for C-bills
limitByYearBox.text=Limit Units and Parts by Year
limitByYearBox.toolTipText=Units and parts will be limited by the current year of the campaign
disallowExtinctStuffBox.text=Disallow extinct units and parts
disallowExtinctStuffBox.toolTipText=Normally extinct parts can still be found with a penalty. This option will disallow them completely.
allowClanPurchasesBox.text=Allow the purchasing of Clan units and parts
allowClanPurchasesBox.toolTipText=If unchecked, clan units and parts will not be available for purchase
allowISPurchasesBox.text=Allow the purchasing of Inner Sphere units and parts
allowISPurchasesBox.toolTipText=If unchecked, inner sphere units and parts will not be available for purchase
allowCanonOnlyBox.text=Only allow canon units for purchase
allowCanonOnlyBox.toolTipText=Just what it says
allowCanonRefitOnlyBox.text=Only allow canon variants as refits
allowCanonRefitOnlyBox.toolTipText=Just what it says
disallowClanPartsFromIS.text=Disallow acquiring clan parts from non-Clan factions
disallowClanPartsFromIS.toolTipText=<html>If checked, you will not be able to purchase clan parts from non-Clan factions.<br> The modifier below will be ignored.</html>
spnPenaltyClanPartsFromIS.text=Penalty for acquiring clan parts from non-Clan factions
spnPenaltyClanPartsFromIS.toolTipText=<html>The penalty for acquiring clan parts from non-Clan factions when not disallowed entirely. <br>This penalty is cumulative with the general penalty for clan parts.</html>
variableTechLevelBox.text=Variable tech level
variableTechLevelBox.toolTipText=If checked, the tech level for a part or unit will change depending on whether it is in prototype stage (experimental), production (advanced), or common (standard).
factionIntroDateBox.text=Use faction intro dates
factionIntroDateBox.toolTipText=<html>If checked, the campaign faction will be used to determine a part's intro date in cases where it differs.<br />If using variable tech levels, the faction is also used to determine the tech level of a part or unit.</html>
useAmmoByTypeBox.text=Use ammo by type (Unofficial)
useAmmoByTypeBox.toolTipText=LRM, SRM, MRM, and MML launchers can mix ammo among sizes. For example, an LRM-10 can use LRM-20 ammo.
disallowSLUnitsBox.text=Only allow post-Star League units for purchase
disallowSLUnitsBox.toolTipText=If checked, only allow units first built after the Star League (circa 2785)
lblRank.text=Rank System:
checkCustomRanks.text=Use Custom Ranks
testCustomRanks.text=Load Custom List
textCustomRanks.toolTipText=Enter in rank names separated by commas
lblOfficerCut.text=Lowest Officer Rank:
txtInstructionsXP.title=Customizing Skill Costs
txtInstructionsXP.text=You can adjust the numbers in the table below to customize the XP costs for each skill at each level. The given level listed on the row is the level being purchased, so the numbers in the +2 column are the costs of moving from level 1 to level 2. To determine the Battletech target number for each skill level, subtract the given level from each skill's target number, given in the Skills tab. Enter a -1 for skill levels that should be unattainable, and zero for skill levels that should be skipped.
lblScenarioXP.text=XP for each completed scenario
lblSuccessXP.text=XP for each 12 rolled on a successful task
lblMistakeXP.text=XP for each 2 rolled on an unsuccessful task
lblKillXP.text=XP for every
lblKills.text=kills
lblTasks.text=successful tasks
scrAbilityXP.title=Ability Costs
lblSkillTarget.text=Target Number:
lblSkillGreen.text=Green Level:
lblSkillRegular.text=Regular Level:
lblSkillVeteran.text=Veteran Level:
lblSkillElite.text=Elite Level:
lblTechLevel.text=Maximum Tech Level:
lblOverallRecruitBonus.text=Overall Recruitment Bonus
panTypeRecruitBonus.title=Personnel Type Recruitment Bonus
panUsePortrait.all.text=All Roles
panUsePortrait.no.text=No Roles
txtPortraitInst.text=Checked personnel types will have a random portrait selected for them upon creation. In order to use random portraits, you must place images in the data/images/portraits/Male and data/images/portraits/Female folders.
panRandomPortrait.title=Portrait Generation
chkExtraRandom.text=Extra Randomness
chkExtraRandom.toolTipText=If checked, an additional 1d6 will be rolled. On a 1, the skill will be lowered, and on a 6 the skill will be raised.
chkClanBonus.text=Use clan bonuses for clan factions
chkClanBonus.toolTipText=If checked and the faction is a clan faction, bonuses will be added to appropriate skills to reflect clan trueborn warriors.
lblProbAntiMek.text=Probability of anti-mek skill for conventional infantry
spnOverallRecruitBonus.toolTipText=Add this number to the roll for primary skill levels
spnArtyProb.toolTipText=Probability that MechWarriors, vehicle crews, and infantry have artillery skill. Only applies if separate artillery skill is in use.
spnSecondProb.toolTipText=Probability that person will have a randomly chosen secondary skill.
spnTacticsGreen.toolTipText=Modifier for tactics skill for person with green primary skills. Only applies if tactics skill is in use.
spnTacticsReg.toolTipText=Modifier for tactics skill for person with regular primary skills. Only applies if tactics skill is in use.
spnTacticsVet.toolTipText=Modifier for tactics skill for person with veteran primary skills. Only applies if tactics skill is in use.
spnTacticsElite.toolTipText=Modifier for tactics skill for person with elite primary skills. Only applies if tactics skill is in use.
spnCombatSA.toolTipText=Modifier for Small Arms skill for all non-infantry combat personnel.
spnSupportSA.toolTipText=Modifier for Small Arms skill for all support personnel.
spnAbilGreen.toolTipText=Modifier for the number of special abilities for person with green primary skills. Only applies if special abilities in use.
spnAbilReg.toolTipText=Modifier for the number of special abilities for person with green primary skills. Only applies if special abilities in use.
spnAbilVet.toolTipText=Modifier for the number of special abilities for person with green primary skills. Only applies if special abilities in use.
spnAbilElite.toolTipText=Modifier for the number of special abilities for person with green primary skills. Only applies if special abilities in use.
lblUltraGreen.toolTipText=Ultra-Green for primary skills and no skill for other skills.
usePercentageMaintBox.text=Use percentage based maintenance costs (Unofficial)
usePercentageMaintBox.toolTipText=Maintenance costs based upon value of the unit instead of the type of unit. This actually makes maintenance costs important.
infantryDontCount.text=Infantry Don't Count for Contract Pay
infantryDontCount.toolTipText=When this option is ticked, infantry will not count for contract pay
txtInstructionsRanks.title=Customizing Ranks
txtInstructionsRanks.text=You can use the table here to assign ranks for your campaign. You can use one of the preset rank systems from the pull-down menu or you can design your own by adding and deleting ranks and editing the values in the table. You can also assign custom multipliers for salary. These multipliers do not need to take into account the officer multiplier which is addressed elsewhere. \n\nWARNING: If you change the number of ranks in an existing campaign, you will have to manually adjust the ranks of all personnel.
panPhenoMW.toolTipText=Probability of a trueborn person with appropriate bonuses for each type. Does not apply to non-clan factions.
chkUseAtB.text=Use Against the Bot campaign rules
chkUseAtB.toolTipText=Against the Bot is a set of campaign rules developed by users of the BattleTech forums.
lblSkillLevel.text=Skill level
cbSkillLevel.toolTipText=Adjust the relative difficulty of opposing forces
chkUseShareSystem.text=Use share system
chkUseShareSystem.toolTipText=All personnel have a stake in the unit. This system lowers profits but can increase retention.
chkSharesExcludeLargeCraft.text=Exclude large craft from share value
chkSharesExcludeLargeCraft.toolTipText=When calculating payout to retirees, exclude DropShips and JumpShips from net worth when calculating share value.
chkSharesForAll.text=All personnel have shares
chkSharesForAll.toolTipText=All combat and support personnel have shares rather than just MechWarriors
chkTrackOriginalUnit.text=Track original unit
chkTrackOriginalUnit.toolTipText=MechWarriors who have their own unit when recruited will take the same unit when they go, if it is still available.
chkRetirementRolls.text=Do retirement/defection rolls at contract completion
chkUseLeadership.text=Use leadership skill
chkCustomRetirementMods.text=Customize retirement rolls
chkCustomRetirementMods.toolTipText=Allow the player to provide additional modifiers to the retirement/defection roll.
chkFoundersNeverRetire.text=Founders never retire
chkFoundersNeverRetire.toolTipText=If checked, personnel marked as Founders will be skipped during retirement rolls (just like prisoners).
chkAddDependents.text=Add Dependents
chkAddDependents.toolTipText=If unchecked, dependents will not be added to the force through AtB methods
chkDependentsNeverLeave.text=Dependents never leave
chkDependentsNeverLeave.toolTipText=If checked, personnel marked as Dependents will not leave the force at the start of the year (however there might be new dependents who join the force)
chkTrackUnitFatigue.text=Track unit fatigue
chkTrackUnitFatigue.toolTipText=Continuous deployments without a break increase the rate of retirements and defections.
chkUseLeadership.toolTipText=The commander's leadership skill limits the number of personnel that can be in the unit before incurring a penalty on retirement/defection rolls.
chkRetirementRolls.toolTipText=Make a retirement roll for each of the personnel in the unit at the end of every contract.
chkLimitLanceWeight.text=Limit lance deployment by weight
chkLimitLanceWeight.toolTipText=Lances which exceed the maximum weight for an Assault lance (390 tons for IS) cannot be deployed.
chkLimitLanceNumUnits.text=Limit lance deployment by size
chkLimitLanceNumUnits.toolTipText=Lances which do not fall between the minimum and maximum sizes (3-6 for IS) cannot be deployed.
lblLanceStructure.text=Unit organization:
cbLanceStructure.toolTipText=The weight class of deployed units, as well as their minimum and maximum size depends on the standard size of the lance or lance-equivalent unit.
chkUseStrategy.text=Use commander strategy
chkUseStrategy.toolTipText=The maximum number of lances that can be assigned roles is limited by the commander's strategy skill.
lblBaseStrategyDeployment.text=Base number of lances:
spnBaseStrategyDeployment.toolTipText=The number of lances that can be deployed with a commander strategy of zero.
chkAdjustPaymentForStrategy.text=Adjust contract payment for deployment limits
chkAdjustPaymentForStrategy.toolTipText=If the number of lances required to be deployed exceed the current commander's strategy skill, reduce the number when calculating new contracts and reduce the payment proportionally.
lblAdditionalStrategyDeployment.text=Per rank of strategy:
spnAdditionalStrategyDeployment.toolTipText=The number of additional lances that can be deployed for each increase in strategy skill.
chkUseVehicles.text=Use vehicles
chkUseVehicles.toolTipText=Enemy forces can include vehicles.
chkClanVehicles.text=Clan OpFors use vehicles
chkClanVehicles.toolTipText=Clan opposing forces have a small chance of fielding vehicle Stars. The lower the unit rating, the higher the chance of encountering vehicles.
chkDoubleVehicles.text=Double enemy vehicles
chkDoubleVehicles.toolTipText=Enemy vehicle or combined arms units include twice as many vehicles as they would Meks.
lblOpforLanceType.text=OpFor lance type ratios:
lblOpforLanceType.toolTipText=The relative chance of Inner Sphere opponents deploying Mek or vehicle lances. The default values of 1/2/3 result in mixed lances occurring twice as often as Meks lances and vehicles three times as likely.
lblOpforLanceTypeMek.text=Meks:
lblOpforLanceTypeMixed.text=Mixed:
lblOpforLanceTypeVehicle.text=Vehicles:
chkOpforUsesVTOLs.text=Allow enemy VTOLs
chkOpforUsesVTOLs.toolTipText=The bot does not yet have full support for VTOLs.
chkOpforUsesAero.text=Allow enemy Aeros
chkOpforUsesAero.toolTipText=The bot may reinforce its units with aircraft.
lblOpforAeroLikelihood.text=/6 Chance
lblOpforAeroLikelihood.toolTipText=The chance of an opfor being reinforced with aircraft.
chkOpforUsesLocalForces.text=Allow enemy turrets/infantry
chkOpforUsesLocalForces.toolTipText=The bot may introduce turrets, infantry and battle armor in defensive scenarios with appropriate terrain.
lblOpforLocalForceLikelihood.text=/6 Chance
lblOpforLocalForceLikelihood.toolTipText=The chance of an opfor being reinforced with turrets, infantry or battle armor in appropriate conditions.
chkAdjustPlayerVehicles.text=Adjust lance weight for player vehicles
chkAdjustPlayerVehicles.toolTipText=Vehicles deployed by the player only count half their weight to the lance weight class to compensate for enemy force generation designed to oppose player Meks.
chkUseAero.text=Use Aerospace
chkUseAero.toolTipText=Aerospace pilots and techs appear as recruits in the personnel market.
chkUseDropShips.text=Use DropShips
chkUseDropShips.toolTipText=Some scenarios may require the player to deploy with a combat drop. If the player does not have a DropShip, the employer will provide one.
btnDynamicRATs.text=Use RAT Generator
btnDynamicRATs.tooltip=Enemy forces, the unit market, and recruits will be selected using MegaMek's RAT Generator.
btnStaticRATs.text=Use traditional RATs
btnStaticRATs.tooltip=Enemy forces, the unit market, and recruits will be selected from the list of Random Assignment Tables indicated below.
txtRatInstructions.text=Enemy forces, the unit market, and recruits will check the following random assignment tables (RATs) in the designated order until one is found that includes the unit type appropriate to the era. Note that unless at least one of the chosen RATs has an entry for general use, MekHQ will not be able to generate units for any faction not explicitly listed.
lblChosenRats.text=Chosen RATs
lblAvailableRats.text=Available RATs
btnAddRat.text=Add
btnAddRat.toolTipText=Add selected RAT to the list of chosen RATs.
btnRemoveRat.text=Remove
btnRemoveRat.toolTipText=Remove selected RAT from the list of chosen RATs.
btnMoveRatUp.text=Move up
btnMoveRatUp.toolTipText=Increase priority of selected RAT.
btnMoveRatDown.text=Move down
btnMoveRatDown.toolTipText=Decrease priority of selected RAT.
chkIgnoreRatEra.text=Allow RAT later than campaign year.
chkIgnoreRatEra.toolTipText=If none of the chosen collections has an appropriate RAT for the era, use the earliest that matches.
chkVariableContractLength.text=Variable contract length
chkVariableContractLength.toolTipText=The length of the contract is determined randomly.
chkMercSizeLimited.text=Merc company size limits
chkMercSizeLimited.toolTipText=Mercenary units that exceed a certain size relative to unit rating suffer penalties to contract clause rolls.
lblSearchRadius.text=Contract search radius (light years):
spnSearchRadius.toolTipText=Limit contract offers to those which are within this radius of the current location.
lblIntensity.text=Intensity:
spnIntensity.toolTipText=Adjust frequency of standard battles.
lblBattleFrequency.text=Chance of battle by role:
lblFightChance.text=Fight:
lblDefendChance.text=Defend:
lblScoutChance.text=Scout:
lblTrainingChance.text=Training:
chkRestrictPartsByMission.text=Restrict parts by mission
chkRestrictPartsByMission.toolTipText=The availability of parts is limited based on the mission type of the current contract.
chkRegionalMechVariations.text=Varied weight distributions by faction
chkRegionalMechVariations.toolTipText=Use alternate weight class distributions for some factions.
chkUseWeatherConditions.text=Use weather conditions
chkUseWeatherConditions.toolTipText=Generate weather conditions when generating a scenario.
chkUseLightConditions.text=Use light conditions
chkUseLightConditions.toolTipText=Determine light conditions when generating a scenario.
chkUsePlanetaryConditions.text=Use planetary conditions
chkUsePlanetaryConditions.toolTipText=Set gravity and atmosphere based on the contract location.
chkAeroRecruitsHaveUnits.text=Treat Aero pilots like Mechwarriors
chkAeroRecruitsHaveUnits.toolTipText=Aero pilot recruits can have fighters, and those that do will take a fighter with them when retiring/defecting.
chkInstantUnitMarketDelivery.text=Instant delivery from unit market
chkInstantUnitMarketDelivery.toolTipText=Units bought from the unit market appear in the hangar immediately rather than having to wait for delivery.
chkUseAtBCapture.text=Random enemy capture
chkUseAtBCapture.toolTipText=At the end of a battle, determine randomly which enemy personnel were captured and which escaped.
txtStartGameDelay.text=If the application tends to hang when starting a game in MegaMek or does not transfer all units or settings, try increasing this value.
spnStartGameDelay.text=Delay timer
spnStartGameDelay.toolTipText=Number of milliseconds to wait before sending another unit
chkContractMarketReportRefresh.text=Display a report when contract market refreshes
chkUnitMarketReportRefresh.text=Display a report when unit market refreshes
chkAssignPortraitOnRoleChange.text=Automatically assign portrait on role change
chkAssignPortraitOnRoleChange.toolTipText=With this enabled, a person without a portrait will automatically gain a random portrait when their primary role is switched to one of those selected below
chkShowHistoricalDailyReport.text=Temporarily retain daily log history
chkShowHistoricalDailyReport.toolTipText=Keeps a limited historical daily report in-memory during the gaming session.  May result in increased memory usage.<|MERGE_RESOLUTION|>--- conflicted
+++ resolved
@@ -146,17 +146,9 @@
 chanceProcreationNoRelationship.toolTipText=This is the percent chance per day that a female member of your force not in a relationship will have a baby when not deployed.
 displayTrueDueDate.text=Display true due date
 displayTrueDueDate.toolTipText=This displays the actual date the baby will be delivered on the mother's personnel sheet instead of an estimated due date.
-<<<<<<< HEAD
 logConception.text=Log Conception and Birth in Personnel and Medical Logs:
 babySurnameStyle.text=Baby Surname Style:
 babySurnameStyle.toolTipText=This is the style for how a baby's surname will be selected.
-=======
-logConception.text=Log Conception and Birth in Personnel and Medical Logs
-babySurnameStyle.text=Which parent's surname should the baby take
-babySurnameStyle.toolTipText=This is the parent whose surname a baby will take. If Father is selected and there is no father, the baby will take the mother's surname.
-babySurnameStyle.Mother=Mother
-babySurnameStyle.Father=Father
->>>>>>> 0a62aaac
 useParentage.text=Display children in the person panel
 displayFamilyLevel.text=The level of relation to be displayed
 displayFamilyLevel.toolTipText=This setting is the relation to the selected person that MekHQ will display up to, including the previous levels \n(higher levels require more processing when loading a person)
