# Copyright (C) 2005-2025 The MegaMek Team. All Rights Reserved.
#
# This file is part of MekHQ.
#
# MekHQ is free software: you can redistribute it and/or modify
# it under the terms of the GNU General Public License (GPL),
# version 3 or (at your option) any later version,
# as published by the Free Software Foundation.
#
# MekHQ is distributed in the hope that it will be useful,
# but WITHOUT ANY WARRANTY; without even the implied warranty
# of MERCHANTABILITY or FITNESS FOR A PARTICULAR PURPOSE.
# See the GNU General Public License for more details.
#
# A copy of the GPL should have been included with this project;
# if not, see <https://www.gnu.org/licenses/>.
#
# NOTICE: The MegaMek organization is a non-profit group of volunteers
# creating free software for the BattleTech community.
#
# MechWarrior, BattleMech, `Mech and AeroTech are registered trademarks
# of The Topps Company, Inc. All Rights Reserved.
#
# Catalyst Game Labs and the Catalyst Game Labs logo are trademarks of
# InMediaRes Productions, LLC.
#
# MechWarrior Copyright Microsoft Corporation. MegaMek was created under
# Microsoft's "Game Content Usage Rules"
# <https://www.xbox.com/en-US/developers/rules> and it is not endorsed by or
# affiliated with Microsoft.
# suppress inspection "UnusedProperty" for whole file
## Main Dialog
lblApplySettings.text=Apply Settings
lblApplySettings.tooltip=Apply the current campaign options to the campaign.
lblSavePreset.text=Save Preset
lblSavePreset.tooltip=Save the current campaign options as a new preset.
lblLoadPreset.text=Load Preset
lblLoadPreset.tooltip=Load an existing preset.
lblCancel.text=Cancel Changes
lblCancel.tooltip=Cancel all changes and close the dialog.
## SelectPresetDialog Class
# SelectPresetDialog
presetDialog.title=Select a Campaign Preset
presetDialog.description=Choose a preset to tailor your experience. Each option provides a\
  \ well-balanced challenge, suitable for both newcomers and seasoned players.
lblPresetDialogSelect.text=Confirm
lblPresetDialogSelect.tooltip=Confirm the currently selected preset.
lblPresetDialogCustomize.text=Customize
lblPresetDialogCustomize.tooltip=Select a preset, then open the campaign options menu.
lblPresetDialogCancel.text=Cancel
lblPresetDialogCancel.tooltip=Return to the prior screen.
## Campaign Options Pane
campaignOptions.title=Campaign Options
generalPanel.title=General
humanResourcesParentTab.title=Human Resources
advancementParentTab.title=Advancement
logisticsAndMaintenanceParentTab.title=Logistics
strategicOperationsParentTab.title=Operations
## General Tab Class
# createGeneralTab
lblGeneral.text=Welcome, Commander
lblGeneralBody.text=<center><p>"War has been described as an art, as a science, as an extension\
  \ of diplomacy, and as an expression of national policy. In fact, it has become a business, pure\
  \ and simple. Like all government-run ventures, government armies suffer the woes of bureaucratic\
  \ incompetence but get along because they are the only game in town. As a small businessman\
  \ competing in a wide-open market, the mercenary leader does not have this advantage, and it\
  \ behooves him to run his firm wisely, efficiently, and economically."\
  <br><i>From "The Soldier's Balance Sheet" by Colonel David "Bear" Tarquin</i></p></center>\
  <p><table align="center"><tr><td>\u270E Custom system unique to <i>MekHQ</i>.</td>\
  <td>\u2318 Documentation included in <i>MekHQ/docs</i>.</td></tr>\
  <tr><td>\u26A0 Tooltip contains important information.</td>\
  <td>\u2714 Tooltip contains a recommendation.</td></tr>\
  <tr><td><span style="color:#C344C3;">\u2605</span> Added since the last <b>Development</b> release.</td>\
  <td><span style="color:#7FCF43;">\u2606</span> Added since the last <b>Milestone</b> release.</td></tr></table></p>
lblName.text=Unit Name
lblName.tooltip=The most important decision you will ever make.
lblRandomDate.text=<html>Randomize <span style="color:#7FCF43;">\u2606</span></html>
lblRandomDate.tooltip=Pick a random date between 2470 & 3151
lblNameGenerator.text=Randomize
lblNameGenerator.tooltip=Generate a new random name.
lblFaction.text=Unit Faction
lblFaction.tooltip=Which faction should your campaign belong to?
lblRandomFaction.text=<html>Randomize <span style="color:#7FCF43;">\u2606</span></html>
lblRandomFaction.tooltip=Pick a random faction from those available for the current date
lblDate.text=Start Date
lblDate.tooltip=When should the campaign begin?
lblCamo.text=Unit Camouflage
lblCamo.tooltip=Pick a camouflage scheme for the units in your campaign.
lblIcon.text=Unit Insignia
lblIcon.tooltip=Pick an insignia for your campaign. Or leave blank to use an image based on your\
  \ campaign faction.
# createFurtherReadingPanel
lblFurtherReadingPanel.text=Suggested Reading
lblFurtherReading.text=<html><h2 style="text-align:center;">BATTLEMECH MANUAL (BMM)</h2>\
  The BattleMech Manual, built from the ground up with the latest rules, is specifically designed for BattleTech players\
  \ seeking an all-'Mek combat experience. It serves as the ideal starting point for new players learning the battle rules.\
  <h2 style="text-align:center;">TOTAL WARFARE (TW)</h2>\
  Total Warfare is the definitive rulebook for experienced BattleTech players, serving as a comprehensive reference\
  \ guide rather than an introductory teaching tool. For construction rules related to the various units featured in\
  \ Total Warfare, refer to the TechManual.\
  <h2 style="text-align:center;">CAMPAIGN OPERATIONS (CamOps)</h2>\
  Campaign Operations offers rules for creating and managing forces, whether it is a struggling mercenary battalion or\
  \ a well-equipped House regiment. The book's final sections introduce diverse options for campaign play, enabling\
  \ players to run thrilling campaigns of virtually any type with their newly created forces. Campaign Operations\
  \ serves as the foundational rulebook for modern MekHQ.\
  <h2 style="text-align:center;">A TIME OF WAR (ATOW)</h2>\
  BattleTech: A Time of War is one of two official role-playing games set in the universe of Battletech. It lets players\
  \ step into any role - from elite MechWarrior to cunning spy - using a detailed, point-based system. Starting in 2024,\
  \ we adopted ATOW as primary reference point for character progression in MekHQ. In 2025 we started incorporating more\
  \ of ATOW's systems to ensure MekHQ can supplement campaign play with a more in-depth roleplay experience.</html>
## RepairAndMaintenanceTab
repairsAndMaintenanceContentTabs.title=Maintenance & Repairs
repairTab.title=Repairs
repairTab.border="Victory depends upon the proper use of combined arms \u2014 light, medium, heavy,\
  \ assault, air, infantry, and the rest. Variety is the spice of battle."\
  <br><i>Captain Natasha Kerensky, Wolf's Dragoons</i>
maintenanceTab.title=Maintenance
maintenanceTab.border="One 'Mek lance can beat one mob, large or small, any time."\
  <br><i>Dr. Shindu Banzai, Fundamentals of Military Science\
  <br>Lecture at the New Avalon Institute of Science, 3017</i>
# createRepairTab
lblRepairTab.text=Repair Options
lblTechsUseAdministration.text=Techs Use Administration \u270E
lblTechsUseAdministration.tooltip=Daily available tech minutes is increased and decreased based on the Tech's\
  \ <i>Administration</i> skill. Each skill level (Green, Regular, etc.) in <i>Administration</i> increases available\
  \ minutes by around 5%.
lblUsefulAsTechs.text=Useful Permanent AsTechs \u270E <span style="color:#7FCF43;">\u2606</span>
lblUsefulAsTechs.tooltip=All AsTechs contribute 1 to the AsTech pool. However permanent AsTechs contribute additional \
  'points' to the pool based on their total skill level in the <i>AsTech</i> skill divided by 2.5 (rounded down). A \
  character with eight levels, for example, would contribute a total of 4 points to the pool.
lblUseEraModsCheckBox.text=Use Era Modifiers for Repair Rolls
lblUseEraModsCheckBox.tooltip=Use faction-specific era mods for repair rolls.
lblAssignedTechFirstCheckBox.text=Place Assigned Technicians to the Top of the List
lblAssignedTechFirstCheckBox.tooltip=In the repair bay, if the unit has an assigned technician,\
  \ that technician is placed at the top of the available technician list.
lblResetToFirstTechCheckBox.text=After Repairs Jump to the Technician at the Top of the List
lblResetToFirstTechCheckBox.tooltip=After any repair/salvage task, always select the technician at\
  \ the top of the list.
lblUseQuirksBox.text=Use Quirks
lblUseQuirksBox.tooltip=Allow units to have quirks.
lblUseAeroSystemHitsBox.text=Damage Aero System Parts by Hits Taken
lblUseAeroSystemHitsBox.tooltip=Changes repair/replacement time and difficulty of Aero large and \
  small craft systems (Avionics, FCS, etc).
lblRepairTabRight.text=Component Damage \u270E
lblUseDamageMargin.text=Damage Parts by Margin of Failure
lblUseDamageMargin.tooltip=Instead of destroying/damaging parts only by elite techs, parts are\
  \ damaged/destroyed when the tech roll fails by a given margin.
lblDamageMargin.text=Margin of Failure
lblDamageMargin.tooltip=Determines how bad a failure must be before an item is damaged or destroyed.
lblDestroyPartTarget.text=Equipment Survival Target Number
lblDestroyPartTarget.tooltip=Equipment hit in battle will survive if this target number is beat on\
  \ 2d6.
# createMaintenanceTab
lblMaintenanceTab.text=Maintenance Options
lblCheckMaintenance.text=Enable Unit Maintenance
lblCheckMaintenance.tooltip=If checked, each unit will make a parts-specific maintenance check at\
  \ the end of each maintenance cycle
lblMaintenanceDays.text=Base Maintenance Cycle
lblMaintenanceDays.tooltip=This setting determines how frequently maintenance checks are made while\
  \ on non-Garrison contracts. Peacetime frequency is x4 this value.
lblMaintenanceBonus.text=Maintenance Modifier
lblMaintenanceBonus.tooltip=When performing maintenance, modify the target number by this value.
lblDefaultMaintenanceTime.text=Default Maintenance Time \u2714
lblDefaultMaintenanceTime.tooltip=This setting determines what maintenance time modifier is applied\
  \ to new units. The higher this value, the longer maintenance takes, but the easier it is.\
  <br>\
  <br><b>Recommended:</b> 4
lblUseQualityMaintenance.text=Use Quality Modifiers \u2714
lblUseQualityMaintenance.tooltip=If checked, quality modifiers will be added to maintenance checks.\
  <br\
  ><br><b>Note:</b> While this option is RAW it creates an unusual situation where some units\
  \ race to the best quality, while others race to the bottom.\
  <br>\
  <br><b>Recommended:</b> disable this option.
lblReverseQualityNames.text=Reverse Quality Names \u270E \u26A0
lblReverseQualityNames.tooltip=If checked, equipment and unit quality names will be reversed so that\
  \ A is the best and F is the worst. This <i>only</i> affects equipment and unit quality ratings.\
  \ All other ratings are unaffected. In most cases, other ratings already run A-F.\
  <br>\
  <br><b>Warning:</b> This option is not reflected in the 'Operations/Finances/Price Multipliers'\
  \ tab.
lblUseRandomUnitQualities.text=Random New Unit Quality \u270E
lblUseRandomUnitQualities.tooltip=Determines whether the quality of new units is randomized based\
  \ on market or salvage status. Otherwise, quality will always default to D.
lblUsePlanetaryModifiers.text=Use Planetary Modifiers
lblUsePlanetaryModifiers.tooltip=Determines whether certain planetary conditions will impact\
  \ maintenance checks based on repair location.
lblUseUnofficialMaintenance.text=Only Damage Worst Rated Equipment \u270E \u26A0
lblUseUnofficialMaintenance.tooltip=Determines whether parts should only be damaged by maintenance\
  \ if they're already at the worst rating (F by default).\
  <br>\
  <br><b>Warning:</b> this option is only relevant if 'Use Quality Modifiers' is enabled.
lblLogMaintenance.text=Log Maintenance Results
lblLogMaintenance.tooltip=Determines whether the results of each maintenance check should be added\
  \ to 'mekhq.log'
## SuppliesAndAcquisitionTab
suppliesAndAcquisitionContentTabs.title=Supplies and Acquisition
acquisitionTab.title=Acquisitions & Deliveries
acquisitionTab.border="Forget the casualties. How much did we make?"\
  <br><i>From the comedy holoplay Minor Major\
  <br>Andurien Broadcasting Corporation</i>
planetaryAcquisitionTab.title=Planetary Acquisitions
planetaryAcquisitionTab.border="The lowest, dirtiest, nastiest kind of assignment a hard-luck\
  \ bastard merc can draw... is whatever mission he's on at the moment."\
  <br><i>Major Fran Delmarre\
  <br>12th Star Guards</i>
techLimitsTab.title=Tech Limits
techLimitsTab.border="In a universe where we fight with the ghosts of a golden age, technology is a\
  \ reminder: we are bound by history, but not defined by it."\
  <br><i>Engineer Talia "Patch" Kessler\
  <br>Noble's Faulty Firepower</i>
# createAcquisitionTab
lblAcquisitionTab.text=Acquisition & Delivery Options
# createAcquisitionPanel
lblAcquisitionPanel.text=Acquisitions
lblChoiceAcquireSkill.text=Acquisitions Skill
lblChoiceAcquireSkill.tooltip=What skill should be used when performing acquisition checks?
lblUseFunctionalAppraisal.text=Use Functional Appraisal \u270E <span style="color:#C344C3;">\u2606</span>
lblUseFunctionalAppraisal.tooltip=If enabled, your procuring characters will make an unmodified Appraisal skill check.\
  \ Each margin of success (or failure) will decrease (or increase) the cost of the purchase by 2.5%. This affects \
  purchasing parts, refit kits, and units (acquired outside the unit market).
lblProcurementPersonnelPick.text=Acquisitions Personnel
lblProcurementPersonnelPick.tooltip=Who should be able to make procurement checks?
lblAcquireClanPenalty.text=Penalty for Clan Equipment
lblAcquireClanPenalty.tooltip=The penalty for acquisition checks when attempting to acquire Clan\
  \ equipment.
lblAcquireISPenalty.text=Penalty for Inner Sphere Equipment
lblAcquireISPenalty.tooltip=The penalty for acquisition checks when attempting to acquire non-Clan\
  \ equipment.
lblAcquireWaitingPeriod.text=Acquisition Roll Period Frequency
lblAcquireWaitingPeriod.tooltip=How many days should pass between acquisition attempts being refreshed?
lblMaxAcquisitions.text=Max Acquisition Rolls per Period
lblMaxAcquisitions.tooltip=How many times can a character make an acquisition check per period?
# createAutoLogisticsPanel
lblAutoLogisticsPanel.text=AutoLogistics
lblAutoLogisticsMekHead.text='Mek Head Restock Percent
lblAutoLogisticsMekHead.tooltip=autoLogistics counts the number of each 'Mek head type in use and\
  \ then automatically orders replacement spares equal to the percentage set in this option.
lblAutoLogisticsMekLocation.text='Mek Location Restock Percent
lblAutoLogisticsMekLocation.tooltip=autoLogistics counts the number of each 'Mek location in use and\
  \ then automatically orders replacement spares equal to the percentage set in this option.
lblAutoLogisticsNonRepairableLocation.text=Special Location Restock Percent
lblAutoLogisticsNonRepairableLocation.tooltip=autoLogistics counts the number of each special\
  \ location in use and then automatically orders replacement spares equal to the percentage set in\
  \ this option. Special locations are locations you would not normally want to restock such as\
  \ vehicle locations, or 'Mek center torsos.
lblAutoLogisticsArmor.text=Armor Restock Percent
lblAutoLogisticsArmor.tooltip=autoLogistics counts the tonnage of armor in use and then\
  \ automatically orders replacement spares equal to the percentage set in this option.
lblAutoLogisticsAmmunition.text=Ammunition Restock Percent
lblAutoLogisticsAmmunition.tooltip=autoLogistics counts the tonnage of ammo in use and then\
  \ automatically orders replacement spares equal to the percentage set in this option.
lblAutoLogisticsHeatSink.text=Heat Sink Restock Percent
lblAutoLogisticsHeatSink.tooltip=autoLogistics counts the number of heat sinks in use and then\
  \ automatically orders replacement spares equal to the percentage set in this option.
lblAutoLogisticsActuators.text=Actuators Restock Percent
lblAutoLogisticsActuators.tooltip=autoLogistics counts the number of 'Mek actuators in use and then\
  \ automatically orders replacement spares equal to the percentage set in this option.
lblAutoLogisticsJumpJets.text=Jump Jets Restock Percent
lblAutoLogisticsJumpJets.tooltip=autoLogistics counts the number of jump jets in use and then\
  \ automatically orders replacement spares equal to the percentage set in this option.
lblAutoLogisticsEngines.text=Engine Restock Percent
lblAutoLogisticsEngines.tooltip=autoLogistics counts the number of engines in use and then\
  \ automatically orders replacement spares equal to the percentage set in this option.
lblAutoLogisticsWeapons.text=Weapon Restock Percent
lblAutoLogisticsWeapons.tooltip=autoLogistics counts the number of weapons in use and then\
  \ automatically orders replacement spares equal to the percentage set in this option.
lblAutoLogisticsOther.text=Other Restock Percent
lblAutoLogisticsOther.tooltip=autoLogistics counts each part in use, that is not covered by one of\
  \ the other options, and automatically orders replacement spares equal to the percentage set in\
  \ this options.
# createDeliveryPanel
lblDeliveryPanel.text=Deliveries
lblTransitTimeUnits.text=Delivery Scale
lblTransitTimeUnits.tooltip=Should deliveries be scaled using days, weeks, or months? Campaign\
  \ Operations uses months.
transitUnitNamesDays.text=Days
transitUnitNamesWeeks.text=Weeks
transitUnitNamesMonths.text=Months
# createPlanetaryAcquisitionTab
lblPlanetaryAcquisitionTab.text=Planetary Acquisition Options \u270E
# createOptionsPanel
lblUsePlanetaryAcquisitions.text=Use Planetary Acquisitions \u26A0 \u2714
lblUsePlanetaryAcquisitions.tooltip=Supplies will be searched for on specific planets up to a\
  \ certain jump radius away, starting on the current planet.\
  <br>\
  <br>To find a given part, an availability roll must first succeed to identify a contact and then\
  \ parts may be rolled for until a failure.\
  <br>\
  <br>Planetary socio-industrial ratings can affect the target roll.\
  <br>\
  <br>All delivery times are based on the number of recharges necessary (7 days), the in-system\
  \ transit time at both points, and 1d6 extra days per jump.\
  <br>\
  <br><b>Warning:</b> will increase load times when advancing day.\
  <br>\
  <br><b>Recommended:</b> Disable for large campaigns.
lblMaxJumpPlanetaryAcquisitions.text=Maximum Jump Distance
lblMaxJumpPlanetaryAcquisitions.tooltip=Maximum number of jumps away to search for supplies.
lblPlanetaryAcquisitionsFactionLimits.text=Faction Supply Limits
lblPlanetaryAcquisitionsFactionLimits.tooltip=Limit acquisitions based on the source faction's\
  \ relationship to the campaign faction.
lblDisallowPlanetaryAcquisitionClanCrossover.text=Disallow Clan-Inner Sphere Supply Sharing
lblDisallowPlanetaryAcquisitionClanCrossover.tooltip=If checked, Inner Sphere factions will not be\
  \ able to find supplies on Clan-controlled worlds, and vice versa.
lblDisallowClanPartsFromIS.text=Disallow Clan Parts from Non-Clan Factions
lblDisallowClanPartsFromIS.tooltip=If checked, you will not be able to purchase clan parts from\
  \ non-Clan factions.
lblPenaltyClanPartsFromIS.text=Non-Clan Acquisition Penalty
lblPenaltyClanPartsFromIS.tooltip=The penalty for acquiring clan parts from non-Clan factions when\
  \ not disallowed entirely.\
  <br>\
  <br>This penalty is cumulative with the general penalty for clan parts.
lblUsePlanetaryAcquisitionsVerbose.text=Enable Verbose Reporting \u26A0
lblUsePlanetaryAcquisitionsVerbose.tooltip=This shows all the details of the planetary searches in\
  \ the daily log.<br><br>This is generally too much information for normal play, but is useful for\
  \ testing.\
  <br>\
  <br><b>Warning:</b> This option can lead to a huge daily report, which will create a saved file\
  \ that takes a significant amount of time to load.
# createModifiersPanel
lblModifiersPanel.text=Modifiers
lblTechLabel.text=Technology
lblTechLabel.tooltip=The planet's technological sophistication rating.
lblIndustryLabel.text=Industry
lblIndustryLabel.tooltip=The planet's industrial development rating.
lblOutputLabel.text=Output
lblOutputLabel.tooltip=The planet's industrial output rating.
# createTechLimitsTab
lblTechLimitsTab.text=Tech Limit Options
lblLimitByYearBox.text=Limit Tech Purchases by Game Year
lblLimitByYearBox.tooltip=Units and parts will be limited by the current year of the campaign.
lblDisallowExtinctStuffBox.text=Disallow Purchasing of Extinct Tech
lblDisallowExtinctStuffBox.tooltip=Normally extinct parts can still be found with a penalty. This\
  \ option will disallow them completely.
lblAllowClanPurchasesBox.text=Allow Purchase of Clan Tech
lblAllowClanPurchasesBox.tooltip=Determines whether Clan units and parts will not be available for\
  \ purchase.
lblAllowISPurchasesBox.text=Allow Purchase of Inner Sphere Tech
lblAllowISPurchasesBox.tooltip=Determines whether non-Clan units and parts will not be available\
  \ for purchase.
lblAllowCanonOnlyBox.text=Canon Tech Purchases Only
lblAllowCanonOnlyBox.tooltip=Determines whether custom units are available for purchase.
lblAllowCanonRefitOnlyBox.text=Canon Refits Only
lblAllowCanonRefitOnlyBox.tooltip=Determines whether units can be refitted into non-canon variants.
lblChoiceTechLevel.text=Maximum Tech Level
lblChoiceTechLevel.tooltip=Only units and parts at or below, this tech level will appear in the\
  \ campaign.
lblVariableTechLevelBox.text=Vary Introduction Date by Tech Level \u270E
lblVariableTechLevelBox.tooltip=If checked, the tech level for a part or unit will change depending\
  \ on whether it is in the <b>prototype stage</b> (experimental), <b>production</b> (advanced),\
  \ or <b>common</b> (standard).
lblUseAmmoByTypeBox.text=Use Ammo Cross-Weapon Compatibility \u270E
lblUseAmmoByTypeBox.tooltip=In the warehouse, LRM, SRM, MRM, and MML launchers can mix ammo between\
  \ sizes. For example, an LRM-10 can use LRM-20 ammo.
## Human Resources Tab
personnelContentTabs.title=Personnel
salariesContentTabs.title=Salaries
# Personnel Tab
personnelGeneralTab.title=General
personnelGeneralTab.border="The merc's worst enemy is usually the employer's High Command."\
  <br><i>Colonel Jaime Wolf\
  <br>Commander of Wolf's Dragoons</i>
personnelInformationTab.title=Personnel Information
personnelInformationTab.border="Why continue a wasteful campaign from an untenable position?"\
  <br><i>From a letter written by Takashi Kurita to his son Theodore, Prince of Luthien\
  <br>Part of the Military Precepts of House Kurita\
  <br>Printed and circulated privately by the Prince in 3020 A.D.</i>
awardsTab.title=Awards
awardsTab.border="They'll get you somehow. One way or another, there'll be an employer who teaches\
  \ you the true meaning of paranoia..."\
  <br><i>Major Fran Delmare\
  <br>12th Star Guards</i>
prisonersAndDependentsTab.title=Prisoners & Civilians
prisonersAndDependentsTab.border="One thing\u2014whose side are we on this week?"\
  <br><i>From the comedy holoplay Minor Major\
  <br>Andurien Broadcasting Corporation</i>
medicalTab.title=Medical
medicalTab.border="Justice? Justice died with Richard Cameron. The best thing we can ask for is an\
  \ occasional lapse in injustice."\
  <br><i>Katrina Steiner's address to the Estates General</i>
0combatSalariesTab.title=Combat
0combatSalariesTab.border="No job too small...no fee too high."\
  <br><i>Unknown Mercenary\
  <br>Terran Alliance</i>
1supportSalariesTab.title=Support
1supportSalariesTab.border="In merc life, you don't fight for glory - you fight to keep the lights on, everyone paid, and\
  \ the bank from repossessing your DropShip."\
  <br><i>Sergeant Val Kessler\
  <br>Iron Fang Familiars</i>
2civilianSalariesTab.title=Civilian
2civilianSalariesTab.border="You can cover a base in guns and armor, but it's the civilians - cooks, clerks, husbands,\
  \, and wives - that make it more than just another fortress. They make it a home."\
  <br><i>Colonel Rhea "Nightwatch" Calder,\
  <br>Nightwatch Ninjas</i>
# createGeneralTab
lblPersonnelGeneralTab.text=General Options
lblUseTactics.text=Use Commander Initiative Bonus \u26A0
lblUseTactics.tooltip=All initiative rolls are modified by the commander's Tactics skill.\
  <br>\
  <br><b>Warning:</b> Should not be combined with 'Use Individual Initiative Bonus.'\
  <br>\
  <br><b>Requirement:</b> The commander initiative option must be enabled in MegaMek.
lblUseInitiativeBonus.text=Use Individual Initiative Bonus \u26A0
lblUseInitiativeBonus.tooltip=Each unit has their initiative rolls modified by their Tactics skill.\
  <br>\
  <br><b>Warning:</b> Should not be combined with '=Use Commander Initiative Bonus.'
lblUseToughness.text=Use Toughness \u270E
lblUseToughness.tooltip=A character's Toughness score acts as a modifier to all consciousness checks.
lblUseRandomToughness.text=Randomize Toughness \u270E
lblUseRandomToughness.tooltip=Personnel have a chance to be recruited with a +1 or -1 to Toughness.
lblUseArtillery.text=Use Artillery Skill
lblUseArtillery.tooltip=Characters can possess the Artillery skill which is used instead of Gunnery\
  \ for specific weapons.
lblUseAbilities.text=Use Special Pilot Abilities (SPAs)
lblUseAbilities.tooltip=Characters can purchase and benefit from SPAs.
<<<<<<< HEAD
lblOnlyCommandersMatter.text=Only Commanders Matter <span style="color:#C344C3;">\u2605</span>
lblOnlyCommandersMatter.tooltip=For all vehicles, battle armor squads, and conventional infantry only the commander's\
  \ SPAs and skills are used. For vehicles this is always the driver.
=======
lblUseCommanderAbilitiesOnly.text=Commander SPAs Only <span style="color:#7FCF43;">\u2606</span>
lblUseCommanderAbilitiesOnly.tooltip=For multi-personnel units, only count the SPAs owned by the unit commander. If \
  disabled, at least 50% of the unit's crew must possess the SPA for it to be made available in scenarios.
>>>>>>> 88c75d43
lblUseEdge.text=Use Edge
lblUseEdge.tooltip=Characters can purchase and benefit from Edge, which allows them to re-roll\
  \ certain undesirable results.
lblUseSupportEdge.text=Support Personnel Use Edge
lblUseSupportEdge.tooltip=Allows non-combat roles to benefit from Edge re-rolls, although with a\
  \ shorter list of triggers.
lblUseImplants.text=Use Implants
lblUseImplants.tooltip=Allows personnel to have implants (e.g., Manei Domini)
lblUseAlternativeQualityAveraging.text=Use Higher-Precision Skill Averaging \u270E
lblUseAlternativeQualityAveraging.tooltip=Where two skills determine experience level, attempt to\
  \ average by number (e.g., 8/4), rather than product (e.g., Regular/Green), for greater precision.
# createPersonnelCleanUpPanel
lblPersonnelCleanUpPanel.text=Personnel Cleanup \u270E
lblUsePersonnelRemoval.text=Enable Personnel Cleanup
lblUsePersonnelRemoval.tooltip=If enabled, personnel data will be deleted on the last day of each\
  \ month for any personnel who been left from the unit for over a month.
lblUseRemovalExemptCemetery.text=Exempt Dead Personnel
lblUseRemovalExemptCemetery.tooltip=Data from dead personnel is exempt from being cleaned up.
lblUseRemovalExemptRetirees.text=Exempt Retirees
lblUseRemovalExemptRetirees.tooltip=Data from retired personnel is exempt from being cleaned up.
# createPersonnelLogsTab
lblPersonnelLogsPanel.text=Personnel Logs
lblUseTransfers.text=Use Reassign for Logging \u2714
lblUseTransfers.tooltip=This saves space in the personnel log by logging a single reassignment\
  \ instead of a removal and assignment.\
  <br>\
  <br><b>Recommended:<b> enabled, especially for larger or longer campaigns.
lblUseExtendedTOEForceName.text=Use Extended TO&E Names in Log
lblUseExtendedTOEForceName.tooltip=This options changes the force name used in the personnel\
  \ reassignment log entry from the specific force (i.e., 'Lance A') to include all parent\
  \ forces (i.e., Lance A/Company A/Burger's Burgles)
lblPersonnelLogSkillGain.text=Log Skill Gains
lblPersonnelLogSkillGain.tooltip=Add log entries to the personnel log when increasing a skill. It\
  \ doesn't include changes made in the customize person dialog nor any made before hiring a person.
lblPersonnelLogAbilityGain.text=Log SPA Gains
lblPersonnelLogAbilityGain.tooltip=Add log entries to the personnel log when gaining a special\
  \ ability. It doesn't include changes made in the customize person dialog nor any made before\
  \ hiring a person.
lblPersonnelLogEdgeGain.text=Log Edge Gains
lblPersonnelLogEdgeGain.tooltip=Add log entries to the personnel log when gaining or changing Edge.\
  \ It doesn't include changes made in the customize person dialog nor any made before hiring a\
  \ person.
lblDisplayPersonnelLog.text=Expand Personal Log by Default
lblDisplayPersonnelLog.tooltip=Determines whether the personnel log will be expanded by default
lblDisplayScenarioLog.text=Expand Scenario Log by Default
lblDisplayScenarioLog.tooltip=Determines whether the scenario log will be expanded by default
lblDisplayKillRecord.text=Expand Kill Log by Default
lblDisplayKillRecord.tooltip=Determines whether the kill log will be expanded by default
lblDisplayMedicalRecord.text=Expand Medical Log by Default
lblDisplayMedicalRecord.tooltip=Determines whether the medical log will be expanded by default
lblDisplayPatientRecord.text=Expand Patient Log by Default <span style="color:#7FCF43;">\u2606</span>
lblDisplayPatientRecord.tooltip=Determines whether the patient log will be expanded by default
lblDisplayAssignmentRecord.text=Expand Assignment Log by Default
lblDisplayAssignmentRecord.tooltip=Determines whether the assignment log will be expanded by default
lblDisplayPerformanceRecord.text=Expand Performance Report by Default
lblDisplayPerformanceRecord.tooltip=Determines whether the Skill, XP, and SPA gain log will be expanded by default
# createPersonnelInformationTab
lblPersonnelInformation.text=Personnel Information Options \u270E
lblUseTimeInService.text=Track Time in Service
lblUseTimeInService.tooltip=Track the amount of time a person has been an active employee of the\
  \ force.\
  <br>\
  <br>Breaks in service are considered to be the end of their previous service and the start of a\
  \ new service duration.
lblTimeInServiceDisplayFormat.text=Display Time in Service
lblTimeInServiceDisplayFormat.tooltip=This is the format used to display the length of a person's\
  \ service.
lblUseTimeInRank.text=Track Time in Rank
lblUseTimeInRank.tooltip=Track the amount of time an active person has had their current rank in\
  \ the force.
lblTimeInRankDisplayFormat.text=Display Time in Rank
lblTimeInRankDisplayFormat.tooltip=This is the format used to display the length the person has\
  \ spent in their current rank.
lblTrackTotalEarnings.text=Track Total C-Bill Earnings
lblTrackTotalEarnings.tooltip=This tracks the total amount earned by personnel. The tracking is\
  \ only done when this option is enabled, and it is not backfilled.
lblTrackTotalXPEarnings.text=Track Total XP Earnings
lblTrackTotalXPEarnings.tooltip=This tracks the total amount of experience earned by personnel. The\
  \ tracking is only done when this option is enabled, and it is not backfilled.
lblShowOriginFaction.text=Display Origin Faction
lblShowOriginFaction.tooltip=Display the origin faction of a person in the personnel table.
# createAdministratorsTab
lblAdministratorsPanel.text=Administrators \u270E
lblAdminsHaveNegotiation.text=Admins Have Negotiation
lblAdminsHaveNegotiation.tooltip=Generate all admin personnel with ranks in the Negotiation skill.
lblAdminExperienceLevelIncludeNegotiation.text=Negotiation Factored into Experience Level
lblAdminExperienceLevelIncludeNegotiation.tooltip=All admin personnel will factor the Negotiation\
  \ skill into their experience level calculations (green, regular, etc.).
lblAdminsHaveScrounge.text=Admins Have Scrounge <b>(Deprecated)</b>
lblAdminsHaveScrounge.tooltip=Generate all admin personnel with ranks in the Scrounge skill.
lblAdminExperienceLevelIncludeScrounge.text=Scrounge Factored into Experience Level <b>(Deprecated)</b>
lblAdminExperienceLevelIncludeScrounge.tooltip=All admin personnel will factor the Scrounge skill\
  \ into their experience level calculations (green, regular, etc.).
# createAwardsTab
lblAwardsTab.text=Awards Options \u270E \u2318
lblAwardBonusStyle.text=Bonuses
lblAwardBonusStyle.tooltip=Toggle XP and/or Edge bonuses from awards.
lblAwardTierSize.text=Tier Size
lblAwardTierSize.tooltip=How many times must an award be issued before using the image of the next\
  \ tier?
lblEnableAutoAwards.text=Enable autoAwards
lblEnableAutoAwards.tooltip=Enable the automatic tracking of award eligibility.
lblIssuePosthumousAwards.text=Issue Posthumous Awards
lblIssuePosthumousAwards.tooltip=Enabling this setting will qualify personnel for awards even if\
  \ they're dead (excludes formation-based kill awards).
lblIssueBestAwardOnly.text=Issue Best Award Only
lblIssueBestAwardOnly.tooltip=Activating this setting will disqualify personnel from receiving an\
  \ award if they qualify for a higher-tier award of the same type.
lblIgnoreStandardSet.text=Ignore the Standard Set
lblIgnoreStandardSet.tooltip=Ignore the default set of awards
lblAwardsTabBottom.text=Award Set Filter \u26A0
lblAwardSetFilterList.tooltip=Include the name of any award sets you don't want managed by\
  \ autoAwards.\
  <br>\
  <br><b>Warning:</b> The spelling and capitalization must be exact, and each award set must be\
  \ separated by a comma. While spaces can appear in the award set name, the comma shouldn't be\
  \ followed by a space.
# createAutoAwardsFilterPanel
lblAutoAwardsFilterPanel.text=Award Tracking
lblEnableContractAwards.text=Contract
lblEnableContractAwards.tooltip=These awards are granted upon the completion of a contract if the\
  \ contract was of a specific type or duration.
lblEnableFactionHunterAwards.text=Faction Hunter \u26A0
lblEnableFactionHunterAwards.tooltip=Faction Hunter Awards are granted for completing AtB (or\
  \ StratCon) contracts against specific Factions.\
  <br>\
  <br><b>Warning:</b> Due to how Garrison Contracts are handled, autoAwards can only detect the\
  \ faction being faced at the time of the contract's conclusion.
lblEnableInjuryAwards.text=Injury \u26A0
lblEnableInjuryAwards.tooltip=Injury Awards are granted at the conclusion of a scenario when a\
  \ person has sustained enough Hits during that scenario.\
  <br>\
  <br><b>Warning:</b> The source of Hits is not tracked, so it's not possible to differentiate\
  \ between hits from enemy fire and those that are self-inflicted.
lblEnableIndividualKillAwards.text=Kill (Individual)
lblEnableIndividualKillAwards.tooltip=This covers awards earned by individual characters when\
  \ scoring confirmed kills on enemy units.
lblEnableFormationKillAwards.text=Kill (Formation)
lblEnableFormationKillAwards.tooltip=This covers awards granted through confirmed kills earned by\
  \ the entire formation (lance, star, company, etc).
lblEnableRankAwards.text=Rank
lblEnableRankAwards.tooltip=These awards are bestowed for achieving specific ranks.
lblEnableScenarioAwards.text=Scenario
lblEnableScenarioAwards.tooltip=These awards are granted for completing a certain number of scenarios.
lblEnableSkillAwards.text=Skill
lblEnableSkillAwards.tooltip=These awards are presented for reaching specific skill levels.
lblEnableTheatreOfWarAwards.text=Theatre of War
lblEnableTheatreOfWarAwards.tooltip=These awards are granted for accepting contracts from\
  \ belligerents during a time of war.
lblEnableTimeAwards.text=Time \u26A0
lblEnableTimeAwards.tooltip=These awards are granted for serving in a unit for a specific duration,\
  \ such as 'serving 8 years without disciplinary action.'\
  <br>\
  <br><b>Warning:</b> While autoAwards can determine when personnel might be eligible for such an\
  \ award, additional details, such as any disciplinary actions, are not tracked.
lblEnableTrainingAwards.text=Training \u26A0
lblEnableTrainingAwards.tooltip=These are awards issued for graduating from academies.\
  <br>\
  <br><b>Requirement:</b> the Education module must also be enabled for this option to function.
lblEnableMiscAwards.text=Misc
lblEnableMiscAwards.tooltip=These awards aren't covered by the other categories.
# createPrisonersAndDependentsTab
lblPrisonersAndDependentsTab.text=Prisoners & Civilians Options \u270E \u2318
# createPrisonersPanel
lblPrisonersPanel.text=Prisoners
lblPrisonerCaptureStyle.text=Capture Style
lblPrisonerCaptureStyle.tooltip=This is the ruleset to use when determining if a person has been\
  \ captured by the force following a scenario.
lblUseFunctionalEscapeArtist.text=Enable Player-Character Prison Escapes \u270E \
  <span style="color:#7FCF43;">\u2606</span>
lblUseFunctionalEscapeArtist.tooltip=If enabled, player-owned characters can use their Acting, Escape Artist, \
  Disguise, Forgery, and Sleight of Hand skills to stage prison escapes when held as a POW by enemy forces.
lblResetTemporaryPrisonerCapacity.text=Reset Prisoner Capacity Reductions
lblResetTemporaryPrisonerCapacity.tooltip=This option removes any penalties to Prisoner Capacity that might have been\
  \ added by Prisoner Events.
# createDependentsPanel
lblDependentsPanel.text=Civilians
lblUseRandomDependentAddition.text=Random Addition
lblUseRandomDependentAddition.tooltip=This enables the monthly addition of random civilians to the\
  \ campaign.
lblUseRandomDependentRemoval.text=Random Removal
lblUseRandomDependentRemoval.tooltip=This enables the monthly removal of random civilians from the\
  \ campaign.
lblDependentProfessionDieSize.text=Dependent Profession Chance: \u26A0 <span style="color:#7FCF43;">\u2606</span> 1 in
lblDependentProfessionDieSize.tooltip=This is the number of sides on the die rolled to determine whether a\
  \ civilian should generate with the Dependent profession.\
  <br>\
  <br>A civilian will generation with the Dependent profession on a roll of 1. Set to 0 to prevent Civilians from \
  spawning with the catch-all 'Professional' profession.
lblCivilianProfessionDieSize.text=Civilian Profession Chance: \u26A0 <span style="color:#7FCF43;">\u2606</span> 1 in
lblCivilianProfessionDieSize.tooltip=This is the number of sides on the die rolled to determine whether a\
  \ civilian should generate with a random non-Dependent profession.\
  <br>\
  <br>A civilian will generate with a non-Dependent profession on a roll of 1. Set to 0 to disable random \
  non-Dependent profession assignment.\
  <br>\
  <br><b>Warning:</b> This check is made <i>after</i> the check to see whether a character is generated as a \
  Dependent. That means the actual chance of a character generating as a Dependent will be lower than displayed.
# createMedicalTab
lblMedicalTab.text=Medical Options
lblUseAdvancedMedical.text=Use Advanced Medical \u270E \u2318
lblUseAdvancedMedical.tooltip=Use the Advanced Medical Rules.
lblHealWaitingPeriod.text=Days Between Healing Checks
lblHealWaitingPeriod.tooltip=This is the number of days between each time a doctor makes a healing\
  \ check for a wounded person.
lblNaturalHealWaitingPeriod.text=Days Between Natural Healing Checks
lblNaturalHealWaitingPeriod.tooltip=This is the number of days between each time a person naturally\
  \ heals when not being tended to by a doctor.
lblMinimumHitsForVehicles.text=Minimum Number of Hits for Vehicle Crew
lblMinimumHitsForVehicles.tooltip=This is the minimum number of hits received by wounded crews and\
  \ infantry during scenario resolution after being wounded in a scenario.
lblUseRandomHitsForVehicles.text=Randomized Vehicle Crew Hits
lblUseRandomHitsForVehicles.tooltip=The number of hits that crews and infantry receive will be\
  \ randomly selected between the minimum value and five, during scenario resolution.
lblUseTougherHealing.text=Use Tougher Healing \u270E
lblUseTougherHealing.tooltip=The healing check will be penalized for every additional hit above 2.
lblMaximumPatients.text=Base Beds per Doctor
lblMaximumPatients.tooltip=This is the base number of patients that can be treated per doctor. This can be modified by\
  \ Administration.
lblDoctorsUseAdministration.text=Doctors Need Administration \u270E
lblDoctorsUseAdministration.tooltip=If enabled, the <i>Administration</i> skill of each Doctor influences how many hospital\
  \ beds they generate. Each skill level in <i>Administration</i> (Green, Regular, etc.) increases the number of beds by\
  \ around 20%.
lblUseUsefulMedics.text=Useful Permanent Medics \u270E <span style="color:#7FCF43;">\u2606</span>
lblUseUsefulMedics.tooltip=All Medics contribute 1 to the Medic pool. However permanent Medics contribute additional \
  'points' to the pool based on their total skill level in the <i>MedTech/Any</i> skill divided by 2.5 (rounded down).\
  \ A character with eight levels, for example, would contribute a total of 4 points to the pool.
# createSalariesTab
lblCombatSalariesTab.text=Combatant Salary Options
lblSupportSalariesTab.text=Support Personnel Salary Options
lblCivilianSalariesTab.text=Civilian Salary Options
lblDisableSecondaryRoleSalary.text=Disable Secondary Role Salaries \u270E
lblDisableSecondaryRoleSalary.tooltip=Determines whether personnel will have their salaries\
  \ increased by their secondary role (if any).
# createSalaryMultipliersPanel
lblSalaryMultipliersPanel.text=Role Multipliers
lblAntiMekSalary.text=Anti-Mek
lblAntiMekSalary.tooltip=Anti-Mek trained soldiers and battle armor/elemental personnel have their\
  \ salaries multiplied by this.
lblSpecialistInfantrySalary.text=Specialist Infantry
lblSpecialistInfantrySalary.tooltip=Soldiers assigned to specialist infantry units have their\
  \ salaries multiplied by this.
# createExperienceMultipliersPanel
lblExperienceMultipliersPanel.text=Experience Multipliers
lblSkillLevelNone.text=None
lblSkillLevelMultiplier.tooltip=The experience multiplier is multiplicatively applied to the base\
  \ salary as part of determining the final salary.
lblSkillLevelUltra-Green.text=Ultra-Green
lblSkillLevelGreen.text=Green
lblSkillLevelRegular.text=Regular
lblSkillLevelVeteran.text=Veteran
lblSkillLevelElite.text=Elite
lblSkillLevelHeroic.text=Heroic
lblSkillLevelLegendary.text=Legendary
# createBaseSalariesPanel
lblBaseSalariesPanel.text=Base Salaries
# Biography Tab
biographyContentTabs.title=Biography
biographyGeneralTab.title=General
biographyGeneralTab.border="With warfare an accepted part of everyday life and competition rife\
  \ between Great Houses, Minor Houses, Periphery warlords, Bandit Kings, mercantile combines, and\
  \ anyone else with the money and motivation to make a play for resources or power, the profession\
  \ of arms reached new heights of respect and importance. The limited availability of war machines\
  \ and trained men left every interested party in known space scrambling to find capable soldiers\
  \ and 'Meks. A professional unit with a good reputation was in the enviable situation of the\
  \ proverbial man with a better mousetrap. Was it any wonder that mercenary troops became a\
  \ staple of the Successor States?"\
  <br><i>Major Charlene Fellowes\
  <br>From Under Four Flags: My Life as a Mercenary, New Avalon Press, 3023</i>
backgroundsTab.title=Backgrounds
backgroundsTab.border="Now, Krieger and Farber are two of the best Techs in the sphere, and two of\
  \ the best scroungers. They got some facing off a wrecked building to cover us. That stuff works,\
  \ but it needs outer covering, so it was like Christmas to go into a factory and find some truck\
  \ trailers. It must have been a meat packing plant, because the trucks were all painted with\
  \ product logos. Now, I agree with Williams that there must have been enough plain metal to go\
  \ around, but if the kids wanted to have some fun, who am I to argue? Hot mechanics are a rare\
  \ gift, so cut them some slack.\
  <br>\
  <br>"We left them alone because there weren't enough tools for everyone. And besides, Williams is\
  \ totally inept at repairs, but don't quote me. When we got back, Krieger was gone. Farber was\
  \ there, laughing, and asked how we liked the new design.\
  <br>\
  <br>"Down my Wolverine's arms, it read 'SpamSpamSpam SpamSpamSpamSpamSpam'. Kilmer's Warhammer\
  \ looked OK until you walked around it, and the whole rear torso, in big yellow letters, screamed\
  \ 'LARD.'"\
  <br>\
  <br>"We were both laughing, but Williams took one look, grabbed Farber's wrench, and chased her\
  \ until we grabbed him. Up and down both his 'Mek's legs and on its right torso, like a badge,\
  \ it read 'Processed Chicken.'"\
  <br><i>Unknown MekWarrior\
  <br>3rd Succession War</i>
deathTab.title=Death
deathTab.border="School didn't teach me how to explode; I just learn fast."\
  <br><i>Sergeant Pete "Wildfire" Watson\
  <br>The Shenanigans Squadron</i>
educationTab.title=Education
educationTab.border="It's a sad comment on urban living when you see a Battle Master mug a Phoenix\
  \ Hawk in a blind alley."\
  <br><i>Unknown MekWarrior\
  <br>3rd Succession War</i>
nameAndPortraitGenerationTab.title=Name & Portraits
nameAndPortraitGenerationTab.border="Look at the bright side, kid. You get to keep all the money."\
  <br><i>Unknown MekWarrior\
  <br>2nd Succession War</i>
rankTab.title=Rank Systems
rankTab.border="Rank isn't about authority \u2014 it's about responsibility. Every step up means you're\
  \ carrying more than your own survival."\
  <br><i>Kommandant Clara "Demo" Bertsimas\
  <br>Herc's Jerks</i>
# createGeneralTab
lblBiographyGeneralTab.text=General Options \u270E
lblUseDylansRandomXP.text=Use Random XP
lblUseDylansRandomXP.tooltip=Use Dylan's optional random XP on creation of a new person (20% chance\
  \ each of zero, 1, 2, 3, and randomized between 1 and 8 XP)
lblGender.text=Percent Female
lblGender.tooltip=What percentage of personnel generated should be female
lblNonBinaryDiceSize.text=Non-Binary Personnel Chance: \u26A0 1 in
lblNonBinaryDiceSize.tooltip=This is the number of sides on the die rolled to determine whether a\
  \ character's random gender is 'other.'\
  <br>\
  <br>A character will identify as a gender other than Male or Female on a roll of 1. Set to 0 to\
  \ disable non-binary characters.\
  <br>\
  <br>The default value is based on the 2022 US Census and gives a result of around 1.6%.
lblFamilyDisplayLevel.text=Family Display Depth \u26A0
lblFamilyDisplayLevel.tooltip=This setting is the relation to the selected character that MekHQ will\
  \ display up to, including the previous levels.\
  <br>\
  <br><b>Warning:</b> Higher levels require more processing when loading a character.
lblUseAgeEffects.text=Character Age Affects Skills \u26A0 \u270E
lblUseAgeEffects.tooltip=Based on ATOW, As a character ages, their skills improve and decrease (mostly decrease).
# createAnniversariesPanel
lblAnniversariesPanel.text=Anniversaries
lblAnnounceBirthdays.text=Announce Birthdays
lblAnnounceBirthdays.tooltip=A daily report notification will occur whenever a character celebrates\
  \ their birthday.
lblAnnounceRecruitmentAnniversaries.text=Announce Recruitment Anniversaries
lblAnnounceRecruitmentAnniversaries.tooltip=A daily report notification will occur whenever a\
  \ character celebrates a recruitment anniversary.
lblAnnounceOfficersOnly.text=Officers Only
lblAnnounceOfficersOnly.tooltip=Only report officer anniversaries.
lblAnnounceChildBirthdays.text=Always Announce Child Birthdays \u26A0 <span style="color:#7FCF43;">\u2606</span>
lblAnnounceChildBirthdays.tooltip=If enabled, the birthdays of children will always be announced.\
  <br>\
  <br><b>Warning:</b> Enabling this option will override any other settings.
# createLifeEventsPanel
lblLifeEventsPanel.text=Life Events
lblShowLifeEventDialogBirths.text=Personnel Giving Birth
lblShowLifeEventDialogBirths.tooltip=Whenever a child is born, an in character dialog will appear announcing the event.
lblShowLifeEventDialogComingOfAge.text=Children Coming of Age
lblShowLifeEventDialogComingOfAge.tooltip=Whenever a child turns 16, an in character dialog will appear announcing the\
  \ event and informing you that they can now be assigned to a profession.
lblShowLifeEventDialogCelebrations.text=Annual Celebrations
lblShowLifeEventDialogCelebrations.tooltip=On certain dates an in character dialog will appear announcing and describing\
  \ the celebration.
# createBackgroundsTab
lblBackgroundsTab.text=Background Options \u270E
# createRandomBackgroundsPanel
lblRandomBackgroundsPanel.text=Random Backgrounds
lblUseRandomPersonalities.text=Assign Random Personalities \u2318
lblUseRandomPersonalities.tooltip=Personnel are generated with random personality traits, quirks\
  \, and talent.\
  <br>\
  <br>Talent affects a character's ability to graduate from education module academies.
lblUseRandomPersonalityReputation.text=Personality Influences Reputation
lblUseRandomPersonalityReputation.tooltip=If enabled, the personality of the campaign commander\
  \ will impact the unit's Reputation.
lblUseReasoningXpMultiplier.text=Talent Influences XP Costs
lblUseReasoningXpMultiplier.tooltip=If enabled, a character's Talent score will influence all XP\
  \ costs.
lblUseSimulatedRelationships.text=Simulate Background Relationships \u26A0
lblUseSimulatedRelationships.tooltip=Personnel are generated with a random relationship history. Any\
  \ children and current spouses will travel alongside the unit.\
  <br>\
  <br>This option uses your settings for marriage, procreation, and divorce to generate the\
  \ character's relationship history.
# createRandomOriginOptionsPanel
lblRandomOriginOptionsPanel.text=Origins
lblRandomizeOrigin.text=Randomize Origin
lblRandomizeOrigin.tooltip=This option determines whether new characters should randomize their\
  \ origins based on campaign faction and planet.
lblRandomizeDependentsOrigin.text=Randomize Civilian Origins
lblRandomizeDependentsOrigin.tooltip=Civilians have their origins randomized so that they do\
  \ not come from the current planet and the campaign's faction but instead have origins randomized\
  \ in the same way as standard personnel.
lblRandomizeAroundSpecifiedPlanet.text=Randomize Around Specific Planet
lblRandomizeAroundSpecifiedPlanet.tooltip=This causes new personnel to always generate around a specific planet \
  (chosen below).
lblSpecifiedSystemFactionSpecific.text=Limit System Options by Campaign Faction \u26A0
lblSpecifiedSystemFactionSpecific.tooltip=Temporarily limit the system options based on faction.\
  <br>\
  <br><b>Warning:</b> Must be toggled off-and-on again if you change faction after enabling this option.
lblSpecifiedSystem.text=System
lblSpecifiedSystem.tooltip=This is the system from which to select the specified planet around\
  \ which origin planet and faction are randomized.
lblSpecifiedPlanet.text=Planet
lblSpecifiedPlanet.tooltip=This randomizes the personnel around a specified planet instead of the\
  \ current planet, which allows one to have a company generated from within a specified region\
  \ around that planet.
lblOriginSearchRadius.text=Random Origin Radius
lblOriginSearchRadius.tooltip=This is the radius in light years from the current planet to search\
  \ for possible origin planets and factions.
lblOriginDistanceScale.text=Distance Scale \u26A0
lblOriginDistanceScale.tooltip=A scaling factor to apply to planetary distances during weighting\
  \ when randomizing the faction and planetary origins.\
  <br>\
  <br>Values above 1.0 prefer the current location, while values closer to 0.1 spread out the\
  \ faction selection.
lblAllowClanOrigins.text=Allow Clan Origins
lblAllowClanOrigins.tooltip=Generate Clan origin factions for factions that aren't tagged as Clan.
lblExtraRandomOrigin.text=Extra Random Origins
lblExtraRandomOrigin.tooltip=Random origin is randomized to the planetary level when selected,\
  \ rather than just randomizing to the system level (with the planet being the primary planet).
# createDeathTab
lblDeathTab.text=Death Options \u270E
lblUseRandomDeathSuicideCause.text=Enable Cause of Death: Suicide
lblUseRandomDeathSuicideCause.tooltip=This includes suicide as a potential cause for a random death.
lblRandomDeathMultiplier.text=Random Death Multiplier \u2318 \u26A0
lblRandomDeathMultiplier.tooltip=This multiplier is applied directly to a character's chance to\
  \ randomly die. The higher this value, the more likely characters will die from random causes.\
  <br>\
  <br><b>Warning:</b> Setting this to 0 disables Random Death. The default value of 1.0 gives an\
  \ average life expectancy of 84 for men and 89 for women.
# createDeathAgeGroupsPanel
lblDeathAgeGroupsPanel.text=Death by Age Group
# createEducationTab
lblEducationTab.text=Education Options \u270E \u2318
lblUseEducationModule.text=Enable Education Module
lblUseEducationModule.tooltip=Enables the Education Module.
lblCurriculumXpRate.text=Base XP Rate
lblCurriculumXpRate.tooltip=Some curriculum award xp (outside monthly random xp). This setting\
  \ determines how much XP should be gained per education level.
lblMaximumJumpCount.text=Maximum Jump Radius
lblMaximumJumpCount.tooltip=The maximum distance when searching for academies.
lblUseReeducationCamps.text=Enable Faction Changes
lblUseReeducationCamps.tooltip=Should reeducation camps change a students' origin faction to match\
  \ the campaign faction?
lblEnableOverrideRequirements.text=Override Requirements \u26A0
lblEnableOverrideRequirements.tooltip=Overrides the requirements for attending academies.\
  <br>\
  <br><b>Warning:</b> Included for testing purposes and not intended for general play.
lblShowIneligibleAcademies.text=Show Ineligible Academies
lblShowIneligibleAcademies.tooltip=Displays academies a character is ineligible to attend.
lblEntranceExamBaseTargetNumber.text=Entrance Exam Target Number \u26A0
lblEntranceExamBaseTargetNumber.tooltip=The base target number for Prestigious Academy entrance exams.\
  <br>\
  <br>The final TN is this value minus Faculty Skill, opposed by 2d6 + Talent/4 or just 2d6 (if personalities are disabled)
# createEnableStandardSetsPanel
lblEnableStandardSetsPanel.text=Enable Academy Sets
lblEnableLocalAcademies.text=Local Academies
lblEnableLocalAcademies.tooltip=Allows personnel to enroll in local, planet-side academies.
lblEnablePrestigiousAcademies.text=Prestigious Academies
lblEnablePrestigiousAcademies.tooltip=Allows personnel to enroll in named, canonical, academies.
lblEnableUnitEducation.text=Unit Education
lblEnableUnitEducation.tooltip=Allows personnel to enroll in education and training conducted by\
  \ the unit. These are generally inferior to prestigious or local academies.
# createXpAndSkillBonusesPanel
lblXpAndSkillBonusesPanel.text=Faculty XP & Skill Bonuses
lblEnableBonuses.text=Enable Graduation Bonuses
lblEnableBonuses.tooltip=Enables the chance of gaining a permanent skill bonus when graduating.
lblFacultyXpMultiplier.text=Faculty XP Multiplier
lblFacultyXpMultiplier.tooltip=This value multiplies the number of XP gained when completing (or\
  \ partially completing) a qualification.\
  <br>\
  <br>Setting this to zero disables faculty XP.
# createDropoutChancePanel
lblDropoutChancePanel.text=Weekly Dropout Chances
lblAdultDropoutChance.text=Adult Dropout Chance: 1 in
lblAdultDropoutChance.tooltip=The number of sides on the die used to determine random weekly\
  \ dropouts. A dropout occurs on a roll of 1.\
  <br>\
  <br>Setting this to 0 disables random dropouts.
lblChildrenDropoutChance.text=Child Dropout Chance: 1 in
lblChildrenDropoutChance.tooltip=The number of sides on the die used to determine random weekly\
  \ dropouts. A dropout occurs on a roll of 1.\
  <br>\
  <br>Setting this to 0 disables random dropouts.
# createAccidentsAndEventsPanel
lblAccidentsAndEventsPanel.text=Weekly Accidents & Events
lblAllAges.text=All Ages Affected
lblAllAges.tooltip=If enabled, children will not always survive training accidents\
  \ or negative events.
lblMilitaryAcademyAccidents.text=Military Accidents Chance: 1 in
lblMilitaryAcademyAccidents.tooltip=The number of sides on the die used to determine random weekly\
  \ (potentially fatal) accidents. An accident occurs on a roll of 1.\
  <br>\
  <br>Setting this to 0 disables random accidents.
# createNameAndPortraitGenerationTab
lblNameAndPortraitGenerationTab.text=Name and Portrait Generation Options \u270E \u2318
lblUseOriginFactionForNames.text=Assign Names Based on Origin Faction
lblUseOriginFactionForNames.tooltip=The random name generator uses the person's origin faction to\
  \ assign their name.
lblFactionNames.text=Fixed Faction
lblFactionNames.tooltip=All names will be generated based on the selected faction.
lblAssignPortraitOnRoleChange.text=Reassign Portrait on Role Change
lblAssignPortraitOnRoleChange.tooltip=With this enabled, a person without a portrait will\
  \ automatically gain a random portrait when their primary role is changed switched.
lblAllowDuplicatePortraits.text=Allow Duplicate Portraits
lblAllowDuplicatePortraits.tooltip=With this enabled, random portraits are no longer unique\
  \ and several different people can have the same portrait.
# createRandomPortraitPanel
lblRandomPortraitPanel.text=Portrait Assignment
lblEnableAllPortraits.text=Enable All
lblEnableAllPortraits.tooltip=Enable all portrait assignment options
lblDisableAllPortraits.text=Disable All
lblDisableAllPortraits.tooltip=Disable all portrait assignment options
lblCivilian.tooltip=Civilian professions are many and varied.
# createRankTab
lblRankTab.text=Rank Systems \u2318
lblRankTabBody.text=<p>You can use the table below to assign ranks for your campaign. Choose one of\
  \ the preset rank systems from the dropdown menu, or create your own by designing a custom rank\
  \ system.</p>\
  \
  <ul>\
      <li>A single rank system can be saved as part of the campaign.</li>\
      <li>Additional custom rank systems will be stored in the user data file. Any extra rank\
          \ systems specific to the campaign will be deleted.</li>\
  </ul>\
  \
  <p>You can also assign custom salary multipliers. These multipliers are independent of the officer\
  \ multiplier, which is addressed elsewhere.</p>\
  \<br>\
  <h3><b>Important Notes:</b></h3>\
  \
  <ol>\
      <li>\
          <b>Custom Rank System Deletion:</b>\
          <br>This dialog doesn't provide a warning about the deletion of campaign-specific custom\
             \ rank systems that aren't selected for the current campaign.\
      </li>\
      <li>\
          <b>Rank Revalidation:</b>\
          <br>When changes are made, all personnel ranks will be revalidated to align with the new\
            \ rank system.\
      </li>\
  <li>\
      <b>Data Validation:</b>\
      <br>This dialog doesn't validate the data, so:\
              <ul>\
                  <li>Avoid circular logic.</li>\
                  <li>Ensure you have a valid E0 rank:\
                  <ul>\
                      <li>At least one E0 rank must exist, with a name like "None" or "Grunt."</li>\
                      <li>The "None" rank is handled in the code to display as a blank string when\
                        \ the rank name is shown.</li>\
                  </ul>\
              </li>\
          </ul>\
      </li>\
  </ol>
# Turnover and Rention Tab
turnoverAndRetentionContentTabs.title=Turnover & Retention
turnoverTab.title=Turnover
turnoverTab.border="For a MekWarrior, retirement is a strange thing. We spend our lives in battle,\
  \ and when the guns go silent, we find out who we are without them."\
  <br><i>Colonel Sofia "Whisper" Talon\
  <br>Ark's Bonked Battalion</i>
fatigueTab.title=Fatigue
fatigueTab.border="I say to Hell with Information! Ammunition is Ammunition!"\
  <br><i>Unknown Mercenary\
  <br>Clan Invasion</i>
# createTurnoverTab
lblTurnoverTab.text=Turnover Options \u270E \u2318
lblTurnoverTabBody.text=Turnover is a reasonably complex system. It is highly recommended that you\
  \ read through the documentation: <i>MekHQ/docs/Personnel Modules/Turnover and Retention.pdf</i>
lblUseRandomRetirement.text=Enable Random Turnover
lblUseRandomRetirement.tooltip=Determines whether personnel will randomly leave the unit.
# createSettingsPanel
lblSettingsPanel.text=Settings
lblTurnoverFixedTargetNumber.text=Target Number
lblTurnoverFixedTargetNumber.tooltip=The base target number for turnover checks.
lblTurnoverFrequency.text=Frequency \u2714
lblTurnoverFrequency.tooltip=How frequently should Turnover checks be prompted?\
  <br>\
  <br><b>Recommended:</b> Turnover is an important balancing mechanic designed to slow power\
  \ progression. It is recommended to use the default value of 'monthly.'
lblUseContractCompletionRandomRetirement.text=Enable End of Contract Turnover
lblUseContractCompletionRandomRetirement.tooltip=Make a Turnover check for all active personnel at\
  \ the end of a contract.
lblUseRandomFounderTurnover.text=Enable Founder Turnover
lblUseRandomFounderTurnover.tooltip=Allow Founders to randomly leave the unit (founders can still\
  \ retire).
lblTrackOriginalUnit.text=Track Original Unit
lblTrackOriginalUnit.tooltip=Personnel, who have their own unit when recruited, will take the same\
  \ unit when they go if it is still available.
lblAeroRecruitsHaveUnits.text=AeroTek Recruits Have Units
lblAeroRecruitsHaveUnits.tooltip=AeroSpace pilot recruits can have fighters, and those that do will\
  \ take a fighter with them when leaving the unit.
lblUseSubContractSoldiers.text=Sub-Contract Soldiers
lblUseSubContractSoldiers.tooltip=Infantry commanders make Turnover rolls for all soldiers in their\
  \ unit. This means they will defect, resign, and retire as a unit.
lblServiceContractDuration.text=Service Contract Duration
lblServiceContractDuration.tooltip=Once recruited, this is the minimum amount of months personnel\
  \ will remain with the unit (set to 0 to disable service contracts).
lblServiceContractModifier.text=Service Contract Modifier
lblServiceContractModifier.tooltip=While personnel are under contract, this value reduces their\
  \ Turnover target number.
lblPayBonusDefault.text=Automate Retention Bonuses
lblPayBonusDefault.tooltip=Personnel with a turnover target number equal (or exceeding) the below\
  \ threshold will have their retention bonus paid by default.
lblPayBonusDefaultThreshold.text=Bonus Threshold
lblPayBonusDefaultThreshold.tooltip=This option sets the threshold for default bonus payouts (if\
  \ the above option is enabled).
# createModifiersPanel
lblTurnoverModifiersPanel.text=Modifiers
lblUseCustomRetirementModifiers.text=Custom
lblUseCustomRetirementModifiers.tooltip=Allows you to manually provide additional modifiers to the\
  \ Turnover check.
lblUseFatigueModifiers.text=Fatigue Modifiers
lblUseFatigueModifiers.tooltip=If enabled, fatigued personnel have a higher turnover target number.
lblUseSkillModifiers.text=Desirability
lblUseSkillModifiers.tooltip=If enabled, better skilled personnel have a higher turnover target\
  \ number.
lblUseAgeModifiers.text=Age
lblUseAgeModifiers.tooltip=If enabled, the age of personnel will influence their turnover target\
  \ number.
lblUseUnitRatingModifiers.text=Unit Reputation
lblUseUnitRatingModifiers.tooltip=If enabled, the reputation of the unit will influence the turnover\
  \ target number for all personnel.
lblUseFactionModifiers.text=Faction
lblUseFactionModifiers.tooltip=If enabled, campaign and personnel factions may influence the\
  \ turnover target number.
lblUseMissionStatusModifiers.text=Mission Status
lblUseMissionStatusModifiers.tooltip=Allows mission failure; success; and contract breaches to\
  \ influence the turnover target number.
lblUseHostileTerritoryModifiers.text=Hostile Territory
lblUseHostileTerritoryModifiers.tooltip=If StratCon or AtB is enabled, personnel will reduce their\
  \ turnover target numbers while not on a defensive contract.
lblUseFamilyModifiers.text=Family
lblUseFamilyModifiers.tooltip=Marriage to active personnel, or having adult children among active\
  \ personnel, will influence the turnover target number.
lblUseLoyaltyModifiers.text=Loyalty
lblUseLoyaltyModifiers.tooltip=If enabled, personnel have a random loyalty rating that influences\
  \ their Turnover target number.
lblUseHideLoyalty.text=Hide Loyalty
lblUseHideLoyalty.tooltip=If enabled, loyalty modifiers will be hidden.
# createPayoutsPanel
lblPayoutsPanel.text=Payouts
lblPayoutRateOfficer.text=Officer Rate
lblPayoutRateOfficer.tooltip=The number of months' pay officers get when resigning from the unit.
lblPayoutRateEnlisted.text=Enlisted Rate
lblPayoutRateEnlisted.tooltip=The number of months' pay enlisted personnel get when resigning from\
  \ the unit.
lblPayoutRetirementMultiplier.text=Retirement Multiplier
lblPayoutRetirementMultiplier.tooltip=The number of months to multiply payout rate, when personnel\
  \ retire.
lblUsePayoutServiceBonus.text=Enable Service Bonuses
lblUsePayoutServiceBonus.tooltip=If enabled, personnel increase their payouts based on years of\
  \ service.
lblPayoutServiceBonusRate.text=Bonus %
lblPayoutServiceBonusRate.tooltip=This sets the payout percentage increase per year of service,\
  \ applied when personnel resign or retire.
# createUnitCohesionPanel
lblUnitCohesionPanel.text=Unit Cohesion
lblUseHRStrain.text=Enable HR Strain
lblUseHRStrain.tooltip=This option limits the number of personnel that can be in the\
  \ unit before incurring a Turnover penalty (based on the combined ranks of all Admin/HR personnel).
lblUseManagementSkill.text=Enable Management Skill
lblUseManagementSkill.tooltip=This option applies a modifier to turnover checks based on the\
  \ Leadership of commanding personnel.
# createHRStrainPanel
lblHRStrain.text=HR Strain
lblHRCapacity.text=HR Capacity
lblHRCapacity.tooltip=How many personnel can be supported per combined rank in\
  \ Administration?
lblMultiCrewStrainDivider.text=Multi-Crew Strain Divider
lblMultiCrewStrainDivider.tooltip=For multi-crew units (and ProtoMeks) divide crew size by this\
  \ value. This value is doubled for civilians and prisoners.
# createManagementSkill
lblManagementSkill.text=Management Skill
lblUseCommanderLeadershipOnly.text=Use Commander's Leadership Only
lblUseCommanderLeadershipOnly.tooltip=Personnel only use the Leadership skill of whoever has the\
  \ overall Commander flag. If disabled, personnel will use the Leadership of their profession\
  \ group commander.
lblManagementSkillPenalty.text=Unskilled Penalty
lblManagementSkillPenalty.tooltip=The unskilled modifier to turnover target numbers. Each rank in\
  \ Leadership reduces this number by 1.
# createFatigueTab
lblFatigueTab.text=Fatigue Options
lblFatigueTabBody.text=The rules for Fatigue can be found in Campaign Operations. With our\
  \ implementation covered in the Turnover and Retention documentation.
lblUseFatigue.text=Enable Fatigue
lblUseFatigue.tooltip=If enabled, combat personnel will gain Fatigue whenever they're deployed to\
  \ a Scenario or entering an unexplored StratCon hex.
lblFatigueRate.text=Fatigue Rate \u26A0
lblFatigueRate.tooltip=How many fatigue points should be gained per Scenario or unexplored StratCon\
  \ hex?\
  <br>\
  <br>Forces with the Patrol role only count the first unexplored hex when deploying.
lblUseInjuryFatigue.text=Injuries Increase Fatigue \u270E
lblUseInjuryFatigue.tooltip=If enabled, personnel gain fatigue whenever they suffer injuries during\
  \ a scenario.
lblFieldKitchenCapacity.text=Field Kitchen Capacity
lblFieldKitchenCapacity.tooltip=How many personnel can be served per Field Kitchen? Reduces\
  \ effective Fatigue by 1.
lblFieldKitchenIgnoreNonCombatants.text=Ignore Non-Combatants
lblFieldKitchenIgnoreNonCombatants.tooltip=If enabled, non-combatants will not count towards the\
  \ number of personnel being served by a field kitchen.
lblFatigueLeaveThreshold.text=Automatic Leave Threshold \u270E \u26A0
lblFatigueLeaveThreshold.tooltip=Automatically assign personnel to Leave status once fatigue\
  \ (including modifiers) has reached this value.\
  <br>\
  <br>Personnel heal fatigue twice as fast while on leave and will automatically return to active\
  \ duty once their fatigue has returned to 0.\
  <br>\
  <br>Set to 0 to disable.
## Relationships Tab
relationshipsContentTabs.title=Relationships
marriageTab.title=Marriage
marriageTab.border="My love, I give you the Capellan Confederation!"\
  <br><i>Hanse Davion to Melissa Steiner-Davion at their wedding reception on Terra\
  <br>August 20, 3028</i>
divorceTab.title=Divorce
divorceTab.border="Whoever said 'never shoot a man in the back' never saw the front a Hunchback."\
  <br><i>Unknown Mercenary\
  <br>First Succession War</i>
procreationTab.title=Procreation
procreationTab.border="They've requested LRMs. I'm pretty sure they mean Living Room Modules."\
  <br><i>Unknown Logistics Tech</i>
# createMarriageTab
lblMarriageTab.text=Marriage Options \u270E
lblUseManualMarriages.text=Enable Manual Marriages
lblUseManualMarriages.tooltip=This allows the player to disable the Choose Spouse (Mate) option in\
  \ the personnel table mouse adapter.
lblUseClanPersonnelMarriages.text=Enable Clan Marriages
lblUseClanPersonnelMarriages.tooltip=Allow clan-origin personnel to marry other personnel.
lblUsePrisonerMarriages.text=Enable Prisoner Marriages
lblUsePrisonerMarriages.tooltip=Allow prisoners to marry other prisoners, and manually marrying a\
  \ prisoner to a free member of the force. Bondsmen are treated as free personnel when it comes to\
  \ this option, and are thus not affected by it.
lblNoInterestInMarriageDiceSize.text=No Interest in Marriage Chance : 1 in
lblNoInterestInMarriageDiceSize.tooltip=This is the number of sides on the die rolled to determine\
  \ whether a character has no interest in marriage. This die is rolled when a character is\
  \ created, with no interest in marriage being determined on a roll of 1. This can be overridden\
  \ by right-clicking on the character and changing their 'Interested in Marriage' flag.
lblCheckMutualAncestorsDepth.text=Minimum Ancestor Depth
lblCheckMutualAncestorsDepth.tooltip=This is the depth to which the ancestry of two people is\
  \ checked for mutual ancestors to determine if they can marry.\
  <br>\
  <br>Set to 0 to disable the ancestry check.
lblLogMarriageNameChanges.text=Log Name Changes
lblLogMarriageNameChanges.tooltip=This enables the addition of a personnel log entry whenever a\
  \ name is changed during marriage.
# createRandomMarriagePanel
lblRandomMarriages.text=Random Marriages
lblRandomMarriageMethod.text=Random Marriage Method
lblRandomMarriageMethod.tooltip=This is the method used to determine if an eligible person randomly\
  \ marries.
lblUseRandomClanPersonnelMarriages.text=Enable Random Clan Marriages
lblUseRandomClanPersonnelMarriages.tooltip=Allow clan-origin personnel to randomly marry other personnel.
lblUseRandomPrisonerMarriages.text=Enable Random Prisoner Marriages
lblUseRandomPrisonerMarriages.tooltip=Allow random divorce when one or both of the couple are\
  \ currently prisoners. Bondsmen are treated as free personnel when it comes to this option, and\
  \ are thus not affected by it.
lblRandomMarriageAgeRange.text=Random Marriage Age Band
lblRandomMarriageAgeRange.tooltip=This plus/minus age forms the possible range of ages for spouses\
  \ in the forming of a random marriage.
# createPercentageRandomMarriagePanel
lblPercentageRandomMarriagePanel.text=Marriage Dice
lblRandomMarriageOppositeSexDiceSize.text=Marriage Chance : 1 in
lblRandomMarriageOppositeSexDiceSize.tooltip=This determines the number of sides on the die rolled\
  \ to determine whether a character gets married. Marriage occurs on a roll of 1.
lblRandomSameSexMarriageDiceSize.text=Same-Sex Marriage Chance \u26A0 : 1 in
lblRandomSameSexMarriageDiceSize.tooltip=This is the likelihood a random marriage will be same-sex.\
  <br>\
  <br>Set this value to 0 to disable same-sex marriages.\
  <br>\
  <br>The default value is based on real world data.
lblRandomNewDependentMarriage.text=Intra-Unit Marriage Chance : 1 in
lblRandomNewDependentMarriage.tooltip=This determines the number of sides on the die rolled to\
  \ determine whether a marriage is to another character in the campaign unit. Intra-unit marriage\
  \ occurs on a roll of 1.\
  <br>\
  <br>Set this value to 0 to disable intra-unit marriages, or 1 to disable the creation of new\
  \ civilians via marriage.
# createDivorceTab
lblDivorceTab.text=Divorce Options \u270E
lblUseManualDivorce.text=Enable Manual Divorce
lblUseManualDivorce.tooltip=This allows you to disable the Remove Spouse option in the\
  \ personnel table mouse adapter.
lblUseClanPersonnelDivorce.text=Enable Manual Clan Divorce
lblUseClanPersonnelDivorce.tooltip=Allow clan-origin personnel to divorce, whether as the origin or the spouse.
lblUsePrisonerDivorce.text=Enable Manual Prisoner Divorce
lblUsePrisonerDivorce.tooltip=Allow divorce when one or both of the couple are currently prisoners.\
  \ Bondsmen are treated as free personnel when it comes to this option, and are thus not affected\
  \ by it.
# createRandomDivorcePanel
lblRandomDivorcePanel.text=Random Divorce
lblRandomDivorceMethod.text=Random Divorce Method
lblRandomDivorceMethod.tooltip=This is the method used to determine if an eligible person randomly\
  \ divorces.
lblUseRandomOppositeSexDivorce.text=Use Random Opposite Sex Divorce
lblUseRandomOppositeSexDivorce.tooltip=This enables random divorce for members of your force with\
  \ opposite sex spouses.
lblUseRandomSameSexDivorce.text=Use Random Same Sex Divorce
lblUseRandomSameSexDivorce.tooltip=This enables random divorce for members of your force with same\
  \ sex spouses.
lblUseRandomClanPersonnelDivorce.text=Use Random Clan Divorce
lblUseRandomClanPersonnelDivorce.tooltip=Allow clan-origin personnel to randomly divorce, whether\
  \ as the origin or the spouse.
lblUseRandomPrisonerDivorce.text=Use Random Prisoner Divorce
lblUseRandomPrisonerDivorce.tooltip=Allow random divorce when one or both of the couple are\
  \ currently prisoners. Bondsmen are treated as free personnel when it comes to this option, and\
  \ are thus not affected by it.
lblRandomDivorceDiceSize.text=Random Divorce Chance:  1 in
lblRandomDivorceDiceSize.tooltip=This is the number of sides featured on the weekly dice rolled to\
  \ see whether a marriage ends in divorce. Divorce occurs on a roll of 1.\
  <br>\
  <br>Set to 0 to disable random divorces for all personnel.
# createProcreationTab
lblProcreationTab.text=Procreation Options \u270E
# createProcreationGeneralOptionsPanel
lblUseManualProcreation.text=Enable Manual Procreation
lblUseManualProcreation.tooltip=This allows you to disable the Add/Remove Pregnancy options in the\
  \ personnel table mouse adapter.
lblUseClanPersonnelProcreation.text=Enable Clan Procreation
lblUseClanPersonnelProcreation.tooltip=Allow clan-origin personnel to procreate.
lblUsePrisonerProcreation.text=Enable Prisoner Procreation
lblUsePrisonerProcreation.tooltip=Allow prisoners to procreate. Bondsmen are treated as free\
  \ personnel when it comes to this option, and are thus not affected by it.
lblMultiplePregnancyOccurrences.text=Multiple Pregnancy Chance: 1 in
lblMultiplePregnancyOccurrences.tooltip=Multiple Pregnancies (like twins, sextuplets, decuplets)\
  \ occur 1 in X pregnancies, with each additional child after the first being a 1 in X check,\
  \ up to a maximum of 10 children per pregnancy.\
  <br>\
  <br>Hellin's Law says it is 1 in 89 births. However, the default is 1 in 50 births to not make it\
  \ appear too seldom.
lblBabySurnameStyle.text=Baby Surname Style
lblBabySurnameStyle.tooltip=This is the style for how a baby's surname will be selected.
lblAssignNonPrisonerBabiesFounderTag.text=Non-Prisoner Babies are Founders
lblAssignNonPrisonerBabiesFounderTag.tooltip=Automatically have the Founder tag assigned to al\
  l babies that aren't prisoners. Bondsmen are treated as free members of the force when it comes\
  \ to this option, and thus their children will be assigned the founder flag if this is enabled.
lblAssignChildrenOfFoundersFounderTag.text=Children of Founders are Founders
lblAssignChildrenOfFoundersFounderTag.tooltip=Automatically have the Founder tag assigned to all\
  \ babies that have at least one parent who is a founder.\
  <br>\
  <br>This check will occur even if the baby is born a prisoner.
lblDetermineFatherAtBirth.text=Determine Father at Birth
lblDetermineFatherAtBirth.tooltip=The father of a child will be determined based on the spouse at\
  \ the birth of the child, followed by the spouse at time of conception, followed by nobody.\
  <br>\
  <br>This is opposed to just using the spouse, if any, at the time of conception.
lblDisplayTrueDueDate.text=Display True Due Date
lblDisplayTrueDueDate.tooltip=This displays the actual date the baby will be delivered on the\
  \ mother's personnel sheet instead of an estimated due date.
lblNoInterestInChildrenDiceSize.text=No Interest in Children Chance : 1 in
lblNoInterestInChildrenDiceSize.tooltip=This is the number of sides on the die rolled to determine\
  \ whether a character has no interest in children. This die is rolled when creating the\
  \ character, with no interest occurring on a roll of 1. The results of this roll can be changed\
  \ by right-clicking on the character and changing the 'Interested in Children' flag.\
  <br>\
  <br>Changing this value to 1 will mean all characters are interested in children.
lblUseMaternityLeave.text=Enable Automatic Maternity Leave
lblUseMaternityLeave.tooltip=If enabled, pregnant personnel will be placed on maternity leave 20\
  \ weeks before they give birth and will not return to active duty until after they have given\
  \ birth.
lblLogProcreation.text=Log Procreation
lblLogProcreation.tooltip=This enables logging the date of conception and birth in a person's logs.
# createRandomProcreationPanel
lblRandomProcreationPanel.text=Random Procreation
lblRandomProcreationMethod.text=Random Procreation Method
lblRandomProcreationMethod.tooltip=This is the method used to determine if an eligible person\
  \ randomly procreates.
lblUseRelationshiplessRandomProcreation.text=Enable Random Relationshipless Procreation
lblUseRelationshiplessRandomProcreation.tooltip=This enables random procreation for female members\
  \ of your force not in a relationship.
lblUseRandomClanPersonnelProcreation.text=Enable Random Clan Procreation
lblUseRandomClanPersonnelProcreation.tooltip=Allow clan-origin personnel to randomly procreate.
lblUseRandomPrisonerProcreation.text=Enable Random Prisoner Procreation
lblUseRandomPrisonerProcreation.tooltip=Allow prisoners to randomly procreate. Bondsmen are treated\
  \ as free personnel when it comes to this option, and are thus not affected by it.
lblRandomProcreationRelationshipDiceSize.text=Normal Procreation Chance : 1 in
lblRandomProcreationRelationshipDiceSize.tooltip=This is the number of sides on the dice rolled\
  \ weekly to determine whether a woman in a relationship will fall pregnant. A roll of 1 results\
  \ in a pregnancy.
lblRandomProcreationRelationshiplessDiceSize.text=Relationshipless Procreation Chance : 1 in
lblRandomProcreationRelationshiplessDiceSize.tooltip=This is the number of sides on the dice rolled\
  \ weekly to determine whether a woman not in a relationship will fall pregnant. A roll of 1\
  \ results in a pregnancy.
# Finances Tab
financesContentTabs.title=Finances
financesGeneralTab.title=General
financesGeneralTab.border="War is expensive. If the enemy doesn't kill you, the repair bills might."\
  <br><i>Sergeant Tara "Grease" Hall\
  <br>Vogel's Fumble Force
priceMultipliersTab.title=Price Multipliers
priceMultipliersTab.border="The used parts market is where dreams are built \u2014 and nightmares are patched\
  \ together. Just make sure the part you're buying doesn't come with someone else's curse."\
  <br><i>Captain Nia "Jackal" Thorne\
  <br>The Stormbringer J\u00E4gers</i>
# createFinancesGeneralOptionsTab
lblFinancesGeneralTab.text=General Options
# createPaymentsPanel
lblPaymentsPanel.text=Payments
lblPayForPartsBox.text=Pay For Parts
lblPayForPartsBox.tooltip=Pay the cost of any replacement parts.
lblPayForRepairsBox.text=Pay For Repairs
lblPayForRepairsBox.tooltip=Repairs cost 20% of a part's list price. This is for equipment repairs\
  \ only and doesn't count armor repairs.\
  <br>\
  <br>This is reimbursed by Battle Loss Compensation.
lblPayForUnitsBox.text=Pay For Units
lblPayForUnitsBox.tooltip=Pay the cost for any new units.
lblPayForSalariesBox.text=Pay For Salaries
lblPayForSalariesBox.tooltip=Pay the monthly salaries of all personnel.
lblPayForOverheadBox.text=Pay For Overhead (FM:Mr)
lblPayForOverheadBox.tooltip=Pay 5% of monthly personnel salaries.
lblPayForMaintainBox.text=Pay For Maintenance (FM:Mr)
lblPayForMaintainBox.tooltip=Pay weekly unit maintenance costs.
lblPayForTransportBox.text=Transport
lblPayForTransportBox.tooltip=Pay for excess transportation needs.
lblPayForRecruitmentBox.text=Recruitment (FM:Mr)
lblPayForRecruitmentBox.tooltip=Pay a two-month salary to new recruits.
lblPayForFoodBox.text=Food (A Time of War) \u26A0
lblPayForFoodBox.tooltip=Each month funds are deducted based on the number of active (or in-unit students) personnel in\
  \ your campaign and their status or rank.\
  <br>\
  <br>Each prisoner and dependent consume 120 C-Bills of food per month. Consumption for Enlisted personnel is 240\
  \ C-Bills/month. While Officers (including Warrant Officers) consume 480 C-Bills/month.
lblPayForHousingBox.text=Housing (A Time of War) \u26A0
lblPayForHousingBox.tooltip=Each month, while not in transit, funds are deducted based on the number of active (or\
  \ in-unit students) personnel in your campaign and their status or rank.\
  <br>\
  <br>Each prisoner and dependent requires 228 C-Bills of housing per month. Housing for Enlisted personnel is 312\
  \ C-Bills/month. While housing each Officer (including Warrant Officers) requires 780 C-Bills/month.\
  <br>\
  <br>These values have been extrapolated from those found in <i>A Time of War</i> and include all necessary utilities\
  \ and services. Crew of JumpShips, WarShips, and Space Stations are exempt from housing costs.
# createGeneralOptionsPanel
lblUseLoanLimitsBox.text=Available Loans Based on Unit Reputation \u270E
lblUseLoanLimitsBox.tooltip=Put limits on interest, collateral, and length.
lblUsePercentageMaintenanceBox.text=Enable Percentage-Based Maintenance Costs \u270E
lblUsePercentageMaintenanceBox.tooltip=Maintenance costs based upon the value of the unit instead\
  \ of the unit type. This makes maintenance costs more impactful.
lblUseExtendedPartsModifierBox.text=Enabled Extended Spare Parts Modifiers
lblUseExtendedPartsModifierBox.tooltip=Use the Campaign Operations expanded spare parts modifiers.
lblUsePeacetimeCostBox.text=Enable Peacetime Operating Costs
lblUsePeacetimeCostBox.tooltip=Includes salaries, spare parts, fuel, and peacetime ammo consumption.\
  \ 75% is added to base contract amount when using Campaign Operations reputation rating.
lblShowPeacetimeCostBox.text=Breakdown Operating Costs
lblShowPeacetimeCostBox.tooltip=Displays a breakdown of peacetime costs in the daily log.
lblFinancialYearDuration.text=Financial Year Duration \u26A0
lblFinancialYearDuration.tooltip=This changes the Financial Term, which is when the finance table\
  \ resets.\
  <br>\
  <br><b>Warning:</b> Any settings longer than biennially are not recommended.
lblNewFinancialYearFinancesToCSVExportBox.text=Export Finances as CSV Table on Term End
lblNewFinancialYearFinancesToCSVExportBox.tooltip=This writes the finance table to a CSV file on\
  \ the first day of a new financial term, right before the table is carried over to the next period.
lblSimulateGrayMonday.text=Simulate Gray Monday
lblSimulateGrayMonday.tooltip=Simulate the economic and social upheaval of Gray Monday.
# createSalesPanel
lblSalesPanel.text=Sales
lblSellUnitsBox.text=Enable the Sale of Units
lblSellUnitsBox.tooltip=Units can be sold.
lblSellPartsBox.text=Enable the Sale of Parts
lblSellPartsBox.tooltip=Parts can be sold.
# createTaxesPanel
lblTaxesPanel.text=Taxes \u270E
lblUseTaxesBox.text=Enable Taxes
lblUseTaxesBox.tooltip=If enabled, taxes will be paid at the end of each financial term.\
  <br>\
  <br>Tax amount is based on profits recorded at the end of the financial term. Profits are\
  \ calculated by comparing current funds against those from the prior financial term.\
  <br>\
  <br>Starting Capital and End of Term Carryover sums are excluded from profit calculations.
lblTaxesPercentage.text=Tax Percentage
lblTaxesPercentage.tooltip=The percentage of profits paid as taxes.
# createSharesPanel
lblSharesPanel.text=Shares \u270E
lblUseShareSystem.text=Enable Shares
lblUseShareSystem.tooltip=Gives personnel a stake in the unit. This system lowers profits but can\
  \ increase retention.
lblSharesForAll.text=All Personnel Have Shares
lblSharesForAll.tooltip=All combat and support personnel have shares rather than just MekWarriors.
# createFinancesGeneralOptionsTab
lblPriceMultipliersTab.text=Price Multiplier Options
lblPriceMultipliersTabBody.text=It's important to remember that the qualities (A-F) under <b>Used\
  \ Parts</b> do not update based on whether you have <b>Reverse Quality Names</b> enabled.\
  <br>\
  <br>This means <b>A</b> is the worst quality and <b>F</b> is the best.
# createGeneralMultipliersPanel
lblGeneralMultipliersPanel.text=General
lblCommonPartPriceMultiplier.text=Common Parts
lblCommonPartPriceMultiplier.tooltip=Multiplies the buy/sell price of common tech parts by the\
  \ specified value.
lblInnerSphereUnitPriceMultiplier.text=Inner Sphere Units
lblInnerSphereUnitPriceMultiplier.tooltip=Multiplies the buy/sell price of Inner Sphere tech units\
  \ by the specified value.
lblInnerSpherePartPriceMultiplier.text=Inner Sphere Parts
lblInnerSpherePartPriceMultiplier.tooltip=Multiplies the buy/sell price of Inner Sphere tech parts\
  \ by the specified value.
lblClanUnitPriceMultiplier.text=Clan Units
lblClanUnitPriceMultiplier.tooltip=Multiplies the buy/sell price of Clan tech units by the\
  \ specified value.
lblClanPartPriceMultiplier.text=Clan Parts
lblClanPartPriceMultiplier.tooltip=Multiplies the buy/sell price of Clan tech parts by the\
  \ specified value.
lblMixedTechUnitPriceMultiplier.text=Mixed Units
lblMixedTechUnitPriceMultiplier.tooltip=Multiplies the buy/sell price of Mixed Tech units by the\
  \ specified value.
# createUsedPartsMultiplierPanel
lblUsedPartsMultiplierPanel.text=Used Parts
# createOtherMultipliersPanel
lblOtherMultipliersPanel.text=Other
lblDamagedPartsValueMultiplier.text=Damaged Parts
lblDamagedPartsValueMultiplier.tooltip=Multiplies the value and thus the sell price of damaged\
  \ parts by the specified value.
lblUnrepairablePartsValueMultiplier.text=Irreparable Parts
lblUnrepairablePartsValueMultiplier.tooltip=Multiplies the value and thus the sell price of\
  \ unrepairable damaged parts by the specified value.
lblCancelledOrderRefundMultiplier.text=Cancelled Order Refund
lblCancelledOrderRefundMultiplier.tooltip=The decimal percentage of the original purchase price\
  \ that is refunded when an order is canceled.
# Systems Tab
systemsContentTabs.title=Systems
atowTab.title=A Time of War
lblATimeOfWarTab.text=A Time of War Options
atowTab.border="It is only those who have neither fired a shot nor heard the shrieks and groans of the wounded who \
  cry aloud for blood, more vengeance, more desolation. War is hell."\
  <br><i>General William Sherman\
  <br>Address at the Michigan Military Academy, June 19th 1879</i>
lblATOWAttributesPanel.text=Traits and Attributes
lblUseAttributes.text=Use Attributes \u26A0
lblUseAttributes.tooltip=If checked, characters will be generated with <i>A Time of War</i> Attribute scores.\
  <br>\
  <br><b>Warning:</b> If enabled (or disabled) mid-campaign, you need to navigate to the personnel tab, and (while in\
  \ GM Mode) you should use the right-click menu to reset attribute scores for all personnel.
lblRandomizeAttributes.text=Random Attributes
lblRandomizeAttributes.tooltip=If checked, a d6 is rolled for each of the character's ATOW Attributes.\
  <br>\
  <br>On a roll of a 6 the Attribute is increased by 1. On a roll of a 1 the Attribute is decreased\
  \ by 1.
lblDisplayAllAttributes.text=Display All Attributes <span style="color:#C344C3;">\u2605</span>
lblDisplayAllAttributes.tooltip=If checked, a character's profile will display all of their ATOW Attributes. \
  Otherwise, only those attributes with a skill check modifier will be displayed. Even if this option is disabled, \
  all attributes can be seen by selecting the 'attributes' filter in the personnel table.
lblRandomizeTraits.text=Randomize Traits
lblRandomizeTraits.tooltip=If checked, a newly created character's Connections, Wealth, Reputation, Unlucky, and \
  Bloodmark scores are randomized.\
  <br>\
  <br>- For <b>Connections</b> there is a 1-in-6 chance the character has rank 1.\
  <br>- For <b>Wealth</b> and <b>Reputation</b> there is a 1-in-6 chance the character has rank 1 and 1-in-6 they have \
  rank -1.\
  <br>- For <b>Unlucky</b> there is a 1-in-20 chance the character has rank 1\
  <br>- For <b>Bloodmark</b> there is a 1-in-100 chance the character has rank 1. Increased to 1-in-50 for pirates.
lblAllowMonthlyReinvestment.text=Allow Monthly Reinvestment of Wealth
lblAllowMonthlyReinvestment.tooltip=Each month the campaign commander will use their Wealth trait to\
  \ reinvest money back into the campaign.\
  <br>\
  <br>This is based on the Wealth Trait Check rules from the A Time of War:Companion.
lblAllowMonthlyConnections.text=Allow Monthly Connections Checks <span style="color:#7FCF43;">\u2606</span>
lblAllowMonthlyConnections.tooltip=Each month the campaign commander will use their Connections trait to\
  \ generate money for the campaign. If the new Personnel Market is enabled, Connections will also be used to increase\
  \ the number of recruits each month. A check can result in the character temporarily losing their levels in \
  Connections. See the Glossary for more information.
reputationTab.title=Reputation
lblReputationTab.text=Reputation Options
reputationTab.border="Reputation opens doors\u2014or gets them slammed in your face. In this business, it's as\
  \ valuable as armor and twice as hard to repair."\
  <br><i>Colonel Mira "Silverbrand" Tanaka\
  <br>Dustblade Mercenaries</i>
lblReputation.text=Reputation \u2714
lblReputation.tooltip=Which reputation method should your campaign be graded against?\
  <br>\
  <br><b>Recommended:</b> Campaign Operations
lblManualUnitRatingModifier.text=Manual Modifier
lblManualUnitRatingModifier.tooltip=This allows you to manually adjust your reputation rating.
lblResetCriminalRecord.text=Reset Criminal Record \u26A0
lblResetCriminalRecord.tooltip=Reset date of last crime and all penalties to Reputation from crime.\
  <br>\
  <br><b>Warning:</b> The Reputation report won't update to reflect this change until the next Monday.
lblClampReputationPayMultiplier.text=Clamp Reputation Pay Multiplier \u26A0 \u2714
lblClampReputationPayMultiplier.tooltip=When using CamOps Reputation your unit's reputation score\
  \ affects contract pay. This option clamps the reputation-based multiplier between 50 and 200%.\
  <br>\
  <br><b>Warning:</b> As CamOps Reputation has no maximum or minimum value disabling this option\
  \ will result in contract pay becoming increasingly inflated as the campaign progresses. This is\
  \ particularly a problem for generational campaigns expected to last decades or longer.\
  <br>\
  <br><b>Recommended</b>: Leave enabled.
lblReduceReputationPerformanceModifier.text=Reduce Mission Performance Score \u26A0 \u2714
lblReduceReputationPerformanceModifier.tooltip=When using CamOps Reputation your unit's past\
  \ contract performance affects contract pay. This option reduces the impact of successes,\
  \ failures, and breaches by 80%.\
  <br>\
  <br><b>Warning:</b> CamOps was never designed for the kind of contract tempo we can achieve\
  \ through MekHQ. Resulting in longer campaigns reaching astronomical heights in terms of\
  \ Reputation. This has knock-on effects whenever Reputation is used to influence a system.\
  <br>\
  <br><b>Recommended</b>: This option helps slow growth to more sane levels. Leave enabled.
lblReputationPerformanceModifierCutOff.text=Ignore Old Missions \u26A0 \u2714
lblReputationPerformanceModifierCutOff.tooltip=When using CamOps Reputation all past contracts\
  \ affect future contract pay. This option tells MekHQ to ignore any contracts that were completed\
  \ over a decade ago. Only Legacy AtB and StratCon contracts are affected.\
  <br>\
  <br><b>Warning:</b> CamOps was never designed for campaigns lasting as long as those enjoyed by\
  \ many users of MekHQ. This results in progressive Reputation bloat over a long enough period.\
  <br>\
  <br><b>Recommended</b>: This option helps ensure Force Reputation doesn't spiral out of control. Leave\
  \ enabled.
factionStandingTab.title=Faction Standing
lblFactionStandingTab.text=Faction Standing Options
factionStandingTab.border="Here a question arises: whether it is better to be loved than feared or the reverse. The answer\
  \ is, of course, that it would be best to be both loved and feared. But since the two rarely come together, anyone\
  \ compelled to choose will find greater security in being feared than in being loved."\
  <br><i>Niccolo Machiavelli,\
  <br>The Prince</i>
lblTrackFactionStanding.text=Enable Faction Standing \u270E \u2318 <span style="color:#7FCF43;">\u2606</span>
lblTrackFactionStanding.tooltip=This option enables the tracking of Faction Standing. Faction Standing represents how\
  \ liked you are across the Inner Sphere. Actions such as taking contracts can increase or deminish your Standing. Full\
  \ documentation can be found in the docs folder.
lblTrackClimateRegardChanges.text=Enable Verbose Climate Regard <span style="color:#7FCF43;">\u2606</span>
lblTrackClimateRegardChanges.tooltip=When enabled, the Climate Regard of each faction will be logged in the daily log\
  \ on the 1st of each month.
lblRegardMultiplier.text=Regard Gain Multiplier <span style="color:#7FCF43;">\u2606</span>
lblRegardMultiplier.tooltip=Faction Standing is balanced for a slow burn over multiple years. If you \
  find Regard gains to be too slow (or fast) this option applies a multiplier to all gains and losses. For example, \
  setting this option to 0.1 will reduce all progress to one 10th speed, while 2.0 will double the speed of all \
  progress.
lblUseFactionStandingNegotiation.text=Standing Affects Negotiations <span style="color:#7FCF43;">\u2606</span>
lblUseFactionStandingNegotiation.tooltip=If enabled, contract negotiations will be influenced by your Standing with the\
  \ employing Faction.
lblUseFactionStandingResupply.text=Standings Affects Resupplies <span style="color:#7FCF43;">\u2606</span>
lblUseFactionStandingResupply.tooltip=If enabled, the size of monthly Resupplies will be influenced by your Standing\
  \ with your employer.
lblUseFactionStandingCommandCircuit.text=Enable Command Circuit <span style="color:#7FCF43;">\u2606</span>
lblUseFactionStandingCommandCircuit.tooltip=At high enough Standing, you will be granted access to a faction's Command\
  \ Circuit. This significantly decreases travel time while in their territory.
lblUseFactionStandingOutlawed.text=Enable Outlawing <span style="color:#7FCF43;">\u2606</span>
lblUseFactionStandingOutlawed.tooltip=At very low Standing, a faction may declare you an Outlaw, preventing you from\
  \ landing on their planets (unless on a contract against them).
lblUseFactionStandingBatchallRestrictions.text=Enable Batchall Restrictions <span style="color:#7FCF43;">\u2606</span>
lblUseFactionStandingBatchallRestrictions.tooltip=If your Standing with a Clan faction falls low enough, they will stop\
  \ offering you Batchalls.
lblUseFactionStandingRecruitment.text=Standings Affects Recruitment <span style="color:#7FCF43;">\u2606</span>
lblUseFactionStandingRecruitment.tooltip=Your Standing with a faction influences how willing their people are to join\
  \ your campaign and the number of recruits available on their planets.
lblUseFactionStandingBarracksCosts.text=Standing Affects Food & Housing <span style="color:#7FCF43;">\u2606</span>
lblUseFactionStandingBarracksCosts.tooltip=Your Standing with a faction influences the cost of food and housing while on\
  \ their planets and while performing contracts for them.
lblUseFactionStandingUnitMarket.text=Standing Affects the Unit Market <span style="color:#7FCF43;">\u2606</span>
lblUseFactionStandingUnitMarket.tooltip=Standing with a faction influences how many units appear in the 'Employer Market'\
  \ portion of the Unit Market.
lblUseFactionStandingContractPay.text=Standing Affects Contract Pay <span style="color:#7FCF43;">\u2606</span>
lblUseFactionStandingContractPay.tooltip=If enabled, Standing will slightly affect contract pay.
lblUseFactionStandingSupportPoints.text=Standing Affects Support Points <span style="color:#7FCF43;">\u2606</span>
lblUseFactionStandingSupportPoints.tooltip=If enabled, your Standing with a faction influences Support Point generation\
  \ while on contract for that faction.
# Markets Tab
marketsContentTabs.title=Markets
personnelMarketTab.title=Personnel
personnelMarketTab.border=\u2014 Toilet Paper 22 Tons\
  <br>\u2014 Soap 1.2 Tons\
  <br>\u2014 Dress Uniform Gloves (white, left) 150\
  <br>\u2014 Tires (reconditioned) 2,000\
  <br>\u2014 Food (12-31-3015) 96 Tons\
  <br>\u2014 Entrenching Tools 100\
  <br>\u2014 Ammunition (.22 cal air gun pellets) 15 Tons\
  <br>\u2014 Medical Supplies (Prozac, hand directly to Chancellor) 1 case\
  <br>\u2014 Morale Package (Hunky Hanse and Bellissima Melissa Dolls) 1 crate\
  <br><i>Unknown Resupply Shipment\
  <br>Fourth Succession War</i>
unitMarketTab.title=Units
unitMarketTab.border="Buying a new 'Mek is exciting \u2014 right up until you see the repair bill after\
  \ your first mission. Then it's just another hole in your wallet."\
  <br><i>Sergeant Kyle "Scrapheap" Carter\
  <br>The Blacksmiths</i>
contractMarketTab.title=Contracts
contractMarketTab.border="So there I was, between rock and a hard place, when suddenly I thought,\
  \ 'What am I doing on this side of the rock?'"\
  <br><i>Star Commander Karra\
  <br>Clan Ghost Bear, Constance, Apr 3050</i>
# createPersonnelMarketTab
lblPersonnelMarketTab.text=Personnel Market Options
# createPersonnelMarketGeneralOptionsPanel
lblPersonnelMarketStyle.text=Market Style \u26A0 \u2714 <span style="color:#7FCF43;">\u2606</span>
lblPersonnelMarketStyle.tooltip=If enabled, each month personnel will apply to join your campaign.\
  <br>\
  <br><b>None</b> means the new personnel markets are disabled. If you want to continue using a deprecated market method,\
  \ you must set market style to this open.\
  <br><b>MekHQ</b> is designed to specifically support MekHQ campaigns and is the <b>Recommended</b> option for <b>most</b>\
  \ players.\
  <br><b>CamOps (Revised)</b> follows the rules outlined in Campaign Operations but includes additional coverage for\
  \ LAM Pilots and Admin personnel. This is recommended for players who want the rules as written but modified to work\
  \ with mekHQ.\
  <br><b>CamOps (Strict)</b> follows the rules outlined in Campaign Operations. This is recommended for GMs using MekHQ\
  \ to manage their CamOps campaigns.
lblPersonnelMarketType.text=Market Method (Deprecated)
lblPersonnelMarketType.tooltip=This is the type of personnel market used to generate and remove new\
  \ personnel for the campaign.
lblPersonnelMarketDylansWeight.text=Common Unit Type Weight (Deprecated)
lblPersonnelMarketDylansWeight.tooltip=This is the weight between 0 and 1 used by Dylan's Method to\
  \ create a person with a primary role based on the most common unit type within the force's\
  \ hangar, instead of creating a person with a randomly determined role.
lblPersonnelMarketReportRefresh.text=Post Report on Market Refresh
lblPersonnelMarketReportRefresh.tooltip=Adds a report to the daily log when the personnel market\
  \ refreshes.
lblUsePersonnelHireHiringHallOnly.text=Hiring Halls & Capitals Only \u270E
lblUsePersonnelHireHiringHallOnly.tooltip=Enabling this option disables the personnel market\
  \ outside of hiring halls or capital planets.
# createPersonnelMarketRemovalOptionsPanel
lblPersonnelMarketRemovalOptionsPanel.text=Removal Target Numbers (Deprecated)
# createUnitMarketTab
lblUnitMarketTab.text=Unit Market Options \u270E \u2318
lblUnitMarketMethod.text=Market Method
lblUnitMarketMethod.tooltip=This is the method of unit market used to generate new units for the\
  \ market.
lblUnitMarketRegionalMekVariations.text=Enable Faction 'Mek Weight Variance
lblUnitMarketRegionalMekVariations.tooltip=This adds some regional variation to the weight\
  \ generated for BattleMeks based on the generating faction.
lblUnitMarketArtilleryUnitChance.text=Artillery Vehicle Chance: 1 in
lblUnitMarketArtilleryUnitChance.tooltip=This setting determines the probability of artillery, vehicles appearing in \
  the market. The chance is calculated for each vehicle added to the market.\
  <br>\
  <br>Set this to 0 to prevent artillery units from appearing in the unit market.
lblUnitMarketRarityModifier.text=Unit Rarity Modifier
lblUnitMarketRarityModifier.tooltip=This setting increases or decreases the rolls made to determine\
  \ how many units appear on the unit market.
lblInstantUnitMarketDelivery.text=Enable Instant Deliveries
lblInstantUnitMarketDelivery.tooltip=Units bought from the unit market appear in the hangar\
  \ immediately rather than having to wait for delivery.
lblMothballUnitMarketDeliveries.text=Deliver Units Mothballed
lblMothballUnitMarketDeliveries.tooltip=Units bought from the unit market will arrive in a\
  \ mothballed state.
lblUnitMarketReportRefresh.text=Post Report on Market Refresh
lblUnitMarketReportRefresh.tooltip=Adds a report to the daily log when the unit market refreshes.
# createContractMarketTab
lblContractMarketTab.text=Contract Market Options
# createContractMarketGeneralOptionsPanel
lblContractMarketMethod.text=Market Method
lblContractMarketMethod.tooltip=This is the method of contract market used to generate new\
  \ contracts to select.
lblContractSearchRadius.text=Search Radius
lblContractSearchRadius.tooltip=Limits the location of contract offers to systems which are within\
  \ this radius of the current system.\
  <br>\
  <br><b>Warning:</b> the larger this number, the more time spent in transit between contracts.
lblVariableContractLength.text=Vary Contract Lengths
lblVariableContractLength.tooltip=The length of the contract has a duration variance instead of\
  \ just using the constant base length for the mission type.
lblUseDynamicDifficulty.text=Dynamically Adjust Contract Difficulty
lblUseDynamicDifficulty.tooltip=The difficulty of random contracts is adjusted based on the average skill level of combat\
  \ personnel in your campaign. The higher skilled you are, the more challenging - and potentially rewarding - contracts\
  \ will be.
lblContractMarketReportRefresh.text=Post Report on Market Refresh
lblContractMarketReportRefresh.tooltip=Adds a report to the daily log when the contract market\
  \ refreshes.
lblContractMaxSalvagePercentage.text=Max Salvage Percent
lblContractMaxSalvagePercentage.tooltip=Used to limit the salvage roll when creating a new contract.
lblDropShipBonusPercentage.text=DropShip Bonus Percent
lblDropShipBonusPercentage.tooltip=It is not possible to salvage DropShips from ground maps.\
  \ Setting this option above 0 will instead pay a percentage of the DropShip's value as a 'bounty.'
# createMercenaryPanel
lblContractPayPanel.text=Contract Pay
lblContractEquipment.text=TO&E Value Influences Pay (CamOps)
lblContractEquipment.tooltip=Contract pay is based on the total value of units in the TO&E.
lblEquipContractSaleValue.text=Base on Sale Value
lblEquipContractSaleValue.tooltip=Use the unit's sale value instead of its buy value when \
  determining the value of the unit for contract pay purposes.
lblEquipPercent.text=Combat Unit %
lblEquipPercent.tooltip=What percentage of combat unit value should contract pay be based on.
lblDropShipPercent.text=DropShip %
lblDropShipPercent.tooltip=What percentage of DropShip value should contract pay be based on.
lblJumpShipPercent.text=JumpShip Percent
lblJumpShipPercent.tooltip=What percentage of JumpShip value should contract pay be based on.
lblWarShipPercent.text=WarShip Percent
lblWarShipPercent.tooltip=What percentage of WarShip value should contract pay be based on.
lblContractPersonnel.text=Payroll Influences Pay (FM:Mr)
lblContractPersonnel.tooltip=Base contract pay is derived from the salaries of all employed personnel.
lblBLCSaleValue.text=Battle Loss Compensation uses Sale Value
lblBLCSaleValue.tooltip=When determining Battle Loss Compensation, base the value on the unit's\
  \ Sale value, instead of its buy value.
lblUseInfantryDoseNotCountBox.text=Infantry Not Counted Towards Contract Pay
lblUseInfantryDoseNotCountBox.tooltip=When this option is selected, infantry will not count for\
  \ contract pay
lblMercSizeLimited.text=Mercenary Campaign Size Impacts Pay
lblMercSizeLimited.tooltip=Mercenary units that exceed a certain size relative to unit rating\
  \ suffer penalties to contract clause rolls.
lblOverageRepaymentInFinalPayment.text=Repay Salvage Overages on Contract End
lblOverageRepaymentInFinalPayment.tooltip=This is an unofficial addition that has you repay any\
  \ overages from your salvage percent as part of the final payment, which may take that into a\
  \ debit.
# Markets Tab
rulesetsContentTabs.title=Digital GMs
stratConGeneralTab.title=General
stratConGeneralTab.border="Strategy is just a fancy way of saying, 'I'm going to send you in first\
  \ and see what happens.'"\
  <br><i>Sergeant Milo "Wildcard" Trent\
  <br>The Tridents</i>
legacyTab.title=Legacy Options
legacyTab.border="You know, for 5-tons, I'd expect more than 256 colors!"\
  <br><i>Colonel Elias "Warhound" Drake\
  <br>Impetus Alliance\
  <br>Comments made following a Targeting Computer retrofit</i>
# substantializeUniversalOptions
lblSkillLevel.text=Difficulty \u2714
lblSkillLevel.tooltip=<html>This is the difficulty level for generated scenarios.\
  <br>\
  <br><b>Recommended:</b> New players are recommended to start with Green or Ultra-Green.</html>
# Callsigns
lblAutoGeneratedCallSignsPanel.text=Auto-Generated OpFor Call Signs
lblAutoGenerateOpForCallSigns.text=Enable Auto-generated OpFor Call Signs
lblAutoGenerateOpForCallSigns.tooltip=Turn auto-generated OpFor call signs on or off.  If enabled, \
  \ units with skill levels at or above the selected level will be assigned randomly-generated \
  \ callsigns.
lblMinimumCallsignSkillLevel.text=Lowest Skill with Call Signs
lblMinimumCallsignSkillLevel.tooltip=Call signs will be randomly assigned to crews with this skill \
  \ level or higher.  Everyone else will be treated as faceless mooks, hoi polloi, nameless minions!
lblOpForLanceTypeMeks.text=Meks
lblOpForLanceTypeMeks.tooltip=What ratio of enemy forces should be Mek forces?
lblOpForLanceTypeMixed.text=Mixed
lblOpForLanceTypeMixed.tooltip=What ratio of enemy forces should be forces that include both Meks\
  \ and vehicles?
lblOpForLanceTypeVehicle.text=Vehicles
lblOpForLanceTypeVehicle.tooltip=What ratio of enemy forces should be vehicle forces?
lblUseDropShips.text=Use Player DropShips
lblUseDropShips.tooltip=Some scenarios may require the player to deploy with a combat drop. If the\
  \ player doesn't have a DropShip, the employer will provide one.
lblOpForUsesVTOLs.text=Enable OpFor VTOLs
lblOpForUsesVTOLs.tooltip=The Princess may use VTOLS in its vehicle forces.
lblClanVehicles.text=Enable Clan Vehicles
lblClanVehicles.tooltip=Clan opposing forces have a small chance of fielding vehicle Stars. The\
  \ lower the unit rating, the higher the chance of encountering vehicles.
lblRegionalMekVariations.text=Faction Influences Mek Weights
lblRegionalMekVariations.tooltip=Use alternate weight class distributions for some factions.
lblAttachedPlayerCamouflage.text=Attached Units use Campaign Camouflage
lblAttachedPlayerCamouflage.tooltip=Any attached units will have their camouflage changed to match\
  \ the scheme used by your campaign.
lblPlayerControlsAttachedUnits.text=Player Controls Attached Units
lblPlayerControlsAttachedUnits.tooltip=All attached units are placed under your command for the\
  \ duration of the scenario.
lblSPAUpgradeIntensity.text=SPA Chance
lblSPAUpgradeIntensity.tooltip=How likely it is that regular+ OpFor pilots will receive SPAs. -1\
  \ indicates never, 3 indicates always.
lblAutoConfigMunitions.text=OpFor Equips Special Munitions \u270E \u2318
lblAutoConfigMunitions.tooltip=Use semi-intelligent configuration of allied and enemy munitions,\
  \ tailored to each scenario.
lblScenarioModMax.text=Maximum Count
lblScenarioModMax.tooltip=This is the maximum number of random scenario mods that can spawn on for\
  \ a single scenario. Excludes StratCon facility modifiers.
lblScenarioModChance.text=Chance
lblScenarioModChance.tooltip=This is the percentage chance for a random scenario mod to appear for\
  \ a scenario. Excludes StratCon facility modifiers.
lblScenarioModBV.text=Battle Value Percent
lblScenarioModBV.tooltip=This is the percentage of total BV that can be used for each scenario mods.\
  \ This affects StratCon facility modifiers, but can be overridden by certain modifiers.
lblUseWeatherConditions.text=Enable Weather Conditions
lblUseWeatherConditions.tooltip=Generate weather conditions when generating a scenario.
lblUseLightConditions.text=Enable Light Conditions
lblUseLightConditions.tooltip=Determine light conditions when generating a scenario.
lblUsePlanetaryConditions.text=Enable Planetary Conditions
lblUsePlanetaryConditions.tooltip=Set gravity and atmosphere based on the contract location.
lblFixedMapChance.text=User-Made Map Chance
lblFixedMapChance.tooltip=The likelihood, in percent, that a fixed user-made map will be used in\
  \ place of a generated map.
lblRestrictPartsByMission.text=Missions Influence Availability
lblRestrictPartsByMission.tooltip=The availability of parts is limited based on the mission type of\
  \ the current contract.
# createUniversalScenarioGenerationPanel
lblUniversalScenarioGenerationPanel.text=Scenario Generation
# createUniversalUnitRatioPanel
lblUniversalUnitRatioPanel.text=Unit Ratios
# createUniversalModifiersPanel
lblUniversalModifiersPanel.text=Random Modifiers
# createUniversalMapGenerationPanel
lblUniversalMapGenerationPanel.text=Map Generation
# createUniversalPartsPanel
lblUniversalPartsPanel.text=Parts Availability
# createStratConTab
lblStratConTab.text=General Options \u270E
lblUseStratCon.text=Enable StratCon (Digital GM) \u2318 \u26A0
lblUseStratCon.tooltip=StratCon, short for Strategic Context, is a ruleset that emphasizes\
  \ managing and deploying military units across large-scale sectors, giving context to the weekly\
  \ scenarios that occur while on a contract. StratCon was introduced in 2021 and officially\
  \ replaced Legacy AtB in 2024, alongside the release of v50.02.\
  <br>\
  <br><b>Warning:</b> If StratCon is enabled, all Legacy options are ignored.
lblUseAdvancedScouting.text=Enable Advanced Scouting \u270E <span style="color:#7FCF43;">\u2606</span>
lblUseAdvancedScouting.tooltip=If enabled, when scouting the Area of Operations characters will use the highest \
  Scouting skill to reveal hexes. Primarily used by Combat Teams assigned to the Patrol role. See the Advanced Scouting\
  \ Glossary entry for more information.
lblUseGenericBattleValue.text=Enable Force Generation 3
lblUseGenericBattleValue.tooltip=Bot forces are balanced used Generic Battle Value, an estimation\
  \ of the average battle value for a unit of that type and weight. This ignores pilot skill,\
  \ meaning contracts against Green and Elite OpFors should feel fundamentally different. Similarly,\
  \ OpFors with higher or lower than average equipment (such as Clans or Pirates) will present\
  \ higher or lower difficulty scenarios.
lblUseVerboseBidding.text=Enable Verbose Clan Bidding
lblUseVerboseBidding.tooltip=When Generic BV is in use, Clan OpFors will engage in bidding prior\
  \ to the scenario. If this option is enabled, a list of all units bid away will be provided.
# initializeLegacyTab
lblLegacyTab.text=Legacy Options \u270E
lblLegacyTabBody.text=This tab includes options for <b>Legacy AtB: Against the Bot</b>. All options\
  \ included here should be considered <b>Deprecated</b> and are not used by <b>StratCon</b>.
lblUseAtB.text=Enable Legacy AtB: Against the Bot (Digital GM) \u2318 \u26A0
lblUseAtB.tooltip=AtB was MekHQ's first attempt at a Digital GM. It creates randomized contracts\
  \ and scenarios, allowing you to experience being a mercenary commander in the Inner Sphere.\
  \ Support for Legacy AtB ended in 2025 with v50.02.\
  <br>\
  <br><b>Warning:</b> If StratCon is enabled, all Legacy options are ignored.
# createAutoResolvePanel
lblAutoResolvePanel.text=AutoResolve \u270E \u2318
lblAutoResolveMethod.text=AutoResolve Method \u26A0
lblAutoResolveMethod.tooltip=<b>Princess</b> \u2014 Princess plays the scenario on your behalf.\
  <br><b>ACAR: Abstract Combat Auto Resolution</b> \u2014 A complex simulation that completes the entire\
  \ scenario in seconds.
lblAutoResolveNumberOfScenarios.text=Prediction Accuracy \u26A0
lblAutoResolveNumberOfScenarios.tooltip=The number of times ACAR will run when determining the\
  \ chance of victory. Increases how long ACAR will take to make its prediction, but will increase\
  \ accuracy.\
  <br>\
  <br><b>Requirement:</b> Requires ACAR.
lblAutoResolveVictoryChanceEnabled.text=Display Chance of Victory \u26A0
lblAutoResolveVictoryChanceEnabled.tooltip=Determines whether MekHQ should tell you your chance of\
  \ success before resolving the scenario.\
  <br>\
  <br><b>Requirement:</b> Requires ACAR.
lblAutoResolveExperimentalPacarGuiEnabled.text=Experimental Commander's Interface for PACAR \u26A0
lblAutoResolveExperimentalPacarGuiEnabled.tooltip=A lightweight graphical interface for PACAR.\
  \ <b>Warning:</b> This is an experimental feature and may not work as expected. It's intended for solo play only.
lblMinimapTheme.text=Strategic View Theme \u26A0
lblMinimapTheme.tooltip=Select a theme for the strategic view screen on the Commander's Interface
# createLegacyOpForGenerationPanel
lblLegacyOpForGenerationPanel.text=Force Generation
lblUseVehicles.text=Enable NPC Vehicles
lblUseVehicles.tooltip=Enemy forces can include vehicles.
lblDoubleVehicles.text=Double NPC Vehicles
lblDoubleVehicles.tooltip=Clan opposing forces have a small chance of fielding vehicle Stars. The\
  \ lower the unit rating, the higher the chance of encountering vehicles.
lblOpForUsesAero.text=Enable NPC Aerospace Fighters
lblOpForUsesAero.tooltip=The bot may reinforce its units with aircraft.
lblOpForAeroChance.text=Aerospace Chance
lblOpForAeroChance.tooltip=The chance of an OpFor being reinforced with aircraft, determined with a\
  \ 1d6 roll.
lblOpForUsesLocalForces.text=Enable NPC Infantry & Turrets
lblOpForUsesLocalForces.tooltip=The bot may introduce turrets, infantry, and battle armor in\
  \ defensive scenarios with appropriate terrain.
lblAdjustPlayerVehicles.text=Treat Player Vehicles as Half Weight
lblAdjustPlayerVehicles.tooltip=Vehicles deployed by the player only count half their weight to the\
  \ lance weight class to compensate for enemy force generation designed to oppose player Meks.
# createLegacyScenarioGenerationPanel
lblLegacyScenarioGenerationPanel.text=Scenario Generation
lblGenerateChases.text=Generate Chase Scenarios
lblGenerateChases.tooltip=If selected, AtB chase scenarios will be generated. Otherwise, they will\
  \ be replaced with other scenario formats depending on the lance role in question.
lblAtBBattleIntensity.text=Battle Frequency
lblAtBBattleIntensity.tooltip=How intense should contracts be? Lower these values for easier contracts.
lblIntensityUpdate.text=Update Intensity
lblIntensityUpdate.tooltip=Update intensity based on the current battle chance values.
## Advancement Tab
awardsAndRandomizationContentTabs.title=Awards & Randomization
1xpAwardsTab.title=Experience Awards
1xpAwardsTab.border="It is possible to commit no mistakes and still lose. That is not a weakness;\
  \ that is life."\
  <br><i>Captain Jean Stuart, The Voyagers\
  <br>Date Unknown</i>
0randomizationTab.title=Randomization
0randomizationTab.border="Every skill has its moment. What seems trivial today may save lives tomorrow,\
  \ because out in the stars, survival favors the adaptable."\
  <br><i>Colonel Drake "Ironjaw" Valen\
  <br>The Missed Connection Militia</i>
2recruitmentBonusesTab.title=Recruitment Bonuses
2recruitmentBonusesTab.border="You don't own a 'Mek. You inherit it, you bleed for it, and if you're lucky, you die in it\
  \ before someone strips you for parts."\
  <br><i>MekWarrior David\
  <br>Jade Solahma Cluster</i>
# xpAwardsTab
lblXpAwardsTab.text=Experience Award Options
lblXpCostMultiplier.text=Advancement Multiplier \u26A0
lblXpCostMultiplier.tooltip=This value multiplies the XP costs of all SPAs, Edge purchases, and\
  \ Skill Levels.\
  <br>\
  <br><b>Warning:</b> This option updates costs while you play and not the options shown here.
# createTasksPanel
lblTasksPanel.text=Tasks
lblTaskXP.text=XP per
lblTaskXP.tooltip=How much experience should be awarded every time a task milestone is met?\
  <br>\
  <br><b>Warning:</b> This option disproportionately benefits characters that make a lot of skill\
  \ checks. Usually Admin characters, or those making acquisition checks.\
  <br>\
  <br><b>Recommended:</b> Keep this disabled
lblNTasksXP.text=Successful Tasks \u270E \u26A0 \u2714
lblNTasksXP.tooltip=How many successful tasks need to be completed before experience is awarded?\
  <br>\
  <br><b>Warning:</b> This option disproportionately benefits characters that make a lot of skill\
  \ checks. Usually Admin characters, or those making acquisition checks.\
  <br>\
  <br><b>Recommended:</b> Keep this disabled
lblSuccessXP.text=XP per Successful Natural 12 \u26A0 \u2714
lblSuccessXP.tooltip=How much experience should be awarded whenever an unmodified 12 is rolled for\
  \ a skill check?\
  <br>\
  <br><b>Warning:</b> This option disproportionately benefits characters that make a lot of skill\
  \ checks. Usually Admin characters, or those making acquisition checks.\
  <br>\
  <br><b>Recommended:</b> Keep this disabled
lblMistakeXP.text=XP per Unsuccessful Natural 2 (Deprecated) \u26A0 \u2714
lblMistakeXP.tooltip=How much experience should be awarded whenever an unsuccessful, unmodified 2\
  \ is rolled for a skill check?\
  <br>\
  <br><b>Warning:</b> This option disproportionately benefits characters that make a lot of skill\
  \ checks. Usually Admin characters, or those making acquisition checks.\
  <br>\
  <br><b>Recommended:</b> Keep this disabled.
# createScenariosPanel
lblScenariosPanel.text=Scenarios \u270E
lblScenarioXP.text=XP per Scenario \u26A0 \u2714
lblScenarioXP.tooltip=How much experience should be awarded per scenario?\
  <br>\
  <br><b>Warning:</b> This option creates a situation where higher skilled characters get more\
  \ experience than lower skilled characters, as they are more likely to be dispatched to a\
  \ scenario. It also disproportionately punishes support characters, who don't go on scenarios.\
  <br>\
  <br><b>Recommended:</b> If this is enabled, it should only aware one or two experience.
lblKillXP.text=XP per
lblKillXP.tooltip=How much experience should be awarded per kill?
lblKills.text=Kills
lblKills.tooltip=How many kills need to be scored before experience is awarded?
# createMissionsPanel
lblMissionsPanel.text=Missions
lblVocationalXP.text=Vocational XP per \u26A0
lblVocationalXP.tooltip=How much experience should be awarded per vocational experience check? This\
  \ value is doubled while on any contract not classified as 'Garrison Type' (any contract that\
  \ ends in 'Duty,' other than 'Relief Duty').
lblVocationalXPFrequency.text=Months
lblVocationalXPFrequency.tooltip=How many months occur between vocational experience checks?\
  \ Characters will make a vocational experience check every time this many months has passed.
lblVocationalXPTargetNumber.text=Vocational XP Target Number
lblVocationalXPTargetNumber.tooltip=What is the 2d6 target number a character must beat to be\
  \ awarded vocational experience?
lblMissionXpFail.text=Failure
lblMissionXpFail.tooltip=How much experience is awarded for a failed contract? This is granted to\
  \ all active personnel.
lblMissionXpSuccess.text=Success
lblMissionXpSuccess.tooltip=How much experience is awarded for a successful contract? This is\
  \ granted to all active personnel.
lblMissionXpOutstandingSuccess.text=Outstanding Success (StratCon Only)
lblMissionXpOutstandingSuccess.tooltip=Experience points awarded when successfully concluding a\
  \ mission with 3+ campaign victory points.
# createAdministratorsPanel
lblAdministratorsXpPanel.text=Administrators (Deprecated) \u270E \u26A0 \u2714
lblAdminWeeklyXP.text=XP per
lblAdminWeeklyXP.tooltip=How much experience is awarded to Admin personnel every period?\
  <br>\
  <br><b>Warning:</b> This option is responsible for <i>significantly</i> increasing the experience\
  \ gains of admin personnel.\
  <br>\
  <br><b>Recommended:</b> Keep this disabled.
lblAdminWeeklyXPPeriod.text=Weeks \u26A0 \u2714
lblAdminWeeklyXPPeriod.tooltip=How much time needs to pass between admin experience being awarded?\
  <br>\
  <br><b>Warning:</b> This option is responsible for <i>significantly</i> increasing the experience\
  \ gains of admin personnel.\
  <br>\
  <br><b>Recommended:</b> Keep this disabled.
lblContractNegotiationXP.text=XP to Negotiator \u26A0 \u2714
lblContractNegotiationXP.tooltip=How much experience does a contract negotiator receive for each\
  \ negotiated contract?\
  <br>\
  <br><b>Warning:</b> This option is responsible for <i>significantly</i> increasing the experience\
  \ gains of admin personnel.\
  <br>\
  <br><b>Recommended:</b> Keep this disabled.
# skillRandomizationTab
lblSkillRandomizationTab.text=Skill Randomization Options \u270E
lblExtraRandomness.text=Extra Random Skills \u26A0
lblExtraRandomness.tooltip=If checked, an additional 1d6 will be rolled per skill possessed by a\
  \ newly created character. On a 1, the skill will be lowered, and on a 6 the skill will be raised.\
  <br>\
  <br><b>Warning:</b> Due to the way experience levels are calculated, enabling this option will\
  \ more frequently have characters created with slightly lower than normal experience levels.
lblComingOfAgePanel.text=Coming of Age
lblComingOfAgeAbilities.text=Award Coming of Age SPAs \u2714
lblComingOfAgeAbilities.tooltip=If checked, all characters will be awarded a single SPA when they turn 16.\
  <br>\
  <br><b>Recommendation:</b> This was balanced around the pool of SPAs being rather large, due to the addition of ATOW\
  \ SPAs. If you are working with a smaller SPA pool, perhaps due to disabling those SPAs, you might want to leave\
  \ this off.
lblComingOfAgeRPSkills.text=Award Coming of Age RP Skills \u26A0 <span style="color:#7FCF43;">\u2606</span>
lblComingOfAgeRPSkills.tooltip=If checked, all characters will be awarded random RP skills SPA when they turn 16.\
  <br>\
  <br><b>Warning:</b> This option relies on the RP skill chances found in the 'Secondary Skills' panel.
lblPhenotypesPanel.text=Clan Trueborn Percentages
lblMekWarrior.text=MekWarrior
lblMekWarrior.tooltip=What percentage of Clan MekWarriors should have a Trueborn phenotype?
lblElemental.text=Elemental
lblElemental.tooltip=What percentage of Clan Battle Armor should have a Trueborn phenotype?
lblAerospace.text=Aerospace
lblAerospace.tooltip=What percentage of Clan Aerospace pilots should have a Trueborn phenotype?
lblVehicle.text=Vehicle
lblVehicle.tooltip=What percentage of Vehicle Crew should have a Trueborn phenotype?
lblProtoMek.text=ProtoMek
lblProtoMek.tooltip=What percentage of ProtoMek pilots should have a Trueborn phenotype?
lblNaval.text=Naval
lblNaval.tooltip=What percentage of Naval crew should have a Trueborn phenotype?
lblAbilityPanel.text=Random SPA Chances
lblAbilityUltraGreen.text=Ultra-Green \u26A0
lblAbilityUltraGreen.tooltip=Modifier to the 2d6 roll used to determine whether a character is created\
  \ already possessing SPAs. Only relevant if SPAs are enabled.\
  <br>\
  <br><b><9:</b> 0 SPAs\
  <br><b>10-11:</b> 1 SPA\
  <br><b>12+:</b> 2 SPAs
lblAbilityGreen.text=Green \u26A0
lblAbilityGreen.tooltip=Modifier to the 2d6 roll used to determine whether a character is created\
  \ already possessing SPAs. Only relevant if SPAs are enabled.\
  <br>\
  <br><b><9:</b> 0 SPAs\
  <br><b>10-11:</b> 1 SPA\
  <br><b>12+:</b> 2 SPAs
lblAbilityRegular.text=Regular \u26A0
lblAbilityRegular.tooltip=Modifier to the 2d6 roll used to determine whether a character is created\
  \ already possessing SPAs. Only relevant if SPAs are enabled.\
  <br>\
  <br><b><9:</b> 0 SPAs\
  <br><b>10-11:</b> 1 SPA\
  <br><b>12+:</b> 2 SPAs
lblAbilityVeteran.text=Veteran \u26A0
lblAbilityVeteran.tooltip=Modifier to the 2d6 roll used to determine whether a character is created\
  \ already possessing SPAs. Only relevant if SPAs are enabled.\
  <br>\
  <br><b><9:</b> 0 SPAs\
  <br><b>10-11:</b> 1 SPA\
  <br><b>12+:</b> 2 SPAs
lblAbilityElite.text=Elite \u26A0
lblAbilityElite.tooltip=Modifier to the 2d6 roll used to determine whether a character is created\
  \ already possessing SPAs. Only relevant if SPAs are enabled.\
  <br>\
  <br><b><9:</b> 0 SPAs\
  <br><b>10-11:</b> 1 SPA\
  <br><b>12+:</b> 2 SPAs
lblAbilityHeroic.text=Heroic \u26A0
lblAbilityHeroic.tooltip=Modifier to the 2d6 roll used to determine whether a character is created\
  \ already possessing SPAs. Only relevant if SPAs are enabled.\
  <br>\
  <br><b><9:</b> 0 SPAs\
  <br><b>10-11:</b> 1 SPA\
  <br><b>12+:</b> 2 SPAs
lblAbilityLegendary.text=Legendary \u26A0
lblAbilityLegendary.tooltip=Modifier to the 2d6 roll used to determine whether a character is created\
  \ already possessing SPAs. Only relevant if SPAs are enabled.\
  <br>\
  <br><b><9:</b> 0 SPAs\
  <br><b>10-11:</b> 1 SPA\
  <br><b>12+:</b> 2 SPAs
lblCommandSkillsPanel.text=Command Skills
lblCommandSkillsUltraGreen.text=Ultra Green \u26A0
lblCommandSkillsUltraGreen.tooltip=Modifier made to the 2d6 roll used to determine whether a character is created\
  \ with points in one (or more) of the four command skills: Leadership, Strategy, Tactics or Training.\
  <br>\
  <br><b>1:</b> Ultra-Green\
  <br><b>2-5:</b> Green\
  <br><b>6-9:</b> Regular\
  <br><b>10-11:</b> Veteran\
  <br><b>12+:</b> Elite
lblCommandSkillsGreen.text=Green \u26A0
lblCommandSkillsGreen.tooltip=Modifier made to the 2d6 roll used to determine whether a character is created\
  \ with points in one (or more) of the four command skills: Leadership, Strategy, Tactics or Training.\
  <br>\
  <br><b>1:</b> Ultra-Green\
  <br><b>2-5:</b> Green\
  <br><b>6-9:</b> Regular\
  <br><b>10-11:</b> Veteran\
  <br><b>12+:</b> Elite
lblCommandSkillsRegular.text=Regular \u26A0
lblCommandSkillsRegular.tooltip=Modifier made to the 2d6 roll used to determine whether a character is created\
  \ with points in one (or more) of the four command skills: Leadership, Strategy, Tactics or Training.\
  <br>\
  <br><b>1:</b> Ultra-Green\
  <br><b>2-5:</b> Green\
  <br><b>6-9:</b> Regular\
  <br><b>10-11:</b> Veteran\
  <br><b>12+:</b> Elite
lblCommandSkillsVeteran.text=Veteran \u26A0
lblCommandSkillsVeteran.tooltip=Modifier made to the 2d6 roll used to determine whether a character is created\
  \ with points in one (or more) of the four command skills: Leadership, Strategy, Tactics or Training.\
  <br>\
  <br><b>1:</b> Ultra-Green\
  <br><b>2-5:</b> Green\
  <br><b>6-9:</b> Regular\
  <br><b>10-11:</b> Veteran\
  <br><b>12+:</b> Elite
lblCommandSkillsElite.text=Elite \u26A0
lblCommandSkillsElite.tooltip=Modifier made to the 2d6 roll used to determine whether a character is created\
  \ with points in one (or more) of the four command skills: Leadership, Strategy, Tactics or Training.\
  <br>\
  <br><b>1:</b> Ultra-Green\
  <br><b>2-5:</b> Green\
  <br><b>6-9:</b> Regular\
  <br><b>10-11:</b> Veteran\
  <br><b>12+:</b> Elite
lblCommandSkillsHeroic.text=Heroic \u26A0
lblCommandSkillsHeroic.tooltip=Modifier made to the 2d6 roll used to determine whether a character is created\
  \ with points in one (or more) of the four command skills: Leadership, Strategy, Tactics or Training.\
  <br>\
  <br><b>1:</b> Ultra-Green\
  <br><b>2-5:</b> Green\
  <br><b>6-9:</b> Regular\
  <br><b>10-11:</b> Veteran\
  <br><b>12+:</b> Elite
lblCommandSkillsLegendary.text=Legendary \u26A0
lblCommandSkillsLegendary.tooltip=Modifier made to the 2d6 roll used to determine whether a character is created\
  \ with points in one (or more) of the four command skills: Leadership, Strategy, Tactics or Training.\
  <br>\
  <br><b>1:</b> Ultra-Green\
  <br><b>2-5:</b> Green\
  <br><b>6-9:</b> Regular\
  <br><b>10-11:</b> Veteran\
  <br><b>12+:</b> Elite
lblUtilitySkillsPanel.text=Utility Skills
lblUtilitySkillsUltraGreen.text=Ultra Green \u26A0
lblUtilitySkillsUltraGreen.tooltip=Modifier made to the 2d6 roll used to determine whether a character is created\
  \ with points in one (or more) of the non-command Utility skills.\
  <br>\
  <br><b>1:</b> Ultra-Green\
  <br><b>2-5:</b> Green\
  <br><b>6-9:</b> Regular\
  <br><b>10-11:</b> Veteran\
  <br><b>12+:</b> Elite
lblUtilitySkillsGreen.text=Green \u26A0
lblUtilitySkillsGreen.tooltip=Modifier made to the 2d6 roll used to determine whether a character is created\
  \ with points in one (or more) of the non-command Utility skills.\
  <br>\
  <br><b>1:</b> Ultra-Green\
  <br><b>2-5:</b> Green\
  <br><b>6-9:</b> Regular\
  <br><b>10-11:</b> Veteran\
  <br><b>12+:</b> Elite
lblUtilitySkillsRegular.text=Regular \u26A0
lblUtilitySkillsRegular.tooltip=Modifier made to the 2d6 roll used to determine whether a character is created\
  \ with points in one (or more) of the non-command Utility skills.\
  <br>\
  <br><b>1:</b> Ultra-Green\
  <br><b>2-5:</b> Green\
  <br><b>6-9:</b> Regular\
  <br><b>10-11:</b> Veteran\
  <br><b>12+:</b> Elite
lblUtilitySkillsVeteran.text=Veteran \u26A0
lblUtilitySkillsVeteran.tooltip=Modifier made to the 2d6 roll used to determine whether a character is created\
  \ with points in one (or more) of the non-command Utility skills.\
  <br>\
  <br><b>1:</b> Ultra-Green\
  <br><b>2-5:</b> Green\
  <br><b>6-9:</b> Regular\
  <br><b>10-11:</b> Veteran\
  <br><b>12+:</b> Elite
lblUtilitySkillsElite.text=Elite \u26A0
lblUtilitySkillsElite.tooltip=Modifier made to the 2d6 roll used to determine whether a character is created\
  \ with points in one (or more) of the non-command Utility skills.\
  <br>\
  <br><b>1:</b> Ultra-Green\
  <br><b>2-5:</b> Green\
  <br><b>6-9:</b> Regular\
  <br><b>10-11:</b> Veteran\
  <br><b>12+:</b> Elite
lblUtilitySkillsHeroic.text=Heroic \u26A0
lblUtilitySkillsHeroic.tooltip=Modifier made to the 2d6 roll used to determine whether a character is created\
  \ with points in one (or more) of the non-command Utility skills.\
  <br>\
  <br><b>1:</b> Ultra-Green\
  <br><b>2-5:</b> Green\
  <br><b>6-9:</b> Regular\
  <br><b>10-11:</b> Veteran\
  <br><b>12+:</b> Elite
lblUtilitySkillsLegendary.text=Legendary \u26A0
lblUtilitySkillsLegendary.tooltip=Modifier made to the 2d6 roll used to determine whether a character is created\
  \ with points in one (or more) of the non-command Utility skills.\
  <br>\
  <br><b>1:</b> Ultra-Green\
  <br><b>2-5:</b> Green\
  <br><b>6-9:</b> Regular\
  <br><b>10-11:</b> Veteran\
  <br><b>12+:</b> Elite
lblRoleplaySkillsModifier.text=Roleplay Skills \u26A0
lblRoleplaySkillsModifier.tooltip=Modifier made to the 2d6 roll used to determine whether a character is created\
  \ with points in one (or more) of the roleplay skills.\
  <br>\
  <br><b>1:</b> Ultra-Green\
  <br><b>2-5:</b> Green\
  <br><b>6-9:</b> Regular\
  <br><b>10-11:</b> Veteran\
  <br><b>12+:</b> Elite\
  <br>\
  <br>Setting this to -12 will disable Roleplay skills.\
  <br>\
  <br><b>Recommended:</b> -8
lblSmallArmsPanel.text=Small Arms
lblCombatSmallArms.text=Combatants
lblCombatSmallArms.tooltip=The skill level modifier applied to the Small Arms skill of\
  \ newly created characters with a combat role. Excludes infantry.
lblNonCombatSmallArms.text=Non-Combatants
lblNonCombatSmallArms.tooltip=The skill level modifier applied to the Small Arms skill of\
  \ newly created characters with a non-combat role.
lblArtilleryPanel.text=Artillery
lblArtilleryChance.text=Percent
lblArtilleryChance.tooltip=The percentage chance a MekWarrior, Vehicle Crew, or Conventional\
  \ Infantry character has of being created with the Artillery skill (if that option is enabled).
lblArtilleryBonus.text=Modifier
lblArtilleryBonus.tooltip=The skill level modifier applied to the skill (if present).
lblSecondarySkillPanel.text=Secondary Skills
lblAntiMekChance.text=Anti-Mek Percent
lblAntiMekChance.tooltip=The percentage chance a conventional infantry character has of being\
  \ created with the Anti-Mek skill.
lblSecondarySkillChance.text=Secondary Skill Percent
lblSecondarySkillChance.tooltip=The percentage chance a character has of being created with a random combat or support \
  skill.
lblSecondarySkillBonus.text=Modifier
lblSecondarySkillBonus.tooltip=The skill level modifier applied to the skill (if present).
## Recruitment Bonuses Tab
lblRecruitmentBonusesTab.text=Recruitment Modifiers
lblRecruitmentBonusesTabBody.text=When a character is generated, a 2d6 is rolled to determine their experience level (Green,\
  \ Regular, etc.). These options allow you to apply a modifier to those rolls, specific to each profession.
lblRecruitmentBonusesCombatPanel.text=Combat Roles
lblRecruitmentBonusesSupportPanel.text=Support Roles
## Advancement Tab
skillsContentTabs.title=Skills
0gunnerySkillsTab.title=Gunnery Skills
0gunnerySkillsTab.border="Every skill you master is another weapon in your arsenal. Out here, the\
  \ better you fight, the longer you live."\
  <br><i>Sergeant Mick "Crash" Lannister\
  <br>The Enforcers</i>
1pilotingSkillsTab.title=Piloting Skills
1pilotingSkillsTab.border="Victory or debt!"\
  <br><i>The Mercenary's Battle Cry</i>
2supportSkillsTab.title=Support Skills
2supportSkillsTab.border="Support staff are like the coolant system in a 'Mek \u2014 nobody notices them\
  \ until they're gone, and then everyone's screaming."\
  <br><i>Sergeant Leo "Gears" Malone\
  <br>The Panther Corsairs</i>
3utilitySkillsTab.title=Utility Skills
3utilitySkillsTab.border="Turns out the guy who can cook a five-course meal in a field kitchen is also deadly with a \
  targeting computer. Who knew?"\
  <br><i>Captain Nia "Rusthound" Calders\
  <br>Rusthound's Irregulars</i>
4roleplaySkillsTab.title=Roleplay Skills
4roleplaySkillsTab.border="War doesn't just change planets and politics \u2014 it changes us. The person you\
  \ are doesn't survive who you become."\
  <br><i>Colonel Erik "Warhound" Voss\
  <br>The Scion Saviors</i>
btnToggle.text=Toggle Advanced Options
btnHideAll.text=Hide All Advanced Options
btnDisplayAll.text=Display All Advanced Options
btnCopy.text=Copy
btnPaste.text=Paste
lblSkillPanelTargetNumber.text=Base Target Number
lblSkillPanelTargetNumber.tooltip=The base target number used by this skill. All target numbers,\
  \ for uses of this skill are derived from this value.
lblSkillLevel0.text=0
lblSkillLevel1.text=1
lblSkillLevel2.text=2
lblSkillLevel3.text=3
lblSkillLevel4.text=4
lblSkillLevel5.text=5
lblSkillLevel6.text=6
lblSkillLevel7.text=7
lblSkillLevel8.text=8
lblSkillLevel9.text=9
lblSkillLevel10.text=10
# Combat Skills Tab
lblGunnerySkillsTab.text=Gunnery Skill Options
lblPilotingSkillsTab.text=Piloting Skill Options
lblSupportSkillsTab.text=Support Skill Options
lblUtilitySkillsTab.text=Utility Skill Options
lblRoleplaySkillsTab.text=Roleplay Skill Options
## Advancement Tab
abilityContentTabs.title=Abilities
0combatAbilitiesTab.title=Combat Abilities
0combatAbilitiesTab.border="Abilities only matter if you know how to use them. A sharp blade is\
  \ useless in the hands of someone who doesn't know how to wield it."\
  <br><i>Captain Elena "Ironshadow" Kane\
  <br>Problem, Meet Solution</i>
1maneuveringAbilitiesTab.title=Maneuvering Abilities
1maneuveringAbilitiesTab.border="Talent without discipline is like a fusion engine without a 'Mek\
  \ \u2014 powerful, but going nowhere."\
  <br><i>Colonel Liana "Shadow" Voss\
  <br>Axis Innovations</i>
2utilityAbilitiesTab.title=Utility Abilities
2utilityAbilitiesTab.border="Unique abilities? Yeah, I've got one: breaking everything I touch."\
  <br><i>Technician Cole "Scrapheap" Drayton\
  <br>The Bulwarks</i>
3characterFlawsTab.title=Flaws
3characterFlawsTab.border="They say replacing flesh with metal makes you stronger. I say it just makes you louder when you fall\
  \ over."\
  <br><i>Sergeant Tessa "Karen" Quinn\
  <br>Bob's Bastards</i>
4characterCreationOnlyTab.title=Origins
4characterCreationOnlyTab.border="My origins? Let's just say I wasn't born to pilot a 100-ton death machine, but life's\
  \ funny like that."\
  <br><i>Lord Hans von Strudel\
  <br>The Seven Sons</i>
lblCombatAbilitiesTab.text=Combat Ability Options \u2318
lblManeuveringAbilitiesTab.text=Maneuvering Ability Options \u2318
lblUtilityAbilitiesTab.text=Utility Ability Options \u2318
lblCharacterFlawsTab.text=Character Flaw Options \u2318
lblCharacterCreationOnlyTab.text=Origin Options \u2318
lblEdgeCostPanel.text=Edge Cost
lblEdgeCost.text=Cost
lblEdgeCost.tooltip=The cost per rank of Edge.
lblAddAllCurrent.text=Enable All (Current Tab)
lblAddAllCurrent.tooltip=Enable all SPAs across all SPA tabs.
lblRemoveAllCurrent.text=Disable All (Current Tab)
lblRemoveAllCurrent.tooltip=Disable all SPAs across all SPA tabs.
lblAddAll.text=Enable All (Global)
lblAddAll.tooltip=Enable all SPAs across all SPA tabs.
lblRemoveAll.text=Disable All (Global)
lblRemoveAll.tooltip=Disable all SPAs across all SPA tabs.
abilityEnable.text=Enable Ability
abilityCost.text=XP Cost: %s
prerequisites.text=<b>Prerequisites</b><br>
incompatible.text=<b>Incompatible</b><br>
removes.text=<b>Removes</b><br>
lblCustomizeAbility.text=Customize Ability
lblCustomizeAbility.tooltip=Launch the 'customize SPA' dialog, allowing you to change cost,\
  \ requirements, and other options.
## StratCon Notice
stratConPromo.title=++INCOMING TRANSMISSION++
stratConPromo.message=<html><body style='width: 500px'><br><div style='text-align: center;'>\
  <span style='font-size: 20px;'>Welcome to StratCon, Commander!</span></div>\
  <br>This isn't just about firing a few lasers; it's about controlling the entire battlefield.\
  \ Deploy your units wisely across diverse terrains \u2014 icy wastelands, scorching deserts, you name\
  \ it. Use the hex grid to outmaneuver and out think the enemy.\
  <br>\
  <br><b>Key Features:\
  <br>Unit Management:</b> Keep your lances in top fighting shape. Deploy smartly, handle repairs,\
  \, and ensure your warriors are ready for the next engagement. A well-prepared lance is a winning\
  \ lance.\
  <br>\
  <br><b>Scouting:</b> Send out scouts to reveal enemy positions and trigger scenarios. Sometimes,\
  \ the best move is to cut your losses and keep those scouts alive for future intel. Trust me, a\
  \ live scout today means a victory tomorrow.\
  <br>\
  <br><b>Strategic Command:</b> Deploy your forces across the map to capture key objectives and\
  \ manage multiple tracks. Keep your personnel and machines combat-ready at all times. Remember,\
  \ deployed units take time to return-plan your deployments carefully to avoid being caught off-guard.\
  <br>\
  <br><b>Dynamic Scenarios:</b> You'll face everything from recon missions to base defenses and\
  \ full-blown assaults. Expect to encounter Meks, tanks, DropShips, and even aerospace fighters.\
  \ Be prepared for anything.\
  <br>\
  <br><b>Managing Victory Points:</b> It's not just about winning battles; it's about winning the\
  \ war. Focus on your Contract Victory Points (CVP) to keep your contract score high. These\
  \ determine if you'll succeed on the contract. Scenario Victory Points (SVP) are only for winning\
  \ individual battles. Keep your CVP high to ensure ultimate victory, while managing SVPs to\
  \ succeed in the here and now.\
  <br>\
  <br>Remember, Commander, victory isn't just about firepower; it's about strategy, foresight, and\
  \ making every decision count.</body></html>
stratConPromo.button=Proceed
##end StratCon Notice<|MERGE_RESOLUTION|>--- conflicted
+++ resolved
@@ -414,15 +414,9 @@
   \ for specific weapons.
 lblUseAbilities.text=Use Special Pilot Abilities (SPAs)
 lblUseAbilities.tooltip=Characters can purchase and benefit from SPAs.
-<<<<<<< HEAD
 lblOnlyCommandersMatter.text=Only Commanders Matter <span style="color:#C344C3;">\u2605</span>
 lblOnlyCommandersMatter.tooltip=For all vehicles, battle armor squads, and conventional infantry only the commander's\
   \ SPAs and skills are used. For vehicles this is always the driver.
-=======
-lblUseCommanderAbilitiesOnly.text=Commander SPAs Only <span style="color:#7FCF43;">\u2606</span>
-lblUseCommanderAbilitiesOnly.tooltip=For multi-personnel units, only count the SPAs owned by the unit commander. If \
-  disabled, at least 50% of the unit's crew must possess the SPA for it to be made available in scenarios.
->>>>>>> 88c75d43
 lblUseEdge.text=Use Edge
 lblUseEdge.tooltip=Characters can purchase and benefit from Edge, which allows them to re-roll\
   \ certain undesirable results.
