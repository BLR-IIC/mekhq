--- conflicted
+++ resolved
@@ -285,15 +285,13 @@
 UnmaintainedUnitsNagDialog.title=Unmaintained Units
 UnmaintainedUnitsNagDialog.text=You have unmaintained units. Do you really wish to advance the day?
 
-<<<<<<< HEAD
 ### PregnantCombatantNagDialog Class
 PregnantCombatantNagDialog.title=Pregnant Combat Personnel
 PregnantCombatantNagDialog.text=You have pregnant personnel assigned to a combat unit. Do you really wish to advance the day?
-=======
+
 ### PrisonersNagDialog Class
 PrisonersNagDialog.title=Prisoners of War
 PrisonersNagDialog.text=You still have prisoners of war. Do you really wish to advance the day?
->>>>>>> 53d13ae0
 
 ### UnresolvedStratConContactsNagDialog Class
 UnresolvedStratConContactsNagDialog.title=Unresolved StratCon Contacts
@@ -644,13 +642,10 @@
 nagTab.title=Nag Options
 optionUnmaintainedUnitsNag.text=Hide Unmaintained Units Nag
 optionUnmaintainedUnitsNag.toolTipText=This allows you to ignore the daily warning for when you have unmaintained units.
-<<<<<<< HEAD
 optionPregnantCombatantNag.text=Hide Pregnant Combat Personnel Nag
 optionPregnantCombatantNag.toolTipText=This allows you to ignore the daily warning for when you have pregnant combat personnel assigned to a unit.
-=======
 optionPrisonersNag.text=Hide Prisoners of War Nag
 optionPrisonersNag.toolTipText=This allows you to ignore the daily warning for when you have prisoners of war outside of a contract.
->>>>>>> 53d13ae0
 optionInsufficientAstechsNag.text=Hide Insufficient Astechs Nag
 optionInsufficientAstechsNag.toolTipText=This allows you to ignore the daily warning for when you don't have enough astechs to support your techs.
 optionInsufficientAstechTimeNag.text=Hide Insufficient Astech Time Nag
