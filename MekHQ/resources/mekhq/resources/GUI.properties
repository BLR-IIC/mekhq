# This is used to store any mekhq/gui Resources

##### General GUI Resources
##### These are repeated multiple times across the GUI to mean the same thing, and thus can be kept here
#### Base HTML String Codes
BR.text=<br>
EM.text=<em>
EMClose.text=</em>
HR.text=<hr>
ItalicsOpen.text=<em>
ItalicsClose.text=</em>

#### Component Text
AddGM.text=Add (GM)
AddGM.toolTipText=Adds the selected item(s) to the campaign, without waiting or paying for them.
Apply.text=Apply
Cancel.text=Cancel
Cancel.toolTipText=Cancel out of the dialog. No changes made will be saved.
Clan.text=Clan
Close.text=Close
Day.text=Day
Days.text=Days
Edit.text=Edit
Eligible.text=Eligible
Export.text=Export
Faction.text=Faction
FactionSpecific.text=Faction Specific
False.text=False
Gender.text=Gender
Generate.text=Generate
GMMode.text=GM Mode
GMMode.toolTipText=The contents of this menu are intended solely for GM use.
Import.text=Import
None.text=None
Ok.text=Ok
Ok.toolTipText=Confirm the changes and close the dialog.
Part.text=Part
Phenotype.text=Phenotype
Purchase.text=Purchase
Purchase.toolTipText=Purchases the selected item(s), thus adding them to the campaign.
RefreshDirectory.text=Refresh Directory
RefreshDirectory.toolTipText=This clears and refreshes the currently utilized directory type from disk.
Remove.text=Remove
Remove.toolTipText=Remove the selected item(s).
RestoreDefaults.text=Restore Defaults
True.text=True
Unit.text=Unit
Validate.text=Validate
Validate.toolTipText=Validate the data contained within this dialog.
ValidationSuccess.title=Validation Success
ValidationSuccess.text=The data validated successfully.
ValidationFailure.title=Validation Failure
ValidationWarning.title=Validation Issue
Year.text=Year



##### Adapter
#### PersonnelTableMouseAdapter Class - TODO : unfinished, with cleanup required
improved.format=%s improved %s!
gainedEdge.format=%s gained edge point!
gained.format=%s gained %s!
confirmRetireQ.format=Do you really want to change the status of %s to a non-active status?
numPrisoners.text=%d prisoners
confirmFree.format=Do you really want to set %s free?
freeQ.text=Free?
ransomQ.format=Ransom %d prisoners for %s?
ransom.text=Ransom
ransomReport.format=%d prisoners have been ransomed for %s.
numPersonnel.text=%d personnel
confirmRemove.format=Do you really want to remove %s?
removeQ.text=Remove?
confirmRemoveMultiple.text=Do you really want to remove personnel?
editBiography.text=Edit Biography
xp.text=XP
edge.text=Edge
bareHands.text=Bare Hands
removedCommander.format=%s has been removed as the overall unit commander.
setAsCommander.format=%s has been set as the overall unit commander.
enterNewCallsign.text=Enter new callsign
editCallsign.text=Edit Callsign
changeSalary.text=Change Salary (-1 to remove custom salary)
changeRank.text=Change Rank
changeRankSystem.text=Change Rank System
useCampaignRankSystem.text=Use Campaign Rank System
changeMDClass.text=Change Manei Domini Class
changeMDRank.text=Change Manei Domini Rank
changePrimaryDesignation.text=Change Primary Designation
changeSecondaryDesignation.text=Change Secondary Designation
changeStatus.text=Change Status
imprison.text=Imprison
free.text=Free
recruit.text=Recruit
changePrimaryRole.text=Change Primary Role
changeSecondaryRole.text=Change Secondary Role
setSalary.text=Set Salary...
chooseSpouse.text=Choose Spouse (Mate)
spouseMenuMale.text=Male
spouseMenuFemale.text=Female
marriageBondsmanDesc.format=Bondsman %s, %d, %s
marriagePrisonerDesc.format=Prisoner %s, %d, %s
marriagePartnerDesc.format=%s, %d, %s
removeSpouse.text=Remove Spouse
award.text=Award
removeAward.text=Remove Award
spendXP.text=Spend XP
spendOnSpecialAbilities.text=Special Abilities
costNotPossible.text=(Not Possible)
costValue.format=(%dXP)
abilityDesc.format=%s %s
humantro_mek.text=Mek
humantro_aero.text=Aero
humantro_vee.text=Vee
humantro_ba.text=BA
specialist.text=Specialist
laserSpecialist.text=Laser Specialist
missileSpecialist.text=Missile Specialist
ballisticSpecialist.text=Ballistic Specialist
rangemaster.text=Range Master
rangemaster_med.text=Range Master (Medium)
rangemaster_lng.text=Range Master (Long)
rangemaster_xtm.text=Range Master (Extreme)
spendOnCurrentSkills.text=Current Skills
spendOnNewSkills.text=New Skills
skillDesc.format=%s (%dXP)
spendOnEdge.text=Edge Point (%dXP)
setEdgeTriggers.text=Set Edge Triggers
edgeTriggerHeadHits.text=Head Hits
edgeTriggerTAC.text=Through Armor Crits
edgeTriggerKO.text=Fail KO check
edgeTriggerExplosion.text=Ammo Explosion
edgeTriggerMASCFailure.text=MASC Failures
edgeTriggerAeroAltLoss.text=Atmospheric Altitude Loss
edgeTriggerAeroExplosion.text=Ammo/Fuel Explosion
edgeTriggerAeroKO.text=AF/CF/SC Pilot KO check
edgeTriggerAeroLuckyCrit.text=Ignore Lucky Crit
edgeTriggerAeroNukeCrit.text=Nuclear Missile Crit
edgeTriggerAeroTrnBayCrit.text=Transported Unit Crit
edgeTriggerHealCheck.text=Critically Fail Healing check
edgeTriggerBreakPart.text=Fail Repair Check that Would Break a Part
edgeTriggerFailedRefit.text=Fail Refit Roll
edgeTriggerAcquireCheck.text=Fail Acquisition check
specialFlags.text=Special Flags...
commander.text=Commander
cbMarriageable.text=Marriageable
cbMarriageable.toolTipText=If this is selected then a person will be included as a potential spouse for marriages \n(standard checks still apply, so married personnel will not be included even if this flag is selected)
tryingToConceive.text=Trying to Conceive
tryingToConceive.toolTipText=If this is selected the person has a chance to have children created through random procreation.
cbDivorceable.text=Divorceable
cbDivorceable.toolTipText=If this is selected then a person will be included as a potential person for processing divorce \n(standard checks still apply, so unmarried personnel will not be included even if this flag is selected)
founder.text=Founder
on.text=On
off.text=Off
changePortrait.text=Change Portrait...
bulkAssignSinglePortrait.text=Bulk Change to a Single Portrait...
changeBiography.text=Change Biography...
changeCallsign.text=Change Callsign...
editPersonnelLog.text=Edit Personnel Log...
addSingleLogEntry.text=Add Single Log Entry...
editMissionLog.text=Edit Mission Log...
addMissionEntry.text=Add Mission Entry...
editKillLog.text=Edit Kill Log...
assignKill.text=Assign Kill...
exportPersonnel.text=Export Personnel
sack.text=Sack...
## Randomization Menu
randomizationMenu.text=Randomization Menu
miRandomName.single.text=Randomize Name
miRandomName.bulk.text=Randomize Names
miRandomCallsign.single.text=Randomize Callsign
miRandomCallsign.bulk.text=Randomize Callsigns
miRandomBloodnameCheck.single.text=Random Bloodname Check
miRandomBloodnameCheck.bulk.text=Random Bloodname Checks
miRandomBloodname.single.text=Assign Random Bloodname
miRandomBloodname.bulk.text=Assign Random Bloodnames
miRandomPortrait.single.text=Randomize Portrait
miRandomPortrait.bulk.text=Randomize Portraits
miRandomOrigin.single.text=Randomize Origin
miRandomOrigin.bulk.text=Randomize Origins
miRandomOriginFaction.single.text=Randomize Origin Faction
miRandomOriginFaction.bulk.text=Randomize Origin Factions
miRandomOriginPlanet.single.text=Randomize Origin Planet
miRandomOriginPlanet.bulk.text=Randomize Origin Planets
## GM Menu
gmMode.text=GM Mode
changePrisonerStatus.text=Change Prisoner Status
removePerson.text=Remove Person
editHits.text=Edit Hits...
add1XP.text=Add 1 XP
addXP.text=Add XP...
setXP.text=Set XP
setEdge.text=Set Edge
edit.text=Edit...
loadGMTools.text=Load GM Tools...
removeAllInjuries.text=Remove All Injuries
removeInjury.format=Remove Injury: %s
editInjuries.text=Edit Injuries...
addPregnancy.text=Add Pregnancy
addPregnancies.text=Add Pregnancies
removePregnancy.text=Remove Pregnancy
removePregnancies.text=Remove Pregnancies

#### ProcurementTableMouseAdapter Class
miClearItems.text=Clear All Items
miClearItems.toolTipText=This immediately removes all selected items from the procurement list, as well as any items currently showing as zero left to acquire.
miProcureSingleItemImmediately.text=Procure Single Item Immediately
miProcureSingleItemImmediately.toolTipText=This immediately attempts to procure an item for each selected row as if an administrator had successfully rolled to acquire the item.
miAddSingleItemImmediately.text=Add Single Item Immediately
miAddSingleItemImmediately.toolTipText=This immediately adds a single item for each selected row to the campaign.
miProcureAllItemsImmediately.text=Procure All Items Immediately
miProcureAllItemsImmediately.toolTipText=This immediately attempts to acquire all items for each selected row as if an administrator had successfully rolled to acquire the items.
miAddAllItemsImmediately.text=Add All Items Immediately
miAddAllItemsImmediately.toolTipText=This immediately adds all items for the selected rows to the campaign.
ProcurementTableMouseAdapter.ProcuredItem.report=<font color='Green'><b>Procured %s</b></font>
ProcurementTableMouseAdapter.CannotAffordToPurchaseItem.report=<font color='red'><b>You cannot afford to purchase %s</b></font>
ProcurementTableMouseAdapter.GMAdded.report=<font color='Green'><b>GM Added %s</b></font>

### UnitTableMouseAdapter Class - TODO : unfinished, with cleanup required
deleteUnitsCount.text=%d units
removeQ.title=Remove?
confirmRemove.text=Do you really want to remove %s?
hireMinimumComplement.text=Hire minimum complement
addMinimumComplement.text=Add minimum complement



##### Base Components
#### AbstractMHQNagDialog
chkIgnore.text=Do not bother me again
chkIgnore.toolTipText=If selected this nag will no longer show until re-enabled under MekHQ Options.



##### Dialog
#### Icon Dialogs
### LayeredForceIconDialog Class
LayeredForceIconDialog.title=Create Force Icon
StandardIconTab.title=Standard Icon
LayeredIconTab.title=Layered Icon

### StandardForceIconChooserDialog
StandardForceIconDialog.title=Select Force Icon

### UnitIconDialog Class
UnitIconDialog.title=Select Unit Icon
UnitIconDialog.btnNone.toolTipText=The unit does not have a unit icon. This will hide all displays of the unit icon outside of Campaign Options.

#### Nag Dialogs
### InsufficientAstechsNagDialog Class
InsufficientAstechsNagDialog.title=Astech Shortage
InsufficientAstechsNagDialog.text=You do not have enough astechs for your techs. You need %d more astech(s). Do you wish to proceed?

### InsufficientAstechTimeNagDialog Class
InsufficientAstechTimeNagDialog.title=Astech Shortage
InsufficientAstechTimeNagDialog.text=You do not have enough remaining astech time for maintenance. You need %d more astech(s). Do you wish to proceed?

### InsufficientMedicsNagDialog Class
InsufficientMedicsNagDialog.title=Medic Shortage
InsufficientMedicsNagDialog.text=You do not have enough medics for your doctors. You need %d more medic(s). Do you wish to proceed?

### OutstandingScenariosNagDialog Class
OutstandingScenariosNagDialog.title=Pending Battle
OutstandingScenariosNagDialog.text=You have a pending battle. Failure to deploy will result in a defeat and a minor contract breach. \nDo you really wish to advance the day?

### ShortDeploymentNagDialog Class
ShortDeploymentNagDialog.title=Unmet Deployment Requirements
ShortDeploymentNagDialog.text=You have not met the deployment levels required by your contracts. Do you really wish to advance the day?

### UnmaintainedUnitsNagDialog Class
UnmaintainedUnitsNagDialog.title=Unmaintained Units
UnmaintainedUnitsNagDialog.text=You have unmaintained units. Do you really wish to advance the day?

### UnresolvedStratConContactsNagDialog Class
UnresolvedStratConContactsNagDialog.title=Unresolved StratCon Contacts
UnresolvedStratConContactsNagDialog.text=You have unresolved contacts on the StratCon interface:\n%s\nAdvance day anyway?

#### Report Dialogs
### CargoReportDialog Class
CargoReportDialog.title=Cargo Report

### HangarReportDialog Class
HangarReportDialog.title=Hangar Report

### MaintenanceReportDialog Class
MaintenanceReportDialog.title=Maintenance Report
MaintenanceReportDialog.Unit.title=Maintenance Report for %s

### MonthlyUnitCostReportDialog Class
MonthlyUnitCostReportDialog.title=Monthly Cost Report
MonthlyUnitCostReportDialog.Unit.title=Monthly Cost Report for %s

### NewsReportDialog Class
NewsReportDialog.title=News Report

### PersonnelReportDialog Class
PersonnelReportDialog.title=Personnel Report

### TransportReportDialog Class
TransportReportDialog.title=Transport Capacity Report

### UnitRatingReportDialog Class
UnitRatingReportDialog.title=Unit Rating Report

#### Unspecified Dialogs
### AddOrEditPersonnelEntryDialog Class
AddOrEditPersonnelEntryDialog.AddEntry.title=Add Log Entry
AddOrEditPersonnelEntryDialog.EditEntry.title=Edit Log Entry
txtDescription.title=Description

### AdvanceDaysDialog Class
AdvanceDaysDialog.title=Advance Day(s) Dialog
spnDays.toolTipText=This is the number of days to advance upon selecting Start Advancement. Any other button will change this number to the remaining number of days.
lblDays.text=Days
btnStartAdvancement.text=Start Advancement
btnStartAdvancement.toolTipText=Start advancing the number of days specified.
btnNewDay.text=New Day
btnNewDay.toolTipText=Advance to tomorrow.
btnNewWeek.text=New Week
btnNewWeek.toolTipText=Advance to next monday.
btnNewMonth.text=New Month
btnNewMonth.toolTipText=Advance to the first day of the next month (e.g. 01-JAN-3025, 01-FEB-3025)
btnNewYear.text=New Year
btnNewYear.toolTipText=Advance to the first day of the next year (e.g. 01-JAN-3025, 01-JAN-3026)
btnNewQuinquennial.text=New Quinquennial
btnNewQuinquennial.toolTipText=Advance to the first day of the next quinquennial (e.g. 01-JAN-3025, 01-JAN-3030)
btnNewDecade.text=New Decade
btnNewDecade.toolTipText=Advance to the first day of the next decade (e.g. 01-JAN-3030, 01-JAN-3040)

### CampaignPresetSelectionDialog Class
CampaignPresetSelectionDialog.title=Select Campaign Preset

### ContractMarketDialog Class
ContractMarketDialog.title=Contract Market

### CreateCampaignPresetDialog Class
CreateCampaignPresetDialog.title=Create Campaign Preset
txtPresetName.text=Enter Preset Name
txtPresetName.toolTipText=This is the name of the preset, which we recommend ensuring is unique.
txtPresetDescription.text=Enter Preset Description
txtPresetDescription.toolTipText=This is used to describe the preset in the selection screen.
## Continuous Panel
startupCampaignPresetPanel.title=Startup Options
startupCampaignPresetPanel.toolTipText=These are options that are only applied when starting a new campaign.
chkSpecifyDate.text=Specify Starting Date
chkSpecifyDate.toolTipText=This allows you to specify the date a campaign will start on. The default starting date is %s.
btnDate.toolTipText=Press to load a dialog to select the start date.
chkSpecifyFaction.text=Specify Starting Faction
chkSpecifyFaction.toolTipText=This allows you to specify the faction a campaign will start with. The default starting faction is Mercenary.
chkSpecifyPlanet.text=Specify Starting Planet
chkSpecifyPlanet.toolTipText=This allows you to specify the starting planet for a campaign. The default starting planet is otherwise the starting planet per faction as per /data/universe/factions.xml.
chkStartingSystemFactionSpecific.toolTipText=Filter the starting planet options so they are specific to the selected starting faction.
comboStartingSystem.toolTipText=This is the system to select the starting planet from.
comboStartingPlanet.toolTipText=This is the planet the campaign will start at.
chkSpecifyRankSystem.text=Specify Rank System
chkSpecifyRankSystem.toolTipText=This allows you to specify the starting rank system for a campaign. The default starting rank system is the Second Star League Defense Force.
comboRankSystem.toolTipText=This is the rank system the campaign will start with.
lblContractCount.text=Starting Contract Count
lblContractCount.toolTipText=Specify the number of contracts generated by the contract market at the start of a campaign. The default starting contract count is 2 (AtB Contract Market).
## Continuous Panel
continuousCampaignPresetPanel.title=Continuous Options
continuousCampaignPresetPanel.toolTipText=These are options that are applied when starting a new campaign and can be applied to a pre-existing campaign.
chkSpecifyGameOptions.text=Specify MegaMek Game Options
chkSpecifyGameOptions.toolTipText=This allows you to specify the MegaMek game options. If this is left empty, the default options will be kept.
btnGameOptions.text=View Game Options
btnGameOptions.toolTipText=This lets you view the current MegaMek game options.
chkSpecifyCampaignOptions.text=Specify Campaign Options
chkSpecifyCampaignOptions.toolTipText=This allows you to specify the MekHQ campaign options. If this is left empty, the default options will be kept.
## Button Actions
blankPresetName.text=The entered preset name cannot be blank.
nullFactionSpecified.text=The specified faction is non-existent. Do you want to continue, ignoring the faction specification?
nullPlanetSpecified.text=The specified planet is non-existent. Do you want to continue, ignoring the planet specification?
nullRankSystemSpecified.text=The specified rank system is non-existent. Do you want to continue, ignoring the rank system specification?

### CustomRankSystemCreationDialog Class
CustomRankSystemCreationDialog.title=Custom Rank System Creation
lblRankSystemCode.text=Rank System Code
lblRankSystemCode.toolTipText=This is the internal code used to process rank systems. This should be a handful of capital letters, although they will be capitalized automatically if this is missed.
lblRankSystemName.text=Rank System Name
lblRankSystemName.toolTipText=This is name of the rank system. It cannot be blank.
lblRankSystemDescription.text=Rank System Description
lblRankSystemDescription.toolTipText=This is a description of the rank system.
chkUseROMDesignation.text=Use ROM Designation
chkUseROMDesignation.toolTipText=The rank system uses ComStar's ROM branch designations.
chkUseManeiDomini.text=Use Manei Domini Class/Rank
chkUseManeiDomini.toolTipText=The rank system uses the Word of Blake's Manei Domini Class and Rank designations.
lblRankSystemType.text=Rank System Type
lblRankSystemType.toolTipText=This is the type for the rank system, which is used to determine how they are saved and processed.
chkSwapToRankSystem.text=Swap to Rank System upon Creation
chkSwapToRankSystem.toolTipText=This will swap you to having this rank system when working with rank systems.
CustomRankSystemCreationDialog.BlankRankSystemCode.text=The entered rank system code cannot be blank.
CustomRankSystemCreationDialog.BlankRankSystemName.text=The entered rank system name cannot be blank.
CustomRankSystemCreationDialog.DuplicateCode.text=The entered rank system code cannot duplicate an existing code, as all rank systems must have a unique system code.

### GMToolsDialog Class
GMToolsDialog.title=GM Tools
## General Tab
generalTab.title=General
# Dice Panel
dicePanel.title=Dice Roller
lblRolls.text=rolls of
lblSides.text=d
lblTotalDiceResults.text=Result:
lblTotalDiceResult.text=%5d
btnDiceRoll.text=Roll
btnDiceRoll.toolTipText=Perform the specified dice roll.
lblIndividualDiceResults.text=Individual Results:
# RAT Panel
ratPanel.title=RAT Roller
lblQuality.text=Quality
lblUnitType.text=Unit Type
lblWeight.text=Weight
btnRollRAT.text=Roll For RAT
btnRollRAT.toolTipText=Roll a unit on the selected RATs or the force generator (based on Campaign Options settings) using the provided values.
btnAddUnit.text=Add Unit
btnAddUnit.toolTipText=Adds the unit to the campaign at no cost, assigning them to the current person if loaded with a person and they do not have a unit assigned.
invalidYear.error=Please enter a valid year
noValidUnit.error=No unit matching criteria and purchase restrictions.
entityLoadFailure.error=Failed to load entity %s from %s
## Names Tab
namesTab.title=Names
# Name Panel
namePanel.title=Name Generator
lblOriginFaction.text=Origin Faction
factionWeighted.text=Faction Weighted
lblHistoricalEthnicity.text=Historical Ethnicity
lblClanner.text=Clanner
lblCurrentName.text=Current Name:
lblNameGenerated.text=Generated Name:
lblNamesGenerated.text=Generated Name(s):
btnGenerateName.text=Generate Name
btnGenerateName.toolTipText=Generate a name using the provided values.
btnGenerateNames.text=Generate Name(s)
btnGenerateNames.toolTipText=Generate the specified number of names using the provided values.
btnAssignName.text=Assign Name
btnAssignName.toolTipText=Assign the currently generated name to the current person. If one has not been generated it will be generated before being immediately assigned.
# Callsign Panel
callsignPanel.title=Callsign Generator
lblCurrentCallsign.text=Current Callsign:
lblCallsignGenerated.text=Generated Callsign:
lblCallsignsGenerated.text=Generated Callsign(s):
btnGenerateCallsign.text=Generate Callsign
btnGenerateCallsign.toolTipText=Generate a callsign using the provided values.
btnGenerateCallsigns.text=Generate Callsign(s)
btnGenerateCallsigns.toolTipText=Generate the specified number of callsigns using the provided values.
btnAssignCallsign.text=Assign Callsign
btnAssignCallsign.toolTipText=Assign the currently generated callsign to the current person. If one has not been generated it will be generated before being immediately assigned.
# Bloodname Panel
bloodnamePanel.title=Bloodname Generator
lblCurrentBloodname.text=Current Bloodname:
lblBloodnameGenerated.text=Generated Bloodname:
lblOriginClanGenerated.text=Generated Clan
lblPhenotypeGenerated.text=Generated Phenotype
btnGenerateBloodname.text=Generate Bloodname
btnGenerateBloodname.toolTipText=Generate a bloodname using the provided values.
btnAssignBloodname.text=Assign Bloodname
btnAssignBloodname.toolTipText=Assign the currently generated bloodname to the current person. If one has not been generated it will be generated before being immediately assigned.
## Personnel Module Tab
personnelModuleTab.title=Personnel Modules
# Procreation Panel
procreationPanel.title=Procreation
chkProcreationEligibilityType.text=Check Random Procreation Eligibility
chkProcreationEligibilityType.toolTipText=Checks if the person is eligible for random procreation when selected instead of for manual procreation. The eligibility check automatically occurs when this selection changes.
# Random Marriage Panel
# Random Death Panel
## Layered Force Icon Tab
layeredForceIconTab.title=Layered Force Icon

### UnitMarketDialog Class
UnitMarketDialog.title=Unit Market



##### Enums
#### ForceIconOperationalStatusStyle Enum
ForceIconOperationalStatusStyle.BORDER.text=Border
ForceIconOperationalStatusStyle.BORDER.toolTipText=Displays the operational status of the force using an external border around the frame, turning the force icon below the formation into a rectangle.
ForceIconOperationalStatusStyle.TAB.text=Tab
ForceIconOperationalStatusStyle.TAB.toolTipText=Displays the operational status of the force using a tab on the top right of the force icon.

#### PersonnelFilter Enum
PersonnelFilter.ALL.text=All Personnel
PersonnelFilter.ALL.toolTipText=Display all personnel
PersonnelFilter.ACTIVE.text=Active Personnel
PersonnelFilter.ACTIVE.toolTipText=Display all active personnel
PersonnelFilter.COMBAT.text=Combat Personnel
PersonnelFilter.COMBAT.toolTipText=Display all active combat personnel
PersonnelFilter.SUPPORT.text=Support Personnel
PersonnelFilter.SUPPORT.toolTipText=Display all active support personnel
PersonnelFilter.MECHWARRIORS.text=MechWarriors
PersonnelFilter.MECHWARRIORS.toolTipText=Display all active MechWarriors and LAM pilots.
PersonnelFilter.MECHWARRIOR.text=MechWarriors
PersonnelFilter.MECHWARRIOR.toolTipText=Display all active MechWarriors
PersonnelFilter.LAM_PILOT.text=LAM Pilots
PersonnelFilter.LAM_PILOT.toolTipText=Display all active LAM pilots
PersonnelFilter.VEHICLE_CREWMEMBER.text=Vehicle Crews
PersonnelFilter.VEHICLE_CREWMEMBER.toolTipText=Display all active vehicle crew
PersonnelFilter.GROUND_VEHICLE_DRIVER.text=Vehicle Drivers
PersonnelFilter.GROUND_VEHICLE_DRIVER.toolTipText=Display active ground vehicle drivers
PersonnelFilter.NAVAL_VEHICLE_DRIVER.text=Naval Drivers
PersonnelFilter.NAVAL_VEHICLE_DRIVER.toolTipText=Display active naval vehicle drivers
PersonnelFilter.VTOL_PILOT.text=VTOL Pilots
PersonnelFilter.VTOL_PILOT.toolTipText=Display active VTOL pilots
PersonnelFilter.VEHICLE_GUNNER.text=Vehicle Gunners
PersonnelFilter.VEHICLE_GUNNER.toolTipText=Display active vehicle gunners
PersonnelFilter.VEHICLE_CREW.text=Vehicle Crew
PersonnelFilter.VEHICLE_CREW.toolTipText=Display active vehicle crewmembers
PersonnelFilter.AEROSPACE_PILOT.text=Aerospace Pilots
PersonnelFilter.AEROSPACE_PILOT.toolTipText=Display active aerospace pilots
PersonnelFilter.CONVENTIONAL_AIRCRAFT_PILOT.text=Conventional Pilots
PersonnelFilter.CONVENTIONAL_AIRCRAFT_PILOT.toolTipText=Display active conventional aircraft pilots
PersonnelFilter.PROTOMECH_PILOT.text=ProtoMech Pilots
PersonnelFilter.PROTOMECH_PILOT.toolTipText=Display active ProtoMech pilots
PersonnelFilter.BATTLE_ARMOUR.text=Battle Armor
PersonnelFilter.BATTLE_ARMOUR.toolTipText=Display active battle armor pilots and elementals
PersonnelFilter.SOLDIER.text=Soldiers
PersonnelFilter.SOLDIER.toolTipText=Display active soldiers
PersonnelFilter.VESSEL_CREWMEMBER.text=Large Vessel Crews
PersonnelFilter.VESSEL_CREWMEMBER.toolTipText=Display active large vessel crews
PersonnelFilter.VESSEL_PILOT.text=Vessel Pilots
PersonnelFilter.VESSEL_PILOT.toolTipText=Display active vessel pilots
PersonnelFilter.VESSEL_GUNNER.text=Vessel Gunners
PersonnelFilter.VESSEL_GUNNER.toolTipText=Display active vessel gunners
PersonnelFilter.VESSEL_CREW.text=Vessel Crew
PersonnelFilter.VESSEL_CREW.toolTipText=Display active vessel crew
PersonnelFilter.VESSEL_NAVIGATOR.text=Hyperspace Navigators
PersonnelFilter.VESSEL_NAVIGATOR.toolTipText=Display active hyperspace navigators
PersonnelFilter.TECH.text=Techs
PersonnelFilter.TECH.toolTipText=Display active techs
PersonnelFilter.MECH_TECH.text=Mech Techs
PersonnelFilter.MECH_TECH.toolTipText=Display active mech techs
PersonnelFilter.MECHANIC.text=Mechanics
PersonnelFilter.MECHANIC.toolTipText=Display active mechanics
PersonnelFilter.AERO_TECH.text=Aerospace Techs
PersonnelFilter.AERO_TECH.toolTipText=Display active aerospace techs
PersonnelFilter.BA_TECH.text=Battle Armour Techs
PersonnelFilter.BA_TECH.toolTipText=Display active battle armor techs
PersonnelFilter.ASTECH.text=Astechs
PersonnelFilter.ASTECH.toolTipText=Display active astechs
PersonnelFilter.MEDICAL.text=Medical Staff
PersonnelFilter.MEDICAL.toolTipText=Display active medical staff, namely doctors and medics
PersonnelFilter.DOCTOR.text=Doctors
PersonnelFilter.DOCTOR.toolTipText=Display active doctors
PersonnelFilter.MEDIC.text=Medics
PersonnelFilter.MEDIC.toolTipText=Display active medics
PersonnelFilter.ADMINISTRATOR.text=Administrators
PersonnelFilter.ADMINISTRATOR.toolTipText=Display all active administrators
PersonnelFilter.ADMINISTRATOR_COMMAND.text=Administrators (Command)
PersonnelFilter.ADMINISTRATOR_COMMAND.toolTipText=Display command-focused administrators
PersonnelFilter.ADMINISTRATOR_LOGISTICS.text=Administrators (Logistics)
PersonnelFilter.ADMINISTRATOR_LOGISTICS.toolTipText=Display logistics-focused administrators
PersonnelFilter.ADMINISTRATOR_TRANSPORT.text=Administrators (Transport)
PersonnelFilter.ADMINISTRATOR_TRANSPORT.toolTipText=Display transport-focused administrators
PersonnelFilter.ADMINISTRATOR_HR.text=Administrators (HR)
PersonnelFilter.ADMINISTRATOR_HR.toolTipText=Display human resources-focused administrators
PersonnelFilter.DEPENDENT.text=Dependents
PersonnelFilter.DEPENDENT.toolTipText=Display active personnel with the Dependent primary role.
PersonnelFilter.FOUNDER.text=Founders
PersonnelFilter.FOUNDER.toolTipText=Display personnel with the Founder tag.
PersonnelFilter.PRISONER.text=Prisoners
PersonnelFilter.PRISONER.toolTipText=Display prisoners and bondsmen.
PersonnelFilter.INACTIVE.text=Inactive Personnel
PersonnelFilter.INACTIVE.toolTipText=Display personnel who are currently inactive.
PersonnelFilter.MIA.text=Missing in Action Personnel
PersonnelFilter.MIA.toolTipText=Display personnel who are currently missing in action.
PersonnelFilter.RETIRED.text=Retired Personnel
PersonnelFilter.RETIRED.toolTipText=Display retired personnel.
PersonnelFilter.DESERTED.text=Deserters
PersonnelFilter.DESERTED.toolTipText=Display former personnel who deserted.
PersonnelFilter.KIA.text=Rolls of Honor
PersonnelFilter.KIA.toolTipText=Display personnel who have been killed in action.
PersonnelFilter.DEAD.text=Cemetery
PersonnelFilter.DEAD.toolTipText=Display personnel who have passed away.

#### PersonnelFilterStyle Enum
PersonnelFilterStyle.STANDARD.text=Standard
PersonnelFilterStyle.STANDARD.toolTipText=This is the standard filter style for MekHQ, which groups less commonly used but related personnel roles into a single filter (e.g. Doctors and Medics are grouped as Medical Staff)
PersonnelFilterStyle.INDIVIDUAL_ROLE.text=Individual Role
PersonnelFilterStyle.INDIVIDUAL_ROLE.toolTipText=This filter style provides filters that allow one to filter personnel by each individual role, without the filter groupings as seen previously.
PersonnelFilterStyle.ALL.text=All
PersonnelFilterStyle.ALL.toolTipText=This filter style provides all of the standard AND individual role filters.

#### PersonnelTableModelColumn Enum
PersonnelTableModelColumn.RANK.text=Rank
PersonnelTableModelColumn.FIRST_NAME.text=First Name
PersonnelTableModelColumn.LAST_NAME.text=Last Name
PersonnelTableModelColumn.PRE_NOMINAL.text=Pre-Nominal
PersonnelTableModelColumn.GIVEN_NAME.text=Given Name
PersonnelTableModelColumn.SURNAME.text=Surname
PersonnelTableModelColumn.SURNAME.Soldiers.text= soldiers)
PersonnelTableModelColumn.SURNAME.Crew.text= crew)
PersonnelTableModelColumn.BLOODNAME.text=Bloodname
PersonnelTableModelColumn.POST_NOMINAL.text=Post-Nominal
PersonnelTableModelColumn.CALLSIGN.text=Callsign
PersonnelTableModelColumn.AGE.text=Age
PersonnelTableModelColumn.PERSONNEL_STATUS.text=Status
PersonnelTableModelColumn.GENDER.text=Gender
PersonnelTableModelColumn.SKILL_LEVEL.text=Skill Level
PersonnelTableModelColumn.PERSONNEL_ROLE.text=Role
PersonnelTableModelColumn.UNIT_ASSIGNMENT.text=Unit Assignment
PersonnelTableModelColumn.FORCE.text=Force
PersonnelTableModelColumn.DEPLOYED.text=Deployed
PersonnelTableModelColumn.MEK.text=Mech
PersonnelTableModelColumn.GROUND_VEHICLE.text=Vehicle
PersonnelTableModelColumn.NAVAL_VEHICLE.text=Naval
PersonnelTableModelColumn.VTOL.text=VTOL
PersonnelTableModelColumn.AEROSPACE.text=Aero
PersonnelTableModelColumn.CONVENTIONAL_AIRCRAFT.text=Aircraft
PersonnelTableModelColumn.VESSEL.text=Vessel
PersonnelTableModelColumn.BATTLE_ARMOUR.text=Battle Armour
PersonnelTableModelColumn.SMALL_ARMS.text=Small Arms
PersonnelTableModelColumn.ANTI_MEK.text=Anti-Mek
PersonnelTableModelColumn.ARTILLERY.text=Artillery
PersonnelTableModelColumn.TACTICS.text=Tactics
PersonnelTableModelColumn.STRATEGY.text=Strategy
PersonnelTableModelColumn.LEADERSHIP.text=Leadership
PersonnelTableModelColumn.TECH_MEK.text=Tech/Mek
PersonnelTableModelColumn.TECH_AERO.text=Tech/Aero
PersonnelTableModelColumn.TECH_MECHANIC.text=Mechanic
PersonnelTableModelColumn.TECH_BA.text=Tech/BA
PersonnelTableModelColumn.MEDICAL.text=Medical
PersonnelTableModelColumn.ADMINISTRATION.text=Admin
PersonnelTableModelColumn.NEGOTIATION.text=Negotiation
PersonnelTableModelColumn.SCROUNGE.text=Scrounge
PersonnelTableModelColumn.INJURIES.text=Injuries
PersonnelTableModelColumn.KILLS.text=Kills
PersonnelTableModelColumn.SALARY.text=Salary
PersonnelTableModelColumn.XP.text=XP
PersonnelTableModelColumn.ORIGIN_FACTION.text=Origin Faction
PersonnelTableModelColumn.ORIGIN_PLANET.text=Origin Planet
PersonnelTableModelColumn.BIRTHDAY.text=Birthday
PersonnelTableModelColumn.RECRUITMENT_DATE.text=Recruitment Date
PersonnelTableModelColumn.LAST_RANK_CHANGE_DATE.text=Last Rank Change
PersonnelTableModelColumn.DUE_DATE.text=Due Date
PersonnelTableModelColumn.RETIREMENT_DATE.text=Retirement Date
PersonnelTableModelColumn.DEATH_DATE.text=Death Date
PersonnelTableModelColumn.TOUGHNESS.text=Toughness
PersonnelTableModelColumn.EDGE.text=Edge
PersonnelTableModelColumn.SPA_COUNT.text=SPA Count
PersonnelTableModelColumn.IMPLANT_COUNT.text=Implant Count
PersonnelTableModelColumn.PORTRAIT_PATH.text=Portrait Path

#### PersonnelTabView Enum
PersonnelTabView.GRAPHIC.text=Graphic
PersonnelTabView.GRAPHIC.toolTipText=View the person's portrait, their current unit assignment, and their force, all shown with their graphics.
PersonnelTabView.GENERAL.text=General
PersonnelTabView.GENERAL.toolTipText=View the general information for a person.
PersonnelTabView.PILOT_GUNNERY_SKILLS.text=Piloting/Gunnery Skills
PersonnelTabView.PILOT_GUNNERY_SKILLS.toolTipText=View the person's various piloting and gunnery skill values.
PersonnelTabView.INFANTRY_SKILLS.text=Infantry Skills
PersonnelTabView.INFANTRY_SKILLS.toolTipText=View the person's infantry skill values.
PersonnelTabView.TACTICAL_SKILLS.text=Tactical Skills
PersonnelTabView.TACTICAL_SKILLS.toolTipText=View the person's tactical skill values.
PersonnelTabView.TECHNICAL_SKILLS.text=Tech Skills
PersonnelTabView.TECHNICAL_SKILLS.toolTipText=View the person's technical skill values.
PersonnelTabView.ADMINISTRATIVE_SKILLS.text=Admin Skills
PersonnelTabView.ADMINISTRATIVE_SKILLS.toolTipText=View the person's administrative skill values.
PersonnelTabView.BIOGRAPHICAL.text=Biographical Information
PersonnelTabView.BIOGRAPHICAL.toolTipText=View the biographical information about a person, including their age, status, role, and origin faction/planet.
PersonnelTabView.FLUFF.text=Fluff Information
PersonnelTabView.FLUFF.toolTipText=View various fluff information about a person, including their entire name, gender, and their kill count.
PersonnelTabView.DATES.text=Dates
PersonnelTabView.DATES.toolTipText=View the various dates that may be saved for a person.
PersonnelTabView.OTHER.text=Other
PersonnelTabView.OTHER.toolTipText=View various values for a person that are otherwise isolated to export.



#### Menus
### AssignPersonToUnitMenu Class
AssignPersonToUnitMenu.title=Assign to Unit
asPilotMenu.text=As Pilot
asDriverMenu.text=As Driver
asGunnerMenu.text=As Gunner
asCrewmemberMenu.text=As Crewmember
asTechOfficerMenu.text=As Technical/Tactical Officer
asConsoleCommanderMenu.text=As Command Commander
asSoldierMenu.text=As Soldier
asNavigatorMenu.text=As Navigator

### AssignTechToUnitMenu Class
AssignTechToUnitMenu.title=As Tech

### AssignUnitToPersonMenu Class
AssignUnitToPersonMenu.title=Assign Person
pilotMenu.text=Pilot
driverMenu.text=Driver
gunnerMenu.text=Gunner
crewmemberMenu.text=Crewmember
techOfficerMenu.text=Technical/Tactical Officer
consoleCommanderMenu.text=Console Commander
soldierMenu.text=Soldier
navigatorMenu.text=Navigator
miUnassignCrew.text=Unassign Crew

### AssignUnitToTechMenu Class
AssignUnitToTechMenu.title=Tech
miAssignTech.text=%s (%sm)
miUnassignTech.text=Unassign Tech



##### Model
#### ProcurementTableModel Class
ProcurementTableModel.columnNames=Name,Type,Cost per Item,Total Cost,Target,Next Check,Quantity
ProcurementTableModel.defaultToolTip.toolTipText=<html>You can increase or decrease the quantity with the left/right arrows keys or the plus/minus keys. <br>Quantities reduced to zero will remain on the list until the next procurement cycle.</html>

#### RankTableModel Class
RankTableModel.columnNames=Rate,MW Rank,ASF Rank,Vee Crew Rank,Naval Rank,Infantry Rank,Tech Rank,Medical Rank,Admin Rank,Civilian Rank,Officer,Pay Multiplier
RankTableModel.COL_NAME_RATE.toolTipText=The rate for this rank.
RankTableModel.COL_OFFICER.toolTipText=This determines whether the rank is considered to be an officer rank.
RankTableModel.COL_PAYMULT.toolTipText=This is the salary multiplier applied to those of the given rank using this rank system.
RankTableModel.defaultToolTip.toolTipText=ERROR: Default Case Returned by RankTableModel::getToolTip!

#### UnitMarketTableModel Class
UnitMarketTableModel.columnNames=Market,Type,Weight Class,Unit,Price,Percent,Delivery



##### Panels
#### CampaignPresetPanel Class
btnEditPreset.toolTipText=Edit the selected preset, which allows you to make changes to it and overwrite the current saved preset.

<<<<<<< HEAD
#### RandomOriginOptionsPanel Class
RandomOriginOptionsPanel.title=Random Origin
chkRandomizeOrigin.text=Randomize Origin
chkRandomizeOrigin.toolTipText=This generates a random origin faction and planet for personnel based on the selected settings
chkRandomizeDependentsOrigin.text=Randomize Origin for Dependents
chkRandomizeDependentsOrigin.toolTipText=<html>Dependents have their origins randomized so that they don't come from the current planet and the campaign's faction <br>but instead have origins randomized in the same way as standard personnel.</html>
chkRandomizeAroundSpecifiedPlanet.text=Randomize Around Specified Planet
chkRandomizeAroundSpecifiedPlanet.toolTipText=This randomizes the personnel around a specified planet instead of the current planet, which allows one to have a company generated from within a specified region around that planet.
chkSpecifiedSystemFactionSpecific.toolTipText=Filter the specified planet options so they are specific to the faction selected.
lblSpecifiedPlanet.text=Specified Planet
lblSpecifiedPlanet.toolTipText=This is the specified planet around which personnel are randomized.
comboSpecifiedSystem.toolTipText=This is the system from which to select the specified planet around which origin planet and faction are randomized.
lblOriginSearchRadius.text=Random Origin Search Radius
lblOriginSearchRadius.toolTipText=This is the radius in light years from the current planet to search for possible origin planets and factions.
lblOriginDistanceScale.text=Origin Distance Scale
lblOriginDistanceScale.toolTipText=<html>A scaling factor to apply to planetary distances during weighting when randomizing the faction and planetary origins. <br>Values above 1.0 prefer the current location, while values closer to 0.1 spread out the faction selection.</html>
chkAllowClanOrigins.text=Clan Origin Faction Generated for Non-Clan Factions
chkAllowClanOrigins.toolTipText=Generate Clan origin factions for factions that are not tagged as Clan.
chkExtraRandomOrigin.text=Extra Random Planetary Origin
chkExtraRandomOrigin.toolTipText=<html>Random origin is randomized to the planetary level when selected, rather than just randomizing to the system level <br>(with the planet being the primary planet).</html>
=======
#### LayeredForceIconCreationPanel Class
lblIcon.accessibleName=The current layered force icon
btnNewIcon.text=New Icon
btnNewIcon.toolTipText=Replace the current layered force icon with a new icon that only contains a blank frame.
btnClearCurrentTab.text=Clear Current Piece Tab Selections
btnClearCurrentTab.toolTipText=Clear any selections in the currently selected Layered Force Icon piece tab.
LayeredForceIconCreationPanel.btnExport.toolTipText=Export the created layered force icon to a png file.
>>>>>>> e3087f36



##### Panes
#### RankSystemsPane Class
### Rank System
rankSystemPanel.title=Rank System
txtInstructionsRanks.title=Customizing Ranks
txtInstructionsRanks.text=You can use the table here to assign ranks for your campaign. You can use one of the preset rank systems from the pull-down menu or you can design your own by creating a custom rank system. \nYou can save a single rank system as part of the campaign, with any additional custom rank systems to be saved in the user data file instead. Any additional campaign rank systems will be deleted. \nYou can also assign custom multipliers for salary. These multipliers do not need to take into account the officer multiplier which is addressed elsewhere. \n\nWARNING: \n1) This dialog does not warn about the deletion of any campaign custom rank systems that are not the selected rank system for the campaign at this time. \n2) All personnel ranks will be revalidated when this is changed, to migrate them to the proper setup for their new rank system. \n3) This dialog does not validate the data at this time, so be careful with circular logic and ensure you have a valid E0 rank (one MUST be a name like "None" or "Grunt", with "None" specifically handled in code to show as a blank string when the rank name is displayed).
lblRankSystem.text=Rank System
lblRankSystem.toolTipText=This is the standard rank system used in this campaign.
comboRankSystemType.toolTipText=This is the type of rank system selected, which is where the information about the rank system is stored.
btnCreateCustomRankSystem.text=Create Custom Rank System
btnCreateCustomRankSystem.toolTipText=This is used to create a custom rank system, which will start with a default rank setup that is the same as the currently selected system.
### Rank System Buttons
rankSystemButtonsPanel.title=Rank System File Functionalities
btnExportCurrentRankSystem.text=Export Current Rank System
btnExportCurrentRankSystem.toolTipText=This exports the currently selected rank system to an individual file.
btnExportUserDataRankSystems.text=Export User Data Rank Systems
btnExportUserDataRankSystems.toolTipText=<html>This exports all current user data rank systems to the user data ranks file. <br>To make a custom rank system into a user data rank system, use the buttons above the ranks table. <br>This is the best way to add rank systems to the user data file. <br>The export includes doing a complete rank refresh.</html>
btnExportRankSystems.text=Export Rank Systems
btnExportRankSystems.toolTipText=<html>This exports all rank systems to a specified file. <br>This is included for developer and external use, and it is <b>NOT</b> recommended to be used otherwise.</html>
btnImportIndividualRankSystem.text=Import Individual Rank System
btnImportIndividualRankSystem.toolTipText=<html>This imports an individual rank system from a selected file. <br>This is loaded as an option for ranks, and in the style of a campaign custom rank system. <br>This can then be stored in user data by converting the system into a user data rank system before exporting it as part of exporting the user data rank systems.</html>
btnImportRankSystems.text=Import Rank Systems
btnImportRankSystems.toolTipText=<html>This bulk imports rank systems from a selected file. They are not saved to the user data file and will be discarded <br>unless they are either selected for the campaign (which saves the single selected one with the campaign) <br>or are individually converted into user data rank systems and then exported as part of exporting the user data rank systems.</html>
btnRefreshRankSystemsFromFile.text=Refresh Rank Systems From Files
btnRefreshRankSystemsFromFile.toolTipText=This clears and does a complete reload of ranks from file, updating the GUI and rerunning rank validation for all personnel.

#### UnitMarketPane Class
### Filters Panel
chkShowMechs.text=Show 'Mechs
chkShowMechs.toolTipText=Display offers containing BattleMechs.
chkShowVehicles.text=Show Vehicles
chkShowVehicles.toolTipText=Display offers containing vehicles.
chkShowAerospace.text=Show Aerospace
chkShowAerospace.toolTipText=Display offers containing aerospace fighters.
chkFilterByPercentageOfCost.text=Show only units at
chkFilterByPercentageOfCost.toolTipText=Filter out units above the specified percentage of market value.
spnFilterByPercentageOfCost.toolTipText=Filter out units with market value above this percentage when the filter is enabled.
lblCostPercentageThreshold.text=% of market value or lower
### Black Market Panel
lblBlackMarketWarning.text=<html><i>The black market carries risk of being cheated.</i></html>
### Reports
UnitMarketPane.BlackMarketSwindled.report=<font color='red'>Swindled! Money was paid, but no unit was ever delivered.</font>
UnitMarketPane.CannotAfford.report=<font color='red'><b>You cannot afford %s. Transaction cancelled.</b></font>
UnitMarketPane.UnitDeliveryLength.report=<font color='green'>Unit will be delivered in %s days.</font>
### Financial Statements
UnitMarketPane.PurchasedUnit.finances=Purchased %s
UnitMarketPane.PurchasedUnitBlackMarketSwindled.finances=Purchased %s (lost on black market)<|MERGE_RESOLUTION|>--- conflicted
+++ resolved
@@ -2,14 +2,6 @@
 
 ##### General GUI Resources
 ##### These are repeated multiple times across the GUI to mean the same thing, and thus can be kept here
-#### Base HTML String Codes
-BR.text=<br>
-EM.text=<em>
-EMClose.text=</em>
-HR.text=<hr>
-ItalicsOpen.text=<em>
-ItalicsClose.text=</em>
-
 #### Component Text
 AddGM.text=Add (GM)
 AddGM.toolTipText=Adds the selected item(s) to the campaign, without waiting or paying for them.
@@ -720,7 +712,14 @@
 #### CampaignPresetPanel Class
 btnEditPreset.toolTipText=Edit the selected preset, which allows you to make changes to it and overwrite the current saved preset.
 
-<<<<<<< HEAD
+#### LayeredForceIconCreationPanel Class
+lblIcon.accessibleName=The current layered force icon
+btnNewIcon.text=New Icon
+btnNewIcon.toolTipText=Replace the current layered force icon with a new icon that only contains a blank frame.
+btnClearCurrentTab.text=Clear Current Piece Tab Selections
+btnClearCurrentTab.toolTipText=Clear any selections in the currently selected Layered Force Icon piece tab.
+LayeredForceIconCreationPanel.btnExport.toolTipText=Export the created layered force icon to a png file.
+
 #### RandomOriginOptionsPanel Class
 RandomOriginOptionsPanel.title=Random Origin
 chkRandomizeOrigin.text=Randomize Origin
@@ -741,15 +740,6 @@
 chkAllowClanOrigins.toolTipText=Generate Clan origin factions for factions that are not tagged as Clan.
 chkExtraRandomOrigin.text=Extra Random Planetary Origin
 chkExtraRandomOrigin.toolTipText=<html>Random origin is randomized to the planetary level when selected, rather than just randomizing to the system level <br>(with the planet being the primary planet).</html>
-=======
-#### LayeredForceIconCreationPanel Class
-lblIcon.accessibleName=The current layered force icon
-btnNewIcon.text=New Icon
-btnNewIcon.toolTipText=Replace the current layered force icon with a new icon that only contains a blank frame.
-btnClearCurrentTab.text=Clear Current Piece Tab Selections
-btnClearCurrentTab.toolTipText=Clear any selections in the currently selected Layered Force Icon piece tab.
-LayeredForceIconCreationPanel.btnExport.toolTipText=Export the created layered force icon to a png file.
->>>>>>> e3087f36
 
 
 
