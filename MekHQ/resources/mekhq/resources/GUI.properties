# This is used to store any mekhq/gui Resources

##### General GUI Resources
##### These are repeated multiple times across the GUI to mean the same thing, and thus can be kept here
#### Base HTML String Codes
BR.text=<br>
EM.text=<em>
EMClose.text=</em>
HR.text=<hr>
ItalicsOpen.text=<em>
ItalicsClose.text=</em>

#### Component Text
AddGM.text=Add (GM)
AddGM.toolTipText=Adds the selected item(s) to the campaign, without waiting or paying for them.
Apply.text=Apply
Cancel.text=Cancel
Cancel.toolTipText=Cancel out of the dialog. No changes made will be saved.
Clan.text=Clan
Close.text=Close
Day.text=Day
Days.text=Days
Edit.text=Edit
Eligible.text=Eligible
Export.text=Export
Faction.text=Faction
FactionSpecific.text=Faction Specific
False.text=False
Gender.text=Gender
Generate.text=Generate
GMMode.text=GM Mode
GMMode.toolTipText=The contents of this menu are intended solely for GM use.
Import.text=Import
None.text=None
Ok.text=Ok
Ok.toolTipText=Confirm the changes and close the dialog.
Part.text=Part
Phenotype.text=Phenotype
Purchase.text=Purchase
Purchase.toolTipText=Purchases the selected item(s), thus adding them to the campaign.
RefreshDirectory.text=Refresh Directory
RefreshDirectory.toolTipText=This clears and refreshes the currently utilized directory type from disk.
Remove.text=Remove
Remove.toolTipText=Remove the selected item(s).
RestoreDefaults.text=Restore Defaults
True.text=True
Unit.text=Unit
Validate.text=Validate
Validate.toolTipText=Validate the data contained within this dialog.
ValidationSuccess.title=Validation Success
ValidationSuccess.text=The data validated successfully.
ValidationFailure.title=Validation Failure
ValidationWarning.title=Validation Issue
Year.text=Year



##### Adapter
#### PersonnelTableMouseAdapter Class - TODO : unfinished, with cleanup required
improved.format=%s improved %s!
gainedEdge.format=%s gained edge point!
gained.format=%s gained %s!
confirmRetireQ.format=Do you really want to change the status of %s to a non-active status?
numPrisoners.text=%d prisoners
confirmFree.format=Do you really want to set %s free?
freeQ.text=Free?
ransomQ.format=Ransom %d prisoners for %s?
ransom.text=Ransom
ransomReport.format=%d prisoners have been ransomed for %s.
numPersonnel.text=%d personnel
confirmRemove.format=Do you really want to remove %s?
removeQ.text=Remove?
confirmRemoveMultiple.text=Do you really want to remove personnel?
editBiography.text=Edit Biography
xp.text=XP
edge.text=Edge
bareHands.text=Bare Hands
removedCommander.format=%s has been removed as the overall unit commander.
setAsCommander.format=%s has been set as the overall unit commander.
enterNewCallsign.text=Enter new callsign
editCallsign.text=Edit Callsign
changeSalary.text=Change Salary (-1 to remove custom salary)
changeRank.text=Change Rank
changeRankSystem.text=Change Rank System
useCampaignRankSystem.text=Use Campaign Rank System
changeMDClass.text=Change Manei Domini Class
changeMDRank.text=Change Manei Domini Rank
changePrimaryDesignation.text=Change Primary Designation
changeSecondaryDesignation.text=Change Secondary Designation
changeStatus.text=Change Status
imprison.text=Imprison
free.text=Free
recruit.text=Recruit
changePrimaryRole.text=Change Primary Role
changeSecondaryRole.text=Change Secondary Role
setSalary.text=Set Salary...
chooseSpouse.text=Choose Spouse (Mate)
spouseMenuMale.text=Male
spouseMenuFemale.text=Female
marriageBondsmanDesc.format=Bondsman %s, %d, %s
marriagePrisonerDesc.format=Prisoner %s, %d, %s
marriagePartnerDesc.format=%s, %d, %s
removeSpouse.text=Remove Spouse
award.text=Award
removeAward.text=Remove Award
spendXP.text=Spend XP
spendOnSpecialAbilities.text=Special Abilities
costNotPossible.text=(Not Possible)
costValue.format=(%dXP)
abilityDesc.format=%s %s
humantro_mek.text=Mek
humantro_aero.text=Aero
humantro_vee.text=Vee
humantro_ba.text=BA
specialist.text=Specialist
laserSpecialist.text=Laser Specialist
missileSpecialist.text=Missile Specialist
ballisticSpecialist.text=Ballistic Specialist
rangemaster.text=Range Master
rangemaster_med.text=Range Master (Medium)
rangemaster_lng.text=Range Master (Long)
rangemaster_xtm.text=Range Master (Extreme)
spendOnCurrentSkills.text=Current Skills
spendOnNewSkills.text=New Skills
skillDesc.format=%s (%dXP)
spendOnEdge.text=Edge Point (%dXP)
setEdgeTriggers.text=Set Edge Triggers
edgeTriggerHeadHits.text=Head Hits
edgeTriggerTAC.text=Through Armor Crits
edgeTriggerKO.text=Fail KO check
edgeTriggerExplosion.text=Ammo Explosion
edgeTriggerMASCFailure.text=MASC Failures
edgeTriggerAeroAltLoss.text=Atmospheric Altitude Loss
edgeTriggerAeroExplosion.text=Ammo/Fuel Explosion
edgeTriggerAeroKO.text=AF/CF/SC Pilot KO check
edgeTriggerAeroLuckyCrit.text=Ignore Lucky Crit
edgeTriggerAeroNukeCrit.text=Nuclear Missile Crit
edgeTriggerAeroTrnBayCrit.text=Transported Unit Crit
edgeTriggerHealCheck.text=Critically Fail Healing check
edgeTriggerBreakPart.text=Fail Repair Check that Would Break a Part
edgeTriggerFailedRefit.text=Fail Refit Roll
edgeTriggerAcquireCheck.text=Fail Acquisition check
specialFlags.text=Special Flags...
commander.text=Commander
tryingToMarry.text=Trying to Marry
tryingToMarry.toolTipText=If this is selected then a person will be included as a potential spouse for marriages \n(standard checks still apply, so married personnel will not be included even if this flag is selected)
tryingToConceive.text=Trying to Conceive
tryingToConceive.toolTipText=If this is selected the person has a chance to have children created through random procreation.
founder.text=Founder
on.text=On
off.text=Off
changePortrait.text=Change Portrait...
bulkAssignSinglePortrait.text=Bulk Change to a Single Portrait...
changeBiography.text=Change Biography...
changeCallsign.text=Change Callsign...
editPersonnelLog.text=Edit Personnel Log...
addSingleLogEntry.text=Add Single Log Entry...
editMissionLog.text=Edit Mission Log...
addMissionEntry.text=Add Mission Entry...
editKillLog.text=Edit Kill Log...
assignKill.text=Assign Kill...
exportPersonnel.text=Export Personnel
sack.text=Sack...
## Randomization Menu
randomizationMenu.text=Randomization Menu
miRandomName.single.text=Randomize Name
miRandomName.bulk.text=Randomize Names
miRandomCallsign.single.text=Randomize Callsign
miRandomCallsign.bulk.text=Randomize Callsigns
miRandomBloodnameCheck.single.text=Random Bloodname Check
miRandomBloodnameCheck.bulk.text=Random Bloodname Checks
miRandomBloodname.single.text=Assign Random Bloodname
miRandomBloodname.bulk.text=Assign Random Bloodnames
miRandomPortrait.single.text=Randomize Portrait
miRandomPortrait.bulk.text=Randomize Portraits
miRandomOrigin.single.text=Randomize Origin
miRandomOrigin.bulk.text=Randomize Origins
miRandomOriginFaction.single.text=Randomize Origin Faction
miRandomOriginFaction.bulk.text=Randomize Origin Factions
miRandomOriginPlanet.single.text=Randomize Origin Planet
miRandomOriginPlanet.bulk.text=Randomize Origin Planets
## GM Menu
gmMode.text=GM Mode
changePrisonerStatus.text=Change Prisoner Status
removePerson.text=Remove Person
editHits.text=Edit Hits...
add1XP.text=Add 1 XP
addXP.text=Add XP...
setXP.text=Set XP
setEdge.text=Set Edge
edit.text=Edit...
loadGMTools.text=Load GM Tools...
removeAllInjuries.text=Remove All Injuries
removeInjury.format=Remove Injury: %s
editInjuries.text=Edit Injuries...
addPregnancy.text=Add Pregnancy
addPregnancies.text=Add Pregnancies
removePregnancy.text=Remove Pregnancy
removePregnancies.text=Remove Pregnancies

#### ProcurementTableMouseAdapter Class
miClearItems.text=Clear All Items
miClearItems.toolTipText=This immediately removes all selected items from the procurement list, as well as any items currently showing as zero left to acquire.
miProcureSingleItemImmediately.text=Procure Single Item Immediately
miProcureSingleItemImmediately.toolTipText=This immediately attempts to procure an item for each selected row as if an administrator had successfully rolled to acquire the item.
miAddSingleItemImmediately.text=Add Single Item Immediately
miAddSingleItemImmediately.toolTipText=This immediately adds a single item for each selected row to the campaign.
miProcureAllItemsImmediately.text=Procure All Items Immediately
miProcureAllItemsImmediately.toolTipText=This immediately attempts to acquire all items for each selected row as if an administrator had successfully rolled to acquire the items.
miAddAllItemsImmediately.text=Add All Items Immediately
miAddAllItemsImmediately.toolTipText=This immediately adds all items for the selected rows to the campaign.
ProcurementTableMouseAdapter.ProcuredItem.report=<font color='Green'><b>Procured %s</b></font>
ProcurementTableMouseAdapter.CannotAffordToPurchaseItem.report=<font color='red'><b>You cannot afford to purchase %s</b></font>
ProcurementTableMouseAdapter.GMAdded.report=<font color='Green'><b>GM Added %s</b></font>

### UnitTableMouseAdapter Class - TODO : unfinished, with cleanup required
deleteUnitsCount.text=%d units
removeQ.title=Remove?
confirmRemove.text=Do you really want to remove %s?
hireMinimumComplement.text=Hire minimum complement
addMinimumComplement.text=Add minimum complement



##### Base Components
#### AbstractMHQNagDialog
chkIgnore.text=Do not bother me again
chkIgnore.toolTipText=If selected this nag will no longer show until re-enabled under MekHQ Options.



##### Dialog
#### Icon Dialogs
### LayeredForceIconDialog Class
LayeredForceIconDialog.title=Create Force Icon
StandardIconTab.title=Standard Icon
LayeredIconTab.title=Layered Icon

### StandardForceIconChooserDialog
StandardForceIconDialog.title=Select Force Icon

### UnitIconDialog Class
UnitIconDialog.title=Select Unit Icon
UnitIconDialog.btnNone.toolTipText=The unit does not have a unit icon. This will hide all displays of the unit icon outside of Campaign Options.

#### Nag Dialogs
### InsufficientAstechsNagDialog Class
InsufficientAstechsNagDialog.title=Astech Shortage
InsufficientAstechsNagDialog.text=You do not have enough astechs for your techs. You need %d more astech(s). Do you wish to proceed?

### InsufficientAstechTimeNagDialog Class
InsufficientAstechTimeNagDialog.title=Astech Shortage
InsufficientAstechTimeNagDialog.text=You do not have enough remaining astech time for maintenance. You need %d more astech(s). Do you wish to proceed?

### InsufficientMedicsNagDialog Class
InsufficientMedicsNagDialog.title=Medic Shortage
InsufficientMedicsNagDialog.text=You do not have enough medics for your doctors. You need %d more medic(s). Do you wish to proceed?

### OutstandingScenariosNagDialog Class
OutstandingScenariosNagDialog.title=Pending Battle
OutstandingScenariosNagDialog.text=You have a pending battle. Failure to deploy will result in a defeat and a minor contract breach. \nDo you really wish to advance the day?

### ShortDeploymentNagDialog Class
ShortDeploymentNagDialog.title=Unmet Deployment Requirements
ShortDeploymentNagDialog.text=You have not met the deployment levels required by your contracts. Do you really wish to advance the day?

### UnmaintainedUnitsNagDialog Class
UnmaintainedUnitsNagDialog.title=Unmaintained Units
UnmaintainedUnitsNagDialog.text=You have unmaintained units. Do you really wish to advance the day?

### UnresolvedStratConContactsNagDialog Class
UnresolvedStratConContactsNagDialog.title=Unresolved StratCon Contacts
UnresolvedStratConContactsNagDialog.text=You have unresolved contacts on the StratCon interface:\n%s\nAdvance day anyway?

#### Report Dialogs
### CargoReportDialog Class
CargoReportDialog.title=Cargo Report

### HangarReportDialog Class
HangarReportDialog.title=Hangar Report

### MaintenanceReportDialog Class
MaintenanceReportDialog.title=Maintenance Report
MaintenanceReportDialog.Unit.title=Maintenance Report for %s

### MonthlyUnitCostReportDialog Class
MonthlyUnitCostReportDialog.title=Monthly Cost Report
MonthlyUnitCostReportDialog.Unit.title=Monthly Cost Report for %s

### NewsReportDialog Class
NewsReportDialog.title=News Report

### PersonnelReportDialog Class
PersonnelReportDialog.title=Personnel Report

### TransportReportDialog Class
TransportReportDialog.title=Transport Capacity Report

### UnitRatingReportDialog Class
UnitRatingReportDialog.title=Unit Rating Report

#### Unspecified Dialogs
### AddOrEditPersonnelEntryDialog Class
AddOrEditPersonnelEntryDialog.AddEntry.title=Add Log Entry
AddOrEditPersonnelEntryDialog.EditEntry.title=Edit Log Entry
txtDescription.title=Description

### AdvanceDaysDialog Class
AdvanceDaysDialog.title=Advance Day(s) Dialog
spnDays.toolTipText=This is the number of days to advance upon selecting Start Advancement. Any other button will change this number to the remaining number of days.
lblDays.text=Days
btnStartAdvancement.text=Start Advancement
btnStartAdvancement.toolTipText=Start advancing the number of days specified.
btnNewDay.text=New Day
btnNewDay.toolTipText=Advance to tomorrow.
btnNewWeek.text=New Week
btnNewWeek.toolTipText=Advance to next monday.
btnNewMonth.text=New Month
btnNewMonth.toolTipText=Advance to the first day of the next month (e.g. 01-JAN-3025, 01-FEB-3025)
btnNewYear.text=New Year
btnNewYear.toolTipText=Advance to the first day of the next year (e.g. 01-JAN-3025, 01-JAN-3026)
btnNewQuinquennial.text=New Quinquennial
btnNewQuinquennial.toolTipText=Advance to the first day of the next quinquennial (e.g. 01-JAN-3025, 01-JAN-3030)
btnNewDecade.text=New Decade
btnNewDecade.toolTipText=Advance to the first day of the next decade (e.g. 01-JAN-3030, 01-JAN-3040)

### CampaignPresetSelectionDialog Class
CampaignPresetSelectionDialog.title=Select Campaign Preset

### ContractMarketDialog Class
ContractMarketDialog.title=Contract Market

### CreateCampaignPresetDialog Class
CreateCampaignPresetDialog.title=Create Campaign Preset
txtPresetName.text=Enter Preset Name
txtPresetName.toolTipText=This is the name of the preset, which we recommend ensuring is unique.
txtPresetDescription.text=Enter Preset Description
txtPresetDescription.toolTipText=This is used to describe the preset in the selection screen.
## Continuous Panel
startupCampaignPresetPanel.title=Startup Options
startupCampaignPresetPanel.toolTipText=These are options that are only applied when starting a new campaign.
chkSpecifyDate.text=Specify Starting Date
chkSpecifyDate.toolTipText=This allows you to specify the date a campaign will start on. The default starting date is %s.
btnDate.toolTipText=Press to load a dialog to select the start date.
chkSpecifyFaction.text=Specify Starting Faction
chkSpecifyFaction.toolTipText=This allows you to specify the faction a campaign will start with. The default starting faction is Mercenary.
chkSpecifyPlanet.text=Specify Starting Planet
chkSpecifyPlanet.toolTipText=This allows you to specify the starting planet for a campaign. The default starting planet is otherwise the starting planet per faction as per /data/universe/factions.xml.
chkStartingSystemFactionSpecific.toolTipText=Filter the starting planet options so they are specific to the selected starting faction.
comboStartingSystem.toolTipText=This is the system to select the starting planet from.
comboStartingPlanet.toolTipText=This is the planet the campaign will start at.
chkSpecifyRankSystem.text=Specify Rank System
chkSpecifyRankSystem.toolTipText=This allows you to specify the starting rank system for a campaign. The default starting rank system is the Second Star League Defense Force.
comboRankSystem.toolTipText=This is the rank system the campaign will start with.
lblContractCount.text=Starting Contract Count
lblContractCount.toolTipText=Specify the number of contracts generated by the contract market at the start of a campaign. The default starting contract count is 2 (AtB Contract Market).
## Continuous Panel
continuousCampaignPresetPanel.title=Continuous Options
continuousCampaignPresetPanel.toolTipText=These are options that are applied when starting a new campaign and can be applied to a pre-existing campaign.
chkSpecifyGameOptions.text=Specify MegaMek Game Options
chkSpecifyGameOptions.toolTipText=This allows you to specify the MegaMek game options. If this is left empty, the default options will be kept.
btnGameOptions.text=View Game Options
btnGameOptions.toolTipText=This lets you view the current MegaMek game options.
chkSpecifyCampaignOptions.text=Specify Campaign Options
chkSpecifyCampaignOptions.toolTipText=This allows you to specify the MekHQ campaign options. If this is left empty, the default options will be kept.
## Button Actions
blankPresetName.text=The entered preset name cannot be blank.
nullFactionSpecified.text=The specified faction is non-existent. Do you want to continue, ignoring the faction specification?
nullPlanetSpecified.text=The specified planet is non-existent. Do you want to continue, ignoring the planet specification?
nullRankSystemSpecified.text=The specified rank system is non-existent. Do you want to continue, ignoring the rank system specification?

### CustomRankSystemCreationDialog Class
CustomRankSystemCreationDialog.title=Custom Rank System Creation
lblRankSystemCode.text=Rank System Code
lblRankSystemCode.toolTipText=This is the internal code used to process rank systems. This should be a handful of capital letters, although they will be capitalized automatically if this is missed.
lblRankSystemName.text=Rank System Name
lblRankSystemName.toolTipText=This is name of the rank system. It cannot be blank.
lblRankSystemDescription.text=Rank System Description
lblRankSystemDescription.toolTipText=This is a description of the rank system.
chkUseROMDesignation.text=Use ROM Designation
chkUseROMDesignation.toolTipText=The rank system uses ComStar's ROM branch designations.
chkUseManeiDomini.text=Use Manei Domini Class/Rank
chkUseManeiDomini.toolTipText=The rank system uses the Word of Blake's Manei Domini Class and Rank designations.
lblRankSystemType.text=Rank System Type
lblRankSystemType.toolTipText=This is the type for the rank system, which is used to determine how they are saved and processed.
chkSwapToRankSystem.text=Swap to Rank System upon Creation
chkSwapToRankSystem.toolTipText=This will swap you to having this rank system when working with rank systems.
CustomRankSystemCreationDialog.BlankRankSystemCode.text=The entered rank system code cannot be blank.
CustomRankSystemCreationDialog.BlankRankSystemName.text=The entered rank system name cannot be blank.
CustomRankSystemCreationDialog.DuplicateCode.text=The entered rank system code cannot duplicate an existing code, as all rank systems must have a unique system code.

### GMToolsDialog Class
GMToolsDialog.title=GM Tools
## General Tab
generalTab.title=General
# Dice Panel
dicePanel.title=Dice Roller
lblRolls.text=rolls of
lblSides.text=d
lblTotalDiceResults.text=Result:
lblTotalDiceResult.text=%5d
btnDiceRoll.text=Roll
btnDiceRoll.toolTipText=Perform the specified dice roll.
lblIndividualDiceResults.text=Individual Results:
# RAT Panel
ratPanel.title=RAT Roller
lblQuality.text=Quality
lblUnitType.text=Unit Type
lblWeight.text=Weight
btnRollRAT.text=Roll For RAT
btnRollRAT.toolTipText=Roll a unit on the selected RATs or the force generator (based on Campaign Options settings) using the provided values.
btnAddUnit.text=Add Unit
btnAddUnit.toolTipText=Adds the unit to the campaign at no cost, assigning them to the current person if loaded with a person and they do not have a unit assigned.
invalidYear.error=Please enter a valid year
noValidUnit.error=No unit matching criteria and purchase restrictions.
entityLoadFailure.error=Failed to load entity %s from %s
## Names Tab
namesTab.title=Names
# Name Panel
namePanel.title=Name Generator
lblOriginFaction.text=Origin Faction
factionWeighted.text=Faction Weighted
lblHistoricalEthnicity.text=Historical Ethnicity
lblClanner.text=Clanner
lblCurrentName.text=Current Name:
lblNameGenerated.text=Generated Name:
lblNamesGenerated.text=Generated Name(s):
btnGenerateName.text=Generate Name
btnGenerateName.toolTipText=Generate a name using the provided values.
btnGenerateNames.text=Generate Name(s)
btnGenerateNames.toolTipText=Generate the specified number of names using the provided values.
btnAssignName.text=Assign Name
btnAssignName.toolTipText=Assign the currently generated name to the current person. If one has not been generated it will be generated before being immediately assigned.
# Callsign Panel
callsignPanel.title=Callsign Generator
lblCurrentCallsign.text=Current Callsign:
lblCallsignGenerated.text=Generated Callsign:
lblCallsignsGenerated.text=Generated Callsign(s):
btnGenerateCallsign.text=Generate Callsign
btnGenerateCallsign.toolTipText=Generate a callsign using the provided values.
btnGenerateCallsigns.text=Generate Callsign(s)
btnGenerateCallsigns.toolTipText=Generate the specified number of callsigns using the provided values.
btnAssignCallsign.text=Assign Callsign
btnAssignCallsign.toolTipText=Assign the currently generated callsign to the current person. If one has not been generated it will be generated before being immediately assigned.
# Bloodname Panel
bloodnamePanel.title=Bloodname Generator
lblCurrentBloodname.text=Current Bloodname:
lblBloodnameGenerated.text=Generated Bloodname:
lblOriginClanGenerated.text=Generated Clan
lblPhenotypeGenerated.text=Generated Phenotype
btnGenerateBloodname.text=Generate Bloodname
btnGenerateBloodname.toolTipText=Generate a bloodname using the provided values.
btnAssignBloodname.text=Assign Bloodname
btnAssignBloodname.toolTipText=Assign the currently generated bloodname to the current person. If one has not been generated it will be generated before being immediately assigned.
## Personnel Module Tab
personnelModuleTab.title=Personnel Modules
# Procreation Panel
procreationPanel.title=Procreation
chkProcreationEligibilityType.text=Check Random Procreation Eligibility
chkProcreationEligibilityType.toolTipText=Checks if the person is eligible for random procreation when selected instead of for manual procreation. The eligibility check automatically occurs when this selection changes.
# Random Marriage Panel
# Random Death Panel
## Layered Force Icon Tab
layeredForceIconTab.title=Layered Force Icon

### UnitMarketDialog Class
UnitMarketDialog.title=Unit Market



##### Enums
#### ForceIconOperationalStatusStyle Enum
ForceIconOperationalStatusStyle.BORDER.text=Border
ForceIconOperationalStatusStyle.BORDER.toolTipText=Displays the operational status of the force using an external border around the frame, turning the force icon below the formation into a rectangle.
ForceIconOperationalStatusStyle.TAB.text=Tab
ForceIconOperationalStatusStyle.TAB.toolTipText=Displays the operational status of the force using a tab on the top right of the force icon.

#### PersonnelFilter Enum
PersonnelFilter.ALL.text=All Personnel
PersonnelFilter.ALL.toolTipText=Display all personnel
PersonnelFilter.ACTIVE.text=Active Personnel
PersonnelFilter.ACTIVE.toolTipText=Display all active personnel
PersonnelFilter.COMBAT.text=Combat Personnel
PersonnelFilter.COMBAT.toolTipText=Display all active combat personnel
PersonnelFilter.SUPPORT.text=Support Personnel
PersonnelFilter.SUPPORT.toolTipText=Display all active support personnel
PersonnelFilter.MECHWARRIORS.text=MechWarriors
PersonnelFilter.MECHWARRIORS.toolTipText=Display all active MechWarriors and LAM pilots.
PersonnelFilter.MECHWARRIOR.text=MechWarriors
PersonnelFilter.MECHWARRIOR.toolTipText=Display all active MechWarriors
PersonnelFilter.LAM_PILOT.text=LAM Pilots
PersonnelFilter.LAM_PILOT.toolTipText=Display all active LAM pilots
PersonnelFilter.VEHICLE_CREWMEMBER.text=Vehicle Crews
PersonnelFilter.VEHICLE_CREWMEMBER.toolTipText=Display all active vehicle crew
PersonnelFilter.GROUND_VEHICLE_DRIVER.text=Vehicle Drivers
PersonnelFilter.GROUND_VEHICLE_DRIVER.toolTipText=Display active ground vehicle drivers
PersonnelFilter.NAVAL_VEHICLE_DRIVER.text=Naval Drivers
PersonnelFilter.NAVAL_VEHICLE_DRIVER.toolTipText=Display active naval vehicle drivers
PersonnelFilter.VTOL_PILOT.text=VTOL Pilots
PersonnelFilter.VTOL_PILOT.toolTipText=Display active VTOL pilots
PersonnelFilter.VEHICLE_GUNNER.text=Vehicle Gunners
PersonnelFilter.VEHICLE_GUNNER.toolTipText=Display active vehicle gunners
PersonnelFilter.VEHICLE_CREW.text=Vehicle Crew
PersonnelFilter.VEHICLE_CREW.toolTipText=Display active vehicle crewmembers
PersonnelFilter.AEROSPACE_PILOT.text=Aerospace Pilots
PersonnelFilter.AEROSPACE_PILOT.toolTipText=Display active aerospace pilots
PersonnelFilter.CONVENTIONAL_AIRCRAFT_PILOT.text=Conventional Pilots
PersonnelFilter.CONVENTIONAL_AIRCRAFT_PILOT.toolTipText=Display active conventional aircraft pilots
PersonnelFilter.PROTOMECH_PILOT.text=ProtoMech Pilots
PersonnelFilter.PROTOMECH_PILOT.toolTipText=Display active ProtoMech pilots
PersonnelFilter.BATTLE_ARMOUR.text=Battle Armor
PersonnelFilter.BATTLE_ARMOUR.toolTipText=Display active battle armor pilots and elementals
PersonnelFilter.SOLDIER.text=Soldiers
PersonnelFilter.SOLDIER.toolTipText=Display active soldiers
PersonnelFilter.VESSEL_CREWMEMBER.text=Large Vessel Crews
PersonnelFilter.VESSEL_CREWMEMBER.toolTipText=Display active large vessel crews
PersonnelFilter.VESSEL_PILOT.text=Vessel Pilots
PersonnelFilter.VESSEL_PILOT.toolTipText=Display active vessel pilots
PersonnelFilter.VESSEL_GUNNER.text=Vessel Gunners
PersonnelFilter.VESSEL_GUNNER.toolTipText=Display active vessel gunners
PersonnelFilter.VESSEL_CREW.text=Vessel Crew
PersonnelFilter.VESSEL_CREW.toolTipText=Display active vessel crew
PersonnelFilter.VESSEL_NAVIGATOR.text=Hyperspace Navigators
PersonnelFilter.VESSEL_NAVIGATOR.toolTipText=Display active hyperspace navigators
PersonnelFilter.TECH.text=Techs
PersonnelFilter.TECH.toolTipText=Display active techs
PersonnelFilter.MECH_TECH.text=Mech Techs
PersonnelFilter.MECH_TECH.toolTipText=Display active mech techs
PersonnelFilter.MECHANIC.text=Mechanics
PersonnelFilter.MECHANIC.toolTipText=Display active mechanics
PersonnelFilter.AERO_TECH.text=Aerospace Techs
PersonnelFilter.AERO_TECH.toolTipText=Display active aerospace techs
PersonnelFilter.BA_TECH.text=Battle Armour Techs
PersonnelFilter.BA_TECH.toolTipText=Display active battle armor techs
PersonnelFilter.ASTECH.text=Astechs
PersonnelFilter.ASTECH.toolTipText=Display active astechs
PersonnelFilter.MEDICAL.text=Medical Staff
PersonnelFilter.MEDICAL.toolTipText=Display active medical staff, namely doctors and medics
PersonnelFilter.DOCTOR.text=Doctors
PersonnelFilter.DOCTOR.toolTipText=Display active doctors
PersonnelFilter.MEDIC.text=Medics
PersonnelFilter.MEDIC.toolTipText=Display active medics
PersonnelFilter.ADMINISTRATOR.text=Administrators
PersonnelFilter.ADMINISTRATOR.toolTipText=Display all active administrators
PersonnelFilter.ADMINISTRATOR_COMMAND.text=Administrators (Command)
PersonnelFilter.ADMINISTRATOR_COMMAND.toolTipText=Display command-focused administrators
PersonnelFilter.ADMINISTRATOR_LOGISTICS.text=Administrators (Logistics)
PersonnelFilter.ADMINISTRATOR_LOGISTICS.toolTipText=Display logistics-focused administrators
PersonnelFilter.ADMINISTRATOR_TRANSPORT.text=Administrators (Transport)
PersonnelFilter.ADMINISTRATOR_TRANSPORT.toolTipText=Display transport-focused administrators
PersonnelFilter.ADMINISTRATOR_HR.text=Administrators (HR)
PersonnelFilter.ADMINISTRATOR_HR.toolTipText=Display human resources-focused administrators
PersonnelFilter.DEPENDENT.text=Dependents
PersonnelFilter.DEPENDENT.toolTipText=Display active personnel with the Dependent primary role.
PersonnelFilter.FOUNDER.text=Founders
PersonnelFilter.FOUNDER.toolTipText=Display personnel with the Founder tag.
PersonnelFilter.PRISONER.text=Prisoners
PersonnelFilter.PRISONER.toolTipText=Display prisoners and bondsmen.
PersonnelFilter.INACTIVE.text=Inactive Personnel
PersonnelFilter.INACTIVE.toolTipText=Display personnel who are currently inactive.
PersonnelFilter.RETIRED.text=Retired Personnel
PersonnelFilter.RETIRED.toolTipText=Display retired personnel.
PersonnelFilter.MIA.text=Missing in Action Personnel
PersonnelFilter.MIA.toolTipText=Display personnel who are currently missing in action.
PersonnelFilter.KIA.text=Rolls of Honor
PersonnelFilter.KIA.toolTipText=Display personnel who have been killed in action.
PersonnelFilter.DEAD.text=Cemetery
PersonnelFilter.DEAD.toolTipText=Display personnel who have passed away.

#### PersonnelFilterStyle Enum
PersonnelFilterStyle.STANDARD.text=Standard
PersonnelFilterStyle.STANDARD.toolTipText=This is the standard filter style for MekHQ, which groups less commonly used but related personnel roles into a single filter (e.g. Doctors and Medics are grouped as Medical Staff)
PersonnelFilterStyle.INDIVIDUAL_ROLE.text=Individual Role
PersonnelFilterStyle.INDIVIDUAL_ROLE.toolTipText=This filter style provides filters that allow one to filter personnel by each individual role, without the filter groupings as seen previously.
PersonnelFilterStyle.ALL.text=All
PersonnelFilterStyle.ALL.toolTipText=This filter style provides all of the standard AND individual role filters.

#### PersonnelTabView Enum
PersonnelTabView.GRAPHIC.text=Graphic
PersonnelTabView.GRAPHIC.toolTipText=View the person's portrait, their current unit assignment, and their force, all shown with their graphics.
PersonnelTabView.GENERAL.text=General
PersonnelTabView.GENERAL.toolTipText=View the general information for a person.
PersonnelTabView.PILOT_GUNNERY_SKILLS.text=Piloting/Gunnery Skills
PersonnelTabView.PILOT_GUNNERY_SKILLS.toolTipText=View the person's various piloting and gunnery skill values.
PersonnelTabView.INFANTRY_SKILLS.text=Infantry Skills
PersonnelTabView.INFANTRY_SKILLS.toolTipText=View the person's infantry skill values.
PersonnelTabView.TACTICAL_SKILLS.text=Tactical Skills
PersonnelTabView.TACTICAL_SKILLS.toolTipText=View the person's tactical skill values.
PersonnelTabView.TECHNICAL_SKILLS.text=Tech Skills
PersonnelTabView.TECHNICAL_SKILLS.toolTipText=View the person's technical skill values.
PersonnelTabView.ADMINISTRATIVE_SKILLS.text=Admin Skills
PersonnelTabView.ADMINISTRATIVE_SKILLS.toolTipText=View the person's administrative skill values.
PersonnelTabView.BIOGRAPHICAL.text=Biographical Information
PersonnelTabView.BIOGRAPHICAL.toolTipText=View the biographical information about a person, including their age, status, role, origin faction/planet, recruitment date, and their death date.
PersonnelTabView.FLUFF.text=Fluff Information
PersonnelTabView.FLUFF.toolTipText=View various fluff information about a person, including their entire name, gender, and their kill count.



#### Menus
### AssignPersonToUnitMenu Class
AssignPersonToUnitMenu.title=Assign to Unit
asPilotMenu.text=As Pilot
asDriverMenu.text=As Driver
asGunnerMenu.text=As Gunner
asCrewmemberMenu.text=As Crewmember
asTechOfficerMenu.text=As Technical/Tactical Officer
asConsoleCommanderMenu.text=As Command Commander
asSoldierMenu.text=As Soldier
asNavigatorMenu.text=As Navigator

### AssignTechToUnitMenu Class
AssignTechToUnitMenu.title=As Tech

### AssignUnitToPersonMenu Class
AssignUnitToPersonMenu.title=Assign Person
pilotMenu.text=Pilot
driverMenu.text=Driver
gunnerMenu.text=Gunner
crewmemberMenu.text=Crewmember
techOfficerMenu.text=Technical/Tactical Officer
consoleCommanderMenu.text=Console Commander
soldierMenu.text=Soldier
navigatorMenu.text=Navigator
miUnassignCrew.text=Unassign Crew

### AssignUnitToTechMenu Class
AssignUnitToTechMenu.title=Tech
miAssignTech.text=%s (%sm)
miUnassignTech.text=Unassign Tech



##### Model
#### ProcurementTableModel Class
ProcurementTableModel.columnNames=Name,Type,Cost per Item,Total Cost,Target,Next Check,Quantity
ProcurementTableModel.defaultToolTip.toolTipText=<html>You can increase or decrease the quantity with the left/right arrows keys or the plus/minus keys. <br>Quantities reduced to zero will remain on the list until the next procurement cycle.</html>

#### RankTableModel Class
RankTableModel.columnNames=Rate,MW Rank,ASF Rank,Vee Crew Rank,Naval Rank,Infantry Rank,Tech Rank,Medical Rank,Admin Rank,Civilian Rank,Officer,Pay Multiplier
RankTableModel.COL_NAME_RATE.toolTipText=The rate for this rank.
RankTableModel.COL_OFFICER.toolTipText=This determines whether the rank is considered to be an officer rank.
RankTableModel.COL_PAYMULT.toolTipText=This is the salary multiplier applied to those of the given rank using this rank system.
RankTableModel.defaultToolTip.toolTipText=ERROR: Default Case Returned by RankTableModel::getToolTip!

#### UnitMarketTableModel Class
UnitMarketTableModel.columnNames=Market,Type,Weight Class,Unit,Price,Percent,Delivery



##### Panels
<<<<<<< HEAD
#### LayeredForceIconCreationPanel Class
lblIcon.accessibleName=The current layered force icon
btnNewIcon.text=New Icon
btnNewIcon.toolTipText=Replace the current layered force icon with a new icon that only contains a blank frame.
btnClearCurrentTab.text=Clear Current Piece Tab Selections
btnClearCurrentTab.toolTipText=Clear any selections in the currently selected Layered Force Icon piece tab.
LayeredForceIconCreationPanel.btnExport.toolTipText=Export the created layered force icon to a png file.
=======
#### CampaignPresetPanel Class
btnEditPreset.toolTipText=Edit the selected preset, which allows you to make changes to it and overwrite the current saved preset.
>>>>>>> 6370300e



##### Panes
#### RankSystemsPane Class
### Rank System
rankSystemPanel.title=Rank System
txtInstructionsRanks.title=Customizing Ranks
txtInstructionsRanks.text=You can use the table here to assign ranks for your campaign. You can use one of the preset rank systems from the pull-down menu or you can design your own by creating a custom rank system. \nYou can save a single rank system as part of the campaign, with any additional custom rank systems to be saved in the user data file instead. Any additional campaign rank systems will be deleted. \nYou can also assign custom multipliers for salary. These multipliers do not need to take into account the officer multiplier which is addressed elsewhere. \n\nWARNING: \n1) This dialog does not warn about the deletion of any campaign custom rank systems that are not the selected rank system for the campaign at this time. \n2) All personnel ranks will be revalidated when this is changed, to migrate them to the proper setup for their new rank system. \n3) This dialog does not validate the data at this time, so be careful with circular logic and ensure you have a valid E0 rank (one MUST be a name like "None" or "Grunt", with "None" specifically handled in code to show as a blank string when the rank name is displayed).
lblRankSystem.text=Rank System
lblRankSystem.toolTipText=This is the standard rank system used in this campaign.
comboRankSystemType.toolTipText=This is the type of rank system selected, which is where the information about the rank system is stored.
btnCreateCustomRankSystem.text=Create Custom Rank System
btnCreateCustomRankSystem.toolTipText=This is used to create a custom rank system, which will start with a default rank setup that is the same as the currently selected system.
### Rank System Buttons
rankSystemButtonsPanel.title=Rank System File Functionalities
btnExportCurrentRankSystem.text=Export Current Rank System
btnExportCurrentRankSystem.toolTipText=This exports the currently selected rank system to an individual file.
btnExportUserDataRankSystems.text=Export User Data Rank Systems
btnExportUserDataRankSystems.toolTipText=<html>This exports all current user data rank systems to the user data ranks file. <br>To make a custom rank system into a user data rank system, use the buttons above the ranks table. <br>This is the best way to add rank systems to the user data file. <br>The export includes doing a complete rank refresh.</html>
btnExportRankSystems.text=Export Rank Systems
btnExportRankSystems.toolTipText=<html>This exports all rank systems to a specified file. <br>This is included for developer and external use, and it is <b>NOT</b> recommended to be used otherwise.</html>
btnImportIndividualRankSystem.text=Import Individual Rank System
btnImportIndividualRankSystem.toolTipText=<html>This imports an individual rank system from a selected file. <br>This is loaded as an option for ranks, and in the style of a campaign custom rank system. <br>This can then be stored in user data by converting the system into a user data rank system before exporting it as part of exporting the user data rank systems.</html>
btnImportRankSystems.text=Import Rank Systems
btnImportRankSystems.toolTipText=<html>This bulk imports rank systems from a selected file. They are not saved to the user data file and will be discarded <br>unless they are either selected for the campaign (which saves the single selected one with the campaign) <br>or are individually converted into user data rank systems and then exported as part of exporting the user data rank systems.</html>
btnRefreshRankSystemsFromFile.text=Refresh Rank Systems From Files
btnRefreshRankSystemsFromFile.toolTipText=This clears and does a complete reload of ranks from file, updating the GUI and rerunning rank validation for all personnel.

#### UnitMarketPane Class
### Filters Panel
chkShowMechs.text=Show 'Mechs
chkShowMechs.toolTipText=Display offers containing BattleMechs.
chkShowVehicles.text=Show Vehicles
chkShowVehicles.toolTipText=Display offers containing vehicles.
chkShowAerospace.text=Show Aerospace
chkShowAerospace.toolTipText=Display offers containing aerospace fighters.
chkFilterByPercentageOfCost.text=Show only units at
chkFilterByPercentageOfCost.toolTipText=Filter out units above the specified percentage of market value.
spnFilterByPercentageOfCost.toolTipText=Filter out units with market value above this percentage when the filter is enabled.
lblCostPercentageThreshold.text=% of market value or lower
### Black Market Panel
lblBlackMarketWarning.text=<html><i>The black market carries risk of being cheated.</i></html>
### Reports
UnitMarketPane.BlackMarketSwindled.report=<font color='red'>Swindled! Money was paid, but no unit was ever delivered.</font>
UnitMarketPane.CannotAfford.report=<font color='red'><b>You cannot afford %s. Transaction cancelled.</b></font>
UnitMarketPane.UnitDeliveryLength.report=<font color='green'>Unit will be delivered in %s days.</font>
### Financial Statements
UnitMarketPane.PurchasedUnit.finances=Purchased %s
UnitMarketPane.PurchasedUnitBlackMarketSwindled.finances=Purchased %s (lost on black market)<|MERGE_RESOLUTION|>--- conflicted
+++ resolved
@@ -649,7 +649,9 @@
 
 
 ##### Panels
-<<<<<<< HEAD
+#### CampaignPresetPanel Class
+btnEditPreset.toolTipText=Edit the selected preset, which allows you to make changes to it and overwrite the current saved preset.
+
 #### LayeredForceIconCreationPanel Class
 lblIcon.accessibleName=The current layered force icon
 btnNewIcon.text=New Icon
@@ -657,10 +659,6 @@
 btnClearCurrentTab.text=Clear Current Piece Tab Selections
 btnClearCurrentTab.toolTipText=Clear any selections in the currently selected Layered Force Icon piece tab.
 LayeredForceIconCreationPanel.btnExport.toolTipText=Export the created layered force icon to a png file.
-=======
-#### CampaignPresetPanel Class
-btnEditPreset.toolTipText=Edit the selected preset, which allows you to make changes to it and overwrite the current saved preset.
->>>>>>> 6370300e
 
 
 
