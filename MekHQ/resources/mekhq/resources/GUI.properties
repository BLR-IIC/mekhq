--- conflicted
+++ resolved
@@ -30,6 +30,7 @@
 ValidationFailure.title=Validation Failure
 
 
+
 #### Adapter
 ### ProcurementTableMouseAdapter Class
 miClearItems.text=Clear All Items
@@ -54,12 +55,27 @@
 AddOrEditPersonnelEntryDialog.EditEntry.title=Edit Log Entry
 txtDescription.title=Description
 
-<<<<<<< HEAD
 ### CampaignPresetSelectionDialog Class
 CampaignPresetSelectionDialog.title=Select Campaign Preset
 
 ### CompanyGenerationDialog Class
 CompanyGenerationDialog.title=Company Generator
+
+### CustomRankSystemCreationDialog Class
+CustomRankSystemCreationDialog.title=Custom Rank System Creation
+lblRankSystemCode.text=Rank System Code
+lblRankSystemCode.toolTipText=This is the internal code used to process rank systems. This should be a handful of capital letters, although they will be capitalized automatically if this is missed.
+lblRankSystemName.text=Rank System Name
+lblRankSystemName.toolTipText=This is name of the rank system. It cannot be blank.
+lblRankSystemDescription.text=Rank System Description
+lblRankSystemDescription.toolTipText=This is a description of the rank system.
+lblRankSystemType.text=Rank System Type
+lblRankSystemType.toolTipText=This is the type for the rank system, which is used to determine how they are saved and processed.
+chkSwapToRankSystem.text=Swap to Rank System upon Creation
+chkSwapToRankSystem.toolTipText=This will swap you to having this rank system when working with rank systems.
+CustomRankSystemCreationDialog.BlankRankSystemCode.text=The entered rank system code cannot be blank.
+CustomRankSystemCreationDialog.BlankRankSystemName.text=The entered rank system name cannot be blank.
+CustomRankSystemCreationDialog.DuplicateCode.text=The entered rank system code cannot duplicate an existing code, as all rank systems must have a unique system code.
 
 ### DateSelectionDialog Class
 DateSelectionDialog.title=Select Date
@@ -195,23 +211,6 @@
 PersonnelTabView.ADMINISTRATIVE_SKILLS.text=Admin Skills
 PersonnelTabView.BIOGRAPHICAL.text=Biographical Information
 PersonnelTabView.FLUFF.text=Fluff Information
-=======
-### CustomRankSystemCreationDialog Class
-CustomRankSystemCreationDialog.title=Custom Rank System Creation
-lblRankSystemCode.text=Rank System Code
-lblRankSystemCode.toolTipText=This is the internal code used to process rank systems. This should be a handful of capital letters, although they will be capitalized automatically if this is missed.
-lblRankSystemName.text=Rank System Name
-lblRankSystemName.toolTipText=This is name of the rank system. It cannot be blank.
-lblRankSystemDescription.text=Rank System Description
-lblRankSystemDescription.toolTipText=This is a description of the rank system.
-lblRankSystemType.text=Rank System Type
-lblRankSystemType.toolTipText=This is the type for the rank system, which is used to determine how they are saved and processed.
-chkSwapToRankSystem.text=Swap to Rank System upon Creation
-chkSwapToRankSystem.toolTipText=This will swap you to having this rank system when working with rank systems.
-CustomRankSystemCreationDialog.BlankRankSystemCode.text=The entered rank system code cannot be blank.
-CustomRankSystemCreationDialog.BlankRankSystemName.text=The entered rank system name cannot be blank.
-CustomRankSystemCreationDialog.DuplicateCode.text=The entered rank system code cannot duplicate an existing code, as all rank systems must have a unique system code.
->>>>>>> ac1c9a94
 
 
 
@@ -220,7 +219,13 @@
 ProcurementTableModel.columnNames=Name,Type,Cost per Item,Total Cost,Target,Next Check,Quantity
 ProcurementTableModel.defaultToolTip.toolTipText=<html>You can increase or decrease the quantity with the left/right arrows keys or the plus/minus keys. <br>Quantities reduced to zero will remain on the list until the next procurement cycle.</html>
 
-<<<<<<< HEAD
+### RankTableModel Class
+RankTableModel.columnNames=Rate,MW Rank,ASF Rank,Vee Crew Rank,Naval Rank,Infantry Rank,Tech Rank,Medical Rank,Admin Rank,Civilian Rank,Officer,Pay Multiplier
+RankTableModel.COL_NAME_RATE.toolTipText=The rate for this rank.
+RankTableModel.COL_OFFICER.toolTipText=This determines whether the rank is considered to be an officer rank.
+RankTableModel.COL_PAYMULT.toolTipText=This is the salary multiplier applied to those of the given rank using this rank system.
+RankTableModel.defaultToolTip.toolTipText=ERROR: Default Case Returned by RankTableModel::getToolTip!
+
 
 
 #### Panels
@@ -401,32 +406,6 @@
 
 
 
-#### Renderers
-### PersonnelHiringRenderer
-btnRandomName.text=Randomize Name
-btnRandomName.toolTipText=Generates a random name for the person.
-btnRandomPortrait.text=Randomize Portrait
-btnRandomPortrait.toolTipText=Generates a new random portrait for the person, if possible.
-btnRandomOrigin.text=Randomize Origin
-btnRandomOrigin.toolTipText=Generates a random origin faction and planet for the person.
-btnRandomCallsign.text=Randomize Callsign
-btnRandomCallsign.toolTipText=Generates a random callsign for the person.
-btnChoosePortrait.text=Choose Portrait
-btnChoosePortrait.toolTipText=Manually select the portrait for the current person.
-btnEditPerson.text=Edit Person
-btnEditPerson.toolTipText=Edit the current person. This functionality is GM-restricted.
-btnRandomizePerson.text=Randomize Person
-btnRandomizePerson.toolTipText=Generates a new person using the supplied parameters. This functionality is GM-restricted.
-=======
-### RankTableModel Class
-RankTableModel.columnNames=Rate,MW Rank,ASF Rank,Vee Crew Rank,Naval Rank,Infantry Rank,Tech Rank,Medical Rank,Admin Rank,Civilian Rank,Officer,Pay Multiplier
-RankTableModel.COL_NAME_RATE.toolTipText=The rate for this rank.
-RankTableModel.COL_OFFICER.toolTipText=This determines whether the rank is considered to be an officer rank.
-RankTableModel.COL_PAYMULT.toolTipText=This is the salary multiplier applied to those of the given rank using this rank system.
-RankTableModel.defaultToolTip.toolTipText=ERROR: Default Case Returned by RankTableModel::getToolTip!
-
-
-
 #### Panes
 ### RankSystemsPane Class
 ## Rank System
@@ -452,4 +431,22 @@
 btnImportRankSystems.toolTipText=<html>This bulk imports rank systems from a selected file. They are not saved to the user data file and will be discarded <br>unless they are either selected for the campaign (which saves the single selected one with the campaign) <br>or are individually converted into user data rank systems and then exported as part of exporting the user data rank systems.</html>
 btnRefreshRankSystemsFromFile.text=Refresh Rank Systems From Files
 btnRefreshRankSystemsFromFile.toolTipText=This clears and does a complete reload of ranks from file, updating the GUI and rerunning rank validation for all personnel.
->>>>>>> ac1c9a94
+
+
+
+#### Renderers
+### PersonnelHiringRenderer
+btnRandomName.text=Randomize Name
+btnRandomName.toolTipText=Generates a random name for the person.
+btnRandomPortrait.text=Randomize Portrait
+btnRandomPortrait.toolTipText=Generates a new random portrait for the person, if possible.
+btnRandomOrigin.text=Randomize Origin
+btnRandomOrigin.toolTipText=Generates a random origin faction and planet for the person.
+btnRandomCallsign.text=Randomize Callsign
+btnRandomCallsign.toolTipText=Generates a random callsign for the person.
+btnChoosePortrait.text=Choose Portrait
+btnChoosePortrait.toolTipText=Manually select the portrait for the current person.
+btnEditPerson.text=Edit Person
+btnEditPerson.toolTipText=Edit the current person. This functionality is GM-restricted.
+btnRandomizePerson.text=Randomize Person
+btnRandomizePerson.toolTipText=Generates a new person using the supplied parameters. This functionality is GM-restricted.