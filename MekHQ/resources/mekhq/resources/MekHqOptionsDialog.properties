--- conflicted
+++ resolved
@@ -1,14 +1,8 @@
-<<<<<<< HEAD
-dialog.text=MekHQ Options
-Ok=Ok
-Cancel=Cancel
-=======
 MekHQOptionsDialog.title=MekHQ Options
 Ok.text=Ok
 Ok.toolTipText=Confirm the changes and close the dialog.
 Cancel.text=Cancel
 Cancel.toolTipText=Cancel out of the dialog. No changes made will be saved.
->>>>>>> 7156e177
 
 #Display Tab
 displayTab.title=Display Options
