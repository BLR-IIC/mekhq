--- conflicted
+++ resolved
@@ -31,12 +31,9 @@
 optionPreferGzippedOutput.text=Prefer GZIP Campaign File Save Format
 optionPreferGzippedOutput.toolTipText=When selected MekHQ will save the campaign in compressed GZIP format instead of uncompressed CNPX when possible. This is highly recommended for larger campaigns.
 optionWriteCustomsToXML.text=Write Custom Units to Campaign XML
-<<<<<<< HEAD
 optionSaveMothballState.text=Save Unit State Before Mothballing
 optionSaveMothballState.toolTipText=This option allows you to disable saving of the unit's crew and force before being mothballed for restoration post-mothball.
-=======
 
 labelMiscellaneous.text=Miscellaneous Options
 labelStartGameDelay.text=Delay Timer
-optionStartGameDelay.toolTipText=Number of milliseconds to wait before sending another unit. If the application tends to hang when starting a game in MegaMek or does not transfer all units or settings, try increasing this value.
->>>>>>> edd36701
+optionStartGameDelay.toolTipText=Number of milliseconds to wait before sending another unit. If the application tends to hang when starting a game in MegaMek or does not transfer all units or settings, try increasing this value.