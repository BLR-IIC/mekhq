--- conflicted
+++ resolved
@@ -73,16 +73,11 @@
 divorce.text=%s has divorced %s.
 
 #### Unsorted Campaign Resources
-<<<<<<< HEAD
 dependentLeavesForce.text=%s is no longer travelling with the force.
 dependentJoinsForce.text=%s has started traveling with the force.
-=======
-dependentLeavesForce.text=%s is no longer travelling with the force, and is thus no longer dependent on it.
-dependentJoinsForce.text=%s has started traveling with the force, and is now dependent on it.
 relativeJoinsForce.text=%s, %s's %s, has started traveling with the force, and is now dependent on it.
 relativeJoinsForceSpouse.text=spouse
 relativeJoinsForceChild.text=child
->>>>>>> 42c6bd4c
 bonusPartLog.text=Bonus part used to acquire 1x
 newAtBScenario.format=New scenario "{0}" will occur on {1}.
 atbScenarioToday.format=Scenario "{0}" is today, deploy a force from your TOE!
