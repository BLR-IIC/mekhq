--- conflicted
+++ resolved
@@ -19,16 +19,6 @@
   \ Reserve roles do not count towards deployment levels. Nor do Combat Teams assigned to the\
   \ Training role, unless the contract is Cadre Duty.\
   <p>If you accidentally suppress this warning, you can re-enable it in MekHQ Options.</p>
-<<<<<<< HEAD
-# Insufficient Astechs
-InsufficientAstechsNagDialog.ic={0}, a shortage of {1} {1, choice, 0#Astechs|1#Astech|2#Astechs} is\
-  \ affecting the productivity of our tech teams. For optimal performance, we should consider\
-  \ recruiting additional personnel. Confirm your intent to advance the day under these conditions.
-InsufficientAstechsNagDialog.ooc=You can resolve this issue by selecting 'Marketplace' in the toolbar,\
-  \ then 'Astech Pool,' then selecting the option to bring all teams up to full strength. If this\
-  \ does not resolve the issue, you have likely spread your techs too thinly by assigning them to too\
-  \ many units. Consider hiring more techs.</i>\
-=======
 # End Contract Nag
 EndContractNagDialog.ic={0}, a contract has reached its conclusion and requires your attention for\
   \ final resolution. While you may advance the day, I recommend addressing this to avoid delays in\
@@ -45,5 +35,13 @@
   \ them to too many units. Consider hiring more techs.\
   <p>Alternatively, you may enable overtime, though this will significantly increase the Target\
   \ Numbers of Tech and Medical tasks.</p>\
->>>>>>> 02dd5659
+  <p>If you accidentally suppress this warning, you can re-enable it in MekHQ Options.</p>
+# Insufficient Astechs
+InsufficientAstechsNagDialog.ic={0}, a shortage of {1} {1, choice, 0#Astechs|1#Astech|2#Astechs} is\
+  \ affecting the productivity of our tech teams. For optimal performance, we should consider\
+  \ recruiting additional personnel. Confirm your intent to advance the day under these conditions.
+InsufficientAstechsNagDialog.ooc=You can resolve this issue by selecting 'Marketplace' in the toolbar,\
+  \ then 'Astech Pool,' then selecting the option to bring all teams up to full strength. If this\
+  \ does not resolve the issue, you have likely spread your techs too thinly by assigning them to too\
+  \ many units. Consider hiring more techs.</i>\
   <p>If you accidentally suppress this warning, you can re-enable it in MekHQ Options.</p>