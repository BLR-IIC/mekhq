--- conflicted
+++ resolved
@@ -27,20 +27,14 @@
  */
 package mekhq.campaign.personnel;
 
-<<<<<<< HEAD
-=======
 import static mekhq.campaign.personnel.Person.MAXIMUM_WEALTH;
 import static mekhq.campaign.personnel.Person.MINIMUM_WEALTH;
->>>>>>> ce2a65ee
 import static org.junit.jupiter.api.Assertions.assertEquals;
 import static org.junit.jupiter.api.Assertions.assertFalse;
 import static org.junit.jupiter.api.Assertions.assertNotNull;
 import static org.junit.jupiter.api.Assertions.assertTrue;
 import static org.mockito.Mockito.mock;
-<<<<<<< HEAD
-=======
 import static org.mockito.Mockito.mockStatic;
->>>>>>> ce2a65ee
 import static org.mockito.Mockito.spy;
 import static org.mockito.Mockito.verify;
 import static org.mockito.Mockito.when;
@@ -48,10 +42,7 @@
 import java.time.LocalDate;
 import java.util.UUID;
 
-<<<<<<< HEAD
-=======
 import megamek.common.Compute;
->>>>>>> ce2a65ee
 import megamek.common.Entity;
 import megamek.common.EntityWeightClass;
 import megamek.common.TechConstants;
@@ -410,7 +401,117 @@
     }
 
     @Test
-<<<<<<< HEAD
+    void testGambleWealth_rollLosesWealth() {
+        Campaign mockCampaign = Mockito.mock(Campaign.class);
+        Faction mockFaction = mock(Faction.class);
+        when(mockCampaign.getFaction()).thenReturn(mockFaction);
+        when(mockFaction.getShortName()).thenReturn("MERC");
+
+        Person gambler = new Person(mockCampaign);
+        gambler.setWealth(3);
+        gambler.getOptions().acquireAbility(PersonnelOptions.LVL3_ADVANTAGES, PersonnelOptions.COMPULSION_GAMBLING,
+              true);
+
+        try (MockedStatic<Compute> mockStatic = mockStatic(Compute.class)) {
+            mockStatic.when(Compute::d6).thenReturn(2); // Simulate losing roll
+            gambler.gambleWealth();
+        }
+
+        int expected = 2;
+        int actual = gambler.getWealth();
+        assertEquals(expected, actual, "Expected wealth to be " + expected + " but was " + actual);
+    }
+
+    @Test
+    void testGambleWealth_rollGainsWealth() {
+        Campaign mockCampaign = Mockito.mock(Campaign.class);
+        Faction mockFaction = mock(Faction.class);
+        when(mockCampaign.getFaction()).thenReturn(mockFaction);
+        when(mockFaction.getShortName()).thenReturn("MERC");
+
+        Person gambler = new Person(mockCampaign);
+        gambler.setWealth(3);
+        gambler.getOptions().acquireAbility(PersonnelOptions.LVL3_ADVANTAGES, PersonnelOptions.COMPULSION_GAMBLING,
+              true);
+
+        try (MockedStatic<Compute> mockStatic = mockStatic(Compute.class)) {
+            mockStatic.when(Compute::d6).thenReturn(6); // Simulate winning roll
+            gambler.gambleWealth();
+        }
+
+        int expected = 4;
+        int actual = gambler.getWealth();
+        assertEquals(expected, actual, "Expected wealth to be " + expected + " but was " + actual);
+    }
+
+    @Test
+    void testGambleWealth_noWealthChange() {
+        Campaign mockCampaign = Mockito.mock(Campaign.class);
+        Faction mockFaction = mock(Faction.class);
+        when(mockCampaign.getFaction()).thenReturn(mockFaction);
+        when(mockFaction.getShortName()).thenReturn("MERC");
+
+        Person gambler = new Person(mockCampaign);
+        gambler.setWealth(3);
+        gambler.getOptions().acquireAbility(PersonnelOptions.LVL3_ADVANTAGES, PersonnelOptions.COMPULSION_GAMBLING,
+              true);
+
+        try (MockedStatic<Compute> mockStatic = mockStatic(Compute.class)) {
+            mockStatic.when(Compute::d6).thenReturn(4); // Simulate neutral roll
+            gambler.gambleWealth();
+        }
+
+        int expected = 3;
+        int actual = gambler.getWealth();
+        assertEquals(expected, actual, "Expected wealth to be " + expected + " but was " + actual);
+    }
+
+    @Test
+    void testGambleWealth_noWealthChange_wealthTooHighForGain() {
+        Campaign mockCampaign = Mockito.mock(Campaign.class);
+        Faction mockFaction = mock(Faction.class);
+        when(mockCampaign.getFaction()).thenReturn(mockFaction);
+        when(mockFaction.getShortName()).thenReturn("MERC");
+
+        Person gambler = new Person(mockCampaign);
+        gambler.setWealth(MAXIMUM_WEALTH);
+        gambler.getOptions().acquireAbility(PersonnelOptions.LVL3_ADVANTAGES, PersonnelOptions.COMPULSION_GAMBLING,
+              true);
+
+        try (MockedStatic<Compute> mockStatic = mockStatic(Compute.class)) {
+            mockStatic.when(Compute::d6).thenReturn(6); // Simulate winning roll
+            gambler.gambleWealth();
+        }
+
+        int expected = MAXIMUM_WEALTH;
+        int actual = gambler.getWealth();
+        assertEquals(expected, actual, "Expected wealth to be " + expected + " but was " + actual);
+    }
+
+    @Test
+    void testGambleWealth_noWealthChange_wealthTooLowForLoss() {
+        Campaign mockCampaign = Mockito.mock(Campaign.class);
+        Faction mockFaction = mock(Faction.class);
+        when(mockCampaign.getFaction()).thenReturn(mockFaction);
+        when(mockFaction.getShortName()).thenReturn("MERC");
+
+        Person gambler = new Person(mockCampaign);
+        gambler.setWealth(MINIMUM_WEALTH);
+        gambler.getOptions().acquireAbility(PersonnelOptions.LVL3_ADVANTAGES, PersonnelOptions.COMPULSION_GAMBLING,
+              true);
+
+        try (MockedStatic<Compute> mockStatic = mockStatic(Compute.class)) {
+            mockStatic.when(Compute::d6).thenReturn(1); // Simulate losing roll
+            gambler.gambleWealth();
+        }
+
+        int expected = MINIMUM_WEALTH;
+        int actual = gambler.getWealth();
+        assertEquals(expected, actual, "Expected wealth to be " + expected + " but was " + actual);
+    }
+
+
+    @Test
     void testSwitchPersonality_singleSwitch_allFieldsChanged() {
         Person before = createPersonality();
 
@@ -549,115 +650,6 @@
         personality.setStoredReasoningDescriptionIndex(0);
 
         return personality;
-=======
-    void testGambleWealth_rollLosesWealth() {
-        Campaign mockCampaign = Mockito.mock(Campaign.class);
-        Faction mockFaction = mock(Faction.class);
-        when(mockCampaign.getFaction()).thenReturn(mockFaction);
-        when(mockFaction.getShortName()).thenReturn("MERC");
-
-        Person gambler = new Person(mockCampaign);
-        gambler.setWealth(3);
-        gambler.getOptions().acquireAbility(PersonnelOptions.LVL3_ADVANTAGES, PersonnelOptions.COMPULSION_GAMBLING,
-              true);
-
-        try (MockedStatic<Compute> mockStatic = mockStatic(Compute.class)) {
-            mockStatic.when(Compute::d6).thenReturn(2); // Simulate losing roll
-            gambler.gambleWealth();
-        }
-
-        int expected = 2;
-        int actual = gambler.getWealth();
-        assertEquals(expected, actual, "Expected wealth to be " + expected + " but was " + actual);
-    }
-
-    @Test
-    void testGambleWealth_rollGainsWealth() {
-        Campaign mockCampaign = Mockito.mock(Campaign.class);
-        Faction mockFaction = mock(Faction.class);
-        when(mockCampaign.getFaction()).thenReturn(mockFaction);
-        when(mockFaction.getShortName()).thenReturn("MERC");
-
-        Person gambler = new Person(mockCampaign);
-        gambler.setWealth(3);
-        gambler.getOptions().acquireAbility(PersonnelOptions.LVL3_ADVANTAGES, PersonnelOptions.COMPULSION_GAMBLING,
-              true);
-
-        try (MockedStatic<Compute> mockStatic = mockStatic(Compute.class)) {
-            mockStatic.when(Compute::d6).thenReturn(6); // Simulate winning roll
-            gambler.gambleWealth();
-        }
-
-        int expected = 4;
-        int actual = gambler.getWealth();
-        assertEquals(expected, actual, "Expected wealth to be " + expected + " but was " + actual);
-    }
-
-    @Test
-    void testGambleWealth_noWealthChange() {
-        Campaign mockCampaign = Mockito.mock(Campaign.class);
-        Faction mockFaction = mock(Faction.class);
-        when(mockCampaign.getFaction()).thenReturn(mockFaction);
-        when(mockFaction.getShortName()).thenReturn("MERC");
-
-        Person gambler = new Person(mockCampaign);
-        gambler.setWealth(3);
-        gambler.getOptions().acquireAbility(PersonnelOptions.LVL3_ADVANTAGES, PersonnelOptions.COMPULSION_GAMBLING,
-              true);
-
-        try (MockedStatic<Compute> mockStatic = mockStatic(Compute.class)) {
-            mockStatic.when(Compute::d6).thenReturn(4); // Simulate neutral roll
-            gambler.gambleWealth();
-        }
-
-        int expected = 3;
-        int actual = gambler.getWealth();
-        assertEquals(expected, actual, "Expected wealth to be " + expected + " but was " + actual);
-    }
-
-    @Test
-    void testGambleWealth_noWealthChange_wealthTooHighForGain() {
-        Campaign mockCampaign = Mockito.mock(Campaign.class);
-        Faction mockFaction = mock(Faction.class);
-        when(mockCampaign.getFaction()).thenReturn(mockFaction);
-        when(mockFaction.getShortName()).thenReturn("MERC");
-
-        Person gambler = new Person(mockCampaign);
-        gambler.setWealth(MAXIMUM_WEALTH);
-        gambler.getOptions().acquireAbility(PersonnelOptions.LVL3_ADVANTAGES, PersonnelOptions.COMPULSION_GAMBLING,
-              true);
-
-        try (MockedStatic<Compute> mockStatic = mockStatic(Compute.class)) {
-            mockStatic.when(Compute::d6).thenReturn(6); // Simulate winning roll
-            gambler.gambleWealth();
-        }
-
-        int expected = MAXIMUM_WEALTH;
-        int actual = gambler.getWealth();
-        assertEquals(expected, actual, "Expected wealth to be " + expected + " but was " + actual);
-    }
-
-    @Test
-    void testGambleWealth_noWealthChange_wealthTooLowForLoss() {
-        Campaign mockCampaign = Mockito.mock(Campaign.class);
-        Faction mockFaction = mock(Faction.class);
-        when(mockCampaign.getFaction()).thenReturn(mockFaction);
-        when(mockFaction.getShortName()).thenReturn("MERC");
-
-        Person gambler = new Person(mockCampaign);
-        gambler.setWealth(MINIMUM_WEALTH);
-        gambler.getOptions().acquireAbility(PersonnelOptions.LVL3_ADVANTAGES, PersonnelOptions.COMPULSION_GAMBLING,
-              true);
-
-        try (MockedStatic<Compute> mockStatic = mockStatic(Compute.class)) {
-            mockStatic.when(Compute::d6).thenReturn(1); // Simulate losing roll
-            gambler.gambleWealth();
-        }
-
-        int expected = MINIMUM_WEALTH;
-        int actual = gambler.getWealth();
-        assertEquals(expected, actual, "Expected wealth to be " + expected + " but was " + actual);
->>>>>>> ce2a65ee
     }
 
 }