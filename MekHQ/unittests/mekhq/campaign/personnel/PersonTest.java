/*
 * Copyright (C) 2024-2025 The MegaMek Team. All Rights Reserved.
 *
 * This file is part of MekHQ.
 *
 * MekHQ is free software: you can redistribute it and/or modify
 * it under the terms of the GNU General Public License (GPL),
 * version 3 or (at your option) any later version,
 * as published by the Free Software Foundation.
 *
 * MekHQ is distributed in the hope that it will be useful,
 * but WITHOUT ANY WARRANTY; without even the implied warranty
 * of MERCHANTABILITY or FITNESS FOR A PARTICULAR PURPOSE.
 * See the GNU General Public License for more details.
 *
 * A copy of the GPL should have been included with this project;
 * if not, see <https://www.gnu.org/licenses/>.
 *
 * NOTICE: The MegaMek organization is a non-profit group of volunteers
 * creating free software for the BattleTech community.
 *
 * MechWarrior, BattleMech, `Mech and AeroTech are registered trademarks
 * of The Topps Company, Inc. All Rights Reserved.
 *
 * Catalyst Game Labs and the Catalyst Game Labs logo are trademarks of
 * InMediaRes Productions, LLC.
 */
package mekhq.campaign.personnel;

import static mekhq.campaign.personnel.Person.MAXIMUM_WEALTH;
import static mekhq.campaign.personnel.Person.MINIMUM_WEALTH;
import static org.junit.jupiter.api.Assertions.assertEquals;
import static org.junit.jupiter.api.Assertions.assertFalse;
import static org.junit.jupiter.api.Assertions.assertNotNull;
import static org.junit.jupiter.api.Assertions.assertTrue;
import static org.mockito.Mockito.mock;
import static org.mockito.Mockito.mockStatic;
import static org.mockito.Mockito.spy;
import static org.mockito.Mockito.verify;
import static org.mockito.Mockito.when;

import java.time.LocalDate;
import java.util.UUID;

import megamek.common.Compute;
import megamek.common.Entity;
import megamek.common.EntityWeightClass;
import megamek.common.TechConstants;
import mekhq.campaign.Campaign;
import mekhq.campaign.CampaignOptions;
import mekhq.campaign.Hangar;
import mekhq.campaign.Warehouse;
import mekhq.campaign.personnel.enums.AwardBonus;
import mekhq.campaign.personnel.enums.PersonnelStatus;
import mekhq.campaign.randomEvents.personalities.enums.Aggression;
import mekhq.campaign.randomEvents.personalities.enums.Ambition;
import mekhq.campaign.randomEvents.personalities.enums.Greed;
import mekhq.campaign.randomEvents.personalities.enums.PersonalityQuirk;
import mekhq.campaign.randomEvents.personalities.enums.Reasoning;
import mekhq.campaign.randomEvents.personalities.enums.Social;
import mekhq.campaign.randomEvents.prisoners.enums.PrisonerStatus;
import mekhq.campaign.unit.Unit;
import mekhq.campaign.universe.Faction;
import org.junit.jupiter.api.Test;
import org.mockito.MockedStatic;
import org.mockito.Mockito;

public class PersonTest {
    private Person mockPerson;

    @Test
    public void testAddAndRemoveAward() {
        initPerson();
        initAwards();

        CampaignOptions mockCampaignOpts = mock(CampaignOptions.class);
        when(mockCampaignOpts.isTrackTotalXPEarnings()).thenReturn(false);
        when(mockCampaignOpts.getAwardBonusStyle()).thenReturn(AwardBonus.BOTH);

        Campaign mockCampaign = mock(Campaign.class);
        when(mockCampaign.getCampaignOptions()).thenReturn(mockCampaignOpts);

        mockPerson.getAwardController().addAndLogAward(mockCampaign, "TestSet", "Test Award 1",
                LocalDate.parse("3000-01-01"));
        mockPerson.getAwardController().addAndLogAward(mockCampaign, "TestSet", "Test Award 1",
                LocalDate.parse("3000-01-02"));
        mockPerson.getAwardController().addAndLogAward(mockCampaign, "TestSet", "Test Award 2",
                LocalDate.parse("3000-01-01"));

        mockPerson.getAwardController().removeAward("TestSet", "Test Award 1", LocalDate.parse("3000-01-01"),
                LocalDate.parse("3000-01-02"));

        assertTrue(mockPerson.getAwardController().hasAwards());
        assertEquals(2, mockPerson.getAwardController().getAwards().size());

        mockPerson.getAwardController().removeAward("TestSet", "Test Award 2", LocalDate.parse("3000-01-01"),
                LocalDate.parse("3000-01-02"));

        assertTrue(mockPerson.getAwardController().hasAwards());
        assertEquals(1, mockPerson.getAwardController().getAwards().size());

        mockPerson.getAwardController().removeAward("TestSet", "Test Award 1", LocalDate.parse("3000-01-02"),
                LocalDate.parse("3000-01-02"));

        assertFalse(mockPerson.getAwardController().hasAwards());
        assertEquals(0, mockPerson.getAwardController().getAwards().size());
    }

    @Test
    public void testGetNumberOfAwards() {
        initPerson();
        initAwards();

        CampaignOptions mockCampaignOpts = mock(CampaignOptions.class);
        when(mockCampaignOpts.isTrackTotalXPEarnings()).thenReturn(false);
        when(mockCampaignOpts.getAwardBonusStyle()).thenReturn(AwardBonus.BOTH);

        Campaign mockCampaign = mock(Campaign.class);
        when(mockCampaign.getCampaignOptions()).thenReturn(mockCampaignOpts);

        mockPerson.getAwardController().addAndLogAward(mockCampaign, "TestSet", "Test Award 1",
                LocalDate.parse("3000-01-01"));
        mockPerson.getAwardController().addAndLogAward(mockCampaign, "TestSet", "Test Award 1",
                LocalDate.parse("3000-01-02"));
        mockPerson.getAwardController().addAndLogAward(mockCampaign, "TestSet", "Test Award 2",
                LocalDate.parse("3000-01-01"));

        assertEquals(2, mockPerson.getAwardController().getNumberOfAwards(PersonnelTestUtilities.getTestAward1()));

        mockPerson.getAwardController().removeAward("TestSet", "Test Award 1", LocalDate.parse("3000-01-01"),
                LocalDate.parse("3000-01-02"));

        assertEquals(1, mockPerson.getAwardController().getNumberOfAwards(PersonnelTestUtilities.getTestAward1()));

        mockPerson.getAwardController().removeAward("TestSet", "Test Award 1", LocalDate.parse("3000-01-02"),
                LocalDate.parse("3000-01-02"));

        assertEquals(0, mockPerson.getAwardController().getNumberOfAwards(PersonnelTestUtilities.getTestAward1()));
    }

    @Test
    public void testSetOriginalUnit() {
        initPerson();

        UUID is1Id = UUID.randomUUID();
        int is1WeightClass = EntityWeightClass.WEIGHT_LIGHT;

        Unit is1 = mock(Unit.class);
        when(is1.getId()).thenReturn(is1Id);

        Entity is1Entity = mock(Entity.class);
        when(is1Entity.isClan()).thenReturn(false);
        when(is1Entity.getTechLevel()).thenReturn(TechConstants.T_INTRO_BOXSET);
        when(is1Entity.getWeightClass()).thenReturn(is1WeightClass);
        when(is1.getEntity()).thenReturn(is1Entity);

        mockPerson.setOriginalUnit(is1);
        assertEquals(Person.TECH_IS1, mockPerson.getOriginalUnitTech());
        assertEquals(is1WeightClass, mockPerson.getOriginalUnitWeight());
        assertEquals(is1Id, mockPerson.getOriginalUnitId());

        int[] is2Techs = new int[] {
                TechConstants.T_IS_TW_NON_BOX,
                TechConstants.T_IS_TW_ALL,
                TechConstants.T_IS_ADVANCED,
                TechConstants.T_IS_EXPERIMENTAL,
                TechConstants.T_IS_UNOFFICIAL,
        };
        for (int is2TechLevel : is2Techs) {
            UUID is2Id = UUID.randomUUID();
            int is2WeightClass = EntityWeightClass.WEIGHT_HEAVY;

            Unit is2 = mock(Unit.class);
            when(is2.getId()).thenReturn(is2Id);

            Entity is2Entity = mock(Entity.class);
            when(is2Entity.isClan()).thenReturn(false);
            when(is2Entity.getTechLevel()).thenReturn(is2TechLevel);
            when(is2Entity.getWeightClass()).thenReturn(is2WeightClass);
            when(is2.getEntity()).thenReturn(is2Entity);

            mockPerson.setOriginalUnit(is2);
            assertEquals(Person.TECH_IS2, mockPerson.getOriginalUnitTech());
            assertEquals(is2WeightClass, mockPerson.getOriginalUnitWeight());
            assertEquals(is2Id, mockPerson.getOriginalUnitId());
        }

        int[] clanTechs = new int[] {
                TechConstants.T_CLAN_TW,
                TechConstants.T_CLAN_ADVANCED,
                TechConstants.T_CLAN_EXPERIMENTAL,
                TechConstants.T_CLAN_UNOFFICIAL,
        };
        for (int clanTech : clanTechs) {
            UUID clanId = UUID.randomUUID();
            int clanWeightClass = EntityWeightClass.WEIGHT_MEDIUM;

            Unit clan = mock(Unit.class);
            when(clan.getId()).thenReturn(clanId);

            Entity clanEntity = mock(Entity.class);
            when(clanEntity.isClan()).thenReturn(true);
            when(clanEntity.getTechLevel()).thenReturn(clanTech);
            when(clanEntity.getWeightClass()).thenReturn(clanWeightClass);
            when(clan.getEntity()).thenReturn(clanEntity);

            mockPerson.setOriginalUnit(clan);
            assertEquals(Person.TECH_CLAN, mockPerson.getOriginalUnitTech());
            assertEquals(clanWeightClass, mockPerson.getOriginalUnitWeight());
            assertEquals(clanId, mockPerson.getOriginalUnitId());
        }
    }

    @Test
    public void testTechUnits() {
        initPerson();

        UUID id0 = UUID.randomUUID();
        Unit unit0 = mock(Unit.class);
        when(unit0.getId()).thenReturn(id0);

        UUID id1 = UUID.randomUUID();
        Unit unit1 = mock(Unit.class);
        when(unit1.getId()).thenReturn(id1);

        // Add a tech unit
        mockPerson.addTechUnit(unit0);
        assertNotNull(mockPerson.getTechUnits());
        assertFalse(mockPerson.getTechUnits().isEmpty());
        assertTrue(mockPerson.getTechUnits().contains(unit0));

        // Add a second unit
        mockPerson.addTechUnit(unit1);
        assertEquals(2, mockPerson.getTechUnits().size());
        assertTrue(mockPerson.getTechUnits().contains(unit1));

        // Adding the same unit twice does not add it again!
        mockPerson.addTechUnit(unit1);
        assertEquals(2, mockPerson.getTechUnits().size());
        assertTrue(mockPerson.getTechUnits().contains(unit1));

        // Remove the first unit
        mockPerson.removeTechUnit(unit0);
        assertEquals(1, mockPerson.getTechUnits().size());
        assertFalse(mockPerson.getTechUnits().contains(unit0));
        assertTrue(mockPerson.getTechUnits().contains(unit1));

        // Ensure we can clear the units
        mockPerson.clearTechUnits();
        assertNotNull(mockPerson.getTechUnits());
        assertTrue(mockPerson.getTechUnits().isEmpty());
    }

    @Test
    public void testIsDeployed() {
        initPerson();

        // No unit? We're not deployed
        assertFalse(mockPerson.isDeployed());

        UUID id0 = UUID.randomUUID();
        Unit unit0 = mock(Unit.class);
        when(unit0.getId()).thenReturn(id0);
        when(unit0.getScenarioId()).thenReturn(-1);

        mockPerson.setUnit(unit0);
        assertEquals(unit0, mockPerson.getUnit());

        // If the unit is not deployed, the person is not delpoyed
        assertFalse(mockPerson.isDeployed());

        // Deploy the unit
        when(unit0.getScenarioId()).thenReturn(1);

        // The person should now be deployed
        assertTrue(mockPerson.isDeployed());
    }

    @Test
    public void testAddInjuriesResetsUnitStatus() {
        initPerson();

        // Add an injury without a unit
        Injury injury0 = mock(Injury.class);
        mockPerson.addInjury(injury0);

        // Add a unit to the person
        UUID id0 = UUID.randomUUID();
        Unit unit0 = mock(Unit.class);
        when(unit0.getId()).thenReturn(id0);

        mockPerson.setUnit(unit0);

        // Add an injury with a unit
        Injury injury1 = mock(Injury.class);
        mockPerson.addInjury(injury1);

        // Ensure the unit had its status reset to reflect crew damage
        verify(unit0, Mockito.times(1)).resetPilotAndEntity();
    }

    @Test
    public void testPrisonerRemovedFromUnit() {
        initPerson();

        CampaignOptions mockCampaignOpts = mock(CampaignOptions.class);

        Campaign mockCampaign = mock(Campaign.class);
        when(mockCampaign.getLocalDate()).thenReturn(LocalDate.now());
        when(mockCampaign.getName()).thenReturn("Campaign");
        when(mockCampaign.getCampaignOptions()).thenReturn(mockCampaignOpts);

        // Add a unit to the person
        UUID id0 = UUID.randomUUID();
        Unit unit0 = mock(Unit.class);
        when(unit0.getId()).thenReturn(id0);

        mockPerson.setUnit(unit0);

        mockPerson.setPrisonerStatus(mockCampaign, PrisonerStatus.PRISONER, true);

        // Ensure the unit removes the person
        verify(unit0, Mockito.times(1)).remove(Mockito.eq(mockPerson), Mockito.anyBoolean());
    }

    @Test
    public void testPrisonerDefectorRemovedFromUnit() {
        initPerson();

        CampaignOptions mockCampaignOpts = mock(CampaignOptions.class);

        Campaign mockCampaign = mock(Campaign.class);
        when(mockCampaign.getLocalDate()).thenReturn(LocalDate.now());
        when(mockCampaign.getName()).thenReturn("Campaign");
        when(mockCampaign.getCampaignOptions()).thenReturn(mockCampaignOpts);

        // Add a unit to the person
        UUID id0 = UUID.randomUUID();
        Unit unit0 = mock(Unit.class);
        when(unit0.getId()).thenReturn(id0);

        mockPerson.setUnit(unit0);

        mockPerson.setPrisonerStatus(mockCampaign, PrisonerStatus.PRISONER_DEFECTOR, true);

        // Ensure the unit removes the person
        verify(unit0, Mockito.times(1)).remove(Mockito.eq(mockPerson), Mockito.anyBoolean());
    }

    @Test
    public void testBondsmanRemovedFromUnit() {
        initPerson();

        CampaignOptions mockCampaignOpts = mock(CampaignOptions.class);

        Campaign mockCampaign = mock(Campaign.class);
        when(mockCampaign.getLocalDate()).thenReturn(LocalDate.now());
        when(mockCampaign.getName()).thenReturn("Campaign");
        when(mockCampaign.getCampaignOptions()).thenReturn(mockCampaignOpts);

        // Add a unit to the person
        UUID id0 = UUID.randomUUID();
        Unit unit0 = mock(Unit.class);
        when(unit0.getId()).thenReturn(id0);

        mockPerson.setUnit(unit0);

        mockPerson.setPrisonerStatus(mockCampaign, PrisonerStatus.BONDSMAN, true);

        // Ensure the unit removes the person
        verify(unit0, Mockito.times(1)).remove(Mockito.eq(mockPerson), Mockito.anyBoolean());
    }

    @Test
    public void testFreeNotRemovedFromUnit() {
        initPerson();

        CampaignOptions mockCampaignOpts = mock(CampaignOptions.class);

        Campaign mockCampaign = mock(Campaign.class);
        when(mockCampaign.getLocalDate()).thenReturn(LocalDate.now());
        when(mockCampaign.getName()).thenReturn("Campaign");
        when(mockCampaign.getCampaignOptions()).thenReturn(mockCampaignOpts);

        // Add a unit to the person
        UUID id0 = UUID.randomUUID();
        Unit unit0 = mock(Unit.class);
        when(unit0.getId()).thenReturn(id0);

        mockPerson.setUnit(unit0);

        mockPerson.setPrisonerStatus(mockCampaign, PrisonerStatus.FREE, true);

        // Ensure the unit DOES NOT remove the person
        verify(unit0, Mockito.times(0)).remove(Mockito.eq(mockPerson), Mockito.anyBoolean());
    }

    private void initPerson() {
        mockPerson = spy(new Person("TestGivenName", "TestSurname", null, "MERC"));
    }

    private void initAwards() {
        AwardsFactory.getInstance().loadAwardsFromStream(PersonnelTestUtilities.getTestAwardSet(), "TestSet");
    }

    @Test
    void testGambleWealth_rollLosesWealth() {
        Campaign mockCampaign = Mockito.mock(Campaign.class);
        Faction mockFaction = mock(Faction.class);
        when(mockCampaign.getFaction()).thenReturn(mockFaction);
        when(mockFaction.getShortName()).thenReturn("MERC");

        Person gambler = new Person(mockCampaign);
        gambler.setWealth(3);
        gambler.getOptions().acquireAbility(PersonnelOptions.LVL3_ADVANTAGES, PersonnelOptions.COMPULSION_GAMBLING,
              true);

        try (MockedStatic<Compute> mockStatic = mockStatic(Compute.class)) {
            mockStatic.when(Compute::d6).thenReturn(2); // Simulate losing roll
            gambler.gambleWealth();
        }

        int expected = 2;
        int actual = gambler.getWealth();
        assertEquals(expected, actual, "Expected wealth to be " + expected + " but was " + actual);
    }

    @Test
    void testGambleWealth_rollGainsWealth() {
        Campaign mockCampaign = Mockito.mock(Campaign.class);
        Faction mockFaction = mock(Faction.class);
        when(mockCampaign.getFaction()).thenReturn(mockFaction);
        when(mockFaction.getShortName()).thenReturn("MERC");

        Person gambler = new Person(mockCampaign);
        gambler.setWealth(3);
        gambler.getOptions().acquireAbility(PersonnelOptions.LVL3_ADVANTAGES, PersonnelOptions.COMPULSION_GAMBLING,
              true);

        try (MockedStatic<Compute> mockStatic = mockStatic(Compute.class)) {
            mockStatic.when(Compute::d6).thenReturn(6); // Simulate winning roll
            gambler.gambleWealth();
        }

        int expected = 4;
        int actual = gambler.getWealth();
        assertEquals(expected, actual, "Expected wealth to be " + expected + " but was " + actual);
    }

    @Test
    void testGambleWealth_noWealthChange() {
        Campaign mockCampaign = Mockito.mock(Campaign.class);
        Faction mockFaction = mock(Faction.class);
        when(mockCampaign.getFaction()).thenReturn(mockFaction);
        when(mockFaction.getShortName()).thenReturn("MERC");

        Person gambler = new Person(mockCampaign);
        gambler.setWealth(3);
        gambler.getOptions().acquireAbility(PersonnelOptions.LVL3_ADVANTAGES, PersonnelOptions.COMPULSION_GAMBLING,
              true);

        try (MockedStatic<Compute> mockStatic = mockStatic(Compute.class)) {
            mockStatic.when(Compute::d6).thenReturn(4); // Simulate neutral roll
            gambler.gambleWealth();
        }

        int expected = 3;
        int actual = gambler.getWealth();
        assertEquals(expected, actual, "Expected wealth to be " + expected + " but was " + actual);
    }

    @Test
    void testGambleWealth_noWealthChange_wealthTooHighForGain() {
        Campaign mockCampaign = Mockito.mock(Campaign.class);
        Faction mockFaction = mock(Faction.class);
        when(mockCampaign.getFaction()).thenReturn(mockFaction);
        when(mockFaction.getShortName()).thenReturn("MERC");

        Person gambler = new Person(mockCampaign);
        gambler.setWealth(MAXIMUM_WEALTH);
        gambler.getOptions().acquireAbility(PersonnelOptions.LVL3_ADVANTAGES, PersonnelOptions.COMPULSION_GAMBLING,
              true);

        try (MockedStatic<Compute> mockStatic = mockStatic(Compute.class)) {
            mockStatic.when(Compute::d6).thenReturn(6); // Simulate winning roll
            gambler.gambleWealth();
        }

        int expected = MAXIMUM_WEALTH;
        int actual = gambler.getWealth();
        assertEquals(expected, actual, "Expected wealth to be " + expected + " but was " + actual);
    }

    @Test
    void testGambleWealth_noWealthChange_wealthTooLowForLoss() {
        Campaign mockCampaign = Mockito.mock(Campaign.class);
        Faction mockFaction = mock(Faction.class);
        when(mockCampaign.getFaction()).thenReturn(mockFaction);
        when(mockFaction.getShortName()).thenReturn("MERC");

        Person gambler = new Person(mockCampaign);
        gambler.setWealth(MINIMUM_WEALTH);
        gambler.getOptions().acquireAbility(PersonnelOptions.LVL3_ADVANTAGES, PersonnelOptions.COMPULSION_GAMBLING,
              true);

        try (MockedStatic<Compute> mockStatic = mockStatic(Compute.class)) {
            mockStatic.when(Compute::d6).thenReturn(1); // Simulate losing roll
            gambler.gambleWealth();
        }

        int expected = MINIMUM_WEALTH;
        int actual = gambler.getWealth();
        assertEquals(expected, actual, "Expected wealth to be " + expected + " but was " + actual);
    }


    @Test
    void testProcessDiscontinuationSyndrome_noAddiction() {
        Campaign mockCampaign = mock(Campaign.class);
        Faction mockFaction = mock(Faction.class);
        when(mockCampaign.getFaction()).thenReturn(mockFaction);
        when(mockFaction.getShortName()).thenReturn("MERC");

        Person person = new Person(mockCampaign);
        person.processDiscontinuationSyndrome(mockCampaign, false, true, false, false);
        assertEquals(0, person.getInjuries().size());
        assertEquals(0, person.getHits());
        assertEquals(0, person.getFatigue());
        assertEquals(PersonnelStatus.ACTIVE, person.getStatus());
    }

    @Test
    void testProcessDiscontinuationSyndrome_passedWillpowerCheck() {
        Campaign mockCampaign = mock(Campaign.class);
        Faction mockFaction = mock(Faction.class);
        when(mockCampaign.getFaction()).thenReturn(mockFaction);
        when(mockFaction.getShortName()).thenReturn("MERC");

        Person person = new Person(mockCampaign);
        person.processDiscontinuationSyndrome(mockCampaign, false, true, true, false);
        assertEquals(0, person.getInjuries().size());
        assertEquals(0, person.getHits());
        assertEquals(0, person.getFatigue());
        assertEquals(PersonnelStatus.ACTIVE, person.getStatus());
    }

    @Test
    void testProcessDiscontinuationSyndrome_useFatigue_noAdvancedMedical() {
        Campaign mockCampaign = mock(Campaign.class);
        Faction mockFaction = mock(Faction.class);
        LocalDate currentDate = LocalDate.of(3151, 1, 1);
        CampaignOptions mockCampaignOptions = mock(CampaignOptions.class);
        when(mockCampaign.getFaction()).thenReturn(mockFaction);
        when(mockFaction.getShortName()).thenReturn("MERC");
        when(mockCampaign.getLocalDate()).thenReturn(currentDate);
        when(mockCampaign.getCampaignOptions()).thenReturn(mockCampaignOptions);

        Person person = new Person(mockCampaign);
        person.processDiscontinuationSyndrome(mockCampaign, false, true, true, true);
        assertEquals(0, person.getInjuries().size());
        assertEquals(1, person.getHits());
        assertEquals(2, person.getFatigue());
        assertEquals(PersonnelStatus.ACTIVE, person.getStatus());
    }

    @Test
    void testProcessDiscontinuationSyndrome_useFatigue_useAdvancedMedical() {
        Campaign mockCampaign = mock(Campaign.class);
        Faction mockFaction = mock(Faction.class);
        LocalDate currentDate = LocalDate.of(3151, 1, 1);
        CampaignOptions mockCampaignOptions = mock(CampaignOptions.class);
        when(mockCampaign.getFaction()).thenReturn(mockFaction);
        when(mockFaction.getShortName()).thenReturn("MERC");
        when(mockCampaign.getLocalDate()).thenReturn(currentDate);
        when(mockCampaign.getCampaignOptions()).thenReturn(mockCampaignOptions);

        Person person = new Person(mockCampaign);
        person.processDiscontinuationSyndrome(mockCampaign, true, true, true, true);
        assertEquals(1, person.getInjuries().size());
        assertEquals(0, person.getHits());
        assertEquals(2, person.getFatigue());
        assertEquals(PersonnelStatus.ACTIVE, person.getStatus());
    }

    @Test
    void testProcessDiscontinuationSyndrome_noFatigue_noAdvancedMedical() {
        Campaign mockCampaign = mock(Campaign.class);
        Faction mockFaction = mock(Faction.class);
        when(mockCampaign.getFaction()).thenReturn(mockFaction);
        when(mockFaction.getShortName()).thenReturn("MERC");

        Person person = new Person(mockCampaign);
        person.processDiscontinuationSyndrome(mockCampaign, false, false, true, true);
        assertEquals(0, person.getInjuries().size());
        assertEquals(1, person.getHits());
        assertEquals(0, person.getFatigue());
        assertEquals(PersonnelStatus.ACTIVE, person.getStatus());
    }

    @Test
    void testProcessDiscontinuationSyndrome_noFatigue_useAdvancedMedical() {
        Campaign mockCampaign = mock(Campaign.class);
        Faction mockFaction = mock(Faction.class);
        LocalDate currentDate = LocalDate.of(3151, 1, 1);
        CampaignOptions mockCampaignOptions = mock(CampaignOptions.class);
        when(mockCampaign.getFaction()).thenReturn(mockFaction);
        when(mockFaction.getShortName()).thenReturn("MERC");
        when(mockCampaign.getLocalDate()).thenReturn(currentDate);
        when(mockCampaign.getCampaignOptions()).thenReturn(mockCampaignOptions);

        Person person = new Person(mockCampaign);
        person.processDiscontinuationSyndrome(mockCampaign, true, false, true, true);
        assertEquals(1, person.getInjuries().size());
        assertEquals(0, person.getHits());
        assertEquals(0, person.getFatigue());
        assertEquals(PersonnelStatus.ACTIVE, person.getStatus());
    }

    @Test
    void testProcessDiscontinuationSyndrome_characterKilled_noAdvancedMedical() {
        Campaign mockCampaign = mock(Campaign.class);
        Faction mockFaction = mock(Faction.class);
        LocalDate currentDate = LocalDate.of(3151, 1, 1);
        Hangar mockHangar = mock(Hangar.class);
        Warehouse mockWarehouse = mock(Warehouse.class);
        CampaignOptions mockCampaignOptions = mock(CampaignOptions.class);
        when(mockCampaign.getFaction()).thenReturn(mockFaction);
        when(mockFaction.getShortName()).thenReturn("MERC");
        when(mockCampaign.getLocalDate()).thenReturn(currentDate);
        when(mockCampaign.getHangar()).thenReturn(mockHangar);
        when(mockCampaign.getWarehouse()).thenReturn(mockWarehouse);
        when(mockCampaign.getCampaignOptions()).thenReturn(mockCampaignOptions);

        Person person = new Person(mockCampaign);
        person.setHits(5);

        person.processDiscontinuationSyndrome(mockCampaign, false, false, true, true);
        assertEquals(0, person.getInjuries().size());
        assertEquals(6, person.getHits());
        assertEquals(0, person.getFatigue());
        assertEquals(PersonnelStatus.MEDICAL_COMPLICATIONS, person.getStatus());
    }

    @Test
    void testProcessDiscontinuationSyndrome_characterKilled_useAdvancedMedical() {
        Campaign mockCampaign = mock(Campaign.class);
        Faction mockFaction = mock(Faction.class);
        LocalDate currentDate = LocalDate.of(3151, 1, 1);
        Hangar mockHangar = mock(Hangar.class);
        Warehouse mockWarehouse = mock(Warehouse.class);
        CampaignOptions mockCampaignOptions = mock(CampaignOptions.class);
        when(mockCampaign.getFaction()).thenReturn(mockFaction);
        when(mockFaction.getShortName()).thenReturn("MERC");
        when(mockCampaign.getLocalDate()).thenReturn(currentDate);
        when(mockCampaign.getHangar()).thenReturn(mockHangar);
        when(mockCampaign.getWarehouse()).thenReturn(mockWarehouse);
        when(mockCampaign.getCampaignOptions()).thenReturn(mockCampaignOptions);

        Person person = new Person(mockCampaign);
        for (int i = 0; i < 5; i++) {
            person.addInjury(new Injury());
        }

        person.processDiscontinuationSyndrome(mockCampaign, true, false, true, true);
        assertEquals(6, person.getInjuries().size());
        assertEquals(0, person.getHits());
        assertEquals(0, person.getFatigue());
        assertEquals(PersonnelStatus.MEDICAL_COMPLICATIONS, person.getStatus());
    }

    @Test
    void testProcessCripplingFlashbacks_noFlashbacks() {
        Campaign mockCampaign = mock(Campaign.class);
        Faction mockFaction = mock(Faction.class);
        when(mockCampaign.getFaction()).thenReturn(mockFaction);
        when(mockFaction.getShortName()).thenReturn("MERC");

        Person person = new Person(mockCampaign);
        person.processCripplingFlashbacks(mockCampaign, false, false, false);
        assertEquals(0, person.getInjuries().size());
        assertEquals(0, person.getHits());
        assertEquals(PersonnelStatus.ACTIVE, person.getStatus());
    }

    @Test
    void testProcessCripplingFlashbacks_passedWillpowerCheck() {
        Campaign mockCampaign = mock(Campaign.class);
        Faction mockFaction = mock(Faction.class);
        when(mockCampaign.getFaction()).thenReturn(mockFaction);
        when(mockFaction.getShortName()).thenReturn("MERC");

        Person person = new Person(mockCampaign);
        person.processCripplingFlashbacks(mockCampaign, false, true, false);
        assertEquals(0, person.getInjuries().size());
        assertEquals(0, person.getHits());
        assertEquals(PersonnelStatus.ACTIVE, person.getStatus());
    }

    @Test
    void testProcessCripplingFlashbacks_noAdvancedMedical() {
        Campaign mockCampaign = mock(Campaign.class);
        Faction mockFaction = mock(Faction.class);
        when(mockCampaign.getFaction()).thenReturn(mockFaction);
        when(mockFaction.getShortName()).thenReturn("MERC");

        Person person = new Person(mockCampaign);
        person.processCripplingFlashbacks(mockCampaign, false, true, true);
        assertEquals(0, person.getInjuries().size());
        assertEquals(1, person.getHits());
        assertEquals(PersonnelStatus.ACTIVE, person.getStatus());
    }

    @Test
    void testProcessCripplingFlashbacks_useAdvancedMedical() {
        Campaign mockCampaign = mock(Campaign.class);
        Faction mockFaction = mock(Faction.class);
        LocalDate currentDate = LocalDate.of(3151, 1, 1);
        CampaignOptions mockCampaignOptions = mock(CampaignOptions.class);
        when(mockCampaign.getFaction()).thenReturn(mockFaction);
        when(mockFaction.getShortName()).thenReturn("MERC");
        when(mockCampaign.getLocalDate()).thenReturn(currentDate);
        when(mockCampaign.getCampaignOptions()).thenReturn(mockCampaignOptions);

        Person person = new Person(mockCampaign);
        person.processCripplingFlashbacks(mockCampaign, true, true, true);
        assertEquals(1, person.getInjuries().size());
        assertEquals(0, person.getHits());
        assertEquals(PersonnelStatus.ACTIVE, person.getStatus());
    }

    @Test
    void testProcessCripplingFlashbacks_characterKilled_noAdvancedMedical() {
        Campaign mockCampaign = mock(Campaign.class);
        Faction mockFaction = mock(Faction.class);
        LocalDate currentDate = LocalDate.of(3151, 1, 1);
        Hangar mockHangar = mock(Hangar.class);
        Warehouse mockWarehouse = mock(Warehouse.class);
        CampaignOptions mockCampaignOptions = mock(CampaignOptions.class);
        when(mockCampaign.getFaction()).thenReturn(mockFaction);
        when(mockFaction.getShortName()).thenReturn("MERC");
        when(mockCampaign.getLocalDate()).thenReturn(currentDate);
        when(mockCampaign.getHangar()).thenReturn(mockHangar);
        when(mockCampaign.getWarehouse()).thenReturn(mockWarehouse);
        when(mockCampaign.getCampaignOptions()).thenReturn(mockCampaignOptions);

        Person person = new Person(mockCampaign);
        person.setHits(5);

        person.processCripplingFlashbacks(mockCampaign, false, true, true);
        assertEquals(0, person.getInjuries().size());
        assertEquals(6, person.getHits());
        assertEquals(PersonnelStatus.MEDICAL_COMPLICATIONS, person.getStatus());
    }

    @Test
    void testProcessCripplingFlashbacks_characterKilled_useAdvancedMedical() {
        Campaign mockCampaign = mock(Campaign.class);
        Faction mockFaction = mock(Faction.class);
        LocalDate currentDate = LocalDate.of(3151, 1, 1);
        Hangar mockHangar = mock(Hangar.class);
        Warehouse mockWarehouse = mock(Warehouse.class);
        CampaignOptions mockCampaignOptions = mock(CampaignOptions.class);
        when(mockCampaign.getFaction()).thenReturn(mockFaction);
        when(mockFaction.getShortName()).thenReturn("MERC");
        when(mockCampaign.getLocalDate()).thenReturn(currentDate);
        when(mockCampaign.getHangar()).thenReturn(mockHangar);
        when(mockCampaign.getWarehouse()).thenReturn(mockWarehouse);
        when(mockCampaign.getCampaignOptions()).thenReturn(mockCampaignOptions);

        Person person = new Person(mockCampaign);
        for (int i = 0; i < 5; i++) {
            person.addInjury(new Injury());
        }

        person.processCripplingFlashbacks(mockCampaign, true, true, true);
        assertEquals(6, person.getInjuries().size());
        assertEquals(0, person.getHits());
        assertEquals(PersonnelStatus.MEDICAL_COMPLICATIONS, person.getStatus());
    }

    @Test
<<<<<<< HEAD
    void testProcessConfusion_noConfusion() {
        Campaign mockCampaign = mock(Campaign.class);
        Faction mockFaction = mock(Faction.class);

        when(mockCampaign.getFaction()).thenReturn(mockFaction);
        when(mockFaction.getShortName()).thenReturn("MERC");

        Person person = new Person(mockCampaign);
        person.processConfusion(mockCampaign, false, false, false);
        assertEquals(0, person.getInjuries().size());
        assertEquals(0, person.getHits());
        assertEquals(PersonnelStatus.ACTIVE, person.getStatus());
    }

    @Test
    void testProcessConfusion_passedWillpowerCheck() {
        Campaign mockCampaign = mock(Campaign.class);
        Faction mockFaction = mock(Faction.class);

        when(mockCampaign.getFaction()).thenReturn(mockFaction);
        when(mockFaction.getShortName()).thenReturn("MERC");

        Person person = new Person(mockCampaign);
        person.processConfusion(mockCampaign, false, true, false);
        assertEquals(0, person.getInjuries().size());
        assertEquals(0, person.getHits());
        assertEquals(PersonnelStatus.ACTIVE, person.getStatus());
    }

    @Test
    void testProcessConfusion_noAdvancedMedical() {
        Campaign mockCampaign = mock(Campaign.class);
        Faction mockFaction = mock(Faction.class);
        LocalDate currentDate = LocalDate.of(3151, 1, 1);
        CampaignOptions mockCampaignOptions = mock(CampaignOptions.class);

        when(mockCampaign.getFaction()).thenReturn(mockFaction);
        when(mockFaction.getShortName()).thenReturn("MERC");
        when(mockCampaign.getLocalDate()).thenReturn(currentDate);
        when(mockCampaign.getCampaignOptions()).thenReturn(mockCampaignOptions);

        Person person = new Person(mockCampaign);
        person.processConfusion(mockCampaign, false, true, true);
        assertTrue(person.getInjuries().isEmpty());
        assertTrue(person.getHits() > 0);
        assertEquals(PersonnelStatus.ACTIVE, person.getStatus());
    }

    @Test
    void testProcessConfusion_useAdvancedMedical() {
        Campaign mockCampaign = mock(Campaign.class);
        Faction mockFaction = mock(Faction.class);
        LocalDate currentDate = LocalDate.of(3151, 1, 1);
        CampaignOptions mockCampaignOptions = mock(CampaignOptions.class);

        when(mockCampaign.getFaction()).thenReturn(mockFaction);
        when(mockFaction.getShortName()).thenReturn("MERC");
        when(mockCampaign.getLocalDate()).thenReturn(currentDate);
        when(mockCampaign.getCampaignOptions()).thenReturn(mockCampaignOptions);

        Person person = new Person(mockCampaign);
        person.processConfusion(mockCampaign, true, true, true);
        assertFalse(person.getInjuries().isEmpty());
        assertEquals(0, person.getHits());
        assertEquals(PersonnelStatus.ACTIVE, person.getStatus());
    }

    @Test
    void testProcessConfusion_characterKilled_noAdvancedMedical() {
        Campaign mockCampaign = mock(Campaign.class);
        Faction mockFaction = mock(Faction.class);
        LocalDate currentDate = LocalDate.of(3151, 1, 1);
        Hangar mockHangar = mock(Hangar.class);
        Warehouse mockWarehouse = mock(Warehouse.class);
        CampaignOptions mockCampaignOptions = mock(CampaignOptions.class);

        when(mockCampaign.getFaction()).thenReturn(mockFaction);
        when(mockFaction.getShortName()).thenReturn("MERC");
        when(mockCampaign.getLocalDate()).thenReturn(currentDate);
        when(mockCampaign.getHangar()).thenReturn(mockHangar);
        when(mockCampaign.getWarehouse()).thenReturn(mockWarehouse);
        when(mockCampaign.getCampaignOptions()).thenReturn(mockCampaignOptions);

        Person person = new Person(mockCampaign);
        person.setHits(5);

        person.processConfusion(mockCampaign, false, true, true);
        assertTrue(person.getInjuries().isEmpty());
        assertTrue(person.getHits() > 5);
        assertEquals(PersonnelStatus.MEDICAL_COMPLICATIONS, person.getStatus());
    }

    @Test
    void testProcessConfusion_characterKilled_useAdvancedMedical() {
        Campaign mockCampaign = mock(Campaign.class);
        Faction mockFaction = mock(Faction.class);
        LocalDate currentDate = LocalDate.of(3151, 1, 1);
        Hangar mockHangar = mock(Hangar.class);
        Warehouse mockWarehouse = mock(Warehouse.class);
        CampaignOptions mockCampaignOptions = mock(CampaignOptions.class);

        when(mockCampaign.getFaction()).thenReturn(mockFaction);
        when(mockFaction.getShortName()).thenReturn("MERC");
        when(mockCampaign.getLocalDate()).thenReturn(currentDate);
        when(mockCampaign.getHangar()).thenReturn(mockHangar);
        when(mockCampaign.getWarehouse()).thenReturn(mockWarehouse);
        when(mockCampaign.getCampaignOptions()).thenReturn(mockCampaignOptions);

        Person person = new Person(mockCampaign);
        for (int i = 0; i < 5; i++) {
            person.addInjury(new Injury());
        }

        person.processConfusion(mockCampaign, true, true, true);
        assertTrue(person.getInjuries().size() > 5);
        assertEquals(0, person.getHits());
        assertEquals(PersonnelStatus.MEDICAL_COMPLICATIONS, person.getStatus());
    }
=======
    void testSwitchPersonality_singleSwitch_allFieldsChanged() {
        Person before = createPersonality();

        Person after = createPersonality();
        after.switchPersonality();

        assertEquals(before.getStoredGivenName(), after.getGivenName());
        assertEquals(before.getStoredSurname(), after.getSurname());
        assertEquals(before.getStoredLoyalty(), after.getLoyalty());
        assertEquals(before.getStoredOriginFaction().getShortName(), after.getOriginFaction().getShortName());
        assertEquals(before.getStoredAggression(), after.getAggression());
        assertEquals(before.getStoredAggressionDescriptionIndex(), after.getAggressionDescriptionIndex());
        assertEquals(before.getStoredAmbition(), after.getAmbition());
        assertEquals(before.getStoredAmbitionDescriptionIndex(), after.getAmbitionDescriptionIndex());
        assertEquals(before.getStoredGreed(), after.getGreed());
        assertEquals(before.getStoredGreedDescriptionIndex(), after.getGreedDescriptionIndex());
        assertEquals(before.getStoredSocial(), after.getSocial());
        assertEquals(before.getStoredSocialDescriptionIndex(), after.getSocialDescriptionIndex());
        assertEquals(before.getStoredPersonalityQuirk(), after.getPersonalityQuirk());
        assertEquals(before.getStoredPersonalityQuirkDescriptionIndex(), after.getPersonalityQuirkDescriptionIndex());
        assertEquals(before.getStoredReasoning(), after.getReasoning());
        assertEquals(before.getStoredReasoningDescriptionIndex(), after.getReasoningDescriptionIndex());
    }

    @Test
    void testSwitchPersonality_singleSwitch_allFieldsStored() {
        Person before = createPersonality();

        Person after = createPersonality();
        after.switchPersonality();

        assertEquals(after.getStoredGivenName(), before.getGivenName());
        assertEquals(after.getStoredSurname(), before.getSurname());
        assertEquals(after.getStoredLoyalty(), before.getBaseLoyalty());
        assertEquals(after.getStoredOriginFaction().getShortName(), before.getOriginFaction().getShortName());
        assertEquals(after.getStoredAggression(), before.getAggression());
        assertEquals(after.getStoredAggressionDescriptionIndex(), before.getAggressionDescriptionIndex());
        assertEquals(after.getStoredAmbition(), before.getAmbition());
        assertEquals(after.getStoredAmbitionDescriptionIndex(), before.getAmbitionDescriptionIndex());
        assertEquals(after.getStoredGreed(), before.getGreed());
        assertEquals(after.getStoredGreedDescriptionIndex(), before.getGreedDescriptionIndex());
        assertEquals(after.getStoredSocial(), before.getSocial());
        assertEquals(after.getStoredSocialDescriptionIndex(), before.getSocialDescriptionIndex());
        assertEquals(after.getStoredPersonalityQuirk(), before.getPersonalityQuirk());
        assertEquals(after.getStoredPersonalityQuirkDescriptionIndex(), before.getPersonalityQuirkDescriptionIndex());
        assertEquals(after.getStoredReasoning(), before.getReasoning());
        assertEquals(after.getStoredReasoningDescriptionIndex(), before.getReasoningDescriptionIndex());
    }

    @Test
    void testSwitchPersonality_doubleSwitch_personalityFullyRestored() {
        Person before = createPersonality();

        Person after = createPersonality();
        after.switchPersonality();
        after.switchPersonality();

        assertEquals(before.getGivenName(), after.getGivenName());
        assertEquals(before.getSurname(), after.getSurname());
        assertEquals(before.getBaseLoyalty(), after.getBaseLoyalty());
        assertEquals(before.getOriginFaction().getShortName(), after.getOriginFaction().getShortName());
        assertEquals(before.getAggression(), after.getAggression());
        assertEquals(before.getAggressionDescriptionIndex(), after.getAggressionDescriptionIndex());
        assertEquals(before.getAmbition(), after.getAmbition());
        assertEquals(before.getAmbitionDescriptionIndex(), after.getAmbitionDescriptionIndex());
        assertEquals(before.getGreed(), after.getGreed());
        assertEquals(before.getGreedDescriptionIndex(), after.getGreedDescriptionIndex());
        assertEquals(before.getSocial(), after.getSocial());
        assertEquals(before.getSocialDescriptionIndex(), after.getSocialDescriptionIndex());
        assertEquals(before.getPersonalityQuirk(), after.getPersonalityQuirk());
        assertEquals(before.getPersonalityQuirkDescriptionIndex(), after.getPersonalityQuirkDescriptionIndex());
        assertEquals(before.getReasoning(), after.getReasoning());
        assertEquals(before.getReasoningDescriptionIndex(), after.getReasoningDescriptionIndex());

        assertEquals(before.getStoredGivenName(), after.getStoredGivenName());
        assertEquals(before.getStoredSurname(), after.getStoredSurname());
        assertEquals(before.getStoredLoyalty(), after.getStoredLoyalty());
        assertEquals(before.getStoredOriginFaction().getShortName(), after.getStoredOriginFaction().getShortName());
        assertEquals(before.getStoredAggression(), after.getStoredAggression());
        assertEquals(before.getStoredAggressionDescriptionIndex(), after.getStoredAggressionDescriptionIndex());
        assertEquals(before.getStoredAmbition(), after.getStoredAmbition());
        assertEquals(before.getStoredAmbitionDescriptionIndex(), after.getStoredAmbitionDescriptionIndex());
        assertEquals(before.getStoredGreed(), after.getStoredGreed());
        assertEquals(before.getStoredGreedDescriptionIndex(), after.getStoredGreedDescriptionIndex());
        assertEquals(before.getStoredSocial(), after.getStoredSocial());
        assertEquals(before.getStoredSocialDescriptionIndex(), after.getStoredSocialDescriptionIndex());
        assertEquals(before.getStoredPersonalityQuirk(), after.getStoredPersonalityQuirk());
        assertEquals(before.getStoredPersonalityQuirkDescriptionIndex(),
              after.getStoredPersonalityQuirkDescriptionIndex());
        assertEquals(before.getStoredReasoning(), after.getStoredReasoning());
        assertEquals(before.getStoredReasoningDescriptionIndex(), after.getStoredReasoningDescriptionIndex());
    }

    private Person createPersonality() {
        Campaign mockCampaign = mock(Campaign.class);
        Faction originalMockFaction = mock(Faction.class);
        Faction storedMockFaction = mock(Faction.class);

        when(mockCampaign.getFaction()).thenReturn(originalMockFaction);
        when(originalMockFaction.getShortName()).thenReturn("MERC");
        when(storedMockFaction.getShortName()).thenReturn("DC");

        Person personality = new Person(mockCampaign);
        personality.setGivenName("Arnold");
        personality.setSurname("Rimmer");
        personality.setLoyalty(6);
        personality.setOriginFaction(originalMockFaction);
        personality.setAggression(Aggression.AGGRESSIVE);
        personality.setAggressionDescriptionIndex(1);
        personality.setAmbition(Ambition.AMBITIOUS);
        personality.setAmbitionDescriptionIndex(1);
        personality.setGreed(Greed.ADEPT);
        personality.setGreedDescriptionIndex(1);
        personality.setSocial(Social.ALTRUISTIC);
        personality.setSocialDescriptionIndex(1);
        personality.setPersonalityQuirk(PersonalityQuirk.ACROPHOBIA);
        personality.setPersonalityQuirkDescriptionIndex(1);
        personality.setReasoning(Reasoning.BRAIN_DEAD);
        personality.setReasoningDescriptionIndex(1);

        personality.setStoredGivenName("Mr.");
        personality.setStoredSurname("Flibble");
        personality.setStoredLoyalty(9);
        personality.setStoredOriginFaction(storedMockFaction);
        personality.setStoredAggression(Aggression.BLOODTHIRSTY);
        personality.setStoredAggressionDescriptionIndex(0);
        personality.setStoredAmbition(Ambition.CUTTHROAT);
        personality.setStoredAmbitionDescriptionIndex(0);
        personality.setStoredGreed(Greed.ENTERPRISING);
        personality.setStoredGreedDescriptionIndex(0);
        personality.setStoredSocial(Social.COMPASSIONATE);
        personality.setStoredSocialDescriptionIndex(0);
        personality.setStoredPersonalityQuirk(PersonalityQuirk.AMBUSH_LOVER);
        personality.setStoredPersonalityQuirkDescriptionIndex(0);
        personality.setStoredReasoning(Reasoning.DIMWITTED);
        personality.setStoredReasoningDescriptionIndex(0);

        return personality;
    }

>>>>>>> c7feb1c8
}<|MERGE_RESOLUTION|>--- conflicted
+++ resolved
@@ -779,126 +779,6 @@
     }
 
     @Test
-<<<<<<< HEAD
-    void testProcessConfusion_noConfusion() {
-        Campaign mockCampaign = mock(Campaign.class);
-        Faction mockFaction = mock(Faction.class);
-
-        when(mockCampaign.getFaction()).thenReturn(mockFaction);
-        when(mockFaction.getShortName()).thenReturn("MERC");
-
-        Person person = new Person(mockCampaign);
-        person.processConfusion(mockCampaign, false, false, false);
-        assertEquals(0, person.getInjuries().size());
-        assertEquals(0, person.getHits());
-        assertEquals(PersonnelStatus.ACTIVE, person.getStatus());
-    }
-
-    @Test
-    void testProcessConfusion_passedWillpowerCheck() {
-        Campaign mockCampaign = mock(Campaign.class);
-        Faction mockFaction = mock(Faction.class);
-
-        when(mockCampaign.getFaction()).thenReturn(mockFaction);
-        when(mockFaction.getShortName()).thenReturn("MERC");
-
-        Person person = new Person(mockCampaign);
-        person.processConfusion(mockCampaign, false, true, false);
-        assertEquals(0, person.getInjuries().size());
-        assertEquals(0, person.getHits());
-        assertEquals(PersonnelStatus.ACTIVE, person.getStatus());
-    }
-
-    @Test
-    void testProcessConfusion_noAdvancedMedical() {
-        Campaign mockCampaign = mock(Campaign.class);
-        Faction mockFaction = mock(Faction.class);
-        LocalDate currentDate = LocalDate.of(3151, 1, 1);
-        CampaignOptions mockCampaignOptions = mock(CampaignOptions.class);
-
-        when(mockCampaign.getFaction()).thenReturn(mockFaction);
-        when(mockFaction.getShortName()).thenReturn("MERC");
-        when(mockCampaign.getLocalDate()).thenReturn(currentDate);
-        when(mockCampaign.getCampaignOptions()).thenReturn(mockCampaignOptions);
-
-        Person person = new Person(mockCampaign);
-        person.processConfusion(mockCampaign, false, true, true);
-        assertTrue(person.getInjuries().isEmpty());
-        assertTrue(person.getHits() > 0);
-        assertEquals(PersonnelStatus.ACTIVE, person.getStatus());
-    }
-
-    @Test
-    void testProcessConfusion_useAdvancedMedical() {
-        Campaign mockCampaign = mock(Campaign.class);
-        Faction mockFaction = mock(Faction.class);
-        LocalDate currentDate = LocalDate.of(3151, 1, 1);
-        CampaignOptions mockCampaignOptions = mock(CampaignOptions.class);
-
-        when(mockCampaign.getFaction()).thenReturn(mockFaction);
-        when(mockFaction.getShortName()).thenReturn("MERC");
-        when(mockCampaign.getLocalDate()).thenReturn(currentDate);
-        when(mockCampaign.getCampaignOptions()).thenReturn(mockCampaignOptions);
-
-        Person person = new Person(mockCampaign);
-        person.processConfusion(mockCampaign, true, true, true);
-        assertFalse(person.getInjuries().isEmpty());
-        assertEquals(0, person.getHits());
-        assertEquals(PersonnelStatus.ACTIVE, person.getStatus());
-    }
-
-    @Test
-    void testProcessConfusion_characterKilled_noAdvancedMedical() {
-        Campaign mockCampaign = mock(Campaign.class);
-        Faction mockFaction = mock(Faction.class);
-        LocalDate currentDate = LocalDate.of(3151, 1, 1);
-        Hangar mockHangar = mock(Hangar.class);
-        Warehouse mockWarehouse = mock(Warehouse.class);
-        CampaignOptions mockCampaignOptions = mock(CampaignOptions.class);
-
-        when(mockCampaign.getFaction()).thenReturn(mockFaction);
-        when(mockFaction.getShortName()).thenReturn("MERC");
-        when(mockCampaign.getLocalDate()).thenReturn(currentDate);
-        when(mockCampaign.getHangar()).thenReturn(mockHangar);
-        when(mockCampaign.getWarehouse()).thenReturn(mockWarehouse);
-        when(mockCampaign.getCampaignOptions()).thenReturn(mockCampaignOptions);
-
-        Person person = new Person(mockCampaign);
-        person.setHits(5);
-
-        person.processConfusion(mockCampaign, false, true, true);
-        assertTrue(person.getInjuries().isEmpty());
-        assertTrue(person.getHits() > 5);
-        assertEquals(PersonnelStatus.MEDICAL_COMPLICATIONS, person.getStatus());
-    }
-
-    @Test
-    void testProcessConfusion_characterKilled_useAdvancedMedical() {
-        Campaign mockCampaign = mock(Campaign.class);
-        Faction mockFaction = mock(Faction.class);
-        LocalDate currentDate = LocalDate.of(3151, 1, 1);
-        Hangar mockHangar = mock(Hangar.class);
-        Warehouse mockWarehouse = mock(Warehouse.class);
-        CampaignOptions mockCampaignOptions = mock(CampaignOptions.class);
-
-        when(mockCampaign.getFaction()).thenReturn(mockFaction);
-        when(mockFaction.getShortName()).thenReturn("MERC");
-        when(mockCampaign.getLocalDate()).thenReturn(currentDate);
-        when(mockCampaign.getHangar()).thenReturn(mockHangar);
-        when(mockCampaign.getWarehouse()).thenReturn(mockWarehouse);
-        when(mockCampaign.getCampaignOptions()).thenReturn(mockCampaignOptions);
-
-        Person person = new Person(mockCampaign);
-        for (int i = 0; i < 5; i++) {
-            person.addInjury(new Injury());
-        }
-
-        person.processConfusion(mockCampaign, true, true, true);
-        assertTrue(person.getInjuries().size() > 5);
-        assertEquals(0, person.getHits());
-        assertEquals(PersonnelStatus.MEDICAL_COMPLICATIONS, person.getStatus());
-    }
-=======
     void testSwitchPersonality_singleSwitch_allFieldsChanged() {
         Person before = createPersonality();
 
@@ -1039,5 +919,124 @@
         return personality;
     }
 
->>>>>>> c7feb1c8
+
+    @Test
+    void testProcessConfusion_noConfusion() {
+        Campaign mockCampaign = mock(Campaign.class);
+        Faction mockFaction = mock(Faction.class);
+
+        when(mockCampaign.getFaction()).thenReturn(mockFaction);
+        when(mockFaction.getShortName()).thenReturn("MERC");
+
+        Person person = new Person(mockCampaign);
+        person.processConfusion(mockCampaign, false, false, false);
+        assertEquals(0, person.getInjuries().size());
+        assertEquals(0, person.getHits());
+        assertEquals(PersonnelStatus.ACTIVE, person.getStatus());
+    }
+
+    @Test
+    void testProcessConfusion_passedWillpowerCheck() {
+        Campaign mockCampaign = mock(Campaign.class);
+        Faction mockFaction = mock(Faction.class);
+
+        when(mockCampaign.getFaction()).thenReturn(mockFaction);
+        when(mockFaction.getShortName()).thenReturn("MERC");
+
+        Person person = new Person(mockCampaign);
+        person.processConfusion(mockCampaign, false, true, false);
+        assertEquals(0, person.getInjuries().size());
+        assertEquals(0, person.getHits());
+        assertEquals(PersonnelStatus.ACTIVE, person.getStatus());
+    }
+
+    @Test
+    void testProcessConfusion_noAdvancedMedical() {
+        Campaign mockCampaign = mock(Campaign.class);
+        Faction mockFaction = mock(Faction.class);
+        LocalDate currentDate = LocalDate.of(3151, 1, 1);
+        CampaignOptions mockCampaignOptions = mock(CampaignOptions.class);
+
+        when(mockCampaign.getFaction()).thenReturn(mockFaction);
+        when(mockFaction.getShortName()).thenReturn("MERC");
+        when(mockCampaign.getLocalDate()).thenReturn(currentDate);
+        when(mockCampaign.getCampaignOptions()).thenReturn(mockCampaignOptions);
+
+        Person person = new Person(mockCampaign);
+        person.processConfusion(mockCampaign, false, true, true);
+        assertTrue(person.getInjuries().isEmpty());
+        assertTrue(person.getHits() > 0);
+        assertEquals(PersonnelStatus.ACTIVE, person.getStatus());
+    }
+
+    @Test
+    void testProcessConfusion_useAdvancedMedical() {
+        Campaign mockCampaign = mock(Campaign.class);
+        Faction mockFaction = mock(Faction.class);
+        LocalDate currentDate = LocalDate.of(3151, 1, 1);
+        CampaignOptions mockCampaignOptions = mock(CampaignOptions.class);
+
+        when(mockCampaign.getFaction()).thenReturn(mockFaction);
+        when(mockFaction.getShortName()).thenReturn("MERC");
+        when(mockCampaign.getLocalDate()).thenReturn(currentDate);
+        when(mockCampaign.getCampaignOptions()).thenReturn(mockCampaignOptions);
+
+        Person person = new Person(mockCampaign);
+        person.processConfusion(mockCampaign, true, true, true);
+        assertFalse(person.getInjuries().isEmpty());
+        assertEquals(0, person.getHits());
+        assertEquals(PersonnelStatus.ACTIVE, person.getStatus());
+    }
+
+    @Test
+    void testProcessConfusion_characterKilled_noAdvancedMedical() {
+        Campaign mockCampaign = mock(Campaign.class);
+        Faction mockFaction = mock(Faction.class);
+        LocalDate currentDate = LocalDate.of(3151, 1, 1);
+        Hangar mockHangar = mock(Hangar.class);
+        Warehouse mockWarehouse = mock(Warehouse.class);
+        CampaignOptions mockCampaignOptions = mock(CampaignOptions.class);
+
+        when(mockCampaign.getFaction()).thenReturn(mockFaction);
+        when(mockFaction.getShortName()).thenReturn("MERC");
+        when(mockCampaign.getLocalDate()).thenReturn(currentDate);
+        when(mockCampaign.getHangar()).thenReturn(mockHangar);
+        when(mockCampaign.getWarehouse()).thenReturn(mockWarehouse);
+        when(mockCampaign.getCampaignOptions()).thenReturn(mockCampaignOptions);
+
+        Person person = new Person(mockCampaign);
+        person.setHits(5);
+
+        person.processConfusion(mockCampaign, false, true, true);
+        assertTrue(person.getInjuries().isEmpty());
+        assertTrue(person.getHits() > 5);
+        assertEquals(PersonnelStatus.MEDICAL_COMPLICATIONS, person.getStatus());
+    }
+
+    @Test
+    void testProcessConfusion_characterKilled_useAdvancedMedical() {
+        Campaign mockCampaign = mock(Campaign.class);
+        Faction mockFaction = mock(Faction.class);
+        LocalDate currentDate = LocalDate.of(3151, 1, 1);
+        Hangar mockHangar = mock(Hangar.class);
+        Warehouse mockWarehouse = mock(Warehouse.class);
+        CampaignOptions mockCampaignOptions = mock(CampaignOptions.class);
+
+        when(mockCampaign.getFaction()).thenReturn(mockFaction);
+        when(mockFaction.getShortName()).thenReturn("MERC");
+        when(mockCampaign.getLocalDate()).thenReturn(currentDate);
+        when(mockCampaign.getHangar()).thenReturn(mockHangar);
+        when(mockCampaign.getWarehouse()).thenReturn(mockWarehouse);
+        when(mockCampaign.getCampaignOptions()).thenReturn(mockCampaignOptions);
+
+        Person person = new Person(mockCampaign);
+        for (int i = 0; i < 5; i++) {
+            person.addInjury(new Injury());
+        }
+
+        person.processConfusion(mockCampaign, true, true, true);
+        assertTrue(person.getInjuries().size() > 5);
+        assertEquals(0, person.getHits());
+        assertEquals(PersonnelStatus.MEDICAL_COMPLICATIONS, person.getStatus());
+    }
 }